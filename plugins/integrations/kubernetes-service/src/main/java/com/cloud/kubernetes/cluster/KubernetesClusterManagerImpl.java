// Licensed to the Apache Software Foundation (ASF) under one
// or more contributor license agreements.  See the NOTICE file
// distributed with this work for additional information
// regarding copyright ownership.  The ASF licenses this file
// to you under the Apache License, Version 2.0 (the
// "License"); you may not use this file except in compliance
// with the License.  You may obtain a copy of the License at
//
//   http://www.apache.org/licenses/LICENSE-2.0
//
// Unless required by applicable law or agreed to in writing,
// software distributed under the License is distributed on an
// "AS IS" BASIS, WITHOUT WARRANTIES OR CONDITIONS OF ANY
// KIND, either express or implied.  See the License for the
// specific language governing permissions and limitations
// under the License.
package com.cloud.kubernetes.cluster;

import static com.cloud.utils.NumbersUtil.toHumanReadableSize;
import static com.cloud.vm.UserVmManager.AllowUserExpungeRecoverVm;

import java.net.MalformedURLException;
import java.net.URL;
import java.util.ArrayList;
import java.util.Arrays;
import java.util.Date;
import java.util.EnumSet;
import java.util.HashMap;
import java.util.HashSet;
import java.util.List;
import java.util.Map;
import java.util.Objects;
import java.util.Set;
import java.util.UUID;
import java.util.concurrent.ConcurrentHashMap;
import java.util.concurrent.Executors;
import java.util.concurrent.ScheduledExecutorService;
import java.util.concurrent.TimeUnit;

import javax.inject.Inject;
import javax.naming.ConfigurationException;

import com.cloud.uservm.UserVm;
import com.cloud.vm.UserVmService;
import org.apache.cloudstack.acl.ControlledEntity;
import org.apache.cloudstack.acl.SecurityChecker;
import org.apache.cloudstack.annotation.AnnotationService;
import org.apache.cloudstack.annotation.dao.AnnotationDao;
import org.apache.cloudstack.api.ApiConstants;
import org.apache.cloudstack.api.ApiConstants.VMDetails;
import org.apache.cloudstack.api.BaseCmd;
import org.apache.cloudstack.api.ResponseObject.ResponseView;
import org.apache.cloudstack.api.command.user.kubernetes.cluster.AddVirtualMachinesToKubernetesClusterCmd;
import org.apache.cloudstack.api.command.user.kubernetes.cluster.CreateKubernetesClusterCmd;
import org.apache.cloudstack.api.command.user.kubernetes.cluster.DeleteKubernetesClusterCmd;
import org.apache.cloudstack.api.command.user.kubernetes.cluster.GetKubernetesClusterConfigCmd;
import org.apache.cloudstack.api.command.user.kubernetes.cluster.ListKubernetesClustersCmd;
import org.apache.cloudstack.api.command.user.kubernetes.cluster.RemoveVirtualMachinesFromKubernetesClusterCmd;
import org.apache.cloudstack.api.command.user.kubernetes.cluster.ScaleKubernetesClusterCmd;
import org.apache.cloudstack.api.command.user.kubernetes.cluster.StartKubernetesClusterCmd;
import org.apache.cloudstack.api.command.user.kubernetes.cluster.StopKubernetesClusterCmd;
import org.apache.cloudstack.api.command.user.kubernetes.cluster.UpgradeKubernetesClusterCmd;
import org.apache.cloudstack.api.response.KubernetesClusterConfigResponse;
import org.apache.cloudstack.api.response.KubernetesClusterResponse;
import org.apache.cloudstack.api.response.ListResponse;
import org.apache.cloudstack.api.response.RemoveVirtualMachinesFromKubernetesClusterResponse;
import org.apache.cloudstack.api.response.UserVmResponse;
import org.apache.cloudstack.config.ApiServiceConfiguration;
import org.apache.cloudstack.context.CallContext;
import org.apache.cloudstack.engine.orchestration.service.NetworkOrchestrationService;
import org.apache.cloudstack.framework.config.ConfigKey;
import org.apache.cloudstack.managed.context.ManagedContextRunnable;
import org.apache.commons.codec.binary.Base64;
import org.apache.commons.collections.CollectionUtils;
import org.apache.commons.lang3.StringUtils;
import org.apache.log4j.Level;
import org.apache.log4j.Logger;

import com.cloud.api.ApiDBUtils;
import com.cloud.api.query.dao.NetworkOfferingJoinDao;
import com.cloud.api.query.dao.TemplateJoinDao;
import com.cloud.api.query.dao.UserVmJoinDao;
import com.cloud.api.query.vo.NetworkOfferingJoinVO;
import com.cloud.api.query.vo.UserVmJoinVO;
import com.cloud.capacity.CapacityManager;
import com.cloud.dc.ClusterDetailsDao;
import com.cloud.dc.ClusterDetailsVO;
import com.cloud.dc.ClusterVO;
import com.cloud.dc.DataCenter;
import com.cloud.dc.DataCenterVO;
import com.cloud.dc.dao.ClusterDao;
import com.cloud.dc.dao.DataCenterDao;
import com.cloud.deploy.DeployDestination;
import com.cloud.domain.Domain;
import com.cloud.exception.ConcurrentOperationException;
import com.cloud.exception.InsufficientCapacityException;
import com.cloud.exception.InsufficientServerCapacityException;
import com.cloud.exception.InvalidParameterValueException;
import com.cloud.exception.PermissionDeniedException;
import com.cloud.exception.ResourceAllocationException;
import com.cloud.host.Host.Type;
import com.cloud.host.HostVO;
import com.cloud.host.dao.HostDao;
import com.cloud.hypervisor.Hypervisor;
import com.cloud.kubernetes.cluster.actionworkers.KubernetesClusterActionWorker;
import com.cloud.kubernetes.cluster.actionworkers.KubernetesClusterDestroyWorker;
import com.cloud.kubernetes.cluster.actionworkers.KubernetesClusterScaleWorker;
import com.cloud.kubernetes.cluster.actionworkers.KubernetesClusterStartWorker;
import com.cloud.kubernetes.cluster.actionworkers.KubernetesClusterStopWorker;
import com.cloud.kubernetes.cluster.actionworkers.KubernetesClusterUpgradeWorker;
import com.cloud.kubernetes.cluster.dao.KubernetesClusterDao;
import com.cloud.kubernetes.cluster.dao.KubernetesClusterDetailsDao;
import com.cloud.kubernetes.cluster.dao.KubernetesClusterVmMapDao;
import com.cloud.kubernetes.version.KubernetesSupportedVersion;
import com.cloud.kubernetes.version.KubernetesSupportedVersionVO;
import com.cloud.kubernetes.version.KubernetesVersionManagerImpl;
import com.cloud.kubernetes.version.dao.KubernetesSupportedVersionDao;
import com.cloud.network.IpAddress;
import com.cloud.network.Network;
import com.cloud.network.Network.Service;
import com.cloud.network.NetworkModel;
import com.cloud.network.NetworkService;
import com.cloud.network.Networks;
import com.cloud.network.PhysicalNetwork;
import com.cloud.network.dao.FirewallRulesDao;
import com.cloud.network.dao.IPAddressDao;
import com.cloud.network.dao.IPAddressVO;
import com.cloud.network.dao.NetworkDao;
import com.cloud.network.dao.NetworkVO;
import com.cloud.network.dao.PhysicalNetworkDao;
import com.cloud.network.router.NetworkHelper;
import com.cloud.network.rules.FirewallRule;
import com.cloud.network.rules.FirewallRuleVO;
import com.cloud.network.security.SecurityGroupManager;
import com.cloud.network.security.SecurityGroupService;
import com.cloud.network.security.SecurityGroupVO;
import com.cloud.network.security.SecurityRule;
import com.cloud.network.vpc.NetworkACL;
import com.cloud.offering.NetworkOffering;
import com.cloud.offering.ServiceOffering;
import com.cloud.offerings.NetworkOfferingServiceMapVO;
import com.cloud.offerings.NetworkOfferingVO;
import com.cloud.offerings.dao.NetworkOfferingDao;
import com.cloud.offerings.dao.NetworkOfferingServiceMapDao;
import com.cloud.org.Cluster;
import com.cloud.org.Grouping;
import com.cloud.projects.Project;
import com.cloud.resource.ResourceManager;
import com.cloud.service.ServiceOfferingVO;
import com.cloud.service.dao.ServiceOfferingDao;
import com.cloud.storage.VMTemplateVO;
import com.cloud.storage.dao.VMTemplateDao;
import com.cloud.user.Account;
import com.cloud.user.AccountManager;
import com.cloud.user.AccountService;
import com.cloud.user.SSHKeyPairVO;
import com.cloud.user.User;
import com.cloud.user.UserAccount;
import com.cloud.user.UserVO;
import com.cloud.user.dao.SSHKeyPairDao;
import com.cloud.user.dao.UserDao;
import com.cloud.utils.Pair;
import com.cloud.utils.Ternary;
import com.cloud.utils.component.ComponentContext;
import com.cloud.utils.component.ManagerBase;
import com.cloud.utils.concurrency.NamedThreadFactory;
import com.cloud.utils.db.Filter;
import com.cloud.utils.db.GlobalLock;
import com.cloud.utils.db.SearchBuilder;
import com.cloud.utils.db.SearchCriteria;
import com.cloud.utils.db.Transaction;
import com.cloud.utils.db.TransactionCallback;
import com.cloud.utils.db.TransactionCallbackNoReturn;
import com.cloud.utils.db.TransactionStatus;
import com.cloud.utils.exception.CloudRuntimeException;
import com.cloud.utils.fsm.NoTransitionException;
import com.cloud.utils.fsm.StateMachine2;
import com.cloud.utils.net.NetUtils;
import com.cloud.vm.VMInstanceVO;
import com.cloud.vm.VirtualMachine;
import com.cloud.vm.dao.VMInstanceDao;

public class KubernetesClusterManagerImpl extends ManagerBase implements KubernetesClusterService {

    private static final Logger LOGGER = Logger.getLogger(KubernetesClusterManagerImpl.class);
    private static final String DEFAULT_NETWORK_OFFERING_FOR_KUBERNETES_SERVICE_NAME = "DefaultNetworkOfferingforKubernetesService";
    private static final String DEFAULT_NETWORK_OFFERING_FOR_KUBERNETES_SERVICE_DISPLAY_TEXT = "Network Offering used for CloudStack Kubernetes service";
    private static final String DEFAULT_NSX_NETWORK_OFFERING_FOR_KUBERNETES_SERVICE_NAME = "DefaultNSXNetworkOfferingforKubernetesService";
<<<<<<< HEAD
    private static final String DEFAULT_NSX_VPC_TIER_NETWORK_OFFERING_FOR_KUBERNETES_SERVICE_NAME = "DefaultNSXVPCNetworkOfferingforKubernetesService";
=======
>>>>>>> 3a6f68b5
    private static final String DEFAULT_NSX_NETWORK_OFFERING_FOR_KUBERNETES_SERVICE_DISPLAY_TEXT = "NSX Network Offering used for CloudStack Kubernetes service";

    protected StateMachine2<KubernetesCluster.State, KubernetesCluster.Event, KubernetesCluster> _stateMachine = KubernetesCluster.State.getStateMachine();

    ScheduledExecutorService _gcExecutor;
    ScheduledExecutorService _stateScanner;

    @Inject
    public KubernetesClusterDao kubernetesClusterDao;
    @Inject
    public KubernetesClusterVmMapDao kubernetesClusterVmMapDao;
    @Inject
    public KubernetesClusterDetailsDao kubernetesClusterDetailsDao;
    @Inject
    public KubernetesSupportedVersionDao kubernetesSupportedVersionDao;
    @Inject
    protected SSHKeyPairDao sshKeyPairDao;
    @Inject
    protected DataCenterDao dataCenterDao;
    @Inject
    protected ClusterDao clusterDao;
    @Inject
    protected ClusterDetailsDao clusterDetailsDao;
    @Inject
    protected HostDao hostDao;
    @Inject
    protected ServiceOfferingDao serviceOfferingDao;
    @Inject
    protected VMTemplateDao templateDao;
    @Inject
    protected TemplateJoinDao templateJoinDao;
    @Inject
    protected AccountService accountService;
    @Inject
    protected AccountManager accountManager;
    @Inject
    protected UserDao userDao;
    @Inject
    protected VMInstanceDao vmInstanceDao;
    @Inject
    protected UserVmJoinDao userVmJoinDao;
    @Inject
    protected NetworkOfferingDao networkOfferingDao;
    @Inject
    protected NetworkOfferingJoinDao networkOfferingJoinDao;
    @Inject
    protected NetworkOfferingServiceMapDao networkOfferingServiceMapDao;
    @Inject
    protected NetworkService networkService;
    @Inject
    protected NetworkModel networkModel;
    @Inject
    protected PhysicalNetworkDao physicalNetworkDao;
    @Inject
    protected NetworkOrchestrationService networkMgr;
    @Inject
    protected NetworkDao networkDao;
    @Inject
    protected IPAddressDao ipAddressDao;
    @Inject
    protected CapacityManager capacityManager;
    @Inject
    protected ResourceManager resourceManager;
    @Inject
    protected FirewallRulesDao firewallRulesDao;
    @Inject
    private AnnotationDao annotationDao;
    @Inject
    private SecurityGroupManager securityGroupManager;
    @Inject
    public SecurityGroupService securityGroupService;
    @Inject
    public NetworkHelper networkHelper;

    @Inject
    private UserVmService userVmService;

    private void logMessage(final Level logLevel, final String message, final Exception e) {
        if (logLevel == Level.WARN) {
            if (e != null) {
                LOGGER.warn(message, e);
            } else {
                LOGGER.warn(message);
            }
        } else {
            if (e != null) {
                LOGGER.error(message, e);
            } else {
                LOGGER.error(message);
            }
        }
    }

    private void logTransitStateAndThrow(final Level logLevel, final String message, final Long kubernetesClusterId, final KubernetesCluster.Event event, final Exception e) throws CloudRuntimeException {
        logMessage(logLevel, message, e);
        if (kubernetesClusterId != null && event != null) {
            stateTransitTo(kubernetesClusterId, event);
        }
        if (e == null) {
            throw new CloudRuntimeException(message);
        }
        throw new CloudRuntimeException(message, e);
    }

    private void logAndThrow(final Level logLevel, final String message) throws CloudRuntimeException {
        logTransitStateAndThrow(logLevel, message, null, null, null);
    }

    private void logAndThrow(final Level logLevel, final String message, final Exception ex) throws CloudRuntimeException {
        logTransitStateAndThrow(logLevel, message, null, null, ex);
    }

    private boolean isKubernetesServiceNetworkOfferingConfigured(DataCenter zone) {
        // Check network offering
        String networkOfferingName = KubernetesClusterNetworkOffering.value();
        if (networkOfferingName == null || networkOfferingName.isEmpty()) {
            LOGGER.warn(String.format("Global setting %s is empty. Admin has not yet specified the network offering to be used for provisioning isolated network for the cluster", KubernetesClusterNetworkOffering.key()));
            return false;
        }
        NetworkOfferingVO networkOffering = networkOfferingDao.findByUniqueName(networkOfferingName);
        if (networkOffering == null) {
            LOGGER.warn(String.format("Unable to find the network offering %s to be used for provisioning Kubernetes cluster", networkOfferingName));
            return false;
        }
        if (networkOffering.getState() == NetworkOffering.State.Disabled) {
            LOGGER.warn(String.format("Network offering ID: %s is not enabled", networkOffering.getUuid()));
            return false;
        }
        List<String> services = networkOfferingServiceMapDao.listServicesForNetworkOffering(networkOffering.getId());
        if (services == null || services.isEmpty() || !services.contains("SourceNat")) {
            LOGGER.warn(String.format("Network offering ID: %s does not have necessary services to provision Kubernetes cluster", networkOffering.getUuid()));
            return false;
        }
        if (!networkOffering.isEgressDefaultPolicy()) {
            LOGGER.warn(String.format("Network offering ID: %s has egress default policy turned off should be on to provision Kubernetes cluster", networkOffering.getUuid()));
            return false;
        }
        boolean offeringAvailableForZone = false;
        List<NetworkOfferingJoinVO> networkOfferingJoinVOs = networkOfferingJoinDao.findByZoneId(zone.getId(), true);
        for (NetworkOfferingJoinVO networkOfferingJoinVO : networkOfferingJoinVOs) {
            if (networkOffering.getId() == networkOfferingJoinVO.getId()) {
                offeringAvailableForZone = true;
                break;
            }
        }
        if (!offeringAvailableForZone) {
            LOGGER.warn(String.format("Network offering ID: %s is not available for zone ID: %s", networkOffering.getUuid(), zone.getUuid()));
            return false;
        }
        long physicalNetworkId = networkModel.findPhysicalNetworkId(zone.getId(), networkOffering.getTags(), networkOffering.getTrafficType());
        PhysicalNetwork physicalNetwork = physicalNetworkDao.findById(physicalNetworkId);
        if (physicalNetwork == null) {
            LOGGER.warn(String.format("Unable to find physical network with tag: %s", networkOffering.getTags()));
            return false;
        }
        return true;
    }

    private boolean isKubernetesServiceConfigured(DataCenter zone) {
        if (!isKubernetesServiceNetworkOfferingConfigured(zone)) {
            return false;
        }
        return true;
    }

    private IpAddress getSourceNatIp(Network network) {
        List<? extends IpAddress> addresses = networkModel.listPublicIpsAssignedToGuestNtwk(network.getId(), true);
        if (CollectionUtils.isEmpty(addresses)) {
            return null;
        }
        for (IpAddress address : addresses) {
            if (address.isSourceNat()) {
                return address;
            }
        }
        return null;
    }

    public VMTemplateVO getKubernetesServiceTemplate(DataCenter dataCenter, Hypervisor.HypervisorType hypervisorType) {
        VMTemplateVO template = templateDao.findSystemVMReadyTemplate(dataCenter.getId(), hypervisorType);
        if (DataCenter.Type.Edge.equals(dataCenter.getType()) && template != null && !template.isDirectDownload()) {
            LOGGER.debug(String.format("Template %s can not be used for edge zone %s", template, dataCenter));
            template = templateDao.findRoutingTemplate(hypervisorType, networkHelper.getHypervisorRouterTemplateConfigMap().get(hypervisorType).valueIn(dataCenter.getId()));
        }
        if (template == null) {
            throw new CloudRuntimeException("Not able to find the System or Routing template in ready state for the zone " + dataCenter.getUuid());
        }
        return  template;
    }

    protected void validateIsolatedNetworkIpRules(long ipId, FirewallRule.Purpose purpose, Network network, int clusterTotalNodeCount) {
        List<FirewallRuleVO> rules = firewallRulesDao.listByIpAndPurposeAndNotRevoked(ipId, purpose);
        for (FirewallRuleVO rule : rules) {
            Integer startPort = rule.getSourcePortStart();
            Integer endPort = rule.getSourcePortEnd();
            if (LOGGER.isDebugEnabled()) {
                LOGGER.debug(String.format("Validating rule with purpose: %s for network: %s with ports: %d-%d", purpose.toString(), network.getUuid(), startPort, endPort));
            }
            if (startPort <= KubernetesClusterActionWorker.CLUSTER_API_PORT && KubernetesClusterActionWorker.CLUSTER_API_PORT <= endPort) {
                throw new InvalidParameterValueException(String.format("Network ID: %s has conflicting %s rules to provision Kubernetes cluster for API access", network.getUuid(), purpose.toString().toLowerCase()));
            }
            int expectedSshStart = KubernetesClusterActionWorker.CLUSTER_NODES_DEFAULT_START_SSH_PORT;
            int expectedSshEnd = expectedSshStart + clusterTotalNodeCount - 1;
            if (Math.max(expectedSshStart, startPort) <= Math.min(expectedSshEnd, endPort)) {
                throw new InvalidParameterValueException(String.format("Network ID: %s has conflicting %s rules to provision Kubernetes cluster for node VM SSH access", network.getUuid(), purpose.toString().toLowerCase()));
            }
        }
    }

    private void validateIsolatedNetwork(Network network, int clusterTotalNodeCount) {
        if (!Network.GuestType.Isolated.equals(network.getGuestType())) {
            return;
        }
        if (Network.State.Allocated.equals(network.getState())) { // Allocated networks won't have IP and rules
            return;
        }
        IpAddress sourceNatIp = getSourceNatIp(network);
        if (sourceNatIp == null) {
            throw new InvalidParameterValueException(String.format("Network ID: %s does not have a source NAT IP associated with it. To provision a Kubernetes Cluster, source NAT IP is required", network.getUuid()));
        }
        validateIsolatedNetworkIpRules(sourceNatIp.getId(), FirewallRule.Purpose.Firewall, network, clusterTotalNodeCount);
        validateIsolatedNetworkIpRules(sourceNatIp.getId(), FirewallRule.Purpose.PortForwarding, network, clusterTotalNodeCount);
    }

    protected void validateVpcTier(Network network) {
        if (Network.State.Allocated.equals(network.getState())) { // Allocated networks won't have IP and rules
            return;
        }
        if (network.getNetworkACLId() == NetworkACL.DEFAULT_DENY) {
            throw new InvalidParameterValueException(String.format("Network ID: %s can not be used for Kubernetes cluster as it uses default deny ACL", network.getUuid()));
        }
    }

    private void validateNetwork(Network network, int clusterTotalNodeCount) {
        NetworkOffering networkOffering = networkOfferingDao.findById(network.getNetworkOfferingId());
        if (networkOffering.isSystemOnly()) {
            throw new InvalidParameterValueException(String.format("Network ID: %s is for system use only", network.getUuid()));
        }
        if (!networkModel.areServicesSupportedInNetwork(network.getId(), Service.UserData)) {
            throw new InvalidParameterValueException(String.format("Network ID: %s does not support userdata that is required for Kubernetes cluster", network.getUuid()));
        }
        Long vpcId = network.getVpcId();
        if (vpcId == null && !networkModel.areServicesSupportedInNetwork(network.getId(), Service.Firewall)) {
            throw new InvalidParameterValueException(String.format("Network ID: %s does not support firewall that is required for Kubernetes cluster", network.getUuid()));
        }
        if (!networkModel.areServicesSupportedInNetwork(network.getId(), Service.PortForwarding)) {
            throw new InvalidParameterValueException(String.format("Network ID: %s does not support port forwarding that is required for Kubernetes cluster", network.getUuid()));
        }
        if (!networkModel.areServicesSupportedInNetwork(network.getId(), Service.Dhcp)) {
            throw new InvalidParameterValueException(String.format("Network ID: %s does not support DHCP that is required for Kubernetes cluster", network.getUuid()));
        }
        if (network.getVpcId() != null) {
            validateVpcTier(network);
            return;
        }
        validateIsolatedNetwork(network, clusterTotalNodeCount);
    }

    private boolean validateServiceOffering(final ServiceOffering serviceOffering, final KubernetesSupportedVersion version) {
        if (serviceOffering.isDynamic()) {
            throw new InvalidParameterValueException(String.format("Custom service offerings are not supported for creating clusters, service offering ID: %s", serviceOffering.getUuid()));
        }
        if (serviceOffering.getCpu() < MIN_KUBERNETES_CLUSTER_NODE_CPU || serviceOffering.getRamSize() < MIN_KUBERNETES_CLUSTER_NODE_RAM_SIZE) {
            throw new InvalidParameterValueException(String.format("Kubernetes cluster cannot be created with service offering ID: %s, Kubernetes cluster template needs minimum %d vCPUs and %d MB RAM", serviceOffering.getUuid(), MIN_KUBERNETES_CLUSTER_NODE_CPU, MIN_KUBERNETES_CLUSTER_NODE_RAM_SIZE));
        }
        if (serviceOffering.getCpu() < version.getMinimumCpu()) {
            throw new InvalidParameterValueException(String.format("Kubernetes cluster cannot be created with service offering ID: %s, Kubernetes version ID: %s needs minimum %d vCPUs", serviceOffering.getUuid(), version.getUuid(), version.getMinimumCpu()));
        }
        if (serviceOffering.getRamSize() < version.getMinimumRamSize()) {
            throw new InvalidParameterValueException(String.format("Kubernetes cluster cannot be created with service offering ID: %s, associated Kubernetes version ID: %s needs minimum %d MB RAM", serviceOffering.getUuid(), version.getUuid(), version.getMinimumRamSize()));
        }
        return true;
    }

    private void validateDockerRegistryParams(final String dockerRegistryUserName,
                                              final String dockerRegistryPassword,
                                              final String dockerRegistryUrl) {
        // if no params related to docker registry specified then nothing to validate so return true
        if ((dockerRegistryUserName == null || dockerRegistryUserName.isEmpty()) &&
                (dockerRegistryPassword == null || dockerRegistryPassword.isEmpty()) &&
                (dockerRegistryUrl == null || dockerRegistryUrl.isEmpty())) {
            return;
        }

        // all params related to docker registry must be specified or nothing
        if (!((dockerRegistryUserName != null && !dockerRegistryUserName.isEmpty()) &&
                (dockerRegistryPassword != null && !dockerRegistryPassword.isEmpty()) &&
                (dockerRegistryUrl != null && !dockerRegistryUrl.isEmpty()))) {

            throw new InvalidParameterValueException("All the docker private registry parameters (username, password, url) required are specified");
        }

        try {
            URL url = new URL(dockerRegistryUrl);
        } catch (MalformedURLException e) {
            throw new InvalidParameterValueException("Invalid docker registry url specified");
        }
    }

    private DeployDestination plan(final long nodesCount, final DataCenter zone, final ServiceOffering offering) throws InsufficientServerCapacityException {
        final int cpu_requested = offering.getCpu() * offering.getSpeed();
        final long ram_requested = offering.getRamSize() * 1024L * 1024L;
        List<HostVO> hosts = resourceManager.listAllHostsInOneZoneByType(Type.Routing, zone.getId());
        final Map<String, Pair<HostVO, Integer>> hosts_with_resevered_capacity = new ConcurrentHashMap<String, Pair<HostVO, Integer>>();
        for (HostVO h : hosts) {
            hosts_with_resevered_capacity.put(h.getUuid(), new Pair<HostVO, Integer>(h, 0));
        }
        boolean suitable_host_found = false;
        Cluster planCluster = null;
        for (int i = 1; i <= nodesCount; i++) {
            suitable_host_found = false;
            for (Map.Entry<String, Pair<HostVO, Integer>> hostEntry : hosts_with_resevered_capacity.entrySet()) {
                Pair<HostVO, Integer> hp = hostEntry.getValue();
                HostVO hostVO = hp.first();
                hostDao.loadHostTags(hostVO);
                if (!hostVO.checkHostServiceOfferingTags(offering)) {
                    continue;
                }
                int reserved = hp.second();
                reserved++;
                ClusterVO cluster = clusterDao.findById(hostVO.getClusterId());
                ClusterDetailsVO cluster_detail_cpu = clusterDetailsDao.findDetail(cluster.getId(), "cpuOvercommitRatio");
                ClusterDetailsVO cluster_detail_ram = clusterDetailsDao.findDetail(cluster.getId(), "memoryOvercommitRatio");
                Float cpuOvercommitRatio = Float.parseFloat(cluster_detail_cpu.getValue());
                Float memoryOvercommitRatio = Float.parseFloat(cluster_detail_ram.getValue());
                if (LOGGER.isDebugEnabled()) {
                    LOGGER.debug(String.format("Checking host ID: %s for capacity already reserved %d", hostVO.getUuid(), reserved));
                }
                if (capacityManager.checkIfHostHasCapacity(hostVO.getId(), cpu_requested * reserved, ram_requested * reserved, false, cpuOvercommitRatio, memoryOvercommitRatio, true)) {
                    if (LOGGER.isDebugEnabled()) {
                        LOGGER.debug(String.format("Found host ID: %s for with enough capacity, CPU=%d RAM=%s", hostVO.getUuid(), cpu_requested * reserved, toHumanReadableSize(ram_requested * reserved)));
                    }
                    hostEntry.setValue(new Pair<HostVO, Integer>(hostVO, reserved));
                    suitable_host_found = true;
                    planCluster = cluster;
                    break;
                }
            }
            if (!suitable_host_found) {
                if (LOGGER.isInfoEnabled()) {
                    LOGGER.info(String.format("Suitable hosts not found in datacenter ID: %s for node %d with offering ID: %s", zone.getUuid(), i, offering.getUuid()));
                }
                break;
            }
        }
        if (suitable_host_found) {
            if (LOGGER.isInfoEnabled()) {
                LOGGER.info(String.format("Suitable hosts found in datacenter ID: %s, creating deployment destination", zone.getUuid()));
            }
            return new DeployDestination(zone, null, planCluster, null);
        }
        String msg = String.format("Cannot find enough capacity for Kubernetes cluster(requested cpu=%d memory=%s) with offering ID: %s",
                cpu_requested * nodesCount, toHumanReadableSize(ram_requested * nodesCount), offering.getUuid());
        LOGGER.warn(msg);
        throw new InsufficientServerCapacityException(msg, DataCenter.class, zone.getId());
    }

    @Override
    public KubernetesClusterResponse createKubernetesClusterResponse(long kubernetesClusterId) {
        KubernetesClusterVO kubernetesCluster = kubernetesClusterDao.findById(kubernetesClusterId);
        KubernetesClusterResponse response = new KubernetesClusterResponse();
        response.setObjectName(KubernetesCluster.class.getSimpleName().toLowerCase());
        response.setId(kubernetesCluster.getUuid());
        response.setName(kubernetesCluster.getName());
        response.setDescription(kubernetesCluster.getDescription());
        DataCenterVO zone = ApiDBUtils.findZoneById(kubernetesCluster.getZoneId());
        response.setZoneId(zone.getUuid());
        response.setZoneName(zone.getName());
        response.setMasterNodes(kubernetesCluster.getControlNodeCount());
        response.setControlNodes(kubernetesCluster.getControlNodeCount());
        response.setClusterSize(kubernetesCluster.getNodeCount());
        VMTemplateVO template = ApiDBUtils.findTemplateById(kubernetesCluster.getTemplateId());
        if (template != null) {
            response.setTemplateId(template.getUuid());
        }
        ServiceOfferingVO offering = serviceOfferingDao.findById(kubernetesCluster.getServiceOfferingId());
        if (offering != null) {
            response.setServiceOfferingId(offering.getUuid());
            response.setServiceOfferingName(offering.getName());
        }
        KubernetesSupportedVersionVO version = kubernetesSupportedVersionDao.findById(kubernetesCluster.getKubernetesVersionId());
        if (version != null) {
            response.setKubernetesVersionId(version.getUuid());
            response.setKubernetesVersionName(version.getName());
        }
        Account account = ApiDBUtils.findAccountById(kubernetesCluster.getAccountId());
        if (account.getType() == Account.Type.PROJECT) {
            Project project = ApiDBUtils.findProjectByProjectAccountId(account.getId());
            response.setProjectId(project.getUuid());
            response.setProjectName(project.getName());
        } else {
            response.setAccountName(account.getAccountName());
        }
        Domain domain = ApiDBUtils.findDomainById(kubernetesCluster.getDomainId());
        response.setDomainId(domain.getUuid());
        response.setDomainName(domain.getName());
        response.setKeypair(kubernetesCluster.getKeyPair());
        response.setState(kubernetesCluster.getState().toString());
        response.setCores(String.valueOf(kubernetesCluster.getCores()));
        response.setMemory(String.valueOf(kubernetesCluster.getMemory()));
        NetworkVO ntwk = networkDao.findByIdIncludingRemoved(kubernetesCluster.getNetworkId());
        response.setEndpoint(kubernetesCluster.getEndpoint());
        if (ntwk != null) {
            response.setNetworkId(ntwk.getUuid());
            response.setAssociatedNetworkName(ntwk.getName());
            if (ntwk.getGuestType() == Network.GuestType.Isolated) {
                List<IPAddressVO> ipAddresses = ipAddressDao.listByAssociatedNetwork(ntwk.getId(), true);
                if (ipAddresses != null && ipAddresses.size() == 1) {
                    response.setIpAddress(ipAddresses.get(0).getAddress().addr());
                    response.setIpAddressId(ipAddresses.get(0).getUuid());
                }
            }
        }

        List<UserVmResponse> vmResponses = new ArrayList<UserVmResponse>();
        List<KubernetesClusterVmMapVO> vmList = kubernetesClusterVmMapDao.listByClusterId(kubernetesCluster.getId());
        ResponseView respView = ResponseView.Restricted;
        Account caller = CallContext.current().getCallingAccount();
        if (accountService.isRootAdmin(caller.getId())) {
            respView = ResponseView.Full;
        }
        final String responseName = "virtualmachine";
        if (vmList != null && !vmList.isEmpty()) {
            for (KubernetesClusterVmMapVO vmMapVO : vmList) {
                UserVmJoinVO userVM = userVmJoinDao.findById(vmMapVO.getVmId());
                if (userVM != null) {
                    UserVmResponse vmResponse = ApiDBUtils.newUserVmResponse(respView, responseName, userVM,
                        EnumSet.of(VMDetails.nics), caller);
                    vmResponses.add(vmResponse);
                }
            }
        }
        response.setHasAnnotation(annotationDao.hasAnnotations(kubernetesCluster.getUuid(),
                AnnotationService.EntityType.KUBERNETES_CLUSTER.name(), accountService.isRootAdmin(caller.getId())));
        response.setVirtualMachines(vmResponses);
        response.setAutoscalingEnabled(kubernetesCluster.getAutoscalingEnabled());
        response.setMinSize(kubernetesCluster.getMinSize());
        response.setMaxSize(kubernetesCluster.getMaxSize());
        response.setClusterType(kubernetesCluster.getClusterType());
        response.setCreated(kubernetesCluster.getCreated());
        return response;
    }

    private void validateEndpointUrl() {
        String csUrl = ApiServiceConfiguration.ApiServletPath.value();
        if (csUrl == null || csUrl.contains("localhost")) {
            String error = String.format("Global setting %s has to be set to the Management Server's API end point",
                ApiServiceConfiguration.ApiServletPath.key());
            throw new InvalidParameterValueException(error);
        }
    }

    private DataCenter validateAndGetZoneForKubernetesCreateParameters(Long zoneId, Long networkId) {
        DataCenter zone = dataCenterDao.findById(zoneId);
        if (zone == null) {
            throw new InvalidParameterValueException("Unable to find zone by ID: " + zoneId);
        }
        if (zone.getAllocationState() == Grouping.AllocationState.Disabled) {
            throw new PermissionDeniedException(String.format("Cannot perform this operation, zone ID: %s is currently disabled", zone.getUuid()));
        }
        if (DataCenter.Type.Edge.equals(zone.getType()) && networkId == null) {
            throw new PermissionDeniedException("Kubernetes clusters cannot be created on an edge zone without an existing network");
        }
        return zone;
    }

    private void validateSshKeyPairForKubernetesCreateParameters(String sshKeyPair, Account owner) {
        if (!StringUtils.isBlank(sshKeyPair)) {
            SSHKeyPairVO sshKeyPairVO = sshKeyPairDao.findByName(owner.getAccountId(), owner.getDomainId(), sshKeyPair);
            if (sshKeyPairVO == null) {
                throw new InvalidParameterValueException(String.format("Given SSH key pair with name: %s was not found for the account %s", sshKeyPair, owner.getAccountName()));
            }
        }
    }

    private Network validateAndGetNetworkForKubernetesCreateParameters(Long networkId) {
        Network network = null;
        if (networkId != null) {
            network = networkService.getNetwork(networkId);
            if (network == null) {
                throw new InvalidParameterValueException("Unable to find network with given ID");
            }
        }
        return network;
    }

    private void validateUnmanagedKubernetesClusterCreateParameters(final CreateKubernetesClusterCmd cmd) throws CloudRuntimeException {
        final String name = cmd.getName();
        final Long zoneId = cmd.getZoneId();
        final Account owner = accountService.getActiveAccountById(cmd.getEntityOwnerId());
        final Long networkId = cmd.getNetworkId();
        final String sshKeyPair = cmd.getSSHKeyPairName();
        final String dockerRegistryUserName = cmd.getDockerRegistryUserName();
        final String dockerRegistryPassword = cmd.getDockerRegistryPassword();
        final String dockerRegistryUrl = cmd.getDockerRegistryUrl();
        final Long nodeRootDiskSize = cmd.getNodeRootDiskSize();
        final String externalLoadBalancerIpAddress = cmd.getExternalLoadBalancerIpAddress();

        if (name == null || name.isEmpty()) {
            throw new InvalidParameterValueException("Invalid name for the Kubernetes cluster name: " + name);
        }

        validateAndGetZoneForKubernetesCreateParameters(zoneId, networkId);
        validateSshKeyPairForKubernetesCreateParameters(sshKeyPair, owner);

        if (nodeRootDiskSize != null && nodeRootDiskSize <= 0) {
            throw new InvalidParameterValueException(String.format("Invalid value for %s", ApiConstants.NODE_ROOT_DISK_SIZE));
        }

        validateDockerRegistryParams(dockerRegistryUserName, dockerRegistryPassword, dockerRegistryUrl);

        validateAndGetNetworkForKubernetesCreateParameters(networkId);

        if (StringUtils.isNotEmpty(externalLoadBalancerIpAddress) && (!NetUtils.isValidIp4(externalLoadBalancerIpAddress) && !NetUtils.isValidIp6(externalLoadBalancerIpAddress))) {
            throw new InvalidParameterValueException("Invalid external load balancer IP address");
        }
    }

    public boolean isCommandSupported(KubernetesCluster cluster, String cmdName) {
        switch (cluster.getClusterType()) {
            case CloudManaged:
                return Arrays.asList(
                        BaseCmd.getCommandNameByClass(CreateKubernetesClusterCmd.class),
                        BaseCmd.getCommandNameByClass(ListKubernetesClustersCmd.class),
                        BaseCmd.getCommandNameByClass(DeleteKubernetesClusterCmd.class),
                        BaseCmd.getCommandNameByClass(ScaleKubernetesClusterCmd.class),
                        BaseCmd.getCommandNameByClass(StartKubernetesClusterCmd.class),
                        BaseCmd.getCommandNameByClass(StopKubernetesClusterCmd.class),
                        BaseCmd.getCommandNameByClass(UpgradeKubernetesClusterCmd.class)
                ).contains(cmdName);
            case ExternalManaged:
                return Arrays.asList(
                        BaseCmd.getCommandNameByClass(CreateKubernetesClusterCmd.class),
                        BaseCmd.getCommandNameByClass(ListKubernetesClustersCmd.class),
                        BaseCmd.getCommandNameByClass(DeleteKubernetesClusterCmd.class),
                        BaseCmd.getCommandNameByClass(AddVirtualMachinesToKubernetesClusterCmd.class),
                        BaseCmd.getCommandNameByClass(RemoveVirtualMachinesFromKubernetesClusterCmd.class)
                ).contains(cmdName);
            default:
                return false;
        }
    }

    private void validateManagedKubernetesClusterCreateParameters(final CreateKubernetesClusterCmd cmd) throws CloudRuntimeException {
        validateEndpointUrl();
        final String name = cmd.getName();
        final Long zoneId = cmd.getZoneId();
        final Long kubernetesVersionId = cmd.getKubernetesVersionId();
        final Long serviceOfferingId = cmd.getServiceOfferingId();
        final Account owner = accountService.getActiveAccountById(cmd.getEntityOwnerId());
        final Long networkId = cmd.getNetworkId();
        final String sshKeyPair = cmd.getSSHKeyPairName();
        final Long controlNodeCount = cmd.getControlNodes();
        final Long clusterSize = cmd.getClusterSize();
        final String dockerRegistryUserName = cmd.getDockerRegistryUserName();
        final String dockerRegistryPassword = cmd.getDockerRegistryPassword();
        final String dockerRegistryUrl = cmd.getDockerRegistryUrl();
        final Long nodeRootDiskSize = cmd.getNodeRootDiskSize();
        final String externalLoadBalancerIpAddress = cmd.getExternalLoadBalancerIpAddress();

        if (name == null || name.isEmpty()) {
            throw new InvalidParameterValueException("Invalid name for the Kubernetes cluster name: " + name);
        }

        if (controlNodeCount < 1) {
            throw new InvalidParameterValueException("Invalid cluster control nodes count: " + controlNodeCount);
        }
        if (clusterSize == null || clusterSize < 1) {
            throw new InvalidParameterValueException("Invalid cluster size: " + clusterSize);
        }

        int maxClusterSize = KubernetesMaxClusterSize.valueIn(owner.getId());
        final long totalNodeCount = controlNodeCount + clusterSize;
        if (totalNodeCount > maxClusterSize) {
            throw new InvalidParameterValueException(
                String.format("Maximum cluster size can not exceed %d. Please contact your administrator", maxClusterSize));
        }

        DataCenter zone = validateAndGetZoneForKubernetesCreateParameters(zoneId, networkId);

        if (!isKubernetesServiceConfigured(zone)) {
            throw new CloudRuntimeException("Kubernetes service has not been configured properly to provision Kubernetes clusters");
        }

        final KubernetesSupportedVersion clusterKubernetesVersion = kubernetesSupportedVersionDao.findById(kubernetesVersionId);
        if (clusterKubernetesVersion == null) {
            throw new InvalidParameterValueException("Unable to find given Kubernetes version in supported versions");
        }
        if (!KubernetesSupportedVersion.State.Enabled.equals(clusterKubernetesVersion.getState())) {
            throw new InvalidParameterValueException(String.format("Kubernetes version ID: %s is in %s state", clusterKubernetesVersion.getUuid(), clusterKubernetesVersion.getState()));
        }
        if (clusterKubernetesVersion.getZoneId() != null && !clusterKubernetesVersion.getZoneId().equals(zone.getId())) {
            throw new InvalidParameterValueException(String.format("Kubernetes version ID: %s is not available for zone ID: %s", clusterKubernetesVersion.getUuid(), zone.getUuid()));
        }
        if (controlNodeCount > 1 ) {
            try {
                if (KubernetesVersionManagerImpl.compareSemanticVersions(clusterKubernetesVersion.getSemanticVersion(), MIN_KUBERNETES_VERSION_HA_SUPPORT) < 0) {
                    throw new InvalidParameterValueException(String.format("HA support is available only for Kubernetes version %s and above. Given version ID: %s is %s", MIN_KUBERNETES_VERSION_HA_SUPPORT, clusterKubernetesVersion.getUuid(), clusterKubernetesVersion.getSemanticVersion()));
                }
            } catch (IllegalArgumentException e) {
                logAndThrow(Level.WARN, String.format("Unable to compare Kubernetes version for given version ID: %s with %s", clusterKubernetesVersion.getUuid(), MIN_KUBERNETES_VERSION_HA_SUPPORT), e);
            }
        }

        if (clusterKubernetesVersion.getZoneId() != null && clusterKubernetesVersion.getZoneId() != zone.getId()) {
            throw new InvalidParameterValueException(String.format("Kubernetes version ID: %s is not available for zone ID: %s", clusterKubernetesVersion.getUuid(), zone.getUuid()));
        }

        VMTemplateVO iso = templateDao.findById(clusterKubernetesVersion.getIsoId());
        if (iso == null) {
            throw new InvalidParameterValueException(String.format("Invalid ISO associated with version ID: %s",  clusterKubernetesVersion.getUuid()));
        }
        if (CollectionUtils.isEmpty(templateJoinDao.newTemplateView(iso, zone.getId(), true))) {
            throw new InvalidParameterValueException(String.format("ISO associated with version ID: %s is not in Ready state for datacenter ID: %s",  clusterKubernetesVersion.getUuid(), zone.getUuid()));
        }

        ServiceOffering serviceOffering = serviceOfferingDao.findById(serviceOfferingId);
        if (serviceOffering == null) {
            throw new InvalidParameterValueException("No service offering with ID: " + serviceOfferingId);
        }

        validateSshKeyPairForKubernetesCreateParameters(sshKeyPair, owner);

        if (nodeRootDiskSize != null && nodeRootDiskSize <= 0) {
            throw new InvalidParameterValueException(String.format("Invalid value for %s", ApiConstants.NODE_ROOT_DISK_SIZE));
        }

        if (!validateServiceOffering(serviceOffering, clusterKubernetesVersion)) {
            throw new InvalidParameterValueException("Given service offering ID: %s is not suitable for Kubernetes cluster");
        }

        validateDockerRegistryParams(dockerRegistryUserName, dockerRegistryPassword, dockerRegistryUrl);

        Network network = validateAndGetNetworkForKubernetesCreateParameters(networkId);

        if (StringUtils.isNotEmpty(externalLoadBalancerIpAddress)) {
            if (!NetUtils.isValidIp4(externalLoadBalancerIpAddress) && !NetUtils.isValidIp6(externalLoadBalancerIpAddress)) {
                throw new InvalidParameterValueException("Invalid external load balancer IP address");
            }
            if (network == null) {
                throw new InvalidParameterValueException(String.format("%s parameter must be specified along with %s parameter", ApiConstants.EXTERNAL_LOAD_BALANCER_IP_ADDRESS, ApiConstants.NETWORK_ID));
            }
            if (Network.GuestType.Shared.equals(network.getGuestType())) {
                throw new InvalidParameterValueException(String.format("%s parameter must be specified along with %s type of network", ApiConstants.EXTERNAL_LOAD_BALANCER_IP_ADDRESS, Network.GuestType.Shared.toString()));
            }
        }

        if (!KubernetesClusterExperimentalFeaturesEnabled.value() && !StringUtils.isAllEmpty(dockerRegistryUrl, dockerRegistryUserName, dockerRegistryPassword)) {
            throw new CloudRuntimeException(String.format("Private registry for the Kubernetes cluster is an experimental feature. Use %s configuration for enabling experimental features", KubernetesClusterExperimentalFeaturesEnabled.key()));
        }
    }

    private Network getKubernetesClusterNetworkIfMissing(final String clusterName, final DataCenter zone,  final Account owner, final int controlNodesCount,
                         final int nodesCount, final String externalLoadBalancerIpAddress, final Long networkId) throws CloudRuntimeException {
        Network network = null;
        if (networkId != null) {
            network = networkDao.findById(networkId);
            if (Network.GuestType.Isolated.equals(network.getGuestType())) {
                if (kubernetesClusterDao.listByNetworkId(network.getId()).isEmpty()) {
                    validateNetwork(network, controlNodesCount + nodesCount);
                    networkModel.checkNetworkPermissions(owner, network);
                } else {
                    throw new InvalidParameterValueException(String.format("Network ID: %s is already under use by another Kubernetes cluster", network.getUuid()));
                }
            } else if (Network.GuestType.Shared.equals(network.getGuestType())) {
                if (controlNodesCount > 1 && StringUtils.isEmpty(externalLoadBalancerIpAddress)) {
                    throw new InvalidParameterValueException(String.format("Multi-control nodes, HA Kubernetes cluster with %s network ID: %s needs an external load balancer IP address. %s parameter can be used",
                            network.getGuestType().toString(), network.getUuid(), ApiConstants.EXTERNAL_LOAD_BALANCER_IP_ADDRESS));
                }
            }
        } else { // user has not specified network in which cluster VM's to be provisioned, so create a network for Kubernetes cluster
            NetworkOfferingVO networkOffering = networkOfferingDao.findByUniqueName(KubernetesClusterNetworkOffering.value());

            long physicalNetworkId = networkModel.findPhysicalNetworkId(zone.getId(), networkOffering.getTags(), networkOffering.getTrafficType());
            PhysicalNetwork physicalNetwork = physicalNetworkDao.findById(physicalNetworkId);

            if (LOGGER.isInfoEnabled()) {
                LOGGER.info(String.format("Creating network for account ID: %s from the network offering ID: %s as part of Kubernetes cluster: %s deployment process", owner.getUuid(), networkOffering.getUuid(), clusterName));
            }

            try {
                network = networkMgr.createGuestNetwork(networkOffering.getId(), clusterName + "-network", owner.getAccountName() + "-network",
                        null, null, null, false, null, owner, null, physicalNetwork, zone.getId(),
                        ControlledEntity.ACLType.Account, null, null, null, null, true, null,
                        null, null, null, null, null, null, null, null, null);
            } catch (ConcurrentOperationException | InsufficientCapacityException | ResourceAllocationException e) {
                logAndThrow(Level.ERROR, String.format("Unable to create network for the Kubernetes cluster: %s", clusterName));
            }
        }
        return network;
    }

    private void addKubernetesClusterDetails(final KubernetesCluster kubernetesCluster, final Network network, final CreateKubernetesClusterCmd cmd) {
        final String externalLoadBalancerIpAddress = cmd.getExternalLoadBalancerIpAddress();
        final String dockerRegistryUserName = cmd.getDockerRegistryUserName();
        final String dockerRegistryPassword = cmd.getDockerRegistryPassword();
        final String dockerRegistryUrl = cmd.getDockerRegistryUrl();
        final boolean networkCleanup = cmd.getNetworkId() == null;
        Transaction.execute(new TransactionCallbackNoReturn() {
            @Override
            public void doInTransactionWithoutResult(TransactionStatus status) {
                List<KubernetesClusterDetailsVO> details = new ArrayList<>();
                long kubernetesClusterId = kubernetesCluster.getId();

                if ((network != null && Network.GuestType.Shared.equals(network.getGuestType())) || kubernetesCluster.getClusterType() == KubernetesCluster.ClusterType.ExternalManaged) {
                    addKubernetesClusterDetailIfIsNotEmpty(details, kubernetesClusterId, ApiConstants.EXTERNAL_LOAD_BALANCER_IP_ADDRESS, externalLoadBalancerIpAddress, true);
                }

                addKubernetesClusterDetailIfIsNotEmpty(details, kubernetesClusterId, ApiConstants.DOCKER_REGISTRY_USER_NAME, dockerRegistryUserName, true);
                addKubernetesClusterDetailIfIsNotEmpty(details, kubernetesClusterId, ApiConstants.DOCKER_REGISTRY_PASSWORD, dockerRegistryPassword, false);
                addKubernetesClusterDetailIfIsNotEmpty(details, kubernetesClusterId, ApiConstants.DOCKER_REGISTRY_URL, dockerRegistryUrl, true);
                if (kubernetesCluster.getClusterType() == KubernetesCluster.ClusterType.CloudManaged) {
                    details.add(new KubernetesClusterDetailsVO(kubernetesClusterId, "networkCleanup", String.valueOf(networkCleanup), true));
                }
                kubernetesClusterDetailsDao.saveDetails(details);
            }
        });
    }

    protected void addKubernetesClusterDetailIfIsNotEmpty(List<KubernetesClusterDetailsVO> details, long id, String name, String value, boolean display) {
        if (StringUtils.isNotEmpty(value)) {
            details.add(new KubernetesClusterDetailsVO(id, name, value, display));
        }
    }

    protected void validateKubernetesClusterScaleSize(final KubernetesClusterVO kubernetesCluster, final Long clusterSize, final int maxClusterSize, final DataCenter zone) {
        if (clusterSize == null) {
            return;
        }
        if (clusterSize == kubernetesCluster.getNodeCount()) {
            return;
        }
        if (kubernetesCluster.getState().equals(KubernetesCluster.State.Stopped)) { // Cannot scale stopped cluster currently for cluster size
            throw new PermissionDeniedException(String.format("Kubernetes cluster : %s is in %s state", kubernetesCluster.getName(), kubernetesCluster.getState().toString()));
        }
        if (clusterSize < 1) {
            throw new InvalidParameterValueException(String.format("Kubernetes cluster : %s cannot be scaled for size, %d", kubernetesCluster.getName(), clusterSize));
        }
        if (clusterSize + kubernetesCluster.getControlNodeCount() > maxClusterSize) {
            throw new InvalidParameterValueException(
                    String.format("Maximum cluster size can not exceed %d. Please contact your administrator", maxClusterSize));
        }
        if (clusterSize > kubernetesCluster.getNodeCount()) { // Upscale
            VMTemplateVO template = templateDao.findById(kubernetesCluster.getTemplateId());
            if (template == null) {
                throw new InvalidParameterValueException(String.format("Invalid template associated with Kubernetes cluster : %s",  kubernetesCluster.getName()));
            }
            if (CollectionUtils.isEmpty(templateJoinDao.newTemplateView(template, zone.getId(), true))) {
                throw new InvalidParameterValueException(String.format("Template : %s associated with Kubernetes cluster : %s is not in Ready state for datacenter : %s", template.getName(), kubernetesCluster.getName(), zone.getName()));
            }
        }
    }

    private void validateKubernetesClusterScaleParameters(ScaleKubernetesClusterCmd cmd) {
        final Long kubernetesClusterId = cmd.getId();
        final Long serviceOfferingId = cmd.getServiceOfferingId();
        final Long clusterSize = cmd.getClusterSize();
        final List<Long> nodeIds = cmd.getNodeIds();
        final Boolean isAutoscalingEnabled = cmd.isAutoscalingEnabled();
        final Long minSize = cmd.getMinSize();
        final Long maxSize = cmd.getMaxSize();

        if (kubernetesClusterId == null || kubernetesClusterId < 1L) {
            throw new InvalidParameterValueException("Invalid Kubernetes cluster ID");
        }

        KubernetesClusterVO kubernetesCluster = kubernetesClusterDao.findById(kubernetesClusterId);
        if (kubernetesCluster == null || kubernetesCluster.getRemoved() != null) {
            throw new InvalidParameterValueException("Invalid Kubernetes cluster ID");
        }

        final DataCenter zone = dataCenterDao.findById(kubernetesCluster.getZoneId());
        if (zone == null) {
            logAndThrow(Level.WARN, String.format("Unable to find zone for Kubernetes cluster : %s", kubernetesCluster.getName()));
        }

        if (serviceOfferingId == null && clusterSize == null && nodeIds == null && isAutoscalingEnabled == null) {
            throw new InvalidParameterValueException(String.format("Kubernetes cluster %s cannot be scaled, either service offering or cluster size or nodeids to be removed or autoscaling must be passed", kubernetesCluster.getName()));
        }

        Account caller = CallContext.current().getCallingAccount();
        accountManager.checkAccess(caller, SecurityChecker.AccessType.OperateEntry, false, kubernetesCluster);
        if (!isCommandSupported(kubernetesCluster, cmd.getActualCommandName())) {
            throw new InvalidParameterValueException(String.format("Scale kubernetes cluster is not supported for an externally managed cluster (%s)", kubernetesCluster.getName()));
        }

        final KubernetesSupportedVersion clusterVersion = kubernetesSupportedVersionDao.findById(kubernetesCluster.getKubernetesVersionId());
        if (clusterVersion == null) {
            throw new CloudRuntimeException(String.format("Invalid Kubernetes version associated with Kubernetes cluster : %s", kubernetesCluster.getName()));
        }
        List<KubernetesCluster.State> validClusterStates = Arrays.asList(KubernetesCluster.State.Created, KubernetesCluster.State.Running, KubernetesCluster.State.Stopped);
        if (!(validClusterStates.contains(kubernetesCluster.getState()))) {
            throw new PermissionDeniedException(String.format("Kubernetes cluster %s is in %s state and can not be scaled", kubernetesCluster.getName(), kubernetesCluster.getState().toString()));
        }

        int maxClusterSize = KubernetesMaxClusterSize.valueIn(kubernetesCluster.getAccountId());
        if (isAutoscalingEnabled != null && isAutoscalingEnabled) {
            if (clusterSize != null || nodeIds != null) {
                throw new InvalidParameterValueException("Autoscaling can not be passed along with nodeids or clustersize");
            }

            if (!KubernetesVersionManagerImpl.versionSupportsAutoscaling(clusterVersion)) {
                throw new InvalidParameterValueException(String.format("Autoscaling requires Kubernetes Version %s or above",
                    KubernetesVersionManagerImpl.MINIMUN_AUTOSCALER_SUPPORTED_VERSION ));
            }

            validateEndpointUrl();

            if (minSize == null || maxSize == null) {
                throw new InvalidParameterValueException("Autoscaling requires minsize and maxsize to be passed");
            }
            if (minSize < 1) {
                throw new InvalidParameterValueException("Minsize must be at least than 1");
            }
            if (maxSize <= minSize) {
                throw new InvalidParameterValueException("Maxsize must be greater than minsize");
            }
            if (maxSize + kubernetesCluster.getControlNodeCount() > maxClusterSize) {
                throw new InvalidParameterValueException(
                    String.format("Maximum cluster size can not exceed %d. Please contact your administrator", maxClusterSize));
            }
        }

        if (nodeIds != null) {
            if (clusterSize != null || serviceOfferingId != null) {
                throw new InvalidParameterValueException("nodeids can not be passed along with clustersize or service offering");
            }
            List<KubernetesClusterVmMapVO> nodes = kubernetesClusterVmMapDao.listByClusterIdAndVmIdsIn(kubernetesCluster.getId(), nodeIds);
            // Do all the nodes exist ?
            if (nodes == null || nodes.size() != nodeIds.size()) {
                throw new InvalidParameterValueException("Invalid node ids");
            }
            // Ensure there's always a control node
            long controleNodesToRemove = nodes.stream().filter(x -> x.isControlNode()).count();
            if (controleNodesToRemove >= kubernetesCluster.getControlNodeCount()) {
                throw new InvalidParameterValueException("Can not remove all control nodes from a cluster");
            }
            // Ensure there's always a node
            long nodesToRemove = nodes.stream().filter(x -> !x.isControlNode()).count();
            if (nodesToRemove >= kubernetesCluster.getNodeCount()) {
                throw new InvalidParameterValueException("Can not remove all nodes from a cluster");
            }
        }

        ServiceOffering serviceOffering = null;
        if (serviceOfferingId != null) {
            serviceOffering = serviceOfferingDao.findById(serviceOfferingId);
            if (serviceOffering == null) {
                throw new InvalidParameterValueException("Failed to find service offering ID: " + serviceOfferingId);
            } else {
                if (serviceOffering.isDynamic()) {
                    throw new InvalidParameterValueException(String.format("Custom service offerings are not supported for Kubernetes clusters. Kubernetes cluster : %s, service offering : %s", kubernetesCluster.getName(), serviceOffering.getName()));
                }
                if (serviceOffering.getCpu() < MIN_KUBERNETES_CLUSTER_NODE_CPU || serviceOffering.getRamSize() < MIN_KUBERNETES_CLUSTER_NODE_RAM_SIZE) {
                    throw new InvalidParameterValueException(String.format("Kubernetes cluster : %s cannot be scaled with service offering : %s, Kubernetes cluster template(CoreOS) needs minimum %d vCPUs and %d MB RAM",
                            kubernetesCluster.getName(), serviceOffering.getName(), MIN_KUBERNETES_CLUSTER_NODE_CPU, MIN_KUBERNETES_CLUSTER_NODE_RAM_SIZE));
                }
                if (serviceOffering.getCpu() < clusterVersion.getMinimumCpu()) {
                    throw new InvalidParameterValueException(String.format("Kubernetes cluster : %s cannot be scaled with service offering : %s, associated Kubernetes version : %s needs minimum %d vCPUs",
                            kubernetesCluster.getName(), serviceOffering.getName(), clusterVersion.getName(), clusterVersion.getMinimumCpu()));
                }
                if (serviceOffering.getRamSize() < clusterVersion.getMinimumRamSize()) {
                    throw new InvalidParameterValueException(String.format("Kubernetes cluster : %s cannot be scaled with service offering : %s, associated Kubernetes version : %s needs minimum %d MB RAM",
                            kubernetesCluster.getName(), serviceOffering.getName(), clusterVersion.getName(), clusterVersion.getMinimumRamSize()));
                }
            }
            final ServiceOffering existingServiceOffering = serviceOfferingDao.findById(kubernetesCluster.getServiceOfferingId());
            if (KubernetesCluster.State.Running.equals(kubernetesCluster.getState()) && (serviceOffering.getRamSize() < existingServiceOffering.getRamSize() ||
                    serviceOffering.getCpu() * serviceOffering.getSpeed() < existingServiceOffering.getCpu() * existingServiceOffering.getSpeed())) {
                logAndThrow(Level.WARN, String.format("Kubernetes cluster cannot be scaled down for service offering. Service offering : %s offers lesser resources as compared to service offering : %s of Kubernetes cluster : %s",
                        serviceOffering.getName(), existingServiceOffering.getName(), kubernetesCluster.getName()));
            }
        }

        validateKubernetesClusterScaleSize(kubernetesCluster, clusterSize, maxClusterSize, zone);
    }

    private void validateKubernetesClusterUpgradeParameters(UpgradeKubernetesClusterCmd cmd) {
        // Validate parameters
        validateEndpointUrl();

        final Long kubernetesClusterId = cmd.getId();
        final Long upgradeVersionId = cmd.getKubernetesVersionId();
        if (kubernetesClusterId == null || kubernetesClusterId < 1L) {
            throw new InvalidParameterValueException("Invalid Kubernetes cluster ID");
        }
        if (upgradeVersionId == null || upgradeVersionId < 1L) {
            throw new InvalidParameterValueException("Invalid Kubernetes version ID");
        }
        KubernetesClusterVO kubernetesCluster = kubernetesClusterDao.findById(kubernetesClusterId);
        if (kubernetesCluster == null || kubernetesCluster.getRemoved() != null) {
            throw new InvalidParameterValueException("Invalid Kubernetes cluster ID");
        }
        if (!isCommandSupported(kubernetesCluster, cmd.getActualCommandName())) {
            throw new InvalidParameterValueException(String.format("Upgrade kubernetes cluster is not supported for an externally managed cluster (%s)", kubernetesCluster.getName()));
        }
        accountManager.checkAccess(CallContext.current().getCallingAccount(), SecurityChecker.AccessType.OperateEntry, false, kubernetesCluster);
        if (!KubernetesCluster.State.Running.equals(kubernetesCluster.getState())) {
            throw new InvalidParameterValueException(String.format("Kubernetes cluster : %s is not in running state", kubernetesCluster.getName()));
        }
        final DataCenter zone = dataCenterDao.findById(kubernetesCluster.getZoneId());
        if (zone == null) {
            logAndThrow(Level.WARN, String.format("Unable to find zone for Kubernetes cluster : %s", kubernetesCluster.getName()));
        }
        KubernetesSupportedVersionVO upgradeVersion = kubernetesSupportedVersionDao.findById(upgradeVersionId);
        if (upgradeVersion == null || upgradeVersion.getRemoved() != null) {
            throw new InvalidParameterValueException("Invalid Kubernetes version ID");
        }
        if (!KubernetesSupportedVersion.State.Enabled.equals(upgradeVersion.getState())) {
            throw new InvalidParameterValueException(String.format("Kubernetes version ID: %s for upgrade is in %s state", upgradeVersion.getUuid(), upgradeVersion.getState()));
        }
        KubernetesSupportedVersionVO clusterVersion = kubernetesSupportedVersionDao.findById(kubernetesCluster.getKubernetesVersionId());
        if (clusterVersion == null || clusterVersion.getRemoved() != null) {
            throw new InvalidParameterValueException(String.format("Invalid Kubernetes version associated with cluster : %s",
                    kubernetesCluster.getName()));
        }
        final ServiceOffering serviceOffering = serviceOfferingDao.findByIdIncludingRemoved(kubernetesCluster.getServiceOfferingId());
        if (serviceOffering == null) {
            throw new CloudRuntimeException(String.format("Invalid service offering associated with Kubernetes cluster : %s", kubernetesCluster.getName()));
        }
        if (serviceOffering.getCpu() < upgradeVersion.getMinimumCpu()) {
            throw new InvalidParameterValueException(String.format("Kubernetes cluster : %s cannot be upgraded with Kubernetes version : %s which needs minimum %d vCPUs while associated service offering : %s offers only %d vCPUs",
                    kubernetesCluster.getName(), upgradeVersion.getName(), upgradeVersion.getMinimumCpu(), serviceOffering.getName(), serviceOffering.getCpu()));
        }
        if (serviceOffering.getRamSize() < upgradeVersion.getMinimumRamSize()) {
            throw new InvalidParameterValueException(String.format("Kubernetes cluster : %s cannot be upgraded with Kubernetes version : %s which needs minimum %d MB RAM while associated service offering : %s offers only %d MB RAM",
                    kubernetesCluster.getName(), upgradeVersion.getName(), upgradeVersion.getMinimumRamSize(), serviceOffering.getName(), serviceOffering.getRamSize()));
        }
        // Check upgradeVersion is either patch upgrade or immediate minor upgrade
        try {
            KubernetesVersionManagerImpl.canUpgradeKubernetesVersion(clusterVersion.getSemanticVersion(), upgradeVersion.getSemanticVersion());
        } catch (IllegalArgumentException e) {
            throw new InvalidParameterValueException(e.getMessage());
        }

        VMTemplateVO iso = templateDao.findById(upgradeVersion.getIsoId());
        if (iso == null) {
            throw new InvalidParameterValueException(String.format("Invalid ISO associated with version : %s",  upgradeVersion.getName()));
        }
        if (CollectionUtils.isEmpty(templateJoinDao.newTemplateView(iso, zone.getId(), true))) {
            throw new InvalidParameterValueException(String.format("ISO associated with version : %s is not in Ready state for datacenter : %s",  upgradeVersion.getName(), zone.getName()));
        }
    }

    protected boolean stateTransitTo(long kubernetesClusterId, KubernetesCluster.Event e) {
        KubernetesClusterVO kubernetesCluster = kubernetesClusterDao.findById(kubernetesClusterId);
        try {
            return _stateMachine.transitTo(kubernetesCluster, e, null, kubernetesClusterDao);
        } catch (NoTransitionException nte) {
            LOGGER.warn(String.format("Failed to transition state of the Kubernetes cluster : %s in state %s on event %s", kubernetesCluster.getName(), kubernetesCluster.getState().toString(), e.toString()), nte);
            return false;
        }
    }

    @Override
    public KubernetesCluster createUnmanagedKubernetesCluster(CreateKubernetesClusterCmd cmd) throws CloudRuntimeException {
        if (!KubernetesServiceEnabled.value()) {
            logAndThrow(Level.ERROR, "Kubernetes Service plugin is disabled");
        }

        validateUnmanagedKubernetesClusterCreateParameters(cmd);

        final DataCenter zone = dataCenterDao.findById(cmd.getZoneId());
        final long controlNodeCount = cmd.getControlNodes();
        final long clusterSize = Objects.requireNonNullElse(cmd.getClusterSize(), 0L);
        final ServiceOffering serviceOffering = serviceOfferingDao.findById(cmd.getServiceOfferingId());
        final Account owner = accountService.getActiveAccountById(cmd.getEntityOwnerId());
        final KubernetesSupportedVersion clusterKubernetesVersion = kubernetesSupportedVersionDao.findById(cmd.getKubernetesVersionId());

        final Network network = networkDao.findById(cmd.getNetworkId());
        long cores = 0;
        long memory = 0;
        Long serviceOfferingId = null;
        if (serviceOffering != null) {
            serviceOfferingId = serviceOffering.getId();
            cores = serviceOffering.getCpu() * (controlNodeCount + clusterSize);
            memory = serviceOffering.getRamSize() * (controlNodeCount + clusterSize);
        }

        final Long finalServiceOfferingId = serviceOfferingId;
        final Long defaultNetworkId = network == null ? null : network.getId();
        final Long clusterKubernetesVersionId = clusterKubernetesVersion == null ? null : clusterKubernetesVersion.getId();
        final long finalCores = cores;
        final long finalMemory = memory;
        final KubernetesClusterVO cluster = Transaction.execute(new TransactionCallback<KubernetesClusterVO>() {
            @Override
            public KubernetesClusterVO doInTransaction(TransactionStatus status) {
                KubernetesClusterVO newCluster = new KubernetesClusterVO(cmd.getName(), cmd.getDisplayName(), zone.getId(), clusterKubernetesVersionId,
                        finalServiceOfferingId, null, defaultNetworkId, owner.getDomainId(),
                        owner.getAccountId(), controlNodeCount, clusterSize, KubernetesCluster.State.Running, cmd.getSSHKeyPairName(), finalCores, finalMemory,
                        cmd.getNodeRootDiskSize(), "", KubernetesCluster.ClusterType.ExternalManaged);
                kubernetesClusterDao.persist(newCluster);
                return newCluster;
            }
        });

        addKubernetesClusterDetails(cluster, network, cmd);

        if (LOGGER.isInfoEnabled()) {
            LOGGER.info(String.format("Kubernetes cluster with name: %s and ID: %s has been created", cluster.getName(), cluster.getUuid()));
        }
        return cluster;
    }

    @Override
    public KubernetesCluster createManagedKubernetesCluster(CreateKubernetesClusterCmd cmd) throws CloudRuntimeException {
        if (!KubernetesServiceEnabled.value()) {
            logAndThrow(Level.ERROR, "Kubernetes Service plugin is disabled");
        }

        validateManagedKubernetesClusterCreateParameters(cmd);

        final DataCenter zone = dataCenterDao.findById(cmd.getZoneId());
        final long controlNodeCount = cmd.getControlNodes();
        final long clusterSize = cmd.getClusterSize();
        final long totalNodeCount = controlNodeCount + clusterSize;
        final ServiceOffering serviceOffering = serviceOfferingDao.findById(cmd.getServiceOfferingId());
        final Account owner = accountService.getActiveAccountById(cmd.getEntityOwnerId());
        final KubernetesSupportedVersion clusterKubernetesVersion = kubernetesSupportedVersionDao.findById(cmd.getKubernetesVersionId());

        DeployDestination deployDestination = null;
        try {
            deployDestination = plan(totalNodeCount, zone, serviceOffering);
        } catch (InsufficientCapacityException e) {
            logAndThrow(Level.ERROR, String.format("Creating Kubernetes cluster failed due to insufficient capacity for %d nodes cluster in zone : %s with service offering : %s", totalNodeCount, zone.getName(), serviceOffering.getName()));
        }
        if (deployDestination == null || deployDestination.getCluster() == null) {
            logAndThrow(Level.ERROR, String.format("Creating Kubernetes cluster failed due to error while finding suitable deployment plan for cluster in zone : %s", zone.getName()));
        }

        SecurityGroupVO securityGroupVO = null;
        if (zone.isSecurityGroupEnabled()) {
            securityGroupVO = securityGroupManager.createSecurityGroup(KubernetesClusterActionWorker.CKS_CLUSTER_SECURITY_GROUP_NAME.concat(Long.toHexString(System.currentTimeMillis())), "Security group for CKS nodes", owner.getDomainId(), owner.getId(), owner.getAccountName());
            if (securityGroupVO == null) {
                throw new CloudRuntimeException(String.format("Failed to create security group: %s", KubernetesClusterActionWorker.CKS_CLUSTER_SECURITY_GROUP_NAME));
            }
            List<String> cidrList = new ArrayList<>();
            cidrList.add(NetUtils.ALL_IP4_CIDRS);
            securityGroupService.authorizeSecurityGroupRule(securityGroupVO.getId(), NetUtils.TCP_PROTO,
                    KubernetesClusterActionWorker.CLUSTER_NODES_DEFAULT_SSH_PORT_SG, KubernetesClusterActionWorker.CLUSTER_NODES_DEFAULT_SSH_PORT_SG,
                    null, null, cidrList, null, SecurityRule.SecurityRuleType.IngressRule);
            securityGroupService.authorizeSecurityGroupRule(securityGroupVO.getId(), NetUtils.TCP_PROTO,
                    KubernetesClusterActionWorker.CLUSTER_API_PORT, KubernetesClusterActionWorker.CLUSTER_API_PORT,
                    null, null, cidrList, null, SecurityRule.SecurityRuleType.IngressRule);
            securityGroupService.authorizeSecurityGroupRule(securityGroupVO.getId(), NetUtils.ALL_PROTO,
                    null, null, null, null, cidrList, null, SecurityRule.SecurityRuleType.EgressRule);
        }

        final Network defaultNetwork = getKubernetesClusterNetworkIfMissing(cmd.getName(), zone, owner, (int)controlNodeCount, (int)clusterSize, cmd.getExternalLoadBalancerIpAddress(), cmd.getNetworkId());
        final VMTemplateVO finalTemplate = getKubernetesServiceTemplate(zone, deployDestination.getCluster().getHypervisorType());
        final long cores = serviceOffering.getCpu() * (controlNodeCount + clusterSize);
        final long memory = serviceOffering.getRamSize() * (controlNodeCount + clusterSize);

        SecurityGroupVO finalSecurityGroupVO = securityGroupVO;
        final KubernetesClusterVO cluster = Transaction.execute(new TransactionCallback<KubernetesClusterVO>() {
            @Override
            public KubernetesClusterVO doInTransaction(TransactionStatus status) {
                KubernetesClusterVO newCluster = new KubernetesClusterVO(cmd.getName(), cmd.getDisplayName(), zone.getId(), clusterKubernetesVersion.getId(),
                        serviceOffering.getId(), finalTemplate.getId(), defaultNetwork.getId(), owner.getDomainId(),
                        owner.getAccountId(), controlNodeCount, clusterSize, KubernetesCluster.State.Created, cmd.getSSHKeyPairName(), cores, memory,
                        cmd.getNodeRootDiskSize(), "", KubernetesCluster.ClusterType.CloudManaged);
                if (zone.isSecurityGroupEnabled()) {
                    newCluster.setSecurityGroupId(finalSecurityGroupVO.getId());
                }
                kubernetesClusterDao.persist(newCluster);
                return newCluster;
            }
        });

        addKubernetesClusterDetails(cluster, defaultNetwork, cmd);

        if (LOGGER.isInfoEnabled()) {
            LOGGER.info(String.format("Kubernetes cluster name: %s and ID: %s has been created", cluster.getName(), cluster.getUuid()));
        }
        return cluster;
    }

    /**
     * Start operation can be performed at two different life stages of Kubernetes cluster. First when a freshly created cluster
     * in which case there are no resources provisioned for the Kubernetes cluster. So during start all the resources
     * are provisioned from scratch. Second kind of start, happens on  Stopped Kubernetes cluster, in which all resources
     * are provisioned (like volumes, nics, networks etc). It just that VM's are not in running state. So just
     * start the VM's (which can possibly implicitly start the network also).
     * @param kubernetesClusterId
     * @param onCreate
     * @return
     * @throws CloudRuntimeException
     */

    @Override
    public boolean startKubernetesCluster(long kubernetesClusterId, boolean onCreate) throws CloudRuntimeException {
        if (!KubernetesServiceEnabled.value()) {
            logAndThrow(Level.ERROR, "Kubernetes Service plugin is disabled");
        }
        final KubernetesClusterVO kubernetesCluster = kubernetesClusterDao.findById(kubernetesClusterId);
        if (kubernetesCluster == null) {
            throw new InvalidParameterValueException("Failed to find Kubernetes cluster with given ID");
        }
        if (kubernetesCluster.getRemoved() != null) {
            throw new InvalidParameterValueException(String.format("Kubernetes cluster : %s is already deleted", kubernetesCluster.getName()));
        }
        accountManager.checkAccess(CallContext.current().getCallingAccount(), SecurityChecker.AccessType.OperateEntry, false, kubernetesCluster);
        if (kubernetesCluster.getState().equals(KubernetesCluster.State.Running)) {
            if (LOGGER.isDebugEnabled()) {
                LOGGER.debug(String.format("Kubernetes cluster : %s is in running state", kubernetesCluster.getName()));
            }
            return true;
        }
        if (kubernetesCluster.getState().equals(KubernetesCluster.State.Starting)) {
            if (LOGGER.isDebugEnabled()) {
                LOGGER.debug(String.format("Kubernetes cluster : %s is already in starting state", kubernetesCluster.getName()));
            }
            return true;
        }
        final DataCenter zone = dataCenterDao.findById(kubernetesCluster.getZoneId());
        if (zone == null) {
            logAndThrow(Level.WARN, String.format("Unable to find zone for Kubernetes cluster : %s", kubernetesCluster.getName()));
        }
        KubernetesClusterStartWorker startWorker =
            new KubernetesClusterStartWorker(kubernetesCluster, this);
        startWorker = ComponentContext.inject(startWorker);
        if (onCreate) {
            // Start for Kubernetes cluster in 'Created' state
            String[] keys = getServiceUserKeys(kubernetesCluster);
            startWorker.setKeys(keys);
            return startWorker.startKubernetesClusterOnCreate();
        } else {
            // Start for Kubernetes cluster in 'Stopped' state. Resources are already provisioned, just need to be started
            return startWorker.startStoppedKubernetesCluster();
        }
    }

    private String[] getServiceUserKeys(KubernetesClusterVO kubernetesCluster) {
        Account owner = accountService.getActiveAccountById(kubernetesCluster.getAccountId());
        if (owner == null || owner.getType() == Account.Type.PROJECT) {
            owner = CallContext.current().getCallingAccount();
        }
        String username = owner.getAccountName() + "-" + KUBEADMIN_ACCOUNT_NAME;
        UserAccount kubeadmin = accountService.getActiveUserAccount(username, owner.getDomainId());
        String[] keys = null;
        if (kubeadmin == null) {
            User kube = userDao.persist(new UserVO(owner.getAccountId(), username, UUID.randomUUID().toString(), owner.getAccountName(),
                KUBEADMIN_ACCOUNT_NAME, "kubeadmin", null, UUID.randomUUID().toString(), User.Source.UNKNOWN));
            keys = accountService.createApiKeyAndSecretKey(kube.getId());
        } else {
            String apiKey = kubeadmin.getApiKey();
            String secretKey = kubeadmin.getSecretKey();
            if (StringUtils.isAnyEmpty(apiKey, secretKey)) {
                keys = accountService.createApiKeyAndSecretKey(kubeadmin.getId());
            } else {
                keys = new String[]{apiKey, secretKey};
            }
        }
        return keys;
    }

    @Override
    public boolean stopKubernetesCluster(StopKubernetesClusterCmd cmd) throws CloudRuntimeException {
        long kubernetesClusterId = cmd.getId();
        if (!KubernetesServiceEnabled.value()) {
            logAndThrow(Level.ERROR, "Kubernetes Service plugin is disabled");
        }
        final KubernetesClusterVO kubernetesCluster = kubernetesClusterDao.findById(kubernetesClusterId);
        if (kubernetesCluster == null) {
            throw new InvalidParameterValueException("Failed to find Kubernetes cluster with given ID");
        }
        if (!isCommandSupported(kubernetesCluster, cmd.getActualCommandName())) {
            throw new InvalidParameterValueException(String.format("Stop kubernetes cluster is not supported for an externally managed cluster (%s)", kubernetesCluster.getName()));
        }
        if (kubernetesCluster.getRemoved() != null) {
            throw new InvalidParameterValueException(String.format("Kubernetes cluster : %s is already deleted", kubernetesCluster.getName()));
        }
        accountManager.checkAccess(CallContext.current().getCallingAccount(), SecurityChecker.AccessType.OperateEntry, false, kubernetesCluster);
        if (kubernetesCluster.getState().equals(KubernetesCluster.State.Stopped)) {
            if (LOGGER.isDebugEnabled()) {
                LOGGER.debug(String.format("Kubernetes cluster : %s is already stopped", kubernetesCluster.getName()));
            }
            return true;
        }
        if (kubernetesCluster.getState().equals(KubernetesCluster.State.Stopping)) {
            if (LOGGER.isDebugEnabled()) {
                LOGGER.debug(String.format("Kubernetes cluster : %s is getting stopped", kubernetesCluster.getName()));
            }
            return true;
        }
        KubernetesClusterStopWorker stopWorker = new KubernetesClusterStopWorker(kubernetesCluster, this);
        stopWorker = ComponentContext.inject(stopWorker);
        return stopWorker.stop();
    }

    @Override
    public boolean deleteKubernetesCluster(DeleteKubernetesClusterCmd cmd) throws CloudRuntimeException {
        if (!KubernetesServiceEnabled.value()) {
            logAndThrow(Level.ERROR, "Kubernetes Service plugin is disabled");
        }
        Long kubernetesClusterId = cmd.getId();
        KubernetesClusterVO cluster = kubernetesClusterDao.findById(kubernetesClusterId);
        if (cluster == null) {
            throw new InvalidParameterValueException("Invalid cluster id specified");
        }
        accountManager.checkAccess(CallContext.current().getCallingAccount(), SecurityChecker.AccessType.OperateEntry, false, cluster);
        if (cluster.getClusterType() == KubernetesCluster.ClusterType.CloudManaged) {
            KubernetesClusterDestroyWorker destroyWorker = new KubernetesClusterDestroyWorker(cluster, this);
            destroyWorker = ComponentContext.inject(destroyWorker);
            return destroyWorker.destroy();
        } else {
            boolean cleanup = cmd.getCleanup();
            boolean expunge = cmd.getExpunge();
            if (cleanup || expunge) {
                CallContext ctx = CallContext.current();

                if (expunge && !accountManager.isAdmin(ctx.getCallingAccount().getId()) && !AllowUserExpungeRecoverVm.valueIn(cmd.getEntityOwnerId())) {
                    throw new PermissionDeniedException("Parameter " + ApiConstants.EXPUNGE + " can be passed by Admin only. Or when the allow.user.expunge.recover.vm key is set.");
                }

                List<KubernetesClusterVmMapVO> vmMapList = kubernetesClusterVmMapDao.listByClusterId(kubernetesClusterId);
                for (KubernetesClusterVmMapVO vmMap : vmMapList) {
                    try {
                        userVmService.destroyVm(vmMap.getVmId(), expunge);
                        if (expunge) {
                            userVmService.expungeVm(vmMap.getVmId());
                        }
                    } catch (Exception exception) {
                        logMessage(Level.WARN, String.format("Failed to destroy vm %d", vmMap.getVmId()), exception);
                    }
                }
            }
            return Transaction.execute(new TransactionCallback<Boolean>() {
                @Override
                public Boolean doInTransaction(TransactionStatus status) {
                    kubernetesClusterDetailsDao.removeDetails(kubernetesClusterId);
                    kubernetesClusterVmMapDao.removeByClusterId(kubernetesClusterId);
                    return kubernetesClusterDao.remove(kubernetesClusterId);
                }
            });
        }
    }

    @Override
    public ListResponse<KubernetesClusterResponse> listKubernetesClusters(ListKubernetesClustersCmd cmd) {
        if (!KubernetesServiceEnabled.value()) {
            logAndThrow(Level.ERROR, "Kubernetes Service plugin is disabled");
        }
        final CallContext ctx = CallContext.current();
        final Account caller = ctx.getCallingAccount();
        final Long clusterId = cmd.getId();
        final String state = cmd.getState();
        final String name = cmd.getName();
        final String keyword = cmd.getKeyword();
        final String cmdClusterType = cmd.getClusterType();
        List<KubernetesClusterResponse> responsesList = new ArrayList<KubernetesClusterResponse>();
        List<Long> permittedAccounts = new ArrayList<Long>();
        Ternary<Long, Boolean, Project.ListProjectResourcesCriteria> domainIdRecursiveListProject = new Ternary<Long, Boolean, Project.ListProjectResourcesCriteria>(cmd.getDomainId(), cmd.isRecursive(), null);
        accountManager.buildACLSearchParameters(caller, clusterId, cmd.getAccountName(), cmd.getProjectId(), permittedAccounts, domainIdRecursiveListProject, cmd.listAll(), false);
        Long domainId = domainIdRecursiveListProject.first();
        Boolean isRecursive = domainIdRecursiveListProject.second();
        Project.ListProjectResourcesCriteria listProjectResourcesCriteria = domainIdRecursiveListProject.third();

        KubernetesCluster.ClusterType clusterType = null;

        if (cmdClusterType != null) {
            try {
             clusterType = KubernetesCluster.ClusterType.valueOf(cmdClusterType);
            } catch (IllegalArgumentException exception) {
                throw new InvalidParameterValueException("Unable to resolve cluster type " + cmdClusterType + " to a supported value (CloudManaged, ExternalManaged)");
            }
        }

        Filter searchFilter = new Filter(KubernetesClusterVO.class, "id", true, cmd.getStartIndex(), cmd.getPageSizeVal());
        SearchBuilder<KubernetesClusterVO> sb = kubernetesClusterDao.createSearchBuilder();
        accountManager.buildACLSearchBuilder(sb, domainId, isRecursive, permittedAccounts, listProjectResourcesCriteria);
        sb.and("id", sb.entity().getId(), SearchCriteria.Op.EQ);
        sb.and("name", sb.entity().getName(), SearchCriteria.Op.EQ);
        sb.and("keyword", sb.entity().getName(), SearchCriteria.Op.LIKE);
        sb.and("state", sb.entity().getState(), SearchCriteria.Op.IN);
        sb.and("cluster_type", sb.entity().getClusterType(), SearchCriteria.Op.EQ);
        SearchCriteria<KubernetesClusterVO> sc = sb.create();
        accountManager.buildACLSearchCriteria(sc, domainId, isRecursive, permittedAccounts, listProjectResourcesCriteria);
        if (state != null) {
            sc.setParameters("state", state);
        }
        if(keyword != null){
            sc.setParameters("keyword", "%" + keyword + "%");
        }
        if (clusterId != null) {
            sc.setParameters("id", clusterId);
        }
        if (name != null) {
            sc.setParameters("name", name);
        }
        if (clusterType != null) {
            sc.setParameters("cluster_type", clusterType);
        }
        List<KubernetesClusterVO> kubernetesClusters = kubernetesClusterDao.search(sc, searchFilter);
        for (KubernetesClusterVO cluster : kubernetesClusters) {
            KubernetesClusterResponse clusterResponse = createKubernetesClusterResponse(cluster.getId());
            responsesList.add(clusterResponse);
        }
        ListResponse<KubernetesClusterResponse> response = new ListResponse<KubernetesClusterResponse>();
        response.setResponses(responsesList);
        return response;
    }

    public KubernetesClusterConfigResponse getKubernetesClusterConfig(GetKubernetesClusterConfigCmd cmd) {
        if (!KubernetesServiceEnabled.value()) {
            logAndThrow(Level.ERROR, "Kubernetes Service plugin is disabled");
        }
        final Long clusterId = cmd.getId();
        KubernetesCluster kubernetesCluster = kubernetesClusterDao.findById(clusterId);
        if (kubernetesCluster == null) {
            throw new InvalidParameterValueException("Invalid Kubernetes cluster ID specified");
        }
        Account caller = CallContext.current().getCallingAccount();
        accountManager.checkAccess(caller, SecurityChecker.AccessType.OperateEntry, false, kubernetesCluster);
        KubernetesClusterConfigResponse response = new KubernetesClusterConfigResponse();
        response.setId(kubernetesCluster.getUuid());
        response.setName(kubernetesCluster.getName());
        String configData = "";
        KubernetesClusterDetailsVO clusterDetailsVO = kubernetesClusterDetailsDao.findDetail(kubernetesCluster.getId(), "kubeConfigData");
        if (clusterDetailsVO != null && StringUtils.isNotEmpty(clusterDetailsVO.getValue())) {
            configData = new String(Base64.decodeBase64(clusterDetailsVO.getValue()));
        } else {
            String exceptionMessage = KubernetesCluster.State.Starting.equals(kubernetesCluster.getState()) ?
                    String.format("Setup is in progress for Kubernetes cluster : %s, config not available at this moment", kubernetesCluster.getName()) :
                    String.format("Config not found for Kubernetes cluster : %s", kubernetesCluster.getName());
            throw new CloudRuntimeException(exceptionMessage);
        }
        response.setConfigData(configData);
        response.setObjectName("clusterconfig");
        return response;
    }

    @Override
    public boolean scaleKubernetesCluster(ScaleKubernetesClusterCmd cmd) throws CloudRuntimeException {
        if (!KubernetesServiceEnabled.value()) {
            logAndThrow(Level.ERROR, "Kubernetes Service plugin is disabled");
        }
        validateKubernetesClusterScaleParameters(cmd);

        KubernetesClusterVO kubernetesCluster = kubernetesClusterDao.findById(cmd.getId());
        String[] keys = getServiceUserKeys(kubernetesCluster);
        KubernetesClusterScaleWorker scaleWorker =
            new KubernetesClusterScaleWorker(kubernetesClusterDao.findById(cmd.getId()),
                serviceOfferingDao.findById(cmd.getServiceOfferingId()),
                cmd.getClusterSize(),
                cmd.getNodeIds(),
                cmd.isAutoscalingEnabled(),
                cmd.getMinSize(),
                cmd.getMaxSize(),
                this);
        scaleWorker.setKeys(keys);
        scaleWorker = ComponentContext.inject(scaleWorker);
        return scaleWorker.scaleCluster();
    }

    @Override
    public boolean upgradeKubernetesCluster(UpgradeKubernetesClusterCmd cmd) throws CloudRuntimeException {
        if (!KubernetesServiceEnabled.value()) {
            logAndThrow(Level.ERROR, "Kubernetes Service plugin is disabled");
        }

        validateKubernetesClusterUpgradeParameters(cmd);
        KubernetesClusterVO kubernetesCluster = kubernetesClusterDao.findById(cmd.getId());
        String[] keys = getServiceUserKeys(kubernetesCluster);
        KubernetesClusterUpgradeWorker upgradeWorker =
            new KubernetesClusterUpgradeWorker(kubernetesClusterDao.findById(cmd.getId()),
                kubernetesSupportedVersionDao.findById(cmd.getKubernetesVersionId()), this, keys);
        upgradeWorker = ComponentContext.inject(upgradeWorker);
        return upgradeWorker.upgradeCluster();
    }

    private void updateNodeCount(KubernetesClusterVO kubernetesCluster) {
        List<KubernetesClusterVmMapVO> nodeList = kubernetesClusterVmMapDao.listByClusterId(kubernetesCluster.getId());
        kubernetesCluster.setControlNodeCount(nodeList.stream().filter(KubernetesClusterVmMapVO::isControlNode).count());
        kubernetesCluster.setNodeCount(nodeList.size());
        kubernetesCluster.setNodeCount(nodeList.size());
        kubernetesClusterDao.persist(kubernetesCluster);
    }

    @Override
    public boolean addVmsToCluster(AddVirtualMachinesToKubernetesClusterCmd cmd) {
        if (!KubernetesServiceEnabled.value()) {
            logAndThrow(Level.ERROR, "Kubernetes Service plugin is disabled");
        }
        List<Long> vmIds = cmd.getVmIds();
        Long clusterId = cmd.getId();

        KubernetesClusterVO kubernetesCluster = kubernetesClusterDao.findById(clusterId);
        if (kubernetesCluster == null) {
            throw new InvalidParameterValueException("Invalid Kubernetes cluster ID specified");
        }
        if (!isCommandSupported(kubernetesCluster, cmd.getActualCommandName())) {
            throw new InvalidParameterValueException("VM cannot be added to a CloudStack managed Kubernetes cluster");
        }

        // User should have access to both VM and Kubernetes cluster
        accountManager.checkAccess(CallContext.current().getCallingAccount(), SecurityChecker.AccessType.OperateEntry, false, kubernetesCluster);

        for (Long vmId : vmIds) {
            VMInstanceVO vmInstance = vmInstanceDao.findById(vmId);
            if (vmInstance == null) {
                throw new InvalidParameterValueException("Invalid VM ID specified");
            }
            accountManager.checkAccess(CallContext.current().getCallingAccount(), SecurityChecker.AccessType.OperateEntry, false, vmInstance);
        }

        KubernetesClusterVmMapVO clusterVmMap = null;
        List<KubernetesClusterVmMapVO> clusterVmMapList = kubernetesClusterVmMapDao.listByClusterIdAndVmIdsIn(clusterId, vmIds);
        ArrayList<Long> alreadyExistingVmIds = new ArrayList<>();
        for (KubernetesClusterVmMapVO clusterVmMapVO : clusterVmMapList) {
            alreadyExistingVmIds.add(clusterVmMapVO.getVmId());
        }
        vmIds.removeAll(alreadyExistingVmIds);
        for (Long vmId : vmIds) {
            clusterVmMap = new KubernetesClusterVmMapVO(clusterId, vmId, cmd.isControlNode());
            kubernetesClusterVmMapDao.persist(clusterVmMap);
        }
        updateNodeCount(kubernetesCluster);
        return true;
    }

    @Override
    public List<RemoveVirtualMachinesFromKubernetesClusterResponse> removeVmsFromCluster(RemoveVirtualMachinesFromKubernetesClusterCmd cmd) {
        if (!KubernetesServiceEnabled.value()) {
            logAndThrow(Level.ERROR, "Kubernetes Service plugin is disabled");
        }
        List<Long> vmIds = cmd.getVmIds();
        Long clusterId = cmd.getId();

        KubernetesClusterVO kubernetesCluster = kubernetesClusterDao.findById(clusterId);
        if (kubernetesCluster == null) {
            throw new InvalidParameterValueException("Invalid Kubernetes cluster ID specified");
        }
        if (!isCommandSupported(kubernetesCluster, cmd.getActualCommandName())) {
            throw new InvalidParameterValueException("VM cannot be removed from a CloudStack Managed Kubernetes cluster");
        }
        accountManager.checkAccess(CallContext.current().getCallingAccount(), SecurityChecker.AccessType.OperateEntry, false, kubernetesCluster);

        List<KubernetesClusterVmMapVO> kubernetesClusterVmMap = kubernetesClusterVmMapDao.listByClusterIdAndVmIdsIn(clusterId, vmIds);
        List<RemoveVirtualMachinesFromKubernetesClusterResponse> responseList = new ArrayList<>();

        Set<Long> vmIdsRemoved = new HashSet<>();

        for (KubernetesClusterVmMapVO clusterVmMap : kubernetesClusterVmMap) {
            RemoveVirtualMachinesFromKubernetesClusterResponse response = new RemoveVirtualMachinesFromKubernetesClusterResponse();
            UserVm vm = userVmService.getUserVm(clusterVmMap.getVmId());
            response.setVmId(vm.getUuid());
            response.setSuccess(kubernetesClusterVmMapDao.remove(clusterVmMap.getId()));
            response.setObjectName(cmd.getCommandName());
            responseList.add(response);
            vmIdsRemoved.add(clusterVmMap.getVmId());
        }

        for (Long vmId : vmIds) {
            if (!vmIdsRemoved.contains(vmId)) {
                RemoveVirtualMachinesFromKubernetesClusterResponse response = new RemoveVirtualMachinesFromKubernetesClusterResponse();
                VMInstanceVO vm = vmInstanceDao.findByIdIncludingRemoved(vmId);
                if (vm == null) {
                    response.setVmId(vmId.toString());
                    response.setDisplayText("Not a valid vm id");
                    vmIdsRemoved.add(vmId);
                } else {
                    response.setVmId(vm.getUuid());
                    vmIdsRemoved.add(vmId);
                    if (vm.isRemoved()) {
                        response.setDisplayText("VM is already removed");
                    } else {
                        response.setDisplayText("VM is not part of the cluster");
                    }
                }
                response.setObjectName(cmd.getCommandName());
                response.setSuccess(false);
                responseList.add(response);
            }
        }
        updateNodeCount(kubernetesCluster);
        return responseList;
    }

    @Override
    public List<Class<?>> getCommands() {
        List<Class<?>> cmdList = new ArrayList<Class<?>>();
        if (!KubernetesServiceEnabled.value()) {
            return cmdList;
        }
        cmdList.add(CreateKubernetesClusterCmd.class);
        cmdList.add(StartKubernetesClusterCmd.class);
        cmdList.add(StopKubernetesClusterCmd.class);
        cmdList.add(DeleteKubernetesClusterCmd.class);
        cmdList.add(ListKubernetesClustersCmd.class);
        cmdList.add(GetKubernetesClusterConfigCmd.class);
        cmdList.add(ScaleKubernetesClusterCmd.class);
        cmdList.add(UpgradeKubernetesClusterCmd.class);
        cmdList.add(AddVirtualMachinesToKubernetesClusterCmd.class);
        cmdList.add(RemoveVirtualMachinesFromKubernetesClusterCmd.class);
        return cmdList;
    }

    @Override
    public KubernetesCluster findById(final Long id) {
        return kubernetesClusterDao.findById(id);
    }

    // Garbage collector periodically run through the Kubernetes clusters marked for GC. For each Kubernetes cluster
    // marked for GC, attempt is made to destroy cluster.
    public class KubernetesClusterGarbageCollector extends ManagedContextRunnable {
        @Override
        protected void runInContext() {
            GlobalLock gcLock = GlobalLock.getInternLock("KubernetesCluster.GC.Lock");
            try {
                if (gcLock.lock(3)) {
                    try {
                        reallyRun();
                    } finally {
                        gcLock.unlock();
                    }
                }
            } finally {
                gcLock.releaseRef();
            }
        }

        public void reallyRun() {
            try {
                List<KubernetesClusterVO> kubernetesClusters = kubernetesClusterDao.findKubernetesClustersToGarbageCollect();
                for (KubernetesCluster kubernetesCluster : kubernetesClusters) {
                    if (LOGGER.isInfoEnabled()) {
                        LOGGER.info(String.format("Running Kubernetes cluster garbage collector on Kubernetes cluster : %s", kubernetesCluster.getName()));
                    }
                    try {
                        KubernetesClusterDestroyWorker destroyWorker = new KubernetesClusterDestroyWorker(kubernetesCluster, KubernetesClusterManagerImpl.this);
                        destroyWorker = ComponentContext.inject(destroyWorker);
                        if (destroyWorker.destroy()) {
                            if (LOGGER.isInfoEnabled()) {
                                LOGGER.info(String.format("Garbage collection complete for Kubernetes cluster : %s", kubernetesCluster.getName()));
                            }
                        } else {
                            LOGGER.warn(String.format("Garbage collection failed for Kubernetes cluster : %s, it will be attempted to garbage collected in next run", kubernetesCluster.getName()));
                        }
                    } catch (CloudRuntimeException e) {
                        LOGGER.warn(String.format("Failed to destroy Kubernetes cluster : %s during GC", kubernetesCluster.getName()), e);
                        // proceed further with rest of the Kubernetes cluster garbage collection
                    }
                }
            } catch (Exception e) {
                LOGGER.warn("Caught exception while running Kubernetes cluster gc: ", e);
            }
        }
    }

    /* Kubernetes cluster scanner checks if the Kubernetes cluster is in desired state. If it detects Kubernetes cluster
       is not in desired state, it will trigger an event and marks the Kubernetes cluster to be 'Alert' state. For e.g a
       Kubernetes cluster in 'Running' state should mean all the cluster of node VM's in the custer should be running and
       number of the node VM's should be of cluster size, and the control node VM's is running. It is possible due to
       out of band changes by user or hosts going down, we may end up one or more VM's in stopped state. in which case
       scanner detects these changes and marks the cluster in 'Alert' state. Similarly cluster in 'Stopped' state means
       all the cluster VM's are in stopped state any mismatch in states should get picked up by Kubernetes cluster and
       mark the Kubernetes cluster to be 'Alert' state. Through recovery API, or reconciliation clusters in 'Alert' will
       be brought back to known good state or desired state.
     */
    public class KubernetesClusterStatusScanner extends ManagedContextRunnable {
        private boolean firstRun = true;
        @Override
        protected void runInContext() {
            GlobalLock gcLock = GlobalLock.getInternLock("KubernetesCluster.State.Scanner.Lock");
            try {
                if (gcLock.lock(3)) {
                    try {
                        reallyRun();
                    } finally {
                        gcLock.unlock();
                    }
                }
            } finally {
                gcLock.releaseRef();
            }
        }

        public void reallyRun() {
            try {
                // run through Kubernetes clusters in 'Running' state and ensure all the VM's are Running in the cluster
                List<KubernetesClusterVO> runningKubernetesClusters = kubernetesClusterDao.findManagedKubernetesClustersInState(KubernetesCluster.State.Running);
                for (KubernetesCluster kubernetesCluster : runningKubernetesClusters) {
                    if (LOGGER.isInfoEnabled()) {
                        LOGGER.info(String.format("Running Kubernetes cluster state scanner on Kubernetes cluster : %s", kubernetesCluster.getName()));
                    }
                    try {
                        if (!isClusterVMsInDesiredState(kubernetesCluster, VirtualMachine.State.Running)) {
                            stateTransitTo(kubernetesCluster.getId(), KubernetesCluster.Event.FaultsDetected);
                        }
                    } catch (Exception e) {
                        LOGGER.warn(String.format("Failed to run Kubernetes cluster Running state scanner on Kubernetes cluster : %s status scanner", kubernetesCluster.getName()), e);
                    }
                }

                // run through Kubernetes clusters in 'Stopped' state and ensure all the VM's are Stopped in the cluster
                List<KubernetesClusterVO> stoppedKubernetesClusters = kubernetesClusterDao.findManagedKubernetesClustersInState(KubernetesCluster.State.Stopped);
                for (KubernetesCluster kubernetesCluster : stoppedKubernetesClusters) {
                    if (LOGGER.isInfoEnabled()) {
                        LOGGER.info(String.format("Running Kubernetes cluster state scanner on Kubernetes cluster : %s for state: %s", kubernetesCluster.getName(), KubernetesCluster.State.Stopped.toString()));
                    }
                    try {
                        if (!isClusterVMsInDesiredState(kubernetesCluster, VirtualMachine.State.Stopped)) {
                            stateTransitTo(kubernetesCluster.getId(), KubernetesCluster.Event.FaultsDetected);
                        }
                    } catch (Exception e) {
                        LOGGER.warn(String.format("Failed to run Kubernetes cluster Stopped state scanner on Kubernetes cluster : %s status scanner", kubernetesCluster.getName()), e);
                    }
                }

                // run through Kubernetes clusters in 'Alert' state and reconcile state as 'Running' if the VM's are running or 'Stopped' if VM's are stopped
                List<KubernetesClusterVO> alertKubernetesClusters = kubernetesClusterDao.findManagedKubernetesClustersInState(KubernetesCluster.State.Alert);
                for (KubernetesClusterVO kubernetesCluster : alertKubernetesClusters) {
                    if (LOGGER.isInfoEnabled()) {
                        LOGGER.info(String.format("Running Kubernetes cluster state scanner on Kubernetes cluster : %s for state: %s", kubernetesCluster.getName(), KubernetesCluster.State.Alert.toString()));
                    }
                    try {
                        if (isClusterVMsInDesiredState(kubernetesCluster, VirtualMachine.State.Running)) {
                            KubernetesClusterStartWorker startWorker =
                                    new KubernetesClusterStartWorker(kubernetesCluster, KubernetesClusterManagerImpl.this);
                            startWorker = ComponentContext.inject(startWorker);
                            startWorker.reconcileAlertCluster();
                        } else if (isClusterVMsInDesiredState(kubernetesCluster, VirtualMachine.State.Stopped)) {
                            stateTransitTo(kubernetesCluster.getId(), KubernetesCluster.Event.StopRequested);
                            stateTransitTo(kubernetesCluster.getId(), KubernetesCluster.Event.OperationSucceeded);
                        }
                    } catch (Exception e) {
                        LOGGER.warn(String.format("Failed to run Kubernetes cluster Alert state scanner on Kubernetes cluster : %s status scanner", kubernetesCluster.getName()), e);
                    }
                }


                if (firstRun) {
                    // run through Kubernetes clusters in 'Starting' state and reconcile state as 'Alert' or 'Error' if the VM's are running
                    List<KubernetesClusterVO> startingKubernetesClusters = kubernetesClusterDao.findManagedKubernetesClustersInState(KubernetesCluster.State.Starting);
                    for (KubernetesCluster kubernetesCluster : startingKubernetesClusters) {
                        if ((new Date()).getTime() - kubernetesCluster.getCreated().getTime() < 10*60*1000) {
                            continue;
                        }
                        if (LOGGER.isInfoEnabled()) {
                            LOGGER.info(String.format("Running Kubernetes cluster state scanner on Kubernetes cluster : %s for state: %s", kubernetesCluster.getName(), KubernetesCluster.State.Starting.toString()));
                        }
                        try {
                            if (isClusterVMsInDesiredState(kubernetesCluster, VirtualMachine.State.Running)) {
                                stateTransitTo(kubernetesCluster.getId(), KubernetesCluster.Event.FaultsDetected);
                            } else {
                                stateTransitTo(kubernetesCluster.getId(), KubernetesCluster.Event.OperationFailed);
                            }
                        } catch (Exception e) {
                            LOGGER.warn(String.format("Failed to run Kubernetes cluster Starting state scanner on Kubernetes cluster : %s status scanner", kubernetesCluster.getName()), e);
                        }
                    }
                    List<KubernetesClusterVO> destroyingKubernetesClusters = kubernetesClusterDao.findManagedKubernetesClustersInState(KubernetesCluster.State.Destroying);
                    for (KubernetesCluster kubernetesCluster : destroyingKubernetesClusters) {
                        if (LOGGER.isInfoEnabled()) {
                            LOGGER.info(String.format("Running Kubernetes cluster state scanner on Kubernetes cluster : %s for state: %s", kubernetesCluster.getName(), KubernetesCluster.State.Destroying.toString()));
                        }
                        try {
                            KubernetesClusterDestroyWorker destroyWorker = new KubernetesClusterDestroyWorker(kubernetesCluster, KubernetesClusterManagerImpl.this);
                            destroyWorker = ComponentContext.inject(destroyWorker);
                            destroyWorker.destroy();
                        } catch (Exception e) {
                            LOGGER.warn(String.format("Failed to run Kubernetes cluster Destroying state scanner on Kubernetes cluster : %s status scanner", kubernetesCluster.getName()), e);
                        }
                    }
                }
            } catch (Exception e) {
                LOGGER.warn("Caught exception while running Kubernetes cluster state scanner", e);
            }
            firstRun = false;
        }
    }

    // checks if Kubernetes cluster is in desired state
    boolean isClusterVMsInDesiredState(KubernetesCluster kubernetesCluster, VirtualMachine.State state) {
        List<KubernetesClusterVmMapVO> clusterVMs = kubernetesClusterVmMapDao.listByClusterId(kubernetesCluster.getId());

        // check cluster is running at desired capacity include control nodes as well
        if (clusterVMs.size() < kubernetesCluster.getTotalNodeCount()) {
            if (LOGGER.isDebugEnabled()) {
                LOGGER.debug(String.format("Found only %d VMs in the Kubernetes cluster %s while expected %d VMs to be in state: %s",
                        clusterVMs.size(), kubernetesCluster.getName(), kubernetesCluster.getTotalNodeCount(), state.toString()));
            }
            return false;
        }
        // check if all the VM's are in same state
        for (KubernetesClusterVmMapVO clusterVm : clusterVMs) {
            VMInstanceVO vm = vmInstanceDao.findByIdIncludingRemoved(clusterVm.getVmId());
            if (vm.getState() != state) {
                if (LOGGER.isDebugEnabled()) {
                    LOGGER.debug(String.format("Found VM : %s in the Kubernetes cluster : %s in state: %s while expected to be in state: %s. So moving the cluster to Alert state for reconciliation",
                            vm.getUuid(), kubernetesCluster.getName(), vm.getState().toString(), state.toString()));
                }
                return false;
            }
        }

        return true;
    }

    @Override
    public boolean start() {
        createNetworkOfferingForKubernetes(DEFAULT_NETWORK_OFFERING_FOR_KUBERNETES_SERVICE_NAME,
<<<<<<< HEAD
                DEFAULT_NETWORK_OFFERING_FOR_KUBERNETES_SERVICE_DISPLAY_TEXT, false, false);

        createNetworkOfferingForKubernetes(DEFAULT_NSX_NETWORK_OFFERING_FOR_KUBERNETES_SERVICE_NAME,
                DEFAULT_NSX_NETWORK_OFFERING_FOR_KUBERNETES_SERVICE_DISPLAY_TEXT, true, false);

        createNetworkOfferingForKubernetes(DEFAULT_NSX_VPC_TIER_NETWORK_OFFERING_FOR_KUBERNETES_SERVICE_NAME,
                DEFAULT_NSX_NETWORK_OFFERING_FOR_KUBERNETES_SERVICE_DISPLAY_TEXT, true, true);

=======
                DEFAULT_NETWORK_OFFERING_FOR_KUBERNETES_SERVICE_DISPLAY_TEXT, false);

        createNetworkOfferingForKubernetes(DEFAULT_NSX_NETWORK_OFFERING_FOR_KUBERNETES_SERVICE_NAME,
                DEFAULT_NSX_NETWORK_OFFERING_FOR_KUBERNETES_SERVICE_DISPLAY_TEXT, true);
>>>>>>> 3a6f68b5

        _gcExecutor.scheduleWithFixedDelay(new KubernetesClusterGarbageCollector(), 300, 300, TimeUnit.SECONDS);
        _stateScanner.scheduleWithFixedDelay(new KubernetesClusterStatusScanner(), 300, 30, TimeUnit.SECONDS);

        return true;
    }

<<<<<<< HEAD
    private void createNetworkOfferingForKubernetes(String offeringName, String offeringDesc, boolean forNsx, boolean forVpc) {
        final Map<Network.Service, Network.Provider> defaultKubernetesServiceNetworkOfferingProviders = new HashMap<Service, Network.Provider>();
        Network.Provider provider = forVpc ? Network.Provider.VPCVirtualRouter : Network.Provider.VirtualRouter;
        defaultKubernetesServiceNetworkOfferingProviders.put(Service.Dhcp, provider);
        defaultKubernetesServiceNetworkOfferingProviders.put(Service.Dns, provider);
        defaultKubernetesServiceNetworkOfferingProviders.put(Service.UserData, provider);
        if (forVpc) {
            defaultKubernetesServiceNetworkOfferingProviders.put(Service.NetworkACL, forNsx ? Network.Provider.Nsx : provider);
        } else {
            defaultKubernetesServiceNetworkOfferingProviders.put(Service.Firewall, forNsx ? Network.Provider.Nsx : provider);
        }
        defaultKubernetesServiceNetworkOfferingProviders.put(Service.Lb, forNsx ? Network.Provider.Nsx : provider);
        defaultKubernetesServiceNetworkOfferingProviders.put(Service.SourceNat, forNsx ? Network.Provider.Nsx : provider);
        defaultKubernetesServiceNetworkOfferingProviders.put(Service.StaticNat, forNsx ? Network.Provider.Nsx : provider);
        defaultKubernetesServiceNetworkOfferingProviders.put(Service.PortForwarding, forNsx ? Network.Provider.Nsx : provider);
=======
    private void createNetworkOfferingForKubernetes(String offeringName, String offeringDesc, boolean forNsx) {
        final Map<Network.Service, Network.Provider> defaultKubernetesServiceNetworkOfferingProviders = new HashMap<Service, Network.Provider>();
        defaultKubernetesServiceNetworkOfferingProviders.put(Service.Dhcp, Network.Provider.VirtualRouter);
        defaultKubernetesServiceNetworkOfferingProviders.put(Service.Dns, Network.Provider.VirtualRouter);
        defaultKubernetesServiceNetworkOfferingProviders.put(Service.UserData, Network.Provider.VirtualRouter);
        defaultKubernetesServiceNetworkOfferingProviders.put(Service.Firewall, forNsx ? Network.Provider.Nsx : Network.Provider.VirtualRouter);
        defaultKubernetesServiceNetworkOfferingProviders.put(Service.Lb, forNsx ? Network.Provider.Nsx : Network.Provider.VirtualRouter);
        defaultKubernetesServiceNetworkOfferingProviders.put(Service.SourceNat, forNsx ? Network.Provider.Nsx : Network.Provider.VirtualRouter);
        defaultKubernetesServiceNetworkOfferingProviders.put(Service.StaticNat, forNsx ? Network.Provider.Nsx : Network.Provider.VirtualRouter);
        defaultKubernetesServiceNetworkOfferingProviders.put(Service.PortForwarding, forNsx ? Network.Provider.Nsx : Network.Provider.VirtualRouter);
>>>>>>> 3a6f68b5

        if (!forNsx) {
            defaultKubernetesServiceNetworkOfferingProviders.put(Service.Gateway, Network.Provider.VirtualRouter);
            defaultKubernetesServiceNetworkOfferingProviders.put(Service.Vpn, Network.Provider.VirtualRouter);
        }

        NetworkOfferingVO defaultKubernetesServiceNetworkOffering =
                new NetworkOfferingVO(offeringName,
                        offeringDesc, Networks.TrafficType.Guest,
                        false, false, null, null, true,
                        NetworkOffering.Availability.Required, null, Network.GuestType.Isolated, true,
                        true, false, false, false, false,
                        false, false, false, true, true, false,
<<<<<<< HEAD
                        forVpc, true, false, false);
=======
                        false, true, false, false);
>>>>>>> 3a6f68b5
        if (forNsx) {
            defaultKubernetesServiceNetworkOffering.setNsxMode(NetworkOffering.NsxMode.NATTED.name());
            defaultKubernetesServiceNetworkOffering.setForNsx(true);
        }
        defaultKubernetesServiceNetworkOffering.setSupportsVmAutoScaling(true);
        defaultKubernetesServiceNetworkOffering.setState(NetworkOffering.State.Enabled);
        defaultKubernetesServiceNetworkOffering = networkOfferingDao.persistDefaultNetworkOffering(defaultKubernetesServiceNetworkOffering);

        for (Service service : defaultKubernetesServiceNetworkOfferingProviders.keySet()) {
            NetworkOfferingServiceMapVO offService =
                    new NetworkOfferingServiceMapVO(defaultKubernetesServiceNetworkOffering.getId(), service,
                            defaultKubernetesServiceNetworkOfferingProviders.get(service));
            networkOfferingServiceMapDao.persist(offService);
            LOGGER.trace("Added service for the network offering: " + offService);
        }
    }

    @Override
    public boolean configure(String name, Map<String, Object> params) throws ConfigurationException {
        _name = name;
        _configParams = params;
        _gcExecutor = Executors.newScheduledThreadPool(1, new NamedThreadFactory("Kubernetes-Cluster-Scavenger"));
        _stateScanner = Executors.newScheduledThreadPool(1, new NamedThreadFactory("Kubernetes-Cluster-State-Scanner"));

        return true;
    }

    @Override
    public String getConfigComponentName() {
        return KubernetesClusterService.class.getSimpleName();
    }

    @Override
    public ConfigKey<?>[] getConfigKeys() {
        return new ConfigKey<?>[] {
            KubernetesServiceEnabled,
            KubernetesClusterNetworkOffering,
            KubernetesClusterStartTimeout,
            KubernetesClusterScaleTimeout,
            KubernetesClusterUpgradeTimeout,
            KubernetesClusterExperimentalFeaturesEnabled,
            KubernetesMaxClusterSize
        };
    }
}<|MERGE_RESOLUTION|>--- conflicted
+++ resolved
@@ -186,10 +186,7 @@
     private static final String DEFAULT_NETWORK_OFFERING_FOR_KUBERNETES_SERVICE_NAME = "DefaultNetworkOfferingforKubernetesService";
     private static final String DEFAULT_NETWORK_OFFERING_FOR_KUBERNETES_SERVICE_DISPLAY_TEXT = "Network Offering used for CloudStack Kubernetes service";
     private static final String DEFAULT_NSX_NETWORK_OFFERING_FOR_KUBERNETES_SERVICE_NAME = "DefaultNSXNetworkOfferingforKubernetesService";
-<<<<<<< HEAD
     private static final String DEFAULT_NSX_VPC_TIER_NETWORK_OFFERING_FOR_KUBERNETES_SERVICE_NAME = "DefaultNSXVPCNetworkOfferingforKubernetesService";
-=======
->>>>>>> 3a6f68b5
     private static final String DEFAULT_NSX_NETWORK_OFFERING_FOR_KUBERNETES_SERVICE_DISPLAY_TEXT = "NSX Network Offering used for CloudStack Kubernetes service";
 
     protected StateMachine2<KubernetesCluster.State, KubernetesCluster.Event, KubernetesCluster> _stateMachine = KubernetesCluster.State.getStateMachine();
@@ -1893,7 +1890,6 @@
     @Override
     public boolean start() {
         createNetworkOfferingForKubernetes(DEFAULT_NETWORK_OFFERING_FOR_KUBERNETES_SERVICE_NAME,
-<<<<<<< HEAD
                 DEFAULT_NETWORK_OFFERING_FOR_KUBERNETES_SERVICE_DISPLAY_TEXT, false, false);
 
         createNetworkOfferingForKubernetes(DEFAULT_NSX_NETWORK_OFFERING_FOR_KUBERNETES_SERVICE_NAME,
@@ -1902,20 +1898,12 @@
         createNetworkOfferingForKubernetes(DEFAULT_NSX_VPC_TIER_NETWORK_OFFERING_FOR_KUBERNETES_SERVICE_NAME,
                 DEFAULT_NSX_NETWORK_OFFERING_FOR_KUBERNETES_SERVICE_DISPLAY_TEXT, true, true);
 
-=======
-                DEFAULT_NETWORK_OFFERING_FOR_KUBERNETES_SERVICE_DISPLAY_TEXT, false);
-
-        createNetworkOfferingForKubernetes(DEFAULT_NSX_NETWORK_OFFERING_FOR_KUBERNETES_SERVICE_NAME,
-                DEFAULT_NSX_NETWORK_OFFERING_FOR_KUBERNETES_SERVICE_DISPLAY_TEXT, true);
->>>>>>> 3a6f68b5
-
         _gcExecutor.scheduleWithFixedDelay(new KubernetesClusterGarbageCollector(), 300, 300, TimeUnit.SECONDS);
         _stateScanner.scheduleWithFixedDelay(new KubernetesClusterStatusScanner(), 300, 30, TimeUnit.SECONDS);
 
         return true;
     }
 
-<<<<<<< HEAD
     private void createNetworkOfferingForKubernetes(String offeringName, String offeringDesc, boolean forNsx, boolean forVpc) {
         final Map<Network.Service, Network.Provider> defaultKubernetesServiceNetworkOfferingProviders = new HashMap<Service, Network.Provider>();
         Network.Provider provider = forVpc ? Network.Provider.VPCVirtualRouter : Network.Provider.VirtualRouter;
@@ -1931,18 +1919,6 @@
         defaultKubernetesServiceNetworkOfferingProviders.put(Service.SourceNat, forNsx ? Network.Provider.Nsx : provider);
         defaultKubernetesServiceNetworkOfferingProviders.put(Service.StaticNat, forNsx ? Network.Provider.Nsx : provider);
         defaultKubernetesServiceNetworkOfferingProviders.put(Service.PortForwarding, forNsx ? Network.Provider.Nsx : provider);
-=======
-    private void createNetworkOfferingForKubernetes(String offeringName, String offeringDesc, boolean forNsx) {
-        final Map<Network.Service, Network.Provider> defaultKubernetesServiceNetworkOfferingProviders = new HashMap<Service, Network.Provider>();
-        defaultKubernetesServiceNetworkOfferingProviders.put(Service.Dhcp, Network.Provider.VirtualRouter);
-        defaultKubernetesServiceNetworkOfferingProviders.put(Service.Dns, Network.Provider.VirtualRouter);
-        defaultKubernetesServiceNetworkOfferingProviders.put(Service.UserData, Network.Provider.VirtualRouter);
-        defaultKubernetesServiceNetworkOfferingProviders.put(Service.Firewall, forNsx ? Network.Provider.Nsx : Network.Provider.VirtualRouter);
-        defaultKubernetesServiceNetworkOfferingProviders.put(Service.Lb, forNsx ? Network.Provider.Nsx : Network.Provider.VirtualRouter);
-        defaultKubernetesServiceNetworkOfferingProviders.put(Service.SourceNat, forNsx ? Network.Provider.Nsx : Network.Provider.VirtualRouter);
-        defaultKubernetesServiceNetworkOfferingProviders.put(Service.StaticNat, forNsx ? Network.Provider.Nsx : Network.Provider.VirtualRouter);
-        defaultKubernetesServiceNetworkOfferingProviders.put(Service.PortForwarding, forNsx ? Network.Provider.Nsx : Network.Provider.VirtualRouter);
->>>>>>> 3a6f68b5
 
         if (!forNsx) {
             defaultKubernetesServiceNetworkOfferingProviders.put(Service.Gateway, Network.Provider.VirtualRouter);
@@ -1956,11 +1932,7 @@
                         NetworkOffering.Availability.Required, null, Network.GuestType.Isolated, true,
                         true, false, false, false, false,
                         false, false, false, true, true, false,
-<<<<<<< HEAD
                         forVpc, true, false, false);
-=======
-                        false, true, false, false);
->>>>>>> 3a6f68b5
         if (forNsx) {
             defaultKubernetesServiceNetworkOffering.setNsxMode(NetworkOffering.NsxMode.NATTED.name());
             defaultKubernetesServiceNetworkOffering.setForNsx(true);
