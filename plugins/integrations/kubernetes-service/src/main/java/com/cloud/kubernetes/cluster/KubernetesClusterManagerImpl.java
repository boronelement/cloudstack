--- conflicted
+++ resolved
@@ -607,7 +607,7 @@
         final String sshKeyPair = cmd.getSSHKeyPairName();
         final Long controlNodeCount = cmd.getControlNodes();
         final Long clusterSize = cmd.getClusterSize();
-        final long totalNodeCount = masterNodeCount + clusterSize;
+        final long totalNodeCount = controlNodeCount + clusterSize;
         final String dockerRegistryUserName = cmd.getDockerRegistryUserName();
         final String dockerRegistryPassword = cmd.getDockerRegistryPassword();
         final String dockerRegistryUrl = cmd.getDockerRegistryUrl();
@@ -619,13 +619,8 @@
             throw new InvalidParameterValueException("Invalid name for the Kubernetes cluster name:" + name);
         }
 
-<<<<<<< HEAD
-        if (masterNodeCount < 1) {
-            throw new InvalidParameterValueException("Invalid cluster master nodes count: " + masterNodeCount);
-=======
-        if (controlNodeCount < 1 || controlNodeCount > 100) {
+        if (controlNodeCount < 1) {
             throw new InvalidParameterValueException("Invalid cluster control nodes count: " + controlNodeCount);
->>>>>>> 083646b3
         }
 
         if (clusterSize < 1) {
@@ -870,7 +865,7 @@
             if (maxSize <= minSize) {
                 throw new InvalidParameterValueException("Maxsize must be greater than or equal to minsize");
             }
-            if (maxSize + kubernetesCluster.getMasterNodeCount() > maxClusterSize) {
+            if (maxSize + kubernetesCluster.getControlNodeCount() > maxClusterSize) {
                 throw new InvalidParameterValueException(
                     String.format("Maximum cluster size can not exceed %d. Please contact your administrator", maxClusterSize));
             }
@@ -887,7 +882,7 @@
             }
             // Ensure there's always a master
             long mastersToRemove = nodes.stream().filter(x -> x.isMaster()).count();
-            if (mastersToRemove >= kubernetesCluster.getMasterNodeCount()) {
+            if (mastersToRemove >= kubernetesCluster.getControlNodeCount()) {
                 throw new InvalidParameterValueException("Can not remove all masters from a cluster");
             }
             // Ensure there's always a node
@@ -934,7 +929,7 @@
             if (clusterSize < 1) {
                 throw new InvalidParameterValueException(String.format("Kubernetes cluster : %s cannot be scaled for size, %d", kubernetesCluster.getName(), clusterSize));
             }
-            if (clusterSize + kubernetesCluster.getMasterNodeCount() > maxClusterSize) {
+            if (clusterSize + kubernetesCluster.getControlNodeCount() > maxClusterSize) {
                 throw new InvalidParameterValueException(
                     String.format("Maximum cluster size can not exceed %d. Please contact your administrator", maxClusterSize));
             }
@@ -1050,17 +1045,10 @@
             logAndThrow(Level.ERROR, String.format("Creating Kubernetes cluster failed due to error while finding suitable deployment plan for cluster in zone : %s", zone.getName()));
         }
 
-<<<<<<< HEAD
-        final Network defaultNetwork = getKubernetesClusterNetworkIfMissing(cmd.getName(), zone, owner, (int)masterNodeCount, (int)clusterSize, cmd.getExternalLoadBalancerIpAddress(), cmd.getNetworkId());
+        final Network defaultNetwork = getKubernetesClusterNetworkIfMissing(cmd.getName(), zone, owner, (int)controlNodeCount, (int)clusterSize, cmd.getExternalLoadBalancerIpAddress(), cmd.getNetworkId());
         final VMTemplateVO finalTemplate = getKubernetesServiceTemplate(zone, deployDestination.getCluster().getHypervisorType());
-        final long cores = serviceOffering.getCpu() * (masterNodeCount + clusterSize);
-        final long memory = serviceOffering.getRamSize() * (masterNodeCount + clusterSize);
-=======
-        final Network defaultNetwork = getKubernetesClusterNetworkIfMissing(cmd.getName(), zone, owner, (int)controlNodeCount, (int)clusterSize, cmd.getExternalLoadBalancerIpAddress(), cmd.getNetworkId());
-        final VMTemplateVO finalTemplate = getKubernetesServiceTemplate(deployDestination.getCluster().getHypervisorType());
         final long cores = serviceOffering.getCpu() * (controlNodeCount + clusterSize);
         final long memory = serviceOffering.getRamSize() * (controlNodeCount + clusterSize);
->>>>>>> 083646b3
 
         final KubernetesClusterVO cluster = Transaction.execute(new TransactionCallback<KubernetesClusterVO>() {
             @Override
