--- conflicted
+++ resolved
@@ -82,8 +82,8 @@
 import com.cloud.vm.VmDetailConstants;
 import org.apache.logging.log4j.Level;
 
-import static com.cloud.kubernetes.cluster.KubernetesClusterHelper.KubernetesClusterNodeType.CONTROL;
-import static com.cloud.kubernetes.cluster.KubernetesClusterHelper.KubernetesClusterNodeType.ETCD;
+import static com.cloud.kubernetes.cluster.KubernetesServiceHelper.KubernetesClusterNodeType.CONTROL;
+import static com.cloud.kubernetes.cluster.KubernetesServiceHelper.KubernetesClusterNodeType.ETCD;
 
 public class KubernetesClusterStartWorker extends KubernetesClusterResourceModifierActionWorker {
 
@@ -138,7 +138,7 @@
         return haSupported;
     }
 
-    private String getKubernetesControlNodeConfig(final String controlNodeIp, final String serverIp,
+    private Pair<String, String> getKubernetesControlNodeConfig(final String controlNodeIp, final String serverIp,
                                                   final List<Network.IpAddresses> etcdIps, final String hostName, final boolean haSupported,
                                                   final boolean ejectIso) throws IOException {
         String k8sControlNodeConfig = readResourceFile("/conf/k8s-control-node.yml");
@@ -149,7 +149,6 @@
         final String clusterToken = "{{ k8s_control_node.cluster.token }}";
         final String clusterInitArgsKey = "{{ k8s_control_node.cluster.initargs }}";
         final String ejectIsoKey = "{{ k8s.eject.iso }}";
-<<<<<<< HEAD
         final String installWaitTime = "{{ k8s.install.wait.time }}";
         final String installReattemptsCount = "{{ k8s.install.reattempts.count }}";
         final String externalEtcdNodes = "{{ etcd.unstacked_etcd }}";
@@ -158,8 +157,6 @@
         final String k8sApiPort = "{{ k8s.api_server_port }}";
         final String certSans = "{{ k8s_control.server_ips }}";
         final String k8sCertificate = "{{ k8s_control.certificate_key }}";
-=======
->>>>>>> 046870ef
 
         final List<String> addresses = new ArrayList<>();
         addresses.add(controlNodeIp);
@@ -197,26 +194,26 @@
         String initArgs = "";
         if (haSupported) {
             initArgs = String.format("--control-plane-endpoint %s:%d --upload-certs --certificate-key %s ",
-                    serverIp,
+                    controlNodeIp,
                     CLUSTER_API_PORT,
                     KubernetesClusterUtil.generateClusterHACertificateKey(kubernetesCluster));
         }
-        initArgs += String.format("--apiserver-cert-extra-sans=%s", serverIp);
+        initArgs += String.format("--apiserver-cert-extra-sans=%s", controlNodeIp);
         initArgs += String.format(" --kubernetes-version=%s", getKubernetesClusterVersion().getSemanticVersion());
         k8sControlNodeConfig = k8sControlNodeConfig.replace(clusterInitArgsKey, initArgs);
         k8sControlNodeConfig = k8sControlNodeConfig.replace(ejectIsoKey, String.valueOf(ejectIso));
         k8sControlNodeConfig = k8sControlNodeConfig.replace(etcdEndpointList, endpointList);
-        k8sControlNodeConfig = k8sControlNodeConfig.replace(k8sServerIp, serverIp);
+        k8sControlNodeConfig = k8sControlNodeConfig.replace(k8sServerIp, controlNodeIp);
         k8sControlNodeConfig = k8sControlNodeConfig.replace(k8sApiPort, String.valueOf(CLUSTER_API_PORT));
         k8sControlNodeConfig = k8sControlNodeConfig.replace(certSans, String.format("- %s", serverIp));
         k8sControlNodeConfig = k8sControlNodeConfig.replace(k8sCertificate, KubernetesClusterUtil.generateClusterHACertificateKey(kubernetesCluster));
 
         k8sControlNodeConfig = updateKubeConfigWithRegistryDetails(k8sControlNodeConfig);
 
-        return k8sControlNodeConfig;
-    }
-
-    private UserVm createKubernetesControlNode(final Network network, String serverIp, List<Network.IpAddresses> etcdIps, Long domainId, Long accountId) throws ManagementServerException,
+        return new Pair<>(k8sControlNodeConfig, controlNodeIp);
+    }
+
+    private UserVm createKubernetesControlNode(final Network network, String serverIp, List<Network.IpAddresses> etcdIps, Long domainId, Long accountId, Long asNumber) throws ManagementServerException,
             ResourceUnavailableException, InsufficientCapacityException {
         UserVm controlVm = null;
         DataCenter zone = dataCenterDao.findById(kubernetesCluster.getZoneId());
@@ -241,26 +238,23 @@
         String suffix = Long.toHexString(System.currentTimeMillis());
         String hostName = String.format("%s-control-%s", kubernetesClusterNodeNamePrefix, suffix);
         boolean haSupported = isKubernetesVersionSupportsHA();
-        String k8sControlNodeConfig = null;
-        try {
-            k8sControlNodeConfig = getKubernetesControlNodeConfig(controlNodeIp, serverIp, etcdIps, hostName, haSupported, Hypervisor.HypervisorType.VMware.equals(clusterTemplate.getHypervisorType()));
+        Pair<String, String> k8sControlNodeConfigAndControlIp = new Pair<>(null, null);
+        try {
+            k8sControlNodeConfigAndControlIp = getKubernetesControlNodeConfig(controlNodeIp, serverIp, etcdIps, hostName, haSupported, Hypervisor.HypervisorType.VMware.equals(clusterTemplate.getHypervisorType()));
         } catch (IOException e) {
             logAndThrow(Level.ERROR, "Failed to read Kubernetes control node configuration file", e);
         }
+        String k8sControlNodeConfig = k8sControlNodeConfigAndControlIp.first();
         String base64UserData = Base64.encodeBase64String(k8sControlNodeConfig.getBytes(com.cloud.utils.StringUtils.getPreferredCharset()));
         List<String> keypairs = new ArrayList<String>();
         if (StringUtils.isNotBlank(kubernetesCluster.getKeyPair())) {
             keypairs.add(kubernetesCluster.getKeyPair());
         }
-<<<<<<< HEAD
 
         Long affinityGroupId = getExplicitAffinityGroup(domainId, accountId);
-        if (zone.isSecurityGroupEnabled()) {
-=======
         if (kubernetesCluster.getSecurityGroupId() != null &&
                 networkModel.checkSecurityGroupSupportForNetwork(owner, zone, networkIds,
                         List.of(kubernetesCluster.getSecurityGroupId()))) {
->>>>>>> 046870ef
             List<Long> securityGroupIds = new ArrayList<>();
             securityGroupIds.add(kubernetesCluster.getSecurityGroupId());
             controlVm = userVmService.createAdvancedSecurityGroupVirtualMachine(zone, serviceOffering, controlNodeTemplate, networkIds, securityGroupIds, owner,
@@ -288,15 +282,12 @@
         final String sshPubKey = "{{ k8s.ssh.pub.key }}";
         final String clusterHACertificateKey = "{{ k8s_control_node.cluster.ha.certificate.key }}";
         final String ejectIsoKey = "{{ k8s.eject.iso }}";
-<<<<<<< HEAD
         final String installWaitTime = "{{ k8s.install.wait.time }}";
         final String installReattemptsCount = "{{ k8s.install.reattempts.count }}";
 
         final Long waitTime = KubernetesClusterService.KubernetesControlNodeInstallAttemptWait.value();
         final Long reattempts = KubernetesClusterService.KubernetesControlNodeInstallReattempts.value();
-=======
-
->>>>>>> 046870ef
+
         String pubKey = "- \"" + configurationDao.getValue("ssh.publickey") + "\"";
         String sshKeyPair = kubernetesCluster.getKeyPair();
         if (StringUtils.isNotEmpty(sshKeyPair)) {
@@ -420,15 +411,11 @@
         if (StringUtils.isNotBlank(kubernetesCluster.getKeyPair())) {
             keypairs.add(kubernetesCluster.getKeyPair());
         }
-<<<<<<< HEAD
 
         Long affinityGroupId = getExplicitAffinityGroup(domainId, accountId);
-        if (zone.isSecurityGroupEnabled()) {
-=======
         if (kubernetesCluster.getSecurityGroupId() != null &&
                 networkModel.checkSecurityGroupSupportForNetwork(owner, zone, networkIds,
                         List.of(kubernetesCluster.getSecurityGroupId()))) {
->>>>>>> 046870ef
             List<Long> securityGroupIds = new ArrayList<>();
             securityGroupIds.add(kubernetesCluster.getSecurityGroupId());
             additionalControlVm = userVmService.createAdvancedSecurityGroupVirtualMachine(zone, serviceOffering, controlNodeTemplate, networkIds, securityGroupIds, owner,
@@ -495,10 +482,10 @@
     }
 
     private UserVm provisionKubernetesClusterControlVm(final Network network, final String publicIpAddress, final List<Network.IpAddresses> etcdIps,
-                                                       final Long domainId, final Long accountId) throws
+                                                       final Long domainId, final Long accountId, Long asNumber) throws
             ManagementServerException, InsufficientCapacityException, ResourceUnavailableException {
         UserVm k8sControlVM = null;
-        k8sControlVM = createKubernetesControlNode(network, publicIpAddress, etcdIps, domainId, accountId);
+        k8sControlVM = createKubernetesControlNode(network, publicIpAddress, etcdIps, domainId, accountId, asNumber);
         addKubernetesClusterVm(kubernetesCluster.getId(), k8sControlVM.getId(), true, false, false, false);
         if (kubernetesCluster.getNodeRootDiskSize() > 0) {
             resizeNodeVolume(k8sControlVM);
@@ -711,7 +698,7 @@
         kubernetesClusterDao.update(kubernetesCluster.getId(), kubernetesClusterVO);
     }
 
-    public boolean startKubernetesClusterOnCreate(Long domainId, Long accountId) throws ManagementServerException, ResourceUnavailableException, InsufficientCapacityException {
+    public boolean startKubernetesClusterOnCreate(Long domainId, Long accountId, Long asNumber) throws ManagementServerException, ResourceUnavailableException, InsufficientCapacityException {
         init();
         if (logger.isInfoEnabled()) {
             logger.info(String.format("Starting Kubernetes cluster : %s", kubernetesCluster.getName()));
@@ -759,7 +746,7 @@
         List<UserVm> clusterVMs = new ArrayList<>();
         UserVm k8sControlVM = null;
         try {
-            k8sControlVM = provisionKubernetesClusterControlVm(network, publicIpAddress, etcdGuestNodeIps, domainId, accountId);
+            k8sControlVM = provisionKubernetesClusterControlVm(network, publicIpAddress, etcdGuestNodeIps, domainId, accountId, asNumber);
         } catch (CloudRuntimeException | ManagementServerException | ResourceUnavailableException | InsufficientCapacityException e) {
             logTransitStateAndThrow(Level.ERROR, String.format("Provisioning the control VM failed in the Kubernetes cluster : %s", kubernetesCluster.getName()), kubernetesCluster.getId(), KubernetesCluster.Event.CreateFailed, e);
         }
