// Licensed to the Apache Software Foundation (ASF) under one
// or more contributor license agreements.  See the NOTICE file
// distributed with this work for additional information
// regarding copyright ownership.  The ASF licenses this file
// to you under the Apache License, Version 2.0 (the
// "License"); you may not use this file except in compliance
// with the License.  You may obtain a copy of the License at
//
//   http://www.apache.org/licenses/LICENSE-2.0
//
// Unless required by applicable law or agreed to in writing,
// software distributed under the License is distributed on an
// "AS IS" BASIS, WITHOUT WARRANTIES OR CONDITIONS OF ANY
// KIND, either express or implied.  See the License for the
// specific language governing permissions and limitations
// under the License.

package com.cloud.kubernetes.cluster.actionworkers;

import java.io.IOException;
import java.net.InetAddress;
import java.net.MalformedURLException;
import java.net.URL;
import java.net.UnknownHostException;
import java.util.ArrayList;
import java.util.Arrays;
import java.util.HashMap;
import java.util.List;
import java.util.Map;

import org.apache.cloudstack.api.BaseCmd;
import org.apache.cloudstack.framework.ca.Certificate;
import org.apache.cloudstack.utils.security.CertUtils;
import org.apache.commons.codec.binary.Base64;
import org.apache.commons.collections.CollectionUtils;
import org.apache.log4j.Level;

import com.cloud.dc.DataCenter;
import com.cloud.dc.Vlan;
import com.cloud.dc.VlanVO;
import com.cloud.deploy.DeployDestination;
import com.cloud.exception.ConcurrentOperationException;
import com.cloud.exception.InsufficientAddressCapacityException;
import com.cloud.exception.InsufficientCapacityException;
import com.cloud.exception.ManagementServerException;
import com.cloud.exception.NetworkRuleConflictException;
import com.cloud.exception.ResourceUnavailableException;
import com.cloud.hypervisor.Hypervisor;
import com.cloud.kubernetes.cluster.KubernetesCluster;
import com.cloud.kubernetes.cluster.KubernetesClusterDetailsVO;
import com.cloud.kubernetes.cluster.KubernetesClusterManagerImpl;
import com.cloud.kubernetes.cluster.KubernetesClusterService;
import com.cloud.kubernetes.cluster.KubernetesClusterVO;
import com.cloud.kubernetes.cluster.KubernetesClusterVmMapVO;
import com.cloud.kubernetes.cluster.utils.KubernetesClusterUtil;
import com.cloud.kubernetes.version.KubernetesSupportedVersion;
import com.cloud.kubernetes.version.KubernetesVersionManagerImpl;
import com.cloud.network.IpAddress;
import com.cloud.network.Network;
import com.cloud.network.addr.PublicIp;
import com.cloud.network.rules.LoadBalancer;
import com.cloud.offering.ServiceOffering;
import com.cloud.storage.LaunchPermissionVO;
import com.cloud.user.Account;
import com.cloud.user.SSHKeyPairVO;
import com.cloud.uservm.UserVm;
import com.cloud.utils.Pair;
import com.cloud.utils.StringUtils;
import com.cloud.utils.exception.CloudRuntimeException;
import com.cloud.utils.net.Ip;
import com.cloud.utils.net.NetUtils;
import com.cloud.vm.Nic;
import com.cloud.vm.ReservationContext;
import com.cloud.vm.ReservationContextImpl;
import com.cloud.vm.UserVmManager;
import com.cloud.vm.VirtualMachine;
import com.google.common.base.Strings;

public class KubernetesClusterStartWorker extends KubernetesClusterResourceModifierActionWorker {

    private KubernetesSupportedVersion kubernetesClusterVersion;

    public KubernetesClusterStartWorker(final KubernetesCluster kubernetesCluster, final KubernetesClusterManagerImpl clusterManager) {
        super(kubernetesCluster, clusterManager);
    }

    public KubernetesSupportedVersion getKubernetesClusterVersion() {
        if (kubernetesClusterVersion == null) {
            kubernetesClusterVersion = kubernetesSupportedVersionDao.findById(kubernetesCluster.getKubernetesVersionId());
        }
        return kubernetesClusterVersion;
    }

    private Pair<String, Map<Long, Network.IpAddresses>> getKubernetesMasterIpAddresses(final DataCenter zone, final Network network, final Account account) throws InsufficientAddressCapacityException {
        String masterIp = null;
        Map<Long, Network.IpAddresses> requestedIps = null;
        if (Network.GuestType.Shared.equals(network.getGuestType())) {
            List<Long> vlanIds = new ArrayList<>();
            List<VlanVO> vlans = vlanDao.listVlansByNetworkId(network.getId());
            for (VlanVO vlan : vlans) {
                vlanIds.add(vlan.getId());
            }
            PublicIp ip = ipAddressManager.getAvailablePublicIpAddressFromVlans(zone.getId(), null, account, Vlan.VlanType.DirectAttached, vlanIds,network.getId(), null, false);
            if (ip != null) {
                masterIp = ip.getAddress().toString();
            }
            requestedIps = new HashMap<>();
            Ip ipAddress = ip.getAddress();
            boolean isIp6 = ipAddress.isIp6();
            requestedIps.put(network.getId(), new Network.IpAddresses(ipAddress.isIp4() ? ip.getAddress().addr() : null, null));
        } else {
            masterIp = ipAddressManager.acquireGuestIpAddress(networkDao.findById(kubernetesCluster.getNetworkId()), null);
        }
        return new Pair<>(masterIp, requestedIps);
    }

    private boolean isKubernetesVersionSupportsHA() {
        boolean haSupported = false;
        KubernetesSupportedVersion version = getKubernetesClusterVersion();
        if (version != null) {
            try {
                if (KubernetesVersionManagerImpl.compareSemanticVersions(version.getSemanticVersion(), KubernetesClusterService.MIN_KUBERNETES_VERSION_HA_SUPPORT) >= 0) {
                    haSupported = true;
                }
            } catch (IllegalArgumentException e) {
                LOGGER.error(String.format("Unable to compare Kubernetes version for cluster version : %s with %s", version.getName(), KubernetesClusterService.MIN_KUBERNETES_VERSION_HA_SUPPORT), e);
            }
        }
        return haSupported;
    }

    private String getKubernetesMasterConfig(final String masterIp, final String serverIp,
                                             final String hostName, final boolean haSupported,
                                             final boolean ejectIso) throws IOException {
        String k8sMasterConfig = readResourceFile("/conf/k8s-master.yml");
        final String apiServerCert = "{{ k8s_master.apiserver.crt }}";
        final String apiServerKey = "{{ k8s_master.apiserver.key }}";
        final String caCert = "{{ k8s_master.ca.crt }}";
        final String sshPubKey = "{{ k8s.ssh.pub.key }}";
        final String clusterToken = "{{ k8s_master.cluster.token }}";
        final String clusterInitArgsKey = "{{ k8s_master.cluster.initargs }}";
        final String ejectIsoKey = "{{ k8s.eject.iso }}";
        final List<String> addresses = new ArrayList<>();
        addresses.add(masterIp);
        if (!serverIp.equals(masterIp)) {
            addresses.add(serverIp);
        }
        final Certificate certificate = caManager.issueCertificate(null, Arrays.asList(hostName, "kubernetes",
                "kubernetes.default", "kubernetes.default.svc", "kubernetes.default.svc.cluster", "kubernetes.default.svc.cluster.local"),
                addresses, 3650, null);
        final String tlsClientCert = CertUtils.x509CertificateToPem(certificate.getClientCertificate());
        final String tlsPrivateKey = CertUtils.privateKeyToPem(certificate.getPrivateKey());
        final String tlsCaCert = CertUtils.x509CertificatesToPem(certificate.getCaCertificates());
        k8sMasterConfig = k8sMasterConfig.replace(apiServerCert, tlsClientCert.replace("\n", "\n      "));
        k8sMasterConfig = k8sMasterConfig.replace(apiServerKey, tlsPrivateKey.replace("\n", "\n      "));
        k8sMasterConfig = k8sMasterConfig.replace(caCert, tlsCaCert.replace("\n", "\n      "));
        String pubKey = "- \"" + configurationDao.getValue("ssh.publickey") + "\"";
        String sshKeyPair = kubernetesCluster.getKeyPair();
        if (!Strings.isNullOrEmpty(sshKeyPair)) {
            SSHKeyPairVO sshkp = sshKeyPairDao.findByName(owner.getAccountId(), owner.getDomainId(), sshKeyPair);
            if (sshkp != null) {
                pubKey += "\n      - \"" + sshkp.getPublicKey() + "\"";
            }
        }
        k8sMasterConfig = k8sMasterConfig.replace(sshPubKey, pubKey);
        k8sMasterConfig = k8sMasterConfig.replace(clusterToken, KubernetesClusterUtil.generateClusterToken(kubernetesCluster));
        String initArgs = "";
        if (haSupported) {
            initArgs = String.format("--control-plane-endpoint %s:%d --upload-certs --certificate-key %s ",
                    serverIp,
                    CLUSTER_API_PORT,
                    KubernetesClusterUtil.generateClusterHACertificateKey(kubernetesCluster));
        }
        initArgs += String.format("--apiserver-cert-extra-sans=%s", serverIp);
        initArgs += String.format(" --kubernetes-version=%s", getKubernetesClusterVersion().getSemanticVersion());
        k8sMasterConfig = k8sMasterConfig.replace(clusterInitArgsKey, initArgs);
        k8sMasterConfig = k8sMasterConfig.replace(ejectIsoKey, String.valueOf(ejectIso));
        return k8sMasterConfig;
    }

    private UserVm createKubernetesMaster(final Network network, String serverIp) throws ManagementServerException,
            ResourceUnavailableException, InsufficientCapacityException {
        UserVm masterVm = null;
        DataCenter zone = dataCenterDao.findById(kubernetesCluster.getZoneId());
        ServiceOffering serviceOffering = serviceOfferingDao.findById(kubernetesCluster.getServiceOfferingId());
        List<Long> networkIds = new ArrayList<Long>();
        networkIds.add(kubernetesCluster.getNetworkId());
        Pair<String, Map<Long, Network.IpAddresses>> ipAddresses = getKubernetesMasterIpAddresses(zone, network, owner);
        String masterIp = ipAddresses.first();
        Map<Long, Network.IpAddresses> requestedIps = ipAddresses.second();
        if (Network.GuestType.Shared.equals(network.getGuestType()) && Strings.isNullOrEmpty(serverIp)) {
            serverIp = masterIp;
        }
        Network.IpAddresses addrs = new Network.IpAddresses(masterIp, null);
        long rootDiskSize = kubernetesCluster.getNodeRootDiskSize();
        Map<String, String> customParameterMap = new HashMap<String, String>();
        if (rootDiskSize > 0) {
            customParameterMap.put("rootdisksize", String.valueOf(rootDiskSize));
        }
        String suffix = Long.toHexString(System.currentTimeMillis());
        String hostName = String.format("%s-master-%s", kubernetesClusterNodeNamePrefix, suffix);
        boolean haSupported = isKubernetesVersionSupportsHA();
        String k8sMasterConfig = null;
        try {
            k8sMasterConfig = getKubernetesMasterConfig(masterIp, serverIp, hostName, haSupported, Hypervisor.HypervisorType.VMware.equals(clusterTemplate.getHypervisorType()));
        } catch (IOException e) {
            logAndThrow(Level.ERROR, "Failed to read Kubernetes master configuration file", e);
        }
        String base64UserData = Base64.encodeBase64String(k8sMasterConfig.getBytes(StringUtils.getPreferredCharset()));
        masterVm = userVmService.createAdvancedVirtualMachine(zone, serviceOffering, clusterTemplate, networkIds, owner,
                hostName, hostName, null, null, null,
                Hypervisor.HypervisorType.None, BaseCmd.HTTPMethod.POST, base64UserData, kubernetesCluster.getKeyPair(),
                requestedIps, addrs, null, null, null, customParameterMap, null, null, null, null, UserVmManager.CKS_NODE);
        if (LOGGER.isInfoEnabled()) {
            LOGGER.info(String.format("Created master VM ID: %s, %s in the Kubernetes cluster : %s", masterVm.getUuid(), hostName, kubernetesCluster.getName()));
        }
        return masterVm;
    }

    private String getKubernetesAdditionalMasterConfig(final String joinIp, final boolean ejectIso) throws IOException {
        String k8sMasterConfig = readResourceFile("/conf/k8s-master-add.yml");
        final String joinIpKey = "{{ k8s_master.join_ip }}";
        final String clusterTokenKey = "{{ k8s_master.cluster.token }}";
        final String sshPubKey = "{{ k8s.ssh.pub.key }}";
        final String clusterHACertificateKey = "{{ k8s_master.cluster.ha.certificate.key }}";
        final String ejectIsoKey = "{{ k8s.eject.iso }}";
        String pubKey = "- \"" + configurationDao.getValue("ssh.publickey") + "\"";
        String sshKeyPair = kubernetesCluster.getKeyPair();
        if (!Strings.isNullOrEmpty(sshKeyPair)) {
            SSHKeyPairVO sshkp = sshKeyPairDao.findByName(owner.getAccountId(), owner.getDomainId(), sshKeyPair);
            if (sshkp != null) {
                pubKey += "\n      - \"" + sshkp.getPublicKey() + "\"";
            }
        }
        k8sMasterConfig = k8sMasterConfig.replace(sshPubKey, pubKey);
        k8sMasterConfig = k8sMasterConfig.replace(joinIpKey, joinIp);
        k8sMasterConfig = k8sMasterConfig.replace(clusterTokenKey, KubernetesClusterUtil.generateClusterToken(kubernetesCluster));
        k8sMasterConfig = k8sMasterConfig.replace(clusterHACertificateKey, KubernetesClusterUtil.generateClusterHACertificateKey(kubernetesCluster));
        k8sMasterConfig = k8sMasterConfig.replace(ejectIsoKey, String.valueOf(ejectIso));
        return k8sMasterConfig;
    }

    private UserVm createKubernetesAdditionalMaster(final String joinIp, final int additionalMasterNodeInstance) throws ManagementServerException,
            ResourceUnavailableException, InsufficientCapacityException {
        UserVm additionalMasterVm = null;
        DataCenter zone = dataCenterDao.findById(kubernetesCluster.getZoneId());
        ServiceOffering serviceOffering = serviceOfferingDao.findById(kubernetesCluster.getServiceOfferingId());
        List<Long> networkIds = new ArrayList<Long>();
        networkIds.add(kubernetesCluster.getNetworkId());
        Network.IpAddresses addrs = new Network.IpAddresses(null, null);
        long rootDiskSize = kubernetesCluster.getNodeRootDiskSize();
        Map<String, String> customParameterMap = new HashMap<String, String>();
        if (rootDiskSize > 0) {
            customParameterMap.put("rootdisksize", String.valueOf(rootDiskSize));
        }
        String suffix = Long.toHexString(System.currentTimeMillis());
        String hostName = String.format("%s-master-%s", kubernetesClusterNodeNamePrefix, suffix);
        String k8sMasterConfig = null;
        try {
            k8sMasterConfig = getKubernetesAdditionalMasterConfig(joinIp, Hypervisor.HypervisorType.VMware.equals(clusterTemplate.getHypervisorType()));
        } catch (IOException e) {
            logAndThrow(Level.ERROR, "Failed to read Kubernetes master configuration file", e);
        }
        String base64UserData = Base64.encodeBase64String(k8sMasterConfig.getBytes(StringUtils.getPreferredCharset()));
        additionalMasterVm = userVmService.createAdvancedVirtualMachine(zone, serviceOffering, clusterTemplate, networkIds, owner,
                hostName, hostName, null, null, null,
                Hypervisor.HypervisorType.None, BaseCmd.HTTPMethod.POST, base64UserData, kubernetesCluster.getKeyPair(),
                null, addrs, null, null, null, customParameterMap, null, null, null, null, UserVmManager.CKS_NODE);
        if (LOGGER.isInfoEnabled()) {
            LOGGER.info(String.format("Created master VM ID : %s, %s in the Kubernetes cluster : %s", additionalMasterVm.getUuid(), hostName, kubernetesCluster.getName()));
        }
        return additionalMasterVm;
    }

    private UserVm provisionKubernetesClusterMasterVm(final Network network, final String publicIpAddress) throws
            ManagementServerException, InsufficientCapacityException, ResourceUnavailableException {
        UserVm k8sMasterVM = null;
        k8sMasterVM = createKubernetesMaster(network, publicIpAddress);
<<<<<<< HEAD
        addKubernetesClusterVm(kubernetesCluster.getId(), k8sMasterVM.getId(), true);
        resizeNodeVolume(k8sMasterVM);
=======
        addKubernetesClusterVm(kubernetesCluster.getId(), k8sMasterVM.getId());
        if (kubernetesCluster.getNodeRootDiskSize() > 0) {
            resizeNodeVolume(k8sMasterVM);
        }
>>>>>>> 42e3b115
        startKubernetesVM(k8sMasterVM);
        k8sMasterVM = userVmDao.findById(k8sMasterVM.getId());
        if (k8sMasterVM == null) {
            throw new ManagementServerException(String.format("Failed to provision master VM for Kubernetes cluster : %s" , kubernetesCluster.getName()));
        }
        if (LOGGER.isInfoEnabled()) {
            LOGGER.info(String.format("Provisioned the master VM : %s in to the Kubernetes cluster : %s", k8sMasterVM.getDisplayName(), kubernetesCluster.getName()));
        }
        return k8sMasterVM;
    }

    private List<UserVm> provisionKubernetesClusterAdditionalMasterVms(final String publicIpAddress) throws
            InsufficientCapacityException, ManagementServerException, ResourceUnavailableException {
        List<UserVm> additionalMasters = new ArrayList<>();
        if (kubernetesCluster.getMasterNodeCount() > 1) {
            for (int i = 1; i < kubernetesCluster.getMasterNodeCount(); i++) {
                UserVm vm = null;
                vm = createKubernetesAdditionalMaster(publicIpAddress, i);
<<<<<<< HEAD
                addKubernetesClusterVm(kubernetesCluster.getId(), vm.getId(), true);
                resizeNodeVolume(vm);
=======
                addKubernetesClusterVm(kubernetesCluster.getId(), vm.getId());
                if (kubernetesCluster.getNodeRootDiskSize() > 0) {
                    resizeNodeVolume(vm);
                }
>>>>>>> 42e3b115
                startKubernetesVM(vm);
                vm = userVmDao.findById(vm.getId());
                if (vm == null) {
                    throw new ManagementServerException(String.format("Failed to provision additional master VM for Kubernetes cluster : %s" , kubernetesCluster.getName()));
                }
                additionalMasters.add(vm);
                if (LOGGER.isInfoEnabled()) {
                    LOGGER.info(String.format("Provisioned additional master VM : %s in to the Kubernetes cluster : %s", vm.getDisplayName(), kubernetesCluster.getName()));
                }
            }
        }
        return additionalMasters;
    }

    private Network startKubernetesClusterNetwork(final DeployDestination destination) throws ManagementServerException {
        final ReservationContext context = new ReservationContextImpl(null, null, null, owner);
        Network network = networkDao.findById(kubernetesCluster.getNetworkId());
        if (network == null) {
            String msg  = String.format("Network for Kubernetes cluster : %s not found", kubernetesCluster.getName());
            LOGGER.warn(msg);
            stateTransitTo(kubernetesCluster.getId(), KubernetesCluster.Event.CreateFailed);
            throw new ManagementServerException(msg);
        }
        try {
            networkMgr.startNetwork(network.getId(), destination, context);
            if (LOGGER.isInfoEnabled()) {
                LOGGER.info(String.format("Network : %s is started for the  Kubernetes cluster : %s", network.getName(), kubernetesCluster.getName()));
            }
        } catch (ConcurrentOperationException | ResourceUnavailableException |InsufficientCapacityException e) {
            String msg = String.format("Failed to start Kubernetes cluster : %s as unable to start associated network : %s" , kubernetesCluster.getName(), network.getName());
            LOGGER.error(msg, e);
            stateTransitTo(kubernetesCluster.getId(), KubernetesCluster.Event.CreateFailed);
            throw new ManagementServerException(msg, e);
        }
        return network;
    }

    private void provisionLoadBalancerRule(final IpAddress publicIp, final Network network,
                                           final Account account, final List<Long> clusterVMIds, final int port) throws NetworkRuleConflictException,
            InsufficientAddressCapacityException {
        LoadBalancer lb = lbService.createPublicLoadBalancerRule(null, "api-lb", "LB rule for API access",
                port, port, port, port,
                publicIp.getId(), NetUtils.TCP_PROTO, "roundrobin", network.getId(),
                account.getId(), false, NetUtils.TCP_PROTO, true);

        Map<Long, List<String>> vmIdIpMap = new HashMap<>();
        for (int i = 0; i < kubernetesCluster.getMasterNodeCount(); ++i) {
            List<String> ips = new ArrayList<>();
            Nic masterVmNic = networkModel.getNicInNetwork(clusterVMIds.get(i), kubernetesCluster.getNetworkId());
            ips.add(masterVmNic.getIPv4Address());
            vmIdIpMap.put(clusterVMIds.get(i), ips);
        }
        lbService.assignToLoadBalancer(lb.getId(), null, vmIdIpMap);
    }

    /**
     * Setup network rules for Kubernetes cluster
     * Open up firewall port CLUSTER_API_PORT, secure port on which Kubernetes
     * API server is running. Also create load balancing rule to forward public
     * IP traffic to master VMs' private IP.
     * Open up  firewall ports NODES_DEFAULT_START_SSH_PORT to NODES_DEFAULT_START_SSH_PORT+n
     * for SSH access. Also create port-forwarding rule to forward public IP traffic to all
     * @param network
     * @param clusterVMs
     * @throws ManagementServerException
     */
    private void setupKubernetesClusterNetworkRules(Network network, List<UserVm> clusterVMs) throws ManagementServerException {
        if (!Network.GuestType.Isolated.equals(network.getGuestType())) {
            if (LOGGER.isDebugEnabled()) {
                LOGGER.debug(String.format("Network : %s for Kubernetes cluster : %s is not an isolated network, therefore, no need for network rules", network.getName(), kubernetesCluster.getName()));
            }
            return;
        }
        List<Long> clusterVMIds = new ArrayList<>();
        for (UserVm vm : clusterVMs) {
            clusterVMIds.add(vm.getId());
        }
        IpAddress publicIp = getSourceNatIp(network);
        if (publicIp == null) {
            throw new ManagementServerException(String.format("No source NAT IP addresses found for network : %s, Kubernetes cluster : %s",
                network.getName(), kubernetesCluster.getName()));
        }

        createFirewallRules(publicIp, clusterVMIds);

        // Load balancer rule fo API access for master node VMs
        try {
            provisionLoadBalancerRule(publicIp, network, owner, clusterVMIds, CLUSTER_API_PORT);
        } catch (NetworkRuleConflictException | InsufficientAddressCapacityException e) {
            throw new ManagementServerException(String.format("Failed to provision load balancer rule for API access for the Kubernetes cluster : %s", kubernetesCluster.getName()), e);
        }

        // Port forwarding rule fo SSH access on each node VM
        try {
            provisionSshPortForwardingRules(publicIp, network, owner, clusterVMIds, CLUSTER_NODES_DEFAULT_START_SSH_PORT);
        } catch (ResourceUnavailableException | NetworkRuleConflictException e) {
            throw new ManagementServerException(String.format("Failed to activate SSH port forwarding rules for the Kubernetes cluster : %s", kubernetesCluster.getName()), e);
        }
    }

    private void createFirewallRules(IpAddress publicIp, List<Long> clusterVMIds) throws ManagementServerException {
        // Firewall rule fo API access for master node VMs
        try {
            provisionFirewallRules(publicIp, owner, CLUSTER_API_PORT, CLUSTER_API_PORT);
            if (LOGGER.isInfoEnabled()) {
                LOGGER.info(String.format("Provisioned firewall rule to open up port %d on %s for Kubernetes cluster %s",
                        CLUSTER_API_PORT, publicIp.getAddress().addr(), kubernetesCluster.getName()));
            }
        } catch (NoSuchFieldException | IllegalAccessException | ResourceUnavailableException | NetworkRuleConflictException e) {
            throw new ManagementServerException(String.format("Failed to provision firewall rules for API access for the Kubernetes cluster : %s", kubernetesCluster.getName()), e);
        }

        // Firewall rule fo SSH access on each node VM
        try {
            int endPort = CLUSTER_NODES_DEFAULT_START_SSH_PORT + clusterVMIds.size() - 1;
            provisionFirewallRules(publicIp, owner, CLUSTER_NODES_DEFAULT_START_SSH_PORT, endPort);
            if (LOGGER.isInfoEnabled()) {
                LOGGER.info(String.format("Provisioned firewall rule to open up port %d to %d on %s for Kubernetes cluster : %s", CLUSTER_NODES_DEFAULT_START_SSH_PORT, endPort, publicIp.getAddress().addr(), kubernetesCluster.getName()));
            }
        } catch (NoSuchFieldException | IllegalAccessException | ResourceUnavailableException | NetworkRuleConflictException e) {
            throw new ManagementServerException(String.format("Failed to provision firewall rules for SSH access for the Kubernetes cluster : %s", kubernetesCluster.getName()), e);
        }
    }

    private void startKubernetesClusterVMs() {
        List <UserVm> clusterVms = getKubernetesClusterVMs();
        for (final UserVm vm : clusterVms) {
            if (vm == null) {
                logTransitStateAndThrow(Level.ERROR, String.format("Failed to start all VMs in Kubernetes cluster : %s", kubernetesCluster.getName()), kubernetesCluster.getId(), KubernetesCluster.Event.OperationFailed);
            }
            try {
                resizeNodeVolume(vm);
                startKubernetesVM(vm);
            } catch (ManagementServerException ex) {
                LOGGER.warn(String.format("Failed to start VM : %s in Kubernetes cluster : %s due to ", vm.getDisplayName(), kubernetesCluster.getName()) + ex);
                // dont bail out here. proceed further to stop the reset of the VM's
            }
        }
        for (final UserVm userVm : clusterVms) {
            UserVm vm = userVmDao.findById(userVm.getId());
            if (vm == null || !vm.getState().equals(VirtualMachine.State.Running)) {
                logTransitStateAndThrow(Level.ERROR, String.format("Failed to start all VMs in Kubernetes cluster : %s", kubernetesCluster.getName()), kubernetesCluster.getId(), KubernetesCluster.Event.OperationFailed);
            }
        }
    }

    private boolean isKubernetesClusterKubeConfigAvailable(final long timeoutTime) {
        if (Strings.isNullOrEmpty(publicIpAddress)) {
            KubernetesClusterDetailsVO kubeConfigDetail = kubernetesClusterDetailsDao.findDetail(kubernetesCluster.getId(), "kubeConfigData");
            if (kubeConfigDetail != null && !Strings.isNullOrEmpty(kubeConfigDetail.getValue())) {
                return true;
            }
        }
        String kubeConfig = KubernetesClusterUtil.getKubernetesClusterConfig(kubernetesCluster, publicIpAddress, sshPort, CLUSTER_NODE_VM_USER, sshKeyFile, timeoutTime);
        if (!Strings.isNullOrEmpty(kubeConfig)) {
            final String masterVMPrivateIpAddress = getMasterVmPrivateIp();
            if (!Strings.isNullOrEmpty(masterVMPrivateIpAddress)) {
                kubeConfig = kubeConfig.replace(String.format("server: https://%s:%d", masterVMPrivateIpAddress, CLUSTER_API_PORT),
                        String.format("server: https://%s:%d", publicIpAddress, CLUSTER_API_PORT));
            }
            kubernetesClusterDetailsDao.addDetail(kubernetesCluster.getId(), "kubeConfigData", Base64.encodeBase64String(kubeConfig.getBytes(StringUtils.getPreferredCharset())), false);
            return true;
        }
        return false;
    }

    private boolean isKubernetesClusterDashboardServiceRunning(final boolean onCreate, final Long timeoutTime) {
        if (!onCreate) {
            KubernetesClusterDetailsVO dashboardServiceRunningDetail = kubernetesClusterDetailsDao.findDetail(kubernetesCluster.getId(), "dashboardServiceRunning");
            if (dashboardServiceRunningDetail != null && Boolean.parseBoolean(dashboardServiceRunningDetail.getValue())) {
                return true;
            }
        }
        if (KubernetesClusterUtil.isKubernetesClusterDashboardServiceRunning(kubernetesCluster, publicIpAddress, sshPort, CLUSTER_NODE_VM_USER, sshKeyFile, timeoutTime, 15000)) {
            kubernetesClusterDetailsDao.addDetail(kubernetesCluster.getId(), "dashboardServiceRunning", String.valueOf(true), false);
            return true;
        }
        return false;
    }

    private void updateKubernetesClusterEntryEndpoint() {
        KubernetesClusterVO kubernetesClusterVO = kubernetesClusterDao.findById(kubernetesCluster.getId());
        kubernetesClusterVO.setEndpoint(String.format("https://%s:%d/", publicIpAddress, CLUSTER_API_PORT));
        kubernetesClusterDao.update(kubernetesCluster.getId(), kubernetesClusterVO);
    }

    public boolean startKubernetesClusterOnCreate() {
        init();
        if (LOGGER.isInfoEnabled()) {
            LOGGER.info(String.format("Starting Kubernetes cluster : %s", kubernetesCluster.getName()));
        }
        final long startTimeoutTime = System.currentTimeMillis() + KubernetesClusterService.KubernetesClusterStartTimeout.value() * 1000;
        stateTransitTo(kubernetesCluster.getId(), KubernetesCluster.Event.StartRequested);
        DeployDestination dest = null;
        try {
            dest = plan();
        } catch (InsufficientCapacityException e) {
            logTransitStateAndThrow(Level.ERROR, String.format("Provisioning the cluster failed due to insufficient capacity in the Kubernetes cluster: %s", kubernetesCluster.getUuid()), kubernetesCluster.getId(), KubernetesCluster.Event.CreateFailed, e);
        }
        Network network = null;
        try {
            network = startKubernetesClusterNetwork(dest);
        } catch (ManagementServerException e) {
            logTransitStateAndThrow(Level.ERROR, String.format("Failed to start Kubernetes cluster : %s as its network cannot be started", kubernetesCluster.getName()), kubernetesCluster.getId(), KubernetesCluster.Event.CreateFailed, e);
        }
        Pair<String, Integer> publicIpSshPort = getKubernetesClusterServerIpSshPort(null);
        publicIpAddress = publicIpSshPort.first();
        if (Strings.isNullOrEmpty(publicIpAddress) &&
                (Network.GuestType.Isolated.equals(network.getGuestType()) || kubernetesCluster.getMasterNodeCount() > 1)) { // Shared network, single-master cluster won't have an IP yet
            logTransitStateAndThrow(Level.ERROR, String.format("Failed to start Kubernetes cluster : %s as no public IP found for the cluster" , kubernetesCluster.getName()), kubernetesCluster.getId(), KubernetesCluster.Event.CreateFailed);
        }
        // Allow account creating the kubernetes cluster to access systemVM template
        LaunchPermissionVO launchPermission =  new LaunchPermissionVO(clusterTemplate.getId(), owner.getId());
        launchPermissionDao.persist(launchPermission);

        List<UserVm> clusterVMs = new ArrayList<>();
        UserVm k8sMasterVM = null;
        try {
            k8sMasterVM = provisionKubernetesClusterMasterVm(network, publicIpAddress);
        } catch (CloudRuntimeException | ManagementServerException | ResourceUnavailableException | InsufficientCapacityException e) {
            logTransitStateAndThrow(Level.ERROR, String.format("Provisioning the master VM failed in the Kubernetes cluster : %s", kubernetesCluster.getName()), kubernetesCluster.getId(), KubernetesCluster.Event.CreateFailed, e);
        }
        clusterVMs.add(k8sMasterVM);
        if (Strings.isNullOrEmpty(publicIpAddress)) {
            publicIpSshPort = getKubernetesClusterServerIpSshPort(k8sMasterVM);
            publicIpAddress = publicIpSshPort.first();
            if (Strings.isNullOrEmpty(publicIpAddress)) {
                logTransitStateAndThrow(Level.WARN, String.format("Failed to start Kubernetes cluster : %s as no public IP found for the cluster", kubernetesCluster.getName()), kubernetesCluster.getId(), KubernetesCluster.Event.CreateFailed);
            }
        }
        try {
            List<UserVm> additionalMasterVMs = provisionKubernetesClusterAdditionalMasterVms(publicIpAddress);
            clusterVMs.addAll(additionalMasterVMs);
        }  catch (CloudRuntimeException | ManagementServerException | ResourceUnavailableException | InsufficientCapacityException e) {
            logTransitStateAndThrow(Level.ERROR, String.format("Provisioning additional master VM failed in the Kubernetes cluster : %s", kubernetesCluster.getName()), kubernetesCluster.getId(), KubernetesCluster.Event.CreateFailed, e);
        }
        try {
            List<UserVm> nodeVMs = provisionKubernetesClusterNodeVms(kubernetesCluster.getNodeCount(), publicIpAddress);
            clusterVMs.addAll(nodeVMs);
        }  catch (CloudRuntimeException | ManagementServerException | ResourceUnavailableException | InsufficientCapacityException e) {
            logTransitStateAndThrow(Level.ERROR, String.format("Provisioning node VM failed in the Kubernetes cluster : %s", kubernetesCluster.getName()), kubernetesCluster.getId(), KubernetesCluster.Event.CreateFailed, e);
        }
        if (LOGGER.isInfoEnabled()) {
            LOGGER.info(String.format("Kubernetes cluster : %s VMs successfully provisioned", kubernetesCluster.getName()));
        }
        try {
            setupKubernetesClusterNetworkRules(network, clusterVMs);
        } catch (ManagementServerException e) {
            logTransitStateAndThrow(Level.ERROR, String.format("Failed to setup Kubernetes cluster : %s, unable to setup network rules", kubernetesCluster.getName()), kubernetesCluster.getId(), KubernetesCluster.Event.CreateFailed, e);
        }
        attachIsoKubernetesVMs(clusterVMs);
        if (!KubernetesClusterUtil.isKubernetesClusterMasterVmRunning(kubernetesCluster, publicIpAddress, publicIpSshPort.second(), startTimeoutTime)) {
            String msg = String.format("Failed to setup Kubernetes cluster : %s in usable state as unable to access master node VMs of the cluster", kubernetesCluster.getName());
            if (kubernetesCluster.getMasterNodeCount() > 1 && Network.GuestType.Shared.equals(network.getGuestType())) {
                msg = String.format("%s. Make sure external load-balancer has port forwarding rules for SSH access on ports %d-%d and API access on port %d",
                        msg,
                        CLUSTER_NODES_DEFAULT_START_SSH_PORT,
                        CLUSTER_NODES_DEFAULT_START_SSH_PORT + kubernetesCluster.getTotalNodeCount() - 1,
                        CLUSTER_API_PORT);
            }
            logTransitStateDetachIsoAndThrow(Level.ERROR, msg, kubernetesCluster, clusterVMs, KubernetesCluster.Event.CreateFailed, null);
        }
        boolean k8sApiServerSetup = KubernetesClusterUtil.isKubernetesClusterServerRunning(kubernetesCluster, publicIpAddress, CLUSTER_API_PORT, startTimeoutTime, 15000);
        if (!k8sApiServerSetup) {
            logTransitStateDetachIsoAndThrow(Level.ERROR, String.format("Failed to setup Kubernetes cluster : %s in usable state as unable to provision API endpoint for the cluster", kubernetesCluster.getName()), kubernetesCluster, clusterVMs, KubernetesCluster.Event.CreateFailed, null);
        }
        sshPort = publicIpSshPort.second();
        updateKubernetesClusterEntryEndpoint();
        boolean readyNodesCountValid = KubernetesClusterUtil.validateKubernetesClusterReadyNodesCount(kubernetesCluster, publicIpAddress, sshPort,
                CLUSTER_NODE_VM_USER, sshKeyFile, startTimeoutTime, 15000);
        detachIsoKubernetesVMs(clusterVMs);
        if (!readyNodesCountValid) {
            logTransitStateAndThrow(Level.ERROR, String.format("Failed to setup Kubernetes cluster : %s as it does not have desired number of nodes in ready state", kubernetesCluster.getName()), kubernetesCluster.getId(), KubernetesCluster.Event.CreateFailed);
        }
        if (!isKubernetesClusterKubeConfigAvailable(startTimeoutTime)) {
            logTransitStateAndThrow(Level.ERROR, String.format("Failed to setup Kubernetes cluster : %s in usable state as unable to retrieve kube-config for the cluster", kubernetesCluster.getName()), kubernetesCluster.getId(), KubernetesCluster.Event.OperationFailed);
        }
        if (!isKubernetesClusterDashboardServiceRunning(true, startTimeoutTime)) {
            logTransitStateAndThrow(Level.ERROR, String.format("Failed to setup Kubernetes cluster : %s in usable state as unable to get Dashboard service running for the cluster", kubernetesCluster.getName()), kubernetesCluster.getId(),KubernetesCluster.Event.OperationFailed);
        }
        retrieveScriptFiles();
        copyAutoscalerScriptsToNodes(publicIpAddress, sshPort, clusterVMs);
        if (!createCloudStackSecret(keys)) {
            logTransitStateAndThrow(Level.ERROR, String.format("Failed to setup keys for Kubernetes cluster %s",
                kubernetesCluster.getName()), kubernetesCluster.getId(),KubernetesCluster.Event.OperationFailed);
        }
        stateTransitTo(kubernetesCluster.getId(), KubernetesCluster.Event.OperationSucceeded);
        return true;
    }

    private void copyAutoscalerScriptsToNodes(String publicIpAddress, int sshPort, List<UserVm> clusterVMs) {
        for (int i = 0; i < clusterVMs.size(); ++i) {
            try {
                // Check for shared networks
                int port = (sshPort == CLUSTER_NODES_DEFAULT_START_SSH_PORT) ? sshPort + i : sshPort;
                copyAutoscalerScripts(publicIpAddress, port);
            } catch (Exception e) {
                throw new CloudRuntimeException(e);
            }
        }
    }

    public boolean startStoppedKubernetesCluster() throws CloudRuntimeException {
        init();
        if (LOGGER.isInfoEnabled()) {
            LOGGER.info(String.format("Starting Kubernetes cluster : %s", kubernetesCluster.getName()));
        }
        final long startTimeoutTime = System.currentTimeMillis() + KubernetesClusterService.KubernetesClusterStartTimeout.value() * 1000;
        stateTransitTo(kubernetesCluster.getId(), KubernetesCluster.Event.StartRequested);
        startKubernetesClusterVMs();
        try {
            InetAddress address = InetAddress.getByName(new URL(kubernetesCluster.getEndpoint()).getHost());
        } catch (MalformedURLException | UnknownHostException ex) {
            logTransitStateAndThrow(Level.ERROR, String.format("Kubernetes cluster : %s has invalid API endpoint. Can not verify if cluster is in ready state", kubernetesCluster.getName()), kubernetesCluster.getId(), KubernetesCluster.Event.OperationFailed);
        }
        Pair<String, Integer> sshIpPort =  getKubernetesClusterServerIpSshPort(null);
        publicIpAddress = sshIpPort.first();
        sshPort = sshIpPort.second();
        if (Strings.isNullOrEmpty(publicIpAddress)) {
            logTransitStateAndThrow(Level.ERROR, String.format("Failed to start Kubernetes cluster : %s as no public IP found for the cluster" , kubernetesCluster.getName()), kubernetesCluster.getId(), KubernetesCluster.Event.OperationFailed);
        }
        if (!KubernetesClusterUtil.isKubernetesClusterServerRunning(kubernetesCluster, publicIpAddress, CLUSTER_API_PORT, startTimeoutTime, 15000)) {
            logTransitStateAndThrow(Level.ERROR, String.format("Failed to start Kubernetes cluster : %s in usable state", kubernetesCluster.getName()), kubernetesCluster.getId(), KubernetesCluster.Event.OperationFailed);
        }
        if (!isKubernetesClusterKubeConfigAvailable(startTimeoutTime)) {
            logTransitStateAndThrow(Level.ERROR, String.format("Failed to start Kubernetes cluster : %s in usable state as unable to retrieve kube-config for the cluster", kubernetesCluster.getName()), kubernetesCluster.getId(), KubernetesCluster.Event.OperationFailed);
        }
        if (!isKubernetesClusterDashboardServiceRunning(false, startTimeoutTime)) {
            logTransitStateAndThrow(Level.ERROR, String.format("Failed to start Kubernetes cluster : %s in usable state as unable to get Dashboard service running for the cluster", kubernetesCluster.getName()), kubernetesCluster.getId(), KubernetesCluster.Event.OperationFailed);
        }
        stateTransitTo(kubernetesCluster.getId(), KubernetesCluster.Event.OperationSucceeded);
        if (LOGGER.isInfoEnabled()) {
            LOGGER.info(String.format("Kubernetes cluster : %s successfully started", kubernetesCluster.getName()));
        }
        return true;
    }

    public boolean reconcileAlertCluster() {
        init();
        final long startTimeoutTime = System.currentTimeMillis() + 3 * 60 * 1000;
        List<KubernetesClusterVmMapVO> vmMapVOList = getKubernetesClusterVMMaps();
        if (CollectionUtils.isEmpty(vmMapVOList) || vmMapVOList.size() != kubernetesCluster.getTotalNodeCount()) {
            return false;
        }
        Pair<String, Integer> sshIpPort =  getKubernetesClusterServerIpSshPort(null);
        publicIpAddress = sshIpPort.first();
        sshPort = sshIpPort.second();
        if (Strings.isNullOrEmpty(publicIpAddress)) {
            return false;
        }
        long actualNodeCount = 0;
        try {
            actualNodeCount = KubernetesClusterUtil.getKubernetesClusterReadyNodesCount(kubernetesCluster, publicIpAddress, sshPort, CLUSTER_NODE_VM_USER, sshKeyFile);
        } catch (Exception e) {
            return false;
        }
        if (kubernetesCluster.getTotalNodeCount() != actualNodeCount) {
            return false;
        }
        if (Strings.isNullOrEmpty(sshIpPort.first())) {
            return false;
        }
        if (!KubernetesClusterUtil.isKubernetesClusterServerRunning(kubernetesCluster, sshIpPort.first(),
                KubernetesClusterActionWorker.CLUSTER_API_PORT, startTimeoutTime, 0)) {
            return false;
        }
        updateKubernetesClusterEntryEndpoint();
        if (!isKubernetesClusterKubeConfigAvailable(startTimeoutTime)) {
            return false;
        }
        if (!isKubernetesClusterDashboardServiceRunning(false, startTimeoutTime)) {
            return false;
        }
        // mark the cluster to be running
        stateTransitTo(kubernetesCluster.getId(), KubernetesCluster.Event.RecoveryRequested);
        stateTransitTo(kubernetesCluster.getId(), KubernetesCluster.Event.OperationSucceeded);
        return true;
    }
}<|MERGE_RESOLUTION|>--- conflicted
+++ resolved
@@ -276,15 +276,10 @@
             ManagementServerException, InsufficientCapacityException, ResourceUnavailableException {
         UserVm k8sMasterVM = null;
         k8sMasterVM = createKubernetesMaster(network, publicIpAddress);
-<<<<<<< HEAD
         addKubernetesClusterVm(kubernetesCluster.getId(), k8sMasterVM.getId(), true);
-        resizeNodeVolume(k8sMasterVM);
-=======
-        addKubernetesClusterVm(kubernetesCluster.getId(), k8sMasterVM.getId());
         if (kubernetesCluster.getNodeRootDiskSize() > 0) {
             resizeNodeVolume(k8sMasterVM);
         }
->>>>>>> 42e3b115
         startKubernetesVM(k8sMasterVM);
         k8sMasterVM = userVmDao.findById(k8sMasterVM.getId());
         if (k8sMasterVM == null) {
@@ -303,15 +298,10 @@
             for (int i = 1; i < kubernetesCluster.getMasterNodeCount(); i++) {
                 UserVm vm = null;
                 vm = createKubernetesAdditionalMaster(publicIpAddress, i);
-<<<<<<< HEAD
                 addKubernetesClusterVm(kubernetesCluster.getId(), vm.getId(), true);
-                resizeNodeVolume(vm);
-=======
-                addKubernetesClusterVm(kubernetesCluster.getId(), vm.getId());
                 if (kubernetesCluster.getNodeRootDiskSize() > 0) {
                     resizeNodeVolume(vm);
                 }
->>>>>>> 42e3b115
                 startKubernetesVM(vm);
                 vm = userVmDao.findById(vm.getId());
                 if (vm == null) {
