--- conflicted
+++ resolved
@@ -81,12 +81,9 @@
 import com.cloud.vm.VirtualMachine;
 import com.cloud.vm.VmDetailConstants;
 import org.apache.logging.log4j.Level;
-<<<<<<< HEAD
-=======
 
 import static com.cloud.kubernetes.cluster.KubernetesServiceHelper.KubernetesClusterNodeType.CONTROL;
 import static com.cloud.kubernetes.cluster.KubernetesServiceHelper.KubernetesClusterNodeType.ETCD;
->>>>>>> f8fd8e03
 
 public class KubernetesClusterStartWorker extends KubernetesClusterResourceModifierActionWorker {
 
@@ -152,8 +149,6 @@
         final String clusterToken = "{{ k8s_control_node.cluster.token }}";
         final String clusterInitArgsKey = "{{ k8s_control_node.cluster.initargs }}";
         final String ejectIsoKey = "{{ k8s.eject.iso }}";
-<<<<<<< HEAD
-=======
         final String installWaitTime = "{{ k8s.install.wait.time }}";
         final String installReattemptsCount = "{{ k8s.install.reattempts.count }}";
         final String externalEtcdNodes = "{{ etcd.unstacked_etcd }}";
@@ -162,7 +157,6 @@
         final String k8sApiPort = "{{ k8s.api_server_port }}";
         final String certSans = "{{ k8s_control.server_ips }}";
         final String k8sCertificate = "{{ k8s_control.certificate_key }}";
->>>>>>> f8fd8e03
 
         final List<String> addresses = new ArrayList<>();
         addresses.add(controlNodeIp);
@@ -256,11 +250,8 @@
         if (StringUtils.isNotBlank(kubernetesCluster.getKeyPair())) {
             keypairs.add(kubernetesCluster.getKeyPair());
         }
-<<<<<<< HEAD
-=======
 
         Long affinityGroupId = getExplicitAffinityGroup(domainId, accountId);
->>>>>>> f8fd8e03
         if (kubernetesCluster.getSecurityGroupId() != null &&
                 networkModel.checkSecurityGroupSupportForNetwork(owner, zone, networkIds,
                         List.of(kubernetesCluster.getSecurityGroupId()))) {
@@ -291,14 +282,11 @@
         final String sshPubKey = "{{ k8s.ssh.pub.key }}";
         final String clusterHACertificateKey = "{{ k8s_control_node.cluster.ha.certificate.key }}";
         final String ejectIsoKey = "{{ k8s.eject.iso }}";
-<<<<<<< HEAD
-=======
         final String installWaitTime = "{{ k8s.install.wait.time }}";
         final String installReattemptsCount = "{{ k8s.install.reattempts.count }}";
 
         final Long waitTime = KubernetesClusterService.KubernetesControlNodeInstallAttemptWait.value();
         final Long reattempts = KubernetesClusterService.KubernetesControlNodeInstallReattempts.value();
->>>>>>> f8fd8e03
 
         String pubKey = "- \"" + configurationDao.getValue("ssh.publickey") + "\"";
         String sshKeyPair = kubernetesCluster.getKeyPair();
@@ -423,11 +411,8 @@
         if (StringUtils.isNotBlank(kubernetesCluster.getKeyPair())) {
             keypairs.add(kubernetesCluster.getKeyPair());
         }
-<<<<<<< HEAD
-=======
 
         Long affinityGroupId = getExplicitAffinityGroup(domainId, accountId);
->>>>>>> f8fd8e03
         if (kubernetesCluster.getSecurityGroupId() != null &&
                 networkModel.checkSecurityGroupSupportForNetwork(owner, zone, networkIds,
                         List.of(kubernetesCluster.getSecurityGroupId()))) {
