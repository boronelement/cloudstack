--- conflicted
+++ resolved
@@ -177,10 +177,7 @@
         k8sControlNodeConfig = k8sControlNodeConfig.replace(clusterInitArgsKey, initArgs);
         k8sControlNodeConfig = k8sControlNodeConfig.replace(ejectIsoKey, String.valueOf(ejectIso));
         k8sControlNodeConfig = updateKubeConfigWithRegistryDetails(k8sControlNodeConfig);
-<<<<<<< HEAD
-=======
-
->>>>>>> b8ce0747
+
         return k8sControlNodeConfig;
     }
 
@@ -247,10 +244,7 @@
         k8sControlNodeConfig = k8sControlNodeConfig.replace(clusterHACertificateKey, KubernetesClusterUtil.generateClusterHACertificateKey(kubernetesCluster));
         k8sControlNodeConfig = k8sControlNodeConfig.replace(ejectIsoKey, String.valueOf(ejectIso));
         k8sControlNodeConfig = updateKubeConfigWithRegistryDetails(k8sControlNodeConfig);
-<<<<<<< HEAD
-=======
-
->>>>>>> b8ce0747
+
         return k8sControlNodeConfig;
     }
 
