--- conflicted
+++ resolved
@@ -582,16 +582,7 @@
         if (!isKubernetesClusterDashboardServiceRunning(true, startTimeoutTime)) {
             logTransitStateAndThrow(Level.ERROR, String.format("Failed to setup Kubernetes cluster : %s in usable state as unable to get Dashboard service running for the cluster", kubernetesCluster.getName()), kubernetesCluster.getId(),KubernetesCluster.Event.OperationFailed);
         }
-<<<<<<< HEAD
-        retrieveScriptFiles();
-        copyAutoscalerScriptsToNodes(publicIpAddress, sshPort, clusterVMs);
-        if (!createCloudStackSecret(keys)) {
-            logTransitStateAndThrow(Level.ERROR, String.format("Failed to setup keys for Kubernetes cluster %s",
-                kubernetesCluster.getName()), kubernetesCluster.getId(),KubernetesCluster.Event.OperationFailed);
-        }
-=======
         deployProvider();
->>>>>>> cb1078aa
         stateTransitTo(kubernetesCluster.getId(), KubernetesCluster.Event.OperationSucceeded);
         return true;
     }
