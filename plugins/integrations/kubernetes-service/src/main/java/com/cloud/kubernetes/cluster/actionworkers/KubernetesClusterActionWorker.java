// Licensed to the Apache Software Foundation (ASF) under one
// or more contributor license agreements.  See the NOTICE file
// distributed with this work for additional information
// regarding copyright ownership.  The ASF licenses this file
// to you under the Apache License, Version 2.0 (the
// "License"); you may not use this file except in compliance
// with the License.  You may obtain a copy of the License at
//
//   http://www.apache.org/licenses/LICENSE-2.0
//
// Unless required by applicable law or agreed to in writing,
// software distributed under the License is distributed on an
// "AS IS" BASIS, WITHOUT WARRANTIES OR CONDITIONS OF ANY
// KIND, either express or implied.  See the License for the
// specific language governing permissions and limitations
// under the License.

package com.cloud.kubernetes.cluster.actionworkers;

import java.io.BufferedWriter;
import java.io.File;
import java.io.FileWriter;
import java.io.IOException;
import java.util.ArrayList;
import java.util.Collections;
import java.util.HashSet;
import java.util.List;
import java.util.Objects;
import java.util.Set;
import java.util.stream.Collectors;

import javax.inject.Inject;

<<<<<<< HEAD
import org.apache.logging.log4j.Level;
import org.apache.logging.log4j.Logger;
import org.apache.logging.log4j.LogManager;
=======
import org.apache.cloudstack.api.ApiCommandResourceType;
>>>>>>> 8d02e5f8
import org.apache.cloudstack.api.ApiConstants;
import org.apache.cloudstack.ca.CAManager;
import org.apache.cloudstack.config.ApiServiceConfiguration;
import org.apache.cloudstack.context.CallContext;
import org.apache.cloudstack.engine.orchestration.service.NetworkOrchestrationService;
import org.apache.cloudstack.framework.config.dao.ConfigurationDao;
import org.apache.commons.collections.CollectionUtils;
import org.apache.commons.io.IOUtils;
import org.apache.commons.lang3.StringUtils;

import com.cloud.dc.DataCenterVO;
import com.cloud.dc.dao.DataCenterDao;
import com.cloud.dc.dao.VlanDao;
import com.cloud.exception.InsufficientAddressCapacityException;
import com.cloud.exception.ResourceAllocationException;
import com.cloud.exception.ResourceUnavailableException;
import com.cloud.hypervisor.Hypervisor;
import com.cloud.kubernetes.cluster.KubernetesCluster;
import com.cloud.kubernetes.cluster.KubernetesClusterDetailsVO;
import com.cloud.kubernetes.cluster.KubernetesClusterManagerImpl;
import com.cloud.kubernetes.cluster.KubernetesClusterVO;
import com.cloud.kubernetes.cluster.KubernetesClusterVmMapVO;
import com.cloud.kubernetes.cluster.dao.KubernetesClusterDao;
import com.cloud.kubernetes.cluster.dao.KubernetesClusterDetailsDao;
import com.cloud.kubernetes.cluster.dao.KubernetesClusterVmMapDao;
import com.cloud.kubernetes.version.KubernetesSupportedVersion;
import com.cloud.kubernetes.version.dao.KubernetesSupportedVersionDao;
import com.cloud.network.IpAddress;
import com.cloud.network.IpAddressManager;
import com.cloud.network.Network;
import com.cloud.network.Network.GuestType;
import com.cloud.network.NetworkModel;
import com.cloud.network.NetworkService;
import com.cloud.network.dao.IPAddressDao;
import com.cloud.network.dao.NetworkDao;
import com.cloud.network.vpc.VpcService;
import com.cloud.projects.ProjectService;
import com.cloud.service.dao.ServiceOfferingDao;
import com.cloud.storage.Storage;
import com.cloud.storage.VMTemplateVO;
import com.cloud.storage.dao.LaunchPermissionDao;
import com.cloud.storage.dao.VMTemplateDao;
import com.cloud.template.TemplateApiService;
import com.cloud.template.VirtualMachineTemplate;
import com.cloud.user.Account;
import com.cloud.user.dao.AccountDao;
import com.cloud.user.dao.SSHKeyPairDao;
import com.cloud.uservm.UserVm;
import com.cloud.utils.Pair;
import com.cloud.utils.db.Transaction;
import com.cloud.utils.db.TransactionCallback;
import com.cloud.utils.db.TransactionStatus;
import com.cloud.utils.exception.CloudRuntimeException;
import com.cloud.utils.fsm.NoTransitionException;
import com.cloud.utils.fsm.StateMachine2;
import com.cloud.utils.ssh.SshHelper;
import com.cloud.vm.UserVmDetailVO;
import com.cloud.vm.UserVmService;
import com.cloud.vm.UserVmVO;
import com.cloud.vm.VirtualMachine;
import com.cloud.vm.VmDetailConstants;
import com.cloud.vm.dao.UserVmDao;
import com.cloud.vm.dao.UserVmDetailsDao;


public class KubernetesClusterActionWorker {

    public static final String CLUSTER_NODE_VM_USER = "cloud";
    public static final int CLUSTER_API_PORT = 6443;
    public static final int DEFAULT_SSH_PORT = 22;
    public static final int CLUSTER_NODES_DEFAULT_START_SSH_PORT = 2222;
    public static final int CLUSTER_NODES_DEFAULT_SSH_PORT_SG = DEFAULT_SSH_PORT;

    public static final String CKS_CLUSTER_SECURITY_GROUP_NAME = "CKSSecurityGroup";
    public static final String CKS_SECURITY_GROUP_DESCRIPTION = "Security group for CKS nodes";

    protected Logger logger = LogManager.getLogger(getClass());

    protected StateMachine2<KubernetesCluster.State, KubernetesCluster.Event, KubernetesCluster> _stateMachine = KubernetesCluster.State.getStateMachine();

    @Inject
    protected CAManager caManager;
    @Inject
    protected ConfigurationDao configurationDao;
    @Inject
    protected DataCenterDao dataCenterDao;
    @Inject
    protected AccountDao accountDao;
    @Inject
    protected IpAddressManager ipAddressManager;
    @Inject
    protected IPAddressDao ipAddressDao;
    @Inject
    protected NetworkOrchestrationService networkMgr;
    @Inject
    protected NetworkDao networkDao;
    @Inject
    protected NetworkModel networkModel;
    @Inject
    protected NetworkService networkService;
    @Inject
    protected ServiceOfferingDao serviceOfferingDao;
    @Inject
    protected SSHKeyPairDao sshKeyPairDao;
    @Inject
    protected VMTemplateDao templateDao;
    @Inject
    protected TemplateApiService templateService;
    @Inject
    protected UserVmDao userVmDao;
    @Inject
    protected UserVmDetailsDao userVmDetailsDao;
    @Inject
    protected UserVmService userVmService;
    @Inject
    protected VlanDao vlanDao;
    @Inject
    protected LaunchPermissionDao launchPermissionDao;
    @Inject
    public ProjectService projectService;
    @Inject
    public VpcService vpcService;

    protected KubernetesClusterDao kubernetesClusterDao;
    protected KubernetesClusterVmMapDao kubernetesClusterVmMapDao;
    protected KubernetesClusterDetailsDao kubernetesClusterDetailsDao;
    protected KubernetesSupportedVersionDao kubernetesSupportedVersionDao;

    protected KubernetesCluster kubernetesCluster;
    protected Account owner;
    protected VirtualMachineTemplate clusterTemplate;
    protected File sshKeyFile;
    protected String publicIpAddress;
    protected int sshPort;


    protected final String deploySecretsScriptFilename = "deploy-cloudstack-secret";
    protected final String deployProviderScriptFilename = "deploy-provider";
    protected final String autoscaleScriptFilename = "autoscale-kube-cluster";
    protected final String scriptPath = "/opt/bin/";
    protected File deploySecretsScriptFile;
    protected File deployProviderScriptFile;
    protected File autoscaleScriptFile;
    protected KubernetesClusterManagerImpl manager;
    protected String[] keys;

    protected KubernetesClusterActionWorker(final KubernetesCluster kubernetesCluster, final KubernetesClusterManagerImpl clusterManager) {
        this.kubernetesCluster = kubernetesCluster;
        this.kubernetesClusterDao = clusterManager.kubernetesClusterDao;
        this.kubernetesClusterDetailsDao = clusterManager.kubernetesClusterDetailsDao;
        this.kubernetesClusterVmMapDao = clusterManager.kubernetesClusterVmMapDao;
        this.kubernetesSupportedVersionDao = clusterManager.kubernetesSupportedVersionDao;
        this.manager = clusterManager;
    }

    protected void init() {
        this.owner = accountDao.findById(kubernetesCluster.getAccountId());
        long zoneId = this.kubernetesCluster.getZoneId();
        long templateId = this.kubernetesCluster.getTemplateId();
        DataCenterVO dataCenterVO = dataCenterDao.findById(zoneId);
        VMTemplateVO template = templateDao.findById(templateId);
        Hypervisor.HypervisorType type = template.getHypervisorType();
        this.clusterTemplate = manager.getKubernetesServiceTemplate(dataCenterVO, type);
        this.sshKeyFile = getManagementServerSshPublicKeyFile();
    }

    protected String readResourceFile(String resource) throws IOException {
        return IOUtils.toString(Objects.requireNonNull(Thread.currentThread().getContextClassLoader().getResourceAsStream(resource)), com.cloud.utils.StringUtils.getPreferredCharset());
    }

    protected String getControlNodeLoginUser() {
        List<KubernetesClusterVmMapVO> vmMapVOList = getKubernetesClusterVMMaps();
        if (vmMapVOList.size() > 0) {
            long vmId = vmMapVOList.get(0).getVmId();
            UserVmVO userVM = userVmDao.findById(vmId);
            if (userVM == null) {
                throw new CloudRuntimeException("Failed to find login user, Unable to log in to node to fetch details");
            }
            Set<String> vm = new HashSet<>();
            vm.add(userVM.getName());
            UserVmDetailVO vmDetail = userVmDetailsDao.findDetail(vmId, VmDetailConstants.CKS_CONTROL_NODE_LOGIN_USER);
            if (vmDetail != null && !org.apache.commons.lang3.StringUtils.isEmpty(vmDetail.getValue())) {
                return vmDetail.getValue();
            } else {
                return CLUSTER_NODE_VM_USER;
            }
        } else {
            return CLUSTER_NODE_VM_USER;
        }
    }

    protected void logMessage(final Level logLevel, final String message, final Exception e) {
        if (logLevel == Level.INFO) {
            if (logger.isInfoEnabled()) {
                if (e != null) {
                    logger.info(message, e);
                } else {
                    logger.info(message);
                }
            }
        } else if (logLevel == Level.DEBUG) {
            if (logger.isDebugEnabled()) {
                if (e != null) {
                    logger.debug(message, e);
                } else {
                    logger.debug(message);
                }
            }
        } else if (logLevel == Level.WARN) {
            if (e != null) {
                logger.warn(message, e);
            } else {
                logger.warn(message);
            }
        } else {
            if (e != null) {
                logger.error(message, e);
            } else {
                logger.error(message);
            }
        }
    }

    protected void logTransitStateDetachIsoAndThrow(final Level logLevel, final String message, final KubernetesCluster kubernetesCluster,
        final List<UserVm> clusterVMs, final KubernetesCluster.Event event, final Exception e) throws CloudRuntimeException {
        logMessage(logLevel, message, e);
        stateTransitTo(kubernetesCluster.getId(), event);
        detachIsoKubernetesVMs(clusterVMs);
        if (e == null) {
            throw new CloudRuntimeException(message);
        }
        throw new CloudRuntimeException(message, e);
    }

    protected void deleteTemplateLaunchPermission() {
        if (clusterTemplate != null && owner != null) {
            logger.info("Revoking launch permission for systemVM template");
            launchPermissionDao.removePermissions(clusterTemplate.getId(), Collections.singletonList(owner.getId()));
        }
    }

    protected void logTransitStateAndThrow(final Level logLevel, final String message, final Long kubernetesClusterId, final KubernetesCluster.Event event, final Exception e) throws CloudRuntimeException {
        logMessage(logLevel, message, e);
        if (kubernetesClusterId != null && event != null) {
            stateTransitTo(kubernetesClusterId, event);
        }
        deleteTemplateLaunchPermission();
        if (e == null) {
            throw new CloudRuntimeException(message);
        }
        throw new CloudRuntimeException(message, e);
    }

    protected void logTransitStateAndThrow(final Level logLevel, final String message, final Long kubernetesClusterId, final KubernetesCluster.Event event) throws CloudRuntimeException {
        logTransitStateAndThrow(logLevel, message, kubernetesClusterId, event, null);
    }

    protected void logAndThrow(final Level logLevel, final String message) throws CloudRuntimeException {
        logTransitStateAndThrow(logLevel, message, null, null, null);
    }

    protected void logAndThrow(final Level logLevel, final String message, final Exception ex) throws CloudRuntimeException {
        logTransitStateAndThrow(logLevel, message, null, null, ex);
    }

    protected File getManagementServerSshPublicKeyFile() {
        boolean devel = Boolean.parseBoolean(configurationDao.getValue("developer"));
        String keyFile = String.format("%s/.ssh/id_rsa", System.getProperty("user.home"));
        if (devel) {
            keyFile += ".cloud";
        }
        return new File(keyFile);
    }

    protected KubernetesClusterVmMapVO addKubernetesClusterVm(final long kubernetesClusterId, final long vmId, boolean isControlNode) {
        return Transaction.execute(new TransactionCallback<KubernetesClusterVmMapVO>() {
            @Override
            public KubernetesClusterVmMapVO doInTransaction(TransactionStatus status) {
                KubernetesClusterVmMapVO newClusterVmMap = new KubernetesClusterVmMapVO(kubernetesClusterId, vmId, isControlNode);
                kubernetesClusterVmMapDao.persist(newClusterVmMap);
                return newClusterVmMap;
            }
        });
    }

    private UserVm fetchControlVmIfMissing(final UserVm controlVm) {
        if (controlVm != null) {
            return controlVm;
        }
        List<KubernetesClusterVmMapVO> clusterVMs = kubernetesClusterVmMapDao.listByClusterId(kubernetesCluster.getId());
        if (CollectionUtils.isEmpty(clusterVMs)) {
            logger.warn(String.format("Unable to retrieve VMs for Kubernetes cluster : %s", kubernetesCluster.getName()));
            return null;
        }
        List<Long> vmIds = new ArrayList<>();
        for (KubernetesClusterVmMapVO vmMap : clusterVMs) {
            vmIds.add(vmMap.getVmId());
        }
        Collections.sort(vmIds);
        return userVmDao.findById(vmIds.get(0));
    }

    protected String getControlVmPrivateIp() {
        String ip = null;
        UserVm vm = fetchControlVmIfMissing(null);
        if (vm != null) {
            ip = vm.getPrivateIpAddress();
        }
        return ip;
    }

    protected IpAddress getNetworkSourceNatIp(Network network) {
        List<? extends IpAddress> addresses = networkModel.listPublicIpsAssignedToGuestNtwk(network.getId(), true);
        if (CollectionUtils.isNotEmpty(addresses)) {
            return addresses.get(0);
        }
        logger.warn(String.format("No public IP addresses found for network : %s, Kubernetes cluster : %s", network.getName(), kubernetesCluster.getName()));
        return null;
    }

    protected IpAddress getVpcTierKubernetesPublicIp(Network network) {
        KubernetesClusterDetailsVO detailsVO = kubernetesClusterDetailsDao.findDetail(kubernetesCluster.getId(), ApiConstants.PUBLIC_IP_ID);
        if (detailsVO == null || StringUtils.isEmpty(detailsVO.getValue())) {
            return null;
        }
        IpAddress address = ipAddressDao.findByUuid(detailsVO.getValue());
        if (address == null || network.getVpcId() != address.getVpcId()) {
            logger.warn(String.format("Public IP with ID: %s linked to the Kubernetes cluster: %s is not usable", detailsVO.getValue(), kubernetesCluster.getName()));
            return null;
        }
        return address;
    }

    protected IpAddress acquireVpcTierKubernetesPublicIp(Network network) throws
            InsufficientAddressCapacityException, ResourceAllocationException, ResourceUnavailableException {
        IpAddress ip = networkService.allocateIP(owner, kubernetesCluster.getZoneId(), network.getId(), null, null);
        if (ip == null) {
            return null;
        }
        ip = vpcService.associateIPToVpc(ip.getId(), network.getVpcId());
        ip = ipAddressManager.associateIPToGuestNetwork(ip.getId(), network.getId(), false);
        kubernetesClusterDetailsDao.addDetail(kubernetesCluster.getId(), ApiConstants.PUBLIC_IP_ID, ip.getUuid(), false);
        return ip;
    }

    protected Pair<String, Integer> getKubernetesClusterServerIpSshPortForIsolatedNetwork(Network network) {
        String ip = null;
        IpAddress address = getNetworkSourceNatIp(network);
        if (address != null) {
            ip = address.getAddress().addr();
        }
        return new Pair<>(ip, CLUSTER_NODES_DEFAULT_START_SSH_PORT);
    }

    protected Pair<String, Integer> getKubernetesClusterServerIpSshPortForSharedNetwork(UserVm controlVm) {
        int port = DEFAULT_SSH_PORT;
        controlVm = fetchControlVmIfMissing(controlVm);
        if (controlVm == null) {
            logger.warn(String.format("Unable to retrieve control VM for Kubernetes cluster : %s", kubernetesCluster.getName()));
            return new Pair<>(null, port);
        }
        return new Pair<>(controlVm.getPrivateIpAddress(), port);
    }

    protected Pair<String, Integer> getKubernetesClusterServerIpSshPortForVpcTier(Network network,
                                                                                  boolean acquireNewPublicIpForVpcTierIfNeeded) throws
            InsufficientAddressCapacityException, ResourceAllocationException, ResourceUnavailableException {
        int port = CLUSTER_NODES_DEFAULT_START_SSH_PORT;
        IpAddress address = getVpcTierKubernetesPublicIp(network);
        if (address != null) {
            return new Pair<>(address.getAddress().addr(), port);
        }
        if (acquireNewPublicIpForVpcTierIfNeeded) {
            address = acquireVpcTierKubernetesPublicIp(network);
            if (address != null) {
                return new Pair<>(address.getAddress().addr(), port);
            }
        }
        logger.warn(String.format("No public IP found for the VPC tier: %s, Kubernetes cluster : %s", network, kubernetesCluster.getName()));
        return new Pair<>(null, port);
    }

    protected Pair<String, Integer> getKubernetesClusterServerIpSshPort(UserVm controlVm, boolean acquireNewPublicIpForVpcTierIfNeeded) throws
            InsufficientAddressCapacityException, ResourceAllocationException, ResourceUnavailableException {
        int port = CLUSTER_NODES_DEFAULT_START_SSH_PORT;
        KubernetesClusterDetailsVO detail = kubernetesClusterDetailsDao.findDetail(kubernetesCluster.getId(), ApiConstants.EXTERNAL_LOAD_BALANCER_IP_ADDRESS);
        if (detail != null && StringUtils.isNotEmpty(detail.getValue())) {
            return new Pair<>(detail.getValue(), port);
        }
        Network network = networkDao.findById(kubernetesCluster.getNetworkId());
        if (network == null) {
            logger.warn(String.format("Network for Kubernetes cluster : %s cannot be found", kubernetesCluster.getName()));
            return new Pair<>(null, port);
        }
        if (network.getVpcId() != null) {
            return getKubernetesClusterServerIpSshPortForVpcTier(network, acquireNewPublicIpForVpcTierIfNeeded);
        }
        if (Network.GuestType.Isolated.equals(network.getGuestType())) {
            return getKubernetesClusterServerIpSshPortForIsolatedNetwork(network);
        } else if (Network.GuestType.Shared.equals(network.getGuestType())) {
            return getKubernetesClusterServerIpSshPortForSharedNetwork(controlVm);
        }
        logger.warn(String.format("Unable to retrieve server IP address for Kubernetes cluster : %s", kubernetesCluster.getName()));
        return  new Pair<>(null, port);
    }

    protected Pair<String, Integer> getKubernetesClusterServerIpSshPort(UserVm controlVm) {
        try {
            return getKubernetesClusterServerIpSshPort(controlVm, false);
        } catch (InsufficientAddressCapacityException | ResourceAllocationException | ResourceUnavailableException e) {
            logger.debug("This exception should not have occurred", e);
        }
        return new Pair<>(null, CLUSTER_NODES_DEFAULT_START_SSH_PORT);
    }

    protected void attachIsoKubernetesVMs(List<UserVm> clusterVMs, final KubernetesSupportedVersion kubernetesSupportedVersion) throws CloudRuntimeException {
        KubernetesSupportedVersion version = kubernetesSupportedVersion;
        if (kubernetesSupportedVersion == null) {
            version = kubernetesSupportedVersionDao.findById(kubernetesCluster.getKubernetesVersionId());
        }
        KubernetesCluster.Event failedEvent = KubernetesCluster.Event.OperationFailed;
        KubernetesCluster cluster = kubernetesClusterDao.findById(kubernetesCluster.getId());
        if (cluster != null && cluster.getState() == KubernetesCluster.State.Starting) {
            failedEvent = KubernetesCluster.Event.CreateFailed;
        }
        if (version == null) {
            logTransitStateAndThrow(Level.ERROR, String .format("Unable to find Kubernetes version for cluster : %s", kubernetesCluster.getName()), kubernetesCluster.getId(), failedEvent);
        }
        VMTemplateVO iso = templateDao.findById(version.getIsoId());
        if (iso == null) {
            logTransitStateAndThrow(Level.ERROR, String.format("Unable to attach ISO to Kubernetes cluster : %s. Binaries ISO not found.",  kubernetesCluster.getName()), kubernetesCluster.getId(), failedEvent);
        }
        if (!iso.getFormat().equals(Storage.ImageFormat.ISO)) {
            logTransitStateAndThrow(Level.ERROR, String.format("Unable to attach ISO to Kubernetes cluster : %s. Invalid Binaries ISO.",  kubernetesCluster.getName()), kubernetesCluster.getId(), failedEvent);
        }
        if (!iso.getState().equals(VirtualMachineTemplate.State.Active)) {
            logTransitStateAndThrow(Level.ERROR, String.format("Unable to attach ISO to Kubernetes cluster : %s. Binaries ISO not active.",  kubernetesCluster.getName()), kubernetesCluster.getId(), failedEvent);
        }

        for (UserVm vm : clusterVMs) {
            CallContext vmContext  = CallContext.register(CallContext.current(), ApiCommandResourceType.VirtualMachine);
            vmContext.putContextParameter(VirtualMachine.class, vm.getUuid());
            try {
                templateService.attachIso(iso.getId(), vm.getId(), true);
                if (logger.isInfoEnabled()) {
                    logger.info(String.format("Attached binaries ISO for VM : %s in cluster: %s", vm.getDisplayName(), kubernetesCluster.getName()));
                }
            } catch (CloudRuntimeException ex) {
                logTransitStateAndThrow(Level.ERROR, String.format("Failed to attach binaries ISO for VM : %s in the Kubernetes cluster name: %s", vm.getDisplayName(), kubernetesCluster.getName()), kubernetesCluster.getId(), failedEvent, ex);
            } finally {
                CallContext.unregister();
            }
        }
    }

    protected void attachIsoKubernetesVMs(List<UserVm> clusterVMs) throws CloudRuntimeException {
        attachIsoKubernetesVMs(clusterVMs, null);
    }

    protected void detachIsoKubernetesVMs(List<UserVm> clusterVMs) {
        for (UserVm vm : clusterVMs) {
            boolean result = false;
            CallContext vmContext  = CallContext.register(CallContext.current(), ApiCommandResourceType.VirtualMachine);
            vmContext.putContextParameter(VirtualMachine.class, vm.getUuid());
            try {
                result = templateService.detachIso(vm.getId(), true);
            } catch (CloudRuntimeException ex) {
<<<<<<< HEAD
                logger.warn(String.format("Failed to detach binaries ISO from VM : %s in the Kubernetes cluster : %s ", vm.getDisplayName(), kubernetesCluster.getName()), ex);
=======
                LOGGER.warn(String.format("Failed to detach binaries ISO from VM : %s in the Kubernetes cluster : %s ", vm.getDisplayName(), kubernetesCluster.getName()), ex);
            } finally {
                CallContext.unregister();
>>>>>>> 8d02e5f8
            }
            if (result) {
                if (logger.isInfoEnabled()) {
                    logger.info(String.format("Detached Kubernetes binaries from VM : %s in the Kubernetes cluster : %s", vm.getDisplayName(), kubernetesCluster.getName()));
                }
                continue;
            }
            logger.warn(String.format("Failed to detach binaries ISO from VM : %s in the Kubernetes cluster : %s ", vm.getDisplayName(), kubernetesCluster.getName()));
        }
    }

    protected List<KubernetesClusterVmMapVO> getKubernetesClusterVMMaps() {
        List<KubernetesClusterVmMapVO> clusterVMs = kubernetesClusterVmMapDao.listByClusterId(kubernetesCluster.getId());
        return clusterVMs;
    }

    protected List<KubernetesClusterVmMapVO> getKubernetesClusterVMMapsForNodes(List<Long> nodeIds) {
        return kubernetesClusterVmMapDao.listByClusterIdAndVmIdsIn(kubernetesCluster.getId(), nodeIds);
    }

    protected List<UserVm> getKubernetesClusterVMs() {
        List<UserVm> vmList = new ArrayList<>();
        List<KubernetesClusterVmMapVO> clusterVMs = getKubernetesClusterVMMaps();
        if (!CollectionUtils.isEmpty(clusterVMs)) {
            for (KubernetesClusterVmMapVO vmMap : clusterVMs) {
                vmList.add(userVmDao.findById(vmMap.getVmId()));
            }
        }
        return vmList;
    }

    protected void updateLoginUserDetails(List<Long> clusterVMs) {
        if (clusterVMs == null) {
            clusterVMs = getKubernetesClusterVMMaps().stream().map(KubernetesClusterVmMapVO::getVmId).collect(Collectors.toList());
        }
        if (!CollectionUtils.isEmpty(clusterVMs)) {
            for (Long vmId : clusterVMs) {
                UserVm controlNode = userVmDao.findById(vmId);
                if (controlNode != null) {
                    userVmDetailsDao.addDetail(vmId, VmDetailConstants.CKS_CONTROL_NODE_LOGIN_USER, CLUSTER_NODE_VM_USER, true);
                }
            }
        }
    }

    protected boolean stateTransitTo(long kubernetesClusterId, KubernetesCluster.Event e) {
        KubernetesClusterVO kubernetesCluster = kubernetesClusterDao.findById(kubernetesClusterId);
        try {
            return _stateMachine.transitTo(kubernetesCluster, e, null, kubernetesClusterDao);
        } catch (NoTransitionException nte) {
            logger.warn(String.format("Failed to transition state of the Kubernetes cluster : %s in state %s on event %s",
                kubernetesCluster.getName(), kubernetesCluster.getState().toString(), e.toString()), nte);
            return false;
        }
    }

    protected boolean createCloudStackSecret(String[] keys) {
        File pkFile = getManagementServerSshPublicKeyFile();
        Pair<String, Integer> publicIpSshPort = getKubernetesClusterServerIpSshPort(null);
        publicIpAddress = publicIpSshPort.first();
        sshPort = publicIpSshPort.second();

        try {
            String command = String.format("sudo %s/%s -u '%s' -k '%s' -s '%s'",
                scriptPath, deploySecretsScriptFilename, ApiServiceConfiguration.ApiServletPath.value(), keys[0], keys[1]);
            Account account = accountDao.findById(kubernetesCluster.getAccountId());
            if (account != null && account.getType() == Account.Type.PROJECT) {
                String projectId = projectService.findByProjectAccountId(account.getId()).getUuid();
                command = String.format("%s -p '%s'", command, projectId);
            }
            Pair<Boolean, String> result = SshHelper.sshExecute(publicIpAddress, sshPort, getControlNodeLoginUser(),
                pkFile, null, command, 10000, 10000, 60000);
            return result.first();
        } catch (Exception e) {
            String msg = String.format("Failed to add cloudstack-secret to Kubernetes cluster: %s", kubernetesCluster.getName());
            logger.warn(msg, e);
        }
        return false;
    }

    protected File retrieveScriptFile(String filename) {
        File file = null;
        try {
            String data = readResourceFile("/script/" + filename);
            file = File.createTempFile(filename, ".sh");
            BufferedWriter writer = new BufferedWriter(new FileWriter(file));
            writer.write(data);
            writer.close();
        } catch (IOException e) {
            logAndThrow(Level.ERROR, String.format("Kubernetes Cluster %s : Failed to fetch script %s",
                kubernetesCluster.getName(), filename), e);
        }
        return file;
    }

    protected void retrieveScriptFiles() {
        deploySecretsScriptFile = retrieveScriptFile(deploySecretsScriptFilename);
        deployProviderScriptFile = retrieveScriptFile(deployProviderScriptFilename);
        autoscaleScriptFile = retrieveScriptFile(autoscaleScriptFilename);
    }

    protected void copyScripts(String nodeAddress, final int sshPort) {
        copyScriptFile(nodeAddress, sshPort, deploySecretsScriptFile, deploySecretsScriptFilename);
        copyScriptFile(nodeAddress, sshPort, deployProviderScriptFile, deployProviderScriptFilename);
        copyScriptFile(nodeAddress, sshPort, autoscaleScriptFile, autoscaleScriptFilename);
    }

    protected void copyScriptFile(String nodeAddress, final int sshPort, File file, String desitnation) {
        try {
            SshHelper.scpTo(nodeAddress, sshPort, getControlNodeLoginUser(), sshKeyFile, null,
                "~/", file.getAbsolutePath(), "0755");
            String cmdStr = String.format("sudo mv ~/%s %s/%s", file.getName(), scriptPath, desitnation);
            SshHelper.sshExecute(publicIpAddress, sshPort, getControlNodeLoginUser(), sshKeyFile, null,
                cmdStr, 10000, 10000, 10 * 60 * 1000);
        } catch (Exception e) {
            throw new CloudRuntimeException(e);
        }
    }

    protected boolean taintControlNodes() {
        StringBuilder commands = new StringBuilder();
        List<KubernetesClusterVmMapVO> vmMapVOList = getKubernetesClusterVMMaps();
        for(KubernetesClusterVmMapVO vmMap :vmMapVOList) {
            if(!vmMap.isControlNode()) {
                continue;
            }
            String name = userVmDao.findById(vmMap.getVmId()).getDisplayName().toLowerCase();
            String command = String.format("sudo /opt/bin/kubectl annotate node %s cluster-autoscaler.kubernetes.io/scale-down-disabled=true ; ", name);
            commands.append(command);
        }
        try {
            File pkFile = getManagementServerSshPublicKeyFile();
            Pair<String, Integer> publicIpSshPort = getKubernetesClusterServerIpSshPort(null);
            publicIpAddress = publicIpSshPort.first();
            sshPort = publicIpSshPort.second();

            Pair<Boolean, String> result = SshHelper.sshExecute(publicIpAddress, sshPort, getControlNodeLoginUser(),
            pkFile, null, commands.toString(), 10000, 10000, 60000);
            return result.first();
        } catch (Exception e) {
            String msg = String.format("Failed to taint control nodes on : %s : %s", kubernetesCluster.getName(), e.getMessage());
            logMessage(Level.ERROR, msg, e);
            return false;
        }
    }

    protected boolean deployProvider() {
        Network network = networkDao.findById(kubernetesCluster.getNetworkId());
        // Since the provider creates IP addresses, don't deploy it unless the underlying network supports it
        if (network.getGuestType() != GuestType.Isolated) {
            logMessage(Level.INFO, String.format("Skipping adding the provider as %s is not on an isolated network",
                kubernetesCluster.getName()), null);
            return true;
        }
        File pkFile = getManagementServerSshPublicKeyFile();
        Pair<String, Integer> publicIpSshPort = getKubernetesClusterServerIpSshPort(null);
        publicIpAddress = publicIpSshPort.first();
        sshPort = publicIpSshPort.second();

        try {
            String command = String.format("sudo %s/%s", scriptPath, deployProviderScriptFilename);
            Pair<Boolean, String> result = SshHelper.sshExecute(publicIpAddress, sshPort, getControlNodeLoginUser(),
                pkFile, null, command, 10000, 10000, 60000);

            // Maybe the file isn't present. Try and copy it
            if (!result.first()) {
                logMessage(Level.INFO, "Provider files missing. Adding them now", null);
                retrieveScriptFiles();
                copyScripts(publicIpAddress, sshPort);

                if (!createCloudStackSecret(keys)) {
                    logTransitStateAndThrow(Level.ERROR, String.format("Failed to setup keys for Kubernetes cluster %s",
                        kubernetesCluster.getName()), kubernetesCluster.getId(), KubernetesCluster.Event.OperationFailed);
                }

                // If at first you don't succeed ...
                result = SshHelper.sshExecute(publicIpAddress, sshPort, getControlNodeLoginUser(),
                    pkFile, null, command, 10000, 10000, 60000);
                if (!result.first()) {
                    throw new CloudRuntimeException(result.second());
                }
            }
            return true;
        } catch (Exception e) {
            String msg = String.format("Failed to deploy kubernetes provider: %s : %s", kubernetesCluster.getName(), e.getMessage());
            logAndThrow(Level.ERROR, msg);
            return false;
        }
    }

    public void setKeys(String[] keys) {
        this.keys = keys;
    }
}<|MERGE_RESOLUTION|>--- conflicted
+++ resolved
@@ -31,13 +31,10 @@
 
 import javax.inject.Inject;
 
-<<<<<<< HEAD
 import org.apache.logging.log4j.Level;
 import org.apache.logging.log4j.Logger;
 import org.apache.logging.log4j.LogManager;
-=======
 import org.apache.cloudstack.api.ApiCommandResourceType;
->>>>>>> 8d02e5f8
 import org.apache.cloudstack.api.ApiConstants;
 import org.apache.cloudstack.ca.CAManager;
 import org.apache.cloudstack.config.ApiServiceConfiguration;
@@ -505,13 +502,9 @@
             try {
                 result = templateService.detachIso(vm.getId(), true);
             } catch (CloudRuntimeException ex) {
-<<<<<<< HEAD
                 logger.warn(String.format("Failed to detach binaries ISO from VM : %s in the Kubernetes cluster : %s ", vm.getDisplayName(), kubernetesCluster.getName()), ex);
-=======
-                LOGGER.warn(String.format("Failed to detach binaries ISO from VM : %s in the Kubernetes cluster : %s ", vm.getDisplayName(), kubernetesCluster.getName()), ex);
             } finally {
                 CallContext.unregister();
->>>>>>> 8d02e5f8
             }
             if (result) {
                 if (logger.isInfoEnabled()) {
