// Licensed to the Apache Software Foundation (ASF) under one
// or more contributor license agreements.  See the NOTICE file
// distributed with this work for additional information
// regarding copyright ownership.  The ASF licenses this file
// to you under the Apache License, Version 2.0 (the
// "License"); you may not use this file except in compliance
// with the License.  You may obtain a copy of the License at
//
//   http://www.apache.org/licenses/LICENSE-2.0
//
// Unless required by applicable law or agreed to in writing,
// software distributed under the License is distributed on an
// "AS IS" BASIS, WITHOUT WARRANTIES OR CONDITIONS OF ANY
// KIND, either express or implied.  See the License for the
// specific language governing permissions and limitations
// under the License.

package com.cloud.kubernetes.cluster.actionworkers;

import java.io.BufferedWriter;
import java.io.File;
import java.io.FileWriter;
import java.io.IOException;
import java.util.ArrayList;
import java.util.Collections;
import java.util.HashSet;
import java.util.List;
import java.util.Objects;
import java.util.Set;
import java.util.stream.Collectors;

import javax.inject.Inject;

import org.apache.logging.log4j.Level;
import org.apache.logging.log4j.Logger;
import org.apache.logging.log4j.LogManager;
import org.apache.cloudstack.api.ApiConstants;
import org.apache.cloudstack.ca.CAManager;
import org.apache.cloudstack.config.ApiServiceConfiguration;
import org.apache.cloudstack.engine.orchestration.service.NetworkOrchestrationService;
import org.apache.cloudstack.framework.config.dao.ConfigurationDao;
import org.apache.commons.collections.CollectionUtils;
import org.apache.commons.io.IOUtils;
import org.apache.commons.lang3.StringUtils;

import com.cloud.dc.DataCenterVO;
import com.cloud.dc.dao.DataCenterDao;
import com.cloud.dc.dao.VlanDao;
import com.cloud.exception.InsufficientAddressCapacityException;
import com.cloud.exception.ResourceAllocationException;
import com.cloud.exception.ResourceUnavailableException;
import com.cloud.hypervisor.Hypervisor;
import com.cloud.kubernetes.cluster.KubernetesCluster;
import com.cloud.kubernetes.cluster.KubernetesClusterDetailsVO;
import com.cloud.kubernetes.cluster.KubernetesClusterManagerImpl;
import com.cloud.kubernetes.cluster.KubernetesClusterVO;
import com.cloud.kubernetes.cluster.KubernetesClusterVmMapVO;
import com.cloud.kubernetes.cluster.dao.KubernetesClusterDao;
import com.cloud.kubernetes.cluster.dao.KubernetesClusterDetailsDao;
import com.cloud.kubernetes.cluster.dao.KubernetesClusterVmMapDao;
import com.cloud.kubernetes.version.KubernetesSupportedVersion;
import com.cloud.kubernetes.version.dao.KubernetesSupportedVersionDao;
import com.cloud.network.IpAddress;
import com.cloud.network.IpAddressManager;
import com.cloud.network.Network;
import com.cloud.network.Network.GuestType;
import com.cloud.network.NetworkModel;
import com.cloud.network.NetworkService;
import com.cloud.network.dao.IPAddressDao;
import com.cloud.network.dao.NetworkDao;
import com.cloud.network.vpc.VpcService;
import com.cloud.projects.ProjectService;
import com.cloud.service.dao.ServiceOfferingDao;
import com.cloud.storage.Storage;
import com.cloud.storage.VMTemplateVO;
import com.cloud.storage.dao.LaunchPermissionDao;
import com.cloud.storage.dao.VMTemplateDao;
import com.cloud.template.TemplateApiService;
import com.cloud.template.VirtualMachineTemplate;
import com.cloud.user.Account;
import com.cloud.user.dao.AccountDao;
import com.cloud.user.dao.SSHKeyPairDao;
import com.cloud.uservm.UserVm;
import com.cloud.utils.Pair;
import com.cloud.utils.db.Transaction;
import com.cloud.utils.db.TransactionCallback;
import com.cloud.utils.db.TransactionStatus;
import com.cloud.utils.exception.CloudRuntimeException;
import com.cloud.utils.fsm.NoTransitionException;
import com.cloud.utils.fsm.StateMachine2;
import com.cloud.utils.ssh.SshHelper;
import com.cloud.vm.UserVmDetailVO;
import com.cloud.vm.UserVmService;
import com.cloud.vm.UserVmVO;
import com.cloud.vm.VirtualMachineManager;
import com.cloud.vm.VmDetailConstants;
import com.cloud.vm.dao.UserVmDao;
import com.cloud.vm.dao.UserVmDetailsDao;


public class KubernetesClusterActionWorker {

    public static final String CLUSTER_NODE_VM_USER = "cloud";
    public static final int CLUSTER_API_PORT = 6443;
    public static final int DEFAULT_SSH_PORT = 22;
    public static final int CLUSTER_NODES_DEFAULT_START_SSH_PORT = 2222;
    public static final int CLUSTER_NODES_DEFAULT_SSH_PORT_SG = DEFAULT_SSH_PORT;

    public static final String CKS_CLUSTER_SECURITY_GROUP_NAME = "CKSSecurityGroup";

    protected Logger logger = LogManager.getLogger(getClass());

    protected StateMachine2<KubernetesCluster.State, KubernetesCluster.Event, KubernetesCluster> _stateMachine = KubernetesCluster.State.getStateMachine();

    @Inject
    protected CAManager caManager;
    @Inject
    protected ConfigurationDao configurationDao;
    @Inject
    protected DataCenterDao dataCenterDao;
    @Inject
    protected AccountDao accountDao;
    @Inject
    protected IpAddressManager ipAddressManager;
    @Inject
    protected IPAddressDao ipAddressDao;
    @Inject
    protected NetworkOrchestrationService networkMgr;
    @Inject
    protected NetworkDao networkDao;
    @Inject
    protected NetworkModel networkModel;
    @Inject
    protected NetworkService networkService;
    @Inject
    protected ServiceOfferingDao serviceOfferingDao;
    @Inject
    protected SSHKeyPairDao sshKeyPairDao;
    @Inject
    protected VMTemplateDao templateDao;
    @Inject
    protected TemplateApiService templateService;
    @Inject
    protected UserVmDao userVmDao;
    @Inject
    protected UserVmDetailsDao userVmDetailsDao;
    @Inject
    protected UserVmService userVmService;
    @Inject
    protected VlanDao vlanDao;
    @Inject
    protected VirtualMachineManager itMgr;
    @Inject
    protected LaunchPermissionDao launchPermissionDao;
    @Inject
    public ProjectService projectService;
    @Inject
    public VpcService vpcService;

    protected KubernetesClusterDao kubernetesClusterDao;
    protected KubernetesClusterVmMapDao kubernetesClusterVmMapDao;
    protected KubernetesClusterDetailsDao kubernetesClusterDetailsDao;
    protected KubernetesSupportedVersionDao kubernetesSupportedVersionDao;

    protected KubernetesCluster kubernetesCluster;
    protected Account owner;
    protected VirtualMachineTemplate clusterTemplate;
    protected File sshKeyFile;
    protected String publicIpAddress;
    protected int sshPort;


    protected final String deploySecretsScriptFilename = "deploy-cloudstack-secret";
    protected final String deployProviderScriptFilename = "deploy-provider";
    protected final String autoscaleScriptFilename = "autoscale-kube-cluster";
    protected final String scriptPath = "/opt/bin/";
    protected File deploySecretsScriptFile;
    protected File deployProviderScriptFile;
    protected File autoscaleScriptFile;
    protected KubernetesClusterManagerImpl manager;
    protected String[] keys;

    protected KubernetesClusterActionWorker(final KubernetesCluster kubernetesCluster, final KubernetesClusterManagerImpl clusterManager) {
        this.kubernetesCluster = kubernetesCluster;
        this.kubernetesClusterDao = clusterManager.kubernetesClusterDao;
        this.kubernetesClusterDetailsDao = clusterManager.kubernetesClusterDetailsDao;
        this.kubernetesClusterVmMapDao = clusterManager.kubernetesClusterVmMapDao;
        this.kubernetesSupportedVersionDao = clusterManager.kubernetesSupportedVersionDao;
        this.manager = clusterManager;
    }

    protected void init() {
        this.owner = accountDao.findById(kubernetesCluster.getAccountId());
        long zoneId = this.kubernetesCluster.getZoneId();
        long templateId = this.kubernetesCluster.getTemplateId();
        DataCenterVO dataCenterVO = dataCenterDao.findById(zoneId);
        VMTemplateVO template = templateDao.findById(templateId);
        Hypervisor.HypervisorType type = template.getHypervisorType();
        this.clusterTemplate = manager.getKubernetesServiceTemplate(dataCenterVO, type);
        this.sshKeyFile = getManagementServerSshPublicKeyFile();
    }

    protected String readResourceFile(String resource) throws IOException {
        return IOUtils.toString(Objects.requireNonNull(Thread.currentThread().getContextClassLoader().getResourceAsStream(resource)), com.cloud.utils.StringUtils.getPreferredCharset());
    }

    protected String getControlNodeLoginUser() {
        List<KubernetesClusterVmMapVO> vmMapVOList = getKubernetesClusterVMMaps();
        if (vmMapVOList.size() > 0) {
            long vmId = vmMapVOList.get(0).getVmId();
            UserVmVO userVM = userVmDao.findById(vmId);
            if (userVM == null) {
                throw new CloudRuntimeException("Failed to find login user, Unable to log in to node to fetch details");
            }
            Set<String> vm = new HashSet<>();
            vm.add(userVM.getName());
            UserVmDetailVO vmDetail = userVmDetailsDao.findDetail(vmId, VmDetailConstants.CKS_CONTROL_NODE_LOGIN_USER);
            if (vmDetail != null && !org.apache.commons.lang3.StringUtils.isEmpty(vmDetail.getValue())) {
                return vmDetail.getValue();
            } else {
                return CLUSTER_NODE_VM_USER;
            }
        } else {
            return CLUSTER_NODE_VM_USER;
        }
    }

    protected void logMessage(final Level logLevel, final String message, final Exception e) {
        if (logLevel == Level.INFO) {
            if (logger.isInfoEnabled()) {
                if (e != null) {
                    logger.info(message, e);
                } else {
                    logger.info(message);
                }
            }
        } else if (logLevel == Level.DEBUG) {
            if (logger.isDebugEnabled()) {
                if (e != null) {
                    logger.debug(message, e);
                } else {
                    logger.debug(message);
                }
            }
        } else if (logLevel == Level.WARN) {
            if (e != null) {
                logger.warn(message, e);
            } else {
                logger.warn(message);
            }
        } else {
            if (e != null) {
                logger.error(message, e);
            } else {
                logger.error(message);
            }
        }
    }

    protected void logTransitStateDetachIsoAndThrow(final Level logLevel, final String message, final KubernetesCluster kubernetesCluster,
        final List<UserVm> clusterVMs, final KubernetesCluster.Event event, final Exception e) throws CloudRuntimeException {
        logMessage(logLevel, message, e);
        stateTransitTo(kubernetesCluster.getId(), event);
        detachIsoKubernetesVMs(clusterVMs);
        if (e == null) {
            throw new CloudRuntimeException(message);
        }
        throw new CloudRuntimeException(message, e);
    }

    protected void deleteTemplateLaunchPermission() {
        if (clusterTemplate != null && owner != null) {
            logger.info("Revoking launch permission for systemVM template");
            launchPermissionDao.removePermissions(clusterTemplate.getId(), Collections.singletonList(owner.getId()));
        }
    }

    protected void logTransitStateAndThrow(final Level logLevel, final String message, final Long kubernetesClusterId, final KubernetesCluster.Event event, final Exception e) throws CloudRuntimeException {
        logMessage(logLevel, message, e);
        if (kubernetesClusterId != null && event != null) {
            stateTransitTo(kubernetesClusterId, event);
        }
        deleteTemplateLaunchPermission();
        if (e == null) {
            throw new CloudRuntimeException(message);
        }
        throw new CloudRuntimeException(message, e);
    }

    protected void logTransitStateAndThrow(final Level logLevel, final String message, final Long kubernetesClusterId, final KubernetesCluster.Event event) throws CloudRuntimeException {
        logTransitStateAndThrow(logLevel, message, kubernetesClusterId, event, null);
    }

    protected void logAndThrow(final Level logLevel, final String message) throws CloudRuntimeException {
        logTransitStateAndThrow(logLevel, message, null, null, null);
    }

    protected void logAndThrow(final Level logLevel, final String message, final Exception ex) throws CloudRuntimeException {
        logTransitStateAndThrow(logLevel, message, null, null, ex);
    }

    protected File getManagementServerSshPublicKeyFile() {
        boolean devel = Boolean.parseBoolean(configurationDao.getValue("developer"));
        String keyFile = String.format("%s/.ssh/id_rsa", System.getProperty("user.home"));
        if (devel) {
            keyFile += ".cloud";
        }
        return new File(keyFile);
    }

    protected KubernetesClusterVmMapVO addKubernetesClusterVm(final long kubernetesClusterId, final long vmId, boolean isControlNode) {
        return Transaction.execute(new TransactionCallback<KubernetesClusterVmMapVO>() {
            @Override
            public KubernetesClusterVmMapVO doInTransaction(TransactionStatus status) {
                KubernetesClusterVmMapVO newClusterVmMap = new KubernetesClusterVmMapVO(kubernetesClusterId, vmId, isControlNode);
                kubernetesClusterVmMapDao.persist(newClusterVmMap);
                return newClusterVmMap;
            }
        });
    }

    private UserVm fetchControlVmIfMissing(final UserVm controlVm) {
        if (controlVm != null) {
            return controlVm;
        }
        List<KubernetesClusterVmMapVO> clusterVMs = kubernetesClusterVmMapDao.listByClusterId(kubernetesCluster.getId());
        if (CollectionUtils.isEmpty(clusterVMs)) {
            logger.warn(String.format("Unable to retrieve VMs for Kubernetes cluster : %s", kubernetesCluster.getName()));
            return null;
        }
        List<Long> vmIds = new ArrayList<>();
        for (KubernetesClusterVmMapVO vmMap : clusterVMs) {
            vmIds.add(vmMap.getVmId());
        }
        Collections.sort(vmIds);
        return userVmDao.findById(vmIds.get(0));
    }

    protected String getControlVmPrivateIp() {
        String ip = null;
        UserVm vm = fetchControlVmIfMissing(null);
        if (vm != null) {
            ip = vm.getPrivateIpAddress();
        }
        return ip;
    }

    protected IpAddress getNetworkSourceNatIp(Network network) {
        List<? extends IpAddress> addresses = networkModel.listPublicIpsAssignedToGuestNtwk(network.getId(), true);
        if (CollectionUtils.isNotEmpty(addresses)) {
            return addresses.get(0);
        }
        logger.warn(String.format("No public IP addresses found for network : %s, Kubernetes cluster : %s", network.getName(), kubernetesCluster.getName()));
        return null;
    }

    protected IpAddress getVpcTierKubernetesPublicIp(Network network) {
        KubernetesClusterDetailsVO detailsVO = kubernetesClusterDetailsDao.findDetail(kubernetesCluster.getId(), ApiConstants.PUBLIC_IP_ID);
        if (detailsVO == null || StringUtils.isEmpty(detailsVO.getValue())) {
            return null;
        }
        IpAddress address = ipAddressDao.findByUuid(detailsVO.getValue());
        if (address == null || network.getVpcId() != address.getVpcId()) {
            logger.warn(String.format("Public IP with ID: %s linked to the Kubernetes cluster: %s is not usable", detailsVO.getValue(), kubernetesCluster.getName()));
            return null;
        }
        return address;
    }

    protected IpAddress acquireVpcTierKubernetesPublicIp(Network network) throws
            InsufficientAddressCapacityException, ResourceAllocationException, ResourceUnavailableException {
        IpAddress ip = networkService.allocateIP(owner, kubernetesCluster.getZoneId(), network.getId(), null, null);
        if (ip == null) {
            return null;
        }
        ip = vpcService.associateIPToVpc(ip.getId(), network.getVpcId());
        ip = ipAddressManager.associateIPToGuestNetwork(ip.getId(), network.getId(), false);
        kubernetesClusterDetailsDao.addDetail(kubernetesCluster.getId(), ApiConstants.PUBLIC_IP_ID, ip.getUuid(), false);
        return ip;
    }

    protected Pair<String, Integer> getKubernetesClusterServerIpSshPortForIsolatedNetwork(Network network) {
        String ip = null;
        IpAddress address = getNetworkSourceNatIp(network);
        if (address != null) {
            ip = address.getAddress().addr();
        }
        return new Pair<>(ip, CLUSTER_NODES_DEFAULT_START_SSH_PORT);
    }

    protected Pair<String, Integer> getKubernetesClusterServerIpSshPortForSharedNetwork(UserVm controlVm) {
        int port = DEFAULT_SSH_PORT;
        controlVm = fetchControlVmIfMissing(controlVm);
        if (controlVm == null) {
            logger.warn(String.format("Unable to retrieve control VM for Kubernetes cluster : %s", kubernetesCluster.getName()));
            return new Pair<>(null, port);
        }
        return new Pair<>(controlVm.getPrivateIpAddress(), port);
    }

    protected Pair<String, Integer> getKubernetesClusterServerIpSshPortForVpcTier(Network network,
                                                                                  boolean acquireNewPublicIpForVpcTierIfNeeded) throws
            InsufficientAddressCapacityException, ResourceAllocationException, ResourceUnavailableException {
        int port = CLUSTER_NODES_DEFAULT_START_SSH_PORT;
        IpAddress address = getVpcTierKubernetesPublicIp(network);
        if (address != null) {
            return new Pair<>(address.getAddress().addr(), port);
        }
        if (acquireNewPublicIpForVpcTierIfNeeded) {
            address = acquireVpcTierKubernetesPublicIp(network);
            if (address != null) {
                return new Pair<>(address.getAddress().addr(), port);
            }
        }
<<<<<<< HEAD
        logger.warn(String.format("No public IP found for the the VPC tier: %s, Kubernetes cluster : %s", network, kubernetesCluster.getName()));
=======
        LOGGER.warn(String.format("No public IP found for the VPC tier: %s, Kubernetes cluster : %s", network, kubernetesCluster.getName()));
>>>>>>> d25521e9
        return new Pair<>(null, port);
    }

    protected Pair<String, Integer> getKubernetesClusterServerIpSshPort(UserVm controlVm, boolean acquireNewPublicIpForVpcTierIfNeeded) throws
            InsufficientAddressCapacityException, ResourceAllocationException, ResourceUnavailableException {
        int port = CLUSTER_NODES_DEFAULT_START_SSH_PORT;
        KubernetesClusterDetailsVO detail = kubernetesClusterDetailsDao.findDetail(kubernetesCluster.getId(), ApiConstants.EXTERNAL_LOAD_BALANCER_IP_ADDRESS);
        if (detail != null && StringUtils.isNotEmpty(detail.getValue())) {
            return new Pair<>(detail.getValue(), port);
        }
        Network network = networkDao.findById(kubernetesCluster.getNetworkId());
        if (network == null) {
            logger.warn(String.format("Network for Kubernetes cluster : %s cannot be found", kubernetesCluster.getName()));
            return new Pair<>(null, port);
        }
        if (network.getVpcId() != null) {
            return getKubernetesClusterServerIpSshPortForVpcTier(network, acquireNewPublicIpForVpcTierIfNeeded);
        }
        if (Network.GuestType.Isolated.equals(network.getGuestType())) {
            return getKubernetesClusterServerIpSshPortForIsolatedNetwork(network);
        } else if (Network.GuestType.Shared.equals(network.getGuestType())) {
            return getKubernetesClusterServerIpSshPortForSharedNetwork(controlVm);
        }
        logger.warn(String.format("Unable to retrieve server IP address for Kubernetes cluster : %s", kubernetesCluster.getName()));
        return  new Pair<>(null, port);
    }

    protected Pair<String, Integer> getKubernetesClusterServerIpSshPort(UserVm controlVm) {
        try {
            return getKubernetesClusterServerIpSshPort(controlVm, false);
        } catch (InsufficientAddressCapacityException | ResourceAllocationException | ResourceUnavailableException e) {
            logger.debug("This exception should not have occurred", e);
        }
        return new Pair<>(null, CLUSTER_NODES_DEFAULT_START_SSH_PORT);
    }

    protected void attachIsoKubernetesVMs(List<UserVm> clusterVMs, final KubernetesSupportedVersion kubernetesSupportedVersion) throws CloudRuntimeException {
        KubernetesSupportedVersion version = kubernetesSupportedVersion;
        if (kubernetesSupportedVersion == null) {
            version = kubernetesSupportedVersionDao.findById(kubernetesCluster.getKubernetesVersionId());
        }
        KubernetesCluster.Event failedEvent = KubernetesCluster.Event.OperationFailed;
        KubernetesCluster cluster = kubernetesClusterDao.findById(kubernetesCluster.getId());
        if (cluster != null && cluster.getState() == KubernetesCluster.State.Starting) {
            failedEvent = KubernetesCluster.Event.CreateFailed;
        }
        if (version == null) {
            logTransitStateAndThrow(Level.ERROR, String .format("Unable to find Kubernetes version for cluster : %s", kubernetesCluster.getName()), kubernetesCluster.getId(), failedEvent);
        }
        VMTemplateVO iso = templateDao.findById(version.getIsoId());
        if (iso == null) {
            logTransitStateAndThrow(Level.ERROR, String.format("Unable to attach ISO to Kubernetes cluster : %s. Binaries ISO not found.",  kubernetesCluster.getName()), kubernetesCluster.getId(), failedEvent);
        }
        if (!iso.getFormat().equals(Storage.ImageFormat.ISO)) {
            logTransitStateAndThrow(Level.ERROR, String.format("Unable to attach ISO to Kubernetes cluster : %s. Invalid Binaries ISO.",  kubernetesCluster.getName()), kubernetesCluster.getId(), failedEvent);
        }
        if (!iso.getState().equals(VirtualMachineTemplate.State.Active)) {
            logTransitStateAndThrow(Level.ERROR, String.format("Unable to attach ISO to Kubernetes cluster : %s. Binaries ISO not active.",  kubernetesCluster.getName()), kubernetesCluster.getId(), failedEvent);
        }

        for (UserVm vm : clusterVMs) {
            try {
                templateService.attachIso(iso.getId(), vm.getId(), true);
                if (logger.isInfoEnabled()) {
                    logger.info(String.format("Attached binaries ISO for VM : %s in cluster: %s", vm.getDisplayName(), kubernetesCluster.getName()));
                }
            } catch (CloudRuntimeException ex) {
                logTransitStateAndThrow(Level.ERROR, String.format("Failed to attach binaries ISO for VM : %s in the Kubernetes cluster name: %s", vm.getDisplayName(), kubernetesCluster.getName()), kubernetesCluster.getId(), failedEvent, ex);
            }
        }
    }

    protected void attachIsoKubernetesVMs(List<UserVm> clusterVMs) throws CloudRuntimeException {
        attachIsoKubernetesVMs(clusterVMs, null);
    }

    protected void detachIsoKubernetesVMs(List<UserVm> clusterVMs) {
        for (UserVm vm : clusterVMs) {
            boolean result = false;
            try {
                result = templateService.detachIso(vm.getId(), true);
            } catch (CloudRuntimeException ex) {
                logger.warn(String.format("Failed to detach binaries ISO from VM : %s in the Kubernetes cluster : %s ", vm.getDisplayName(), kubernetesCluster.getName()), ex);
            }
            if (result) {
                if (logger.isInfoEnabled()) {
                    logger.info(String.format("Detached Kubernetes binaries from VM : %s in the Kubernetes cluster : %s", vm.getDisplayName(), kubernetesCluster.getName()));
                }
                continue;
            }
            logger.warn(String.format("Failed to detach binaries ISO from VM : %s in the Kubernetes cluster : %s ", vm.getDisplayName(), kubernetesCluster.getName()));
        }
    }

    protected List<KubernetesClusterVmMapVO> getKubernetesClusterVMMaps() {
        List<KubernetesClusterVmMapVO> clusterVMs = kubernetesClusterVmMapDao.listByClusterId(kubernetesCluster.getId());
        return clusterVMs;
    }

    protected List<KubernetesClusterVmMapVO> getKubernetesClusterVMMapsForNodes(List<Long> nodeIds) {
        return kubernetesClusterVmMapDao.listByClusterIdAndVmIdsIn(kubernetesCluster.getId(), nodeIds);
    }

    protected List<UserVm> getKubernetesClusterVMs() {
        List<UserVm> vmList = new ArrayList<>();
        List<KubernetesClusterVmMapVO> clusterVMs = getKubernetesClusterVMMaps();
        if (!CollectionUtils.isEmpty(clusterVMs)) {
            for (KubernetesClusterVmMapVO vmMap : clusterVMs) {
                vmList.add(userVmDao.findById(vmMap.getVmId()));
            }
        }
        return vmList;
    }

    protected void updateLoginUserDetails(List<Long> clusterVMs) {
        if (clusterVMs == null) {
            clusterVMs = getKubernetesClusterVMMaps().stream().map(KubernetesClusterVmMapVO::getVmId).collect(Collectors.toList());
        }
        if (!CollectionUtils.isEmpty(clusterVMs)) {
            for (Long vmId : clusterVMs) {
                UserVm controlNode = userVmDao.findById(vmId);
                if (controlNode != null) {
                    userVmDetailsDao.addDetail(vmId, VmDetailConstants.CKS_CONTROL_NODE_LOGIN_USER, CLUSTER_NODE_VM_USER, true);
                }
            }
        }
    }

    protected boolean stateTransitTo(long kubernetesClusterId, KubernetesCluster.Event e) {
        KubernetesClusterVO kubernetesCluster = kubernetesClusterDao.findById(kubernetesClusterId);
        try {
            return _stateMachine.transitTo(kubernetesCluster, e, null, kubernetesClusterDao);
        } catch (NoTransitionException nte) {
            logger.warn(String.format("Failed to transition state of the Kubernetes cluster : %s in state %s on event %s",
                kubernetesCluster.getName(), kubernetesCluster.getState().toString(), e.toString()), nte);
            return false;
        }
    }

    protected boolean createCloudStackSecret(String[] keys) {
        File pkFile = getManagementServerSshPublicKeyFile();
        Pair<String, Integer> publicIpSshPort = getKubernetesClusterServerIpSshPort(null);
        publicIpAddress = publicIpSshPort.first();
        sshPort = publicIpSshPort.second();

        try {
            String command = String.format("sudo %s/%s -u '%s' -k '%s' -s '%s'",
                scriptPath, deploySecretsScriptFilename, ApiServiceConfiguration.ApiServletPath.value(), keys[0], keys[1]);
            Account account = accountDao.findById(kubernetesCluster.getAccountId());
            if (account != null && account.getType() == Account.Type.PROJECT) {
                String projectId = projectService.findByProjectAccountId(account.getId()).getUuid();
                command = String.format("%s -p '%s'", command, projectId);
            }
            Pair<Boolean, String> result = SshHelper.sshExecute(publicIpAddress, sshPort, getControlNodeLoginUser(),
                pkFile, null, command, 10000, 10000, 60000);
            return result.first();
        } catch (Exception e) {
            String msg = String.format("Failed to add cloudstack-secret to Kubernetes cluster: %s", kubernetesCluster.getName());
            logger.warn(msg, e);
        }
        return false;
    }

    protected File retrieveScriptFile(String filename) {
        File file = null;
        try {
            String data = readResourceFile("/script/" + filename);
            file = File.createTempFile(filename, ".sh");
            BufferedWriter writer = new BufferedWriter(new FileWriter(file));
            writer.write(data);
            writer.close();
        } catch (IOException e) {
            logAndThrow(Level.ERROR, String.format("Kubernetes Cluster %s : Failed to fetch script %s",
                kubernetesCluster.getName(), filename), e);
        }
        return file;
    }

    protected void retrieveScriptFiles() {
        deploySecretsScriptFile = retrieveScriptFile(deploySecretsScriptFilename);
        deployProviderScriptFile = retrieveScriptFile(deployProviderScriptFilename);
        autoscaleScriptFile = retrieveScriptFile(autoscaleScriptFilename);
    }

    protected void copyScripts(String nodeAddress, final int sshPort) {
        copyScriptFile(nodeAddress, sshPort, deploySecretsScriptFile, deploySecretsScriptFilename);
        copyScriptFile(nodeAddress, sshPort, deployProviderScriptFile, deployProviderScriptFilename);
        copyScriptFile(nodeAddress, sshPort, autoscaleScriptFile, autoscaleScriptFilename);
    }

    protected void copyScriptFile(String nodeAddress, final int sshPort, File file, String desitnation) {
        try {
            SshHelper.scpTo(nodeAddress, sshPort, getControlNodeLoginUser(), sshKeyFile, null,
                "~/", file.getAbsolutePath(), "0755");
            String cmdStr = String.format("sudo mv ~/%s %s/%s", file.getName(), scriptPath, desitnation);
            SshHelper.sshExecute(publicIpAddress, sshPort, getControlNodeLoginUser(), sshKeyFile, null,
                cmdStr, 10000, 10000, 10 * 60 * 1000);
        } catch (Exception e) {
            throw new CloudRuntimeException(e);
        }
    }

    protected boolean taintControlNodes() {
        StringBuilder commands = new StringBuilder();
        List<KubernetesClusterVmMapVO> vmMapVOList = getKubernetesClusterVMMaps();
        for(KubernetesClusterVmMapVO vmMap :vmMapVOList) {
            if(!vmMap.isControlNode()) {
                continue;
            }
            String name = userVmDao.findById(vmMap.getVmId()).getDisplayName().toLowerCase();
            String command = String.format("sudo /opt/bin/kubectl annotate node %s cluster-autoscaler.kubernetes.io/scale-down-disabled=true ; ", name);
            commands.append(command);
        }
        try {
            File pkFile = getManagementServerSshPublicKeyFile();
            Pair<String, Integer> publicIpSshPort = getKubernetesClusterServerIpSshPort(null);
            publicIpAddress = publicIpSshPort.first();
            sshPort = publicIpSshPort.second();

            Pair<Boolean, String> result = SshHelper.sshExecute(publicIpAddress, sshPort, getControlNodeLoginUser(),
            pkFile, null, commands.toString(), 10000, 10000, 60000);
            return result.first();
        } catch (Exception e) {
            String msg = String.format("Failed to taint control nodes on : %s : %s", kubernetesCluster.getName(), e.getMessage());
            logMessage(Level.ERROR, msg, e);
            return false;
        }
    }

    protected boolean deployProvider() {
        Network network = networkDao.findById(kubernetesCluster.getNetworkId());
        // Since the provider creates IP addresses, don't deploy it unless the underlying network supports it
        if (network.getGuestType() != GuestType.Isolated) {
            logMessage(Level.INFO, String.format("Skipping adding the provider as %s is not on an isolated network",
                kubernetesCluster.getName()), null);
            return true;
        }
        File pkFile = getManagementServerSshPublicKeyFile();
        Pair<String, Integer> publicIpSshPort = getKubernetesClusterServerIpSshPort(null);
        publicIpAddress = publicIpSshPort.first();
        sshPort = publicIpSshPort.second();

        try {
            String command = String.format("sudo %s/%s", scriptPath, deployProviderScriptFilename);
            Pair<Boolean, String> result = SshHelper.sshExecute(publicIpAddress, sshPort, getControlNodeLoginUser(),
                pkFile, null, command, 10000, 10000, 60000);

            // Maybe the file isn't present. Try and copy it
            if (!result.first()) {
                logMessage(Level.INFO, "Provider files missing. Adding them now", null);
                retrieveScriptFiles();
                copyScripts(publicIpAddress, sshPort);

                if (!createCloudStackSecret(keys)) {
                    logTransitStateAndThrow(Level.ERROR, String.format("Failed to setup keys for Kubernetes cluster %s",
                        kubernetesCluster.getName()), kubernetesCluster.getId(), KubernetesCluster.Event.OperationFailed);
                }

                // If at first you don't succeed ...
                result = SshHelper.sshExecute(publicIpAddress, sshPort, getControlNodeLoginUser(),
                    pkFile, null, command, 10000, 10000, 60000);
                if (!result.first()) {
                    throw new CloudRuntimeException(result.second());
                }
            }
            return true;
        } catch (Exception e) {
            String msg = String.format("Failed to deploy kubernetes provider: %s : %s", kubernetesCluster.getName(), e.getMessage());
            logAndThrow(Level.ERROR, msg);
            return false;
        }
    }

    public void setKeys(String[] keys) {
        this.keys = keys;
    }
}<|MERGE_RESOLUTION|>--- conflicted
+++ resolved
@@ -412,11 +412,7 @@
                 return new Pair<>(address.getAddress().addr(), port);
             }
         }
-<<<<<<< HEAD
-        logger.warn(String.format("No public IP found for the the VPC tier: %s, Kubernetes cluster : %s", network, kubernetesCluster.getName()));
-=======
-        LOGGER.warn(String.format("No public IP found for the VPC tier: %s, Kubernetes cluster : %s", network, kubernetesCluster.getName()));
->>>>>>> d25521e9
+        logger.warn(String.format("No public IP found for the VPC tier: %s, Kubernetes cluster : %s", network, kubernetesCluster.getName()));
         return new Pair<>(null, port);
     }
 
