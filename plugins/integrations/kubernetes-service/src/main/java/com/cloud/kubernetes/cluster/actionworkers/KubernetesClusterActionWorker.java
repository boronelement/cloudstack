// Licensed to the Apache Software Foundation (ASF) under one
// or more contributor license agreements.  See the NOTICE file
// distributed with this work for additional information
// regarding copyright ownership.  The ASF licenses this file
// to you under the Apache License, Version 2.0 (the
// "License"); you may not use this file except in compliance
// with the License.  You may obtain a copy of the License at
//
//   http://www.apache.org/licenses/LICENSE-2.0
//
// Unless required by applicable law or agreed to in writing,
// software distributed under the License is distributed on an
// "AS IS" BASIS, WITHOUT WARRANTIES OR CONDITIONS OF ANY
// KIND, either express or implied.  See the License for the
// specific language governing permissions and limitations
// under the License.

package com.cloud.kubernetes.cluster.actionworkers;

import java.io.BufferedWriter;
import java.io.File;
import java.io.FileWriter;
import java.io.IOException;
import java.util.ArrayList;
import java.util.Collections;
import java.util.List;
import java.util.Objects;

import javax.inject.Inject;

import org.apache.cloudstack.api.ApiConstants;
import org.apache.cloudstack.ca.CAManager;
import org.apache.cloudstack.config.ApiServiceConfiguration;
import org.apache.cloudstack.engine.orchestration.service.NetworkOrchestrationService;
import org.apache.cloudstack.framework.config.dao.ConfigurationDao;
import org.apache.commons.collections.CollectionUtils;
import org.apache.commons.io.IOUtils;
import org.apache.log4j.Level;
import org.apache.log4j.Logger;

import com.cloud.dc.DataCenterVO;
import com.cloud.dc.dao.DataCenterDao;
import com.cloud.dc.dao.VlanDao;
import com.cloud.hypervisor.Hypervisor;
import com.cloud.kubernetes.cluster.KubernetesCluster;
import com.cloud.kubernetes.cluster.KubernetesClusterDetailsVO;
import com.cloud.kubernetes.cluster.KubernetesClusterManagerImpl;
import com.cloud.kubernetes.cluster.KubernetesClusterVO;
import com.cloud.kubernetes.cluster.KubernetesClusterVmMapVO;
import com.cloud.kubernetes.cluster.dao.KubernetesClusterDao;
import com.cloud.kubernetes.cluster.dao.KubernetesClusterDetailsDao;
import com.cloud.kubernetes.cluster.dao.KubernetesClusterVmMapDao;
import com.cloud.kubernetes.version.KubernetesSupportedVersion;
import com.cloud.kubernetes.version.dao.KubernetesSupportedVersionDao;
import com.cloud.network.IpAddress;
import com.cloud.network.IpAddressManager;
import com.cloud.network.Network;
import com.cloud.network.Network.GuestType;
import com.cloud.network.NetworkModel;
import com.cloud.network.dao.NetworkDao;
import com.cloud.service.dao.ServiceOfferingDao;
import com.cloud.storage.Storage;
import com.cloud.storage.VMTemplateVO;
import com.cloud.storage.dao.LaunchPermissionDao;
import com.cloud.storage.dao.VMTemplateDao;
import com.cloud.template.TemplateApiService;
import com.cloud.template.VirtualMachineTemplate;
import com.cloud.user.Account;
import com.cloud.user.dao.AccountDao;
import com.cloud.user.dao.SSHKeyPairDao;
import com.cloud.uservm.UserVm;
import com.cloud.utils.Pair;
import com.cloud.utils.StringUtils;
import com.cloud.utils.db.Transaction;
import com.cloud.utils.db.TransactionCallback;
import com.cloud.utils.db.TransactionStatus;
import com.cloud.utils.exception.CloudRuntimeException;
import com.cloud.utils.fsm.NoTransitionException;
import com.cloud.utils.fsm.StateMachine2;
import com.cloud.utils.ssh.SshHelper;
import com.cloud.vm.UserVmService;
import com.cloud.vm.VirtualMachineManager;
import com.cloud.vm.dao.UserVmDao;
import com.google.common.base.Strings;

public class KubernetesClusterActionWorker {

    public static final String CLUSTER_NODE_VM_USER = "core";
    public static final int CLUSTER_API_PORT = 6443;
    public static final int CLUSTER_NODES_DEFAULT_START_SSH_PORT = 2222;

    protected static final Logger LOGGER = Logger.getLogger(KubernetesClusterActionWorker.class);

    protected StateMachine2<KubernetesCluster.State, KubernetesCluster.Event, KubernetesCluster> _stateMachine = KubernetesCluster.State.getStateMachine();

    @Inject
    protected CAManager caManager;
    @Inject
    protected ConfigurationDao configurationDao;
    @Inject
    protected DataCenterDao dataCenterDao;
    @Inject
    protected AccountDao accountDao;
    @Inject
    protected IpAddressManager ipAddressManager;
    @Inject
    protected NetworkOrchestrationService networkMgr;
    @Inject
    protected NetworkDao networkDao;
    @Inject
    protected NetworkModel networkModel;
    @Inject
    protected ServiceOfferingDao serviceOfferingDao;
    @Inject
    protected SSHKeyPairDao sshKeyPairDao;
    @Inject
    protected VMTemplateDao templateDao;
    @Inject
    protected TemplateApiService templateService;
    @Inject
    protected UserVmDao userVmDao;
    @Inject
    protected UserVmService userVmService;
    @Inject
    protected VlanDao vlanDao;
    @Inject
    protected VirtualMachineManager itMgr;
    @Inject
    protected LaunchPermissionDao launchPermissionDao;

    protected KubernetesClusterDao kubernetesClusterDao;
    protected KubernetesClusterVmMapDao kubernetesClusterVmMapDao;
    protected KubernetesClusterDetailsDao kubernetesClusterDetailsDao;
    protected KubernetesSupportedVersionDao kubernetesSupportedVersionDao;

    protected KubernetesCluster kubernetesCluster;
    protected Account owner;
    protected VirtualMachineTemplate clusterTemplate;
    protected File sshKeyFile;
    protected String publicIpAddress;
    protected int sshPort;

<<<<<<< HEAD
    protected final String autoscaleScriptFilename = "autoscale-kube-cluster";
    protected final String deploySecretsScriptFilename = "deploy-cloudstack-secret";
    protected File autoscaleScriptFile;
    protected File deploySecretsScriptFile;
    protected KubernetesClusterManagerImpl manager;

=======

    protected final String deploySecretsScriptFilename = "deploy-cloudstack-secret";
    protected final String deployProviderScriptFilename = "deploy-provider";
    protected final String scriptPath = "/opt/bin/";
    protected File deploySecretsScriptFile;
    protected File deployProviderScriptFile;
    protected KubernetesClusterManagerImpl manager;
>>>>>>> cb1078aa
    protected String[] keys;

    protected KubernetesClusterActionWorker(final KubernetesCluster kubernetesCluster, final KubernetesClusterManagerImpl clusterManager) {
        this.kubernetesCluster = kubernetesCluster;
        this.kubernetesClusterDao = clusterManager.kubernetesClusterDao;
        this.kubernetesClusterDetailsDao = clusterManager.kubernetesClusterDetailsDao;
        this.kubernetesClusterVmMapDao = clusterManager.kubernetesClusterVmMapDao;
        this.kubernetesSupportedVersionDao = clusterManager.kubernetesSupportedVersionDao;
        this.manager = clusterManager;
    }

    protected void init() {
        this.owner = accountDao.findById(kubernetesCluster.getAccountId());
        long zoneId = this.kubernetesCluster.getZoneId();
        long templateId = this.kubernetesCluster.getTemplateId();
        DataCenterVO dataCenterVO = dataCenterDao.findById(zoneId);
        VMTemplateVO template = templateDao.findById(templateId);
        Hypervisor.HypervisorType type = template.getHypervisorType();
        this.clusterTemplate = manager.getKubernetesServiceTemplate(dataCenterVO, type);
        this.sshKeyFile = getManagementServerSshPublicKeyFile();
    }

    protected String readResourceFile(String resource) throws IOException {
        return IOUtils.toString(Objects.requireNonNull(Thread.currentThread().getContextClassLoader().getResourceAsStream(resource)), StringUtils.getPreferredCharset());
    }

    protected void logMessage(final Level logLevel, final String message, final Exception e) {
        if (logLevel == Level.INFO) {
            if (LOGGER.isInfoEnabled()) {
                if (e != null) {
                    LOGGER.info(message, e);
                } else {
                    LOGGER.info(message);
                }
            }
        } else if (logLevel == Level.DEBUG) {
            if (LOGGER.isDebugEnabled()) {
                if (e != null) {
                    LOGGER.debug(message, e);
                } else {
                    LOGGER.debug(message);
                }
            }
        } else if (logLevel == Level.WARN) {
            if (e != null) {
                LOGGER.warn(message, e);
            } else {
                LOGGER.warn(message);
            }
        } else {
            if (e != null) {
                LOGGER.error(message, e);
            } else {
                LOGGER.error(message);
            }
        }
    }

    protected void logTransitStateDetachIsoAndThrow(final Level logLevel, final String message, final KubernetesCluster kubernetesCluster,
        final List<UserVm> clusterVMs, final KubernetesCluster.Event event, final Exception e) throws CloudRuntimeException {
        logMessage(logLevel, message, e);
        stateTransitTo(kubernetesCluster.getId(), event);
        detachIsoKubernetesVMs(clusterVMs);
        if (e == null) {
            throw new CloudRuntimeException(message);
        }
        throw new CloudRuntimeException(message, e);
    }

    protected void deleteTemplateLaunchPermission() {
        if (clusterTemplate != null && owner != null) {
            LOGGER.info("Revoking launch permission for systemVM template");
            launchPermissionDao.removePermissions(clusterTemplate.getId(), Collections.singletonList(owner.getId()));
        }
    }

    protected void logTransitStateAndThrow(final Level logLevel, final String message, final Long kubernetesClusterId, final KubernetesCluster.Event event, final Exception e) throws CloudRuntimeException {
        logMessage(logLevel, message, e);
        if (kubernetesClusterId != null && event != null) {
            stateTransitTo(kubernetesClusterId, event);
        }
        deleteTemplateLaunchPermission();
        if (e == null) {
            throw new CloudRuntimeException(message);
        }
        throw new CloudRuntimeException(message, e);
    }

    protected void logTransitStateAndThrow(final Level logLevel, final String message, final Long kubernetesClusterId, final KubernetesCluster.Event event) throws CloudRuntimeException {
        logTransitStateAndThrow(logLevel, message, kubernetesClusterId, event, null);
    }

    protected void logAndThrow(final Level logLevel, final String message) throws CloudRuntimeException {
        logTransitStateAndThrow(logLevel, message, null, null, null);
    }

    protected void logAndThrow(final Level logLevel, final String message, final Exception ex) throws CloudRuntimeException {
        logTransitStateAndThrow(logLevel, message, null, null, ex);
    }

    protected File getManagementServerSshPublicKeyFile() {
        boolean devel = Boolean.parseBoolean(configurationDao.getValue("developer"));
        String keyFile = String.format("%s/.ssh/id_rsa", System.getProperty("user.home"));
        if (devel) {
            keyFile += ".cloud";
        }
        return new File(keyFile);
    }

    protected KubernetesClusterVmMapVO addKubernetesClusterVm(final long kubernetesClusterId, final long vmId, boolean isControlNode) {
        return Transaction.execute(new TransactionCallback<KubernetesClusterVmMapVO>() {
            @Override
            public KubernetesClusterVmMapVO doInTransaction(TransactionStatus status) {
                KubernetesClusterVmMapVO newClusterVmMap = new KubernetesClusterVmMapVO(kubernetesClusterId, vmId, isControlNode);
                kubernetesClusterVmMapDao.persist(newClusterVmMap);
                return newClusterVmMap;
            }
        });
    }

    private UserVm fetchControlVmIfMissing(final UserVm controlVm) {
        if (controlVm != null) {
            return controlVm;
        }
        List<KubernetesClusterVmMapVO> clusterVMs = kubernetesClusterVmMapDao.listByClusterId(kubernetesCluster.getId());
        if (CollectionUtils.isEmpty(clusterVMs)) {
            LOGGER.warn(String.format("Unable to retrieve VMs for Kubernetes cluster : %s", kubernetesCluster.getName()));
            return null;
        }
        List<Long> vmIds = new ArrayList<>();
        for (KubernetesClusterVmMapVO vmMap : clusterVMs) {
            vmIds.add(vmMap.getVmId());
        }
        Collections.sort(vmIds);
        return userVmDao.findById(vmIds.get(0));
    }

    protected String getControlVmPrivateIp() {
        String ip = null;
        UserVm vm = fetchControlVmIfMissing(null);
        if (vm != null) {
            ip = vm.getPrivateIpAddress();
        }
        return ip;
    }

    protected Pair<String, Integer> getKubernetesClusterServerIpSshPort(UserVm controlVm) {
        int port = CLUSTER_NODES_DEFAULT_START_SSH_PORT;
        KubernetesClusterDetailsVO detail = kubernetesClusterDetailsDao.findDetail(kubernetesCluster.getId(), ApiConstants.EXTERNAL_LOAD_BALANCER_IP_ADDRESS);
        if (detail != null && !Strings.isNullOrEmpty(detail.getValue())) {
            return new Pair<>(detail.getValue(), port);
        }
        Network network = networkDao.findById(kubernetesCluster.getNetworkId());
        if (network == null) {
            LOGGER.warn(String.format("Network for Kubernetes cluster : %s cannot be found", kubernetesCluster.getName()));
            return new Pair<>(null, port);
        }
        if (Network.GuestType.Isolated.equals(network.getGuestType())) {
            List<? extends IpAddress> addresses = networkModel.listPublicIpsAssignedToGuestNtwk(network.getId(), true);
            if (CollectionUtils.isEmpty(addresses)) {
                LOGGER.warn(String.format("No public IP addresses found for network : %s, Kubernetes cluster : %s", network.getName(), kubernetesCluster.getName()));
                return new Pair<>(null, port);
            }
            for (IpAddress address : addresses) {
                if (address.isSourceNat()) {
                    return new Pair<>(address.getAddress().addr(), port);
                }
            }
            LOGGER.warn(String.format("No source NAT IP addresses found for network : %s, Kubernetes cluster : %s", network.getName(), kubernetesCluster.getName()));
            return new Pair<>(null, port);
        } else if (Network.GuestType.Shared.equals(network.getGuestType())) {
            port = 22;
            controlVm = fetchControlVmIfMissing(controlVm);
            if (controlVm == null) {
                LOGGER.warn(String.format("Unable to retrieve control VM for Kubernetes cluster : %s", kubernetesCluster.getName()));
                return new Pair<>(null, port);
            }
            return new Pair<>(controlVm.getPrivateIpAddress(), port);
        }
        LOGGER.warn(String.format("Unable to retrieve server IP address for Kubernetes cluster : %s", kubernetesCluster.getName()));
        return  new Pair<>(null, port);
    }

    protected void attachIsoKubernetesVMs(List<UserVm> clusterVMs, final KubernetesSupportedVersion kubernetesSupportedVersion) throws CloudRuntimeException {
        //final long startTimeoutTime = System.currentTimeMillis() + KubernetesClusterService.KubernetesClusterStartTimeout.value() * 1000;
        KubernetesSupportedVersion version = kubernetesSupportedVersion;
        if (kubernetesSupportedVersion == null) {
            version = kubernetesSupportedVersionDao.findById(kubernetesCluster.getKubernetesVersionId());
        }
        KubernetesCluster.Event failedEvent = KubernetesCluster.Event.OperationFailed;
        KubernetesCluster cluster = kubernetesClusterDao.findById(kubernetesCluster.getId());
        if (cluster != null && cluster.getState() == KubernetesCluster.State.Starting) {
            failedEvent = KubernetesCluster.Event.CreateFailed;
        }
        if (version == null) {
            logTransitStateAndThrow(Level.ERROR, String .format("Unable to find Kubernetes version for cluster : %s", kubernetesCluster.getName()), kubernetesCluster.getId(), failedEvent);
        }
        VMTemplateVO iso = templateDao.findById(version.getIsoId());
        if (iso == null) {
            logTransitStateAndThrow(Level.ERROR, String.format("Unable to attach ISO to Kubernetes cluster : %s. Binaries ISO not found.",  kubernetesCluster.getName()), kubernetesCluster.getId(), failedEvent);
        }
        if (!iso.getFormat().equals(Storage.ImageFormat.ISO)) {
            logTransitStateAndThrow(Level.ERROR, String.format("Unable to attach ISO to Kubernetes cluster : %s. Invalid Binaries ISO.",  kubernetesCluster.getName()), kubernetesCluster.getId(), failedEvent);
        }
        if (!iso.getState().equals(VirtualMachineTemplate.State.Active)) {
            logTransitStateAndThrow(Level.ERROR, String.format("Unable to attach ISO to Kubernetes cluster : %s. Binaries ISO not active.",  kubernetesCluster.getName()), kubernetesCluster.getId(), failedEvent);
        }

        for (UserVm vm : clusterVMs) {
            try {
                templateService.attachIso(iso.getId(), vm.getId(), true);
                if (LOGGER.isInfoEnabled()) {
                    LOGGER.info(String.format("Attached binaries ISO for VM : %s in cluster: %s", vm.getDisplayName(), kubernetesCluster.getName()));
                }
            } catch (CloudRuntimeException ex) {
                logTransitStateAndThrow(Level.ERROR, String.format("Failed to attach binaries ISO for VM : %s in the Kubernetes cluster name: %s", vm.getDisplayName(), kubernetesCluster.getName()), kubernetesCluster.getId(), failedEvent, ex);
            }
        }
    }

    protected void attachIsoKubernetesVMs(List<UserVm> clusterVMs) throws CloudRuntimeException {
        attachIsoKubernetesVMs(clusterVMs, null);
    }

    protected void detachIsoKubernetesVMs(List<UserVm> clusterVMs) {
        for (UserVm vm : clusterVMs) {
            boolean result = false;
            try {
                result = templateService.detachIso(vm.getId(), true);
            } catch (CloudRuntimeException ex) {
                LOGGER.warn(String.format("Failed to detach binaries ISO from VM : %s in the Kubernetes cluster : %s ", vm.getDisplayName(), kubernetesCluster.getName()), ex);
            }
            if (result) {
                if (LOGGER.isInfoEnabled()) {
                    LOGGER.info(String.format("Detached Kubernetes binaries from VM : %s in the Kubernetes cluster : %s", vm.getDisplayName(), kubernetesCluster.getName()));
                }
                continue;
            }
            LOGGER.warn(String.format("Failed to detach binaries ISO from VM : %s in the Kubernetes cluster : %s ", vm.getDisplayName(), kubernetesCluster.getName()));
        }
    }

    protected List<KubernetesClusterVmMapVO> getKubernetesClusterVMMaps() {
        List<KubernetesClusterVmMapVO> clusterVMs = kubernetesClusterVmMapDao.listByClusterId(kubernetesCluster.getId());
        return clusterVMs;
    }

    protected List<KubernetesClusterVmMapVO> getKubernetesClusterVMMapsForNodes(List<Long> nodeIds) {
        return kubernetesClusterVmMapDao.listByClusterIdAndVmIdsIn(kubernetesCluster.getId(), nodeIds);
    }

    protected List<UserVm> getKubernetesClusterVMs() {
        List<UserVm> vmList = new ArrayList<>();
        List<KubernetesClusterVmMapVO> clusterVMs = getKubernetesClusterVMMaps();
        if (!CollectionUtils.isEmpty(clusterVMs)) {
            for (KubernetesClusterVmMapVO vmMap : clusterVMs) {
                vmList.add(userVmDao.findById(vmMap.getVmId()));
            }
        }
        return vmList;
    }

    protected boolean stateTransitTo(long kubernetesClusterId, KubernetesCluster.Event e) {
        KubernetesClusterVO kubernetesCluster = kubernetesClusterDao.findById(kubernetesClusterId);
        try {
            return _stateMachine.transitTo(kubernetesCluster, e, null, kubernetesClusterDao);
        } catch (NoTransitionException nte) {
            LOGGER.warn(String.format("Failed to transition state of the Kubernetes cluster : %s in state %s on event %s",
                kubernetesCluster.getName(), kubernetesCluster.getState().toString(), e.toString()), nte);
            return false;
        }
    }

    protected boolean createCloudStackSecret(String[] keys) {
        File pkFile = getManagementServerSshPublicKeyFile();
        Pair<String, Integer> publicIpSshPort = getKubernetesClusterServerIpSshPort(null);
        publicIpAddress = publicIpSshPort.first();
        sshPort = publicIpSshPort.second();

        try {
<<<<<<< HEAD
            Pair<Boolean, String> result = SshHelper.sshExecute(publicIpAddress, sshPort, CLUSTER_NODE_VM_USER,
                pkFile, null, String.format("sudo /opt/bin/deploy-cloudstack-secret -u '%s' -k '%s' -s '%s'",
                    ApiServiceConfiguration.ApiServletPath.value(), keys[0], keys[1]),
                    10000, 10000, 60000);
=======
            final String command = String.format("sudo %s/%s -u '%s' -k '%s' -s '%s'",
                scriptPath, deploySecretsScriptFilename, ApiServiceConfiguration.ApiServletPath.value(), keys[0], keys[1]);
            Pair<Boolean, String> result = SshHelper.sshExecute(publicIpAddress, sshPort, CLUSTER_NODE_VM_USER,
                pkFile, null, command, 10000, 10000, 60000);
>>>>>>> cb1078aa
            return result.first();
        } catch (Exception e) {
            String msg = String.format("Failed to add cloudstack-secret to Kubernetes cluster: %s", kubernetesCluster.getName());
            LOGGER.warn(msg, e);
        }
        return false;
    }

    protected File retrieveScriptFile(String filename) {
        File file = null;
        try {
            String data = readResourceFile("/script/" + filename);
            file = File.createTempFile(filename, ".sh");
            BufferedWriter writer = new BufferedWriter(new FileWriter(file));
            writer.write(data);
            writer.close();
        } catch (IOException e) {
<<<<<<< HEAD
            logAndThrow(Level.ERROR, String.format("Failed to upgrade Kubernetes cluster %s, unable to prepare upgrade script %s", kubernetesCluster.getName(), filename), e);
=======
            logAndThrow(Level.ERROR, String.format("Kubernetes Cluster %s : Failed to to fetch script %s",
                kubernetesCluster.getName(), filename), e);
>>>>>>> cb1078aa
        }
        return file;
    }

    protected void retrieveScriptFiles() {
<<<<<<< HEAD
        autoscaleScriptFile = retrieveScriptFile(autoscaleScriptFilename);
        deploySecretsScriptFile = retrieveScriptFile(deploySecretsScriptFilename);
    }

    protected void copyAutoscalerScripts(String nodeAddress, final int sshPort) throws Exception {
        SshHelper.scpTo(nodeAddress, sshPort, CLUSTER_NODE_VM_USER, sshKeyFile, null,
                "~/", autoscaleScriptFile.getAbsolutePath(), "0755");
        SshHelper.scpTo(nodeAddress, sshPort, CLUSTER_NODE_VM_USER, sshKeyFile, null,
                "~/", deploySecretsScriptFile.getAbsolutePath(), "0755");
        String cmdStr = String.format("sudo mv ~/%s /opt/bin/%s", autoscaleScriptFile.getName(), autoscaleScriptFilename);
        SshHelper.sshExecute(publicIpAddress, sshPort, CLUSTER_NODE_VM_USER, sshKeyFile, null,
            cmdStr, 10000, 10000, 10 * 60 * 1000);
        cmdStr = String.format("sudo mv ~/%s /opt/bin/%s", deploySecretsScriptFile.getName(), deploySecretsScriptFilename);
        SshHelper.sshExecute(publicIpAddress, sshPort, CLUSTER_NODE_VM_USER, sshKeyFile, null,
            cmdStr, 10000, 10000, 10 * 60 * 1000);
=======
        deploySecretsScriptFile = retrieveScriptFile(deploySecretsScriptFilename);
        deployProviderScriptFile = retrieveScriptFile(deployProviderScriptFilename);
    }

    protected void copyScripts(String nodeAddress, final int sshPort) {
        try {
            SshHelper.scpTo(nodeAddress, sshPort, CLUSTER_NODE_VM_USER, sshKeyFile, null,
                    "~/", deploySecretsScriptFile.getAbsolutePath(), "0755");
            SshHelper.scpTo(nodeAddress, sshPort, CLUSTER_NODE_VM_USER, sshKeyFile, null,
                    "~/", deployProviderScriptFile.getAbsolutePath(), "0755");
            String cmdStr = String.format("sudo mv ~/%s %s/%s", deploySecretsScriptFile.getName(), scriptPath, deploySecretsScriptFilename);
            SshHelper.sshExecute(publicIpAddress, sshPort, CLUSTER_NODE_VM_USER, sshKeyFile, null,
                cmdStr, 10000, 10000, 10 * 60 * 1000);
            cmdStr = String.format("sudo mv ~/%s %s/%s", deployProviderScriptFile.getName(), scriptPath, deployProviderScriptFilename);
            SshHelper.sshExecute(publicIpAddress, sshPort, CLUSTER_NODE_VM_USER, sshKeyFile, null,
                cmdStr, 10000, 10000, 10 * 60 * 1000);
        } catch (Exception e) {
            throw new CloudRuntimeException(e);
        }
    }

    protected boolean deployProvider() {
        Network network = networkDao.findById(kubernetesCluster.getNetworkId());
        // Since the provider creates IP addresses, don't deploy it unless the underlying network supports it
        if (network.getGuestType() != GuestType.Isolated) {
            logMessage(Level.INFO, String.format("Skipping adding the provider as %s is not on an isolated network",
                kubernetesCluster.getName()), null);
            return true;
        }
        File pkFile = getManagementServerSshPublicKeyFile();
        Pair<String, Integer> publicIpSshPort = getKubernetesClusterServerIpSshPort(null);
        publicIpAddress = publicIpSshPort.first();
        sshPort = publicIpSshPort.second();

        try {
            String command = String.format("sudo %s/%s", scriptPath, deployProviderScriptFilename);
            Pair<Boolean, String> result = SshHelper.sshExecute(publicIpAddress, sshPort, CLUSTER_NODE_VM_USER,
                pkFile, null, command, 10000, 10000, 60000);

            // Maybe the file isn't present. Try and copy it
            if (!result.first()) {
                logMessage(Level.INFO, "Provider files missing. Adding them now", null);
                retrieveScriptFiles();
                copyScripts(publicIpAddress, sshPort);

                if (!createCloudStackSecret(keys)) {
                    logTransitStateAndThrow(Level.ERROR, String.format("Failed to setup keys for Kubernetes cluster %s",
                        kubernetesCluster.getName()), kubernetesCluster.getId(), KubernetesCluster.Event.OperationFailed);
                }

                // If at first you don't succeed ...
                result = SshHelper.sshExecute(publicIpAddress, sshPort, CLUSTER_NODE_VM_USER,
                    pkFile, null, command, 10000, 10000, 60000);
                if (!result.first()) {
                    throw new CloudRuntimeException(result.second());
                }
            }
            return true;
        } catch (Exception e) {
            String msg = String.format("Failed to deploy kubernetes provider: %s : %s", kubernetesCluster.getName(), e.getMessage());
            logAndThrow(Level.ERROR, msg);
            return false;
        }
>>>>>>> cb1078aa
    }

    public void setKeys(String[] keys) {
        this.keys = keys;
    }
}<|MERGE_RESOLUTION|>--- conflicted
+++ resolved
@@ -140,22 +140,15 @@
     protected String publicIpAddress;
     protected int sshPort;
 
-<<<<<<< HEAD
-    protected final String autoscaleScriptFilename = "autoscale-kube-cluster";
-    protected final String deploySecretsScriptFilename = "deploy-cloudstack-secret";
-    protected File autoscaleScriptFile;
-    protected File deploySecretsScriptFile;
-    protected KubernetesClusterManagerImpl manager;
-
-=======
 
     protected final String deploySecretsScriptFilename = "deploy-cloudstack-secret";
     protected final String deployProviderScriptFilename = "deploy-provider";
+    protected final String autoscaleScriptFilename = "autoscale-kube-cluster";
     protected final String scriptPath = "/opt/bin/";
     protected File deploySecretsScriptFile;
     protected File deployProviderScriptFile;
+    protected File autoscaleScriptFile;
     protected KubernetesClusterManagerImpl manager;
->>>>>>> cb1078aa
     protected String[] keys;
 
     protected KubernetesClusterActionWorker(final KubernetesCluster kubernetesCluster, final KubernetesClusterManagerImpl clusterManager) {
@@ -436,17 +429,10 @@
         sshPort = publicIpSshPort.second();
 
         try {
-<<<<<<< HEAD
-            Pair<Boolean, String> result = SshHelper.sshExecute(publicIpAddress, sshPort, CLUSTER_NODE_VM_USER,
-                pkFile, null, String.format("sudo /opt/bin/deploy-cloudstack-secret -u '%s' -k '%s' -s '%s'",
-                    ApiServiceConfiguration.ApiServletPath.value(), keys[0], keys[1]),
-                    10000, 10000, 60000);
-=======
             final String command = String.format("sudo %s/%s -u '%s' -k '%s' -s '%s'",
                 scriptPath, deploySecretsScriptFilename, ApiServiceConfiguration.ApiServletPath.value(), keys[0], keys[1]);
             Pair<Boolean, String> result = SshHelper.sshExecute(publicIpAddress, sshPort, CLUSTER_NODE_VM_USER,
                 pkFile, null, command, 10000, 10000, 60000);
->>>>>>> cb1078aa
             return result.first();
         } catch (Exception e) {
             String msg = String.format("Failed to add cloudstack-secret to Kubernetes cluster: %s", kubernetesCluster.getName());
@@ -464,48 +450,29 @@
             writer.write(data);
             writer.close();
         } catch (IOException e) {
-<<<<<<< HEAD
-            logAndThrow(Level.ERROR, String.format("Failed to upgrade Kubernetes cluster %s, unable to prepare upgrade script %s", kubernetesCluster.getName(), filename), e);
-=======
             logAndThrow(Level.ERROR, String.format("Kubernetes Cluster %s : Failed to to fetch script %s",
                 kubernetesCluster.getName(), filename), e);
->>>>>>> cb1078aa
         }
         return file;
     }
 
     protected void retrieveScriptFiles() {
-<<<<<<< HEAD
-        autoscaleScriptFile = retrieveScriptFile(autoscaleScriptFilename);
-        deploySecretsScriptFile = retrieveScriptFile(deploySecretsScriptFilename);
-    }
-
-    protected void copyAutoscalerScripts(String nodeAddress, final int sshPort) throws Exception {
-        SshHelper.scpTo(nodeAddress, sshPort, CLUSTER_NODE_VM_USER, sshKeyFile, null,
-                "~/", autoscaleScriptFile.getAbsolutePath(), "0755");
-        SshHelper.scpTo(nodeAddress, sshPort, CLUSTER_NODE_VM_USER, sshKeyFile, null,
-                "~/", deploySecretsScriptFile.getAbsolutePath(), "0755");
-        String cmdStr = String.format("sudo mv ~/%s /opt/bin/%s", autoscaleScriptFile.getName(), autoscaleScriptFilename);
-        SshHelper.sshExecute(publicIpAddress, sshPort, CLUSTER_NODE_VM_USER, sshKeyFile, null,
-            cmdStr, 10000, 10000, 10 * 60 * 1000);
-        cmdStr = String.format("sudo mv ~/%s /opt/bin/%s", deploySecretsScriptFile.getName(), deploySecretsScriptFilename);
-        SshHelper.sshExecute(publicIpAddress, sshPort, CLUSTER_NODE_VM_USER, sshKeyFile, null,
-            cmdStr, 10000, 10000, 10 * 60 * 1000);
-=======
         deploySecretsScriptFile = retrieveScriptFile(deploySecretsScriptFilename);
         deployProviderScriptFile = retrieveScriptFile(deployProviderScriptFilename);
+        autoscaleScriptFile = retrieveScriptFile(autoscaleScriptFilename);
     }
 
     protected void copyScripts(String nodeAddress, final int sshPort) {
+        copyScriptFile(nodeAddress, sshPort, deploySecretsScriptFile, deploySecretsScriptFilename);
+        copyScriptFile(nodeAddress, sshPort, deployProviderScriptFile, deployProviderScriptFilename);
+        copyScriptFile(nodeAddress, sshPort, autoscaleScriptFile, autoscaleScriptFilename);
+    }
+
+    protected void copyScriptFile(String nodeAddress, final int sshPort, File file, String desitnation) {
         try {
             SshHelper.scpTo(nodeAddress, sshPort, CLUSTER_NODE_VM_USER, sshKeyFile, null,
-                    "~/", deploySecretsScriptFile.getAbsolutePath(), "0755");
-            SshHelper.scpTo(nodeAddress, sshPort, CLUSTER_NODE_VM_USER, sshKeyFile, null,
-                    "~/", deployProviderScriptFile.getAbsolutePath(), "0755");
-            String cmdStr = String.format("sudo mv ~/%s %s/%s", deploySecretsScriptFile.getName(), scriptPath, deploySecretsScriptFilename);
-            SshHelper.sshExecute(publicIpAddress, sshPort, CLUSTER_NODE_VM_USER, sshKeyFile, null,
-                cmdStr, 10000, 10000, 10 * 60 * 1000);
-            cmdStr = String.format("sudo mv ~/%s %s/%s", deployProviderScriptFile.getName(), scriptPath, deployProviderScriptFilename);
+                "~/", file.getAbsolutePath(), "0755");
+            String cmdStr = String.format("sudo mv ~/%s %s/%s", file.getName(), scriptPath, desitnation);
             SshHelper.sshExecute(publicIpAddress, sshPort, CLUSTER_NODE_VM_USER, sshKeyFile, null,
                 cmdStr, 10000, 10000, 10 * 60 * 1000);
         } catch (Exception e) {
@@ -555,7 +522,6 @@
             logAndThrow(Level.ERROR, msg);
             return false;
         }
->>>>>>> cb1078aa
     }
 
     public void setKeys(String[] keys) {
