// Licensed to the Apache Software Foundation (ASF) under one
// or more contributor license agreements.  See the NOTICE file
// distributed with this work for additional information
// regarding copyright ownership.  The ASF licenses this file
// to you under the Apache License, Version 2.0 (the
// "License"); you may not use this file except in compliance
// with the License.  You may obtain a copy of the License at
//
//   http://www.apache.org/licenses/LICENSE-2.0
//
// Unless required by applicable law or agreed to in writing,
// software distributed under the License is distributed on an
// "AS IS" BASIS, WITHOUT WARRANTIES OR CONDITIONS OF ANY
// KIND, either express or implied.  See the License for the
// specific language governing permissions and limitations
// under the License.
package com.cloud.kubernetes.cluster.actionworkers;

import java.io.BufferedWriter;
import java.io.File;
import java.io.FileWriter;
import java.io.IOException;
import java.lang.reflect.Field;
import java.util.ArrayList;
import java.util.Arrays;
import java.util.Collections;
import java.util.HashMap;
import java.util.HashSet;
import java.util.List;
import java.util.Map;
import java.util.Objects;
import java.util.Set;
import java.util.concurrent.atomic.AtomicInteger;
import java.util.stream.Collectors;

import javax.inject.Inject;

import org.apache.logging.log4j.Level;
import org.apache.logging.log4j.Logger;
import org.apache.logging.log4j.LogManager;
<<<<<<< HEAD
import com.cloud.kubernetes.cluster.KubernetesClusterHelper.KubernetesClusterNodeType;
import com.cloud.kubernetes.cluster.KubernetesClusterService;
import com.cloud.network.dao.NetworkVO;
import com.cloud.offering.ServiceOffering;
import com.cloud.exception.ManagementServerException;
import com.cloud.exception.NetworkRuleConflictException;
import com.cloud.kubernetes.cluster.utils.KubernetesClusterUtil;
import com.cloud.network.firewall.FirewallService;
import com.cloud.network.rules.FirewallRule;
import com.cloud.network.rules.PortForwardingRuleVO;
import com.cloud.network.rules.RulesService;
import com.cloud.network.rules.dao.PortForwardingRulesDao;
import com.cloud.user.SSHKeyPairVO;
import com.cloud.utils.component.ComponentContext;
import com.cloud.utils.db.TransactionCallbackWithException;
import com.cloud.utils.net.Ip;
import com.cloud.vm.Nic;
import com.cloud.vm.NicVO;
import com.cloud.vm.VirtualMachine;
import com.cloud.vm.dao.NicDao;
import com.cloud.vm.UserVmManager;
import org.apache.cloudstack.affinity.AffinityGroupVO;
import org.apache.cloudstack.affinity.dao.AffinityGroupDao;
=======
import org.apache.cloudstack.api.ApiCommandResourceType;
>>>>>>> 046870ef
import org.apache.cloudstack.api.ApiConstants;
import org.apache.cloudstack.api.command.user.firewall.CreateFirewallRuleCmd;
import org.apache.cloudstack.ca.CAManager;
import org.apache.cloudstack.config.ApiServiceConfiguration;
import org.apache.cloudstack.context.CallContext;
import org.apache.cloudstack.engine.orchestration.service.NetworkOrchestrationService;
import org.apache.cloudstack.framework.config.dao.ConfigurationDao;
import org.apache.commons.codec.binary.Base64;
import org.apache.commons.collections.CollectionUtils;
import org.apache.commons.io.IOUtils;
import org.apache.commons.lang3.StringUtils;

import com.cloud.dc.DataCenterVO;
import com.cloud.dc.dao.DataCenterDao;
import com.cloud.dc.dao.VlanDao;
import com.cloud.exception.InsufficientAddressCapacityException;
import com.cloud.exception.ResourceAllocationException;
import com.cloud.exception.ResourceUnavailableException;
import com.cloud.hypervisor.Hypervisor;
import com.cloud.kubernetes.cluster.KubernetesCluster;
import com.cloud.kubernetes.cluster.KubernetesClusterDetailsVO;
import com.cloud.kubernetes.cluster.KubernetesClusterManagerImpl;
import com.cloud.kubernetes.cluster.KubernetesClusterVO;
import com.cloud.kubernetes.cluster.KubernetesClusterVmMapVO;
import com.cloud.kubernetes.cluster.dao.KubernetesClusterDao;
import com.cloud.kubernetes.cluster.dao.KubernetesClusterDetailsDao;
import com.cloud.kubernetes.cluster.dao.KubernetesClusterVmMapDao;
import com.cloud.kubernetes.version.KubernetesSupportedVersion;
import com.cloud.kubernetes.version.dao.KubernetesSupportedVersionDao;
import com.cloud.network.IpAddress;
import com.cloud.network.IpAddressManager;
import com.cloud.network.Network;
import com.cloud.network.NetworkModel;
import com.cloud.network.NetworkService;
import com.cloud.network.dao.IPAddressDao;
import com.cloud.network.dao.NetworkDao;
import com.cloud.network.vpc.VpcService;
import com.cloud.projects.ProjectService;
import com.cloud.service.dao.ServiceOfferingDao;
import com.cloud.storage.Storage;
import com.cloud.storage.VMTemplateVO;
import com.cloud.storage.dao.LaunchPermissionDao;
import com.cloud.storage.dao.VMTemplateDao;
import com.cloud.template.TemplateApiService;
import com.cloud.template.VirtualMachineTemplate;
import com.cloud.user.Account;
import com.cloud.user.dao.AccountDao;
import com.cloud.user.dao.SSHKeyPairDao;
import com.cloud.uservm.UserVm;
import com.cloud.utils.Pair;
import com.cloud.utils.db.Transaction;
import com.cloud.utils.db.TransactionCallback;
import com.cloud.utils.db.TransactionStatus;
import com.cloud.utils.exception.CloudRuntimeException;
import com.cloud.utils.fsm.NoTransitionException;
import com.cloud.utils.fsm.StateMachine2;
import com.cloud.utils.ssh.SshHelper;
import com.cloud.vm.UserVmDetailVO;
import com.cloud.vm.UserVmService;
import com.cloud.vm.UserVmVO;
import com.cloud.vm.VirtualMachine;
import com.cloud.vm.VmDetailConstants;
import com.cloud.vm.dao.UserVmDao;
import com.cloud.vm.dao.UserVmDetailsDao;


public class KubernetesClusterActionWorker {

    public static final String CLUSTER_NODE_VM_USER = "cloud";
    public static final int CLUSTER_API_PORT = 6443;
    public static final int DEFAULT_SSH_PORT = 22;
    public static final int CLUSTER_NODES_DEFAULT_START_SSH_PORT = 2222;
    public static final int ETCD_NODE_CLIENT_REQUEST_PORT = 2379;
    public static final int ETCD_NODE_PEER_COMM_PORT = 2380;
    public static final int CLUSTER_NODES_DEFAULT_SSH_PORT_SG = DEFAULT_SSH_PORT;

    public static final String CKS_CLUSTER_SECURITY_GROUP_NAME = "CKSSecurityGroup";
    public static final String CKS_SECURITY_GROUP_DESCRIPTION = "Security group for CKS nodes";

    protected Logger logger = LogManager.getLogger(getClass());

    protected StateMachine2<KubernetesCluster.State, KubernetesCluster.Event, KubernetesCluster> _stateMachine = KubernetesCluster.State.getStateMachine();

    @Inject
    protected CAManager caManager;
    @Inject
    protected ConfigurationDao configurationDao;
    @Inject
    protected DataCenterDao dataCenterDao;
    @Inject
    protected AccountDao accountDao;
    @Inject
    protected IpAddressManager ipAddressManager;
    @Inject
    protected IPAddressDao ipAddressDao;
    @Inject
    protected NetworkOrchestrationService networkMgr;
    @Inject
    protected NetworkDao networkDao;
    @Inject
    protected NetworkModel networkModel;
    @Inject
    protected NetworkService networkService;
    @Inject
    protected ServiceOfferingDao serviceOfferingDao;
    @Inject
    protected SSHKeyPairDao sshKeyPairDao;
    @Inject
    protected VMTemplateDao templateDao;
    @Inject
    protected TemplateApiService templateService;
    @Inject
    protected UserVmDao userVmDao;
    @Inject
    protected UserVmDetailsDao userVmDetailsDao;
    @Inject
    protected UserVmService userVmService;
    @Inject
    protected UserVmManager userVmManager;
    @Inject
    protected VlanDao vlanDao;
    @Inject
    protected LaunchPermissionDao launchPermissionDao;
    @Inject
    public ProjectService projectService;
    @Inject
    public VpcService vpcService;
    @Inject
    public PortForwardingRulesDao portForwardingRulesDao;
    @Inject
    protected RulesService rulesService;
    @Inject
    protected FirewallService firewallService;
    @Inject
    private NicDao nicDao;
    @Inject
    protected AffinityGroupDao affinityGroupDao;

    protected KubernetesClusterDao kubernetesClusterDao;
    protected KubernetesClusterVmMapDao kubernetesClusterVmMapDao;
    protected KubernetesClusterDetailsDao kubernetesClusterDetailsDao;
    protected KubernetesSupportedVersionDao kubernetesSupportedVersionDao;

    protected KubernetesCluster kubernetesCluster;
    protected Account owner;
    protected VirtualMachineTemplate clusterTemplate;
    protected VirtualMachineTemplate controlNodeTemplate;
    protected VirtualMachineTemplate workerNodeTemplate;
    protected VirtualMachineTemplate etcdTemplate;
    protected File sshKeyFile;
    protected String publicIpAddress;
    protected int sshPort;


    protected final String deploySecretsScriptFilename = "deploy-cloudstack-secret";
    protected final String deployProviderScriptFilename = "deploy-provider";
    protected final String autoscaleScriptFilename = "autoscale-kube-cluster";
    protected final String validateNodeScript = "validate-cks-node";
    protected final String removeNodeFromClusterScript = "remove-node-from-cluster";
    protected final String scriptPath = "/opt/bin/";
    protected File deploySecretsScriptFile;
    protected File deployProviderScriptFile;
    protected File autoscaleScriptFile;
    protected KubernetesClusterManagerImpl manager;
    protected String[] keys;

    protected KubernetesClusterActionWorker(final KubernetesCluster kubernetesCluster, final KubernetesClusterManagerImpl clusterManager) {
        this.kubernetesCluster = kubernetesCluster;
        this.kubernetesClusterDao = clusterManager.kubernetesClusterDao;
        this.kubernetesClusterDetailsDao = clusterManager.kubernetesClusterDetailsDao;
        this.kubernetesClusterVmMapDao = clusterManager.kubernetesClusterVmMapDao;
        this.kubernetesSupportedVersionDao = clusterManager.kubernetesSupportedVersionDao;
        this.manager = clusterManager;
    }

    protected void init() {
        this.owner = accountDao.findById(kubernetesCluster.getAccountId());
        long zoneId = this.kubernetesCluster.getZoneId();
        long templateId = this.kubernetesCluster.getTemplateId();
        DataCenterVO dataCenterVO = dataCenterDao.findById(zoneId);
        VMTemplateVO template = templateDao.findById(templateId);
        Hypervisor.HypervisorType type = template.getHypervisorType();
        this.clusterTemplate = manager.getKubernetesServiceTemplate(dataCenterVO, type, null, KubernetesClusterNodeType.DEFAULT);
        this.controlNodeTemplate = templateDao.findById(this.kubernetesCluster.getControlTemplateId());
        this.workerNodeTemplate = templateDao.findById(this.kubernetesCluster.getWorkerTemplateId());
        this.etcdTemplate = templateDao.findById(this.kubernetesCluster.getEtcdTemplateId());
        this.sshKeyFile = getManagementServerSshPublicKeyFile();
    }

    protected String readResourceFile(String resource) throws IOException {
        return IOUtils.toString(Objects.requireNonNull(Thread.currentThread().getContextClassLoader().getResourceAsStream(resource)), com.cloud.utils.StringUtils.getPreferredCharset());
    }

    protected String getControlNodeLoginUser() {
        List<KubernetesClusterVmMapVO> vmMapVOList = getKubernetesClusterVMMaps();
        if (vmMapVOList.size() > 0) {
            long vmId = vmMapVOList.get(0).getVmId();
            UserVmVO userVM = userVmDao.findById(vmId);
            if (userVM == null) {
                throw new CloudRuntimeException("Failed to find login user, Unable to log in to node to fetch details");
            }
            Set<String> vm = new HashSet<>();
            vm.add(userVM.getName());
            UserVmDetailVO vmDetail = userVmDetailsDao.findDetail(vmId, VmDetailConstants.CKS_CONTROL_NODE_LOGIN_USER);
            if (vmDetail != null && !org.apache.commons.lang3.StringUtils.isEmpty(vmDetail.getValue())) {
                return vmDetail.getValue();
            } else {
                return CLUSTER_NODE_VM_USER;
            }
        } else {
            return CLUSTER_NODE_VM_USER;
        }
    }

    protected void logMessage(final Level logLevel, final String message, final Exception e) {
        if (logLevel == Level.INFO) {
            if (logger.isInfoEnabled()) {
                if (e != null) {
                    logger.info(message, e);
                } else {
                    logger.info(message);
                }
            }
        } else if (logLevel == Level.DEBUG) {
            if (logger.isDebugEnabled()) {
                if (e != null) {
                    logger.debug(message, e);
                } else {
                    logger.debug(message);
                }
            }
        } else if (logLevel == Level.WARN) {
            if (e != null) {
                logger.warn(message, e);
            } else {
                logger.warn(message);
            }
        } else {
            if (e != null) {
                logger.error(message, e);
            } else {
                logger.error(message);
            }
        }
    }

    protected void logTransitStateDetachIsoAndThrow(final Level logLevel, final String message, final KubernetesCluster kubernetesCluster,
        final List<UserVm> clusterVMs, final KubernetesCluster.Event event, final Exception e) throws CloudRuntimeException {
        logMessage(logLevel, message, e);
        stateTransitTo(kubernetesCluster.getId(), event);
        detachIsoKubernetesVMs(clusterVMs);
        if (e == null) {
            throw new CloudRuntimeException(message);
        }
        throw new CloudRuntimeException(message, e);
    }

    protected void deleteTemplateLaunchPermission() {
        if (isDefaultTemplateUsed() && owner != null) {
            logger.info("Revoking launch permission for systemVM template");
            launchPermissionDao.removePermissions(clusterTemplate.getId(), Collections.singletonList(owner.getId()));
        }
    }

    protected void logTransitStateAndThrow(final Level logLevel, final String message, final Long kubernetesClusterId, final KubernetesCluster.Event event, final Exception e) throws CloudRuntimeException {
        logMessage(logLevel, message, e);
        if (kubernetesClusterId != null && event != null) {
            stateTransitTo(kubernetesClusterId, event);
        }
        deleteTemplateLaunchPermission();
        if (e == null) {
            throw new CloudRuntimeException(message);
        }
        throw new CloudRuntimeException(message, e);
    }

    protected void logTransitStateAndThrow(final Level logLevel, final String message, final Long kubernetesClusterId, final KubernetesCluster.Event event) throws CloudRuntimeException {
        logTransitStateAndThrow(logLevel, message, kubernetesClusterId, event, null);
    }

    protected void logAndThrow(final Level logLevel, final String message) throws CloudRuntimeException {
        logTransitStateAndThrow(logLevel, message, null, null, null);
    }

    protected void logAndThrow(final Level logLevel, final String message, final Exception ex) throws CloudRuntimeException {
        logTransitStateAndThrow(logLevel, message, null, null, ex);
    }

    protected File getManagementServerSshPublicKeyFile() {
        boolean devel = Boolean.parseBoolean(configurationDao.getValue("developer"));
        String keyFile = String.format("%s/.ssh/id_rsa", System.getProperty("user.home"));
        if (devel) {
            keyFile += ".cloud";
        }
        return new File(keyFile);
    }

    protected KubernetesClusterVmMapVO addKubernetesClusterVm(final long kubernetesClusterId, final long vmId,
                                                              boolean isControlNode, boolean isExternalNode,
                                                              boolean isEtcdNode,  boolean markForManualUpgrade) {
        KubernetesSupportedVersion kubernetesVersion = kubernetesSupportedVersionDao.findById(kubernetesCluster.getKubernetesVersionId());
        return Transaction.execute(new TransactionCallback<KubernetesClusterVmMapVO>() {
            @Override
            public KubernetesClusterVmMapVO doInTransaction(TransactionStatus status) {
                KubernetesClusterVmMapVO newClusterVmMap = new KubernetesClusterVmMapVO(kubernetesClusterId, vmId, isControlNode);
                newClusterVmMap.setExternalNode(isExternalNode);
                newClusterVmMap.setManualUpgrade(markForManualUpgrade);
                newClusterVmMap.setEtcdNode(isEtcdNode);
                if (!isEtcdNode) {
                    newClusterVmMap.setNodeVersion(kubernetesVersion.getSemanticVersion());
                }
                kubernetesClusterVmMapDao.persist(newClusterVmMap);
                return newClusterVmMap;
            }
        });
    }

    private UserVm fetchControlVmIfMissing(final UserVm controlVm) {
        if (controlVm != null) {
            return controlVm;
        }
        List<KubernetesClusterVmMapVO> clusterVMs = kubernetesClusterVmMapDao.listByClusterId(kubernetesCluster.getId());
        if (CollectionUtils.isEmpty(clusterVMs)) {
            logger.warn(String.format("Unable to retrieve VMs for Kubernetes cluster : %s", kubernetesCluster.getName()));
            return null;
        }
        List<Long> vmIds = new ArrayList<>();
        for (KubernetesClusterVmMapVO vmMap : clusterVMs) {
            vmIds.add(vmMap.getVmId());
        }
        Collections.sort(vmIds);
        return userVmDao.findById(vmIds.get(0));
    }

    protected String getControlVmPrivateIp() {
        String ip = null;
        UserVm vm = fetchControlVmIfMissing(null);
        if (vm != null) {
            ip = vm.getPrivateIpAddress();
        }
        return ip;
    }

    protected IpAddress getNetworkSourceNatIp(Network network) {
        List<? extends IpAddress> addresses = networkModel.listPublicIpsAssignedToGuestNtwk(network.getId(), true);
        if (CollectionUtils.isNotEmpty(addresses)) {
            return addresses.get(0);
        }
        logger.warn(String.format("No public IP addresses found for network : %s, Kubernetes cluster : %s", network.getName(), kubernetesCluster.getName()));
        return null;
    }

    protected IpAddress getVpcTierKubernetesPublicIp(Network network) {
        KubernetesClusterDetailsVO detailsVO = kubernetesClusterDetailsDao.findDetail(kubernetesCluster.getId(), ApiConstants.PUBLIC_IP_ID);
        if (detailsVO == null || StringUtils.isEmpty(detailsVO.getValue())) {
            return null;
        }
        IpAddress address = ipAddressDao.findByUuid(detailsVO.getValue());
        if (address == null || !Objects.equals(network.getVpcId(), address.getVpcId())) {
            logger.warn(String.format("Public IP with ID: %s linked to the Kubernetes cluster: %s is not usable", detailsVO.getValue(), kubernetesCluster.getName()));
            return null;
        }
        return address;
    }

    protected IpAddress getPublicIp(Network network) throws ManagementServerException {
        if (network.getVpcId() != null) {
            IpAddress publicIp = getVpcTierKubernetesPublicIp(network);
            if (publicIp == null) {
                throw new ManagementServerException(String.format("No public IP addresses found for VPC tier : %s, Kubernetes cluster : %s", network.getName(), kubernetesCluster.getName()));
            }
            return publicIp;
        }
        IpAddress publicIp = getNetworkSourceNatIp(network);
        if (publicIp == null) {
            throw new ManagementServerException(String.format("No source NAT IP addresses found for network : %s, Kubernetes cluster : %s",
                    network.getName(), kubernetesCluster.getName()));
        }
        return publicIp;
    }

    protected IpAddress acquireVpcTierKubernetesPublicIp(Network network, boolean forEtcd) throws
            InsufficientAddressCapacityException, ResourceAllocationException, ResourceUnavailableException {
        IpAddress ip = networkService.allocateIP(owner, kubernetesCluster.getZoneId(), network.getId(), null, null);
        if (ip == null) {
            return null;
        }
        ip = vpcService.associateIPToVpc(ip.getId(), network.getVpcId());
        ip = ipAddressManager.associateIPToGuestNetwork(ip.getId(), network.getId(), false);
        if (!forEtcd) {
            kubernetesClusterDetailsDao.addDetail(kubernetesCluster.getId(), ApiConstants.PUBLIC_IP_ID, ip.getUuid(), false);
        }
        return ip;
    }

    protected IpAddress acquirePublicIpForIsolatedNetwork(Network network) throws
            InsufficientAddressCapacityException, ResourceAllocationException, ResourceUnavailableException {
        IpAddress ip = networkService.allocateIP(owner, kubernetesCluster.getZoneId(), network.getId(), null, null);
        if (ip == null) {
            return null;
        }
        ip = networkService.associateIPToNetwork(ip.getId(), network.getId());
        return ip;
    }

    protected Pair<String, Integer> getKubernetesClusterServerIpSshPortForIsolatedNetwork(Network network) {
        String ip = null;
        IpAddress address = getNetworkSourceNatIp(network);
        if (address != null) {
            ip = address.getAddress().addr();
        }
        return new Pair<>(ip, CLUSTER_NODES_DEFAULT_START_SSH_PORT);
    }

    protected Pair<String, Integer> getKubernetesClusterServerIpSshPortForSharedNetwork(UserVm controlVm) {
        int port = DEFAULT_SSH_PORT;
        controlVm = fetchControlVmIfMissing(controlVm);
        if (controlVm == null) {
            logger.warn(String.format("Unable to retrieve control VM for Kubernetes cluster : %s", kubernetesCluster.getName()));
            return new Pair<>(null, port);
        }
        return new Pair<>(controlVm.getPrivateIpAddress(), port);
    }

    protected Pair<String, Integer> getKubernetesClusterServerIpSshPortForVpcTier(Network network,
                                                                                  boolean acquireNewPublicIpForVpcTierIfNeeded) throws
            InsufficientAddressCapacityException, ResourceAllocationException, ResourceUnavailableException {
        int port = CLUSTER_NODES_DEFAULT_START_SSH_PORT;
        IpAddress address = getVpcTierKubernetesPublicIp(network);
        if (address != null) {
            return new Pair<>(address.getAddress().addr(), port);
        }
        if (acquireNewPublicIpForVpcTierIfNeeded) {
            address = acquireVpcTierKubernetesPublicIp(network, false);
            if (address != null) {
                return new Pair<>(address.getAddress().addr(), port);
            }
        }
        logger.warn(String.format("No public IP found for the VPC tier: %s, Kubernetes cluster : %s", network, kubernetesCluster.getName()));
        return new Pair<>(null, port);
    }

    protected Pair<String, Integer> getKubernetesClusterServerIpSshPort(UserVm controlVm, boolean acquireNewPublicIpForVpcTierIfNeeded) throws
            InsufficientAddressCapacityException, ResourceAllocationException, ResourceUnavailableException {
        int port = CLUSTER_NODES_DEFAULT_START_SSH_PORT;
        KubernetesClusterDetailsVO detail = kubernetesClusterDetailsDao.findDetail(kubernetesCluster.getId(), ApiConstants.EXTERNAL_LOAD_BALANCER_IP_ADDRESS);
        if (detail != null && StringUtils.isNotEmpty(detail.getValue())) {
            return new Pair<>(detail.getValue(), port);
        }
        Network network = networkDao.findById(kubernetesCluster.getNetworkId());
        if (network == null) {
            logger.warn(String.format("Network for Kubernetes cluster : %s cannot be found", kubernetesCluster.getName()));
            return new Pair<>(null, port);
        }
        if (manager.isDirectAccess(network)) {
            return getKubernetesClusterServerIpSshPortForSharedNetwork(controlVm);
        }
        if (network.getVpcId() != null) {
            return getKubernetesClusterServerIpSshPortForVpcTier(network, acquireNewPublicIpForVpcTierIfNeeded);
        }
        if (Network.GuestType.Isolated.equals(network.getGuestType())) {
            return getKubernetesClusterServerIpSshPortForIsolatedNetwork(network);
        }
        logger.warn(String.format("Unable to retrieve server IP address for Kubernetes cluster : %s", kubernetesCluster.getName()));
        return  new Pair<>(null, port);
    }

    protected Pair<String, Integer> getKubernetesClusterServerIpSshPort(UserVm controlVm) {
        try {
            return getKubernetesClusterServerIpSshPort(controlVm, false);
        } catch (InsufficientAddressCapacityException | ResourceAllocationException | ResourceUnavailableException e) {
            logger.debug("This exception should not have occurred", e);
        }
        return new Pair<>(null, CLUSTER_NODES_DEFAULT_START_SSH_PORT);
    }

    protected void attachIsoKubernetesVMs(List<UserVm> clusterVMs, final KubernetesSupportedVersion kubernetesSupportedVersion) throws CloudRuntimeException {
        KubernetesSupportedVersion version = kubernetesSupportedVersion;
        if (kubernetesSupportedVersion == null) {
            version = kubernetesSupportedVersionDao.findById(kubernetesCluster.getKubernetesVersionId());
        }
        KubernetesCluster.Event failedEvent = KubernetesCluster.Event.OperationFailed;
        KubernetesCluster cluster = kubernetesClusterDao.findById(kubernetesCluster.getId());
        if (cluster != null && cluster.getState() == KubernetesCluster.State.Starting) {
            failedEvent = KubernetesCluster.Event.CreateFailed;
        }
        if (version == null) {
            logTransitStateAndThrow(Level.ERROR, String .format("Unable to find Kubernetes version for cluster : %s", kubernetesCluster.getName()), kubernetesCluster.getId(), failedEvent);
        }
        VMTemplateVO iso = templateDao.findById(version.getIsoId());
        if (iso == null) {
            logTransitStateAndThrow(Level.ERROR, String.format("Unable to attach ISO to Kubernetes cluster : %s. Binaries ISO not found.",  kubernetesCluster.getName()), kubernetesCluster.getId(), failedEvent);
        }
        if (!iso.getFormat().equals(Storage.ImageFormat.ISO)) {
            logTransitStateAndThrow(Level.ERROR, String.format("Unable to attach ISO to Kubernetes cluster : %s. Invalid Binaries ISO.",  kubernetesCluster.getName()), kubernetesCluster.getId(), failedEvent);
        }
        if (!iso.getState().equals(VirtualMachineTemplate.State.Active)) {
            logTransitStateAndThrow(Level.ERROR, String.format("Unable to attach ISO to Kubernetes cluster : %s. Binaries ISO not active.",  kubernetesCluster.getName()), kubernetesCluster.getId(), failedEvent);
        }

        for (UserVm vm : clusterVMs) {
            CallContext vmContext  = CallContext.register(CallContext.current(), ApiCommandResourceType.VirtualMachine);
            vmContext.putContextParameter(VirtualMachine.class, vm.getUuid());
            try {
                templateService.attachIso(iso.getId(), vm.getId(), true);
                if (logger.isInfoEnabled()) {
                    logger.info(String.format("Attached binaries ISO for VM : %s in cluster: %s", vm.getDisplayName(), kubernetesCluster.getName()));
                }
            } catch (CloudRuntimeException ex) {
                logTransitStateAndThrow(Level.ERROR, String.format("Failed to attach binaries ISO for VM : %s in the Kubernetes cluster name: %s", vm.getDisplayName(), kubernetesCluster.getName()), kubernetesCluster.getId(), failedEvent, ex);
            } finally {
                CallContext.unregister();
            }
        }
    }

    protected void attachIsoKubernetesVMs(List<UserVm> clusterVMs) throws CloudRuntimeException {
        attachIsoKubernetesVMs(clusterVMs, null);
    }

    protected void detachIsoKubernetesVMs(List<UserVm> clusterVMs) {
        for (UserVm vm : clusterVMs) {
            boolean result = false;
            CallContext vmContext  = CallContext.register(CallContext.current(), ApiCommandResourceType.VirtualMachine);
            vmContext.putContextParameter(VirtualMachine.class, vm.getUuid());
            try {
                result = templateService.detachIso(vm.getId(), null, true);
            } catch (CloudRuntimeException ex) {
                logger.warn(String.format("Failed to detach binaries ISO from VM : %s in the Kubernetes cluster : %s ", vm.getDisplayName(), kubernetesCluster.getName()), ex);
            } finally {
                CallContext.unregister();
            }
            if (result) {
                if (logger.isInfoEnabled()) {
                    logger.info(String.format("Detached Kubernetes binaries from VM : %s in the Kubernetes cluster : %s", vm.getDisplayName(), kubernetesCluster.getName()));
                }
                continue;
            }
            logger.warn(String.format("Failed to detach binaries ISO from VM : %s in the Kubernetes cluster : %s ", vm.getDisplayName(), kubernetesCluster.getName()));
        }
    }

    protected List<KubernetesClusterVmMapVO> getKubernetesClusterVMMaps() {
        List<KubernetesClusterVmMapVO> clusterVMs = kubernetesClusterVmMapDao.listByClusterId(kubernetesCluster.getId());
        return clusterVMs;
    }

    protected List<KubernetesClusterVmMapVO> getKubernetesClusterVMMapsForNodes(List<Long> nodeIds) {
        return kubernetesClusterVmMapDao.listByClusterIdAndVmIdsIn(kubernetesCluster.getId(), nodeIds);
    }

    protected List<UserVm> getKubernetesClusterVMs() {
        List<UserVm> vmList = new ArrayList<>();
        List<KubernetesClusterVmMapVO> clusterVMs = getKubernetesClusterVMMaps();
        if (!CollectionUtils.isEmpty(clusterVMs)) {
            for (KubernetesClusterVmMapVO vmMap : clusterVMs) {
                vmList.add(userVmDao.findById(vmMap.getVmId()));
            }
        }
        return vmList;
    }

    protected void updateLoginUserDetails(List<Long> clusterVMs) {
        if (clusterVMs == null) {
            clusterVMs = getKubernetesClusterVMMaps().stream().map(KubernetesClusterVmMapVO::getVmId).collect(Collectors.toList());
        }
        if (!CollectionUtils.isEmpty(clusterVMs)) {
            for (Long vmId : clusterVMs) {
                UserVm controlNode = userVmDao.findById(vmId);
                if (controlNode != null) {
                    userVmDetailsDao.addDetail(vmId, VmDetailConstants.CKS_CONTROL_NODE_LOGIN_USER, CLUSTER_NODE_VM_USER, true);
                }
            }
        }
    }

    protected boolean stateTransitTo(long kubernetesClusterId, KubernetesCluster.Event e) {
        KubernetesClusterVO kubernetesCluster = kubernetesClusterDao.findById(kubernetesClusterId);
        try {
            return _stateMachine.transitTo(kubernetesCluster, e, null, kubernetesClusterDao);
        } catch (NoTransitionException nte) {
            logger.warn(String.format("Failed to transition state of the Kubernetes cluster : %s in state %s on event %s",
                kubernetesCluster.getName(), kubernetesCluster.getState().toString(), e.toString()), nte);
            return false;
        }
    }

    protected boolean createCloudStackSecret(String[] keys) {
        File pkFile = getManagementServerSshPublicKeyFile();
        Pair<String, Integer> publicIpSshPort = getKubernetesClusterServerIpSshPort(null);
        publicIpAddress = publicIpSshPort.first();
        sshPort = publicIpSshPort.second();

        try {
            String command = String.format("sudo %s/%s -u '%s' -k '%s' -s '%s'",
                scriptPath, deploySecretsScriptFilename, ApiServiceConfiguration.ApiServletPath.value(), keys[0], keys[1]);
            Account account = accountDao.findById(kubernetesCluster.getAccountId());
            if (account != null && account.getType() == Account.Type.PROJECT) {
                String projectId = projectService.findByProjectAccountId(account.getId()).getUuid();
                command = String.format("%s -p '%s'", command, projectId);
            }
            Pair<Boolean, String> result = SshHelper.sshExecute(publicIpAddress, sshPort, getControlNodeLoginUser(),
                pkFile, null, command, 10000, 10000, 60000);
            return result.first();
        } catch (Exception e) {
            String msg = String.format("Failed to add cloudstack-secret to Kubernetes cluster: %s", kubernetesCluster.getName());
            logger.warn(msg, e);
        }
        return false;
    }

    protected File retrieveScriptFile(String filename) {
        File file = null;
        try {
            String data = readResourceFile("/script/" + filename);
            file = File.createTempFile(filename, ".sh");
            BufferedWriter writer = new BufferedWriter(new FileWriter(file));
            writer.write(data);
            writer.close();
        } catch (IOException e) {
            logAndThrow(Level.ERROR, String.format("Kubernetes Cluster %s : Failed to fetch script %s",
                kubernetesCluster.getName(), filename), e);
        }
        return file;
    }

    protected void retrieveScriptFiles() {
        deploySecretsScriptFile = retrieveScriptFile(deploySecretsScriptFilename);
        deployProviderScriptFile = retrieveScriptFile(deployProviderScriptFilename);
        autoscaleScriptFile = retrieveScriptFile(autoscaleScriptFilename);
    }

    protected void copyScripts(String nodeAddress, final int sshPort) {
        copyScriptFile(nodeAddress, sshPort, deploySecretsScriptFile, deploySecretsScriptFilename);
        copyScriptFile(nodeAddress, sshPort, deployProviderScriptFile, deployProviderScriptFilename);
        copyScriptFile(nodeAddress, sshPort, autoscaleScriptFile, autoscaleScriptFilename);
    }

    protected void copyScriptFile(String nodeAddress, final int sshPort, File file, String destination) {
        try {
            if (Objects.isNull(sshKeyFile)) {
                sshKeyFile = getManagementServerSshPublicKeyFile();
            }
            SshHelper.scpTo(nodeAddress, sshPort, getControlNodeLoginUser(), sshKeyFile, null,
                "~/", file.getAbsolutePath(), "0755", 20000, 30 * 60 * 1000);
            String cmdStr = String.format("sudo mv ~/%s %s/%s", file.getName(), scriptPath, destination);
            SshHelper.sshExecute(nodeAddress, sshPort, getControlNodeLoginUser(), sshKeyFile, null,
                cmdStr, 10000, 10000, 10 * 60 * 1000);
        } catch (Exception e) {
            throw new CloudRuntimeException(e);
        }
    }

    protected boolean taintControlNodes() {
        StringBuilder commands = new StringBuilder();
        List<KubernetesClusterVmMapVO> vmMapVOList = getKubernetesClusterVMMaps();
        for(KubernetesClusterVmMapVO vmMap :vmMapVOList) {
            if(!vmMap.isControlNode()) {
                continue;
            }
            String name = userVmDao.findById(vmMap.getVmId()).getDisplayName().toLowerCase();
            String command = String.format("sudo /opt/bin/kubectl annotate node %s cluster-autoscaler.kubernetes.io/scale-down-disabled=true ; ", name);
            commands.append(command);
        }
        try {
            File pkFile = getManagementServerSshPublicKeyFile();
            Pair<String, Integer> publicIpSshPort = getKubernetesClusterServerIpSshPort(null);
            publicIpAddress = publicIpSshPort.first();
            sshPort = publicIpSshPort.second();

            Pair<Boolean, String> result = SshHelper.sshExecute(publicIpAddress, sshPort, getControlNodeLoginUser(),
            pkFile, null, commands.toString(), 10000, 10000, 60000);
            return result.first();
        } catch (Exception e) {
            String msg = String.format("Failed to taint control nodes on : %s : %s", kubernetesCluster.getName(), e.getMessage());
            logMessage(Level.ERROR, msg, e);
            return false;
        }
    }

    protected boolean deployProvider() {
        Network network = networkDao.findById(kubernetesCluster.getNetworkId());
        // Since the provider creates IP addresses, don't deploy it unless the underlying network supports it
        if (manager.isDirectAccess(network)) {
            logMessage(Level.INFO, String.format("Skipping adding the provider as %s is not on an isolated network",
                kubernetesCluster.getName()), null);
            return true;
        }
        File pkFile = getManagementServerSshPublicKeyFile();
        Pair<String, Integer> publicIpSshPort = getKubernetesClusterServerIpSshPort(null);
        publicIpAddress = publicIpSshPort.first();
        sshPort = publicIpSshPort.second();

        try {
            String command = String.format("sudo %s/%s", scriptPath, deployProviderScriptFilename);
            Pair<Boolean, String> result = SshHelper.sshExecute(publicIpAddress, sshPort, getControlNodeLoginUser(),
                pkFile, null, command, 10000, 10000, 60000);

            // Maybe the file isn't present. Try and copy it
            if (!result.first()) {
                logMessage(Level.INFO, "Provider files missing. Adding them now", null);
                retrieveScriptFiles();
                copyScripts(publicIpAddress, sshPort);

                if (!createCloudStackSecret(keys)) {
                    logTransitStateAndThrow(Level.ERROR, String.format("Failed to setup keys for Kubernetes cluster %s",
                        kubernetesCluster.getName()), kubernetesCluster.getId(), KubernetesCluster.Event.OperationFailed);
                }

                // If at first you don't succeed ...
                result = SshHelper.sshExecute(publicIpAddress, sshPort, getControlNodeLoginUser(),
                    pkFile, null, command, 10000, 10000, 60000);
                if (!result.first()) {
                    throw new CloudRuntimeException(result.second());
                }
            }
            return true;
        } catch (Exception e) {
            String msg = String.format("Failed to deploy kubernetes provider: %s : %s", kubernetesCluster.getName(), e.getMessage());
            logAndThrow(Level.ERROR, msg);
            return false;
        }
    }

    public void setKeys(String[] keys) {
        this.keys = keys;
    }

    protected ServiceOffering getServiceOfferingForNodeTypeOnCluster(KubernetesClusterNodeType nodeType,
                                                                     KubernetesCluster cluster) {
        Long offeringId = null;
        Long defaultOfferingId = cluster.getServiceOfferingId();
        Long controlOfferingId = cluster.getControlServiceOfferingId();
        Long workerOfferingId = cluster.getWorkerServiceOfferingId();
        Long etcdOfferingId = cluster.getEtcdServiceOfferingId();
        if (KubernetesClusterNodeType.CONTROL == nodeType) {
            offeringId = controlOfferingId != null ? controlOfferingId : defaultOfferingId;
        } else if (KubernetesClusterNodeType.WORKER == nodeType) {
            offeringId = workerOfferingId != null ? workerOfferingId : defaultOfferingId;
        } else if (KubernetesClusterNodeType.ETCD == nodeType && cluster.getEtcdNodeCount() != null && cluster.getEtcdNodeCount() > 0) {
            offeringId = etcdOfferingId != null ? etcdOfferingId : defaultOfferingId;
        }

        if (offeringId == null) {
            String msg = String.format("Cannot find a service offering for the %s nodes on the Kubernetes cluster %s", nodeType.name(), cluster.getName());
            logger.error(msg);
            throw new CloudRuntimeException(msg);
        }
        return serviceOfferingDao.findById(offeringId);
    }

    protected boolean isDefaultTemplateUsed() {
        if (Arrays.asList(kubernetesCluster.getControlTemplateId(), kubernetesCluster.getWorkerTemplateId(), kubernetesCluster.getEtcdTemplateId()).contains(kubernetesCluster.getTemplateId())) {
            return true;
        }
        return false;
    }

    protected void provisionPublicIpPortForwardingRule(IpAddress publicIp, Network network, Account account,
                                                       final long vmId, final int sourcePort, final int destPort) throws NetworkRuleConflictException, ResourceUnavailableException {
        final long publicIpId = publicIp.getId();
        final long networkId = network.getId();
        final long accountId = account.getId();
        final long domainId = account.getDomainId();
        Nic vmNic = networkModel.getNicInNetwork(vmId, networkId);
        final Ip vmIp = new Ip(vmNic.getIPv4Address());
        PortForwardingRuleVO pfRule = Transaction.execute((TransactionCallbackWithException<PortForwardingRuleVO, NetworkRuleConflictException>) status -> {
            PortForwardingRuleVO newRule =
                    new PortForwardingRuleVO(null, publicIpId,
                            sourcePort, sourcePort,
                            vmIp,
                            destPort, destPort,
                            "tcp", networkId, accountId, domainId, vmId);
            newRule.setDisplay(true);
            newRule.setState(FirewallRule.State.Add);
            newRule = portForwardingRulesDao.persist(newRule);
            return newRule;
        });
        rulesService.applyPortForwardingRules(publicIp.getId(), account);
        if (logger.isInfoEnabled()) {
            logger.info(String.format("Provisioned SSH port forwarding rule: %s from port %d to %d on %s to the VM IP : %s in Kubernetes cluster : %s", pfRule.getUuid(), sourcePort, destPort, publicIp.getAddress().addr(), vmIp.toString(), kubernetesCluster.getName()));
        }
    }

    public String getKubernetesNodeConfig(final String joinIp, final boolean ejectIso, final boolean mountCksIsoOnVR) throws IOException {
        String k8sNodeConfig = readResourceFile("/conf/k8s-node.yml");
        final String sshPubKey = "{{ k8s.ssh.pub.key }}";
        final String joinIpKey = "{{ k8s_control_node.join_ip }}";
        final String clusterTokenKey = "{{ k8s_control_node.cluster.token }}";
        final String ejectIsoKey = "{{ k8s.eject.iso }}";
        final String routerIpKey = "{{ k8s.vr.iso.mounted.ip }}";
        final String installWaitTime = "{{ k8s.install.wait.time }}";
        final String installReattemptsCount = "{{ k8s.install.reattempts.count }}";

        final Long waitTime = KubernetesClusterService.KubernetesWorkerNodeInstallAttemptWait.value();
        final Long reattempts = KubernetesClusterService.KubernetesWorkerNodeInstallReattempts.value();
        String routerIp = "";
        if (mountCksIsoOnVR) {
            NicVO routerNicOnNetwork = getVirtualRouterNicOnKubernetesClusterNetwork(kubernetesCluster);
            if (Objects.nonNull(routerNicOnNetwork)) {
                routerIp = routerNicOnNetwork.getIPv4Address();
            }
        }
        String pubKey = "- \"" + configurationDao.getValue("ssh.publickey") + "\"";
        String sshKeyPair = kubernetesCluster.getKeyPair();
        if (StringUtils.isNotEmpty(sshKeyPair)) {
            SSHKeyPairVO sshkp = sshKeyPairDao.findByName(owner.getAccountId(), owner.getDomainId(), sshKeyPair);
            if (sshkp != null) {
                pubKey += "\n      - \"" + sshkp.getPublicKey() + "\"";
            }
        }
        k8sNodeConfig = k8sNodeConfig.replace(sshPubKey, pubKey);
        k8sNodeConfig = k8sNodeConfig.replace(joinIpKey, joinIp);
        k8sNodeConfig = k8sNodeConfig.replace(clusterTokenKey, KubernetesClusterUtil.generateClusterToken(kubernetesCluster));
        k8sNodeConfig = k8sNodeConfig.replace(ejectIsoKey, String.valueOf(ejectIso));
        k8sNodeConfig = k8sNodeConfig.replace(routerIpKey, routerIp);
        k8sNodeConfig = k8sNodeConfig.replace(installWaitTime, String.valueOf(waitTime));
        k8sNodeConfig = k8sNodeConfig.replace(installReattemptsCount, String.valueOf(reattempts));

        k8sNodeConfig = updateKubeConfigWithRegistryDetails(k8sNodeConfig);

        return k8sNodeConfig;
    }

    protected String updateKubeConfigWithRegistryDetails(String k8sConfig) {
        /* genarate /etc/containerd/config.toml file on the nodes only if Kubernetes cluster is created to
         * use docker private registry */
        String registryUsername = null;
        String registryPassword = null;
        String registryUrl = null;

        List<KubernetesClusterDetailsVO> details = kubernetesClusterDetailsDao.listDetails(kubernetesCluster.getId());
        for (KubernetesClusterDetailsVO detail : details) {
            if (detail.getName().equals(ApiConstants.DOCKER_REGISTRY_USER_NAME)) {
                registryUsername = detail.getValue();
            }
            if (detail.getName().equals(ApiConstants.DOCKER_REGISTRY_PASSWORD)) {
                registryPassword = detail.getValue();
            }
            if (detail.getName().equals(ApiConstants.DOCKER_REGISTRY_URL)) {
                registryUrl = detail.getValue();
            }
        }

        if (StringUtils.isNoneEmpty(registryUsername, registryPassword, registryUrl)) {
            // Update runcmd in the cloud-init configuration to run a script that updates the containerd config with provided registry details
            String runCmd = "- bash -x /opt/bin/setup-containerd";

            String registryEp = registryUrl.split("://")[1];
            k8sConfig = k8sConfig.replace("- containerd config default > /etc/containerd/config.toml", runCmd);
            final String registryUrlKey = "{{registry.url}}";
            final String registryUrlEpKey = "{{registry.url.endpoint}}";
            final String registryAuthKey = "{{registry.token}}";
            final String registryUname = "{{registry.username}}";
            final String registryPsswd = "{{registry.password}}";

            final String usernamePasswordKey = registryUsername + ":" + registryPassword;
            String base64Auth = Base64.encodeBase64String(usernamePasswordKey.getBytes(com.cloud.utils.StringUtils.getPreferredCharset()));
            k8sConfig = k8sConfig.replace(registryUrlKey,   registryUrl);
            k8sConfig = k8sConfig.replace(registryUrlEpKey, registryEp);
            k8sConfig = k8sConfig.replace(registryUname, registryUsername);
            k8sConfig = k8sConfig.replace(registryPsswd, registryPassword);
            k8sConfig = k8sConfig.replace(registryAuthKey, base64Auth);
        }
        return k8sConfig;
    }

    public Map<Long, Integer> addFirewallRulesForNodes(IpAddress publicIp, int size) throws ManagementServerException {
        Map<Long, Integer> vmIdPortMap = new HashMap<>();
        try {
            List<KubernetesClusterVmMapVO> clusterVmList = kubernetesClusterVmMapDao.listByClusterId(kubernetesCluster.getId());
            List<KubernetesClusterVmMapVO> externalNodes = clusterVmList.stream().filter(KubernetesClusterVmMapVO::isExternalNode).collect(Collectors.toList());
            int endPort = (CLUSTER_NODES_DEFAULT_START_SSH_PORT + clusterVmList.size() - externalNodes.size() - kubernetesCluster.getEtcdNodeCount().intValue() - 1);
            provisionFirewallRules(publicIp, owner, CLUSTER_NODES_DEFAULT_START_SSH_PORT, endPort);
            if (logger.isInfoEnabled()) {
                logger.info(String.format("Provisioned firewall rule to open up port %d to %d on %s for Kubernetes cluster : %s", CLUSTER_NODES_DEFAULT_START_SSH_PORT, endPort, publicIp.getAddress().addr(), kubernetesCluster.getName()));
            }
            if (!externalNodes.isEmpty()) {
                AtomicInteger additionalNodes = new AtomicInteger(1);
                externalNodes.forEach(externalNode -> {
                    int port = endPort + additionalNodes.get();
                    try {
                        provisionFirewallRules(publicIp, owner, port, port);
                        vmIdPortMap.put(externalNode.getVmId(), port);
                    } catch (NoSuchFieldException | IllegalAccessException | ResourceUnavailableException | NetworkRuleConflictException e) {
                        throw new CloudRuntimeException(String.format("Failed to provision firewall rules for SSH access for the Kubernetes cluster : %s", kubernetesCluster.getName()), e);
                    }
                    additionalNodes.addAndGet(1);
                });
            }
        } catch (NoSuchFieldException | IllegalAccessException | ResourceUnavailableException | NetworkRuleConflictException e) {
            throw new ManagementServerException(String.format("Failed to provision firewall rules for SSH access for the Kubernetes cluster : %s", kubernetesCluster.getName()), e);
        }
        return vmIdPortMap;
    }

    protected void provisionFirewallRules(final IpAddress publicIp, final Account account, int startPort, int endPort) throws NoSuchFieldException,
            IllegalAccessException, ResourceUnavailableException, NetworkRuleConflictException {
        List<String> sourceCidrList = new ArrayList<String>();
        sourceCidrList.add("0.0.0.0/0");

        CreateFirewallRuleCmd rule = new CreateFirewallRuleCmd();
        rule = ComponentContext.inject(rule);

        Field addressField = rule.getClass().getDeclaredField("ipAddressId");
        addressField.setAccessible(true);
        addressField.set(rule, publicIp.getId());

        Field protocolField = rule.getClass().getDeclaredField("protocol");
        protocolField.setAccessible(true);
        protocolField.set(rule, "TCP");

        Field startPortField = rule.getClass().getDeclaredField("publicStartPort");
        startPortField.setAccessible(true);
        startPortField.set(rule, startPort);

        Field endPortField = rule.getClass().getDeclaredField("publicEndPort");
        endPortField.setAccessible(true);
        endPortField.set(rule, endPort);

        Field cidrField = rule.getClass().getDeclaredField("cidrlist");
        cidrField.setAccessible(true);
        cidrField.set(rule, sourceCidrList);

        firewallService.createIngressFirewallRule(rule);
        firewallService.applyIngressFwRules(publicIp.getId(), account);
    }

    protected NicVO getVirtualRouterNicOnKubernetesClusterNetwork(KubernetesCluster kubernetesCluster) {
        long networkId = kubernetesCluster.getNetworkId();
        NetworkVO kubernetesClusterNetwork = networkDao.findById(networkId);
        if (kubernetesClusterNetwork == null) {
            logAndThrow(Level.ERROR, String.format("Cannot find network %s set on Kubernetes Cluster %s", networkId, kubernetesCluster.getName()));
        }
        NicVO routerNicOnNetwork = nicDao.findByNetworkIdAndType(networkId, VirtualMachine.Type.DomainRouter);
        if (routerNicOnNetwork == null) {
            logAndThrow(Level.ERROR, String.format("Cannot find a Virtual Router on Kubernetes Cluster %s network %s", kubernetesCluster.getName(), kubernetesClusterNetwork.getName()));
        }
        return routerNicOnNetwork;
    }

    protected Map<Long, Integer> getVmPortMap() {
        List<KubernetesClusterVmMapVO> clusterVmList = kubernetesClusterVmMapDao.listByClusterId(kubernetesCluster.getId());
        List<KubernetesClusterVmMapVO> externalNodes = clusterVmList.stream().filter(KubernetesClusterVmMapVO::isExternalNode).collect(Collectors.toList());
        Map<Long, Integer> vmIdPortMap = new HashMap<>();
        int defaultNodesCount = clusterVmList.size() - externalNodes.size();
        AtomicInteger i = new AtomicInteger(0);
        externalNodes.forEach(node -> {
            vmIdPortMap.put(node.getVmId(), CLUSTER_NODES_DEFAULT_START_SSH_PORT + defaultNodesCount + i.get());
            i.addAndGet(1);
        });
        return vmIdPortMap;
    }

    public Long getExplicitAffinityGroup(Long domainId, Long accountId) {
        AffinityGroupVO groupVO = null;
        if (Objects.nonNull(accountId)) {
            groupVO = affinityGroupDao.findByAccountAndType(accountId, "ExplicitDedication");
        }
        if (Objects.isNull(groupVO)) {
            groupVO = affinityGroupDao.findDomainLevelGroupByType(domainId, "ExplicitDedication");
        }
        if (Objects.nonNull(groupVO)) {
            return groupVO.getId();
        }
        return null;
    }
}<|MERGE_RESOLUTION|>--- conflicted
+++ resolved
@@ -38,8 +38,7 @@
 import org.apache.logging.log4j.Level;
 import org.apache.logging.log4j.Logger;
 import org.apache.logging.log4j.LogManager;
-<<<<<<< HEAD
-import com.cloud.kubernetes.cluster.KubernetesClusterHelper.KubernetesClusterNodeType;
+import com.cloud.kubernetes.cluster.KubernetesServiceHelper.KubernetesClusterNodeType;
 import com.cloud.kubernetes.cluster.KubernetesClusterService;
 import com.cloud.network.dao.NetworkVO;
 import com.cloud.offering.ServiceOffering;
@@ -62,9 +61,7 @@
 import com.cloud.vm.UserVmManager;
 import org.apache.cloudstack.affinity.AffinityGroupVO;
 import org.apache.cloudstack.affinity.dao.AffinityGroupDao;
-=======
 import org.apache.cloudstack.api.ApiCommandResourceType;
->>>>>>> 046870ef
 import org.apache.cloudstack.api.ApiConstants;
 import org.apache.cloudstack.api.command.user.firewall.CreateFirewallRuleCmd;
 import org.apache.cloudstack.ca.CAManager;
@@ -125,7 +122,6 @@
 import com.cloud.vm.UserVmDetailVO;
 import com.cloud.vm.UserVmService;
 import com.cloud.vm.UserVmVO;
-import com.cloud.vm.VirtualMachine;
 import com.cloud.vm.VmDetailConstants;
 import com.cloud.vm.dao.UserVmDao;
 import com.cloud.vm.dao.UserVmDetailsDao;
@@ -934,6 +930,7 @@
 
     public Map<Long, Integer> addFirewallRulesForNodes(IpAddress publicIp, int size) throws ManagementServerException {
         Map<Long, Integer> vmIdPortMap = new HashMap<>();
+        CallContext.register(CallContext.current(), null);
         try {
             List<KubernetesClusterVmMapVO> clusterVmList = kubernetesClusterVmMapDao.listByClusterId(kubernetesCluster.getId());
             List<KubernetesClusterVmMapVO> externalNodes = clusterVmList.stream().filter(KubernetesClusterVmMapVO::isExternalNode).collect(Collectors.toList());
@@ -957,6 +954,8 @@
             }
         } catch (NoSuchFieldException | IllegalAccessException | ResourceUnavailableException | NetworkRuleConflictException e) {
             throw new ManagementServerException(String.format("Failed to provision firewall rules for SSH access for the Kubernetes cluster : %s", kubernetesCluster.getName()), e);
+        } finally {
+            CallContext.unregister();
         }
         return vmIdPortMap;
     }
