--- conflicted
+++ resolved
@@ -141,11 +141,7 @@
             throw new ManagementServerException("Firewall rule for node SSH access can't be provisioned");
         }
         int existingFirewallRuleSourcePortEnd = firewallRule.getSourcePortEnd();
-<<<<<<< HEAD
         int endPort = CLUSTER_NODES_DEFAULT_START_SSH_PORT + clusterVMIds.size() - 1;
-=======
-        final int scaledTotalNodeCount = clusterSize == null ? (int)kubernetesCluster.getTotalNodeCount() : (int)(clusterSize + kubernetesCluster.getControlNodeCount());
->>>>>>> 083646b3
         // Provision new SSH firewall rules
         try {
             provisionFirewallRules(publicIp, owner, CLUSTER_NODES_DEFAULT_START_SSH_PORT, endPort);
@@ -307,20 +303,8 @@
         kubernetesCluster = updateKubernetesClusterEntry(null, serviceOffering);
     }
 
-<<<<<<< HEAD
     private void removeNodesFromCluster(List<KubernetesClusterVmMapVO> vmMaps) throws CloudRuntimeException {
         for (KubernetesClusterVmMapVO vmMapVO : vmMaps) {
-=======
-    private void scaleDownKubernetesClusterSize() throws CloudRuntimeException {
-        if (!kubernetesCluster.getState().equals(KubernetesCluster.State.Scaling)) {
-            stateTransitTo(kubernetesCluster.getId(), KubernetesCluster.Event.ScaleDownRequested);
-        }
-        final List<KubernetesClusterVmMapVO> originalVmList  = getKubernetesClusterVMMaps();
-        int i = originalVmList.size() - 1;
-        List<Long> removedVmIds = new ArrayList<>();
-        while (i >= kubernetesCluster.getControlNodeCount() + clusterSize) {
-            KubernetesClusterVmMapVO vmMapVO = originalVmList.get(i);
->>>>>>> 083646b3
             UserVmVO userVM = userVmDao.findById(vmMapVO.getVmId());
             LOGGER.info(String.format("Removing vm : %s from cluster %s", userVM.getDisplayName(), kubernetesCluster.getName()));
             if (!removeKubernetesClusterNode(publicIpAddress, sshPort, userVM, 3, 30000)) {
@@ -360,7 +344,7 @@
             vmList = getKubernetesClusterVMMapsForNodes(this.nodeIds);
         } else {
             vmList  = getKubernetesClusterVMMaps();
-            vmList = vmList.subList((int) (kubernetesCluster.getMasterNodeCount() + clusterSize), vmList.size());
+            vmList = vmList.subList((int) (kubernetesCluster.getControlNodeCount() + clusterSize), vmList.size());
         }
         Collections.reverse(vmList);
         removeNodesFromCluster(vmList);
