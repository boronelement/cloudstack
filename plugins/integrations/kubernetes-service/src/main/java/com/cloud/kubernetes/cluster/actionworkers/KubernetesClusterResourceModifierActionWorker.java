--- conflicted
+++ resolved
@@ -24,6 +24,7 @@
 import java.util.List;
 import java.util.Map;
 import java.util.concurrent.ConcurrentHashMap;
+import java.util.concurrent.ExecutionException;
 
 import javax.inject.Inject;
 
@@ -47,6 +48,7 @@
 import com.cloud.exception.ManagementServerException;
 import com.cloud.exception.NetworkRuleConflictException;
 import com.cloud.exception.OperationTimedoutException;
+import com.cloud.exception.ResourceAllocationException;
 import com.cloud.exception.ResourceUnavailableException;
 import com.cloud.host.Host;
 import com.cloud.host.HostVO;
@@ -281,14 +283,8 @@
             if (LOGGER.isInfoEnabled()) {
                 LOGGER.info(String.format("Started VM : %s in the Kubernetes cluster : %s", vm.getDisplayName(), kubernetesCluster.getName()));
             }
-<<<<<<< HEAD
-        } catch (IllegalAccessException | NoSuchFieldException | ResourceUnavailableException | InsufficientCapacityException | OperationTimedoutException ex) {
-            throw new ManagementServerException(String.format("Failed to start VM in the Kubernetes cluster ID: %s", kubernetesCluster.getUuid()), ex);
-=======
-        } catch (IllegalAccessException | NoSuchFieldException | ExecutionException |
-                ResourceUnavailableException | ResourceAllocationException | InsufficientCapacityException ex) {
+        } catch (IllegalAccessException | NoSuchFieldException | OperationTimedoutException | ResourceUnavailableException | InsufficientCapacityException ex) {
             throw new ManagementServerException(String.format("Failed to start VM in the Kubernetes cluster : %s", kubernetesCluster.getName()), ex);
->>>>>>> 2d1989fd
         }
 
         UserVm startVm = userVmDao.findById(vm.getId());
