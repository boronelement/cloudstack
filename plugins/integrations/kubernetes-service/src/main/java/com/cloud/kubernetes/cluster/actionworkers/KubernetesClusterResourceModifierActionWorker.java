// Licensed to the Apache Software Foundation (ASF) under one
// or more contributor license agreements.  See the NOTICE file
// distributed with this work for additional information
// regarding copyright ownership.  The ASF licenses this file
// to you under the Apache License, Version 2.0 (the
// "License"); you may not use this file except in compliance
// with the License.  You may obtain a copy of the License at
//
//   http://www.apache.org/licenses/LICENSE-2.0
//
// Unless required by applicable law or agreed to in writing,
// software distributed under the License is distributed on an
// "AS IS" BASIS, WITHOUT WARRANTIES OR CONDITIONS OF ANY
// KIND, either express or implied.  See the License for the
// specific language governing permissions and limitations
// under the License.

package com.cloud.kubernetes.cluster.actionworkers;

<<<<<<< HEAD
import java.io.File;
import java.io.IOException;
import java.lang.reflect.Field;
import java.util.ArrayList;
import java.util.HashMap;
import java.util.List;
import java.util.Map;
import java.util.concurrent.ConcurrentHashMap;

import javax.inject.Inject;

import org.apache.cloudstack.api.ApiConstants;
import org.apache.cloudstack.api.BaseCmd;
import org.apache.cloudstack.api.command.user.firewall.CreateFirewallRuleCmd;
import org.apache.cloudstack.api.command.user.vm.StartVMCmd;
import org.apache.cloudstack.api.command.user.volume.ResizeVolumeCmd;
import org.apache.commons.codec.binary.Base64;
import org.apache.commons.collections.CollectionUtils;
import org.apache.commons.lang3.StringUtils;
import org.apache.log4j.Level;

=======
>>>>>>> b8ce0747
import com.cloud.capacity.CapacityManager;
import com.cloud.dc.ClusterDetailsDao;
import com.cloud.dc.ClusterDetailsVO;
import com.cloud.dc.ClusterVO;
import com.cloud.dc.DataCenter;
import com.cloud.dc.dao.ClusterDao;
import com.cloud.deploy.DeployDestination;
import com.cloud.exception.InsufficientCapacityException;
import com.cloud.exception.InsufficientServerCapacityException;
import com.cloud.exception.ManagementServerException;
import com.cloud.exception.NetworkRuleConflictException;
import com.cloud.exception.OperationTimedoutException;
import com.cloud.exception.ResourceUnavailableException;
import com.cloud.host.Host;
import com.cloud.host.HostVO;
import com.cloud.host.dao.HostDao;
import com.cloud.hypervisor.Hypervisor;
import com.cloud.kubernetes.cluster.KubernetesCluster;
import com.cloud.kubernetes.cluster.KubernetesClusterDetailsVO;
import com.cloud.kubernetes.cluster.KubernetesClusterManagerImpl;
import com.cloud.kubernetes.cluster.KubernetesClusterVO;
import com.cloud.kubernetes.cluster.utils.KubernetesClusterUtil;
import com.cloud.network.IpAddress;
import com.cloud.network.Network;
import com.cloud.network.dao.FirewallRulesDao;
import com.cloud.network.dao.LoadBalancerDao;
import com.cloud.network.dao.LoadBalancerVO;
import com.cloud.network.firewall.FirewallService;
import com.cloud.network.lb.LoadBalancingRulesService;
import com.cloud.network.rules.FirewallRule;
import com.cloud.network.rules.FirewallRuleVO;
import com.cloud.network.rules.PortForwardingRuleVO;
import com.cloud.network.rules.RulesService;
import com.cloud.network.rules.dao.PortForwardingRulesDao;
import com.cloud.offering.ServiceOffering;
import com.cloud.resource.ResourceManager;
import com.cloud.storage.Volume;
import com.cloud.storage.VolumeApiService;
import com.cloud.storage.VolumeVO;
import com.cloud.storage.dao.LaunchPermissionDao;
import com.cloud.storage.dao.VolumeDao;
import com.cloud.user.Account;
import com.cloud.user.SSHKeyPairVO;
import com.cloud.uservm.UserVm;
import com.cloud.utils.Pair;
import com.cloud.utils.component.ComponentContext;
import com.cloud.utils.db.Transaction;
import com.cloud.utils.db.TransactionCallback;
import com.cloud.utils.db.TransactionCallbackWithException;
import com.cloud.utils.db.TransactionStatus;
import com.cloud.utils.exception.CloudRuntimeException;
import com.cloud.utils.net.Ip;
import com.cloud.utils.net.NetUtils;
import com.cloud.utils.ssh.SshHelper;
import com.cloud.vm.Nic;
import com.cloud.vm.UserVmManager;
import com.cloud.vm.VirtualMachine;
import com.cloud.vm.VmDetailConstants;
import com.cloud.vm.dao.VMInstanceDao;
<<<<<<< HEAD
=======
import org.apache.cloudstack.api.ApiConstants;
import org.apache.cloudstack.api.BaseCmd;
import org.apache.cloudstack.api.command.user.firewall.CreateFirewallRuleCmd;
import org.apache.cloudstack.api.command.user.vm.StartVMCmd;
import org.apache.cloudstack.api.command.user.volume.ResizeVolumeCmd;
import org.apache.commons.codec.binary.Base64;
import org.apache.commons.collections.CollectionUtils;
import org.apache.commons.lang3.StringUtils;
import org.apache.log4j.Level;

import javax.inject.Inject;
import java.io.File;
import java.io.IOException;
import java.lang.reflect.Field;
import java.util.ArrayList;
import java.util.HashMap;
import java.util.List;
import java.util.Map;
import java.util.concurrent.ConcurrentHashMap;
>>>>>>> b8ce0747

import static com.cloud.utils.NumbersUtil.toHumanReadableSize;

public class KubernetesClusterResourceModifierActionWorker extends KubernetesClusterActionWorker {

    @Inject
    protected CapacityManager capacityManager;
    @Inject
    protected ClusterDao clusterDao;
    @Inject
    protected ClusterDetailsDao clusterDetailsDao;
    @Inject
    protected HostDao hostDao;
    @Inject
    protected FirewallRulesDao firewallRulesDao;
    @Inject
    protected FirewallService firewallService;
    @Inject
    protected LoadBalancingRulesService lbService;
    @Inject
    protected RulesService rulesService;
    @Inject
    protected PortForwardingRulesDao portForwardingRulesDao;
    @Inject
    protected ResourceManager resourceManager;
    @Inject
    protected LoadBalancerDao loadBalancerDao;
    @Inject
    protected VMInstanceDao vmInstanceDao;
    @Inject
    protected UserVmManager userVmManager;
    @Inject
    protected LaunchPermissionDao launchPermissionDao;
    @Inject
    protected VolumeApiService volumeService;
    @Inject
    protected VolumeDao volumeDao;

    protected String kubernetesClusterNodeNamePrefix;

    protected KubernetesClusterResourceModifierActionWorker(final KubernetesCluster kubernetesCluster, final KubernetesClusterManagerImpl clusterManager) {
        super(kubernetesCluster, clusterManager);
    }

    protected void init() {
        super.init();
        kubernetesClusterNodeNamePrefix = getKubernetesClusterNodeNamePrefix();
    }

    private String getKubernetesNodeConfig(final String joinIp, final boolean ejectIso) throws IOException {
        String k8sNodeConfig = readResourceFile("/conf/k8s-node.yml");
        final String sshPubKey = "{{ k8s.ssh.pub.key }}";
        final String joinIpKey = "{{ k8s_control_node.join_ip }}";
        final String clusterTokenKey = "{{ k8s_control_node.cluster.token }}";
        final String ejectIsoKey = "{{ k8s.eject.iso }}";
        String pubKey = "- \"" + configurationDao.getValue("ssh.publickey") + "\"";
        String sshKeyPair = kubernetesCluster.getKeyPair();
        if (StringUtils.isNotEmpty(sshKeyPair)) {
            SSHKeyPairVO sshkp = sshKeyPairDao.findByName(owner.getAccountId(), owner.getDomainId(), sshKeyPair);
            if (sshkp != null) {
                pubKey += "\n      - \"" + sshkp.getPublicKey() + "\"";
            }
        }
        k8sNodeConfig = k8sNodeConfig.replace(sshPubKey, pubKey);
        k8sNodeConfig = k8sNodeConfig.replace(joinIpKey, joinIp);
        k8sNodeConfig = k8sNodeConfig.replace(clusterTokenKey, KubernetesClusterUtil.generateClusterToken(kubernetesCluster));
        k8sNodeConfig = k8sNodeConfig.replace(ejectIsoKey, String.valueOf(ejectIso));

        k8sNodeConfig = updateKubeConfigWithRegistryDetails(k8sNodeConfig);
<<<<<<< HEAD
=======

>>>>>>> b8ce0747
        return k8sNodeConfig;
    }

    protected String updateKubeConfigWithRegistryDetails(String k8sConfig) {
        /* genarate /etc/containerd/config.toml file on the nodes only if Kubernetes cluster is created to
         * use docker private registry */
        String registryUsername = null;
        String registryPassword = null;
        String registryUrl = null;

        List<KubernetesClusterDetailsVO> details = kubernetesClusterDetailsDao.listDetails(kubernetesCluster.getId());
        for (KubernetesClusterDetailsVO detail : details) {
            if (detail.getName().equals(ApiConstants.DOCKER_REGISTRY_USER_NAME)) {
                registryUsername = detail.getValue();
            }
            if (detail.getName().equals(ApiConstants.DOCKER_REGISTRY_PASSWORD)) {
                registryPassword = detail.getValue();
            }
            if (detail.getName().equals(ApiConstants.DOCKER_REGISTRY_URL)) {
                registryUrl = detail.getValue();
            }
        }
<<<<<<< HEAD

=======
>>>>>>> b8ce0747
        if (StringUtils.isNoneEmpty(registryUsername, registryPassword, registryUrl)) {
            // Update runcmd in the cloud-init configuration to run a script that updates the containerd config with provided registry details
            String runCmd = "- bash -x /opt/bin/setup-containerd";

            String registryEp = registryUrl.split("://")[1];
            k8sConfig = k8sConfig.replace("- containerd config default > /etc/containerd/config.toml", runCmd);
            final String registryUrlKey = "{{registry.url}}";
            final String registryUrlEpKey = "{{registry.url.endpoint}}";
            final String registryAuthKey = "{{registry.token}}";
            final String registryUname = "{{registry.username}}";
            final String registryPsswd = "{{registry.password}}";

            final String usernamePasswordKey = registryUsername + ":" + registryPassword;
<<<<<<< HEAD
            String base64Auth = Base64.encodeBase64String(usernamePasswordKey.getBytes((com.cloud.utils.StringUtils.getPreferredCharset())));
=======
            String base64Auth = Base64.encodeBase64String(usernamePasswordKey.getBytes(com.cloud.utils.StringUtils.getPreferredCharset()));
>>>>>>> b8ce0747
            k8sConfig = k8sConfig.replace(registryUrlKey,   registryUrl);
            k8sConfig = k8sConfig.replace(registryUrlEpKey, registryEp);
            k8sConfig = k8sConfig.replace(registryUname, registryUsername);
            k8sConfig = k8sConfig.replace(registryPsswd, registryPassword);
            k8sConfig = k8sConfig.replace(registryAuthKey, base64Auth);
        }
        return k8sConfig;
    }
    protected DeployDestination plan(final long nodesCount, final DataCenter zone, final ServiceOffering offering) throws InsufficientServerCapacityException {
        final int cpu_requested = offering.getCpu() * offering.getSpeed();
        final long ram_requested = offering.getRamSize() * 1024L * 1024L;
        List<HostVO> hosts = resourceManager.listAllHostsInOneZoneByType(Host.Type.Routing, zone.getId());
        final Map<String, Pair<HostVO, Integer>> hosts_with_resevered_capacity = new ConcurrentHashMap<String, Pair<HostVO, Integer>>();
        for (HostVO h : hosts) {
            hosts_with_resevered_capacity.put(h.getUuid(), new Pair<HostVO, Integer>(h, 0));
        }
        boolean suitable_host_found = false;
        for (int i = 1; i <= nodesCount; i++) {
            suitable_host_found = false;
            for (Map.Entry<String, Pair<HostVO, Integer>> hostEntry : hosts_with_resevered_capacity.entrySet()) {
                Pair<HostVO, Integer> hp = hostEntry.getValue();
                HostVO h = hp.first();
                if (!h.getHypervisorType().equals(clusterTemplate.getHypervisorType())) {
                    continue;
                }
                hostDao.loadHostTags(h);
                if (StringUtils.isNotEmpty(offering.getHostTag()) && !(h.getHostTags() != null && h.getHostTags().contains(offering.getHostTag()))) {
                    continue;
                }
                int reserved = hp.second();
                reserved++;
                ClusterVO cluster = clusterDao.findById(h.getClusterId());
                ClusterDetailsVO cluster_detail_cpu = clusterDetailsDao.findDetail(cluster.getId(), "cpuOvercommitRatio");
                ClusterDetailsVO cluster_detail_ram = clusterDetailsDao.findDetail(cluster.getId(), "memoryOvercommitRatio");
                Float cpuOvercommitRatio = Float.parseFloat(cluster_detail_cpu.getValue());
                Float memoryOvercommitRatio = Float.parseFloat(cluster_detail_ram.getValue());
                if (LOGGER.isDebugEnabled()) {
                    LOGGER.debug(String.format("Checking host : %s for capacity already reserved %d", h.getName(), reserved));
                }
                if (capacityManager.checkIfHostHasCapacity(h.getId(), cpu_requested * reserved, ram_requested * reserved, false, cpuOvercommitRatio, memoryOvercommitRatio, true)) {
                    if (LOGGER.isDebugEnabled()) {
                        LOGGER.debug(String.format("Found host : %s for with enough capacity, CPU=%d RAM=%s", h.getName(), cpu_requested * reserved, toHumanReadableSize(ram_requested * reserved)));
                    }
                    hostEntry.setValue(new Pair<HostVO, Integer>(h, reserved));
                    suitable_host_found = true;
                    break;
                }
            }
            if (!suitable_host_found) {
                if (LOGGER.isInfoEnabled()) {
                    LOGGER.info(String.format("Suitable hosts not found in datacenter : %s for node %d, with offering : %s and hypervisor: %s",
                        zone.getName(), i, offering.getName(), clusterTemplate.getHypervisorType().toString()));
                }
                break;
            }
        }
        if (suitable_host_found) {
            if (LOGGER.isInfoEnabled()) {
                LOGGER.info(String.format("Suitable hosts found in datacenter : %s, creating deployment destination", zone.getName()));
            }
            return new DeployDestination(zone, null, null, null);
        }
        String msg = String.format("Cannot find enough capacity for Kubernetes cluster(requested cpu=%d memory=%s) with offering : %s and hypervisor: %s",
                cpu_requested * nodesCount, toHumanReadableSize(ram_requested * nodesCount), offering.getName(), clusterTemplate.getHypervisorType().toString());

        LOGGER.warn(msg);
        throw new InsufficientServerCapacityException(msg, DataCenter.class, zone.getId());
    }

    protected DeployDestination plan() throws InsufficientServerCapacityException {
        ServiceOffering offering = serviceOfferingDao.findById(kubernetesCluster.getServiceOfferingId());
        DataCenter zone = dataCenterDao.findById(kubernetesCluster.getZoneId());
        if (LOGGER.isDebugEnabled()) {
            LOGGER.debug(String.format("Checking deployment destination for Kubernetes cluster : %s in zone : %s", kubernetesCluster.getName(), zone.getName()));
        }
        return plan(kubernetesCluster.getTotalNodeCount(), zone, offering);
    }

    protected void resizeNodeVolume(final UserVm vm) throws ManagementServerException {
        try {
            if (vm.getHypervisorType() == Hypervisor.HypervisorType.VMware && templateDao.findById(vm.getTemplateId()).isDeployAsIs()) {
                List<VolumeVO> vmVols = volumeDao.findByInstance(vm.getId());
                for (VolumeVO volumeVO : vmVols) {
                    if (volumeVO.getVolumeType() == Volume.Type.ROOT) {
                        ResizeVolumeCmd resizeVolumeCmd = new ResizeVolumeCmd();
                        resizeVolumeCmd = ComponentContext.inject(resizeVolumeCmd);
                        Field f = resizeVolumeCmd.getClass().getDeclaredField("size");
                        Field f1 = resizeVolumeCmd.getClass().getDeclaredField("id");
                        f.setAccessible(true);
                        f1.setAccessible(true);
                        f1.set(resizeVolumeCmd, volumeVO.getId());
                        f.set(resizeVolumeCmd, kubernetesCluster.getNodeRootDiskSize());
                        volumeService.resizeVolume(resizeVolumeCmd);
                    }
                }
            }
        } catch (IllegalAccessException | NoSuchFieldException e) {
            throw new ManagementServerException(String.format("Failed to resize volume of  VM in the Kubernetes cluster : %s", kubernetesCluster.getName()), e);
        }
    }

    protected void startKubernetesVM(final UserVm vm) throws ManagementServerException {
        try {
            StartVMCmd startVm = new StartVMCmd();
            startVm = ComponentContext.inject(startVm);
            Field f = startVm.getClass().getDeclaredField("id");
            f.setAccessible(true);
            f.set(startVm, vm.getId());
            itMgr.advanceStart(vm.getUuid(), null, null);
            if (LOGGER.isInfoEnabled()) {
                LOGGER.info(String.format("Started VM : %s in the Kubernetes cluster : %s", vm.getDisplayName(), kubernetesCluster.getName()));
            }
        } catch (IllegalAccessException | NoSuchFieldException | OperationTimedoutException | ResourceUnavailableException | InsufficientCapacityException ex) {
            throw new ManagementServerException(String.format("Failed to start VM in the Kubernetes cluster : %s", kubernetesCluster.getName()), ex);
        }

        UserVm startVm = userVmDao.findById(vm.getId());
        if (!startVm.getState().equals(VirtualMachine.State.Running)) {
            throw new ManagementServerException(String.format("Failed to start VM in the Kubernetes cluster : %s", kubernetesCluster.getName()));
        }
    }

    protected List<UserVm> provisionKubernetesClusterNodeVms(final long nodeCount, final int offset, final String publicIpAddress) throws ManagementServerException,
            ResourceUnavailableException, InsufficientCapacityException {
        List<UserVm> nodes = new ArrayList<>();
        for (int i = offset + 1; i <= nodeCount; i++) {
            UserVm vm = createKubernetesNode(publicIpAddress);
            addKubernetesClusterVm(kubernetesCluster.getId(), vm.getId(), false);
            if (kubernetesCluster.getNodeRootDiskSize() > 0) {
                resizeNodeVolume(vm);
            }
            startKubernetesVM(vm);
            vm = userVmDao.findById(vm.getId());
            if (vm == null) {
                throw new ManagementServerException(String.format("Failed to provision worker VM for Kubernetes cluster : %s" , kubernetesCluster.getName()));
            }
            nodes.add(vm);
            if (LOGGER.isInfoEnabled()) {
                LOGGER.info(String.format("Provisioned node VM : %s in to the Kubernetes cluster : %s", vm.getDisplayName(), kubernetesCluster.getName()));
            }
        }
        return nodes;
    }

    protected List<UserVm> provisionKubernetesClusterNodeVms(final long nodeCount, final String publicIpAddress) throws ManagementServerException,
            ResourceUnavailableException, InsufficientCapacityException {
        return provisionKubernetesClusterNodeVms(nodeCount, 0, publicIpAddress);
    }

    protected UserVm createKubernetesNode(String joinIp) throws ManagementServerException,
            ResourceUnavailableException, InsufficientCapacityException {
        UserVm nodeVm = null;
        DataCenter zone = dataCenterDao.findById(kubernetesCluster.getZoneId());
        ServiceOffering serviceOffering = serviceOfferingDao.findById(kubernetesCluster.getServiceOfferingId());
        List<Long> networkIds = new ArrayList<Long>();
        networkIds.add(kubernetesCluster.getNetworkId());
        Account owner = accountDao.findById(kubernetesCluster.getAccountId());
        Network.IpAddresses addrs = new Network.IpAddresses(null, null);
        long rootDiskSize = kubernetesCluster.getNodeRootDiskSize();
        Map<String, String> customParameterMap = new HashMap<String, String>();
        if (rootDiskSize > 0) {
            customParameterMap.put("rootdisksize", String.valueOf(rootDiskSize));
        }
        if (Hypervisor.HypervisorType.VMware.equals(clusterTemplate.getHypervisorType())) {
            customParameterMap.put(VmDetailConstants.ROOT_DISK_CONTROLLER, "scsi");
        }
        String suffix = Long.toHexString(System.currentTimeMillis());
        String hostName = String.format("%s-node-%s", kubernetesClusterNodeNamePrefix, suffix);
        String k8sNodeConfig = null;
        try {
            k8sNodeConfig = getKubernetesNodeConfig(joinIp, Hypervisor.HypervisorType.VMware.equals(clusterTemplate.getHypervisorType()));
        } catch (IOException e) {
            logAndThrow(Level.ERROR, "Failed to read Kubernetes node configuration file", e);
        }
        String base64UserData = Base64.encodeBase64String(k8sNodeConfig.getBytes(com.cloud.utils.StringUtils.getPreferredCharset()));
        nodeVm = userVmService.createAdvancedVirtualMachine(zone, serviceOffering, clusterTemplate, networkIds, owner,
                hostName, hostName, null, null, null,
                Hypervisor.HypervisorType.None, BaseCmd.HTTPMethod.POST, base64UserData, kubernetesCluster.getKeyPair(),
                null, addrs, null, null, null, customParameterMap, null, null, null, null, true, UserVmManager.CKS_NODE, null);
        if (LOGGER.isInfoEnabled()) {
            LOGGER.info(String.format("Created node VM : %s, %s in the Kubernetes cluster : %s", hostName, nodeVm.getUuid(), kubernetesCluster.getName()));
        }
        return nodeVm;
    }

    protected IpAddress getSourceNatIp(Network network) {
        List<? extends IpAddress> addresses = networkModel.listPublicIpsAssignedToGuestNtwk(network.getId(), true);
        if (CollectionUtils.isEmpty(addresses)) {
            return null;
        }
        for (IpAddress address : addresses) {
            if (address.isSourceNat()) {
                return address;
            }
        }
        return null;
    }

    protected void provisionFirewallRules(final IpAddress publicIp, final Account account, int startPort, int endPort) throws NoSuchFieldException,
            IllegalAccessException, ResourceUnavailableException, NetworkRuleConflictException {
        List<String> sourceCidrList = new ArrayList<String>();
        sourceCidrList.add("0.0.0.0/0");

        CreateFirewallRuleCmd rule = new CreateFirewallRuleCmd();
        rule = ComponentContext.inject(rule);

        Field addressField = rule.getClass().getDeclaredField("ipAddressId");
        addressField.setAccessible(true);
        addressField.set(rule, publicIp.getId());

        Field protocolField = rule.getClass().getDeclaredField("protocol");
        protocolField.setAccessible(true);
        protocolField.set(rule, "TCP");

        Field startPortField = rule.getClass().getDeclaredField("publicStartPort");
        startPortField.setAccessible(true);
        startPortField.set(rule, startPort);

        Field endPortField = rule.getClass().getDeclaredField("publicEndPort");
        endPortField.setAccessible(true);
        endPortField.set(rule, endPort);

        Field cidrField = rule.getClass().getDeclaredField("cidrlist");
        cidrField.setAccessible(true);
        cidrField.set(rule, sourceCidrList);

        firewallService.createIngressFirewallRule(rule);
        firewallService.applyIngressFwRules(publicIp.getId(), account);
    }

    /**
     * To provision SSH port forwarding rules for the given Kubernetes cluster
     * for its given virtual machines
     * @param publicIp
     * @param network
     * @param account
     * @param List<Long> clusterVMIds (when empty then method must be called while
     *                  down-scaling of the KubernetesCluster therefore no new rules
     *                  to be added)
     * @param firewallRuleSourcePortStart
     * @throws ResourceUnavailableException
     * @throws NetworkRuleConflictException
     */
    protected void provisionSshPortForwardingRules(IpAddress publicIp, Network network, Account account,
                                                   List<Long> clusterVMIds, int firewallRuleSourcePortStart) throws ResourceUnavailableException,
            NetworkRuleConflictException {
        if (!CollectionUtils.isEmpty(clusterVMIds)) {
            final long publicIpId = publicIp.getId();
            final long networkId = network.getId();
            final long accountId = account.getId();
            final long domainId = account.getDomainId();
            for (int i = 0; i < clusterVMIds.size(); ++i) {
                long vmId = clusterVMIds.get(i);
                Nic vmNic = networkModel.getNicInNetwork(vmId, networkId);
                final Ip vmIp = new Ip(vmNic.getIPv4Address());
                final long vmIdFinal = vmId;
                final int srcPortFinal = firewallRuleSourcePortStart + i;
                PortForwardingRuleVO pfRule = Transaction.execute(new TransactionCallbackWithException<PortForwardingRuleVO, NetworkRuleConflictException>() {
                    @Override
                    public PortForwardingRuleVO doInTransaction(TransactionStatus status) throws NetworkRuleConflictException {
                        PortForwardingRuleVO newRule =
                                new PortForwardingRuleVO(null, publicIpId,
                                        srcPortFinal, srcPortFinal,
                                        vmIp,
                                        22, 22,
                                        "tcp", networkId, accountId, domainId, vmIdFinal);
                        newRule.setDisplay(true);
                        newRule.setState(FirewallRule.State.Add);
                        newRule = portForwardingRulesDao.persist(newRule);
                        return newRule;
                    }
                });
                rulesService.applyPortForwardingRules(publicIp.getId(), account);
                if (LOGGER.isInfoEnabled()) {
                    LOGGER.info(String.format("Provisioned SSH port forwarding rule from port %d to 22 on %s to the VM IP : %s in Kubernetes cluster : %s", srcPortFinal, publicIp.getAddress().addr(), vmIp.toString(), kubernetesCluster.getName()));
                }
            }
        }
    }

    protected FirewallRule removeApiFirewallRule(final IpAddress publicIp) {
        FirewallRule rule = null;
        List<FirewallRuleVO> firewallRules = firewallRulesDao.listByIpAndPurposeAndNotRevoked(publicIp.getId(), FirewallRule.Purpose.Firewall);
        for (FirewallRuleVO firewallRule : firewallRules) {
            if (firewallRule.getSourcePortStart() == CLUSTER_API_PORT &&
                    firewallRule.getSourcePortEnd() == CLUSTER_API_PORT) {
                rule = firewallRule;
                firewallService.revokeIngressFwRule(firewallRule.getId(), true);
                break;
            }
        }
        return rule;
    }

    protected FirewallRule removeSshFirewallRule(final IpAddress publicIp) {
        FirewallRule rule = null;
        List<FirewallRuleVO> firewallRules = firewallRulesDao.listByIpAndPurposeAndNotRevoked(publicIp.getId(), FirewallRule.Purpose.Firewall);
        for (FirewallRuleVO firewallRule : firewallRules) {
            if (firewallRule.getSourcePortStart() == CLUSTER_NODES_DEFAULT_START_SSH_PORT) {
                rule = firewallRule;
                firewallService.revokeIngressFwRule(firewallRule.getId(), true);
                break;
            }
        }
        return rule;
    }

    protected void removePortForwardingRules(final IpAddress publicIp, final Network network, final Account account, final List<Long> removedVMIds) throws ResourceUnavailableException {
        if (!CollectionUtils.isEmpty(removedVMIds)) {
            for (Long vmId : removedVMIds) {
                List<PortForwardingRuleVO> pfRules = portForwardingRulesDao.listByNetwork(network.getId());
                for (PortForwardingRuleVO pfRule : pfRules) {
                    if (pfRule.getVirtualMachineId() == vmId) {
                        portForwardingRulesDao.remove(pfRule.getId());
                        break;
                    }
                }
            }
            rulesService.applyPortForwardingRules(publicIp.getId(), account);
        }
    }

    protected void removePortForwardingRules(final IpAddress publicIp, final Network network, final Account account, int startPort, int endPort)
        throws ResourceUnavailableException {
        List<PortForwardingRuleVO> pfRules = portForwardingRulesDao.listByNetwork(network.getId());
        for (PortForwardingRuleVO pfRule : pfRules) {
            if (startPort <= pfRule.getSourcePortStart() && pfRule.getSourcePortStart() <= endPort) {
                portForwardingRulesDao.remove(pfRule.getId());
            }
        }
        rulesService.applyPortForwardingRules(publicIp.getId(), account);
    }

    protected void removeLoadBalancingRule(final IpAddress publicIp, final Network network,
                                           final Account account, final int port) throws ResourceUnavailableException {
        List<LoadBalancerVO> rules = loadBalancerDao.listByIpAddress(publicIp.getId());
        for (LoadBalancerVO rule : rules) {
            if (rule.getNetworkId() == network.getId() &&
                    rule.getAccountId() == account.getId() &&
                    rule.getSourcePortStart() == port &&
                    rule.getSourcePortEnd() == port) {
                lbService.deleteLoadBalancerRule(rule.getId(), true);
                break;
            }
        }
    }

    protected String getKubernetesClusterNodeNamePrefix() {
        String prefix = kubernetesCluster.getName();
        if (!NetUtils.verifyDomainNameLabel(prefix, true)) {
            prefix = prefix.replaceAll("[^a-zA-Z0-9-]", "");
            if (prefix.length() == 0) {
                prefix = kubernetesCluster.getUuid();
            }
            prefix = "k8s-" + prefix;
        }
        if (prefix.length() > 40) {
            prefix = prefix.substring(0, 40);
        }
        return prefix;
    }

    protected KubernetesClusterVO updateKubernetesClusterEntry(final Long cores, final Long memory,
        final Long size, final Long serviceOfferingId, final Boolean autoscaleEnabled, final Long minSize, final Long maxSize) {
        return Transaction.execute(new TransactionCallback<KubernetesClusterVO>() {
                @Override
                public KubernetesClusterVO doInTransaction(TransactionStatus status) {
                KubernetesClusterVO updatedCluster = kubernetesClusterDao.createForUpdate(kubernetesCluster.getId());
                if (cores != null) {
                    updatedCluster.setCores(cores);
                }
                if (memory != null) {
                    updatedCluster.setMemory(memory);
                }
                if (size != null) {
                    updatedCluster.setNodeCount(size);
                }
                if (serviceOfferingId != null) {
                    updatedCluster.setServiceOfferingId(serviceOfferingId);
                }
                if (autoscaleEnabled != null) {
                    updatedCluster.setAutoscalingEnabled(autoscaleEnabled.booleanValue());
                }
                updatedCluster.setMinSize(minSize);
                updatedCluster.setMaxSize(maxSize);
                return kubernetesClusterDao.persist(updatedCluster);
            }
        });
    }

    private KubernetesClusterVO updateKubernetesClusterEntry(final Boolean autoscaleEnabled, final Long minSize, final Long maxSize) throws CloudRuntimeException {
        KubernetesClusterVO kubernetesClusterVO = updateKubernetesClusterEntry(null, null, null, null, autoscaleEnabled, minSize, maxSize);
        if (kubernetesClusterVO == null) {
            logTransitStateAndThrow(Level.ERROR, String.format("Scaling Kubernetes cluster %s failed, unable to update Kubernetes cluster",
                    kubernetesCluster.getName()), kubernetesCluster.getId(), KubernetesCluster.Event.OperationFailed);
        }
        return kubernetesClusterVO;
    }

    protected boolean autoscaleCluster(boolean enable, Long minSize, Long maxSize) {
        if (!kubernetesCluster.getState().equals(KubernetesCluster.State.Scaling)) {
            stateTransitTo(kubernetesCluster.getId(), KubernetesCluster.Event.AutoscaleRequested);
        }

        File pkFile = getManagementServerSshPublicKeyFile();
        Pair<String, Integer> publicIpSshPort = getKubernetesClusterServerIpSshPort(null);
        publicIpAddress = publicIpSshPort.first();
        sshPort = publicIpSshPort.second();

        try {
            if (enable) {
                String command = String.format("sudo /opt/bin/autoscale-kube-cluster -i %s -e -M %d -m %d",
                    kubernetesCluster.getUuid(), maxSize, minSize);
                Pair<Boolean, String> result = SshHelper.sshExecute(publicIpAddress, sshPort, getControlNodeLoginUser(),
                    pkFile, null, command, 10000, 10000, 60000);

                // Maybe the file isn't present. Try and copy it
                if (!result.first()) {
                    logMessage(Level.INFO, "Autoscaling files missing. Adding them now", null);
                    retrieveScriptFiles();
                    copyScripts(publicIpAddress, sshPort);

                    if (!createCloudStackSecret(keys)) {
                        logTransitStateAndThrow(Level.ERROR, String.format("Failed to setup keys for Kubernetes cluster %s",
                            kubernetesCluster.getName()), kubernetesCluster.getId(), KubernetesCluster.Event.OperationFailed);
                    }

                    // If at first you don't succeed ...
                    result = SshHelper.sshExecute(publicIpAddress, sshPort, getControlNodeLoginUser(),
                        pkFile, null, command, 10000, 10000, 60000);
                    if (!result.first()) {
                        throw new CloudRuntimeException(result.second());
                    }
                }
                updateKubernetesClusterEntry(true, minSize, maxSize);
            } else {
                Pair<Boolean, String> result = SshHelper.sshExecute(publicIpAddress, sshPort, getControlNodeLoginUser(),
                    pkFile, null, String.format("sudo /opt/bin/autoscale-kube-cluster -d"),
                        10000, 10000, 60000);
                if (!result.first()) {
                    throw new CloudRuntimeException(result.second());
                }
                updateKubernetesClusterEntry(false, null, null);
            }
            return true;
        } catch (Exception e) {
            String msg = String.format("Failed to autoscale Kubernetes cluster: %s : %s", kubernetesCluster.getName(), e.getMessage());
            logAndThrow(Level.ERROR, msg);
            return false;
        } finally {
            // Deploying the autoscaler might fail but it can be deployed manually too, so no need to go to an alert state
            updateLoginUserDetails(null);
            stateTransitTo(kubernetesCluster.getId(), KubernetesCluster.Event.OperationSucceeded);
        }
    }
}<|MERGE_RESOLUTION|>--- conflicted
+++ resolved
@@ -17,30 +17,6 @@
 
 package com.cloud.kubernetes.cluster.actionworkers;
 
-<<<<<<< HEAD
-import java.io.File;
-import java.io.IOException;
-import java.lang.reflect.Field;
-import java.util.ArrayList;
-import java.util.HashMap;
-import java.util.List;
-import java.util.Map;
-import java.util.concurrent.ConcurrentHashMap;
-
-import javax.inject.Inject;
-
-import org.apache.cloudstack.api.ApiConstants;
-import org.apache.cloudstack.api.BaseCmd;
-import org.apache.cloudstack.api.command.user.firewall.CreateFirewallRuleCmd;
-import org.apache.cloudstack.api.command.user.vm.StartVMCmd;
-import org.apache.cloudstack.api.command.user.volume.ResizeVolumeCmd;
-import org.apache.commons.codec.binary.Base64;
-import org.apache.commons.collections.CollectionUtils;
-import org.apache.commons.lang3.StringUtils;
-import org.apache.log4j.Level;
-
-=======
->>>>>>> b8ce0747
 import com.cloud.capacity.CapacityManager;
 import com.cloud.dc.ClusterDetailsDao;
 import com.cloud.dc.ClusterDetailsVO;
@@ -100,8 +76,7 @@
 import com.cloud.vm.VirtualMachine;
 import com.cloud.vm.VmDetailConstants;
 import com.cloud.vm.dao.VMInstanceDao;
-<<<<<<< HEAD
-=======
+
 import org.apache.cloudstack.api.ApiConstants;
 import org.apache.cloudstack.api.BaseCmd;
 import org.apache.cloudstack.api.command.user.firewall.CreateFirewallRuleCmd;
@@ -121,7 +96,6 @@
 import java.util.List;
 import java.util.Map;
 import java.util.concurrent.ConcurrentHashMap;
->>>>>>> b8ce0747
 
 import static com.cloud.utils.NumbersUtil.toHumanReadableSize;
 
@@ -191,10 +165,7 @@
         k8sNodeConfig = k8sNodeConfig.replace(ejectIsoKey, String.valueOf(ejectIso));
 
         k8sNodeConfig = updateKubeConfigWithRegistryDetails(k8sNodeConfig);
-<<<<<<< HEAD
-=======
-
->>>>>>> b8ce0747
+
         return k8sNodeConfig;
     }
 
@@ -217,10 +188,7 @@
                 registryUrl = detail.getValue();
             }
         }
-<<<<<<< HEAD
-
-=======
->>>>>>> b8ce0747
+
         if (StringUtils.isNoneEmpty(registryUsername, registryPassword, registryUrl)) {
             // Update runcmd in the cloud-init configuration to run a script that updates the containerd config with provided registry details
             String runCmd = "- bash -x /opt/bin/setup-containerd";
@@ -234,11 +202,7 @@
             final String registryPsswd = "{{registry.password}}";
 
             final String usernamePasswordKey = registryUsername + ":" + registryPassword;
-<<<<<<< HEAD
-            String base64Auth = Base64.encodeBase64String(usernamePasswordKey.getBytes((com.cloud.utils.StringUtils.getPreferredCharset())));
-=======
             String base64Auth = Base64.encodeBase64String(usernamePasswordKey.getBytes(com.cloud.utils.StringUtils.getPreferredCharset()));
->>>>>>> b8ce0747
             k8sConfig = k8sConfig.replace(registryUrlKey,   registryUrl);
             k8sConfig = k8sConfig.replace(registryUrlEpKey, registryEp);
             k8sConfig = k8sConfig.replace(registryUname, registryUsername);
