// Licensed to the Apache Software Foundation (ASF) under one
// or more contributor license agreements.  See the NOTICE file
// distributed with this work for additional information
// regarding copyright ownership.  The ASF licenses this file
// to you under the Apache License, Version 2.0 (the
// "License"); you may not use this file except in compliance
// with the License.  You may obtain a copy of the License at
//
//   http://www.apache.org/licenses/LICENSE-2.0
//
// Unless required by applicable law or agreed to in writing,
// software distributed under the License is distributed on an
// "AS IS" BASIS, WITHOUT WARRANTIES OR CONDITIONS OF ANY
// KIND, either express or implied.  See the License for the
// specific language governing permissions and limitations
// under the License.

package com.cloud.kubernetes.cluster.actionworkers;

import static com.cloud.kubernetes.cluster.KubernetesClusterHelper.KubernetesClusterNodeType.CONTROL;
import static com.cloud.kubernetes.cluster.KubernetesClusterHelper.KubernetesClusterNodeType.ETCD;
import static com.cloud.kubernetes.cluster.KubernetesClusterHelper.KubernetesClusterNodeType.WORKER;
import static com.cloud.utils.NumbersUtil.toHumanReadableSize;
import static com.cloud.utils.db.Transaction.execute;

import java.io.File;
import java.io.IOException;
import java.util.ArrayList;
import java.util.Collections;
import java.util.HashMap;
import java.util.List;
import java.util.Map;
import java.util.Objects;
import java.util.concurrent.ConcurrentHashMap;
import java.util.stream.Collectors;

import javax.inject.Inject;

<<<<<<< HEAD
import com.cloud.dc.DedicatedResourceVO;
import com.cloud.dc.dao.DedicatedResourceDao;
import com.cloud.deploy.DataCenterDeployment;
import com.cloud.deploy.DeploymentPlan;
import com.cloud.kubernetes.cluster.KubernetesClusterHelper.KubernetesClusterNodeType;
import com.cloud.network.rules.FirewallManager;
import com.cloud.network.rules.RulesService;
import com.cloud.network.rules.dao.PortForwardingRulesDao;
=======
import com.cloud.network.rules.FirewallManager;
>>>>>>> 046870ef
import com.cloud.offering.NetworkOffering;
import com.cloud.offerings.dao.NetworkOfferingDao;
import com.cloud.utils.db.TransactionCallbackWithException;
import com.cloud.utils.net.Ip;
import org.apache.cloudstack.api.BaseCmd;
import org.apache.cloudstack.api.command.user.firewall.CreateFirewallRuleCmd;
import org.apache.cloudstack.api.command.user.network.CreateNetworkACLCmd;
import org.apache.cloudstack.api.command.user.volume.ResizeVolumeCmd;
import org.apache.commons.codec.binary.Base64;
import org.apache.commons.collections.CollectionUtils;
import org.apache.commons.lang3.StringUtils;

import com.cloud.capacity.CapacityManager;
import com.cloud.dc.ClusterDetailsDao;
import com.cloud.dc.ClusterDetailsVO;
import com.cloud.dc.ClusterVO;
import com.cloud.dc.DataCenter;
import com.cloud.dc.dao.ClusterDao;
import com.cloud.deploy.DeployDestination;
import com.cloud.exception.InsufficientAddressCapacityException;
import com.cloud.exception.InsufficientCapacityException;
import com.cloud.exception.InsufficientServerCapacityException;
import com.cloud.exception.InvalidParameterValueException;
import com.cloud.exception.ManagementServerException;
import com.cloud.exception.NetworkRuleConflictException;
import com.cloud.exception.OperationTimedoutException;
import com.cloud.exception.PermissionDeniedException;
import com.cloud.exception.ResourceAllocationException;
import com.cloud.exception.ResourceUnavailableException;
import com.cloud.host.Host;
import com.cloud.host.HostVO;
import com.cloud.host.dao.HostDao;
import com.cloud.hypervisor.Hypervisor;
import com.cloud.kubernetes.cluster.KubernetesCluster;
import com.cloud.kubernetes.cluster.KubernetesClusterManagerImpl;
import com.cloud.kubernetes.cluster.KubernetesClusterVO;
import com.cloud.network.IpAddress;
import com.cloud.network.Network;
import com.cloud.network.dao.FirewallRulesDao;
import com.cloud.network.dao.LoadBalancerDao;
import com.cloud.network.dao.LoadBalancerVO;
import com.cloud.network.lb.LoadBalancingRulesService;
import com.cloud.network.rules.FirewallRule;
import com.cloud.network.rules.FirewallRuleVO;
import com.cloud.network.rules.LoadBalancer;
import com.cloud.network.rules.PortForwardingRuleVO;
import com.cloud.network.vpc.NetworkACL;
import com.cloud.network.vpc.NetworkACLItem;
import com.cloud.network.vpc.NetworkACLItemDao;
import com.cloud.network.vpc.NetworkACLItemVO;
import com.cloud.network.vpc.NetworkACLService;
import com.cloud.offering.ServiceOffering;
import com.cloud.resource.ResourceManager;
import com.cloud.storage.Volume;
import com.cloud.storage.VolumeApiService;
import com.cloud.storage.VolumeVO;
import com.cloud.storage.dao.LaunchPermissionDao;
import com.cloud.storage.dao.VolumeDao;
import com.cloud.user.Account;
import com.cloud.uservm.UserVm;
import com.cloud.utils.Pair;
import com.cloud.utils.component.ComponentContext;
import com.cloud.utils.db.TransactionCallback;
<<<<<<< HEAD
import com.cloud.utils.db.TransactionStatus;
=======
import com.cloud.utils.db.TransactionCallbackWithException;
>>>>>>> 046870ef
import com.cloud.utils.exception.CloudRuntimeException;
import com.cloud.utils.net.NetUtils;
import com.cloud.utils.ssh.SshHelper;
import com.cloud.vm.Nic;
import com.cloud.vm.UserVmManager;
import com.cloud.vm.VirtualMachine;
import com.cloud.vm.VmDetailConstants;
import com.cloud.vm.dao.VMInstanceDao;
import org.apache.cloudstack.api.ApiCommandResourceType;
import org.apache.cloudstack.context.CallContext;
import org.apache.logging.log4j.Level;

public class KubernetesClusterResourceModifierActionWorker extends KubernetesClusterActionWorker {

    @Inject
    protected CapacityManager capacityManager;
    @Inject
    protected ClusterDao clusterDao;
    @Inject
    protected ClusterDetailsDao clusterDetailsDao;
    @Inject
    protected HostDao hostDao;
    @Inject
    protected FirewallRulesDao firewallRulesDao;
    @Inject
    protected NetworkACLService networkACLService;
    @Inject
    protected  NetworkACLItemDao networkACLItemDao;
    @Inject
    protected LoadBalancingRulesService lbService;
    @Inject
    protected RulesService rulesService;
    @Inject
    protected FirewallManager firewallManager;
    @Inject
    protected PortForwardingRulesDao portForwardingRulesDao;
    @Inject
    protected ResourceManager resourceManager;
    @Inject
    protected DedicatedResourceDao dedicatedResourceDao;
    @Inject
    protected LoadBalancerDao loadBalancerDao;
    @Inject
    protected VMInstanceDao vmInstanceDao;
    @Inject
    protected UserVmManager userVmManager;
    @Inject
    protected LaunchPermissionDao launchPermissionDao;
    @Inject
    protected VolumeApiService volumeService;
    @Inject
    protected VolumeDao volumeDao;
    @Inject
    protected NetworkOfferingDao networkOfferingDao;

    protected String kubernetesClusterNodeNamePrefix;

    protected KubernetesClusterResourceModifierActionWorker(final KubernetesCluster kubernetesCluster, final KubernetesClusterManagerImpl clusterManager) {
        super(kubernetesCluster, clusterManager);
    }

    protected void init() {
        super.init();
        kubernetesClusterNodeNamePrefix = getKubernetesClusterNodeNamePrefix();
    }

<<<<<<< HEAD
    protected DeployDestination plan(final long nodesCount, final DataCenter zone, final ServiceOffering offering,
                                     final Long domainId, final Long accountId, final Hypervisor.HypervisorType hypervisorType) throws InsufficientServerCapacityException {
        final int cpu_requested = offering.getCpu() * offering.getSpeed();
        final long ram_requested = offering.getRamSize() * 1024L * 1024L;
        boolean useDedicatedHosts = false;
        List<HostVO> hosts = new ArrayList<>();
        Long group = getExplicitAffinityGroup(domainId, accountId);
        if (Objects.nonNull(group)) {
            List<DedicatedResourceVO> dedicatedHosts = new ArrayList<>();
            if (Objects.nonNull(accountId)) {
                dedicatedHosts = dedicatedResourceDao.listByAccountId(accountId);
            } else if (Objects.nonNull(domainId)) {
                dedicatedHosts = dedicatedResourceDao.listByDomainId(domainId);
=======
    private String getKubernetesNodeConfig(final String joinIp, final boolean ejectIso) throws IOException {
        String k8sNodeConfig = readResourceFile("/conf/k8s-node.yml");
        final String sshPubKey = "{{ k8s.ssh.pub.key }}";
        final String joinIpKey = "{{ k8s_control_node.join_ip }}";
        final String clusterTokenKey = "{{ k8s_control_node.cluster.token }}";
        final String ejectIsoKey = "{{ k8s.eject.iso }}";

        String pubKey = "- \"" + configurationDao.getValue("ssh.publickey") + "\"";
        String sshKeyPair = kubernetesCluster.getKeyPair();
        if (StringUtils.isNotEmpty(sshKeyPair)) {
            SSHKeyPairVO sshkp = sshKeyPairDao.findByName(owner.getAccountId(), owner.getDomainId(), sshKeyPair);
            if (sshkp != null) {
                pubKey += "\n      - \"" + sshkp.getPublicKey() + "\"";
            }
        }
        k8sNodeConfig = k8sNodeConfig.replace(sshPubKey, pubKey);
        k8sNodeConfig = k8sNodeConfig.replace(joinIpKey, joinIp);
        k8sNodeConfig = k8sNodeConfig.replace(clusterTokenKey, KubernetesClusterUtil.generateClusterToken(kubernetesCluster));
        k8sNodeConfig = k8sNodeConfig.replace(ejectIsoKey, String.valueOf(ejectIso));
        k8sNodeConfig = updateKubeConfigWithRegistryDetails(k8sNodeConfig);

        return k8sNodeConfig;
    }

    protected String updateKubeConfigWithRegistryDetails(String k8sConfig) {
        /* genarate /etc/containerd/config.toml file on the nodes only if Kubernetes cluster is created to
         * use docker private registry */
        String registryUsername = null;
        String registryPassword = null;
        String registryUrl = null;

        List<KubernetesClusterDetailsVO> details = kubernetesClusterDetailsDao.listDetails(kubernetesCluster.getId());
        for (KubernetesClusterDetailsVO detail : details) {
            if (detail.getName().equals(ApiConstants.DOCKER_REGISTRY_USER_NAME)) {
                registryUsername = detail.getValue();
            }
            if (detail.getName().equals(ApiConstants.DOCKER_REGISTRY_PASSWORD)) {
                registryPassword = detail.getValue();
>>>>>>> 046870ef
            }
            for (DedicatedResourceVO dedicatedHost : dedicatedHosts) {
                hosts.add(hostDao.findById(dedicatedHost.getHostId()));
                useDedicatedHosts = true;
            }
        }
        if (hosts.isEmpty()) {
            hosts = resourceManager.listAllHostsInOneZoneByType(Host.Type.Routing, zone.getId());
        }
        if (hypervisorType != null) {
            hosts = hosts.stream().filter(x -> x.getHypervisorType() == hypervisorType).collect(Collectors.toList());
        }
        final Map<String, Pair<HostVO, Integer>> hosts_with_resevered_capacity = new ConcurrentHashMap<String, Pair<HostVO, Integer>>();
        for (HostVO h : hosts) {
            hosts_with_resevered_capacity.put(h.getUuid(), new Pair<HostVO, Integer>(h, 0));
        }
        boolean suitable_host_found = false;
        HostVO suitableHost = null;
        for (int i = 1; i <= nodesCount; i++) {
            suitable_host_found = false;
            for (Map.Entry<String, Pair<HostVO, Integer>> hostEntry : hosts_with_resevered_capacity.entrySet()) {
                Pair<HostVO, Integer> hp = hostEntry.getValue();
                HostVO h = hp.first();
                if (!h.getHypervisorType().equals(clusterTemplate.getHypervisorType())) {
                    continue;
                }
                hostDao.loadHostTags(h);
                if (StringUtils.isNotEmpty(offering.getHostTag()) && !(h.getHostTags() != null && h.getHostTags().contains(offering.getHostTag()))) {
                    continue;
                }
                int reserved = hp.second();
                reserved++;
                ClusterVO cluster = clusterDao.findById(h.getClusterId());
                ClusterDetailsVO cluster_detail_cpu = clusterDetailsDao.findDetail(cluster.getId(), "cpuOvercommitRatio");
                ClusterDetailsVO cluster_detail_ram = clusterDetailsDao.findDetail(cluster.getId(), "memoryOvercommitRatio");
                Float cpuOvercommitRatio = Float.parseFloat(cluster_detail_cpu.getValue());
                Float memoryOvercommitRatio = Float.parseFloat(cluster_detail_ram.getValue());
                if (logger.isDebugEnabled()) {
                    logger.debug(String.format("Checking host : %s for capacity already reserved %d", h.getName(), reserved));
                }
                if (capacityManager.checkIfHostHasCapacity(h.getId(), cpu_requested * reserved, ram_requested * reserved, false, cpuOvercommitRatio, memoryOvercommitRatio, true)) {
                    logger.debug("Found host {} with enough capacity: CPU={} RAM={}", h.getName(), cpu_requested * reserved, toHumanReadableSize(ram_requested * reserved));
                    hostEntry.setValue(new Pair<HostVO, Integer>(h, reserved));
                    suitable_host_found = true;
                    suitableHost = h;
                    break;
                }
            }
            if (!suitable_host_found) {
                if (logger.isInfoEnabled()) {
                    logger.info(String.format("Suitable hosts not found in datacenter : %s for node %d, with offering : %s and hypervisor: %s",
                        zone.getName(), i, offering.getName(), clusterTemplate.getHypervisorType().toString()));
                }
                break;
            }
        }
        if (suitable_host_found) {
            if (logger.isInfoEnabled()) {
                logger.info(String.format("Suitable hosts found in datacenter : %s, creating deployment destination", zone.getName()));
            }
            if (useDedicatedHosts) {
                return new DeployDestination(zone, null, null, suitableHost);
            }
            return new DeployDestination(zone, null, null, null);
        }
        String msg = String.format("Cannot find enough capacity for Kubernetes cluster(requested cpu=%d memory=%s) with offering : %s and hypervisor: %s",
                cpu_requested * nodesCount, toHumanReadableSize(ram_requested * nodesCount), offering.getName(), clusterTemplate.getHypervisorType().toString());

        logger.warn(msg);
        throw new InsufficientServerCapacityException(msg, DataCenter.class, zone.getId());
    }

    protected DeployDestination plan(Long domainId, Long accountId, Hypervisor.HypervisorType hypervisorType) throws InsufficientServerCapacityException {
        ServiceOffering offering = serviceOfferingDao.findById(kubernetesCluster.getServiceOfferingId());
        DataCenter zone = dataCenterDao.findById(kubernetesCluster.getZoneId());
        if (logger.isDebugEnabled()) {
            logger.debug(String.format("Checking deployment destination for Kubernetes cluster : %s in zone : %s", kubernetesCluster.getName(), zone.getName()));
        }
        return plan(kubernetesCluster.getTotalNodeCount(), zone, offering, domainId, accountId, hypervisorType);
    }

    protected void resizeNodeVolume(final UserVm vm) throws ManagementServerException {
        try {
            if (vm.getHypervisorType() == Hypervisor.HypervisorType.VMware && templateDao.findById(vm.getTemplateId()).isDeployAsIs()) {
                List<VolumeVO> vmVols = volumeDao.findByInstance(vm.getId());
                for (VolumeVO volumeVO : vmVols) {
                    if (volumeVO.getVolumeType() == Volume.Type.ROOT) {
                        ResizeVolumeCmd resizeVolumeCmd = new ResizeVolumeCmd();
                        resizeVolumeCmd = ComponentContext.inject(resizeVolumeCmd);
                        resizeVolumeCmd.setSize(kubernetesCluster.getNodeRootDiskSize());
                        resizeVolumeCmd.setId(volumeVO.getId());

                        volumeService.resizeVolume(resizeVolumeCmd);
                    }
                }
            }
        } catch (ResourceAllocationException e) {
            throw new ManagementServerException(String.format("Failed to resize volume of  VM in the Kubernetes cluster : %s", kubernetesCluster.getName()), e);
        }
    }

<<<<<<< HEAD
    protected void startKubernetesVM(final UserVm vm, final Long domainId, final Long accountId) throws ManagementServerException {
        try {
            StartVMCmd startVm = new StartVMCmd();
            startVm = ComponentContext.inject(startVm);
            Field f = startVm.getClass().getDeclaredField("id");
            f.setAccessible(true);
            f.set(startVm, vm.getId());
            DeploymentPlan planner = null;
            if (Objects.nonNull(domainId) && !listDedicatedHostsInDomain(domainId).isEmpty()) {
                DeployDestination dest = null;
                try {
                     dest = plan(domainId, accountId, vm.getHypervisorType());
                } catch (InsufficientCapacityException e) {
                    logTransitStateAndThrow(Level.ERROR, String.format("Provisioning the cluster failed due to insufficient capacity in the Kubernetes cluster: %s", kubernetesCluster.getUuid()), kubernetesCluster.getId(), KubernetesCluster.Event.CreateFailed, e);
                }
                if (dest != null) {
                    planner = new DataCenterDeployment(
                            Objects.nonNull(dest.getDataCenter()) ? dest.getDataCenter().getId() : 0,
                            Objects.nonNull(dest.getPod()) ? dest.getPod().getId() : null,
                            Objects.nonNull(dest.getCluster()) ? dest.getCluster().getId() : null,
                            Objects.nonNull(dest.getHost()) ? dest.getHost().getId() : null,
                            null,
                            null);
                }
            }

            itMgr.advanceStart(vm.getUuid(), null, planner, null);
            if (logger.isInfoEnabled()) {
                logger.info(String.format("Started VM : %s in the Kubernetes cluster : %s", vm.getDisplayName(), kubernetesCluster.getName()));
            }
        } catch (IllegalAccessException | NoSuchFieldException | OperationTimedoutException | ResourceUnavailableException | InsufficientCapacityException ex) {
=======
    protected void startKubernetesVM(final UserVm vm) throws ManagementServerException {
        CallContext vmContext = null;
        if (!ApiCommandResourceType.VirtualMachine.equals(CallContext.current().getEventResourceType())); {
            vmContext = CallContext.register(CallContext.current(), ApiCommandResourceType.VirtualMachine);
            vmContext.setEventResourceId(vm.getId());
        }
        try {
            userVmManager.startVirtualMachine(vm);
        } catch (OperationTimedoutException | ResourceUnavailableException | InsufficientCapacityException ex) {
>>>>>>> 046870ef
            throw new ManagementServerException(String.format("Failed to start VM in the Kubernetes cluster : %s", kubernetesCluster.getName()), ex);
        } finally {
            if (vmContext != null) {
                CallContext.unregister();
            }
        }

        UserVm startVm = userVmDao.findById(vm.getId());
        if (!startVm.getState().equals(VirtualMachine.State.Running)) {
            throw new ManagementServerException(String.format("Failed to start VM in the Kubernetes cluster : %s", kubernetesCluster.getName()));
        }
    }

    protected List<UserVm> provisionKubernetesClusterNodeVms(final long nodeCount, final int offset,
                                                             final String publicIpAddress, final Long domainId, final Long accountId) throws ManagementServerException,
            ResourceUnavailableException, InsufficientCapacityException {
        List<UserVm> nodes = new ArrayList<>();
        for (int i = offset + 1; i <= nodeCount; i++) {
<<<<<<< HEAD
            UserVm vm = createKubernetesNode(publicIpAddress, domainId, accountId);
            addKubernetesClusterVm(kubernetesCluster.getId(), vm.getId(), false, false, false, false);
            if (kubernetesCluster.getNodeRootDiskSize() > 0) {
                resizeNodeVolume(vm);
            }
            startKubernetesVM(vm, domainId, accountId);
            vm = userVmDao.findById(vm.getId());
            if (vm == null) {
                throw new ManagementServerException(String.format("Failed to provision worker VM for Kubernetes cluster : %s" , kubernetesCluster.getName()));
            }
            nodes.add(vm);
            if (logger.isInfoEnabled()) {
                logger.info(String.format("Provisioned node VM : %s in to the Kubernetes cluster : %s", vm.getDisplayName(), kubernetesCluster.getName()));
=======
            CallContext vmContext = CallContext.register(CallContext.current(), ApiCommandResourceType.VirtualMachine);
            try {
                UserVm vm = createKubernetesNode(publicIpAddress);
                vmContext.setEventResourceId(vm.getId());
                addKubernetesClusterVm(kubernetesCluster.getId(), vm.getId(), false);
                if (kubernetesCluster.getNodeRootDiskSize() > 0) {
                    resizeNodeVolume(vm);
                }
                startKubernetesVM(vm);
                vm = userVmDao.findById(vm.getId());
                if (vm == null) {
                    throw new ManagementServerException(String.format("Failed to provision worker VM for Kubernetes cluster : %s", kubernetesCluster.getName()));
                }
                nodes.add(vm);
                logger.info("Provisioned node VM : {} in to the Kubernetes cluster : {}", vm.getDisplayName(), kubernetesCluster.getName());
            } finally {
                CallContext.unregister();
>>>>>>> 046870ef
            }
        }
        return nodes;
    }

    protected List<UserVm> provisionKubernetesClusterNodeVms(final long nodeCount, final String publicIpAddress, final Long domainId, final Long accountId) throws ManagementServerException,
            ResourceUnavailableException, InsufficientCapacityException {
        return provisionKubernetesClusterNodeVms(nodeCount, 0, publicIpAddress, domainId, accountId);
    }

    protected UserVm createKubernetesNode(String joinIp, Long domainId, Long accountId) throws ManagementServerException,
            ResourceUnavailableException, InsufficientCapacityException {
        UserVm nodeVm = null;
        DataCenter zone = dataCenterDao.findById(kubernetesCluster.getZoneId());
        ServiceOffering serviceOffering = getServiceOfferingForNodeTypeOnCluster(WORKER, kubernetesCluster);
        List<Long> networkIds = new ArrayList<Long>();
        networkIds.add(kubernetesCluster.getNetworkId());
        Account owner = accountDao.findById(kubernetesCluster.getAccountId());
        Network.IpAddresses addrs = new Network.IpAddresses(null, null);
        long rootDiskSize = kubernetesCluster.getNodeRootDiskSize();
        Map<String, String> customParameterMap = new HashMap<String, String>();
        if (rootDiskSize > 0) {
            customParameterMap.put("rootdisksize", String.valueOf(rootDiskSize));
        }
        if (Hypervisor.HypervisorType.VMware.equals(clusterTemplate.getHypervisorType())) {
            customParameterMap.put(VmDetailConstants.ROOT_DISK_CONTROLLER, "scsi");
        }
        String suffix = Long.toHexString(System.currentTimeMillis());
        String hostName = String.format("%s-node-%s", kubernetesClusterNodeNamePrefix, suffix);
        String k8sNodeConfig = null;
        try {
            k8sNodeConfig = getKubernetesNodeConfig(joinIp, Hypervisor.HypervisorType.VMware.equals(clusterTemplate.getHypervisorType()), false);
        } catch (IOException e) {
            logAndThrow(Level.ERROR, "Failed to read Kubernetes node configuration file", e);
        }

        String base64UserData = Base64.encodeBase64String(k8sNodeConfig.getBytes(com.cloud.utils.StringUtils.getPreferredCharset()));
        List<String> keypairs = new ArrayList<String>();
        if (StringUtils.isNotBlank(kubernetesCluster.getKeyPair())) {
            keypairs.add(kubernetesCluster.getKeyPair());
        }
<<<<<<< HEAD
        Long affinityGroupId = getExplicitAffinityGroup(domainId, accountId);
        if (zone.isSecurityGroupEnabled()) {
=======
        if (kubernetesCluster.getSecurityGroupId() != null && networkModel.checkSecurityGroupSupportForNetwork(owner, zone, networkIds, List.of(kubernetesCluster.getSecurityGroupId()))) {
>>>>>>> 046870ef
            List<Long> securityGroupIds = new ArrayList<>();
            securityGroupIds.add(kubernetesCluster.getSecurityGroupId());
            nodeVm = userVmService.createAdvancedSecurityGroupVirtualMachine(zone, serviceOffering, workerNodeTemplate, networkIds, securityGroupIds, owner,
                    hostName, hostName, null, null, null, Hypervisor.HypervisorType.None, BaseCmd.HTTPMethod.POST,base64UserData, null, null, keypairs,
                    null, addrs, null, null, Objects.nonNull(affinityGroupId) ?
                            Collections.singletonList(affinityGroupId) : null, customParameterMap, null, null, null,
                    null, true, null, UserVmManager.CKS_NODE);
        } else {
            nodeVm = userVmService.createAdvancedVirtualMachine(zone, serviceOffering, workerNodeTemplate, networkIds, owner,
                    hostName, hostName, null, null, null,
                    Hypervisor.HypervisorType.None, BaseCmd.HTTPMethod.POST, base64UserData, null, null, keypairs,
                    null, addrs, null, null, Objects.nonNull(affinityGroupId) ?
                            Collections.singletonList(affinityGroupId) : null, customParameterMap, null, null, null, null, true, UserVmManager.CKS_NODE, null);
        }
        if (logger.isInfoEnabled()) {
            logger.info(String.format("Created node VM : %s, %s in the Kubernetes cluster : %s", hostName, nodeVm.getUuid(), kubernetesCluster.getName()));
        }
        return nodeVm;
    }

    protected void provisionFirewallRules(final IpAddress publicIp, final Account account, int startPort, int endPort) throws NoSuchFieldException,
            IllegalAccessException, ResourceUnavailableException, NetworkRuleConflictException {
        List<String> sourceCidrList = new ArrayList<String>();
        sourceCidrList.add("0.0.0.0/0");

        CreateFirewallRuleCmd firewallRule = new CreateFirewallRuleCmd();
        firewallRule = ComponentContext.inject(firewallRule);

        firewallRule.setIpAddressId(publicIp.getId());

        firewallRule.setProtocol("TCP");

        firewallRule.setPublicStartPort(startPort);

        firewallRule.setPublicEndPort(endPort);

        firewallRule.setSourceCidrList(sourceCidrList);

        firewallService.createIngressFirewallRule(firewallRule);
        firewallService.applyIngressFwRules(publicIp.getId(), account);
    }

    protected void provisionPublicIpPortForwardingRule(IpAddress publicIp, Network network, Account account,
                                                       final long vmId, final int sourcePort, final int destPort) throws NetworkRuleConflictException, ResourceUnavailableException {
        final long publicIpId = publicIp.getId();
        final long networkId = network.getId();
        final long accountId = account.getId();
        final long domainId = account.getDomainId();
        Nic vmNic = networkModel.getNicInNetwork(vmId, networkId);
        final Ip vmIp = new Ip(vmNic.getIPv4Address());
        PortForwardingRuleVO pfRule = execute((TransactionCallbackWithException<PortForwardingRuleVO, NetworkRuleConflictException>) status -> {
            PortForwardingRuleVO newRule =
                    new PortForwardingRuleVO(null, publicIpId,
                            sourcePort, sourcePort,
                            vmIp,
                            destPort, destPort,
                            "tcp", networkId, accountId, domainId, vmId);
            newRule.setDisplay(true);
            newRule.setState(FirewallRule.State.Add);
            newRule = portForwardingRulesDao.persist(newRule);
            return newRule;
        });
        rulesService.applyPortForwardingRules(publicIp.getId(), account);
        if (logger.isInfoEnabled()) {
            logger.info(String.format("Provisioned SSH port forwarding rule: %s from port %d to %d on %s to the VM IP : %s in Kubernetes cluster : %s", pfRule.getUuid(), sourcePort, destPort, publicIp.getAddress().addr(), vmIp.toString(), kubernetesCluster.getName()));
        }
    }

    /**
     * To provision SSH port forwarding rules for the given Kubernetes cluster
     * for its given virtual machines
     *
     * @param publicIp
     * @param network
     * @param account
     * @param clusterVMIds (when empty then method must be called while
     *                     down-scaling of the KubernetesCluster therefore no new rules
     *                     to be added)
     * @throws ResourceUnavailableException
     * @throws NetworkRuleConflictException
     */
    protected void provisionSshPortForwardingRules(IpAddress publicIp, Network network, Account account,
                                                   List<Long> clusterVMIds, Map<Long, Integer> vmIdPortMap) throws ResourceUnavailableException,
            NetworkRuleConflictException {
        if (!CollectionUtils.isEmpty(clusterVMIds)) {
            int defaultNodesCount = clusterVMIds.size() - vmIdPortMap.size();
            int sourcePort = CLUSTER_NODES_DEFAULT_START_SSH_PORT;
            for (int i = 0; i < defaultNodesCount; ++i) {
                sourcePort = CLUSTER_NODES_DEFAULT_START_SSH_PORT + i;
                provisionPublicIpPortForwardingRule(publicIp, network, account, clusterVMIds.get(i), sourcePort, DEFAULT_SSH_PORT);
            }
            for (int i = defaultNodesCount; i < clusterVMIds.size(); ++i) {
                sourcePort += 1;
                provisionPublicIpPortForwardingRule(publicIp, network, account, clusterVMIds.get(i), sourcePort, DEFAULT_SSH_PORT);
            }
        }
    }

    protected FirewallRule removeApiFirewallRule(final IpAddress publicIp) {
        FirewallRule rule = null;
        List<FirewallRuleVO> firewallRules = firewallRulesDao.listByIpAndPurposeAndNotRevoked(publicIp.getId(), FirewallRule.Purpose.Firewall);
        for (FirewallRuleVO firewallRule : firewallRules) {
            if (firewallRule.getSourcePortStart() == CLUSTER_API_PORT &&
                    firewallRule.getSourcePortEnd() == CLUSTER_API_PORT) {
                rule = firewallRule;
                firewallService.revokeIngressFwRule(firewallRule.getId(), true);
                logger.debug("The API firewall rule [%s] with the id [%s] was revoked",firewallRule.getName(),firewallRule.getId());
                break;
            }
        }
        return rule;
    }

    protected FirewallRule removeSshFirewallRule(final IpAddress publicIp, final long networkId) {
        FirewallRule rule = null;
        List<FirewallRuleVO> firewallRules = firewallRulesDao.listByIpAndPurposeAndNotRevoked(publicIp.getId(), FirewallRule.Purpose.Firewall);
        for (FirewallRuleVO firewallRule : firewallRules) {
            PortForwardingRuleVO pfRule = portForwardingRulesDao.findByNetworkAndPorts(networkId, firewallRule.getSourcePortStart(), firewallRule.getSourcePortEnd());
            if (firewallRule.getSourcePortStart() == CLUSTER_NODES_DEFAULT_START_SSH_PORT || (Objects.nonNull(pfRule) && pfRule.getDestinationPortStart() == DEFAULT_SSH_PORT) ) {
                rule = firewallRule;
                firewallService.revokeIngressFwRule(firewallRule.getId(), true);
<<<<<<< HEAD
=======
                logger.debug("The SSH firewall rule [%s] with the id [%s] was revoked",firewallRule.getName(),firewallRule.getId());
                break;
>>>>>>> 046870ef
            }
        }
        return rule;
    }

    protected void removePortForwardingRules(final IpAddress publicIp, final Network network, final Account account, final List<Long> removedVMIds) throws ResourceUnavailableException {
        if (!CollectionUtils.isEmpty(removedVMIds)) {
            List<PortForwardingRuleVO> pfRules = new ArrayList<>();
            List<PortForwardingRuleVO> revokedRules = new ArrayList<>();
            for (Long vmId : removedVMIds) {
                pfRules.addAll(portForwardingRulesDao.listByNetwork(network.getId()));
                for (PortForwardingRuleVO pfRule : pfRules) {
                    if (pfRule.getVirtualMachineId() == vmId) {
                        portForwardingRulesDao.remove(pfRule.getId());
<<<<<<< HEAD
                        logger.trace("Marking PF rule " + pfRule + " with Revoke state");
                        pfRule.setState(FirewallRule.State.Revoke);
                        revokedRules.add(pfRule);
=======
                        logger.trace("Marking PF rule {} with Revoke state", pfRule);
                        pfRule.setState(FirewallRule.State.Revoke);
                        revokedRules.add(pfRule);
                        logger.debug("The Port forwarding rule [%s] with the id [%s] was removed.", pfRule.getName(), pfRule.getId());
>>>>>>> 046870ef
                        break;
                    }
                }
            }
<<<<<<< HEAD

=======
>>>>>>> 046870ef
            firewallManager.applyRules(revokedRules, false, true);
        }
    }

    protected void removePortForwardingRules(final IpAddress publicIp, final Network network, final Account account, int startPort, int endPort)
        throws ResourceUnavailableException {
        List<PortForwardingRuleVO> pfRules = portForwardingRulesDao.listByNetwork(network.getId());
        for (PortForwardingRuleVO pfRule : pfRules) {
            if (startPort <= pfRule.getSourcePortStart() && pfRule.getSourcePortStart() <= endPort) {
                portForwardingRulesDao.remove(pfRule.getId());
                logger.debug("The Port forwarding rule [{}] with the id [{}] was mark as revoked.", pfRule.getName(), pfRule.getId());
                pfRule.setState(FirewallRule.State.Revoke);
            }
        }
        firewallManager.applyRules(pfRules, false, true);
    }

    protected void removeLoadBalancingRule(final IpAddress publicIp, final Network network,
                                           final Account account) throws ResourceUnavailableException {
        List<LoadBalancerVO> loadBalancerRules = loadBalancerDao.listByIpAddress(publicIp.getId());
        loadBalancerRules.stream().filter(lbRules -> lbRules.getNetworkId() == network.getId() && lbRules.getAccountId() == account.getId() && lbRules.getSourcePortStart() == CLUSTER_API_PORT
        && lbRules.getSourcePortEnd() == CLUSTER_API_PORT).forEach(lbRule -> {
            lbService.deleteLoadBalancerRule(lbRule.getId(), true);
            logger.debug("The load balancing rule with the Id: {} was removed",lbRule.getId());
        });
    }

    protected void provisionVpcTierAllowPortACLRule(final Network network, int startPort, int endPorts) throws NoSuchFieldException,
            IllegalAccessException, ResourceUnavailableException {
        List<NetworkACLItemVO> aclItems = networkACLItemDao.listByACL(network.getNetworkACLId());
        aclItems = aclItems.stream().filter(networkACLItem -> !NetworkACLItem.State.Revoke.equals(networkACLItem.getState())).collect(Collectors.toList());
        CreateNetworkACLCmd networkACLRule = new CreateNetworkACLCmd();
        networkACLRule = ComponentContext.inject(networkACLRule);

        networkACLRule.setProtocol("TCP");

        networkACLRule.setPublicStartPort(startPort);

        networkACLRule.setPublicEndPort(endPorts);

        networkACLRule.setTrafficType(NetworkACLItem.TrafficType.Ingress.toString());

        networkACLRule.setNetworkId(network.getId());

        networkACLRule.setAclId(network.getNetworkACLId());

        networkACLRule.setAction(NetworkACLItem.Action.Allow.toString());

        NetworkACLItem aclRule = networkACLService.createNetworkACLItem(networkACLRule);
        networkACLService.moveRuleToTheTopInACLList(aclRule);
        networkACLService.applyNetworkACL(aclRule.getAclId());
    }

    protected void removeVpcTierAllowPortACLRule(final Network network, int startPort, int endPort) throws NoSuchFieldException,
            IllegalAccessException, ResourceUnavailableException {
        List<NetworkACLItemVO> aclItems = networkACLItemDao.listByACL(network.getNetworkACLId());
        aclItems = aclItems.stream().filter(networkACLItem -> (networkACLItem.getProtocol() != null &&
                        networkACLItem.getProtocol().equals("TCP") &&
                        networkACLItem.getSourcePortStart() != null &&
                        networkACLItem.getSourcePortStart().equals(startPort) &&
                        networkACLItem.getSourcePortEnd() != null &&
                        networkACLItem.getSourcePortEnd().equals(endPort) &&
                        networkACLItem.getAction().equals(NetworkACLItem.Action.Allow)))
                .collect(Collectors.toList());

        for (NetworkACLItemVO aclItem : aclItems) {
            networkACLService.revokeNetworkACLItem(aclItem.getId());
        }
    }

    protected void provisionLoadBalancerRule(final IpAddress publicIp, final Network network,
                                             final Account account, final List<Long> clusterVMIds, final int port) throws NetworkRuleConflictException,
            InsufficientAddressCapacityException {
        LoadBalancer lb = lbService.createPublicLoadBalancerRule(null, "api-lb", "LB rule for API access",
                port, port, port, port,
                publicIp.getId(), NetUtils.TCP_PROTO, "roundrobin", network.getId(),
                account.getId(), false, NetUtils.TCP_PROTO, true);

        Map<Long, List<String>> vmIdIpMap = new HashMap<>();
        for (int i = 0; i < kubernetesCluster.getControlNodeCount(); ++i) {
            List<String> ips = new ArrayList<>();
            Nic controlVmNic = networkModel.getNicInNetwork(clusterVMIds.get(i), kubernetesCluster.getNetworkId());
            ips.add(controlVmNic.getIPv4Address());
            vmIdIpMap.put(clusterVMIds.get(i), ips);
        }
        lbService.assignToLoadBalancer(lb.getId(), null, vmIdIpMap, false);
    }

    protected Map<Long, Integer> createFirewallRules(IpAddress publicIp, List<Long> clusterVMIds, boolean apiRule) throws ManagementServerException {
        // Firewall rule for SSH access on each node VM
<<<<<<< HEAD
        Map<Long, Integer> vmIdPortMap = addFirewallRulesForNodes(publicIp, clusterVMIds.size());
=======
        CallContext.register(CallContext.current(), null);
        try {
            int endPort = CLUSTER_NODES_DEFAULT_START_SSH_PORT + clusterVMIds.size() - 1;
            provisionFirewallRules(publicIp, owner, CLUSTER_NODES_DEFAULT_START_SSH_PORT, endPort);
            if (logger.isInfoEnabled()) {
                logger.info(String.format("Provisioned firewall rule to open up port %d to %d on %s for Kubernetes cluster : %s", CLUSTER_NODES_DEFAULT_START_SSH_PORT, endPort, publicIp.getAddress().addr(), kubernetesCluster.getName()));
            }
        } catch (NoSuchFieldException | IllegalAccessException | ResourceUnavailableException | NetworkRuleConflictException e) {
            throw new ManagementServerException(String.format("Failed to provision firewall rules for SSH access for the Kubernetes cluster : %s", kubernetesCluster.getName()), e);
        } finally {
            CallContext.unregister();
        }
>>>>>>> 046870ef
        if (!apiRule) {
            return vmIdPortMap;
        }
        // Firewall rule for API access for control node VMs
        CallContext.register(CallContext.current(), null);
        try {
            provisionFirewallRules(publicIp, owner, CLUSTER_API_PORT, CLUSTER_API_PORT);
            if (logger.isInfoEnabled()) {
                logger.info(String.format("Provisioned firewall rule to open up port %d on %s for Kubernetes cluster %s",
                        CLUSTER_API_PORT, publicIp.getAddress().addr(), kubernetesCluster.getName()));
            }
        } catch (NoSuchFieldException | IllegalAccessException | ResourceUnavailableException | NetworkRuleConflictException e) {
            throw new ManagementServerException(String.format("Failed to provision firewall rules for API access for the Kubernetes cluster : %s", kubernetesCluster.getName()), e);
        } finally {
            CallContext.unregister();
        }
        return vmIdPortMap;
    }

    /**
     * Setup network rules for Kubernetes cluster
     * Open up firewall port CLUSTER_API_PORT, secure port on which Kubernetes
     * API server is running. Also create load balancing rule to forward public
     * IP traffic to control VMs' private IP.
     * Open up  firewall ports NODES_DEFAULT_START_SSH_PORT to NODES_DEFAULT_START_SSH_PORT+n
     * for SSH access. Also create port-forwarding rule to forward public IP traffic to all
     * @param network
     * @param clusterVMIds
     * @throws ManagementServerException
     */
    protected void setupKubernetesClusterIsolatedNetworkRules(IpAddress publicIp, Network network, List<Long> clusterVMIds, boolean apiRule) throws ManagementServerException {
        Map<Long, Integer> vmIdPortMap = createFirewallRules(publicIp, clusterVMIds, apiRule);

        // Port forwarding rule for SSH access on each node VM
        try {
            provisionSshPortForwardingRules(publicIp, network, owner, clusterVMIds, vmIdPortMap);
        } catch (ResourceUnavailableException | NetworkRuleConflictException e) {
            throw new ManagementServerException(String.format("Failed to activate SSH port forwarding rules for the Kubernetes cluster : %s", kubernetesCluster.getName()), e);
        }

        if (!apiRule) {
            return;
        }
        // Load balancer rule for API access for control node VMs
        try {
            provisionLoadBalancerRule(publicIp, network, owner, clusterVMIds, CLUSTER_API_PORT);
        } catch (NetworkRuleConflictException | InsufficientAddressCapacityException e) {
            throw new ManagementServerException(String.format("Failed to provision load balancer rule for API access for the Kubernetes cluster : %s", kubernetesCluster.getName()), e);
        }
    }

    protected void createVpcTierAclRules(Network network) throws ManagementServerException {
        if (network.getNetworkACLId() == NetworkACL.DEFAULT_ALLOW) {
            return;
        }
        // ACL rule for API access for control node VMs
        CallContext.register(CallContext.current(), null);
        try {
            provisionVpcTierAllowPortACLRule(network, CLUSTER_API_PORT, CLUSTER_API_PORT);
            if (logger.isInfoEnabled()) {
                logger.info(String.format("Provisioned ACL rule to open up port %d on %s for Kubernetes cluster %s",
                        CLUSTER_API_PORT, publicIpAddress, kubernetesCluster.getName()));
            }
        } catch (NoSuchFieldException | IllegalAccessException | ResourceUnavailableException | InvalidParameterValueException | PermissionDeniedException e) {
            throw new ManagementServerException(String.format("Failed to provision firewall rules for API access for the Kubernetes cluster : %s", kubernetesCluster.getName()), e);
        } finally {
            CallContext.unregister();
        }
        CallContext.register(CallContext.current(), null);
        try {
            provisionVpcTierAllowPortACLRule(network, DEFAULT_SSH_PORT, DEFAULT_SSH_PORT);
            if (logger.isInfoEnabled()) {
                logger.info(String.format("Provisioned ACL rule to open up port %d on %s for Kubernetes cluster %s",
                        DEFAULT_SSH_PORT, publicIpAddress, kubernetesCluster.getName()));
            }
        } catch (NoSuchFieldException | IllegalAccessException | ResourceUnavailableException | InvalidParameterValueException | PermissionDeniedException e) {
            throw new ManagementServerException(String.format("Failed to provision firewall rules for API access for the Kubernetes cluster : %s", kubernetesCluster.getName()), e);
        } finally {
            CallContext.unregister();
        }
    }

    protected void removeVpcTierAclRules(Network network) throws ManagementServerException {
        if (network.getNetworkACLId() == NetworkACL.DEFAULT_ALLOW) {
            return;
        }
        // ACL rule for API access for control node VMs
        try {
            removeVpcTierAllowPortACLRule(network, CLUSTER_API_PORT, CLUSTER_API_PORT);
            if (logger.isInfoEnabled()) {
                logger.info(String.format("Removed network ACL rule to open up port %d on %s for Kubernetes cluster %s",
                        CLUSTER_API_PORT, publicIpAddress, kubernetesCluster.getName()));
            }
        } catch (NoSuchFieldException | IllegalAccessException | ResourceUnavailableException e) {
            throw new ManagementServerException(String.format("Failed to remove network ACL rule for API access for the Kubernetes cluster : %s", kubernetesCluster.getName()), e);
        }
        // ACL rule for SSH access for all node VMs
        try {
            removeVpcTierAllowPortACLRule(network, DEFAULT_SSH_PORT, DEFAULT_SSH_PORT);
            if (logger.isInfoEnabled()) {
                logger.info(String.format("Removed network ACL rule to open up port %d on %s for Kubernetes cluster %s",
                        DEFAULT_SSH_PORT, publicIpAddress, kubernetesCluster.getName()));
            }
        } catch (NoSuchFieldException | IllegalAccessException | ResourceUnavailableException e) {
            throw new ManagementServerException(String.format("Failed to remove network ACL rules for SSH access for the Kubernetes cluster : %s", kubernetesCluster.getName()), e);
        }
    }

    protected void setupKubernetesClusterVpcTierRules(IpAddress publicIp, Network network, List<Long> clusterVMIds) throws ManagementServerException {
        // Create ACL rules
        createVpcTierAclRules(network);

        NetworkOffering offering = networkOfferingDao.findById(network.getNetworkOfferingId());
        if (offering.isConserveMode()) {
            // Add load balancing for API access
            try {
                provisionLoadBalancerRule(publicIp, network, owner, clusterVMIds, CLUSTER_API_PORT);
            } catch (InsufficientAddressCapacityException e) {
                throw new ManagementServerException(String.format("Failed to activate API load balancing rules for the Kubernetes cluster : %s", kubernetesCluster.getName()), e);
            }
        } else {
            // Add port forwarding for API access
            try {
                provisionPublicIpPortForwardingRule(publicIp, network, owner, clusterVMIds.get(0), CLUSTER_API_PORT, CLUSTER_API_PORT);
            } catch (ResourceUnavailableException | NetworkRuleConflictException e) {
                throw new ManagementServerException(String.format("Failed to activate API port forwarding rules for the Kubernetes cluster : %s", kubernetesCluster.getName()), e);
            }
        }

        // Add port forwarding rule for SSH access on each node VM
        try {
            Map<Long, Integer> vmIdPortMap = getVmPortMap();
            provisionSshPortForwardingRules(publicIp, network, owner, clusterVMIds, vmIdPortMap);
        } catch (ResourceUnavailableException | NetworkRuleConflictException e) {
            throw new ManagementServerException(String.format("Failed to activate SSH port forwarding rules for the Kubernetes cluster : %s", kubernetesCluster.getName()), e);
        }
    }

    protected String getKubernetesClusterNodeNamePrefix() {
        String prefix = kubernetesCluster.getName();
        if (!NetUtils.verifyDomainNameLabel(prefix, true)) {
            prefix = prefix.replaceAll("[^a-zA-Z0-9-]", "");
            if (prefix.length() == 0) {
                prefix = kubernetesCluster.getUuid();
            }
            prefix = "k8s-" + prefix;
        }
        if (prefix.length() > 40) {
            prefix = prefix.substring(0, 40);
        }
        return prefix;
    }

    protected String getEtcdNodeNameForCluster() {
        String prefix = kubernetesCluster.getName();
        if (!NetUtils.verifyDomainNameLabel(prefix, true)) {
            prefix = prefix.replaceAll("[^a-zA-Z0-9-]", "");
            if (prefix.isEmpty()) {
                prefix = kubernetesCluster.getUuid();
            }
        }
        prefix = prefix + "-etcd" ;
        if (prefix.length() > 40) {
            prefix = prefix.substring(0, 40);
        }
        return prefix;
    }

    protected KubernetesClusterVO updateKubernetesClusterEntry(final Long cores, final Long memory, final Long size,
<<<<<<< HEAD
                                                               final Long serviceOfferingId, final Boolean autoscaleEnabled,
                                                               final Long minSize, final Long maxSize,
                                                               final KubernetesClusterNodeType nodeType,
                                                               final boolean updateNodeOffering,
                                                               final boolean updateClusterOffering) {
        return execute(new TransactionCallback<KubernetesClusterVO>() {
                @Override
                public KubernetesClusterVO doInTransaction(TransactionStatus status) {
                KubernetesClusterVO updatedCluster = kubernetesClusterDao.findById(kubernetesCluster.getId());
                if (cores != null) {
                    updatedCluster.setCores(cores);
                }
                if (memory != null) {
                    updatedCluster.setMemory(memory);
                }
                if (size != null) {
                    updatedCluster.setNodeCount(size);
                }
                if (updateNodeOffering && serviceOfferingId != null && nodeType != null) {
                    if (WORKER == nodeType) {
                        updatedCluster.setWorkerServiceOfferingId(serviceOfferingId);
                    } else if (CONTROL == nodeType) {
                        updatedCluster.setControlServiceOfferingId(serviceOfferingId);
                    } else if (ETCD == nodeType) {
                        updatedCluster.setEtcdServiceOfferingId(serviceOfferingId);
                    }
                }
                if (updateClusterOffering && serviceOfferingId != null) {
                    updatedCluster.setServiceOfferingId(serviceOfferingId);
                }
                if (autoscaleEnabled != null) {
                    updatedCluster.setAutoscalingEnabled(autoscaleEnabled.booleanValue());
                }
                updatedCluster.setMinSize(minSize);
                updatedCluster.setMaxSize(maxSize);
                return kubernetesClusterDao.persist(updatedCluster);
=======
               final Long serviceOfferingId, final Boolean autoscaleEnabled, final Long minSize, final Long maxSize) {
        return Transaction.execute((TransactionCallback<KubernetesClusterVO>) status -> {
            KubernetesClusterVO updatedCluster = kubernetesClusterDao.createForUpdate(kubernetesCluster.getId());

            if (cores != null) {
                updatedCluster.setCores(cores);
            }
            if (memory != null) {
                updatedCluster.setMemory(memory);
            }
            if (size != null) {
                updatedCluster.setNodeCount(size);
            }
            if (serviceOfferingId != null) {
                updatedCluster.setServiceOfferingId(serviceOfferingId);
            }
            if (autoscaleEnabled != null) {
                updatedCluster.setAutoscalingEnabled(autoscaleEnabled.booleanValue());
>>>>>>> 046870ef
            }
            updatedCluster.setMinSize(minSize);
            updatedCluster.setMaxSize(maxSize);
            return kubernetesClusterDao.persist(updatedCluster);
        });
    }

    private KubernetesClusterVO updateKubernetesClusterEntry(final Boolean autoscaleEnabled, final Long minSize, final Long maxSize) throws CloudRuntimeException {
        KubernetesClusterVO kubernetesClusterVO = updateKubernetesClusterEntry(null, null, null, null, autoscaleEnabled, minSize, maxSize, null, false, false);
        if (kubernetesClusterVO == null) {
            logTransitStateAndThrow(Level.ERROR, String.format("Scaling Kubernetes cluster %s failed, unable to update Kubernetes cluster",
                    kubernetesCluster.getName()), kubernetesCluster.getId(), KubernetesCluster.Event.OperationFailed);
        }
        return kubernetesClusterVO;
    }

    protected boolean autoscaleCluster(boolean enable, Long minSize, Long maxSize) {
        if (!kubernetesCluster.getState().equals(KubernetesCluster.State.Scaling)) {
            stateTransitTo(kubernetesCluster.getId(), KubernetesCluster.Event.AutoscaleRequested);
        }

        File pkFile = getManagementServerSshPublicKeyFile();
        Pair<String, Integer> publicIpSshPort = getKubernetesClusterServerIpSshPort(null);
        publicIpAddress = publicIpSshPort.first();
        sshPort = publicIpSshPort.second();

        try {
            if (enable) {
                String command = String.format("sudo /opt/bin/autoscale-kube-cluster -i %s -e -M %d -m %d",
                    kubernetesCluster.getUuid(), maxSize, minSize);
                Pair<Boolean, String> result = SshHelper.sshExecute(publicIpAddress, sshPort, getControlNodeLoginUser(),
                    pkFile, null, command, 10000, 10000, 60000);

                // Maybe the file isn't present. Try and copy it
                if (!result.first()) {
                    logMessage(Level.INFO, "Autoscaling files missing. Adding them now", null);
                    retrieveScriptFiles();
                    copyScripts(publicIpAddress, sshPort);

                    if (!createCloudStackSecret(keys)) {
                        logTransitStateAndThrow(Level.ERROR, String.format("Failed to setup keys for Kubernetes cluster %s",
                            kubernetesCluster.getName()), kubernetesCluster.getId(), KubernetesCluster.Event.OperationFailed);
                    }

                    // If at first you don't succeed ...
                    result = SshHelper.sshExecute(publicIpAddress, sshPort, getControlNodeLoginUser(),
                        pkFile, null, command, 10000, 10000, 60000);
                    if (!result.first()) {
                        throw new CloudRuntimeException(result.second());
                    }
                }
                updateKubernetesClusterEntry(true, minSize, maxSize);
            } else {
                Pair<Boolean, String> result = SshHelper.sshExecute(publicIpAddress, sshPort, getControlNodeLoginUser(),
                    pkFile, null, String.format("sudo /opt/bin/autoscale-kube-cluster -d"),
                        10000, 10000, 60000);
                if (!result.first()) {
                    throw new CloudRuntimeException(result.second());
                }
                updateKubernetesClusterEntry(false, null, null);
            }
            return true;
        } catch (Exception e) {
            String msg = String.format("Failed to autoscale Kubernetes cluster: %s : %s", kubernetesCluster.getName(), e.getMessage());
            logAndThrow(Level.ERROR, msg);
            return false;
        } finally {
            // Deploying the autoscaler might fail but it can be deployed manually too, so no need to go to an alert state
            updateLoginUserDetails(null);
        }
    }

    protected List<DedicatedResourceVO> listDedicatedHostsInDomain(Long domainId) {
        return dedicatedResourceDao.listByDomainId(domainId);
    }
}<|MERGE_RESOLUTION|>--- conflicted
+++ resolved
@@ -17,9 +17,9 @@
 
 package com.cloud.kubernetes.cluster.actionworkers;
 
-import static com.cloud.kubernetes.cluster.KubernetesClusterHelper.KubernetesClusterNodeType.CONTROL;
-import static com.cloud.kubernetes.cluster.KubernetesClusterHelper.KubernetesClusterNodeType.ETCD;
-import static com.cloud.kubernetes.cluster.KubernetesClusterHelper.KubernetesClusterNodeType.WORKER;
+import static com.cloud.kubernetes.cluster.KubernetesServiceHelper.KubernetesClusterNodeType.CONTROL;
+import static com.cloud.kubernetes.cluster.KubernetesServiceHelper.KubernetesClusterNodeType.ETCD;
+import static com.cloud.kubernetes.cluster.KubernetesServiceHelper.KubernetesClusterNodeType.WORKER;
 import static com.cloud.utils.NumbersUtil.toHumanReadableSize;
 import static com.cloud.utils.db.Transaction.execute;
 
@@ -36,21 +36,17 @@
 
 import javax.inject.Inject;
 
-<<<<<<< HEAD
+import com.cloud.deploy.DataCenterDeployment;
+import com.cloud.deploy.DeploymentPlan;
 import com.cloud.dc.DedicatedResourceVO;
 import com.cloud.dc.dao.DedicatedResourceDao;
-import com.cloud.deploy.DataCenterDeployment;
-import com.cloud.deploy.DeploymentPlan;
-import com.cloud.kubernetes.cluster.KubernetesClusterHelper.KubernetesClusterNodeType;
-import com.cloud.network.rules.FirewallManager;
+import com.cloud.kubernetes.cluster.KubernetesServiceHelper.KubernetesClusterNodeType;
 import com.cloud.network.rules.RulesService;
 import com.cloud.network.rules.dao.PortForwardingRulesDao;
-=======
 import com.cloud.network.rules.FirewallManager;
->>>>>>> 046870ef
 import com.cloud.offering.NetworkOffering;
 import com.cloud.offerings.dao.NetworkOfferingDao;
-import com.cloud.utils.db.TransactionCallbackWithException;
+import com.cloud.utils.db.Transaction;
 import com.cloud.utils.net.Ip;
 import org.apache.cloudstack.api.BaseCmd;
 import org.apache.cloudstack.api.command.user.firewall.CreateFirewallRuleCmd;
@@ -111,11 +107,7 @@
 import com.cloud.utils.Pair;
 import com.cloud.utils.component.ComponentContext;
 import com.cloud.utils.db.TransactionCallback;
-<<<<<<< HEAD
-import com.cloud.utils.db.TransactionStatus;
-=======
 import com.cloud.utils.db.TransactionCallbackWithException;
->>>>>>> 046870ef
 import com.cloud.utils.exception.CloudRuntimeException;
 import com.cloud.utils.net.NetUtils;
 import com.cloud.utils.ssh.SshHelper;
@@ -182,7 +174,6 @@
         kubernetesClusterNodeNamePrefix = getKubernetesClusterNodeNamePrefix();
     }
 
-<<<<<<< HEAD
     protected DeployDestination plan(final long nodesCount, final DataCenter zone, final ServiceOffering offering,
                                      final Long domainId, final Long accountId, final Hypervisor.HypervisorType hypervisorType) throws InsufficientServerCapacityException {
         final int cpu_requested = offering.getCpu() * offering.getSpeed();
@@ -196,46 +187,6 @@
                 dedicatedHosts = dedicatedResourceDao.listByAccountId(accountId);
             } else if (Objects.nonNull(domainId)) {
                 dedicatedHosts = dedicatedResourceDao.listByDomainId(domainId);
-=======
-    private String getKubernetesNodeConfig(final String joinIp, final boolean ejectIso) throws IOException {
-        String k8sNodeConfig = readResourceFile("/conf/k8s-node.yml");
-        final String sshPubKey = "{{ k8s.ssh.pub.key }}";
-        final String joinIpKey = "{{ k8s_control_node.join_ip }}";
-        final String clusterTokenKey = "{{ k8s_control_node.cluster.token }}";
-        final String ejectIsoKey = "{{ k8s.eject.iso }}";
-
-        String pubKey = "- \"" + configurationDao.getValue("ssh.publickey") + "\"";
-        String sshKeyPair = kubernetesCluster.getKeyPair();
-        if (StringUtils.isNotEmpty(sshKeyPair)) {
-            SSHKeyPairVO sshkp = sshKeyPairDao.findByName(owner.getAccountId(), owner.getDomainId(), sshKeyPair);
-            if (sshkp != null) {
-                pubKey += "\n      - \"" + sshkp.getPublicKey() + "\"";
-            }
-        }
-        k8sNodeConfig = k8sNodeConfig.replace(sshPubKey, pubKey);
-        k8sNodeConfig = k8sNodeConfig.replace(joinIpKey, joinIp);
-        k8sNodeConfig = k8sNodeConfig.replace(clusterTokenKey, KubernetesClusterUtil.generateClusterToken(kubernetesCluster));
-        k8sNodeConfig = k8sNodeConfig.replace(ejectIsoKey, String.valueOf(ejectIso));
-        k8sNodeConfig = updateKubeConfigWithRegistryDetails(k8sNodeConfig);
-
-        return k8sNodeConfig;
-    }
-
-    protected String updateKubeConfigWithRegistryDetails(String k8sConfig) {
-        /* genarate /etc/containerd/config.toml file on the nodes only if Kubernetes cluster is created to
-         * use docker private registry */
-        String registryUsername = null;
-        String registryPassword = null;
-        String registryUrl = null;
-
-        List<KubernetesClusterDetailsVO> details = kubernetesClusterDetailsDao.listDetails(kubernetesCluster.getId());
-        for (KubernetesClusterDetailsVO detail : details) {
-            if (detail.getName().equals(ApiConstants.DOCKER_REGISTRY_USER_NAME)) {
-                registryUsername = detail.getValue();
-            }
-            if (detail.getName().equals(ApiConstants.DOCKER_REGISTRY_PASSWORD)) {
-                registryPassword = detail.getValue();
->>>>>>> 046870ef
             }
             for (DedicatedResourceVO dedicatedHost : dedicatedHosts) {
                 hosts.add(hostDao.findById(dedicatedHost.getHostId()));
@@ -337,49 +288,33 @@
         }
     }
 
-<<<<<<< HEAD
     protected void startKubernetesVM(final UserVm vm, final Long domainId, final Long accountId) throws ManagementServerException {
-        try {
-            StartVMCmd startVm = new StartVMCmd();
-            startVm = ComponentContext.inject(startVm);
-            Field f = startVm.getClass().getDeclaredField("id");
-            f.setAccessible(true);
-            f.set(startVm, vm.getId());
-            DeploymentPlan planner = null;
-            if (Objects.nonNull(domainId) && !listDedicatedHostsInDomain(domainId).isEmpty()) {
-                DeployDestination dest = null;
-                try {
-                     dest = plan(domainId, accountId, vm.getHypervisorType());
-                } catch (InsufficientCapacityException e) {
-                    logTransitStateAndThrow(Level.ERROR, String.format("Provisioning the cluster failed due to insufficient capacity in the Kubernetes cluster: %s", kubernetesCluster.getUuid()), kubernetesCluster.getId(), KubernetesCluster.Event.CreateFailed, e);
-                }
-                if (dest != null) {
-                    planner = new DataCenterDeployment(
-                            Objects.nonNull(dest.getDataCenter()) ? dest.getDataCenter().getId() : 0,
-                            Objects.nonNull(dest.getPod()) ? dest.getPod().getId() : null,
-                            Objects.nonNull(dest.getCluster()) ? dest.getCluster().getId() : null,
-                            Objects.nonNull(dest.getHost()) ? dest.getHost().getId() : null,
-                            null,
-                            null);
-                }
-            }
-
-            itMgr.advanceStart(vm.getUuid(), null, planner, null);
-            if (logger.isInfoEnabled()) {
-                logger.info(String.format("Started VM : %s in the Kubernetes cluster : %s", vm.getDisplayName(), kubernetesCluster.getName()));
-            }
-        } catch (IllegalAccessException | NoSuchFieldException | OperationTimedoutException | ResourceUnavailableException | InsufficientCapacityException ex) {
-=======
-    protected void startKubernetesVM(final UserVm vm) throws ManagementServerException {
         CallContext vmContext = null;
         if (!ApiCommandResourceType.VirtualMachine.equals(CallContext.current().getEventResourceType())); {
             vmContext = CallContext.register(CallContext.current(), ApiCommandResourceType.VirtualMachine);
             vmContext.setEventResourceId(vm.getId());
         }
-        try {
-            userVmManager.startVirtualMachine(vm);
+        DeploymentPlan plan = null;
+        if (Objects.nonNull(domainId) && !listDedicatedHostsInDomain(domainId).isEmpty()) {
+            DeployDestination dest = null;
+            try {
+                dest = plan(domainId, accountId, vm.getHypervisorType());
+            } catch (InsufficientCapacityException e) {
+                logTransitStateAndThrow(Level.ERROR, String.format("Provisioning the cluster failed due to insufficient capacity in the Kubernetes cluster: %s", kubernetesCluster.getUuid()), kubernetesCluster.getId(), KubernetesCluster.Event.CreateFailed, e);
+            }
+            if (dest != null) {
+                plan = new DataCenterDeployment(
+                        Objects.nonNull(dest.getDataCenter()) ? dest.getDataCenter().getId() : 0,
+                        Objects.nonNull(dest.getPod()) ? dest.getPod().getId() : null,
+                        Objects.nonNull(dest.getCluster()) ? dest.getCluster().getId() : null,
+                        Objects.nonNull(dest.getHost()) ? dest.getHost().getId() : null,
+                        null,
+                        null);
+            }
+        }
+        try {
+            userVmManager.startVirtualMachine(vm, plan);
         } catch (OperationTimedoutException | ResourceUnavailableException | InsufficientCapacityException ex) {
->>>>>>> 046870ef
             throw new ManagementServerException(String.format("Failed to start VM in the Kubernetes cluster : %s", kubernetesCluster.getName()), ex);
         } finally {
             if (vmContext != null) {
@@ -394,34 +329,19 @@
     }
 
     protected List<UserVm> provisionKubernetesClusterNodeVms(final long nodeCount, final int offset,
-                                                             final String publicIpAddress, final Long domainId, final Long accountId) throws ManagementServerException,
+                                                             final String controlIpAddress, final Long domainId, final Long accountId) throws ManagementServerException,
             ResourceUnavailableException, InsufficientCapacityException {
         List<UserVm> nodes = new ArrayList<>();
         for (int i = offset + 1; i <= nodeCount; i++) {
-<<<<<<< HEAD
-            UserVm vm = createKubernetesNode(publicIpAddress, domainId, accountId);
-            addKubernetesClusterVm(kubernetesCluster.getId(), vm.getId(), false, false, false, false);
-            if (kubernetesCluster.getNodeRootDiskSize() > 0) {
-                resizeNodeVolume(vm);
-            }
-            startKubernetesVM(vm, domainId, accountId);
-            vm = userVmDao.findById(vm.getId());
-            if (vm == null) {
-                throw new ManagementServerException(String.format("Failed to provision worker VM for Kubernetes cluster : %s" , kubernetesCluster.getName()));
-            }
-            nodes.add(vm);
-            if (logger.isInfoEnabled()) {
-                logger.info(String.format("Provisioned node VM : %s in to the Kubernetes cluster : %s", vm.getDisplayName(), kubernetesCluster.getName()));
-=======
             CallContext vmContext = CallContext.register(CallContext.current(), ApiCommandResourceType.VirtualMachine);
             try {
-                UserVm vm = createKubernetesNode(publicIpAddress);
+                UserVm vm = createKubernetesNode(controlIpAddress, domainId, accountId);
                 vmContext.setEventResourceId(vm.getId());
-                addKubernetesClusterVm(kubernetesCluster.getId(), vm.getId(), false);
+                addKubernetesClusterVm(kubernetesCluster.getId(), vm.getId(), false, false, false, false);
                 if (kubernetesCluster.getNodeRootDiskSize() > 0) {
                     resizeNodeVolume(vm);
                 }
-                startKubernetesVM(vm);
+                startKubernetesVM(vm, domainId, accountId);
                 vm = userVmDao.findById(vm.getId());
                 if (vm == null) {
                     throw new ManagementServerException(String.format("Failed to provision worker VM for Kubernetes cluster : %s", kubernetesCluster.getName()));
@@ -430,15 +350,14 @@
                 logger.info("Provisioned node VM : {} in to the Kubernetes cluster : {}", vm.getDisplayName(), kubernetesCluster.getName());
             } finally {
                 CallContext.unregister();
->>>>>>> 046870ef
             }
         }
         return nodes;
     }
 
-    protected List<UserVm> provisionKubernetesClusterNodeVms(final long nodeCount, final String publicIpAddress, final Long domainId, final Long accountId) throws ManagementServerException,
+    protected List<UserVm> provisionKubernetesClusterNodeVms(final long nodeCount, final String controlIpAddress, final Long domainId, final Long accountId) throws ManagementServerException,
             ResourceUnavailableException, InsufficientCapacityException {
-        return provisionKubernetesClusterNodeVms(nodeCount, 0, publicIpAddress, domainId, accountId);
+        return provisionKubernetesClusterNodeVms(nodeCount, 0, controlIpAddress, domainId, accountId);
     }
 
     protected UserVm createKubernetesNode(String joinIp, Long domainId, Long accountId) throws ManagementServerException,
@@ -472,12 +391,8 @@
         if (StringUtils.isNotBlank(kubernetesCluster.getKeyPair())) {
             keypairs.add(kubernetesCluster.getKeyPair());
         }
-<<<<<<< HEAD
         Long affinityGroupId = getExplicitAffinityGroup(domainId, accountId);
-        if (zone.isSecurityGroupEnabled()) {
-=======
         if (kubernetesCluster.getSecurityGroupId() != null && networkModel.checkSecurityGroupSupportForNetwork(owner, zone, networkIds, List.of(kubernetesCluster.getSecurityGroupId()))) {
->>>>>>> 046870ef
             List<Long> securityGroupIds = new ArrayList<>();
             securityGroupIds.add(kubernetesCluster.getSecurityGroupId());
             nodeVm = userVmService.createAdvancedSecurityGroupVirtualMachine(zone, serviceOffering, workerNodeTemplate, networkIds, securityGroupIds, owner,
@@ -599,11 +514,8 @@
             if (firewallRule.getSourcePortStart() == CLUSTER_NODES_DEFAULT_START_SSH_PORT || (Objects.nonNull(pfRule) && pfRule.getDestinationPortStart() == DEFAULT_SSH_PORT) ) {
                 rule = firewallRule;
                 firewallService.revokeIngressFwRule(firewallRule.getId(), true);
-<<<<<<< HEAD
-=======
-                logger.debug("The SSH firewall rule [%s] with the id [%s] was revoked",firewallRule.getName(),firewallRule.getId());
+                logger.debug("The SSH firewall rule {} with the id {} was revoked", firewallRule.getName(), firewallRule.getId());
                 break;
->>>>>>> 046870ef
             }
         }
         return rule;
@@ -618,24 +530,14 @@
                 for (PortForwardingRuleVO pfRule : pfRules) {
                     if (pfRule.getVirtualMachineId() == vmId) {
                         portForwardingRulesDao.remove(pfRule.getId());
-<<<<<<< HEAD
-                        logger.trace("Marking PF rule " + pfRule + " with Revoke state");
-                        pfRule.setState(FirewallRule.State.Revoke);
-                        revokedRules.add(pfRule);
-=======
                         logger.trace("Marking PF rule {} with Revoke state", pfRule);
                         pfRule.setState(FirewallRule.State.Revoke);
                         revokedRules.add(pfRule);
-                        logger.debug("The Port forwarding rule [%s] with the id [%s] was removed.", pfRule.getName(), pfRule.getId());
->>>>>>> 046870ef
+                        logger.debug("The Port forwarding rule {} with the id {} was removed.", pfRule.getName(), pfRule.getId());
                         break;
                     }
                 }
             }
-<<<<<<< HEAD
-
-=======
->>>>>>> 046870ef
             firewallManager.applyRules(revokedRules, false, true);
         }
     }
@@ -726,22 +628,7 @@
 
     protected Map<Long, Integer> createFirewallRules(IpAddress publicIp, List<Long> clusterVMIds, boolean apiRule) throws ManagementServerException {
         // Firewall rule for SSH access on each node VM
-<<<<<<< HEAD
         Map<Long, Integer> vmIdPortMap = addFirewallRulesForNodes(publicIp, clusterVMIds.size());
-=======
-        CallContext.register(CallContext.current(), null);
-        try {
-            int endPort = CLUSTER_NODES_DEFAULT_START_SSH_PORT + clusterVMIds.size() - 1;
-            provisionFirewallRules(publicIp, owner, CLUSTER_NODES_DEFAULT_START_SSH_PORT, endPort);
-            if (logger.isInfoEnabled()) {
-                logger.info(String.format("Provisioned firewall rule to open up port %d to %d on %s for Kubernetes cluster : %s", CLUSTER_NODES_DEFAULT_START_SSH_PORT, endPort, publicIp.getAddress().addr(), kubernetesCluster.getName()));
-            }
-        } catch (NoSuchFieldException | IllegalAccessException | ResourceUnavailableException | NetworkRuleConflictException e) {
-            throw new ManagementServerException(String.format("Failed to provision firewall rules for SSH access for the Kubernetes cluster : %s", kubernetesCluster.getName()), e);
-        } finally {
-            CallContext.unregister();
-        }
->>>>>>> 046870ef
         if (!apiRule) {
             return vmIdPortMap;
         }
@@ -911,45 +798,11 @@
     }
 
     protected KubernetesClusterVO updateKubernetesClusterEntry(final Long cores, final Long memory, final Long size,
-<<<<<<< HEAD
                                                                final Long serviceOfferingId, final Boolean autoscaleEnabled,
                                                                final Long minSize, final Long maxSize,
                                                                final KubernetesClusterNodeType nodeType,
                                                                final boolean updateNodeOffering,
                                                                final boolean updateClusterOffering) {
-        return execute(new TransactionCallback<KubernetesClusterVO>() {
-                @Override
-                public KubernetesClusterVO doInTransaction(TransactionStatus status) {
-                KubernetesClusterVO updatedCluster = kubernetesClusterDao.findById(kubernetesCluster.getId());
-                if (cores != null) {
-                    updatedCluster.setCores(cores);
-                }
-                if (memory != null) {
-                    updatedCluster.setMemory(memory);
-                }
-                if (size != null) {
-                    updatedCluster.setNodeCount(size);
-                }
-                if (updateNodeOffering && serviceOfferingId != null && nodeType != null) {
-                    if (WORKER == nodeType) {
-                        updatedCluster.setWorkerServiceOfferingId(serviceOfferingId);
-                    } else if (CONTROL == nodeType) {
-                        updatedCluster.setControlServiceOfferingId(serviceOfferingId);
-                    } else if (ETCD == nodeType) {
-                        updatedCluster.setEtcdServiceOfferingId(serviceOfferingId);
-                    }
-                }
-                if (updateClusterOffering && serviceOfferingId != null) {
-                    updatedCluster.setServiceOfferingId(serviceOfferingId);
-                }
-                if (autoscaleEnabled != null) {
-                    updatedCluster.setAutoscalingEnabled(autoscaleEnabled.booleanValue());
-                }
-                updatedCluster.setMinSize(minSize);
-                updatedCluster.setMaxSize(maxSize);
-                return kubernetesClusterDao.persist(updatedCluster);
-=======
-               final Long serviceOfferingId, final Boolean autoscaleEnabled, final Long minSize, final Long maxSize) {
         return Transaction.execute((TransactionCallback<KubernetesClusterVO>) status -> {
             KubernetesClusterVO updatedCluster = kubernetesClusterDao.createForUpdate(kubernetesCluster.getId());
 
@@ -962,12 +815,20 @@
             if (size != null) {
                 updatedCluster.setNodeCount(size);
             }
-            if (serviceOfferingId != null) {
+            if (updateNodeOffering && serviceOfferingId != null && nodeType != null) {
+                if (WORKER == nodeType) {
+                    updatedCluster.setWorkerServiceOfferingId(serviceOfferingId);
+                } else if (CONTROL == nodeType) {
+                    updatedCluster.setControlServiceOfferingId(serviceOfferingId);
+                } else if (ETCD == nodeType) {
+                    updatedCluster.setEtcdServiceOfferingId(serviceOfferingId);
+                }
+            }
+            if (updateClusterOffering && serviceOfferingId != null) {
                 updatedCluster.setServiceOfferingId(serviceOfferingId);
             }
             if (autoscaleEnabled != null) {
                 updatedCluster.setAutoscalingEnabled(autoscaleEnabled.booleanValue());
->>>>>>> 046870ef
             }
             updatedCluster.setMinSize(minSize);
             updatedCluster.setMaxSize(maxSize);
