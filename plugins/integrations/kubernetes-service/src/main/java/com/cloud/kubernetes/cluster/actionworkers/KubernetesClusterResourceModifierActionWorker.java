// Licensed to the Apache Software Foundation (ASF) under one
// or more contributor license agreements.  See the NOTICE file
// distributed with this work for additional information
// regarding copyright ownership.  The ASF licenses this file
// to you under the Apache License, Version 2.0 (the
// "License"); you may not use this file except in compliance
// with the License.  You may obtain a copy of the License at
//
//   http://www.apache.org/licenses/LICENSE-2.0
//
// Unless required by applicable law or agreed to in writing,
// software distributed under the License is distributed on an
// "AS IS" BASIS, WITHOUT WARRANTIES OR CONDITIONS OF ANY
// KIND, either express or implied.  See the License for the
// specific language governing permissions and limitations
// under the License.

package com.cloud.kubernetes.cluster.actionworkers;

import static com.cloud.kubernetes.cluster.KubernetesServiceHelper.KubernetesClusterNodeType.CONTROL;
import static com.cloud.kubernetes.cluster.KubernetesServiceHelper.KubernetesClusterNodeType.ETCD;
import static com.cloud.kubernetes.cluster.KubernetesServiceHelper.KubernetesClusterNodeType.WORKER;
import static com.cloud.utils.NumbersUtil.toHumanReadableSize;
import static com.cloud.utils.db.Transaction.execute;

import java.io.File;
import java.io.IOException;
import java.util.ArrayList;
import java.util.Collections;
import java.util.HashMap;
import java.util.List;
import java.util.Map;
import java.util.Objects;
import java.util.concurrent.ConcurrentHashMap;
import java.util.stream.Collectors;

import javax.inject.Inject;

<<<<<<< HEAD
import com.cloud.network.rules.FirewallManager;
import com.cloud.offering.NetworkOffering;
import com.cloud.offerings.dao.NetworkOfferingDao;
import org.apache.cloudstack.api.ApiConstants;
=======
import com.cloud.deploy.DataCenterDeployment;
import com.cloud.deploy.DeploymentPlan;
import com.cloud.dc.DedicatedResourceVO;
import com.cloud.dc.dao.DedicatedResourceDao;
import com.cloud.kubernetes.cluster.KubernetesServiceHelper.KubernetesClusterNodeType;
import com.cloud.network.rules.RulesService;
import com.cloud.network.rules.dao.PortForwardingRulesDao;
import com.cloud.network.rules.FirewallManager;
import com.cloud.offering.NetworkOffering;
import com.cloud.offerings.dao.NetworkOfferingDao;
import com.cloud.utils.db.Transaction;
import com.cloud.utils.net.Ip;
>>>>>>> f8fd8e03
import org.apache.cloudstack.api.BaseCmd;
import org.apache.cloudstack.api.command.user.firewall.CreateFirewallRuleCmd;
import org.apache.cloudstack.api.command.user.network.CreateNetworkACLCmd;
import org.apache.cloudstack.api.command.user.volume.ResizeVolumeCmd;
import org.apache.commons.codec.binary.Base64;
import org.apache.commons.collections.CollectionUtils;
import org.apache.commons.lang3.StringUtils;

import com.cloud.capacity.CapacityManager;
import com.cloud.dc.ClusterDetailsDao;
import com.cloud.dc.ClusterDetailsVO;
import com.cloud.dc.ClusterVO;
import com.cloud.dc.DataCenter;
import com.cloud.dc.dao.ClusterDao;
import com.cloud.deploy.DeployDestination;
import com.cloud.exception.InsufficientAddressCapacityException;
import com.cloud.exception.InsufficientCapacityException;
import com.cloud.exception.InsufficientServerCapacityException;
import com.cloud.exception.InvalidParameterValueException;
import com.cloud.exception.ManagementServerException;
import com.cloud.exception.NetworkRuleConflictException;
import com.cloud.exception.OperationTimedoutException;
import com.cloud.exception.PermissionDeniedException;
import com.cloud.exception.ResourceAllocationException;
import com.cloud.exception.ResourceUnavailableException;
import com.cloud.host.Host;
import com.cloud.host.HostVO;
import com.cloud.host.dao.HostDao;
import com.cloud.hypervisor.Hypervisor;
import com.cloud.kubernetes.cluster.KubernetesCluster;
import com.cloud.kubernetes.cluster.KubernetesClusterManagerImpl;
import com.cloud.kubernetes.cluster.KubernetesClusterVO;
import com.cloud.network.IpAddress;
import com.cloud.network.Network;
import com.cloud.network.dao.FirewallRulesDao;
import com.cloud.network.dao.LoadBalancerDao;
import com.cloud.network.dao.LoadBalancerVO;
import com.cloud.network.lb.LoadBalancingRulesService;
import com.cloud.network.rules.FirewallRule;
import com.cloud.network.rules.FirewallRuleVO;
import com.cloud.network.rules.LoadBalancer;
import com.cloud.network.rules.PortForwardingRuleVO;
import com.cloud.network.vpc.NetworkACL;
import com.cloud.network.vpc.NetworkACLItem;
import com.cloud.network.vpc.NetworkACLItemDao;
import com.cloud.network.vpc.NetworkACLItemVO;
import com.cloud.network.vpc.NetworkACLService;
import com.cloud.offering.ServiceOffering;
import com.cloud.resource.ResourceManager;
import com.cloud.storage.Volume;
import com.cloud.storage.VolumeApiService;
import com.cloud.storage.VolumeVO;
import com.cloud.storage.dao.LaunchPermissionDao;
import com.cloud.storage.dao.VolumeDao;
import com.cloud.user.Account;
import com.cloud.uservm.UserVm;
import com.cloud.utils.Pair;
import com.cloud.utils.component.ComponentContext;
import com.cloud.utils.db.TransactionCallback;
import com.cloud.utils.db.TransactionCallbackWithException;
import com.cloud.utils.exception.CloudRuntimeException;
import com.cloud.utils.net.NetUtils;
import com.cloud.utils.ssh.SshHelper;
import com.cloud.vm.Nic;
import com.cloud.vm.UserVmManager;
import com.cloud.vm.VirtualMachine;
import com.cloud.vm.VmDetailConstants;
import com.cloud.vm.dao.VMInstanceDao;
import org.apache.cloudstack.api.ApiCommandResourceType;
import org.apache.cloudstack.context.CallContext;
import org.apache.logging.log4j.Level;

public class KubernetesClusterResourceModifierActionWorker extends KubernetesClusterActionWorker {

    @Inject
    protected CapacityManager capacityManager;
    @Inject
    protected ClusterDao clusterDao;
    @Inject
    protected ClusterDetailsDao clusterDetailsDao;
    @Inject
    protected HostDao hostDao;
    @Inject
    protected FirewallRulesDao firewallRulesDao;
    @Inject
    protected NetworkACLService networkACLService;
    @Inject
    protected  NetworkACLItemDao networkACLItemDao;
    @Inject
    protected LoadBalancingRulesService lbService;
    @Inject
    protected RulesService rulesService;
    @Inject
    protected FirewallManager firewallManager;
    @Inject
    protected PortForwardingRulesDao portForwardingRulesDao;
    @Inject
    protected ResourceManager resourceManager;
    @Inject
    protected DedicatedResourceDao dedicatedResourceDao;
    @Inject
    protected LoadBalancerDao loadBalancerDao;
    @Inject
    protected VMInstanceDao vmInstanceDao;
    @Inject
    protected UserVmManager userVmManager;
    @Inject
    protected LaunchPermissionDao launchPermissionDao;
    @Inject
    protected VolumeApiService volumeService;
    @Inject
    protected VolumeDao volumeDao;
    @Inject
    protected NetworkOfferingDao networkOfferingDao;

    protected String kubernetesClusterNodeNamePrefix;

    protected KubernetesClusterResourceModifierActionWorker(final KubernetesCluster kubernetesCluster, final KubernetesClusterManagerImpl clusterManager) {
        super(kubernetesCluster, clusterManager);
    }

    protected void init() {
        super.init();
        kubernetesClusterNodeNamePrefix = getKubernetesClusterNodeNamePrefix();
    }

<<<<<<< HEAD
    private String getKubernetesNodeConfig(final String joinIp, final boolean ejectIso) throws IOException {
        String k8sNodeConfig = readResourceFile("/conf/k8s-node.yml");
        final String sshPubKey = "{{ k8s.ssh.pub.key }}";
        final String joinIpKey = "{{ k8s_control_node.join_ip }}";
        final String clusterTokenKey = "{{ k8s_control_node.cluster.token }}";
        final String ejectIsoKey = "{{ k8s.eject.iso }}";

        String pubKey = "- \"" + configurationDao.getValue("ssh.publickey") + "\"";
        String sshKeyPair = kubernetesCluster.getKeyPair();
        if (StringUtils.isNotEmpty(sshKeyPair)) {
            SSHKeyPairVO sshkp = sshKeyPairDao.findByName(owner.getAccountId(), owner.getDomainId(), sshKeyPair);
            if (sshkp != null) {
                pubKey += "\n      - \"" + sshkp.getPublicKey() + "\"";
            }
        }
        k8sNodeConfig = k8sNodeConfig.replace(sshPubKey, pubKey);
        k8sNodeConfig = k8sNodeConfig.replace(joinIpKey, joinIp);
        k8sNodeConfig = k8sNodeConfig.replace(clusterTokenKey, KubernetesClusterUtil.generateClusterToken(kubernetesCluster));
        k8sNodeConfig = k8sNodeConfig.replace(ejectIsoKey, String.valueOf(ejectIso));
        k8sNodeConfig = updateKubeConfigWithRegistryDetails(k8sNodeConfig);

        return k8sNodeConfig;
    }

    protected String updateKubeConfigWithRegistryDetails(String k8sConfig) {
        /* genarate /etc/containerd/config.toml file on the nodes only if Kubernetes cluster is created to
         * use docker private registry */
        String registryUsername = null;
        String registryPassword = null;
        String registryUrl = null;

        List<KubernetesClusterDetailsVO> details = kubernetesClusterDetailsDao.listDetails(kubernetesCluster.getId());
        for (KubernetesClusterDetailsVO detail : details) {
            if (detail.getName().equals(ApiConstants.DOCKER_REGISTRY_USER_NAME)) {
                registryUsername = detail.getValue();
            }
            if (detail.getName().equals(ApiConstants.DOCKER_REGISTRY_PASSWORD)) {
                registryPassword = detail.getValue();
=======
    protected DeployDestination plan(final long nodesCount, final DataCenter zone, final ServiceOffering offering,
                                     final Long domainId, final Long accountId, final Hypervisor.HypervisorType hypervisorType) throws InsufficientServerCapacityException {
        final int cpu_requested = offering.getCpu() * offering.getSpeed();
        final long ram_requested = offering.getRamSize() * 1024L * 1024L;
        boolean useDedicatedHosts = false;
        List<HostVO> hosts = new ArrayList<>();
        Long group = getExplicitAffinityGroup(domainId, accountId);
        if (Objects.nonNull(group)) {
            List<DedicatedResourceVO> dedicatedHosts = new ArrayList<>();
            if (Objects.nonNull(accountId)) {
                dedicatedHosts = dedicatedResourceDao.listByAccountId(accountId);
            } else if (Objects.nonNull(domainId)) {
                dedicatedHosts = dedicatedResourceDao.listByDomainId(domainId);
>>>>>>> f8fd8e03
            }
            for (DedicatedResourceVO dedicatedHost : dedicatedHosts) {
                hosts.add(hostDao.findById(dedicatedHost.getHostId()));
                useDedicatedHosts = true;
            }
        }
        if (hosts.isEmpty()) {
            hosts = resourceManager.listAllHostsInOneZoneByType(Host.Type.Routing, zone.getId());
        }
        if (hypervisorType != null) {
            hosts = hosts.stream().filter(x -> x.getHypervisorType() == hypervisorType).collect(Collectors.toList());
        }
        final Map<String, Pair<HostVO, Integer>> hosts_with_resevered_capacity = new ConcurrentHashMap<String, Pair<HostVO, Integer>>();
        for (HostVO h : hosts) {
            hosts_with_resevered_capacity.put(h.getUuid(), new Pair<HostVO, Integer>(h, 0));
        }
        boolean suitable_host_found = false;
        HostVO suitableHost = null;
        for (int i = 1; i <= nodesCount; i++) {
            suitable_host_found = false;
            for (Map.Entry<String, Pair<HostVO, Integer>> hostEntry : hosts_with_resevered_capacity.entrySet()) {
                Pair<HostVO, Integer> hp = hostEntry.getValue();
                HostVO h = hp.first();
                if (!h.getHypervisorType().equals(clusterTemplate.getHypervisorType())) {
                    continue;
                }
                hostDao.loadHostTags(h);
                if (StringUtils.isNotEmpty(offering.getHostTag()) && !(h.getHostTags() != null && h.getHostTags().contains(offering.getHostTag()))) {
                    continue;
                }
                int reserved = hp.second();
                reserved++;
                ClusterVO cluster = clusterDao.findById(h.getClusterId());
                ClusterDetailsVO cluster_detail_cpu = clusterDetailsDao.findDetail(cluster.getId(), "cpuOvercommitRatio");
                ClusterDetailsVO cluster_detail_ram = clusterDetailsDao.findDetail(cluster.getId(), "memoryOvercommitRatio");
                Float cpuOvercommitRatio = Float.parseFloat(cluster_detail_cpu.getValue());
                Float memoryOvercommitRatio = Float.parseFloat(cluster_detail_ram.getValue());
                if (logger.isDebugEnabled()) {
                    logger.debug(String.format("Checking host : %s for capacity already reserved %d", h.getName(), reserved));
                }
                if (capacityManager.checkIfHostHasCapacity(h.getId(), cpu_requested * reserved, ram_requested * reserved, false, cpuOvercommitRatio, memoryOvercommitRatio, true)) {
                    logger.debug("Found host {} with enough capacity: CPU={} RAM={}", h.getName(), cpu_requested * reserved, toHumanReadableSize(ram_requested * reserved));
                    hostEntry.setValue(new Pair<HostVO, Integer>(h, reserved));
                    suitable_host_found = true;
                    suitableHost = h;
                    break;
                }
            }
            if (!suitable_host_found) {
                if (logger.isInfoEnabled()) {
                    logger.info(String.format("Suitable hosts not found in datacenter : %s for node %d, with offering : %s and hypervisor: %s",
                        zone.getName(), i, offering.getName(), clusterTemplate.getHypervisorType().toString()));
                }
                break;
            }
        }
        if (suitable_host_found) {
            if (logger.isInfoEnabled()) {
                logger.info(String.format("Suitable hosts found in datacenter : %s, creating deployment destination", zone.getName()));
<<<<<<< HEAD
=======
            }
            if (useDedicatedHosts) {
                return new DeployDestination(zone, null, null, suitableHost);
>>>>>>> f8fd8e03
            }
            return new DeployDestination(zone, null, null, null);
        }
        String msg = String.format("Cannot find enough capacity for Kubernetes cluster(requested cpu=%d memory=%s) with offering : %s and hypervisor: %s",
                cpu_requested * nodesCount, toHumanReadableSize(ram_requested * nodesCount), offering.getName(), clusterTemplate.getHypervisorType().toString());

        logger.warn(msg);
        throw new InsufficientServerCapacityException(msg, DataCenter.class, zone.getId());
    }

    protected DeployDestination plan(Long domainId, Long accountId, Hypervisor.HypervisorType hypervisorType) throws InsufficientServerCapacityException {
        ServiceOffering offering = serviceOfferingDao.findById(kubernetesCluster.getServiceOfferingId());
        DataCenter zone = dataCenterDao.findById(kubernetesCluster.getZoneId());
        if (logger.isDebugEnabled()) {
            logger.debug(String.format("Checking deployment destination for Kubernetes cluster : %s in zone : %s", kubernetesCluster.getName(), zone.getName()));
        }
        return plan(kubernetesCluster.getTotalNodeCount(), zone, offering, domainId, accountId, hypervisorType);
    }

    protected void resizeNodeVolume(final UserVm vm) throws ManagementServerException {
        try {
            if (vm.getHypervisorType() == Hypervisor.HypervisorType.VMware && templateDao.findById(vm.getTemplateId()).isDeployAsIs()) {
                List<VolumeVO> vmVols = volumeDao.findByInstance(vm.getId());
                for (VolumeVO volumeVO : vmVols) {
                    if (volumeVO.getVolumeType() == Volume.Type.ROOT) {
                        ResizeVolumeCmd resizeVolumeCmd = new ResizeVolumeCmd();
                        resizeVolumeCmd = ComponentContext.inject(resizeVolumeCmd);
                        resizeVolumeCmd.setSize(kubernetesCluster.getNodeRootDiskSize());
                        resizeVolumeCmd.setId(volumeVO.getId());

                        volumeService.resizeVolume(resizeVolumeCmd);
                    }
                }
            }
        } catch (ResourceAllocationException e) {
            throw new ManagementServerException(String.format("Failed to resize volume of  VM in the Kubernetes cluster : %s", kubernetesCluster.getName()), e);
        }
    }

    protected void startKubernetesVM(final UserVm vm, final Long domainId, final Long accountId) throws ManagementServerException {
        CallContext vmContext = null;
        if (!ApiCommandResourceType.VirtualMachine.equals(CallContext.current().getEventResourceType())); {
            vmContext = CallContext.register(CallContext.current(), ApiCommandResourceType.VirtualMachine);
            vmContext.setEventResourceId(vm.getId());
        }
        DeploymentPlan plan = null;
        if (Objects.nonNull(domainId) && !listDedicatedHostsInDomain(domainId).isEmpty()) {
            DeployDestination dest = null;
            try {
                dest = plan(domainId, accountId, vm.getHypervisorType());
            } catch (InsufficientCapacityException e) {
                logTransitStateAndThrow(Level.ERROR, String.format("Provisioning the cluster failed due to insufficient capacity in the Kubernetes cluster: %s", kubernetesCluster.getUuid()), kubernetesCluster.getId(), KubernetesCluster.Event.CreateFailed, e);
            }
            if (dest != null) {
                plan = new DataCenterDeployment(
                        Objects.nonNull(dest.getDataCenter()) ? dest.getDataCenter().getId() : 0,
                        Objects.nonNull(dest.getPod()) ? dest.getPod().getId() : null,
                        Objects.nonNull(dest.getCluster()) ? dest.getCluster().getId() : null,
                        Objects.nonNull(dest.getHost()) ? dest.getHost().getId() : null,
                        null,
                        null);
            }
        }
        try {
            userVmManager.startVirtualMachine(vm, plan);
        } catch (OperationTimedoutException | ResourceUnavailableException | InsufficientCapacityException ex) {
            throw new ManagementServerException(String.format("Failed to start VM in the Kubernetes cluster : %s", kubernetesCluster.getName()), ex);
        } finally {
            if (vmContext != null) {
                CallContext.unregister();
            }
        }

        UserVm startVm = userVmDao.findById(vm.getId());
        if (!startVm.getState().equals(VirtualMachine.State.Running)) {
            throw new ManagementServerException(String.format("Failed to start VM in the Kubernetes cluster : %s", kubernetesCluster.getName()));
        }
    }

    protected List<UserVm> provisionKubernetesClusterNodeVms(final long nodeCount, final int offset,
                                                             final String controlIpAddress, final Long domainId, final Long accountId) throws ManagementServerException,
            ResourceUnavailableException, InsufficientCapacityException {
        List<UserVm> nodes = new ArrayList<>();
        for (int i = offset + 1; i <= nodeCount; i++) {
            CallContext vmContext = CallContext.register(CallContext.current(), ApiCommandResourceType.VirtualMachine);
            try {
                UserVm vm = createKubernetesNode(controlIpAddress, domainId, accountId);
                vmContext.setEventResourceId(vm.getId());
                addKubernetesClusterVm(kubernetesCluster.getId(), vm.getId(), false, false, false, false);
                if (kubernetesCluster.getNodeRootDiskSize() > 0) {
                    resizeNodeVolume(vm);
                }
                startKubernetesVM(vm, domainId, accountId);
                vm = userVmDao.findById(vm.getId());
                if (vm == null) {
                    throw new ManagementServerException(String.format("Failed to provision worker VM for Kubernetes cluster : %s", kubernetesCluster.getName()));
                }
                nodes.add(vm);
                logger.info("Provisioned node VM : {} in to the Kubernetes cluster : {}", vm.getDisplayName(), kubernetesCluster.getName());
            } finally {
                CallContext.unregister();
            }
        }
        return nodes;
    }

    protected List<UserVm> provisionKubernetesClusterNodeVms(final long nodeCount, final String controlIpAddress, final Long domainId, final Long accountId) throws ManagementServerException,
            ResourceUnavailableException, InsufficientCapacityException {
        return provisionKubernetesClusterNodeVms(nodeCount, 0, controlIpAddress, domainId, accountId);
    }

    protected UserVm createKubernetesNode(String joinIp, Long domainId, Long accountId) throws ManagementServerException,
            ResourceUnavailableException, InsufficientCapacityException {
        UserVm nodeVm = null;
        DataCenter zone = dataCenterDao.findById(kubernetesCluster.getZoneId());
        ServiceOffering serviceOffering = getServiceOfferingForNodeTypeOnCluster(WORKER, kubernetesCluster);
        List<Long> networkIds = new ArrayList<Long>();
        networkIds.add(kubernetesCluster.getNetworkId());
        Account owner = accountDao.findById(kubernetesCluster.getAccountId());
        Network.IpAddresses addrs = new Network.IpAddresses(null, null);
        long rootDiskSize = kubernetesCluster.getNodeRootDiskSize();
        Map<String, String> customParameterMap = new HashMap<String, String>();
        if (rootDiskSize > 0) {
            customParameterMap.put("rootdisksize", String.valueOf(rootDiskSize));
        }
        if (Hypervisor.HypervisorType.VMware.equals(clusterTemplate.getHypervisorType())) {
            customParameterMap.put(VmDetailConstants.ROOT_DISK_CONTROLLER, "scsi");
        }
        String suffix = Long.toHexString(System.currentTimeMillis());
        String hostName = String.format("%s-node-%s", kubernetesClusterNodeNamePrefix, suffix);
        String k8sNodeConfig = null;
        try {
            k8sNodeConfig = getKubernetesNodeConfig(joinIp, Hypervisor.HypervisorType.VMware.equals(clusterTemplate.getHypervisorType()), false);
        } catch (IOException e) {
            logAndThrow(Level.ERROR, "Failed to read Kubernetes node configuration file", e);
        }

        String base64UserData = Base64.encodeBase64String(k8sNodeConfig.getBytes(com.cloud.utils.StringUtils.getPreferredCharset()));
        List<String> keypairs = new ArrayList<String>();
        if (StringUtils.isNotBlank(kubernetesCluster.getKeyPair())) {
            keypairs.add(kubernetesCluster.getKeyPair());
        }
<<<<<<< HEAD
=======
        Long affinityGroupId = getExplicitAffinityGroup(domainId, accountId);
>>>>>>> f8fd8e03
        if (kubernetesCluster.getSecurityGroupId() != null && networkModel.checkSecurityGroupSupportForNetwork(owner, zone, networkIds, List.of(kubernetesCluster.getSecurityGroupId()))) {
            List<Long> securityGroupIds = new ArrayList<>();
            securityGroupIds.add(kubernetesCluster.getSecurityGroupId());
            nodeVm = userVmService.createAdvancedSecurityGroupVirtualMachine(zone, serviceOffering, workerNodeTemplate, networkIds, securityGroupIds, owner,
                    hostName, hostName, null, null, null, Hypervisor.HypervisorType.None, BaseCmd.HTTPMethod.POST,base64UserData, null, null, keypairs,
                    null, addrs, null, null, Objects.nonNull(affinityGroupId) ?
                            Collections.singletonList(affinityGroupId) : null, customParameterMap, null, null, null,
                    null, true, null, UserVmManager.CKS_NODE);
        } else {
            nodeVm = userVmService.createAdvancedVirtualMachine(zone, serviceOffering, workerNodeTemplate, networkIds, owner,
                    hostName, hostName, null, null, null,
                    Hypervisor.HypervisorType.None, BaseCmd.HTTPMethod.POST, base64UserData, null, null, keypairs,
                    null, addrs, null, null, Objects.nonNull(affinityGroupId) ?
                            Collections.singletonList(affinityGroupId) : null, customParameterMap, null, null, null, null, true, UserVmManager.CKS_NODE, null);
        }
        if (logger.isInfoEnabled()) {
            logger.info(String.format("Created node VM : %s, %s in the Kubernetes cluster : %s", hostName, nodeVm.getUuid(), kubernetesCluster.getName()));
        }
        return nodeVm;
    }

    protected void provisionFirewallRules(final IpAddress publicIp, final Account account, int startPort, int endPort) throws NoSuchFieldException,
            IllegalAccessException, ResourceUnavailableException, NetworkRuleConflictException {
        List<String> sourceCidrList = new ArrayList<String>();
        sourceCidrList.add("0.0.0.0/0");

        CreateFirewallRuleCmd firewallRule = new CreateFirewallRuleCmd();
        firewallRule = ComponentContext.inject(firewallRule);

        firewallRule.setIpAddressId(publicIp.getId());

        firewallRule.setProtocol("TCP");

        firewallRule.setPublicStartPort(startPort);

        firewallRule.setPublicEndPort(endPort);

        firewallRule.setSourceCidrList(sourceCidrList);

        firewallService.createIngressFirewallRule(firewallRule);
        firewallService.applyIngressFwRules(publicIp.getId(), account);
    }

    protected void provisionPublicIpPortForwardingRule(IpAddress publicIp, Network network, Account account,
                                                       final long vmId, final int sourcePort, final int destPort) throws NetworkRuleConflictException, ResourceUnavailableException {
        final long publicIpId = publicIp.getId();
        final long networkId = network.getId();
        final long accountId = account.getId();
        final long domainId = account.getDomainId();
        Nic vmNic = networkModel.getNicInNetwork(vmId, networkId);
        final Ip vmIp = new Ip(vmNic.getIPv4Address());
        PortForwardingRuleVO pfRule = execute((TransactionCallbackWithException<PortForwardingRuleVO, NetworkRuleConflictException>) status -> {
            PortForwardingRuleVO newRule =
                    new PortForwardingRuleVO(null, publicIpId,
                            sourcePort, sourcePort,
                            vmIp,
                            destPort, destPort,
                            "tcp", networkId, accountId, domainId, vmId);
            newRule.setDisplay(true);
            newRule.setState(FirewallRule.State.Add);
            newRule = portForwardingRulesDao.persist(newRule);
            return newRule;
        });
        rulesService.applyPortForwardingRules(publicIp.getId(), account);
        if (logger.isInfoEnabled()) {
            logger.info(String.format("Provisioned SSH port forwarding rule: %s from port %d to %d on %s to the VM IP : %s in Kubernetes cluster : %s", pfRule.getUuid(), sourcePort, destPort, publicIp.getAddress().addr(), vmIp.toString(), kubernetesCluster.getName()));
        }
    }

    /**
     * To provision SSH port forwarding rules for the given Kubernetes cluster
     * for its given virtual machines
     *
     * @param publicIp
     * @param network
     * @param account
     * @param clusterVMIds (when empty then method must be called while
     *                     down-scaling of the KubernetesCluster therefore no new rules
     *                     to be added)
     * @throws ResourceUnavailableException
     * @throws NetworkRuleConflictException
     */
    protected void provisionSshPortForwardingRules(IpAddress publicIp, Network network, Account account,
                                                   List<Long> clusterVMIds, Map<Long, Integer> vmIdPortMap) throws ResourceUnavailableException,
            NetworkRuleConflictException {
        if (!CollectionUtils.isEmpty(clusterVMIds)) {
            int defaultNodesCount = clusterVMIds.size() - vmIdPortMap.size();
            int sourcePort = CLUSTER_NODES_DEFAULT_START_SSH_PORT;
            for (int i = 0; i < defaultNodesCount; ++i) {
                sourcePort = CLUSTER_NODES_DEFAULT_START_SSH_PORT + i;
                provisionPublicIpPortForwardingRule(publicIp, network, account, clusterVMIds.get(i), sourcePort, DEFAULT_SSH_PORT);
            }
            for (int i = defaultNodesCount; i < clusterVMIds.size(); ++i) {
                sourcePort += 1;
                provisionPublicIpPortForwardingRule(publicIp, network, account, clusterVMIds.get(i), sourcePort, DEFAULT_SSH_PORT);
            }
        }
    }

    protected FirewallRule removeApiFirewallRule(final IpAddress publicIp) {
        FirewallRule rule = null;
        List<FirewallRuleVO> firewallRules = firewallRulesDao.listByIpAndPurposeAndNotRevoked(publicIp.getId(), FirewallRule.Purpose.Firewall);
        for (FirewallRuleVO firewallRule : firewallRules) {
            if (firewallRule.getSourcePortStart() == CLUSTER_API_PORT &&
                    firewallRule.getSourcePortEnd() == CLUSTER_API_PORT) {
                rule = firewallRule;
                firewallService.revokeIngressFwRule(firewallRule.getId(), true);
                logger.debug("The API firewall rule [%s] with the id [%s] was revoked",firewallRule.getName(),firewallRule.getId());
                break;
            }
        }
        return rule;
    }

    protected FirewallRule removeSshFirewallRule(final IpAddress publicIp, final long networkId) {
        FirewallRule rule = null;
        List<FirewallRuleVO> firewallRules = firewallRulesDao.listByIpAndPurposeAndNotRevoked(publicIp.getId(), FirewallRule.Purpose.Firewall);
        for (FirewallRuleVO firewallRule : firewallRules) {
            PortForwardingRuleVO pfRule = portForwardingRulesDao.findByNetworkAndPorts(networkId, firewallRule.getSourcePortStart(), firewallRule.getSourcePortEnd());
            if (firewallRule.getSourcePortStart() == CLUSTER_NODES_DEFAULT_START_SSH_PORT || (Objects.nonNull(pfRule) && pfRule.getDestinationPortStart() == DEFAULT_SSH_PORT) ) {
                rule = firewallRule;
                firewallService.revokeIngressFwRule(firewallRule.getId(), true);
<<<<<<< HEAD
                logger.debug("The SSH firewall rule [%s] with the id [%s] was revoked",firewallRule.getName(),firewallRule.getId());
=======
                logger.debug("The SSH firewall rule {} with the id {} was revoked", firewallRule.getName(), firewallRule.getId());
>>>>>>> f8fd8e03
                break;
            }
        }
        return rule;
    }

    protected void removePortForwardingRules(final IpAddress publicIp, final Network network, final Account account, final List<Long> removedVMIds) throws ResourceUnavailableException {
        if (!CollectionUtils.isEmpty(removedVMIds)) {
            List<PortForwardingRuleVO> pfRules = new ArrayList<>();
            List<PortForwardingRuleVO> revokedRules = new ArrayList<>();
            for (Long vmId : removedVMIds) {
                pfRules.addAll(portForwardingRulesDao.listByNetwork(network.getId()));
                for (PortForwardingRuleVO pfRule : pfRules) {
                    if (pfRule.getVirtualMachineId() == vmId) {
                        portForwardingRulesDao.remove(pfRule.getId());
                        logger.trace("Marking PF rule {} with Revoke state", pfRule);
                        pfRule.setState(FirewallRule.State.Revoke);
                        revokedRules.add(pfRule);
<<<<<<< HEAD
                        logger.debug("The Port forwarding rule [%s] with the id [%s] was removed.", pfRule.getName(), pfRule.getId());
=======
                        logger.debug("The Port forwarding rule {} with the id {} was removed.", pfRule.getName(), pfRule.getId());
>>>>>>> f8fd8e03
                        break;
                    }
                }
            }
            firewallManager.applyRules(revokedRules, false, true);
        }
    }

    protected void removePortForwardingRules(final IpAddress publicIp, final Network network, final Account account, int startPort, int endPort)
        throws ResourceUnavailableException {
        List<PortForwardingRuleVO> pfRules = portForwardingRulesDao.listByNetwork(network.getId());
        for (PortForwardingRuleVO pfRule : pfRules) {
            if (startPort <= pfRule.getSourcePortStart() && pfRule.getSourcePortStart() <= endPort) {
                portForwardingRulesDao.remove(pfRule.getId());
                logger.debug("The Port forwarding rule [{}] with the id [{}] was mark as revoked.", pfRule.getName(), pfRule.getId());
                pfRule.setState(FirewallRule.State.Revoke);
            }
        }
        firewallManager.applyRules(pfRules, false, true);
    }

    protected void removeLoadBalancingRule(final IpAddress publicIp, final Network network,
                                           final Account account) throws ResourceUnavailableException {
        List<LoadBalancerVO> loadBalancerRules = loadBalancerDao.listByIpAddress(publicIp.getId());
        loadBalancerRules.stream().filter(lbRules -> lbRules.getNetworkId() == network.getId() && lbRules.getAccountId() == account.getId() && lbRules.getSourcePortStart() == CLUSTER_API_PORT
        && lbRules.getSourcePortEnd() == CLUSTER_API_PORT).forEach(lbRule -> {
            lbService.deleteLoadBalancerRule(lbRule.getId(), true);
            logger.debug("The load balancing rule with the Id: {} was removed",lbRule.getId());
        });
    }

    protected void provisionVpcTierAllowPortACLRule(final Network network, int startPort, int endPorts) throws NoSuchFieldException,
            IllegalAccessException, ResourceUnavailableException {
        List<NetworkACLItemVO> aclItems = networkACLItemDao.listByACL(network.getNetworkACLId());
        aclItems = aclItems.stream().filter(networkACLItem -> !NetworkACLItem.State.Revoke.equals(networkACLItem.getState())).collect(Collectors.toList());
        CreateNetworkACLCmd networkACLRule = new CreateNetworkACLCmd();
        networkACLRule = ComponentContext.inject(networkACLRule);

        networkACLRule.setProtocol("TCP");

        networkACLRule.setPublicStartPort(startPort);

        networkACLRule.setPublicEndPort(endPorts);

        networkACLRule.setTrafficType(NetworkACLItem.TrafficType.Ingress.toString());

        networkACLRule.setNetworkId(network.getId());

        networkACLRule.setAclId(network.getNetworkACLId());

        networkACLRule.setAction(NetworkACLItem.Action.Allow.toString());

        NetworkACLItem aclRule = networkACLService.createNetworkACLItem(networkACLRule);
        networkACLService.moveRuleToTheTopInACLList(aclRule);
        networkACLService.applyNetworkACL(aclRule.getAclId());
    }

    protected void removeVpcTierAllowPortACLRule(final Network network, int startPort, int endPort) throws NoSuchFieldException,
            IllegalAccessException, ResourceUnavailableException {
        List<NetworkACLItemVO> aclItems = networkACLItemDao.listByACL(network.getNetworkACLId());
        aclItems = aclItems.stream().filter(networkACLItem -> (networkACLItem.getProtocol() != null &&
                        networkACLItem.getProtocol().equals("TCP") &&
                        networkACLItem.getSourcePortStart() != null &&
                        networkACLItem.getSourcePortStart().equals(startPort) &&
                        networkACLItem.getSourcePortEnd() != null &&
                        networkACLItem.getSourcePortEnd().equals(endPort) &&
                        networkACLItem.getAction().equals(NetworkACLItem.Action.Allow)))
                .collect(Collectors.toList());

        for (NetworkACLItemVO aclItem : aclItems) {
            networkACLService.revokeNetworkACLItem(aclItem.getId());
        }
    }

    protected void provisionLoadBalancerRule(final IpAddress publicIp, final Network network,
                                             final Account account, final List<Long> clusterVMIds, final int port) throws NetworkRuleConflictException,
            InsufficientAddressCapacityException {
        LoadBalancer lb = lbService.createPublicLoadBalancerRule(null, "api-lb", "LB rule for API access",
                port, port, port, port,
                publicIp.getId(), NetUtils.TCP_PROTO, "roundrobin", network.getId(),
                account.getId(), false, NetUtils.TCP_PROTO, true);

        Map<Long, List<String>> vmIdIpMap = new HashMap<>();
        for (int i = 0; i < kubernetesCluster.getControlNodeCount(); ++i) {
            List<String> ips = new ArrayList<>();
            Nic controlVmNic = networkModel.getNicInNetwork(clusterVMIds.get(i), kubernetesCluster.getNetworkId());
            ips.add(controlVmNic.getIPv4Address());
            vmIdIpMap.put(clusterVMIds.get(i), ips);
        }
        lbService.assignToLoadBalancer(lb.getId(), null, vmIdIpMap, false);
    }

    protected Map<Long, Integer> createFirewallRules(IpAddress publicIp, List<Long> clusterVMIds, boolean apiRule) throws ManagementServerException {
        // Firewall rule for SSH access on each node VM
<<<<<<< HEAD
        CallContext.register(CallContext.current(), null);
        try {
            int endPort = CLUSTER_NODES_DEFAULT_START_SSH_PORT + clusterVMIds.size() - 1;
            provisionFirewallRules(publicIp, owner, CLUSTER_NODES_DEFAULT_START_SSH_PORT, endPort);
            if (logger.isInfoEnabled()) {
                logger.info(String.format("Provisioned firewall rule to open up port %d to %d on %s for Kubernetes cluster : %s", CLUSTER_NODES_DEFAULT_START_SSH_PORT, endPort, publicIp.getAddress().addr(), kubernetesCluster.getName()));
            }
        } catch (NoSuchFieldException | IllegalAccessException | ResourceUnavailableException | NetworkRuleConflictException e) {
            throw new ManagementServerException(String.format("Failed to provision firewall rules for SSH access for the Kubernetes cluster : %s", kubernetesCluster.getName()), e);
        } finally {
            CallContext.unregister();
        }
=======
        Map<Long, Integer> vmIdPortMap = addFirewallRulesForNodes(publicIp, clusterVMIds.size());
>>>>>>> f8fd8e03
        if (!apiRule) {
            return vmIdPortMap;
        }
        // Firewall rule for API access for control node VMs
        CallContext.register(CallContext.current(), null);
        try {
            provisionFirewallRules(publicIp, owner, CLUSTER_API_PORT, CLUSTER_API_PORT);
            if (logger.isInfoEnabled()) {
                logger.info(String.format("Provisioned firewall rule to open up port %d on %s for Kubernetes cluster %s",
                        CLUSTER_API_PORT, publicIp.getAddress().addr(), kubernetesCluster.getName()));
            }
        } catch (NoSuchFieldException | IllegalAccessException | ResourceUnavailableException | NetworkRuleConflictException e) {
            throw new ManagementServerException(String.format("Failed to provision firewall rules for API access for the Kubernetes cluster : %s", kubernetesCluster.getName()), e);
        } finally {
            CallContext.unregister();
        }
        return vmIdPortMap;
    }

    /**
     * Setup network rules for Kubernetes cluster
     * Open up firewall port CLUSTER_API_PORT, secure port on which Kubernetes
     * API server is running. Also create load balancing rule to forward public
     * IP traffic to control VMs' private IP.
     * Open up  firewall ports NODES_DEFAULT_START_SSH_PORT to NODES_DEFAULT_START_SSH_PORT+n
     * for SSH access. Also create port-forwarding rule to forward public IP traffic to all
     * @param network
     * @param clusterVMIds
     * @throws ManagementServerException
     */
    protected void setupKubernetesClusterIsolatedNetworkRules(IpAddress publicIp, Network network, List<Long> clusterVMIds, boolean apiRule) throws ManagementServerException {
        Map<Long, Integer> vmIdPortMap = createFirewallRules(publicIp, clusterVMIds, apiRule);

        // Port forwarding rule for SSH access on each node VM
        try {
            provisionSshPortForwardingRules(publicIp, network, owner, clusterVMIds, vmIdPortMap);
        } catch (ResourceUnavailableException | NetworkRuleConflictException e) {
            throw new ManagementServerException(String.format("Failed to activate SSH port forwarding rules for the Kubernetes cluster : %s", kubernetesCluster.getName()), e);
        }

        if (!apiRule) {
            return;
        }
        // Load balancer rule for API access for control node VMs
        try {
            provisionLoadBalancerRule(publicIp, network, owner, clusterVMIds, CLUSTER_API_PORT);
        } catch (NetworkRuleConflictException | InsufficientAddressCapacityException e) {
            throw new ManagementServerException(String.format("Failed to provision load balancer rule for API access for the Kubernetes cluster : %s", kubernetesCluster.getName()), e);
        }
    }

    protected void createVpcTierAclRules(Network network) throws ManagementServerException {
        if (network.getNetworkACLId() == NetworkACL.DEFAULT_ALLOW) {
            return;
        }
        // ACL rule for API access for control node VMs
        CallContext.register(CallContext.current(), null);
        try {
            provisionVpcTierAllowPortACLRule(network, CLUSTER_API_PORT, CLUSTER_API_PORT);
            if (logger.isInfoEnabled()) {
                logger.info(String.format("Provisioned ACL rule to open up port %d on %s for Kubernetes cluster %s",
                        CLUSTER_API_PORT, publicIpAddress, kubernetesCluster.getName()));
            }
        } catch (NoSuchFieldException | IllegalAccessException | ResourceUnavailableException | InvalidParameterValueException | PermissionDeniedException e) {
            throw new ManagementServerException(String.format("Failed to provision firewall rules for API access for the Kubernetes cluster : %s", kubernetesCluster.getName()), e);
        } finally {
            CallContext.unregister();
        }
        CallContext.register(CallContext.current(), null);
        try {
            provisionVpcTierAllowPortACLRule(network, DEFAULT_SSH_PORT, DEFAULT_SSH_PORT);
            if (logger.isInfoEnabled()) {
                logger.info(String.format("Provisioned ACL rule to open up port %d on %s for Kubernetes cluster %s",
                        DEFAULT_SSH_PORT, publicIpAddress, kubernetesCluster.getName()));
            }
        } catch (NoSuchFieldException | IllegalAccessException | ResourceUnavailableException | InvalidParameterValueException | PermissionDeniedException e) {
            throw new ManagementServerException(String.format("Failed to provision firewall rules for API access for the Kubernetes cluster : %s", kubernetesCluster.getName()), e);
        } finally {
            CallContext.unregister();
        }
    }

    protected void removeVpcTierAclRules(Network network) throws ManagementServerException {
        if (network.getNetworkACLId() == NetworkACL.DEFAULT_ALLOW) {
            return;
        }
        // ACL rule for API access for control node VMs
        try {
            removeVpcTierAllowPortACLRule(network, CLUSTER_API_PORT, CLUSTER_API_PORT);
            if (logger.isInfoEnabled()) {
                logger.info(String.format("Removed network ACL rule to open up port %d on %s for Kubernetes cluster %s",
                        CLUSTER_API_PORT, publicIpAddress, kubernetesCluster.getName()));
            }
        } catch (NoSuchFieldException | IllegalAccessException | ResourceUnavailableException e) {
            throw new ManagementServerException(String.format("Failed to remove network ACL rule for API access for the Kubernetes cluster : %s", kubernetesCluster.getName()), e);
        }
        // ACL rule for SSH access for all node VMs
        try {
            removeVpcTierAllowPortACLRule(network, DEFAULT_SSH_PORT, DEFAULT_SSH_PORT);
            if (logger.isInfoEnabled()) {
                logger.info(String.format("Removed network ACL rule to open up port %d on %s for Kubernetes cluster %s",
                        DEFAULT_SSH_PORT, publicIpAddress, kubernetesCluster.getName()));
            }
        } catch (NoSuchFieldException | IllegalAccessException | ResourceUnavailableException e) {
            throw new ManagementServerException(String.format("Failed to remove network ACL rules for SSH access for the Kubernetes cluster : %s", kubernetesCluster.getName()), e);
        }
    }

    protected void setupKubernetesClusterVpcTierRules(IpAddress publicIp, Network network, List<Long> clusterVMIds) throws ManagementServerException {
        // Create ACL rules
        createVpcTierAclRules(network);

        NetworkOffering offering = networkOfferingDao.findById(network.getNetworkOfferingId());
        if (offering.isConserveMode()) {
            // Add load balancing for API access
            try {
                provisionLoadBalancerRule(publicIp, network, owner, clusterVMIds, CLUSTER_API_PORT);
            } catch (InsufficientAddressCapacityException e) {
                throw new ManagementServerException(String.format("Failed to activate API load balancing rules for the Kubernetes cluster : %s", kubernetesCluster.getName()), e);
            }
        } else {
            // Add port forwarding for API access
            try {
                provisionPublicIpPortForwardingRule(publicIp, network, owner, clusterVMIds.get(0), CLUSTER_API_PORT, CLUSTER_API_PORT);
            } catch (ResourceUnavailableException | NetworkRuleConflictException e) {
                throw new ManagementServerException(String.format("Failed to activate API port forwarding rules for the Kubernetes cluster : %s", kubernetesCluster.getName()), e);
            }
        }

        // Add port forwarding rule for SSH access on each node VM
        try {
            Map<Long, Integer> vmIdPortMap = getVmPortMap();
            provisionSshPortForwardingRules(publicIp, network, owner, clusterVMIds, vmIdPortMap);
        } catch (ResourceUnavailableException | NetworkRuleConflictException e) {
            throw new ManagementServerException(String.format("Failed to activate SSH port forwarding rules for the Kubernetes cluster : %s", kubernetesCluster.getName()), e);
        }
    }

    protected String getKubernetesClusterNodeNamePrefix() {
        String prefix = kubernetesCluster.getName();
        if (!NetUtils.verifyDomainNameLabel(prefix, true)) {
            prefix = prefix.replaceAll("[^a-zA-Z0-9-]", "");
            if (prefix.length() == 0) {
                prefix = kubernetesCluster.getUuid();
            }
            prefix = "k8s-" + prefix;
        }
        if (prefix.length() > 40) {
            prefix = prefix.substring(0, 40);
        }
        return prefix;
    }

    protected String getEtcdNodeNameForCluster() {
        String prefix = kubernetesCluster.getName();
        if (!NetUtils.verifyDomainNameLabel(prefix, true)) {
            prefix = prefix.replaceAll("[^a-zA-Z0-9-]", "");
            if (prefix.isEmpty()) {
                prefix = kubernetesCluster.getUuid();
            }
        }
        prefix = prefix + "-etcd" ;
        if (prefix.length() > 40) {
            prefix = prefix.substring(0, 40);
        }
        return prefix;
    }

    protected KubernetesClusterVO updateKubernetesClusterEntry(final Long cores, final Long memory, final Long size,
<<<<<<< HEAD
               final Long serviceOfferingId, final Boolean autoscaleEnabled, final Long minSize, final Long maxSize) {
=======
                                                               final Long serviceOfferingId, final Boolean autoscaleEnabled,
                                                               final Long minSize, final Long maxSize,
                                                               final KubernetesClusterNodeType nodeType,
                                                               final boolean updateNodeOffering,
                                                               final boolean updateClusterOffering) {
>>>>>>> f8fd8e03
        return Transaction.execute((TransactionCallback<KubernetesClusterVO>) status -> {
            KubernetesClusterVO updatedCluster = kubernetesClusterDao.createForUpdate(kubernetesCluster.getId());

            if (cores != null) {
                updatedCluster.setCores(cores);
            }
            if (memory != null) {
                updatedCluster.setMemory(memory);
            }
            if (size != null) {
                updatedCluster.setNodeCount(size);
            }
<<<<<<< HEAD
            if (serviceOfferingId != null) {
                updatedCluster.setServiceOfferingId(serviceOfferingId);
            }
            if (autoscaleEnabled != null) {
                updatedCluster.setAutoscalingEnabled(autoscaleEnabled.booleanValue());
            }
=======
            if (updateNodeOffering && serviceOfferingId != null && nodeType != null) {
                if (WORKER == nodeType) {
                    updatedCluster.setWorkerServiceOfferingId(serviceOfferingId);
                } else if (CONTROL == nodeType) {
                    updatedCluster.setControlServiceOfferingId(serviceOfferingId);
                } else if (ETCD == nodeType) {
                    updatedCluster.setEtcdServiceOfferingId(serviceOfferingId);
                }
            }
            if (updateClusterOffering && serviceOfferingId != null) {
                updatedCluster.setServiceOfferingId(serviceOfferingId);
            }
            if (autoscaleEnabled != null) {
                updatedCluster.setAutoscalingEnabled(autoscaleEnabled.booleanValue());
            }
>>>>>>> f8fd8e03
            updatedCluster.setMinSize(minSize);
            updatedCluster.setMaxSize(maxSize);
            return kubernetesClusterDao.persist(updatedCluster);
        });
    }

    private KubernetesClusterVO updateKubernetesClusterEntry(final Boolean autoscaleEnabled, final Long minSize, final Long maxSize) throws CloudRuntimeException {
        KubernetesClusterVO kubernetesClusterVO = updateKubernetesClusterEntry(null, null, null, null, autoscaleEnabled, minSize, maxSize, null, false, false);
        if (kubernetesClusterVO == null) {
            logTransitStateAndThrow(Level.ERROR, String.format("Scaling Kubernetes cluster %s failed, unable to update Kubernetes cluster",
                    kubernetesCluster.getName()), kubernetesCluster.getId(), KubernetesCluster.Event.OperationFailed);
        }
        return kubernetesClusterVO;
    }

    protected boolean autoscaleCluster(boolean enable, Long minSize, Long maxSize) {
        if (!kubernetesCluster.getState().equals(KubernetesCluster.State.Scaling)) {
            stateTransitTo(kubernetesCluster.getId(), KubernetesCluster.Event.AutoscaleRequested);
        }

        File pkFile = getManagementServerSshPublicKeyFile();
        Pair<String, Integer> publicIpSshPort = getKubernetesClusterServerIpSshPort(null);
        publicIpAddress = publicIpSshPort.first();
        sshPort = publicIpSshPort.second();

        try {
            if (enable) {
                String command = String.format("sudo /opt/bin/autoscale-kube-cluster -i %s -e -M %d -m %d",
                    kubernetesCluster.getUuid(), maxSize, minSize);
                Pair<Boolean, String> result = SshHelper.sshExecute(publicIpAddress, sshPort, getControlNodeLoginUser(),
                    pkFile, null, command, 10000, 10000, 60000);

                // Maybe the file isn't present. Try and copy it
                if (!result.first()) {
                    logMessage(Level.INFO, "Autoscaling files missing. Adding them now", null);
                    retrieveScriptFiles();
                    copyScripts(publicIpAddress, sshPort);

                    if (!createCloudStackSecret(keys)) {
                        logTransitStateAndThrow(Level.ERROR, String.format("Failed to setup keys for Kubernetes cluster %s",
                            kubernetesCluster.getName()), kubernetesCluster.getId(), KubernetesCluster.Event.OperationFailed);
                    }

                    // If at first you don't succeed ...
                    result = SshHelper.sshExecute(publicIpAddress, sshPort, getControlNodeLoginUser(),
                        pkFile, null, command, 10000, 10000, 60000);
                    if (!result.first()) {
                        throw new CloudRuntimeException(result.second());
                    }
                }
                updateKubernetesClusterEntry(true, minSize, maxSize);
            } else {
                Pair<Boolean, String> result = SshHelper.sshExecute(publicIpAddress, sshPort, getControlNodeLoginUser(),
                    pkFile, null, String.format("sudo /opt/bin/autoscale-kube-cluster -d"),
                        10000, 10000, 60000);
                if (!result.first()) {
                    throw new CloudRuntimeException(result.second());
                }
                updateKubernetesClusterEntry(false, null, null);
            }
            return true;
        } catch (Exception e) {
            String msg = String.format("Failed to autoscale Kubernetes cluster: %s : %s", kubernetesCluster.getName(), e.getMessage());
            logAndThrow(Level.ERROR, msg);
            return false;
        } finally {
            // Deploying the autoscaler might fail but it can be deployed manually too, so no need to go to an alert state
            updateLoginUserDetails(null);
        }
    }

    protected List<DedicatedResourceVO> listDedicatedHostsInDomain(Long domainId) {
        return dedicatedResourceDao.listByDomainId(domainId);
    }
}<|MERGE_RESOLUTION|>--- conflicted
+++ resolved
@@ -36,12 +36,6 @@
 
 import javax.inject.Inject;
 
-<<<<<<< HEAD
-import com.cloud.network.rules.FirewallManager;
-import com.cloud.offering.NetworkOffering;
-import com.cloud.offerings.dao.NetworkOfferingDao;
-import org.apache.cloudstack.api.ApiConstants;
-=======
 import com.cloud.deploy.DataCenterDeployment;
 import com.cloud.deploy.DeploymentPlan;
 import com.cloud.dc.DedicatedResourceVO;
@@ -54,7 +48,6 @@
 import com.cloud.offerings.dao.NetworkOfferingDao;
 import com.cloud.utils.db.Transaction;
 import com.cloud.utils.net.Ip;
->>>>>>> f8fd8e03
 import org.apache.cloudstack.api.BaseCmd;
 import org.apache.cloudstack.api.command.user.firewall.CreateFirewallRuleCmd;
 import org.apache.cloudstack.api.command.user.network.CreateNetworkACLCmd;
@@ -181,46 +174,6 @@
         kubernetesClusterNodeNamePrefix = getKubernetesClusterNodeNamePrefix();
     }
 
-<<<<<<< HEAD
-    private String getKubernetesNodeConfig(final String joinIp, final boolean ejectIso) throws IOException {
-        String k8sNodeConfig = readResourceFile("/conf/k8s-node.yml");
-        final String sshPubKey = "{{ k8s.ssh.pub.key }}";
-        final String joinIpKey = "{{ k8s_control_node.join_ip }}";
-        final String clusterTokenKey = "{{ k8s_control_node.cluster.token }}";
-        final String ejectIsoKey = "{{ k8s.eject.iso }}";
-
-        String pubKey = "- \"" + configurationDao.getValue("ssh.publickey") + "\"";
-        String sshKeyPair = kubernetesCluster.getKeyPair();
-        if (StringUtils.isNotEmpty(sshKeyPair)) {
-            SSHKeyPairVO sshkp = sshKeyPairDao.findByName(owner.getAccountId(), owner.getDomainId(), sshKeyPair);
-            if (sshkp != null) {
-                pubKey += "\n      - \"" + sshkp.getPublicKey() + "\"";
-            }
-        }
-        k8sNodeConfig = k8sNodeConfig.replace(sshPubKey, pubKey);
-        k8sNodeConfig = k8sNodeConfig.replace(joinIpKey, joinIp);
-        k8sNodeConfig = k8sNodeConfig.replace(clusterTokenKey, KubernetesClusterUtil.generateClusterToken(kubernetesCluster));
-        k8sNodeConfig = k8sNodeConfig.replace(ejectIsoKey, String.valueOf(ejectIso));
-        k8sNodeConfig = updateKubeConfigWithRegistryDetails(k8sNodeConfig);
-
-        return k8sNodeConfig;
-    }
-
-    protected String updateKubeConfigWithRegistryDetails(String k8sConfig) {
-        /* genarate /etc/containerd/config.toml file on the nodes only if Kubernetes cluster is created to
-         * use docker private registry */
-        String registryUsername = null;
-        String registryPassword = null;
-        String registryUrl = null;
-
-        List<KubernetesClusterDetailsVO> details = kubernetesClusterDetailsDao.listDetails(kubernetesCluster.getId());
-        for (KubernetesClusterDetailsVO detail : details) {
-            if (detail.getName().equals(ApiConstants.DOCKER_REGISTRY_USER_NAME)) {
-                registryUsername = detail.getValue();
-            }
-            if (detail.getName().equals(ApiConstants.DOCKER_REGISTRY_PASSWORD)) {
-                registryPassword = detail.getValue();
-=======
     protected DeployDestination plan(final long nodesCount, final DataCenter zone, final ServiceOffering offering,
                                      final Long domainId, final Long accountId, final Hypervisor.HypervisorType hypervisorType) throws InsufficientServerCapacityException {
         final int cpu_requested = offering.getCpu() * offering.getSpeed();
@@ -234,7 +187,6 @@
                 dedicatedHosts = dedicatedResourceDao.listByAccountId(accountId);
             } else if (Objects.nonNull(domainId)) {
                 dedicatedHosts = dedicatedResourceDao.listByDomainId(domainId);
->>>>>>> f8fd8e03
             }
             for (DedicatedResourceVO dedicatedHost : dedicatedHosts) {
                 hosts.add(hostDao.findById(dedicatedHost.getHostId()));
@@ -294,12 +246,9 @@
         if (suitable_host_found) {
             if (logger.isInfoEnabled()) {
                 logger.info(String.format("Suitable hosts found in datacenter : %s, creating deployment destination", zone.getName()));
-<<<<<<< HEAD
-=======
             }
             if (useDedicatedHosts) {
                 return new DeployDestination(zone, null, null, suitableHost);
->>>>>>> f8fd8e03
             }
             return new DeployDestination(zone, null, null, null);
         }
@@ -442,10 +391,7 @@
         if (StringUtils.isNotBlank(kubernetesCluster.getKeyPair())) {
             keypairs.add(kubernetesCluster.getKeyPair());
         }
-<<<<<<< HEAD
-=======
         Long affinityGroupId = getExplicitAffinityGroup(domainId, accountId);
->>>>>>> f8fd8e03
         if (kubernetesCluster.getSecurityGroupId() != null && networkModel.checkSecurityGroupSupportForNetwork(owner, zone, networkIds, List.of(kubernetesCluster.getSecurityGroupId()))) {
             List<Long> securityGroupIds = new ArrayList<>();
             securityGroupIds.add(kubernetesCluster.getSecurityGroupId());
@@ -568,11 +514,7 @@
             if (firewallRule.getSourcePortStart() == CLUSTER_NODES_DEFAULT_START_SSH_PORT || (Objects.nonNull(pfRule) && pfRule.getDestinationPortStart() == DEFAULT_SSH_PORT) ) {
                 rule = firewallRule;
                 firewallService.revokeIngressFwRule(firewallRule.getId(), true);
-<<<<<<< HEAD
-                logger.debug("The SSH firewall rule [%s] with the id [%s] was revoked",firewallRule.getName(),firewallRule.getId());
-=======
                 logger.debug("The SSH firewall rule {} with the id {} was revoked", firewallRule.getName(), firewallRule.getId());
->>>>>>> f8fd8e03
                 break;
             }
         }
@@ -591,11 +533,7 @@
                         logger.trace("Marking PF rule {} with Revoke state", pfRule);
                         pfRule.setState(FirewallRule.State.Revoke);
                         revokedRules.add(pfRule);
-<<<<<<< HEAD
-                        logger.debug("The Port forwarding rule [%s] with the id [%s] was removed.", pfRule.getName(), pfRule.getId());
-=======
                         logger.debug("The Port forwarding rule {} with the id {} was removed.", pfRule.getName(), pfRule.getId());
->>>>>>> f8fd8e03
                         break;
                     }
                 }
@@ -690,22 +628,7 @@
 
     protected Map<Long, Integer> createFirewallRules(IpAddress publicIp, List<Long> clusterVMIds, boolean apiRule) throws ManagementServerException {
         // Firewall rule for SSH access on each node VM
-<<<<<<< HEAD
-        CallContext.register(CallContext.current(), null);
-        try {
-            int endPort = CLUSTER_NODES_DEFAULT_START_SSH_PORT + clusterVMIds.size() - 1;
-            provisionFirewallRules(publicIp, owner, CLUSTER_NODES_DEFAULT_START_SSH_PORT, endPort);
-            if (logger.isInfoEnabled()) {
-                logger.info(String.format("Provisioned firewall rule to open up port %d to %d on %s for Kubernetes cluster : %s", CLUSTER_NODES_DEFAULT_START_SSH_PORT, endPort, publicIp.getAddress().addr(), kubernetesCluster.getName()));
-            }
-        } catch (NoSuchFieldException | IllegalAccessException | ResourceUnavailableException | NetworkRuleConflictException e) {
-            throw new ManagementServerException(String.format("Failed to provision firewall rules for SSH access for the Kubernetes cluster : %s", kubernetesCluster.getName()), e);
-        } finally {
-            CallContext.unregister();
-        }
-=======
         Map<Long, Integer> vmIdPortMap = addFirewallRulesForNodes(publicIp, clusterVMIds.size());
->>>>>>> f8fd8e03
         if (!apiRule) {
             return vmIdPortMap;
         }
@@ -875,15 +798,11 @@
     }
 
     protected KubernetesClusterVO updateKubernetesClusterEntry(final Long cores, final Long memory, final Long size,
-<<<<<<< HEAD
-               final Long serviceOfferingId, final Boolean autoscaleEnabled, final Long minSize, final Long maxSize) {
-=======
                                                                final Long serviceOfferingId, final Boolean autoscaleEnabled,
                                                                final Long minSize, final Long maxSize,
                                                                final KubernetesClusterNodeType nodeType,
                                                                final boolean updateNodeOffering,
                                                                final boolean updateClusterOffering) {
->>>>>>> f8fd8e03
         return Transaction.execute((TransactionCallback<KubernetesClusterVO>) status -> {
             KubernetesClusterVO updatedCluster = kubernetesClusterDao.createForUpdate(kubernetesCluster.getId());
 
@@ -896,14 +815,6 @@
             if (size != null) {
                 updatedCluster.setNodeCount(size);
             }
-<<<<<<< HEAD
-            if (serviceOfferingId != null) {
-                updatedCluster.setServiceOfferingId(serviceOfferingId);
-            }
-            if (autoscaleEnabled != null) {
-                updatedCluster.setAutoscalingEnabled(autoscaleEnabled.booleanValue());
-            }
-=======
             if (updateNodeOffering && serviceOfferingId != null && nodeType != null) {
                 if (WORKER == nodeType) {
                     updatedCluster.setWorkerServiceOfferingId(serviceOfferingId);
@@ -919,7 +830,6 @@
             if (autoscaleEnabled != null) {
                 updatedCluster.setAutoscalingEnabled(autoscaleEnabled.booleanValue());
             }
->>>>>>> f8fd8e03
             updatedCluster.setMinSize(minSize);
             updatedCluster.setMaxSize(maxSize);
             return kubernetesClusterDao.persist(updatedCluster);
