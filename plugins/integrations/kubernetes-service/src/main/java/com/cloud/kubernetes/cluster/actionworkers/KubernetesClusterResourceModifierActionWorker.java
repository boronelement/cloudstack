--- conflicted
+++ resolved
@@ -381,11 +381,7 @@
         nodeVm = userVmService.createAdvancedVirtualMachine(zone, serviceOffering, clusterTemplate, networkIds, owner,
                 hostName, hostName, null, null, null,
                 Hypervisor.HypervisorType.None, BaseCmd.HTTPMethod.POST, base64UserData, kubernetesCluster.getKeyPair(),
-<<<<<<< HEAD
-                null, addrs, null, null, null, customParameterMap, null, null, null, null,  UserVmManager.CKS_NODE);
-=======
-                null, addrs, null, null, null, customParameterMap, null, null, null, null, true);
->>>>>>> 083646b3
+                null, addrs, null, null, null, customParameterMap, null, null, null, null, true, UserVmManager.CKS_NODE);
         if (LOGGER.isInfoEnabled()) {
             LOGGER.info(String.format("Created node VM : %s, %s in the Kubernetes cluster : %s", hostName, nodeVm.getUuid(), kubernetesCluster.getName()));
         }
