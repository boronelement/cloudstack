--- conflicted
+++ resolved
@@ -17,7 +17,6 @@
 
 package com.cloud.kubernetes.cluster.actionworkers;
 
-<<<<<<< HEAD
 import static com.cloud.utils.NumbersUtil.toHumanReadableSize;
 
 import java.io.File;
@@ -46,8 +45,6 @@
 import org.apache.commons.collections.CollectionUtils;
 import org.apache.commons.lang3.StringUtils;
 
-=======
->>>>>>> d41dc17b
 import com.cloud.capacity.CapacityManager;
 import com.cloud.dc.ClusterDetailsDao;
 import com.cloud.dc.ClusterDetailsVO;
@@ -561,17 +558,22 @@
 
     protected void removePortForwardingRules(final IpAddress publicIp, final Network network, final Account account, final List<Long> removedVMIds) throws ResourceUnavailableException {
         if (!CollectionUtils.isEmpty(removedVMIds)) {
+            List<PortForwardingRuleVO> pfRules = new ArrayList<>();
+            List<PortForwardingRuleVO> revokedRules = new ArrayList<>();
             for (Long vmId : removedVMIds) {
-                List<PortForwardingRuleVO> pfRules = portForwardingRulesDao.listByNetwork(network.getId());
+                pfRules.addAll(portForwardingRulesDao.listByNetwork(network.getId()));
                 for (PortForwardingRuleVO pfRule : pfRules) {
                     if (pfRule.getVirtualMachineId() == vmId) {
                         portForwardingRulesDao.remove(pfRule.getId());
+                        logger.trace("Marking PF rule {} with Revoke state", pfRule);
+                        pfRule.setState(FirewallRule.State.Revoke);
+                        revokedRules.add(pfRule);
                         logger.debug("The Port forwarding rule [%s] with the id [%s] was removed.", pfRule.getName(), pfRule.getId());
                         break;
                     }
                 }
             }
-            rulesService.applyPortForwardingRules(publicIp.getId(), account);
+            firewallManager.applyRules(revokedRules, false, true);
         }
     }
 
@@ -581,13 +583,8 @@
         for (PortForwardingRuleVO pfRule : pfRules) {
             if (startPort <= pfRule.getSourcePortStart() && pfRule.getSourcePortStart() <= endPort) {
                 portForwardingRulesDao.remove(pfRule.getId());
-<<<<<<< HEAD
                 logger.trace("Marking PF rule " + pfRule + " with Revoke state");
                 pfRule.setState(FirewallRule.State.Revoke);
-
-=======
-                logger.debug("The Port forwarding rule [{}] with the id [{}] was removed.", pfRule.getName(), pfRule.getId());
->>>>>>> d41dc17b
             }
         }
         firewallManager.applyRules(pfRules, false, true);
