--- conflicted
+++ resolved
@@ -73,15 +73,11 @@
 import com.cloud.network.rules.dao.PortForwardingRulesDao;
 import com.cloud.offering.ServiceOffering;
 import com.cloud.resource.ResourceManager;
-<<<<<<< HEAD
-import com.cloud.storage.dao.LaunchPermissionDao;
-=======
 import com.cloud.storage.Volume;
 import com.cloud.storage.VolumeVO;
 import com.cloud.storage.dao.LaunchPermissionDao;
 import com.cloud.storage.VolumeApiService;
 import com.cloud.storage.dao.VolumeDao;
->>>>>>> 6a48ac88
 import com.cloud.user.Account;
 import com.cloud.user.SSHKeyPairVO;
 import com.cloud.uservm.UserVm;
@@ -134,13 +130,10 @@
     protected UserVmManager userVmManager;
     @Inject
     protected LaunchPermissionDao launchPermissionDao;
-<<<<<<< HEAD
-=======
     @Inject
     protected VolumeApiService volumeService;
     @Inject
     protected VolumeDao volumeDao;
->>>>>>> 6a48ac88
 
     protected String kubernetesClusterNodeNamePrefix;
 
@@ -341,10 +334,7 @@
         for (int i = offset + 1; i <= nodeCount; i++) {
             UserVm vm = createKubernetesNode(publicIpAddress);
             addKubernetesClusterVm(kubernetesCluster.getId(), vm.getId(), false);
-<<<<<<< HEAD
-=======
             resizeNodeVolume(vm);
->>>>>>> 6a48ac88
             startKubernetesVM(vm);
             vm = userVmDao.findById(vm.getId());
             if (vm == null) {
