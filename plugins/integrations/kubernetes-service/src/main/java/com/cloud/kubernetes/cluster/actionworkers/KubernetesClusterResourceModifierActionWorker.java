--- conflicted
+++ resolved
@@ -17,31 +17,6 @@
 
 package com.cloud.kubernetes.cluster.actionworkers;
 
-<<<<<<< HEAD
-import static com.cloud.utils.NumbersUtil.toHumanReadableSize;
-
-import java.io.File;
-import java.io.IOException;
-import java.lang.reflect.Field;
-import java.util.ArrayList;
-import java.util.HashMap;
-import java.util.List;
-import java.util.Map;
-import java.util.concurrent.ConcurrentHashMap;
-
-import javax.inject.Inject;
-
-import org.apache.cloudstack.api.ApiConstants;
-import org.apache.cloudstack.api.BaseCmd;
-import org.apache.cloudstack.api.command.user.firewall.CreateFirewallRuleCmd;
-import org.apache.cloudstack.api.command.user.vm.StartVMCmd;
-import org.apache.cloudstack.api.command.user.volume.ResizeVolumeCmd;
-import org.apache.commons.codec.binary.Base64;
-import org.apache.commons.collections.CollectionUtils;
-import org.apache.log4j.Level;
-
-=======
->>>>>>> 85c59979
 import com.cloud.capacity.CapacityManager;
 import com.cloud.dc.ClusterDetailsDao;
 import com.cloud.dc.ClusterDetailsVO;
@@ -121,6 +96,8 @@
 import java.util.Map;
 import java.util.concurrent.ConcurrentHashMap;
 
+import static com.cloud.utils.NumbersUtil.toHumanReadableSize;
+
 public class KubernetesClusterResourceModifierActionWorker extends KubernetesClusterActionWorker {
 
     @Inject
@@ -232,7 +209,6 @@
         }
         return k8sConfig;
     }
-<<<<<<< HEAD
 
     private Pair<ApiConstants.BootType, ApiConstants.BootMode> getClusterBootTypeAndMode() {
         ApiConstants.BootType bootType = ApiConstants.BootType.BIOS;
@@ -256,6 +232,9 @@
         if (rootDiskSize > 0) {
             customParameterMap.put("rootdisksize", String.valueOf(rootDiskSize));
         }
+        if (Hypervisor.HypervisorType.VMware.equals(clusterTemplate.getHypervisorType())) {
+            customParameterMap.put(VmDetailConstants.ROOT_DISK_CONTROLLER, "scsi");
+        }
         // ToDo: check if template is deploy-as-is on VMware
         Pair<ApiConstants.BootType, ApiConstants.BootMode> bootTypeAndMode = getClusterBootTypeAndMode();
         if (ApiConstants.BootType.UEFI.equals(bootTypeAndMode.first())) {
@@ -264,8 +243,6 @@
         return customParameterMap;
     }
 
-=======
->>>>>>> 85c59979
     protected DeployDestination plan(final long nodesCount, final DataCenter zone, final ServiceOffering offering) throws InsufficientServerCapacityException {
         final int cpu_requested = offering.getCpu() * offering.getSpeed();
         final long ram_requested = offering.getRamSize() * 1024L * 1024L;
@@ -416,17 +393,6 @@
         networkIds.add(kubernetesCluster.getNetworkId());
         Account owner = accountDao.findById(kubernetesCluster.getAccountId());
         Network.IpAddresses addrs = new Network.IpAddresses(null, null);
-<<<<<<< HEAD
-=======
-        long rootDiskSize = kubernetesCluster.getNodeRootDiskSize();
-        Map<String, String> customParameterMap = new HashMap<String, String>();
-        if (rootDiskSize > 0) {
-            customParameterMap.put("rootdisksize", String.valueOf(rootDiskSize));
-        }
-        if (Hypervisor.HypervisorType.VMware.equals(clusterTemplate.getHypervisorType())) {
-            customParameterMap.put(VmDetailConstants.ROOT_DISK_CONTROLLER, "scsi");
-        }
->>>>>>> 85c59979
         String suffix = Long.toHexString(System.currentTimeMillis());
         String hostName = String.format("%s-node-%s", kubernetesClusterNodeNamePrefix, suffix);
         String k8sNodeConfig = null;
@@ -442,13 +408,8 @@
         }
         nodeVm = userVmService.createAdvancedVirtualMachine(zone, serviceOffering, clusterTemplate, networkIds, owner,
                 hostName, hostName, null, null, null,
-<<<<<<< HEAD
-                Hypervisor.HypervisorType.None, BaseCmd.HTTPMethod.POST, base64UserData, kubernetesCluster.getKeyPair(),
-                null, addrs, null, null, null, getClusterVmCustomParameters(), null, null, null, null, true, UserVmManager.CKS_NODE);
-=======
                 Hypervisor.HypervisorType.None, BaseCmd.HTTPMethod.POST, base64UserData, keypairs,
-                null, addrs, null, null, null, customParameterMap, null, null, null, null, true, UserVmManager.CKS_NODE, null);
->>>>>>> 85c59979
+                null, addrs, null, null, null, getClusterVmCustomParameters(), null, null, null, null, true, UserVmManager.CKS_NODE, null);
         if (LOGGER.isInfoEnabled()) {
             LOGGER.info(String.format("Created node VM : %s, %s in the Kubernetes cluster : %s", hostName, nodeVm.getUuid(), kubernetesCluster.getName()));
         }
