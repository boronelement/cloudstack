// Licensed to the Apache Software Foundation (ASF) under one
// or more contributor license agreements.  See the NOTICE file
// distributed with this work for additional information
// regarding copyright ownership.  The ASF licenses this file
// to you under the Apache License, Version 2.0 (the
// "License"); you may not use this file except in compliance
// with the License.  You may obtain a copy of the License at
//
//   http://www.apache.org/licenses/LICENSE-2.0
//
// Unless required by applicable law or agreed to in writing,
// software distributed under the License is distributed on an
// "AS IS" BASIS, WITHOUT WARRANTIES OR CONDITIONS OF ANY
// KIND, either express or implied.  See the License for the
// specific language governing permissions and limitations
// under the License.
package org.apache.cloudstack.api.command.user.kubernetes.cluster;

<<<<<<< HEAD
import java.security.InvalidParameterException;
import java.util.Map;

=======
>>>>>>> 046870ef
import javax.inject.Inject;

import com.cloud.exception.InsufficientCapacityException;
import com.cloud.exception.InvalidParameterValueException;
import com.cloud.exception.ManagementServerException;
import com.cloud.exception.ResourceUnavailableException;
import com.cloud.hypervisor.Hypervisor;
import com.cloud.kubernetes.cluster.KubernetesClusterHelper;
import org.apache.cloudstack.acl.RoleType;
import org.apache.cloudstack.acl.SecurityChecker.AccessType;
import org.apache.cloudstack.api.ACL;
import org.apache.cloudstack.api.APICommand;
import org.apache.cloudstack.api.ApiCommandResourceType;
import org.apache.cloudstack.api.ApiConstants;
import org.apache.cloudstack.api.ApiErrorCode;
import org.apache.cloudstack.api.BaseAsyncCreateCmd;
import org.apache.cloudstack.api.Parameter;
import org.apache.cloudstack.api.ResponseObject.ResponseView;
import org.apache.cloudstack.api.ServerApiException;
import org.apache.cloudstack.api.response.DomainResponse;
import org.apache.cloudstack.api.response.KubernetesClusterResponse;
import org.apache.cloudstack.api.response.KubernetesSupportedVersionResponse;
import org.apache.cloudstack.api.response.NetworkResponse;
import org.apache.cloudstack.api.response.ProjectResponse;
import org.apache.cloudstack.api.response.ServiceOfferingResponse;
import org.apache.cloudstack.api.response.ZoneResponse;
import org.apache.cloudstack.context.CallContext;
import org.apache.commons.lang3.StringUtils;

import com.cloud.kubernetes.cluster.KubernetesCluster;
import com.cloud.kubernetes.cluster.KubernetesClusterEventTypes;
import com.cloud.kubernetes.cluster.KubernetesClusterService;
import com.cloud.utils.exception.CloudRuntimeException;

@APICommand(name = "createKubernetesCluster",
        description = "Creates a Kubernetes cluster",
        responseObject = KubernetesClusterResponse.class,
        responseView = ResponseView.Restricted,
        entityType = {KubernetesCluster.class},
        requestHasSensitiveInfo = false,
        responseHasSensitiveInfo = true,
        authorized = {RoleType.Admin, RoleType.ResourceAdmin, RoleType.DomainAdmin, RoleType.User})
public class CreateKubernetesClusterCmd extends BaseAsyncCreateCmd {
    private static final Long DEFAULT_NODE_ROOT_DISK_SIZE = 8L;

    @Inject
    public KubernetesClusterService kubernetesClusterService;
    @Inject
    protected KubernetesClusterHelper kubernetesClusterHelper;

    /////////////////////////////////////////////////////
    //////////////// API parameters /////////////////////
    /////////////////////////////////////////////////////

    @Parameter(name = ApiConstants.NAME, type = CommandType.STRING, required = true, description = "name for the Kubernetes cluster")
    private String name;

    @Parameter(name = ApiConstants.DESCRIPTION, type = CommandType.STRING, description = "description for the Kubernetes cluster")
    private String description;

    @ACL(accessType = AccessType.UseEntry)
    @Parameter(name = ApiConstants.ZONE_ID, type = CommandType.UUID, entityType = ZoneResponse.class, required = true,
            description = "availability zone in which Kubernetes cluster to be launched")
    private Long zoneId;

    @Parameter(name = ApiConstants.KUBERNETES_VERSION_ID, type = CommandType.UUID, entityType = KubernetesSupportedVersionResponse.class,
            description = "Kubernetes version with which cluster to be launched")
    private Long kubernetesVersionId;

    @ACL(accessType = AccessType.UseEntry)
    @Parameter(name = ApiConstants.SERVICE_OFFERING_ID, type = CommandType.UUID, entityType = ServiceOfferingResponse.class,
            description = "the ID of the service offering for the virtual machines in the cluster.")
    protected Long serviceOfferingId;

    @ACL(accessType = AccessType.UseEntry)
    @Parameter(name = ApiConstants.NODE_TYPE_OFFERING_MAP, type = CommandType.MAP,
            description = "(Optional) Node Type to Service Offering ID mapping. If provided, it overrides the serviceofferingid parameter")
    protected Map<String, Map<String, String>> serviceOfferingNodeTypeMap;

    @ACL(accessType = AccessType.UseEntry)
    @Parameter(name = ApiConstants.NODE_TYPE_TEMPLATE_MAP, type = CommandType.MAP,
            description = "(Optional) Node Type to Template ID mapping. If provided, it overrides the default template: System VM template")
    protected Map<String, Map<String, String>> templateNodeTypeMap;

    @ACL(accessType = AccessType.UseEntry)
    @Parameter(name = ApiConstants.ETCD_NODES, type = CommandType.LONG,
            description = "(Optional) Number of Kubernetes cluster etcd nodes, default is 0." +
                    "In case the number is greater than 0, etcd nodes are separate from master nodes and are provisioned accordingly")
    protected Long etcdNodes;

    @ACL(accessType = AccessType.UseEntry)
    @Parameter(name = ApiConstants.ACCOUNT, type = CommandType.STRING, description = "an optional account for the" +
            " virtual machine. Must be used with domainId.")
    private String accountName;

    @ACL(accessType = AccessType.UseEntry)
    @Parameter(name = ApiConstants.DOMAIN_ID, type = CommandType.UUID, entityType = DomainResponse.class,
            description = "an optional domainId for the virtual machine. If the account parameter is used, domainId must also be used. " +
                    "Hosts dedicated to the specified domain will be used for deploying the cluster")
    private Long domainId;

    @ACL(accessType = AccessType.UseEntry)
    @Parameter(name = ApiConstants.PROJECT_ID, type = CommandType.UUID, entityType = ProjectResponse.class,
            description = "Deploy cluster for the project")
    private Long projectId;

    @ACL(accessType = AccessType.UseEntry)
    @Parameter(name = ApiConstants.NETWORK_ID, type = CommandType.UUID, entityType = NetworkResponse.class,
            description = "Network in which Kubernetes cluster is to be launched")
    private Long networkId;

    @ACL(accessType = AccessType.UseEntry)
    @Parameter(name = ApiConstants.SSH_KEYPAIR, type = CommandType.STRING,
            description = "name of the ssh key pair used to login to the virtual machines")
    private String sshKeyPairName;

    @Parameter(name=ApiConstants.MASTER_NODES, type = CommandType.LONG,
            description = "number of Kubernetes cluster master nodes, default is 1. This option is deprecated, please use 'controlnodes' parameter.")
    @Deprecated
    private Long masterNodes;

    @Parameter(name=ApiConstants.CONTROL_NODES, type = CommandType.LONG,
            description = "number of Kubernetes cluster control nodes, default is 1")
    private Long controlNodes;

    @Parameter(name=ApiConstants.EXTERNAL_LOAD_BALANCER_IP_ADDRESS, type = CommandType.STRING,
            description = "external load balancer IP address while using shared network with Kubernetes HA cluster")
    private String externalLoadBalancerIpAddress;

    @Parameter(name=ApiConstants.SIZE, type = CommandType.LONG,
            description = "number of Kubernetes cluster worker nodes")
    private Long clusterSize;

    @Parameter(name = ApiConstants.DOCKER_REGISTRY_USER_NAME, type = CommandType.STRING,
            description = "user name for the docker image private registry")
    private String dockerRegistryUserName;

    @Parameter(name = ApiConstants.DOCKER_REGISTRY_PASSWORD, type = CommandType.STRING,
            description = "password for the docker image private registry")
    private String dockerRegistryPassword;

    @Parameter(name = ApiConstants.DOCKER_REGISTRY_URL, type = CommandType.STRING,
            description = "URL for the docker image private registry")
    private String dockerRegistryUrl;

    @Parameter(name = ApiConstants.NODE_ROOT_DISK_SIZE, type = CommandType.LONG,
            description = "root disk size in GB for each node")
    private Long nodeRootDiskSize;

    @Parameter(name = ApiConstants.CLUSTER_TYPE, type = CommandType.STRING, description = "type of the cluster: CloudManaged, ExternalManaged. The default value is CloudManaged.", since="4.19.0")
    private String clusterType;

    @Parameter(name = ApiConstants.HYPERVISOR, type = CommandType.STRING, description = "the hypervisor on which the CKS cluster is to be deployed. This is required if the zone in which the CKS cluster is being deployed has clusters with different hypervisor types.")
    private String hypervisor;

    /////////////////////////////////////////////////////
    /////////////////// Accessors ///////////////////////
    /////////////////////////////////////////////////////

    public String getAccountName() {
        if (accountName == null) {
            return CallContext.current().getCallingAccount().getAccountName();
        }
        return accountName;
    }

    public String getDisplayName() {
        return StringUtils.firstNonEmpty(description, name);
    }

    public Long getDomainId() {
        if (domainId == null) {
            return CallContext.current().getCallingAccount().getDomainId();
        }
        return domainId;
    }

    public Long getServiceOfferingId() {
        return serviceOfferingId;
    }

    public Long getZoneId() {
        return zoneId;
    }

    public Long getKubernetesVersionId() {
        return kubernetesVersionId;
    }

    public Long getNetworkId() { return networkId;}

    public String getName() {
        return name;
    }

    public String getSSHKeyPairName() {
        return sshKeyPairName;
    }

    public Long getMasterNodes() {
        if (masterNodes == null) {
            return 1L;
        }
        return masterNodes;
    }

    public Long getControlNodes() {
        if (controlNodes == null) {
            return 1L;
        }
        return controlNodes;
    }

    public long getEtcdNodes() {
        return etcdNodes == null ? 0 : etcdNodes;
    }

    public String getExternalLoadBalancerIpAddress() {
        return externalLoadBalancerIpAddress;
    }

    public Long getClusterSize() {
        return clusterSize;
    }

    public String getDockerRegistryUserName() {
        return dockerRegistryUserName;
    }

    public String getDockerRegistryPassword() {
        return dockerRegistryPassword;
    }

    public String getDockerRegistryUrl() {
        return dockerRegistryUrl;
    }

    public Long getNodeRootDiskSize() {
        if (nodeRootDiskSize != null) {
            if (nodeRootDiskSize < DEFAULT_NODE_ROOT_DISK_SIZE) {
                throw new InvalidParameterValueException("Provided node root disk size is lesser than default size of " + DEFAULT_NODE_ROOT_DISK_SIZE +"GB");
            }
            return nodeRootDiskSize;
        } else {
            return DEFAULT_NODE_ROOT_DISK_SIZE;
        }
    }

    public String getClusterType() {
        if (clusterType == null) {
            return KubernetesCluster.ClusterType.CloudManaged.toString();
        }
        return clusterType;
    }

    public Map<String, Long> getServiceOfferingNodeTypeMap() {
        return kubernetesClusterHelper.getServiceOfferingNodeTypeMap(serviceOfferingNodeTypeMap);
    }

    public Map<String, Long> getTemplateNodeTypeMap() {
        return kubernetesClusterHelper.getTemplateNodeTypeMap(templateNodeTypeMap);
    }

    public Hypervisor.HypervisorType getHypervisorType() {
        return hypervisor == null ? null : Hypervisor.HypervisorType.getType(hypervisor);
    }

    /////////////////////////////////////////////////////
    /////////////// API Implementation///////////////////
    /////////////////////////////////////////////////////

    public static String getResultObjectName() {
        return "kubernetescluster";
    }

    @Override
    public long getEntityOwnerId() {
        Long accountId = _accountService.finalyzeAccountId(accountName, domainId, projectId, true);
        if (accountId == null) {
            return CallContext.current().getCallingAccount().getId();
        }

        return accountId;
    }

    @Override
    public String getEventType() {
        return KubernetesClusterEventTypes.EVENT_KUBERNETES_CLUSTER_CREATE;
    }

    @Override
    public String getCreateEventType() {
        return KubernetesClusterEventTypes.EVENT_KUBERNETES_CLUSTER_CREATE;
    }

    @Override
    public String getCreateEventDescription() {
        return "Creating Kubernetes cluster";
    }

    @Override
    public String getEventDescription() {
        return "Creating Kubernetes cluster Id: " + getEntityId();
    }

    @Override
    public ApiCommandResourceType getApiResourceType() {
        return ApiCommandResourceType.KubernetesCluster;
    }

    @Override
    public void execute() {
        try {
<<<<<<< HEAD
            if (KubernetesCluster.ClusterType.valueOf(getClusterType()) == KubernetesCluster.ClusterType.CloudManaged
                    && !kubernetesClusterService.startKubernetesCluster(getEntityId(), getDomainId(), getAccountName(), true)) {
                throw new ServerApiException(ApiErrorCode.INTERNAL_ERROR, "Failed to start Kubernetes cluster");
            }
=======
            kubernetesClusterService.startKubernetesCluster(this);
>>>>>>> 046870ef
            KubernetesClusterResponse response = kubernetesClusterService.createKubernetesClusterResponse(getEntityId());
            response.setResponseName(getCommandName());
            setResponseObject(response);
        } catch (CloudRuntimeException | ManagementServerException | ResourceUnavailableException | InsufficientCapacityException e) {
            throw new ServerApiException(ApiErrorCode.INTERNAL_ERROR, e.getMessage());
        }
    }

    @Override
    public void create() throws CloudRuntimeException {
        KubernetesCluster cluster;
        KubernetesCluster.ClusterType type;
        try {
            type = KubernetesCluster.ClusterType.valueOf(getClusterType());
        } catch (IllegalArgumentException e) {
            throw new InvalidParameterValueException("Unable to resolve cluster type " + getClusterType() + " to a supported value (CloudManaged, ExternalManaged)");
        }

        try {
            if (type == KubernetesCluster.ClusterType.CloudManaged) {
                cluster = kubernetesClusterService.createManagedKubernetesCluster(this);
            } else {
                cluster = kubernetesClusterService.createUnmanagedKubernetesCluster(this);
            }
            if (cluster == null) {
                throw new ServerApiException(ApiErrorCode.INTERNAL_ERROR, "Failed to create Kubernetes cluster");
            }
            setEntityId(cluster.getId());
            setEntityUuid(cluster.getUuid());
        } catch (CloudRuntimeException e) {
            throw new ServerApiException(ApiErrorCode.INTERNAL_ERROR, e.getMessage());
        }
    }
}<|MERGE_RESOLUTION|>--- conflicted
+++ resolved
@@ -16,20 +16,25 @@
 // under the License.
 package org.apache.cloudstack.api.command.user.kubernetes.cluster;
 
-<<<<<<< HEAD
 import java.security.InvalidParameterException;
 import java.util.Map;
-
-=======
->>>>>>> 046870ef
+import java.util.Objects;
+
 import javax.inject.Inject;
 
+import com.cloud.dc.ASNumberVO;
+import com.cloud.dc.dao.ASNumberDao;
 import com.cloud.exception.InsufficientCapacityException;
 import com.cloud.exception.InvalidParameterValueException;
 import com.cloud.exception.ManagementServerException;
 import com.cloud.exception.ResourceUnavailableException;
 import com.cloud.hypervisor.Hypervisor;
-import com.cloud.kubernetes.cluster.KubernetesClusterHelper;
+import com.cloud.kubernetes.cluster.KubernetesServiceHelper;
+import com.cloud.network.dao.NetworkDao;
+import com.cloud.network.dao.NetworkVO;
+import com.cloud.offering.NetworkOffering;
+import com.cloud.offerings.NetworkOfferingVO;
+import com.cloud.offerings.dao.NetworkOfferingDao;
 import org.apache.cloudstack.acl.RoleType;
 import org.apache.cloudstack.acl.SecurityChecker.AccessType;
 import org.apache.cloudstack.api.ACL;
@@ -49,11 +54,14 @@
 import org.apache.cloudstack.api.response.ServiceOfferingResponse;
 import org.apache.cloudstack.api.response.ZoneResponse;
 import org.apache.cloudstack.context.CallContext;
+import org.apache.cloudstack.framework.config.dao.ConfigurationDao;
+import org.apache.cloudstack.framework.config.impl.ConfigurationVO;
 import org.apache.commons.lang3.StringUtils;
 
 import com.cloud.kubernetes.cluster.KubernetesCluster;
 import com.cloud.kubernetes.cluster.KubernetesClusterEventTypes;
 import com.cloud.kubernetes.cluster.KubernetesClusterService;
+import com.cloud.utils.Pair;
 import com.cloud.utils.exception.CloudRuntimeException;
 
 @APICommand(name = "createKubernetesCluster",
@@ -70,7 +78,15 @@
     @Inject
     public KubernetesClusterService kubernetesClusterService;
     @Inject
-    protected KubernetesClusterHelper kubernetesClusterHelper;
+    protected KubernetesServiceHelper kubernetesClusterHelper;
+    @Inject
+    private ConfigurationDao configurationDao;
+    @Inject
+    private NetworkDao networkDao;
+    @Inject
+    private NetworkOfferingDao networkOfferingDao;
+    @Inject
+    private ASNumberDao asNumberDao;
 
     /////////////////////////////////////////////////////
     //////////////// API parameters /////////////////////
@@ -177,6 +193,9 @@
     @Parameter(name = ApiConstants.HYPERVISOR, type = CommandType.STRING, description = "the hypervisor on which the CKS cluster is to be deployed. This is required if the zone in which the CKS cluster is being deployed has clusters with different hypervisor types.")
     private String hypervisor;
 
+    @Parameter(name=ApiConstants.AS_NUMBER, type=CommandType.LONG, description="the AS Number of the network")
+    private Long asNumber;
+
     /////////////////////////////////////////////////////
     /////////////////// Accessors ///////////////////////
     /////////////////////////////////////////////////////
@@ -289,6 +308,47 @@
         return hypervisor == null ? null : Hypervisor.HypervisorType.getType(hypervisor);
     }
 
+    private Pair<NetworkOfferingVO,NetworkVO> getKubernetesNetworkOffering(Long networkId) {
+        if (Objects.isNull(networkId)) {
+            ConfigurationVO configurationVO = configurationDao.findByName(KubernetesClusterService.KubernetesClusterNetworkOffering.key());
+            String offeringName = configurationVO.getValue();
+            return new Pair<>(networkOfferingDao.findByUniqueName(offeringName), null);
+        } else {
+            NetworkVO networkVO = networkDao.findById(getNetworkId());
+            if (networkVO == null) {
+                throw new InvalidParameterException(String.format("Failed to find network with id: %s", getNetworkId()));
+            }
+            NetworkOfferingVO offeringVO = networkOfferingDao.findById(networkVO.getNetworkOfferingId());
+            return new Pair<>(offeringVO, networkVO);
+        }
+    }
+
+    public Long getAsNumber() {
+        Pair<NetworkOfferingVO, NetworkVO> offeringAndNetwork = getKubernetesNetworkOffering(getNetworkId());
+        NetworkOfferingVO offering = offeringAndNetwork.first();
+        NetworkVO networkVO = offeringAndNetwork.second();
+
+        if (offering == null) {
+            throw new CloudRuntimeException("Failed to find kubernetes network offering");
+        }
+        ASNumberVO asNumberVO = null;
+        if (Objects.isNull(getNetworkId()) && !offering.isForVpc()) {
+            if (Boolean.TRUE.equals(NetworkOffering.RoutingMode.Dynamic.equals(offering.getRoutingMode()) && offering.isSpecifyAsNumber()) && asNumber == null) {
+                throw new InvalidParameterException("AsNumber must be specified as network offering has specifyasnumber set");
+            }
+        } else if (Objects.nonNull(networkVO)) {
+            if (offering.isForVpc()) {
+                asNumberVO = asNumberDao.findByZoneAndVpcId(getZoneId(), networkVO.getVpcId());
+            } else {
+                asNumberVO = asNumberDao.findByZoneAndNetworkId(getZoneId(), getNetworkId());
+            }
+        }
+        if (Objects.nonNull(asNumberVO)) {
+            return asNumberVO.getAsNumber();
+        }
+        return asNumber;
+    }
+
     /////////////////////////////////////////////////////
     /////////////// API Implementation///////////////////
     /////////////////////////////////////////////////////
@@ -335,14 +395,7 @@
     @Override
     public void execute() {
         try {
-<<<<<<< HEAD
-            if (KubernetesCluster.ClusterType.valueOf(getClusterType()) == KubernetesCluster.ClusterType.CloudManaged
-                    && !kubernetesClusterService.startKubernetesCluster(getEntityId(), getDomainId(), getAccountName(), true)) {
-                throw new ServerApiException(ApiErrorCode.INTERNAL_ERROR, "Failed to start Kubernetes cluster");
-            }
-=======
             kubernetesClusterService.startKubernetesCluster(this);
->>>>>>> 046870ef
             KubernetesClusterResponse response = kubernetesClusterService.createKubernetesClusterResponse(getEntityId());
             response.setResponseName(getCommandName());
             setResponseObject(response);
