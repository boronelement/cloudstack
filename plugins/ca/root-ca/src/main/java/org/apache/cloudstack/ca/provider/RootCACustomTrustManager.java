--- conflicted
+++ resolved
@@ -128,13 +128,8 @@
             LOG.error(errorMsg);
             exceptionMsg = (Strings.isNullOrEmpty(exceptionMsg)) ? errorMsg : (exceptionMsg + ". " + errorMsg);
         }
-<<<<<<< HEAD
-        if (activeCertMap != null && StringUtils.isNotEmpty(clientAddress)) {
-            activeCertMap.put(clientAddress, primaryClientCertificate);
-=======
         if (authStrictness && !Strings.isNullOrEmpty(exceptionMsg)) {
             throw new CertificateException(exceptionMsg);
->>>>>>> 45967cff
         }
         if (LOG.isDebugEnabled()) {
             if (authStrictness) {
