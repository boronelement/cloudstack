--- conflicted
+++ resolved
@@ -76,13 +76,8 @@
     }
 
     @Override
-<<<<<<< HEAD
     public Pair<Boolean, String> restoreBackedUpVolume(Backup backup, String volumeUuid, String host, String dataStore, VirtualMachine vm, Boolean startVm) {
-        s_logger.debug("Restoring volume " + volumeUuid + "from backup " + backup.getUuid() + " on the Dummy Backup Provider");
-=======
-    public Pair<Boolean, String> restoreBackedUpVolume(Backup backup, String volumeUuid, String hostIp, String dataStoreUuid) {
         logger.debug("Restoring volume " + volumeUuid + "from backup " + backup.getUuid() + " on the Dummy Backup Provider");
->>>>>>> 8806e44e
         throw new CloudRuntimeException("Dummy plugin does not support this feature");
     }
 
