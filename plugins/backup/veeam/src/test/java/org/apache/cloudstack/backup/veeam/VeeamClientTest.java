--- conflicted
+++ resolved
@@ -148,11 +148,7 @@
     @Test
     public void getRepositoryNameFromJobTestSuccess() throws Exception {
         String backupName = "TEST-BACKUP3";
-<<<<<<< HEAD
         Pair<Boolean, String> response = new Pair<Boolean, String>(Boolean.TRUE, "\r\n\r\nName : test");
-=======
-        Pair<Boolean, String> response = new Pair<Boolean, String>(Boolean.TRUE, "\r\nName : test");
->>>>>>> f76c6f3e
         Mockito.doReturn(response).when(mockClient).executePowerShellCommands(Mockito.anyList());
         String repositoryNameFromJob = mockClient.getRepositoryNameFromJob(backupName);
         Assert.assertEquals("test", repositoryNameFromJob);
