--- conflicted
+++ resolved
@@ -56,10 +56,7 @@
 import com.cloud.vm.VMInstanceVO;
 import com.cloud.vm.VirtualMachine;
 import com.cloud.vm.dao.VMInstanceDao;
-<<<<<<< HEAD
 import com.google.gson.Gson;
-=======
->>>>>>> a63b2aba
 
 public class VeeamBackupProvider extends AdapterBase implements BackupProvider, Configurable {
 
@@ -95,11 +92,8 @@
     private BackupDao backupDao;
     @Inject
     private VMInstanceDao vmInstanceDao;
-<<<<<<< HEAD
     @Inject
     private VolumeDao volumeDao;
-=======
->>>>>>> a63b2aba
 
     protected VeeamClient getClient(final Long zoneId) {
         try {
