--- conflicted
+++ resolved
@@ -423,11 +423,7 @@
             throw new CloudRuntimeException(String.format("Failed to get Repository Name from Job [name: %s].", backupName));
         }
 
-<<<<<<< HEAD
         for (String block : result.second().split("\r\n\r\n")) {
-=======
-        for (String block : result.second().split("\r\n")) {
->>>>>>> f76c6f3e
            if (block.matches("Name(\\s)+:(.)*")) {
                return block.split(":")[1].trim();
            }
@@ -525,7 +521,7 @@
                         parentJob.getId(), parentJob.getUid(), parentJob.getBackupServerId(), parentJob.getName()));
             }
             if (checkIfBackupAlreadyExistsAndIsDisabled(clonedJobName)) {
-                LOG.debug(String.format("Job with name [%s] already exists in Veeam, but it is disable. Enabling it now.", clonedJobName));
+                logger.debug(String.format("Job with name [%s] already exists in Veeam, but it is disable. Enabling it now.", clonedJobName));
                 return enableJob(clonedJobName);
             }
             final BackupJobCloneInfo cloneInfo = new BackupJobCloneInfo();
@@ -566,11 +562,11 @@
             final String heirarchyId = findDCHierarchy(vmwareDcName);
             final String veeamVmRefId = lookupVM(heirarchyId, vmwareInstanceName);
             if (checkIfVmAlreadyExistsInJob(jobId, vmwareInstanceName)) {
-                LOG.debug(String.format("VM [name: %s] is already assigned to the Backup Job [%s].", vmwareInstanceName, jobId));
+                logger.debug(String.format("VM [name: %s] is already assigned to the Backup Job [%s].", vmwareInstanceName, jobId));
                 return true;
             }
 
-            LOG.debug(String.format("Trying to add VM [name: %s] to job [%s].", vmwareInstanceName, jobId));
+            logger.debug(String.format("Trying to add VM [name: %s] to job [%s].", vmwareInstanceName, jobId));
             final CreateObjectInJobSpec vmToBackupJob = new CreateObjectInJobSpec();
             vmToBackupJob.setObjName(vmwareInstanceName);
             vmToBackupJob.setObjRef(veeamVmRefId);
@@ -583,10 +579,9 @@
         throw new CloudRuntimeException("Failed to add VM to backup offering likely due to timeout, please check Veeam tasks");
     }
 
-<<<<<<< HEAD
     private boolean checkIfVmAlreadyExistsInJob(String jobId, String vmwareInstanceName) {
         jobId = jobId.replace("urn:veeam:Job:", "");
-        LOG.debug(String.format("Checking if VM [name: %s] is already assigned to the Backup Job [name: %s].", vmwareInstanceName, jobId));
+        logger.debug(String.format("Checking if VM [name: %s] is already assigned to the Backup Job [name: %s].", vmwareInstanceName, jobId));
         List<String> cmds = Arrays.asList(
                 String.format("$job = (Get-VBRJob ^| Where-Object { $_.Id -eq '%s' })", jobId),
                 "if ($job) { ",
@@ -596,7 +591,8 @@
         );
         Pair<Boolean, String> result = executePowerShellCommands(cmds);
         return result.first() && !result.second().contains("False");
-=======
+    }
+
     public boolean removeVMFromVeeamJob(final String jobId, final String vmwareInstanceName, final String vmwareDcName) {
         logger.debug("Trying to remove VM from backup offering that is a Veeam job: " + jobId);
         try {
@@ -624,7 +620,6 @@
             checkResponseTimeOut(e);
         }
         return false;
->>>>>>> f76c6f3e
     }
 
     public boolean restoreFullVM(final String vmwareInstanceName, final String restorePointId) {
@@ -632,13 +627,8 @@
         try {
             final HttpResponse response = post(String.format("/vmRestorePoints/%s?action=restore", restorePointId), null);
             return checkTaskStatus(response);
-<<<<<<< HEAD
-        } catch (final Exception e) {
-            LOG.error("Failed to restore full VM due to: ", e);
-=======
         } catch (final IOException e) {
             logger.error("Failed to restore full VM due to: ", e);
->>>>>>> f76c6f3e
             checkResponseTimeOut(e);
         }
         throw new CloudRuntimeException("Failed to restore full VM from backup");
@@ -869,12 +859,8 @@
     }
 
     private Backup.RestorePoint getRestorePointFromBlock(String[] parts) {
-<<<<<<< HEAD
-        LOG.debug(String.format("Processing block of restore points: [%s].", StringUtils.join(parts, ", ")));
+        logger.debug(String.format("Processing block of restore points: [%s].", StringUtils.join(parts, ", ")));
         List<String> paths = new ArrayList<>();
-=======
-        logger.debug(String.format("Processing block of restore points: [%s].", StringUtils.join(parts, ", ")));
->>>>>>> f76c6f3e
         String id = null;
         Date created = null;
         String type = null;
@@ -903,7 +889,6 @@
 
     public List<Backup.RestorePoint> listRestorePointsLegacy(String backupName, String vmInternalName) {
         final List<String> cmds = Arrays.asList(
-<<<<<<< HEAD
                 String.format("$backup = Get-VBRBackup -Name \"%s\"", backupName),
                 "if ($backup) {",
                   String.format("$restorePoints = (Get-VBRRestorePoint -Backup:$backup -Name \"%s\" ^| Where-Object {$_.IsConsistent -eq $true})", vmInternalName),
@@ -918,11 +903,6 @@
                     "}",
                   "}",
                 "}"
-=======
-                String.format("$backup = Get-VBRBackup -Name '%s'", backupName),
-                String.format("if ($backup) { $restore = (Get-VBRRestorePoint -Backup:$backup -Name \"%s\" ^| Where-Object {$_.IsConsistent -eq $true})", vmInternalName),
-                "if ($restore) { $restore ^| Format-List } }"
->>>>>>> f76c6f3e
         );
         Pair<Boolean, String> response = executePowerShellCommands(cmds);
         final List<Backup.RestorePoint> restorePoints = new ArrayList<>();
