// Licensed to the Apache Software Foundation (ASF) under one
// or more contributor license agreements.  See the NOTICE file
// distributed with this work for additional information
// regarding copyright ownership.  The ASF licenses this file
// to you under the Apache License, Version 2.0 (the
// "License"); you may not use this file except in compliance
// with the License.  You may obtain a copy of the License at
//
//   http://www.apache.org/licenses/LICENSE-2.0
//
// Unless required by applicable law or agreed to in writing,
// software distributed under the License is distributed on an
// "AS IS" BASIS, WITHOUT WARRANTIES OR CONDITIONS OF ANY
// KIND, either express or implied.  See the License for the
// specific language governing permissions and limitations
// under the License.

package org.apache.cloudstack.backup.veeam;

import static org.apache.cloudstack.backup.VeeamBackupProvider.BACKUP_IDENTIFIER;

import java.io.IOException;
import java.io.InputStream;
import java.net.SocketTimeoutException;
import java.net.URI;
import java.net.URISyntaxException;
import java.security.KeyManagementException;
import java.security.NoSuchAlgorithmException;
import java.security.SecureRandom;
import java.text.ParseException;
import java.text.SimpleDateFormat;
import java.util.ArrayList;
import java.util.Arrays;
import java.util.Base64;
import java.util.HashMap;
import java.util.List;
import java.util.Map;
import java.util.StringJoiner;
import java.util.UUID;
import java.util.Date;
import java.util.Calendar;

import javax.net.ssl.SSLContext;
import javax.net.ssl.X509TrustManager;

import org.apache.cloudstack.api.ApiErrorCode;
import org.apache.cloudstack.api.ServerApiException;
import org.apache.cloudstack.backup.Backup;
import org.apache.cloudstack.backup.BackupOffering;
import org.apache.cloudstack.backup.veeam.api.BackupFile;
import org.apache.cloudstack.backup.veeam.api.BackupFiles;
import org.apache.cloudstack.backup.veeam.api.BackupJobCloneInfo;
import org.apache.cloudstack.backup.veeam.api.CreateObjectInJobSpec;
import org.apache.cloudstack.backup.veeam.api.EntityReferences;
import org.apache.cloudstack.backup.veeam.api.HierarchyItem;
import org.apache.cloudstack.backup.veeam.api.HierarchyItems;
import org.apache.cloudstack.backup.veeam.api.Job;
import org.apache.cloudstack.backup.veeam.api.JobCloneSpec;
import org.apache.cloudstack.backup.veeam.api.Link;
import org.apache.cloudstack.backup.veeam.api.ObjectInJob;
import org.apache.cloudstack.backup.veeam.api.ObjectsInJob;
import org.apache.cloudstack.backup.veeam.api.Ref;
import org.apache.cloudstack.backup.veeam.api.RestoreSession;
import org.apache.cloudstack.backup.veeam.api.Task;
import org.apache.cloudstack.backup.veeam.api.VmRestorePoint;
import org.apache.cloudstack.backup.veeam.api.VmRestorePoints;
import org.apache.cloudstack.utils.security.SSLUtils;
import org.apache.commons.collections.CollectionUtils;
import org.apache.http.HttpHeaders;
import org.apache.http.HttpResponse;
import org.apache.http.HttpStatus;
import org.apache.http.client.HttpClient;
import org.apache.http.client.config.RequestConfig;
import org.apache.http.client.methods.HttpDelete;
import org.apache.http.client.methods.HttpGet;
import org.apache.http.client.methods.HttpPost;
import org.apache.http.conn.ConnectTimeoutException;
import org.apache.http.conn.ssl.NoopHostnameVerifier;
import org.apache.http.conn.ssl.SSLConnectionSocketFactory;
import org.apache.http.entity.StringEntity;
import org.apache.http.impl.client.HttpClientBuilder;
import org.apache.logging.log4j.Logger;
import org.apache.logging.log4j.LogManager;

import com.cloud.utils.NumbersUtil;
import com.cloud.utils.Pair;
import com.cloud.utils.UuidUtils;
import com.cloud.utils.exception.CloudRuntimeException;
import com.cloud.utils.nio.TrustAllManager;
import com.cloud.utils.ssh.SshHelper;
import com.cloud.vm.VirtualMachine;
import com.fasterxml.jackson.databind.DeserializationFeature;
import com.fasterxml.jackson.databind.ObjectMapper;
import com.fasterxml.jackson.dataformat.xml.XmlMapper;
import com.fasterxml.jackson.dataformat.xml.ser.ToXmlGenerator;
import org.apache.commons.lang3.StringUtils;

public class VeeamClient {
    protected Logger logger = LogManager.getLogger(getClass());
    private static final String FAILED_TO_DELETE = "Failed to delete";

    private final URI apiURI;

    private final HttpClient httpClient;
    private static final String RESTORE_VM_SUFFIX = "CS-RSTR-";
    private static final String SESSION_HEADER = "X-RestSvcSessionId";
    private static final String BACKUP_REFERENCE = "BackupReference";
    private static final String HIERARCHY_ROOT_REFERENCE = "HierarchyRootReference";
    private static final String REPOSITORY_REFERENCE = "RepositoryReference";
    private static final String RESTORE_POINT_REFERENCE = "RestorePointReference";
    private static final String BACKUP_FILE_REFERENCE = "BackupFileReference";
    private static final SimpleDateFormat dateFormat = new SimpleDateFormat("yyyy-MM-dd'T'HH:mm:ss");


    private String veeamServerIp;
    private final Integer veeamServerVersion;
    private String veeamServerUsername;
    private String veeamServerPassword;
    private String veeamSessionId = null;
    private final int restoreTimeout;
    private final int veeamServerPort = 22;
    private final int taskPollInterval;
    private final int taskPollMaxRetry;

    public VeeamClient(final String url, final Integer version, final String username, final String password, final boolean validateCertificate, final int timeout,
            final int restoreTimeout, final int taskPollInterval, final int taskPollMaxRetry) throws URISyntaxException, NoSuchAlgorithmException, KeyManagementException {
        this.apiURI = new URI(url);
        this.restoreTimeout = restoreTimeout;
        this.taskPollInterval = taskPollInterval;
        this.taskPollMaxRetry = taskPollMaxRetry;

        final RequestConfig config = RequestConfig.custom()
                .setConnectTimeout(timeout * 1000)
                .setConnectionRequestTimeout(timeout * 1000)
                .setSocketTimeout(timeout * 1000)
                .build();

        if (!validateCertificate) {
            final SSLContext sslcontext = SSLUtils.getSSLContext();
            sslcontext.init(null, new X509TrustManager[]{new TrustAllManager()}, new SecureRandom());
            final SSLConnectionSocketFactory factory = new SSLConnectionSocketFactory(sslcontext, NoopHostnameVerifier.INSTANCE);
            this.httpClient = HttpClientBuilder.create()
                    .setDefaultRequestConfig(config)
                    .setSSLSocketFactory(factory)
                    .build();
        } else {
            this.httpClient = HttpClientBuilder.create()
                    .setDefaultRequestConfig(config)
                    .build();
        }

        authenticate(username, password);
        setVeeamSshCredentials(this.apiURI.getHost(), username, password);
        this.veeamServerVersion = (version != null && version != 0) ? version : getVeeamServerVersion();
    }

    protected void setVeeamSshCredentials(String hostIp, String username, String password) {
        this.veeamServerIp = hostIp;
        this.veeamServerUsername = username;
        this.veeamServerPassword = password;
    }

    private void authenticate(final String username, final String password) {
        // https://helpcenter.veeam.com/docs/backup/rest/http_authentication.html?ver=95u4
        final HttpPost request = new HttpPost(apiURI.toString() + "/sessionMngr/?v=latest");
        request.setHeader(HttpHeaders.AUTHORIZATION, "Basic " + Base64.getEncoder().encodeToString((username + ":" + password).getBytes()));
        try {
            final HttpResponse response = httpClient.execute(request);
            checkAuthFailure(response);
            veeamSessionId = response.getFirstHeader(SESSION_HEADER).getValue();
            if (StringUtils.isEmpty(veeamSessionId)) {
                throw new CloudRuntimeException("Veeam Session ID is not available to perform API requests");
            }
            if (response.getStatusLine().getStatusCode() != HttpStatus.SC_CREATED) {
                throw new CloudRuntimeException("Failed to create and authenticate Veeam API client, please check the settings.");
            }
        } catch (final IOException e) {
            throw new CloudRuntimeException("Failed to authenticate Veeam API service due to:" + e.getMessage());
        }
    }

    private void checkAuthFailure(final HttpResponse response) {
        if (response != null && response.getStatusLine().getStatusCode() == HttpStatus.SC_UNAUTHORIZED) {
            throw new ServerApiException(ApiErrorCode.UNAUTHORIZED, "Veeam B&R API call unauthorized, please ask your administrator to fix integration issues.");
        }
    }

    protected Integer getVeeamServerVersion() {
        final List<String> cmds = Arrays.asList(
                "$InstallPath = Get-ItemProperty -Path 'HKLM:\\Software\\Veeam\\Veeam Backup and Replication\\' ^| Select -ExpandProperty CorePath",
                "Add-Type -LiteralPath \\\"$InstallPath\\Veeam.Backup.Configuration.dll\\\"",
                "$ProductData = [Veeam.Backup.Configuration.BackupProduct]::Create()",
                "$Version = $ProductData.ProductVersion.ToString()",
                "if ($ProductData.MarketName -ne '') {$Version += \\\" $($ProductData.MarketName)\\\"}",
                "$Version"
        );
        Pair<Boolean, String> response = executePowerShellCommands(cmds);
        if (response == null || !response.first() || response.second() == null || StringUtils.isBlank(response.second().trim())) {
            logger.error("Failed to get veeam server version, using default version");
            return 0;
        } else {
            Integer majorVersion = NumbersUtil.parseInt(response.second().trim().split("\\.")[0], 0);
            logger.info(String.format("Veeam server full version is %s, major version is %s", response.second().trim(), majorVersion));
            return majorVersion;
        }
    }

    private void checkResponseOK(final HttpResponse response) {
        if (response.getStatusLine().getStatusCode() == HttpStatus.SC_NO_CONTENT) {
            logger.debug("Requested Veeam resource does not exist");
            return;
        }
        if (!(response.getStatusLine().getStatusCode() == HttpStatus.SC_OK ||
                response.getStatusLine().getStatusCode() == HttpStatus.SC_ACCEPTED) &&
                response.getStatusLine().getStatusCode() != HttpStatus.SC_NO_CONTENT) {
            logger.debug(String.format("HTTP request failed, status code is [%s], response is: [%s].", response.getStatusLine().getStatusCode(), response.toString()));
            throw new ServerApiException(ApiErrorCode.INTERNAL_ERROR, "Got invalid API status code returned by the Veeam server");
        }
    }

    private void checkResponseTimeOut(final Exception e) {
        if (e instanceof ConnectTimeoutException || e instanceof SocketTimeoutException) {
            throw new ServerApiException(ApiErrorCode.RESOURCE_UNAVAILABLE_ERROR, "Veeam API operation timed out, please try again.");
        }
    }

    protected HttpResponse get(final String path) throws IOException {
        String url = apiURI.toString() + path;
        final HttpGet request = new HttpGet(url);
        request.setHeader(SESSION_HEADER, veeamSessionId);
        final HttpResponse response = httpClient.execute(request);
        checkAuthFailure(response);

        logger.debug(String.format("Response received in GET request is: [%s] for URL: [%s].", response.toString(), url));
        return response;
    }

    private HttpResponse post(final String path, final Object obj) throws IOException {
        String xml = null;
        if (obj != null) {
            XmlMapper xmlMapper = new XmlMapper();
            xml = xmlMapper.writer()
                    .with(ToXmlGenerator.Feature.WRITE_XML_DECLARATION)
                    .writeValueAsString(obj);
            // Remove invalid/empty xmlns
            xml = xml.replace(" xmlns=\"\"", "");
        }

        String url = apiURI.toString() + path;
        final HttpPost request = new HttpPost(url);
        request.setHeader(SESSION_HEADER, veeamSessionId);
        request.setHeader("content-type", "application/xml");
        if (StringUtils.isNotBlank(xml)) {
            request.setEntity(new StringEntity(xml));
        }

        final HttpResponse response = httpClient.execute(request);
        checkAuthFailure(response);

        logger.debug(String.format("Response received in POST request with body [%s] is: [%s] for URL [%s].", xml, response.toString(), url));
        return response;
    }

    private HttpResponse delete(final String path) throws IOException {
        String url = apiURI.toString() + path;
        final HttpDelete request = new HttpDelete(url);
        request.setHeader(SESSION_HEADER, veeamSessionId);
        final HttpResponse response = httpClient.execute(request);
        checkAuthFailure(response);

        logger.debug(String.format("Response received in DELETE request is: [%s] for URL [%s].", response.toString(), url));
        return response;
    }

    ///////////////////////////////////////////////////////////////////
    //////////////// Private Veeam Helper Methods /////////////////////
    ///////////////////////////////////////////////////////////////////

    private String findDCHierarchy(final String vmwareDcName) {
        logger.debug("Trying to find hierarchy ID for vmware datacenter: " + vmwareDcName);

        try {
            final HttpResponse response = get("/hierarchyRoots");
            checkResponseOK(response);
            final ObjectMapper objectMapper = new XmlMapper();
            final EntityReferences references = objectMapper.readValue(response.getEntity().getContent(), EntityReferences.class);
            for (final Ref ref : references.getRefs()) {
                if (ref.getName().equals(vmwareDcName) && ref.getType().equals(HIERARCHY_ROOT_REFERENCE)) {
                    return ref.getUid();
                }
            }
        } catch (final IOException e) {
            logger.error("Failed to list Veeam jobs due to:", e);
            checkResponseTimeOut(e);
        }
        throw new CloudRuntimeException("Failed to find hierarchy reference for VMware datacenter " + vmwareDcName + " in Veeam, please ask administrator to check Veeam B&R manager configuration");
    }

    private String lookupVM(final String hierarchyId, final String vmName) {
        logger.debug("Trying to lookup VM from veeam hierarchy:" + hierarchyId + " for vm name:" + vmName);

        try {
            final HttpResponse response = get(String.format("/lookup?host=%s&type=Vm&name=%s", hierarchyId, vmName));
            checkResponseOK(response);
            final ObjectMapper objectMapper = new XmlMapper();
            final HierarchyItems items = objectMapper.readValue(response.getEntity().getContent(), HierarchyItems.class);
            if (items == null || items.getItems() == null || items.getItems().isEmpty()) {
                throw new CloudRuntimeException("Could not find VM " + vmName + " in Veeam, please ask administrator to check Veeam B&R manager");
            }
            for (final HierarchyItem item : items.getItems()) {
                if (item.getObjectName().equals(vmName) && item.getObjectType().equals("Vm")) {
                    return item.getObjectRef();
                }
            }
        } catch (final IOException e) {
            logger.error("Failed to list Veeam jobs due to:", e);
            checkResponseTimeOut(e);
        }
        throw new CloudRuntimeException("Failed to lookup VM " + vmName + " in Veeam, please ask administrator to check Veeam B&R manager configuration");
    }

    private Task parseTaskResponse(HttpResponse response) throws IOException {
        checkResponseOK(response);
        final ObjectMapper objectMapper = new XmlMapper();
        return objectMapper.readValue(response.getEntity().getContent(), Task.class);
    }

    protected RestoreSession parseRestoreSessionResponse(HttpResponse response) throws IOException {
        checkResponseOK(response);
        final ObjectMapper objectMapper = new XmlMapper();
        return objectMapper.readValue(response.getEntity().getContent(), RestoreSession.class);
    }

    private boolean checkTaskStatus(final HttpResponse response) throws IOException {
        final Task task = parseTaskResponse(response);
        for (int i = 0; i < this.taskPollMaxRetry; i++) {
            final HttpResponse taskResponse = get("/tasks/" + task.getTaskId());
            final Task polledTask = parseTaskResponse(taskResponse);
            if (polledTask.getState().equals("Finished")) {
                final HttpResponse taskDeleteResponse = delete("/tasks/" + task.getTaskId());
                if (taskDeleteResponse.getStatusLine().getStatusCode() != HttpStatus.SC_NO_CONTENT) {
                    logger.warn("Operation failed for veeam task id=" + task.getTaskId());
                }
                if (polledTask.getResult().getSuccess().equals("true")) {
                    Pair<String, String> pair = getRelatedLinkPair(polledTask.getLink());
                    if (pair != null) {
                        String url = pair.first();
                        String type = pair.second();
                        String path = url.replace(apiURI.toString(), "");
                        if (type.equals("RestoreSession")) {
                            return checkIfRestoreSessionFinished(type, path);
                        }
                    }
                    return true;
                }
                throw new CloudRuntimeException("Failed to assign VM to backup offering due to: " + polledTask.getResult().getMessage());
            }
            try {
                Thread.sleep(this.taskPollInterval * 1000);
            } catch (InterruptedException e) {
                logger.debug("Failed to sleep while polling for Veeam task status due to: ", e);
            }
        }
        return false;
    }

    protected boolean checkIfRestoreSessionFinished(String type, String path) throws IOException {
        for (int j = 0; j < this.restoreTimeout; j++) {
            HttpResponse relatedResponse = get(path);
            RestoreSession session = parseRestoreSessionResponse(relatedResponse);
            if (session.getResult().equals("Success")) {
                return true;
            }
            if (session.getResult().equalsIgnoreCase("Failed")) {
                String sessionUid = session.getUid();
                throw new CloudRuntimeException(String.format("Restore job [%s] failed.", sessionUid));
            }
            try {
                Thread.sleep(1000);
            } catch (InterruptedException ignored) {
                logger.trace(String.format("Ignoring InterruptedException [%s] when waiting for restore session finishes.", ignored.getMessage()));
            }
        }
        throw new CloudRuntimeException("Related job type: " + type + " was not successful");
    }

    private Pair<String, String> getRelatedLinkPair(List<Link> links) {
        for (Link link : links) {
            if (link.getRel().equals("Related")) {
                return new Pair<>(link.getHref(), link.getType());
            }
        }
        return null;
    }

    ////////////////////////////////////////////////////////
    //////////////// Public Veeam APIs /////////////////////
    ////////////////////////////////////////////////////////

    public Ref listBackupRepository(final String backupServerId, final String backupName) {
        logger.debug(String.format("Trying to list backup repository for backup job [name: %s] in server [id: %s].", backupName, backupServerId));
        try {
            String repositoryName = getRepositoryNameFromJob(backupName);
            final HttpResponse response = get(String.format("/backupServers/%s/repositories", backupServerId));
            checkResponseOK(response);
            final ObjectMapper objectMapper = new XmlMapper();
            final EntityReferences references = objectMapper.readValue(response.getEntity().getContent(), EntityReferences.class);
            for (final Ref ref : references.getRefs()) {
                if (ref.getType().equals(REPOSITORY_REFERENCE) && ref.getName().equals(repositoryName)) {
                    return ref;
                }
            }
        } catch (final IOException e) {
            logger.error(String.format("Failed to list Veeam backup repository used by backup job [name: %s] due to: [%s].", backupName, e.getMessage()), e);
            checkResponseTimeOut(e);
        }
        return null;
    }

    protected String getRepositoryNameFromJob(String backupName) {
        final List<String> cmds = Arrays.asList(
                String.format("$Job = Get-VBRJob -name '%s'", backupName),
                "$Job.GetBackupTargetRepository() ^| select Name ^| Format-List"
        );
        Pair<Boolean, String> result = executePowerShellCommands(cmds);
        if (result == null || !result.first()) {
            throw new CloudRuntimeException(String.format("Failed to get Repository Name from Job [name: %s].", backupName));
        }

        for (String block : result.second().split("\r\n")) {
           if (block.matches("Name(\\s)+:(.)*")) {
               return block.split(":")[1].trim();
           }
        }
        throw new CloudRuntimeException(String.format("Can't find any repository name for Job [name: %s].", backupName));
    }

    public void listAllBackups() {
        logger.debug("Trying to list Veeam backups");
        try {
            final HttpResponse response = get("/backups");
            checkResponseOK(response);
            final ObjectMapper objectMapper = new XmlMapper();
            final EntityReferences entityReferences = objectMapper.readValue(response.getEntity().getContent(), EntityReferences.class);
            for (final Ref ref : entityReferences.getRefs()) {
                logger.debug("Veeam Backup found, name: " + ref.getName() + ", uid: " + ref.getUid() + ", type: " + ref.getType());
            }
        } catch (final IOException e) {
            logger.error("Failed to list Veeam backups due to:", e);
            checkResponseTimeOut(e);
        }
    }

    public List<BackupOffering> listJobs() {
        logger.debug("Trying to list backup policies that are Veeam jobs");
        try {
            final HttpResponse response = get("/jobs");
            checkResponseOK(response);
            final ObjectMapper objectMapper = new XmlMapper();
            final EntityReferences entityReferences = objectMapper.readValue(response.getEntity().getContent(), EntityReferences.class);
            final List<BackupOffering> policies = new ArrayList<>();
            if (entityReferences == null || entityReferences.getRefs() == null) {
                return policies;
            }
            for (final Ref ref : entityReferences.getRefs()) {
                policies.add(new VeeamBackupOffering(ref.getName(), ref.getUid()));
            }
            return policies;
        } catch (final IOException e) {
            logger.error("Failed to list Veeam jobs due to:", e);
            checkResponseTimeOut(e);
        }
        return new ArrayList<>();
    }

    public Job listJob(final String jobId) {
        logger.debug("Trying to list veeam job id: " + jobId);
        try {
            final HttpResponse response = get(String.format("/jobs/%s?format=Entity",
                    jobId.replace("urn:veeam:Job:", "")));
            checkResponseOK(response);
            final ObjectMapper objectMapper = new XmlMapper();
            objectMapper.configure(DeserializationFeature.FAIL_ON_UNKNOWN_PROPERTIES, false);
            return objectMapper.readValue(response.getEntity().getContent(), Job.class);
        } catch (final IOException e) {
            logger.error("Failed to list Veeam jobs due to:", e);
            checkResponseTimeOut(e);
        } catch (final ServerApiException e) {
            logger.error(e);
        }
        return null;
    }

    public boolean toggleJobSchedule(final String jobId) {
        logger.debug("Trying to toggle schedule for Veeam job: " + jobId);
        try {
            final HttpResponse response = post(String.format("/jobs/%s?action=toggleScheduleEnabled", jobId), null);
            return checkTaskStatus(response);
        } catch (final IOException e) {
            logger.error("Failed to toggle Veeam job schedule due to:", e);
            checkResponseTimeOut(e);
        }
        return false;
    }

    public boolean startBackupJob(final String jobId) {
        logger.debug("Trying to start ad-hoc backup for Veeam job: " + jobId);
        try {
            final HttpResponse response = post(String.format("/jobs/%s?action=start", jobId), null);
            return checkTaskStatus(response);
        } catch (final IOException e) {
            logger.error("Failed to list Veeam jobs due to:", e);
            checkResponseTimeOut(e);
        }
        return false;
    }

    public boolean cloneVeeamJob(final Job parentJob, final String clonedJobName) {
        logger.debug("Trying to clone veeam job: " + parentJob.getUid() + " with backup uuid: " + clonedJobName);
        try {
            final Ref repositoryRef = listBackupRepository(parentJob.getBackupServerId(), parentJob.getName());
            if (repositoryRef == null) {
                throw new CloudRuntimeException(String.format("Failed to clone backup job because couldn't find any "
                        + "repository associated with backup job [id: %s, uid: %s, backupServerId: %s, name: %s].",
                        parentJob.getId(), parentJob.getUid(), parentJob.getBackupServerId(), parentJob.getName()));
            }
            final BackupJobCloneInfo cloneInfo = new BackupJobCloneInfo();
            cloneInfo.setJobName(clonedJobName);
            cloneInfo.setFolderName(clonedJobName);
            cloneInfo.setRepositoryUid(repositoryRef.getUid());
            final JobCloneSpec cloneSpec = new JobCloneSpec(cloneInfo);
            final HttpResponse response = post(String.format("/jobs/%s?action=clone", parentJob.getId()), cloneSpec);
            return checkTaskStatus(response);
        } catch (final Exception e) {
            logger.warn("Exception caught while trying to clone Veeam job:", e);
        }
        return false;
    }

    public boolean addVMToVeeamJob(final String jobId, final String vmwareInstanceName, final String vmwareDcName) {
        logger.debug("Trying to add VM to backup offering that is Veeam job: " + jobId);
        try {
            final String heirarchyId = findDCHierarchy(vmwareDcName);
            final String veeamVmRefId = lookupVM(heirarchyId, vmwareInstanceName);
            final CreateObjectInJobSpec vmToBackupJob = new CreateObjectInJobSpec();
            vmToBackupJob.setObjName(vmwareInstanceName);
            vmToBackupJob.setObjRef(veeamVmRefId);
            final HttpResponse response = post(String.format("/jobs/%s/includes", jobId), vmToBackupJob);
            return checkTaskStatus(response);
        } catch (final IOException e) {
            logger.error("Failed to add VM to Veeam job due to:", e);
            checkResponseTimeOut(e);
        }
        throw new CloudRuntimeException("Failed to add VM to backup offering likely due to timeout, please check Veeam tasks");
    }

    public boolean removeVMFromVeeamJob(final String jobId, final String vmwareInstanceName, final String vmwareDcName) {
        logger.debug("Trying to remove VM from backup offering that is a Veeam job: " + jobId);
        try {
            final String hierarchyId = findDCHierarchy(vmwareDcName);
            final String veeamVmRefId = lookupVM(hierarchyId, vmwareInstanceName);
            final HttpResponse response = get(String.format("/jobs/%s/includes", jobId));
            checkResponseOK(response);
            final ObjectMapper objectMapper = new XmlMapper();
            objectMapper.configure(DeserializationFeature.FAIL_ON_UNKNOWN_PROPERTIES, false);
            final ObjectsInJob jobObjects = objectMapper.readValue(response.getEntity().getContent(), ObjectsInJob.class);
            if (jobObjects == null || jobObjects.getObjects() == null) {
                logger.warn("No objects found in the Veeam job " + jobId);
                return false;
            }
            for (final ObjectInJob jobObject : jobObjects.getObjects()) {
                if (jobObject.getName().equals(vmwareInstanceName) && jobObject.getHierarchyObjRef().equals(veeamVmRefId)) {
                    final HttpResponse deleteResponse = delete(String.format("/jobs/%s/includes/%s", jobId, jobObject.getObjectInJobId()));
                    return checkTaskStatus(deleteResponse);
                }
            }
            logger.warn(vmwareInstanceName + " VM was not found to be attached to Veaam job (backup offering): " + jobId);
            return false;
        } catch (final IOException e) {
            logger.error("Failed to list Veeam jobs due to:", e);
            checkResponseTimeOut(e);
        }
        return false;
    }

    public boolean restoreFullVM(final String vmwareInstanceName, final String restorePointId) {
        logger.debug("Trying to restore full VM: " + vmwareInstanceName + " from backup");
        try {
            final HttpResponse response = post(String.format("/vmRestorePoints/%s?action=restore", restorePointId), null);
            return checkTaskStatus(response);
        } catch (final IOException e) {
            logger.error("Failed to restore full VM due to: ", e);
            checkResponseTimeOut(e);
        }
        throw new CloudRuntimeException("Failed to restore full VM from backup");
    }

    /////////////////////////////////////////////////////////////////
    //////////////// Public Veeam PS based APIs /////////////////////
    /////////////////////////////////////////////////////////////////

    /**
     * Generate a single command to be passed through SSH
     */
    protected String transformPowerShellCommandList(List<String> cmds) {
        StringJoiner joiner = new StringJoiner(";");
        if (isLegacyServer()) {
            joiner.add("PowerShell Add-PSSnapin VeeamPSSnapin");
        } else {
            joiner.add("PowerShell Import-Module Veeam.Backup.PowerShell -WarningAction SilentlyContinue");
            joiner.add("$ProgressPreference='SilentlyContinue'");
        }
        for (String cmd : cmds) {
            joiner.add(cmd);
        }
        return joiner.toString();
    }

    /**
     * Execute a list of commands in a single call on PowerShell through SSH
     */
    protected Pair<Boolean, String> executePowerShellCommands(List<String> cmds) {
        try {
            String commands = transformPowerShellCommandList(cmds);
            Pair<Boolean, String> response = SshHelper.sshExecute(veeamServerIp, veeamServerPort,
                    veeamServerUsername, null, veeamServerPassword,
                    commands, 120000, 120000, 3600000);

            if (response == null || !response.first()) {
                logger.error(String.format("Veeam PowerShell commands [%s] failed due to: [%s].", commands, response != null ? response.second() : "no PowerShell output returned"));
            } else {
                logger.debug(String.format("Veeam response for PowerShell commands [%s] is: [%s].", commands, response.second()));
            }

            return response;
        } catch (Exception e) {
            throw new CloudRuntimeException("Error while executing PowerShell commands due to: " + e.getMessage());
        }
    }

    public boolean setJobSchedule(final String jobName) {
        Pair<Boolean, String> result = executePowerShellCommands(Arrays.asList(
                String.format("$job = Get-VBRJob -Name '%s'", jobName),
                "if ($job) { Set-VBRJobSchedule -Job $job -Daily -At \"11:00\" -DailyKind Weekdays }"
        ));
        return result != null && result.first() && !result.second().isEmpty() && !result.second().contains(FAILED_TO_DELETE);
    }

    public boolean deleteJobAndBackup(final String jobName) {
        Pair<Boolean, String> result = executePowerShellCommands(Arrays.asList(
                String.format("$job = Get-VBRJob -Name '%s'", jobName),
                "if ($job) { Remove-VBRJob -Job $job -Confirm:$false }",
                String.format("$backup = Get-VBRBackup -Name '%s'", jobName),
                "if ($backup) { Remove-VBRBackup -Backup $backup -FromDisk -Confirm:$false }"
        ));
        return result != null && result.first() && !result.second().contains(FAILED_TO_DELETE);
    }

    public boolean deleteBackup(final String restorePointId) {
        logger.debug(String.format("Trying to delete restore point [name: %s].", restorePointId));
        Pair<Boolean, String> result = executePowerShellCommands(Arrays.asList(
                String.format("$restorePoint = Get-VBRRestorePoint ^| Where-Object { $_.Id -eq '%s' }", restorePointId),
                "if ($restorePoint) { Remove-VBRRestorePoint -Oib $restorePoint -Confirm:$false",
                "} else { ",
                    " Write-Output 'Failed to delete'",
                    " Exit 1",
                "}"
        ));
        return result != null && result.first() && !result.second().contains(FAILED_TO_DELETE);
    }

    public boolean syncBackupRepository() {
        logger.debug("Trying to sync backup repository.");
        Pair<Boolean, String> result = executePowerShellCommands(Arrays.asList(
                "$repo = Get-VBRBackupRepository",
                "$Syncs = Sync-VBRBackupRepository -Repository $repo",
                "while ((Get-VBRSession -ID $Syncs.ID).Result -ne 'Success') { Start-Sleep -Seconds 10 }"
        ));
        logger.debug("Done syncing backup repository.");
        return result != null && result.first();
    }

    public Map<String, Backup.Metric> getBackupMetrics() {
        if (isLegacyServer()) {
            return getBackupMetricsLegacy();
        } else {
            return getBackupMetricsViaVeeamAPI();
        }
    }

    public Map<String, Backup.Metric> getBackupMetricsViaVeeamAPI() {
        logger.debug("Trying to get backup metrics via Veeam B&R API");

        try {
            final HttpResponse response = get(String.format("/backupFiles?format=Entity"));
            checkResponseOK(response);
            return processHttpResponseForBackupMetrics(response.getEntity().getContent());
        } catch (final IOException e) {
            logger.error("Failed to get backup metrics via Veeam B&R API due to:", e);
            checkResponseTimeOut(e);
        }
        return new HashMap<>();
    }

    protected Map<String, Backup.Metric> processHttpResponseForBackupMetrics(final InputStream content) {
        Map<String, Backup.Metric> metrics = new HashMap<>();
        try {
            final ObjectMapper objectMapper = new XmlMapper();
            final BackupFiles backupFiles = objectMapper.readValue(content, BackupFiles.class);
            if (backupFiles == null || CollectionUtils.isEmpty(backupFiles.getBackupFiles())) {
                throw new CloudRuntimeException("Could not get backup metrics via Veeam B&R API");
            }
            for (final BackupFile backupFile : backupFiles.getBackupFiles()) {
                String vmUuid = null;
                String backupName = null;
                List<Link> links = backupFile.getLink();
                for (Link link : links) {
                    if (BACKUP_REFERENCE.equals(link.getType())) {
                        backupName = link.getName();
                        break;
                    }
                }
                if (backupName != null && backupName.contains(BACKUP_IDENTIFIER)) {
                    final String[] names = backupName.split(BACKUP_IDENTIFIER);
                    if (names.length > 1) {
                        vmUuid = names[1];
                    }
                }
                if (vmUuid == null) {
                    continue;
                }
                if (vmUuid.contains(" - ")) {
                    vmUuid = vmUuid.split(" - ")[0];
                }
                Long usedSize = 0L;
                Long dataSize = 0L;
                if (metrics.containsKey(vmUuid)) {
                    usedSize = metrics.get(vmUuid).getBackupSize();
                    dataSize = metrics.get(vmUuid).getDataSize();
                }
                if (backupFile.getBackupSize() != null) {
                    usedSize += Long.valueOf(backupFile.getBackupSize());
                }
                if (backupFile.getDataSize() != null) {
                    dataSize += Long.valueOf(backupFile.getDataSize());
                }
                metrics.put(vmUuid, new Backup.Metric(usedSize, dataSize));
            }
        } catch (final IOException e) {
            logger.error("Failed to process response to get backup metrics via Veeam B&R API due to:", e);
            checkResponseTimeOut(e);
        }
        return metrics;
    }

    public Map<String, Backup.Metric> getBackupMetricsLegacy() {
        final String separator = "=====";
        final List<String> cmds = Arrays.asList(
                "$backups = Get-VBRBackup",
                "foreach ($backup in $backups) {" +
                        "    $backup.JobName;" +
                        "    $storageGroups = $backup.GetStorageGroups();" +
                        "    foreach ($group in $storageGroups) {" +
                        "        $usedSize = 0;" +
                        "        $dataSize = 0;" +
                        "        $sizePerStorage = $group.GetStorages().Stats.BackupSize;" +
                        "        $dataPerStorage = $group.GetStorages().Stats.DataSize;" +
                        "        foreach ($size in $sizePerStorage) {" +
                        "            $usedSize += $size;" +
                        "        }" +
                        "        foreach ($size in $dataPerStorage) {" +
                        "            $dataSize += $size;" +
                        "        }" +
                        "        $usedSize;" +
                        "        $dataSize;" +
                        "    }" +
                        "    echo \"" + separator + "\"" +
                        "}"
        );
        Pair<Boolean, String> response = executePowerShellCommands(cmds);
        if (response == null || !response.first()) {
            throw new CloudRuntimeException("Failed to get backup metrics via PowerShell command");
        }
        return processPowerShellResultForBackupMetrics(response.second());
    }

    protected Map<String, Backup.Metric> processPowerShellResultForBackupMetrics(final String result) {
        logger.debug("Processing powershell result: " + result);

        final String separator = "=====";
        final Map<String, Backup.Metric> sizes = new HashMap<>();
        for (final String block : result.split(separator + "\r\n")) {
            final String[] parts = block.split("\r\n");
            if (parts.length != 3) {
                continue;
            }
            final String backupName = parts[0];
            if (backupName != null && backupName.contains(BACKUP_IDENTIFIER)) {
                final String[] names = backupName.split(BACKUP_IDENTIFIER);
                sizes.put(names[names.length - 1], new Backup.Metric(Long.valueOf(parts[1]), Long.valueOf(parts[2])));
            }
        }
        return sizes;
    }

    private Backup.RestorePoint getRestorePointFromBlock(String[] parts) {
        logger.debug(String.format("Processing block of restore points: [%s].", StringUtils.join(parts, ", ")));
        String id = null;
        Date created = null;
        String type = null;
        for (String part : parts) {
            if (part.matches("Id(\\s)+:(.)*")) {
                String[] split = part.split(":");
                id = split[1].trim();
            } else if (part.matches("CreationTime(\\s)+:(.)*")) {
                String [] split = part.split(":", 2);
                split[1] = StringUtils.trim(split[1]);
                String [] time = split[1].split("[:/ ]");
                Calendar cal = Calendar.getInstance();
                cal.set(Integer.parseInt(time[2]), Integer.parseInt(time[0]) - 1, Integer.parseInt(time[1]), Integer.parseInt(time[3]), Integer.parseInt(time[4]), Integer.parseInt(time[5]));
                created = cal.getTime();
            } else if (part.matches("Type(\\s)+:(.)*")) {
                String [] split = part.split(":");
                type = split[1].trim();
            }
        }
        return new Backup.RestorePoint(id, created, type);
    }

    public List<Backup.RestorePoint> listRestorePointsLegacy(String backupName, String vmInternalName) {
        final List<String> cmds = Arrays.asList(
                String.format("$backup = Get-VBRBackup -Name '%s'", backupName),
                String.format("if ($backup) { $restore = (Get-VBRRestorePoint -Backup:$backup -Name \"%s\" ^| Where-Object {$_.IsConsistent -eq $true})", vmInternalName),
                "if ($restore) { $restore ^| Format-List } }"
        );
        Pair<Boolean, String> response = executePowerShellCommands(cmds);
        final List<Backup.RestorePoint> restorePoints = new ArrayList<>();
        if (response == null || !response.first()) {
            return restorePoints;
        }

        for (final String block : response.second().split("\r\n\r\n")) {
            if (block.isEmpty()) {
                continue;
            }
            logger.debug(String.format("Found restore points from [backupName: %s, vmInternalName: %s] which is: [%s].", backupName, vmInternalName, block));
            final String[] parts = block.split("\r\n");
            restorePoints.add(getRestorePointFromBlock(parts));
        }
        return restorePoints;
    }

<<<<<<< HEAD
    protected String removeDashesIfDatastoreNameIsUuid(String datastore) {
        if (!UuidUtils.isUuid(datastore)) {
            return datastore;
        }
        LOG.trace(String.format("Removing the dash symbol of datastore name [%s] because this name is a valid UUID used by ACS. This happens because when a new NFS storage is created via ACS, "
                + "this storage is created in vCenter with a name that uses the UUID in ACS, but removing the dashes. "
                + "However, if the storage is created first in vCenter (e.g. VMFS), and its name contains dashes, if this name is not a valid UUID, the dashes will be keeped. But, if for some "
                + "reason the name is a valid UUID, this causes ACS to remove the dashes, and then the restore backup fails, because Veeam does not find the datastore.", datastore));
        return datastore.replace("-","");
    }

    public Pair<Boolean, String> restoreVMToDifferentLocation(String restorePointId, String host, String datastore) {
=======
    public List<Backup.RestorePoint> listRestorePoints(String backupName, String vmInternalName) {
        if (isLegacyServer()) {
            return listRestorePointsLegacy(backupName, vmInternalName);
        } else {
            return listVmRestorePointsViaVeeamAPI(vmInternalName);
        }
    }

    public List<Backup.RestorePoint> listVmRestorePointsViaVeeamAPI(String vmInternalName) {
        logger.debug(String.format("Trying to list VM restore points via Veeam B&R API for VM %s: ", vmInternalName));

        try {
            final HttpResponse response = get(String.format("/vmRestorePoints?format=Entity"));
            checkResponseOK(response);
            return processHttpResponseForVmRestorePoints(response.getEntity().getContent(), vmInternalName);
        } catch (final IOException e) {
            logger.error("Failed to list VM restore points via Veeam B&R API due to:", e);
            checkResponseTimeOut(e);
        }
        return new ArrayList<>();
    }

    public List<Backup.RestorePoint> processHttpResponseForVmRestorePoints(InputStream content, String vmInternalName) {
        List<Backup.RestorePoint> vmRestorePointList = new ArrayList<>();
        try {
            final ObjectMapper objectMapper = new XmlMapper();
            final VmRestorePoints vmRestorePoints = objectMapper.readValue(content, VmRestorePoints.class);
            if (vmRestorePoints == null) {
                throw new CloudRuntimeException("Could not get VM restore points via Veeam B&R API");
            }
            for (final VmRestorePoint vmRestorePoint : vmRestorePoints.getVmRestorePoints()) {
                logger.debug(String.format("Processing VM restore point Name=%s, VmDisplayName=%s for vm name=%s",
                        vmRestorePoint.getName(), vmRestorePoint.getVmDisplayName(), vmInternalName));
                if (!vmInternalName.equals(vmRestorePoint.getVmDisplayName())) {
                    continue;
                }
                boolean isReady = true;
                List<Link> links = vmRestorePoint.getLink();
                for (Link link : links) {
                    if (Arrays.asList(BACKUP_FILE_REFERENCE, RESTORE_POINT_REFERENCE).contains(link.getType()) && !link.getRel().equals("Up")) {
                        logger.info(String.format("The VM restore point is not ready. Reference: %s, state: %s", link.getType(), link.getRel()));
                        isReady = false;
                        break;
                    }
                }
                if (!isReady) {
                    continue;
                }
                String vmRestorePointId = vmRestorePoint.getUid().substring(vmRestorePoint.getUid().lastIndexOf(':') + 1);
                Date created = formatDate(vmRestorePoint.getCreationTimeUtc());
                String type = vmRestorePoint.getPointType();
                logger.debug(String.format("Adding restore point %s, %s, %s", vmRestorePointId, created, type));
                vmRestorePointList.add(new Backup.RestorePoint(vmRestorePointId, created, type));
            }
        } catch (final IOException | ParseException e) {
            logger.error("Failed to process response to get VM restore points via Veeam B&R API due to:", e);
            checkResponseTimeOut(e);
        }
        return vmRestorePointList;
    }

    private Date formatDate(String date) throws ParseException {
        return dateFormat.parse(StringUtils.substring(date, 0, 19));
    }

    public Pair<Boolean, String> restoreVMToDifferentLocation(String restorePointId, String hostIp, String dataStoreUuid) {
>>>>>>> 8806e44e
        final String restoreLocation = RESTORE_VM_SUFFIX + UUID.randomUUID().toString();
        datastore = removeDashesIfDatastoreNameIsUuid(datastore);
        final List<String> cmds = Arrays.asList(
                "$points = Get-VBRRestorePoint",
                String.format("foreach($point in $points) { if ($point.Id -eq '%s') { break; } }", restorePointId),
                String.format("$server = Get-VBRServer -Name \"%s\"", host),
                String.format("$ds = Find-VBRViDatastore -Server:$server -Name \"%s\"", datastore),
                String.format("$job = Start-VBRRestoreVM -RestorePoint:$point -Server:$server -Datastore:$ds -VMName \"%s\" -RunAsync", restoreLocation),
                "while (-not (Get-VBRRestoreSession -Id $job.Id).IsCompleted) { Start-Sleep -Seconds 10 }"
        );
        Pair<Boolean, String> result = executePowerShellCommands(cmds);
        if (result == null || !result.first()) {
            throw new CloudRuntimeException("Failed to restore VM to location " + restoreLocation);
        }
        return new Pair<>(result.first(), restoreLocation);
    }

<<<<<<< HEAD
    public Pair<Boolean, String> restoreVolume(String volumeUuid, String vmUuid, String restorePointId, String host, String datastore, String diskType, String diskDeviceNode,
            String diskName, long device, VirtualMachine vm, Boolean startVm) {
        datastore = removeDashesIfDatastoreNameIsUuid(datastore);
        if (diskType.equals("IDE")) {
            String veeamLink = "https://www.veeam.com/kb1100";
            LOG.warn(String.format("Veeam does not support restore of IDE virtual devices disks. We will use the type SCSI instead. "
                    + "For more information, please see this link [%s].", veeamLink));
        }
        final List<String> cmds = Arrays.asList(
                String.format("$point = Get-VBRRestorePoint -Id '%s'", restorePointId),
                "if ($point) {",
                    String.format("$vm = Find-VBRViEntity -Name '%s'", vm.getInstanceName()),
                    String.format("$server = Get-VBRServer -Name \"%s\"", host),
                    String.format("$ds = Find-VBRViDatastore -Server:$server -Name \"%s\"", datastore),
                    String.format("$disk = Get-VBRViVirtualDevice -RestorePoint:$point ^| Where-Object { $_.Type -eq '%s' -and $_.VirtualDeviceNode -eq '%s' -and $_.Name -eq '%s' }", diskType, diskDeviceNode, diskName),
                    "if ($disk -and $ds -and $server -and $vm) { ",
                        String.format("$newdisk = Set-VBRViVirtualDevice -VirtualDevice $disk -VirtualDeviceNode %s -Type %s", device, diskType.equals("IDE") ? "SCSI" : diskType),
                        "$mapping = New-VBRViVirtualDeviceMappingRule -SourceVirtualDevice:$newdisk -Datastore:$ds",
                        String.format("$job = Start-VBRViVirtualDiskRestore -RestorePoint:$point -VirtualDeviceMapping:$mapping -TargetVM $vm %s -RunAsync", startVm ? "-PowerOn" : ""),
                        "while (-not (Get-VBRRestoreSession -Id $job.Id).IsCompleted) { Start-Sleep -Seconds 10 }",
                        "Write-Output $disk.Name",
                    "} else { ",
                        "Write-Output 'Cannot find disk to restore' ",
                        "Exit 1",
                    "}",
                "} else { ",
                    "Write-Output 'Cannot find any restore point with this id'",
                    "Exit 1",
                "}"
        );
        Pair<Boolean, String> result = executePowerShellCommands(cmds);
        if (result != null && result.first()) {
            return new Pair<>(result.first(), result.second().split("\r\n")[0]);
        }
        LOG.error(String.format("Failed to restore volume [uuid: %s, name: %s, type: %s, deviceId: %s] of VM [%s] to VM [%s] using restore point [%s], host [%s] and datastore [%s].",
                volumeUuid, diskName, diskType, diskDeviceNode, vmUuid, vm.getUuid(), restorePointId, host, datastore));
        throw new CloudRuntimeException(String.format("Failed to restore volume [%s] of VM [%s] to VM [%s] using restore point [%s],", volumeUuid, vmUuid, vm.getUuid(), restorePointId));
=======
    private boolean isLegacyServer() {
        return this.veeamServerVersion != null && (this.veeamServerVersion > 0 && this.veeamServerVersion < 11);
>>>>>>> 8806e44e
    }
}<|MERGE_RESOLUTION|>--- conflicted
+++ resolved
@@ -850,20 +850,6 @@
         return restorePoints;
     }
 
-<<<<<<< HEAD
-    protected String removeDashesIfDatastoreNameIsUuid(String datastore) {
-        if (!UuidUtils.isUuid(datastore)) {
-            return datastore;
-        }
-        LOG.trace(String.format("Removing the dash symbol of datastore name [%s] because this name is a valid UUID used by ACS. This happens because when a new NFS storage is created via ACS, "
-                + "this storage is created in vCenter with a name that uses the UUID in ACS, but removing the dashes. "
-                + "However, if the storage is created first in vCenter (e.g. VMFS), and its name contains dashes, if this name is not a valid UUID, the dashes will be keeped. But, if for some "
-                + "reason the name is a valid UUID, this causes ACS to remove the dashes, and then the restore backup fails, because Veeam does not find the datastore.", datastore));
-        return datastore.replace("-","");
-    }
-
-    public Pair<Boolean, String> restoreVMToDifferentLocation(String restorePointId, String host, String datastore) {
-=======
     public List<Backup.RestorePoint> listRestorePoints(String backupName, String vmInternalName) {
         if (isLegacyServer()) {
             return listRestorePointsLegacy(backupName, vmInternalName);
@@ -929,8 +915,18 @@
         return dateFormat.parse(StringUtils.substring(date, 0, 19));
     }
 
-    public Pair<Boolean, String> restoreVMToDifferentLocation(String restorePointId, String hostIp, String dataStoreUuid) {
->>>>>>> 8806e44e
+    protected String removeDashesIfDatastoreNameIsUuid(String datastore) {
+        if (!UuidUtils.isUuid(datastore)) {
+            return datastore;
+        }
+        LOG.trace(String.format("Removing the dash symbol of datastore name [%s] because this name is a valid UUID used by ACS. This happens because when a new NFS storage is created via ACS, "
+                + "this storage is created in vCenter with a name that uses the UUID in ACS, but removing the dashes. "
+                + "However, if the storage is created first in vCenter (e.g. VMFS), and its name contains dashes, if this name is not a valid UUID, the dashes will be keeped. But, if for some "
+                + "reason the name is a valid UUID, this causes ACS to remove the dashes, and then the restore backup fails, because Veeam does not find the datastore.", datastore));
+        return datastore.replace("-","");
+    }
+
+    public Pair<Boolean, String> restoreVMToDifferentLocation(String restorePointId, String host, String datastore) {
         final String restoreLocation = RESTORE_VM_SUFFIX + UUID.randomUUID().toString();
         datastore = removeDashesIfDatastoreNameIsUuid(datastore);
         final List<String> cmds = Arrays.asList(
@@ -948,7 +944,10 @@
         return new Pair<>(result.first(), restoreLocation);
     }
 
-<<<<<<< HEAD
+    private boolean isLegacyServer() {
+        return this.veeamServerVersion != null && (this.veeamServerVersion > 0 && this.veeamServerVersion < 11);
+    }
+
     public Pair<Boolean, String> restoreVolume(String volumeUuid, String vmUuid, String restorePointId, String host, String datastore, String diskType, String diskDeviceNode,
             String diskName, long device, VirtualMachine vm, Boolean startVm) {
         datastore = removeDashesIfDatastoreNameIsUuid(datastore);
@@ -986,9 +985,5 @@
         LOG.error(String.format("Failed to restore volume [uuid: %s, name: %s, type: %s, deviceId: %s] of VM [%s] to VM [%s] using restore point [%s], host [%s] and datastore [%s].",
                 volumeUuid, diskName, diskType, diskDeviceNode, vmUuid, vm.getUuid(), restorePointId, host, datastore));
         throw new CloudRuntimeException(String.format("Failed to restore volume [%s] of VM [%s] to VM [%s] using restore point [%s],", volumeUuid, vmUuid, vm.getUuid(), restorePointId));
-=======
-    private boolean isLegacyServer() {
-        return this.veeamServerVersion != null && (this.veeamServerVersion > 0 && this.veeamServerVersion < 11);
->>>>>>> 8806e44e
     }
 }