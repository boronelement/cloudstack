--- conflicted
+++ resolved
@@ -435,58 +435,27 @@
         )) {
             return new XcpServerResource();
         } else if (prodBrand.equals("XCP") && prodVersion.startsWith("1.6")) {
-<<<<<<< HEAD
-        	return new XcpServerResource("1.6");
-        }
-
-    	if(prodBrand.equals("XenServer") && prodVersion.equals("5.6.0"))
-    		return new XenServer56Resource();
-
-    	if (prodBrand.equals("XenServer") && prodVersion.equals("6.0.0"))
-    		return new XenServer600Resource();
-
-    	if (prodBrand.equals("XenServer") && prodVersion.equals("6.0.2"))
-    		return new XenServer602Resource();
-
-        if (prodBrand.equals("XenServer") && prodVersion.equals("6.1.0"))
-            return new XenServer610Resource();
-
-    	if(prodBrand.equals("XenServer") && prodVersion.equals("5.6.100"))  {
-    		String prodVersionTextShort = record.softwareVersion.get("product_version_text_short").trim();
-    		if("5.6 SP2".equals(prodVersionTextShort)) {
-    			return new XenServer56SP2Resource();
-    		} else if("5.6 FP1".equals(prodVersionTextShort)) {
-    			return new XenServer56FP1Resource();
-    		}
-    	}
-
-    	if (prodBrand.equals("XCP_Kronos")) {
-    		return new XcpOssResource();
-    	}
-
-=======
             return new XcpServer16Resource();
         } // Citrix Xenserver group of hypervisors
         else if (prodBrand.equals("XenServer") && prodVersion.equals("5.6.0"))
-            return new XenServer56Resource();
+    		return new XenServer56Resource();
         else if (prodBrand.equals("XenServer") && prodVersion.equals("6.0.0"))
-            return new XenServer600Resource();
+    		return new XenServer600Resource();
         else if (prodBrand.equals("XenServer") && prodVersion.equals("6.0.2"))
-            return new XenServer602Resource();
+    		return new XenServer602Resource();
         else if (prodBrand.equals("XenServer") && prodVersion.equals("6.1.0"))
             return new XenServer610Resource();
         else if (prodBrand.equals("XenServer") && prodVersion.equals("5.6.100")) {
-            String prodVersionTextShort = record.softwareVersion.get("product_version_text_short").trim();
+    		String prodVersionTextShort = record.softwareVersion.get("product_version_text_short").trim();
             if ("5.6 SP2".equals(prodVersionTextShort)) {
-                return new XenServer56SP2Resource();
+    			return new XenServer56SP2Resource();
             } else if ("5.6 FP1".equals(prodVersionTextShort)) {
-                return new XenServer56FP1Resource();
-            }
+    			return new XenServer56FP1Resource();
+    		}
         } else if (prodBrand.equals("XCP_Kronos")) {
-            return new XcpOssResource();
-        }
-    	
->>>>>>> 780b45e2
+    		return new XcpOssResource();
+    	}
+
         String msg = "Only support XCP 1.0.0, 1.1.0, 1.4.x, 1.5 beta, 1.6.x; XenServer 5.6,  XenServer 5.6 FP1, XenServer 5.6 SP2, Xenserver 6.0, 6.0.2, 6.1.0 but this one is " + prodBrand + " " + prodVersion;
     			_alertMgr.sendAlert(AlertManager.ALERT_TYPE_HOST, dcId, podId, msg, msg);
     	s_logger.debug(msg);
@@ -615,11 +584,7 @@
         String prodBrand = details.get("product_brand").trim();
         String prodVersion = details.get("product_version").trim();
 
-<<<<<<< HEAD
-        if(prodBrand.equals("XCP") && (prodVersion.equals("1.0.0") || prodVersion.equals("1.1.0") || prodVersion.equals("5.6.100")  || prodVersion.startsWith("1.4") || prodVersion.startsWith("1.6"))) {
-=======
         if (prodBrand.equals("XCP") && (prodVersion.equals("1.0.0") || prodVersion.equals("1.1.0") || prodVersion.equals("5.6.100") || prodVersion.startsWith("1.4"))) {
->>>>>>> 780b45e2
             resource = XcpServerResource.class.getName();
         } else if (prodBrand.equals("XCP") && prodVersion.startsWith("1.6")) {
             resource = XcpServer16Resource.class.getName();
@@ -639,7 +604,7 @@
                 resource = XenServer56FP1Resource.class.getName();
             }
         } else if (prodBrand.equals("XCP_Kronos")) {
-            resource = XcpOssResource.class.getName();
+        	resource = XcpOssResource.class.getName();
         }
 
         if( resource == null ){
