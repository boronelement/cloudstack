
// Licensed to the Apache Software Foundation (ASF) under one
// or more contributor license agreements.  See the NOTICE file
// distributed with this work for additional information
// regarding copyright ownership.  The ASF licenses this file
// to you under the Apache License, Version 2.0 (the
// "License"); you may not use this file except in compliance
// with the License.  You may obtain a copy of the License at
//
//   http://www.apache.org/licenses/LICENSE-2.0
//
// Unless required by applicable law or agreed to in writing,
// software distributed under the License is distributed on an
// "AS IS" BASIS, WITHOUT WARRANTIES OR CONDITIONS OF ANY
// KIND, either express or implied.  See the License for the
// specific language governing permissions and limitations
// under the License.
package com.cloud.hypervisor.guru;

import java.util.ArrayList;
import java.util.Collections;
import java.util.Comparator;
import java.util.HashMap;
import java.util.List;
import java.util.Map;

import javax.ejb.Local;
import javax.inject.Inject;

<<<<<<< HEAD
=======
import org.apache.cloudstack.api.ApiConstants.VMDetails;
import org.apache.cloudstack.storage.command.CopyCommand;
>>>>>>> f7b1d3d8
import org.apache.log4j.Logger;

import com.cloud.agent.api.BackupSnapshotCommand;
import com.cloud.agent.api.Command;
import com.cloud.agent.api.CreatePrivateTemplateFromSnapshotCommand;
import com.cloud.agent.api.CreatePrivateTemplateFromVolumeCommand;
import com.cloud.agent.api.CreateVolumeFromSnapshotCommand;
import com.cloud.agent.api.UnregisterVMCommand;
import com.cloud.agent.api.storage.CopyVolumeCommand;
import com.cloud.agent.api.storage.CreateVolumeOVACommand;
import com.cloud.agent.api.storage.PrepareOVAPackingCommand;
import com.cloud.agent.api.storage.PrimaryStorageDownloadCommand;
import com.cloud.agent.api.to.DataObjectType;
import com.cloud.agent.api.to.DataStoreTO;
import com.cloud.agent.api.to.DataTO;
import com.cloud.agent.api.to.NicTO;
import com.cloud.agent.api.to.VirtualMachineTO;
import com.cloud.cluster.ClusterManager;
import com.cloud.configuration.Config;
import com.cloud.configuration.dao.ConfigurationDao;
import com.cloud.exception.InsufficientAddressCapacityException;
import com.cloud.host.HostVO;
import com.cloud.host.dao.HostDao;
import com.cloud.host.dao.HostDetailsDao;
import com.cloud.hypervisor.Hypervisor.HypervisorType;
import com.cloud.hypervisor.HypervisorGuru;
import com.cloud.hypervisor.HypervisorGuruBase;
import com.cloud.hypervisor.vmware.manager.VmwareManager;
import com.cloud.hypervisor.vmware.mo.VirtualEthernetCardType;
import com.cloud.network.Network.Provider;
import com.cloud.network.Network.Service;
import com.cloud.network.NetworkModel;
import com.cloud.network.Networks.TrafficType;
import com.cloud.network.dao.NetworkDao;
import com.cloud.network.dao.NetworkVO;
import com.cloud.secstorage.CommandExecLogDao;
import com.cloud.secstorage.CommandExecLogVO;
import com.cloud.storage.DataStoreRole;
import com.cloud.storage.GuestOSVO;
import com.cloud.storage.dao.GuestOSDao;
import com.cloud.storage.secondary.SecondaryStorageVmManager;
import com.cloud.template.VirtualMachineTemplate.BootloaderType;
import com.cloud.utils.Pair;
import com.cloud.utils.db.DB;
import com.cloud.utils.exception.CloudRuntimeException;
import com.cloud.utils.net.NetUtils;
import com.cloud.vm.ConsoleProxyVO;
import com.cloud.vm.DomainRouterVO;
import com.cloud.vm.NicProfile;
import com.cloud.vm.SecondaryStorageVmVO;
import com.cloud.vm.VirtualMachine;
import com.cloud.vm.VirtualMachineProfile;
import com.cloud.vm.VmDetailConstants;

@Local(value=HypervisorGuru.class)
public class VMwareGuru extends HypervisorGuruBase implements HypervisorGuru {
    private static final Logger s_logger = Logger.getLogger(VMwareGuru.class);

    @Inject NetworkDao _networkDao;
    @Inject GuestOSDao _guestOsDao;
    @Inject HostDao _hostDao;
    @Inject HostDetailsDao _hostDetailsDao;
    @Inject CommandExecLogDao _cmdExecLogDao;
    @Inject ClusterManager _clusterMgr;
    @Inject VmwareManager _vmwareMgr;
    @Inject SecondaryStorageVmManager _secStorageMgr;
    @Inject NetworkModel _networkMgr;
    @Inject ConfigurationDao _configDao;

    protected VMwareGuru() {
        super();
    }

    @Override
    public HypervisorType getHypervisorType() {
        return HypervisorType.VMware;
    }

    @Override
    public VirtualMachineTO implement(VirtualMachineProfile vm) {
        VirtualMachineTO to = toVirtualMachineTO(vm);
        to.setBootloader(BootloaderType.HVM);

        Map<String, String> details = to.getDetails();
        if(details == null)
            details = new HashMap<String, String>();

        String nicDeviceType = details.get(VmDetailConstants.NIC_ADAPTER);
        if(vm.getVirtualMachine() instanceof DomainRouterVO || vm.getVirtualMachine() instanceof ConsoleProxyVO
                || vm.getVirtualMachine() instanceof SecondaryStorageVmVO) {

            if(nicDeviceType == null) {
                details.put(VmDetailConstants.NIC_ADAPTER, _vmwareMgr.getSystemVMDefaultNicAdapterType());
            } else {
                try {
                    VirtualEthernetCardType.valueOf(nicDeviceType);
                } catch (Exception e) {
                    s_logger.warn("Invalid NIC device type " + nicDeviceType + " is specified in VM details, switch to default E1000");
                    details.put(VmDetailConstants.NIC_ADAPTER, VirtualEthernetCardType.E1000.toString());
                }
            }
        } else {
            // for user-VM, use E1000 as default
            if(nicDeviceType == null) {
                details.put(VmDetailConstants.NIC_ADAPTER, VirtualEthernetCardType.E1000.toString());
            } else {
                try {
                    VirtualEthernetCardType.valueOf(nicDeviceType);
                } catch (Exception e) {
                    s_logger.warn("Invalid NIC device type " + nicDeviceType + " is specified in VM details, switch to default E1000");
                    details.put(VmDetailConstants.NIC_ADAPTER, VirtualEthernetCardType.E1000.toString());
                }
            }
        }
        
        String diskDeviceType = details.get(VmDetailConstants.ROOK_DISK_CONTROLLER);
        if (!(vm.getVirtualMachine() instanceof DomainRouterVO || vm.getVirtualMachine() instanceof ConsoleProxyVO
            || vm.getVirtualMachine() instanceof SecondaryStorageVmVO)){
            // user vm
            if (diskDeviceType == null){
		    details.put(VmDetailConstants.ROOK_DISK_CONTROLLER, _vmwareMgr.getRootDiskController());
            }
        }

        List<NicProfile> nicProfiles = vm.getNics();

        for(NicProfile nicProfile : nicProfiles) {
            if(nicProfile.getTrafficType() == TrafficType.Guest) {
                if(_networkMgr.isProviderSupportServiceInNetwork(nicProfile.getNetworkId(), Service.Firewall, Provider.CiscoVnmc)) {
                    details.put("ConfigureVServiceInNexus", Boolean.TRUE.toString());
                }
                break;
            }
        }

        to.setDetails(details);

        if(vm.getVirtualMachine() instanceof DomainRouterVO) {

            NicProfile publicNicProfile = null;
            for(NicProfile nicProfile : nicProfiles) {
                if(nicProfile.getTrafficType() == TrafficType.Public) {
                    publicNicProfile = nicProfile;
                    break;
                }
            }

            if(publicNicProfile != null) {
                NicTO[] nics = to.getNics();

                // reserve extra NICs
                NicTO[] expandedNics = new NicTO[nics.length + _vmwareMgr.getRouterExtraPublicNics()];
                int i = 0;
                int deviceId = -1;
                for(i = 0; i < nics.length; i++) {
                    expandedNics[i] = nics[i];
                    if(nics[i].getDeviceId() > deviceId)
                        deviceId = nics[i].getDeviceId();
                }
                deviceId++;

                long networkId = publicNicProfile.getNetworkId();
                NetworkVO network = _networkDao.findById(networkId);

                for(; i < nics.length + _vmwareMgr.getRouterExtraPublicNics(); i++) {
                    NicTO nicTo = new NicTO();

                    nicTo.setDeviceId(deviceId++);
                    nicTo.setBroadcastType(publicNicProfile.getBroadcastType());
                    nicTo.setType(publicNicProfile.getTrafficType());
                    nicTo.setIp("0.0.0.0");
                    nicTo.setNetmask("255.255.255.255");

                    try {
                        String mac = _networkMgr.getNextAvailableMacAddressInNetwork(networkId);
                        nicTo.setMac(mac);
                    } catch (InsufficientAddressCapacityException e) {
                        throw new CloudRuntimeException("unable to allocate mac address on network: " + networkId);
                    }
                    nicTo.setDns1(publicNicProfile.getDns1());
                    nicTo.setDns2(publicNicProfile.getDns2());
                    if (publicNicProfile.getGateway() != null) {
                        nicTo.setGateway(publicNicProfile.getGateway());
                    } else {
                        nicTo.setGateway(network.getGateway());
                    }
                    nicTo.setDefaultNic(false);
                    nicTo.setBroadcastUri(publicNicProfile.getBroadCastUri());
                    nicTo.setIsolationuri(publicNicProfile.getIsolationUri());

                    Integer networkRate = _networkMgr.getNetworkRate(network.getId(), null);
                    nicTo.setNetworkRateMbps(networkRate);

                    expandedNics[i] = nicTo;
                }

                to.setNics(expandedNics);
            }

            StringBuffer sbMacSequence = new StringBuffer();
            for(NicTO nicTo : sortNicsByDeviceId(to.getNics())) {
                sbMacSequence.append(nicTo.getMac()).append("|");
            }
            sbMacSequence.deleteCharAt(sbMacSequence.length() - 1);
            String bootArgs = to.getBootArgs();
            to.setBootArgs(bootArgs + " nic_macs=" + sbMacSequence.toString());
            
        }
        
        // Don't do this if the virtual machine is one of the special types
        // Should only be done on user machines
        if(!(vm.getVirtualMachine() instanceof DomainRouterVO || vm.getVirtualMachine() instanceof ConsoleProxyVO
                || vm.getVirtualMachine() instanceof SecondaryStorageVmVO)) {
            String nestedVirt = _configDao.getValue(Config.VmwareEnableNestedVirtualization.key());
            if (nestedVirt != null) {
                s_logger.debug("Nested virtualization requested, adding flag to vm configuration");
                details.put(VmDetailConstants.NESTED_VIRTUALIZATION_FLAG, nestedVirt);
                to.setDetails(details);
                
            }
        }
        // Determine the VM's OS description
        GuestOSVO guestOS = _guestOsDao.findById(vm.getVirtualMachine().getGuestOSId());
        to.setOs(guestOS.getDisplayName());
        return to;
    }

    private NicTO[] sortNicsByDeviceId(NicTO[] nics) {

        List<NicTO> listForSort = new ArrayList<NicTO>();
        for (NicTO nic : nics) {
            listForSort.add(nic);
        }
        Collections.sort(listForSort, new Comparator<NicTO>() {

            @Override
            public int compare(NicTO arg0, NicTO arg1) {
                if (arg0.getDeviceId() < arg1.getDeviceId()) {
                    return -1;
                } else if (arg0.getDeviceId() == arg1.getDeviceId()) {
                    return 0;
                }

                return 1;
            }
        });

        return listForSort.toArray(new NicTO[0]);
    }

    @Override @DB
    public long getCommandHostDelegation(long hostId, Command cmd) {
        boolean needDelegation = false;

        if(cmd instanceof PrimaryStorageDownloadCommand ||
                cmd instanceof BackupSnapshotCommand ||
                cmd instanceof CreatePrivateTemplateFromVolumeCommand ||
                cmd instanceof CreatePrivateTemplateFromSnapshotCommand ||
                cmd instanceof CopyVolumeCommand ||
                cmd instanceof CreateVolumeOVACommand ||
                cmd instanceof PrepareOVAPackingCommand ||
                cmd instanceof CreateVolumeFromSnapshotCommand ||
                cmd instanceof CopyCommand) {
            if (cmd instanceof CopyCommand) {
                CopyCommand cpyCommand = (CopyCommand)cmd;
                DataTO srcData = cpyCommand.getSrcTO();
                DataStoreTO srcStoreTO = srcData.getDataStore();
                DataTO destData = cpyCommand.getDestTO();
                DataStoreTO destStoreTO = destData.getDataStore();
                
                if (destData.getObjectType() == DataObjectType.VOLUME && destStoreTO.getRole() == DataStoreRole.Primary &&
                        srcData.getObjectType() == DataObjectType.TEMPLATE && srcStoreTO.getRole() == DataStoreRole.Primary) {
                    needDelegation = false;
                } else {
                    needDelegation = true;
                }
            } else {
                needDelegation = true;
            }
            
        }
        /* Fang: remove this before checking in */
        // needDelegation = false;

        if (cmd instanceof PrepareOVAPackingCommand ||
                cmd instanceof CreateVolumeOVACommand	) {
                cmd.setContextParam("hypervisor", HypervisorType.VMware.toString());
        }
        if(needDelegation) {
            HostVO host = _hostDao.findById(hostId);
            assert(host != null);
            assert(host.getHypervisorType() == HypervisorType.VMware);
            long dcId = host.getDataCenterId();

            Pair<HostVO, SecondaryStorageVmVO> cmdTarget = _secStorageMgr.assignSecStorageVm(dcId, cmd);
            if(cmdTarget != null) {
                // TODO, we need to make sure agent is actually connected too
                cmd.setContextParam("hypervisor", HypervisorType.VMware.toString());
                Map<String, String> hostDetails = _hostDetailsDao.findDetails(hostId);
                cmd.setContextParam("guid", resolveNameInGuid(hostDetails.get("guid")));
                cmd.setContextParam("username", hostDetails.get("username"));
                cmd.setContextParam("password", hostDetails.get("password"));
                cmd.setContextParam("serviceconsole", _vmwareMgr.getServiceConsolePortGroupName());
                cmd.setContextParam("manageportgroup", _vmwareMgr.getManagementPortGroupName());

                CommandExecLogVO execLog = new CommandExecLogVO(cmdTarget.first().getId(), cmdTarget.second().getId(), cmd.getClass().getSimpleName(), 1);
                _cmdExecLogDao.persist(execLog);
                cmd.setContextParam("execid", String.valueOf(execLog.getId()));

                if(cmd instanceof BackupSnapshotCommand ||
                        cmd instanceof CreatePrivateTemplateFromVolumeCommand ||
                        cmd instanceof CreatePrivateTemplateFromSnapshotCommand ||
                        cmd instanceof CopyVolumeCommand ||
                        cmd instanceof CreateVolumeOVACommand ||
                        cmd instanceof PrepareOVAPackingCommand ||
                        cmd instanceof CreateVolumeFromSnapshotCommand) {

                    String workerName = _vmwareMgr.composeWorkerName();
                    long checkPointId = 1;
// FIXME: Fix                    long checkPointId = _checkPointMgr.pushCheckPoint(new VmwareCleanupMaid(hostDetails.get("guid"), workerName));
                    cmd.setContextParam("worker", workerName);
                    cmd.setContextParam("checkpoint", String.valueOf(checkPointId));

                    // some commands use 2 workers
                    String workerName2 = _vmwareMgr.composeWorkerName();
                    long checkPointId2 = 1;
// FIXME: Fix                    long checkPointId2 = _checkPointMgr.pushCheckPoint(new VmwareCleanupMaid(hostDetails.get("guid"), workerName2));
                    cmd.setContextParam("worker2", workerName2);
                    cmd.setContextParam("checkpoint2", String.valueOf(checkPointId2));
                }

                return cmdTarget.first().getId();
            }
        }

        return hostId;
    }

    @Override
    public boolean trackVmHostChange() {
        return true;
    }

    private static String resolveNameInGuid(String guid) {
        String tokens[] = guid.split("@");
        assert(tokens.length == 2);

        String vCenterIp = NetUtils.resolveToIp(tokens[1]);
        if(vCenterIp == null) {
            s_logger.error("Fatal : unable to resolve vCenter address " + tokens[1] + ", please check your DNS configuration");
            return guid;
        }

        if(vCenterIp.equals(tokens[1]))
            return guid;

        return tokens[0] + "@" + vCenterIp;
    }
    
    @Override
    public List<Command> finalizeExpunge(VirtualMachine vm) {
        UnregisterVMCommand unregisterVMCommand = new UnregisterVMCommand(vm.getInstanceName());
        List<Command> commands = new ArrayList<Command>();
        commands.add(unregisterVMCommand);
        return commands;
    }
}<|MERGE_RESOLUTION|>--- conflicted
+++ resolved
@@ -27,12 +27,9 @@
 import javax.ejb.Local;
 import javax.inject.Inject;
 
-<<<<<<< HEAD
-=======
-import org.apache.cloudstack.api.ApiConstants.VMDetails;
+import org.apache.log4j.Logger;
+
 import org.apache.cloudstack.storage.command.CopyCommand;
->>>>>>> f7b1d3d8
-import org.apache.log4j.Logger;
 
 import com.cloud.agent.api.BackupSnapshotCommand;
 import com.cloud.agent.api.Command;
@@ -306,8 +303,8 @@
                         srcData.getObjectType() == DataObjectType.TEMPLATE && srcStoreTO.getRole() == DataStoreRole.Primary) {
                     needDelegation = false;
                 } else {
-                    needDelegation = true;
-                }
+            needDelegation = true;
+        }
             } else {
                 needDelegation = true;
             }
