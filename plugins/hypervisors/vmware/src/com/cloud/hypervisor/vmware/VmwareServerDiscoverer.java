// Licensed to the Apache Software Foundation (ASF) under one
// or more contributor license agreements.  See the NOTICE file
// distributed with this work for additional information
// regarding copyright ownership.  The ASF licenses this file
// to you under the Apache License, Version 2.0 (the
// "License"); you may not use this file except in compliance
// with the License.  You may obtain a copy of the License at
//
//   http://www.apache.org/licenses/LICENSE-2.0
//
// Unless required by applicable law or agreed to in writing,
// software distributed under the License is distributed on an
// "AS IS" BASIS, WITHOUT WARRANTIES OR CONDITIONS OF ANY
// KIND, either express or implied.  See the License for the
// specific language governing permissions and limitations
// under the License.
package com.cloud.hypervisor.vmware;

import java.net.URI;
import java.net.URLDecoder;
import java.util.HashMap;
import java.util.List;
import java.util.Map;
import java.util.UUID;

import javax.annotation.PostConstruct;
import javax.ejb.Local;
import javax.inject.Inject;
import javax.naming.ConfigurationException;

import org.apache.log4j.Logger;

import com.cloud.agent.api.StartupCommand;
import com.cloud.agent.api.StartupRoutingCommand;
import com.cloud.alert.AlertManager;
import com.cloud.dc.ClusterDetailsDao;
import com.cloud.dc.ClusterVO;
import com.cloud.dc.DataCenter.NetworkType;
import com.cloud.dc.DataCenterVO;
import com.cloud.dc.dao.ClusterDao;
import com.cloud.dc.dao.DataCenterDao;
import com.cloud.exception.DiscoveredWithErrorException;
import com.cloud.exception.DiscoveryException;
import com.cloud.host.HostVO;
import com.cloud.host.dao.HostDao;
import com.cloud.hypervisor.Hypervisor;
import com.cloud.hypervisor.Hypervisor.HypervisorType;
import com.cloud.hypervisor.dao.HypervisorCapabilitiesDao;
import com.cloud.hypervisor.vmware.manager.VmwareManager;
import com.cloud.hypervisor.vmware.mo.ClusterMO;
import com.cloud.hypervisor.vmware.mo.HostMO;
import com.cloud.hypervisor.vmware.resource.VmwareContextFactory;
import com.cloud.hypervisor.vmware.resource.VmwareResource;
import com.cloud.hypervisor.vmware.util.VmwareContext;
import com.cloud.network.NetworkModel;
import com.cloud.network.dao.CiscoNexusVSMDeviceDao;
import com.cloud.resource.Discoverer;
import com.cloud.resource.DiscovererBase;
import com.cloud.resource.ResourceManager;
import com.cloud.resource.ResourceStateAdapter;
import com.cloud.resource.ServerResource;
import com.cloud.resource.UnableDeleteHostException;
import com.cloud.storage.VMTemplateVO;
import com.cloud.storage.Storage.ImageFormat;
import com.cloud.storage.Storage.TemplateType;
import com.cloud.storage.dao.VMTemplateDao;
import com.cloud.user.Account;
import com.cloud.utils.UriUtils;

import com.vmware.vim25.ClusterDasConfigInfo;
import com.vmware.vim25.ManagedObjectReference;


@Local(value = Discoverer.class)
public class VmwareServerDiscoverer extends DiscovererBase implements
		Discoverer, ResourceStateAdapter {
	private static final Logger s_logger = Logger
			.getLogger(VmwareServerDiscoverer.class);

	@Inject
	ClusterDao _clusterDao;
	@Inject
	VmwareManager _vmwareMgr;
	@Inject
	AlertManager _alertMgr;
	@Inject
	VMTemplateDao _tmpltDao;
	@Inject
	ClusterDetailsDao _clusterDetailsDao;
	@Inject
	HostDao _hostDao;
	@Inject
	DataCenterDao _dcDao;
	@Inject
	ResourceManager _resourceMgr;
	@Inject
	CiscoNexusVSMDeviceDao _nexusDao;
	@Inject
    NetworkModel _netmgr;
<<<<<<< HEAD
=======
    @Inject
    HypervisorCapabilitiesDao _hvCapabilitiesDao;
>>>>>>> c30da358

	public VmwareServerDiscoverer() {
		s_logger.info("VmwareServerDiscoverer is constructed");
	}

    @Override
    public Map<? extends ServerResource, Map<String, String>> find(long dcId, Long podId, Long clusterId, URI url, 
    	String username, String password, List<String> hostTags) throws DiscoveryException {
    	
    	if(s_logger.isInfoEnabled())
    		s_logger.info("Discover host. dc: " + dcId + ", pod: " + podId + ", cluster: " + clusterId + ", uri host: " + url.getHost());
    	
    	if(podId == null) {
        	if(s_logger.isInfoEnabled())
        		s_logger.info("No pod is assigned, assuming that it is not for vmware and skip it to next discoverer"); 
    		return null;
    	}
    	
        ClusterVO cluster = _clusterDao.findById(clusterId);
        if(cluster == null || cluster.getHypervisorType() != HypervisorType.VMware) {
        	if(s_logger.isInfoEnabled())
        		s_logger.info("invalid cluster id or cluster is not for VMware hypervisors"); 
    		return null;
        }
        
        List<HostVO> hosts = _resourceMgr.listAllHostsInCluster(clusterId);
        if (hosts != null && hosts.size() > 0) {
            int maxHostsPerCluster = _hvCapabilitiesDao.getMaxHostsPerCluster(hosts.get(0).getHypervisorType(), hosts.get(0).getHypervisorVersion());
            if (hosts.size() > maxHostsPerCluster) {
                   String msg = "VMware cluster " + cluster.getName() + " is too big to add new host now. (current configured cluster size: " + maxHostsPerCluster + ")";
                   s_logger.error(msg);
                   throw new DiscoveredWithErrorException(msg);
            }
        }

        String privateTrafficLabel = null;
        String publicTrafficLabel = null;
        String guestTrafficLabel = null;
        Map<String, String> vsmCredentials = null;
        
        privateTrafficLabel = _netmgr.getDefaultManagementTrafficLabel(dcId, HypervisorType.VMware);
        if (privateTrafficLabel != null) {
            s_logger.info("Detected private network label : " + privateTrafficLabel);
        }
        
        if (_vmwareMgr.getNexusVSwitchGlobalParameter()) {
            DataCenterVO zone = _dcDao.findById(dcId);
            NetworkType zoneType = zone.getNetworkType();
            if (zoneType != NetworkType.Basic) {
                publicTrafficLabel = _netmgr.getDefaultPublicTrafficLabel(dcId, HypervisorType.VMware);
                if (publicTrafficLabel != null) {
                    s_logger.info("Detected public network label : " + publicTrafficLabel);
                }
            }
            // Get physical network label
            guestTrafficLabel = _netmgr.getDefaultGuestTrafficLabel(dcId, HypervisorType.VMware);
            if (guestTrafficLabel != null) {
                s_logger.info("Detected guest network label : " + guestTrafficLabel);
            }
            vsmCredentials = _vmwareMgr.getNexusVSMCredentialsByClusterId(clusterId);
        }

		VmwareContext context = null;
		try {
			context = VmwareContextFactory.create(url.getHost(), username,
					password);
			if (privateTrafficLabel != null)
				context.registerStockObject("privateTrafficLabel",
						privateTrafficLabel);

			if (_vmwareMgr.getNexusVSwitchGlobalParameter()) {
				if (vsmCredentials != null) {
					s_logger.info("Stocking credentials of Nexus VSM");
					context.registerStockObject("vsmcredentials",
							vsmCredentials);
				}
			}
			List<ManagedObjectReference> morHosts = _vmwareMgr
					.addHostToPodCluster(context, dcId, podId, clusterId,
							URLDecoder.decode(url.getPath()));
			if (morHosts == null)
				s_logger.info("Found 0 hosts.");
			if (privateTrafficLabel != null)
				context.uregisterStockObject("privateTrafficLabel");

			if (morHosts == null) {
				s_logger.error("Unable to find host or cluster based on url: "
						+ URLDecoder.decode(url.getPath()));
				return null;
			}

			ManagedObjectReference morCluster = null;
			Map<String, String> clusterDetails = _clusterDetailsDao
					.findDetails(clusterId);
			if (clusterDetails.get("url") != null) {
				URI uriFromCluster = new URI(
						UriUtils.encodeURIComponent(clusterDetails.get("url")));
				morCluster = context.getHostMorByPath(URLDecoder
						.decode(uriFromCluster.getPath()));

				if (morCluster == null
						|| !morCluster.getType().equalsIgnoreCase(
								"ClusterComputeResource")) {
					s_logger.warn("Cluster url does not point to a valid vSphere cluster, url: "
							+ clusterDetails.get("url"));
					return null;
				} else {
					ClusterMO clusterMo = new ClusterMO(context, morCluster);
					ClusterDasConfigInfo dasConfig = clusterMo.getDasConfig();
					if (dasConfig != null && dasConfig.isEnabled() != null
							&& dasConfig.isEnabled().booleanValue()) {
						clusterDetails.put("NativeHA", "true");
						_clusterDetailsDao.persist(clusterId, clusterDetails);
					}
				}
			}

			if (!validateDiscoveredHosts(context, morCluster, morHosts)) {
				if (morCluster == null)
					s_logger.warn("The discovered host is not standalone host, can not be added to a standalone cluster");
				else
					s_logger.warn("The discovered host does not belong to the cluster");
				return null;
			}

			Map<VmwareResource, Map<String, String>> resources = new HashMap<VmwareResource, Map<String, String>>();
			for (ManagedObjectReference morHost : morHosts) {
				Map<String, String> details = new HashMap<String, String>();
				Map<String, Object> params = new HashMap<String, Object>();

				HostMO hostMo = new HostMO(context, morHost);
				details.put("url", hostMo.getHostName());
				details.put("username", username);
				details.put("password", password);
				String guid = morHost.getType() + ":" + morHost.getValue()
						+ "@" + url.getHost();
				details.put("guid", guid);

				params.put("url", hostMo.getHostName());
				params.put("username", username);
				params.put("password", password);
				params.put("zone", Long.toString(dcId));
				params.put("pod", Long.toString(podId));
				params.put("cluster", Long.toString(clusterId));
				params.put("guid", guid);
				if (privateTrafficLabel != null) {
					params.put("private.network.vswitch.name",
							privateTrafficLabel);
				}
				if (publicTrafficLabel != null) {
					params.put("public.network.vswitch.name",
							publicTrafficLabel);
				}
				if (guestTrafficLabel != null) {
					params.put("guest.network.vswitch.name", guestTrafficLabel);
				}

				VmwareResource resource = new VmwareResource();
				try {
					resource.configure("VMware", params);
				} catch (ConfigurationException e) {
					_alertMgr.sendAlert(AlertManager.ALERT_TYPE_HOST, dcId,
							podId, "Unable to add " + url.getHost(),
							"Error is " + e.getMessage());
					s_logger.warn("Unable to instantiate " + url.getHost(), e);
				}
				resource.start();

				resources.put(resource, details);
			}

			// place a place holder guid derived from cluster ID
			cluster.setGuid(UUID.nameUUIDFromBytes(
					String.valueOf(clusterId).getBytes()).toString());
			_clusterDao.update(clusterId, cluster);

			return resources;
		} catch (DiscoveredWithErrorException e) {
			throw e;
		} catch (Exception e) {
			s_logger.warn("Unable to connect to Vmware vSphere server. service address: "
					+ url.getHost());
			return null;
		} finally {
			if (context != null)
				context.close();
		}
	}

	private boolean validateDiscoveredHosts(VmwareContext context,
			ManagedObjectReference morCluster,
			List<ManagedObjectReference> morHosts) throws Exception {
		if (morCluster == null) {
			for (ManagedObjectReference morHost : morHosts) {
				ManagedObjectReference morParent = (ManagedObjectReference) context
						.getVimClient().getDynamicProperty(morHost, "parent");
				if (morParent.getType().equalsIgnoreCase(
						"ClusterComputeResource"))
					return false;
			}
		} else {
			for (ManagedObjectReference morHost : morHosts) {
				ManagedObjectReference morParent = (ManagedObjectReference) context
						.getVimClient().getDynamicProperty(morHost, "parent");
				if (!morParent.getType().equalsIgnoreCase(
						"ClusterComputeResource"))
					return false;

				if (!morParent.getValue().equals(morCluster.getValue()))
					return false;
			}
		}

		return true;
	}

	@Override
	public void postDiscovery(List<HostVO> hosts, long msId) {
		// do nothing
	}

	@Override
	public boolean matchHypervisor(String hypervisor) {
		if (hypervisor == null)
			return true;

		return Hypervisor.HypervisorType.VMware.toString().equalsIgnoreCase(
				hypervisor);
	}

	@Override
	public Hypervisor.HypervisorType getHypervisorType() {
		return Hypervisor.HypervisorType.VMware;
	}

	@Override
	public boolean configure(String name, Map<String, Object> params)
			throws ConfigurationException {
		if (s_logger.isInfoEnabled())
			s_logger.info("Configure VmwareServerDiscoverer, discover name: "
					+ name);

		super.configure(name, params);

		createVmwareToolsIso();

		if (s_logger.isInfoEnabled()) {
			s_logger.info("VmwareServerDiscoverer has been successfully configured");
		}
		_resourceMgr.registerResourceStateAdapter(this.getClass()
				.getSimpleName(), this);
		return true;
	}

	private void createVmwareToolsIso() {
		String isoName = "vmware-tools.iso";
		VMTemplateVO tmplt = _tmpltDao.findByTemplateName(isoName);
		Long id;
		if (tmplt == null) {
			id = _tmpltDao.getNextInSequence(Long.class, "id");
			VMTemplateVO template = new VMTemplateVO(id, isoName, isoName,
					ImageFormat.ISO, true, true, TemplateType.PERHOST, null,
					null, true, 64, Account.ACCOUNT_ID_SYSTEM, null,
					"VMware Tools Installer ISO", false, 1, false,
					HypervisorType.VMware);
			_tmpltDao.persist(template);
		} else {
			id = tmplt.getId();
			tmplt.setTemplateType(TemplateType.PERHOST);
			tmplt.setUrl(null);
			_tmpltDao.update(id, tmplt);
		}
	}


	@Override
	public HostVO createHostVOForConnectedAgent(HostVO host,
			StartupCommand[] cmd) {
		// TODO Auto-generated method stub
		return null;
	}

	@Override
	public HostVO createHostVOForDirectConnectAgent(HostVO host,
			StartupCommand[] startup, ServerResource resource,
			Map<String, String> details, List<String> hostTags) {
		StartupCommand firstCmd = startup[0];
		if (!(firstCmd instanceof StartupRoutingCommand)) {
			return null;
		}

		StartupRoutingCommand ssCmd = ((StartupRoutingCommand) firstCmd);
		if (ssCmd.getHypervisorType() != HypervisorType.VMware) {
			return null;
		}

		return _resourceMgr.fillRoutingHostVO(host, ssCmd,
				HypervisorType.VMware, details, hostTags);
	}

	@Override
	public DeleteHostAnswer deleteHost(HostVO host, boolean isForced,
			boolean isForceDeleteStorage) throws UnableDeleteHostException {
		if (host.getType() != com.cloud.host.Host.Type.Routing
				|| host.getHypervisorType() != HypervisorType.VMware) {
			return null;
		}

		_resourceMgr.deleteRoutingHost(host, isForced, isForceDeleteStorage);
		return new DeleteHostAnswer(true);

	}

	@Override
	public boolean stop() {
		_resourceMgr.unregisterResourceStateAdapter(this.getClass()
				.getSimpleName());
		return super.stop();
	}
}<|MERGE_RESOLUTION|>--- conflicted
+++ resolved
@@ -97,72 +97,69 @@
 	CiscoNexusVSMDeviceDao _nexusDao;
 	@Inject
     NetworkModel _netmgr;
-<<<<<<< HEAD
-=======
     @Inject
     HypervisorCapabilitiesDao _hvCapabilitiesDao;
->>>>>>> c30da358
 
 	public VmwareServerDiscoverer() {
 		s_logger.info("VmwareServerDiscoverer is constructed");
 	}
-
-    @Override
+	
+	@Override
     public Map<? extends ServerResource, Map<String, String>> find(long dcId, Long podId, Long clusterId, URI url, 
     	String username, String password, List<String> hostTags) throws DiscoveryException {
-    	
+
     	if(s_logger.isInfoEnabled())
     		s_logger.info("Discover host. dc: " + dcId + ", pod: " + podId + ", cluster: " + clusterId + ", uri host: " + url.getHost());
-    	
+
     	if(podId == null) {
         	if(s_logger.isInfoEnabled())
-        		s_logger.info("No pod is assigned, assuming that it is not for vmware and skip it to next discoverer"); 
-    		return null;
-    	}
-    	
-        ClusterVO cluster = _clusterDao.findById(clusterId);
+				s_logger.info("No pod is assigned, assuming that it is not for vmware and skip it to next discoverer");
+			return null;
+		}
+
+		ClusterVO cluster = _clusterDao.findById(clusterId);
         if(cluster == null || cluster.getHypervisorType() != HypervisorType.VMware) {
         	if(s_logger.isInfoEnabled())
-        		s_logger.info("invalid cluster id or cluster is not for VMware hypervisors"); 
-    		return null;
-        }
-        
-        List<HostVO> hosts = _resourceMgr.listAllHostsInCluster(clusterId);
+				s_logger.info("invalid cluster id or cluster is not for VMware hypervisors");
+			return null;
+		}
+
+		List<HostVO> hosts = _resourceMgr.listAllHostsInCluster(clusterId);
         if (hosts != null && hosts.size() > 0) {
             int maxHostsPerCluster = _hvCapabilitiesDao.getMaxHostsPerCluster(hosts.get(0).getHypervisorType(), hosts.get(0).getHypervisorVersion());
             if (hosts.size() > maxHostsPerCluster) {
                    String msg = "VMware cluster " + cluster.getName() + " is too big to add new host now. (current configured cluster size: " + maxHostsPerCluster + ")";
-                   s_logger.error(msg);
-                   throw new DiscoveredWithErrorException(msg);
-            }
+			s_logger.error(msg);
+			throw new DiscoveredWithErrorException(msg);
+		}
         }
 
-        String privateTrafficLabel = null;
-        String publicTrafficLabel = null;
-        String guestTrafficLabel = null;
-        Map<String, String> vsmCredentials = null;
-        
+		String privateTrafficLabel = null;
+		String publicTrafficLabel = null;
+		String guestTrafficLabel = null;
+		Map<String, String> vsmCredentials = null;
+
         privateTrafficLabel = _netmgr.getDefaultManagementTrafficLabel(dcId, HypervisorType.VMware);
-        if (privateTrafficLabel != null) {
+		if (privateTrafficLabel != null) {
             s_logger.info("Detected private network label : " + privateTrafficLabel);
-        }
-        
-        if (_vmwareMgr.getNexusVSwitchGlobalParameter()) {
-            DataCenterVO zone = _dcDao.findById(dcId);
-            NetworkType zoneType = zone.getNetworkType();
-            if (zoneType != NetworkType.Basic) {
+		}
+
+		if (_vmwareMgr.getNexusVSwitchGlobalParameter()) {
+			DataCenterVO zone = _dcDao.findById(dcId);
+			NetworkType zoneType = zone.getNetworkType();
+			if (zoneType != NetworkType.Basic) {
                 publicTrafficLabel = _netmgr.getDefaultPublicTrafficLabel(dcId, HypervisorType.VMware);
-                if (publicTrafficLabel != null) {
+				if (publicTrafficLabel != null) {
                     s_logger.info("Detected public network label : " + publicTrafficLabel);
-                }
-            }
-            // Get physical network label
+				}
+			}
+			// Get physical network label
             guestTrafficLabel = _netmgr.getDefaultGuestTrafficLabel(dcId, HypervisorType.VMware);
-            if (guestTrafficLabel != null) {
+			if (guestTrafficLabel != null) {
                 s_logger.info("Detected guest network label : " + guestTrafficLabel);
-            }
+			}
             vsmCredentials = _vmwareMgr.getNexusVSMCredentialsByClusterId(clusterId);
-        }
+		}
 
 		VmwareContext context = null;
 		try {
