--- conflicted
+++ resolved
@@ -317,15 +317,7 @@
         }
 
         s_logger.info("Preparing network on host " + hostMo.getContext().toString() + " for " + privateTrafficLabel);
-            HypervisorHostHelper.prepareNetwork(vSwitchName, "cloud.private", hostMo, vlanId, null, null, 180000, false);
-<<<<<<< HEAD
-        }
-        else {
-            HypervisorHostHelper.prepareNetwork(vSwitchName, "cloud.private", hostMo, vlanId, false, null, null, 180000);
-        }
-=======
-
->>>>>>> 873ec271
+        HypervisorHostHelper.prepareNetwork(vSwitchName, "cloud.private", hostMo, vlanId, null, null, 180000, false);
     }
 
     @Override
