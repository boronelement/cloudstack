// Licensed to the Apache Software Foundation (ASF) under one
// or more contributor license agreements.  See the NOTICE file
// distributed with this work for additional information
// regarding copyright ownership.  The ASF licenses this file
// to you under the Apache License, Version 2.0 (the
// "License"); you may not use this file except in compliance
// with the License.  You may obtain a copy of the License at
//
//   http://www.apache.org/licenses/LICENSE-2.0
//
// Unless required by applicable law or agreed to in writing,
// software distributed under the License is distributed on an
// "AS IS" BASIS, WITHOUT WARRANTIES OR CONDITIONS OF ANY
// KIND, either express or implied.  See the License for the
// specific language governing permissions and limitations
// under the License.
package com.cloud.hypervisor.vmware.manager;

import java.io.File;
import java.io.IOException;
import java.net.URI;
import java.net.URISyntaxException;
import java.net.URL;
import java.util.ArrayList;
import java.util.HashMap;
import java.util.List;
import java.util.Map;
import java.util.Random;
import java.util.UUID;
import java.util.concurrent.Executors;
import java.util.concurrent.ScheduledExecutorService;
import java.util.concurrent.TimeUnit;

import javax.ejb.Local;
import javax.inject.Inject;
import javax.naming.ConfigurationException;

import org.apache.log4j.Logger;

import com.cloud.agent.AgentManager;
import com.cloud.agent.Listener;
import com.cloud.agent.api.AgentControlAnswer;
import com.cloud.agent.api.AgentControlCommand;
import com.cloud.agent.api.Answer;
import com.cloud.agent.api.Command;
import com.cloud.agent.api.StartupCommand;
import com.cloud.agent.api.StartupRoutingCommand;
import com.cloud.cluster.ClusterManager;
import com.cloud.configuration.Config;
import com.cloud.configuration.dao.ConfigurationDao;
import com.cloud.dc.ClusterDetailsDao;
import com.cloud.dc.ClusterVO;
import com.cloud.dc.ClusterVSMMapVO;
import com.cloud.dc.dao.ClusterDao;
import com.cloud.dc.dao.ClusterVSMMapDao;
import com.cloud.exception.DiscoveredWithErrorException;
import com.cloud.host.HostVO;
import com.cloud.host.Status;
import com.cloud.host.dao.HostDao;
import com.cloud.hypervisor.Hypervisor.HypervisorType;
import com.cloud.hypervisor.vmware.VmwareCleanupMaid;
import com.cloud.hypervisor.vmware.mo.DiskControllerType;
import com.cloud.hypervisor.vmware.mo.HostFirewallSystemMO;
import com.cloud.hypervisor.vmware.mo.HostMO;
import com.cloud.hypervisor.vmware.mo.HypervisorHostHelper;
import com.cloud.hypervisor.vmware.mo.TaskMO;
import com.cloud.hypervisor.vmware.mo.VirtualEthernetCardType;
import com.cloud.hypervisor.vmware.mo.VmwareHostType;
<<<<<<< HEAD
import com.cloud.utils.ssh.SshHelper;
import com.cloud.hypervisor.vmware.util.VmwareClient;
=======
>>>>>>> 7625de97
import com.cloud.hypervisor.vmware.util.VmwareContext;
import com.cloud.network.CiscoNexusVSMDeviceVO;
import com.cloud.network.NetworkModel;
import com.cloud.network.dao.CiscoNexusVSMDeviceDao;
import com.cloud.org.Cluster.ClusterType;
import com.cloud.secstorage.CommandExecLogDao;
import com.cloud.serializer.GsonHelper;
import com.cloud.server.ConfigurationServer;
import com.cloud.storage.JavaStorageLayer;
import com.cloud.storage.StorageLayer;
import com.cloud.storage.secondary.SecondaryStorageVmManager;
import com.cloud.utils.FileUtil;
import com.cloud.utils.NumbersUtil;
import com.cloud.utils.Pair;
import com.cloud.utils.component.Manager;
import com.cloud.utils.component.ManagerBase;
import com.cloud.utils.concurrency.NamedThreadFactory;
import com.cloud.utils.db.DB;
import com.cloud.utils.db.GlobalLock;
import com.cloud.utils.exception.CloudRuntimeException;
import com.cloud.utils.script.Script;
import com.cloud.utils.ssh.SshHelper;
import com.cloud.vm.DomainRouterVO;
import com.google.gson.Gson;
import com.vmware.vim25.HostConnectSpec;
import com.vmware.vim25.ManagedObjectReference;

@Local(value = {VmwareManager.class})
public class VmwareManagerImpl extends ManagerBase implements VmwareManager, VmwareStorageMount, Listener {
    private static final Logger s_logger = Logger.getLogger(VmwareManagerImpl.class);

    private static final int STARTUP_DELAY = 60000; 				// 60 seconds
    private static final long DEFAULT_HOST_SCAN_INTERVAL = 600000; 	// every 10 minutes

    private long _hostScanInterval = DEFAULT_HOST_SCAN_INTERVAL;
    int _timeout;

    private String _instance;

    @Inject AgentManager _agentMgr;
    @Inject
    protected NetworkModel _netMgr;
    @Inject HostDao _hostDao;
    @Inject ClusterDao _clusterDao;
    @Inject ClusterDetailsDao _clusterDetailsDao;
    @Inject CommandExecLogDao _cmdExecLogDao;
    @Inject ClusterManager _clusterMgr;
    @Inject SecondaryStorageVmManager _ssvmMgr;
    @Inject CiscoNexusVSMDeviceDao _nexusDao;
    @Inject ClusterVSMMapDao _vsmMapDao;
<<<<<<< HEAD

    ConfigurationServer _configServer;
=======
    @Inject ConfigurationDao _configDao;
    @Inject ConfigurationServer _configServer;
>>>>>>> 7625de97

    String _mountParent;
    StorageLayer _storage;

    String _privateNetworkVSwitchName;
    String _publicNetworkVSwitchName;
    String _guestNetworkVSwitchName;
    boolean _nexusVSwitchActive;
    String _serviceConsoleName;
    String _managemetPortGroupName;
    String _defaultSystemVmNicAdapterType = VirtualEthernetCardType.E1000.toString();
    String _recycleHungWorker = "false";
    int _additionalPortRangeStart;
    int _additionalPortRangeSize;
    int _maxHostsPerCluster;
    int _routerExtraPublicNics = 2;

    String _cpuOverprovisioningFactor = "1";
    String _reserveCpu = "false";

    String _memOverprovisioningFactor = "1";
    String _reserveMem = "false";

    String _rootDiskController = DiskControllerType.ide.toString();

    Map<String, String> _storageMounts = new HashMap<String, String>();

    Random _rand = new Random(System.currentTimeMillis());
    Gson _gson;

    VmwareStorageManager _storageMgr;
    GlobalLock _exclusiveOpLock = GlobalLock.getInternLock("vmware.exclusive.op");

    private final ScheduledExecutorService _hostScanScheduler = Executors.newScheduledThreadPool(
            1, new NamedThreadFactory("Vmware-Host-Scan"));

    public VmwareManagerImpl() {
        _gson = GsonHelper.getGsonLogger();
        _storageMgr = new VmwareStorageManagerImpl(this);
    }

    @Override
    public boolean configure(String name, Map<String, Object> params) throws ConfigurationException {
        s_logger.info("Configure VmwareManagerImpl, manager name: " + name);

        if(!_configDao.isPremium()) {
            s_logger.error("Vmware component can only run under premium distribution");
            throw new ConfigurationException("Vmware component can only run under premium distribution");
        }

        _instance = _configDao.getValue(Config.InstanceName.key());
        if (_instance == null) {
            _instance = "DEFAULT";
        }
        s_logger.info("VmwareManagerImpl config - instance.name: " + _instance);

        _mountParent = _configDao.getValue(Config.MountParent.key());
        if (_mountParent == null) {
            _mountParent = File.separator + "mnt";
        }

        if (_instance != null) {
            _mountParent = _mountParent + File.separator + _instance;
        }
        s_logger.info("VmwareManagerImpl config - _mountParent: " + _mountParent);

        String value = (String)params.get("scripts.timeout");
        _timeout = NumbersUtil.parseInt(value, 1440) * 1000;

        _storage = (StorageLayer)params.get(StorageLayer.InstanceConfigKey);
        if (_storage == null) {
            _storage = new JavaStorageLayer();
            _storage.configure("StorageLayer", params);
        }
<<<<<<< HEAD

        value = configDao.getValue(Config.VmwareUseNexusVSwitch.key());
=======
        value = _configDao.getValue(Config.VmwareUseNexusVSwitch.key());
>>>>>>> 7625de97
        if(value == null) {
            _nexusVSwitchActive = false;
        }
        else
        {
            _nexusVSwitchActive = Boolean.parseBoolean(value);
        }

        _privateNetworkVSwitchName = _configDao.getValue(Config.VmwarePrivateNetworkVSwitch.key());

        if (_privateNetworkVSwitchName == null) {
            if (_nexusVSwitchActive) {
                _privateNetworkVSwitchName = "privateEthernetPortProfile";
            } else {
                _privateNetworkVSwitchName = "vSwitch0";
            }
        }

        _publicNetworkVSwitchName = _configDao.getValue(Config.VmwarePublicNetworkVSwitch.key());

        if (_publicNetworkVSwitchName == null) {
            if (_nexusVSwitchActive) {
                _publicNetworkVSwitchName = "publicEthernetPortProfile";
            } else {
                _publicNetworkVSwitchName = "vSwitch0";
            }
        }

        _guestNetworkVSwitchName = _configDao.getValue(Config.VmwareGuestNetworkVSwitch.key());

        if (_guestNetworkVSwitchName == null) {
            if (_nexusVSwitchActive) {
                _guestNetworkVSwitchName = "guestEthernetPortProfile";
            } else {
                _guestNetworkVSwitchName = "vSwitch0";
            }
        }

        _serviceConsoleName = _configDao.getValue(Config.VmwareServiceConsole.key());
        if(_serviceConsoleName == null) {
            _serviceConsoleName = "Service Console";
        }

<<<<<<< HEAD
        _managemetPortGroupName = configDao.getValue(Config.VmwareManagementPortGroup.key());
=======
        _managemetPortGroupName = _configDao.getValue(Config.VmwareManagementPortGroup.key());
>>>>>>> 7625de97
        if(_managemetPortGroupName == null) {
            _managemetPortGroupName = "Management Network";
        }

<<<<<<< HEAD
        _defaultSystemVmNicAdapterType = configDao.getValue(Config.VmwareSystemVmNicDeviceType.key());
        if(_defaultSystemVmNicAdapterType == null)
            _defaultSystemVmNicAdapterType = VirtualEthernetCardType.E1000.toString();

        _additionalPortRangeStart = NumbersUtil.parseInt(configDao.getValue(Config.VmwareAdditionalVncPortRangeStart.key()), 59000);
=======
        _defaultSystemVmNicAdapterType = _configDao.getValue(Config.VmwareSystemVmNicDeviceType.key());
        if(_defaultSystemVmNicAdapterType == null)
            _defaultSystemVmNicAdapterType = VirtualEthernetCardType.E1000.toString();

        _additionalPortRangeStart = NumbersUtil.parseInt(_configDao.getValue(Config.VmwareAdditionalVncPortRangeStart.key()), 59000);
>>>>>>> 7625de97
        if(_additionalPortRangeStart > 65535) {
            s_logger.warn("Invalid port range start port (" + _additionalPortRangeStart + ") for additional VNC port allocation, reset it to default start port 59000");
            _additionalPortRangeStart = 59000;
        }

<<<<<<< HEAD
        _additionalPortRangeSize = NumbersUtil.parseInt(configDao.getValue(Config.VmwareAdditionalVncPortRangeSize.key()), 1000);
        if(_additionalPortRangeSize < 0 || _additionalPortRangeStart + _additionalPortRangeSize > 65535) {
        	s_logger.warn("Invalid port range size (" + _additionalPortRangeSize + " for range starts at " + _additionalPortRangeStart);
        	_additionalPortRangeSize = Math.min(1000, 65535 - _additionalPortRangeStart);
        }

        _routerExtraPublicNics = NumbersUtil.parseInt(configDao.getValue(Config.RouterExtraPublicNics.key()), 2);

        _maxHostsPerCluster = NumbersUtil.parseInt(configDao.getValue(Config.VmwarePerClusterHostMax.key()), VmwareManager.MAX_HOSTS_PER_CLUSTER);
        _cpuOverprovisioningFactor = configDao.getValue(Config.CPUOverprovisioningFactor.key());
=======
        _additionalPortRangeSize = NumbersUtil.parseInt(_configDao.getValue(Config.VmwareAdditionalVncPortRangeSize.key()), 1000);
        if(_additionalPortRangeSize < 0 || _additionalPortRangeStart + _additionalPortRangeSize > 65535) {
            s_logger.warn("Invalid port range size (" + _additionalPortRangeSize + " for range starts at " + _additionalPortRangeStart);
            _additionalPortRangeSize = Math.min(1000, 65535 - _additionalPortRangeStart);
        }

        _routerExtraPublicNics = NumbersUtil.parseInt(_configDao.getValue(Config.RouterExtraPublicNics.key()), 2);

        _maxHostsPerCluster = NumbersUtil.parseInt(_configDao.getValue(Config.VmwarePerClusterHostMax.key()), VmwareManager.MAX_HOSTS_PER_CLUSTER);
        _cpuOverprovisioningFactor = _configDao.getValue(Config.CPUOverprovisioningFactor.key());
>>>>>>> 7625de97
        if(_cpuOverprovisioningFactor == null || _cpuOverprovisioningFactor.isEmpty())
            _cpuOverprovisioningFactor = "1";

        _memOverprovisioningFactor = _configDao.getValue(Config.MemOverprovisioningFactor.key());
        if(_memOverprovisioningFactor == null || _memOverprovisioningFactor.isEmpty())
<<<<<<< HEAD
        	_memOverprovisioningFactor = "1";

        _reserveCpu = configDao.getValue(Config.VmwareReserveCpu.key());
=======
            _memOverprovisioningFactor = "1";

        _reserveCpu = _configDao.getValue(Config.VmwareReserveCpu.key());
>>>>>>> 7625de97
        if(_reserveCpu == null || _reserveCpu.isEmpty())
            _reserveCpu = "false";
        _reserveMem = _configDao.getValue(Config.VmwareReserveMem.key());
        if(_reserveMem == null || _reserveMem.isEmpty())
<<<<<<< HEAD
        	_reserveMem = "false";

        _recycleHungWorker = configDao.getValue(Config.VmwareRecycleHungWorker.key());
        if(_recycleHungWorker == null || _recycleHungWorker.isEmpty())
            _recycleHungWorker = "false";

        _rootDiskController = configDao.getValue(Config.VmwareRootDiskControllerType.key());
        if(_rootDiskController == null || _rootDiskController.isEmpty())
        	_rootDiskController = DiskControllerType.ide.toString();

    	s_logger.info("Additional VNC port allocation range is settled at " + _additionalPortRangeStart + " to " + (_additionalPortRangeStart + _additionalPortRangeSize));
=======
            _reserveMem = "false";

        _recycleHungWorker = _configDao.getValue(Config.VmwareRecycleHungWorker.key());
        if(_recycleHungWorker == null || _recycleHungWorker.isEmpty())
            _recycleHungWorker = "false";

        _rootDiskController = _configDao.getValue(Config.VmwareRootDiskControllerType.key());
        if(_rootDiskController == null || _rootDiskController.isEmpty())
            _rootDiskController = DiskControllerType.ide.toString();

        s_logger.info("Additional VNC port allocation range is settled at " + _additionalPortRangeStart + " to " + (_additionalPortRangeStart + _additionalPortRangeSize));
>>>>>>> 7625de97

        value = _configDao.getValue("vmware.host.scan.interval");
        _hostScanInterval = NumbersUtil.parseLong(value, DEFAULT_HOST_SCAN_INTERVAL);
        s_logger.info("VmwareManagerImpl config - vmware.host.scan.interval: " + _hostScanInterval);

        ((VmwareStorageManagerImpl)_storageMgr).configure(params);

<<<<<<< HEAD
        if(_configServer == null)
            _configServer = (ConfigurationServer)ComponentLocator.getComponent(ConfigurationServer.Name);

=======
>>>>>>> 7625de97
        _agentMgr.registerForHostEvents(this, true, true, true);

        s_logger.info("VmwareManagerImpl has been successfully configured");
        return true;
    }

    @Override
    public boolean start() {
        _hostScanScheduler.scheduleAtFixedRate(getHostScanTask(),
                STARTUP_DELAY, _hostScanInterval, TimeUnit.MILLISECONDS);

        startupCleanup(_mountParent);
        return true;
    }

    @Override
    public boolean stop() {
        _hostScanScheduler.shutdownNow();
        try {
            _hostScanScheduler.awaitTermination(3000, TimeUnit.MILLISECONDS);
        } catch (InterruptedException e) {
        }

        shutdownCleanup();
        return true;
    }

    @Override
<<<<<<< HEAD
    public String getName() {
        return _name;
    }

    @Override
=======
>>>>>>> 7625de97
    public boolean getNexusVSwitchGlobalParameter() {
        return _nexusVSwitchActive;
    }

    @Override
    public String composeWorkerName() {
        return UUID.randomUUID().toString().replace("-", "");
    }

    @Override
    public String getPrivateVSwitchName(long dcId, HypervisorType hypervisorType) {
        return _netMgr.getDefaultManagementTrafficLabel(dcId, hypervisorType);
    }

    @Override
    public String getPublicVSwitchName(long dcId, HypervisorType hypervisorType) {
        return _netMgr.getDefaultPublicTrafficLabel(dcId, hypervisorType);
    }

    @Override
    public String getGuestVSwitchName(long dcId, HypervisorType hypervisorType) {
        return _netMgr.getDefaultGuestTrafficLabel(dcId, hypervisorType);
    }

<<<<<<< HEAD
=======
    private void prepareHost(HostMO hostMo, String privateTrafficLabel) throws Exception {
        // For ESX host, we need to enable host firewall to allow VNC access
        HostFirewallSystemMO firewallMo = hostMo.getHostFirewallSystemMO();
        if(firewallMo != null) {
            if(hostMo.getHostType() == VmwareHostType.ESX) {
                firewallMo.enableRuleset("vncServer");
                firewallMo.refreshFirewall();
            }
        }

        // prepare at least one network on the vswitch to enable OVF importing
        String vSwitchName = privateTrafficLabel;
        String vlanId = null;
        String[] tokens = privateTrafficLabel.split(",");
        if(tokens.length == 2) {
            vSwitchName = tokens[0].trim();
            vlanId = tokens[1].trim();
        }

        s_logger.info("Preparing network on host " + hostMo.getContext().toString() + " for " + privateTrafficLabel);
        if(!_nexusVSwitchActive) {
            HypervisorHostHelper.prepareNetwork(vSwitchName, "cloud.private", hostMo, vlanId, null, null, 180000, false);
        }
        else {
            HypervisorHostHelper.prepareNetwork(vSwitchName, "cloud.private", hostMo, vlanId, null, null, 180000);
        }
    }
    
>>>>>>> 7625de97
    @Override
    public List<ManagedObjectReference> addHostToPodCluster(VmwareContext serviceContext, long dcId, Long podId, Long clusterId,
            String hostInventoryPath) throws Exception {
        ManagedObjectReference mor = null;
        if (serviceContext != null)
            mor = serviceContext.getHostMorByPath(hostInventoryPath);
        String privateTrafficLabel = null;
        privateTrafficLabel = serviceContext.getStockObject("privateTrafficLabel");
        if (privateTrafficLabel == null) {
            privateTrafficLabel = _privateNetworkVSwitchName;
        }

        if(mor != null) {
            List<ManagedObjectReference> returnedHostList = new ArrayList<ManagedObjectReference>();

            if(mor.getType().equals("ComputeResource")) {
                ManagedObjectReference[] hosts = (ManagedObjectReference[])serviceContext.getVimClient().getDynamicProperty(mor, "host");
                assert(hosts != null);

                // For ESX host, we need to enable host firewall to allow VNC access
                HostMO hostMo = new HostMO(serviceContext, hosts[0]);
<<<<<<< HEAD
                HostFirewallSystemMO firewallMo = hostMo.getHostFirewallSystemMO();
                if(firewallMo != null) {
            		if(hostMo.getHostType() == VmwareHostType.ESX) {

	                    firewallMo.enableRuleset("vncServer");
	                    firewallMo.refreshFirewall();
            		}
                }

                // prepare at least one network on the vswitch to enable OVF importing
                String vlanId = null;
                if(privateTrafficLabel != null) {
                	String[] tokens = privateTrafficLabel.split(",");
                	if(tokens.length == 2)
                		vlanId = tokens[1];
                }

                if(!_nexusVSwitchActive) {
                	HypervisorHostHelper.prepareNetwork(_privateNetworkVSwitchName, "cloud.private", hostMo, vlanId, null, null, 180000, false);
                }
                else {
                    s_logger.info("Preparing Network on " + privateTrafficLabel);
                    HypervisorHostHelper.prepareNetwork(privateTrafficLabel, "cloud.private", hostMo, vlanId, null, null, 180000);
                }
=======
                prepareHost(hostMo, privateTrafficLabel);
>>>>>>> 7625de97
                returnedHostList.add(hosts[0]);
                return returnedHostList;
            } else if(mor.getType().equals("ClusterComputeResource")) {
                ManagedObjectReference[] hosts = (ManagedObjectReference[])serviceContext.getVimClient().getDynamicProperty(mor, "host");
                assert(hosts != null);

                if(hosts.length > _maxHostsPerCluster) {
                    String msg = "vCenter cluster size is too big (current configured cluster size: " + _maxHostsPerCluster + ")";
                    s_logger.error(msg);
                    throw new DiscoveredWithErrorException(msg);
                }

                for(ManagedObjectReference morHost: hosts) {
                    // For ESX host, we need to enable host firewall to allow VNC access
                    HostMO hostMo = new HostMO(serviceContext, morHost);
<<<<<<< HEAD
                    HostFirewallSystemMO firewallMo = hostMo.getHostFirewallSystemMO();
                    if(firewallMo != null) {
                		if(hostMo.getHostType() == VmwareHostType.ESX) {
	                        firewallMo.enableRuleset("vncServer");
	                        firewallMo.refreshFirewall();
                		}
                    }

                    String vlanId = null;
                    if(privateTrafficLabel != null) {
                        String[] tokens = privateTrafficLabel.split(",");
                        if(tokens.length == 2)
                            vlanId = tokens[1];
                    }


                    s_logger.info("Calling prepareNetwork : " + hostMo.getContext().toString());
                    // prepare at least one network on the vswitch to enable OVF importing
                    if(!_nexusVSwitchActive) {
                    	HypervisorHostHelper.prepareNetwork(_privateNetworkVSwitchName, "cloud.private", hostMo, vlanId, null, null, 180000, false);
                    }
                    else {
                        s_logger.info("Preparing Network on " + privateTrafficLabel);
                        HypervisorHostHelper.prepareNetwork(privateTrafficLabel, "cloud.private", hostMo, vlanId, null, null, 180000);
                    }
=======
                    prepareHost(hostMo, privateTrafficLabel);
>>>>>>> 7625de97
                    returnedHostList.add(morHost);
                }
                return returnedHostList;
            } else if(mor.getType().equals("HostSystem")) {
                // For ESX host, we need to enable host firewall to allow VNC access
                HostMO hostMo = new HostMO(serviceContext, mor);
                prepareHost(hostMo, privateTrafficLabel);
                returnedHostList.add(mor);
                return returnedHostList;
            } else {
                s_logger.error("Unsupport host type " + mor.getType() + ":" + mor.getValue() + " from inventory path: " + hostInventoryPath);
                return null;
            }
        }

        s_logger.error("Unable to find host from inventory path: " + hostInventoryPath);
        return null;
    }

    @Deprecated
    private ManagedObjectReference addHostToVCenterCluster(VmwareContext serviceContext, ManagedObjectReference morCluster,
            String host, String userName, String password) throws Exception {

        VmwareClient vclient = serviceContext.getVimClient();
        ManagedObjectReference morHost = vclient.getDecendentMoRef(morCluster, "HostSystem", host);
        if(morHost == null) {
            HostConnectSpec hostSpec = new HostConnectSpec();
            hostSpec.setUserName(userName);
            hostSpec.setPassword(password);
            hostSpec.setHostName(host);
            hostSpec.setForce(true);		// forcely take over the host

            ManagedObjectReference morTask = serviceContext.getService().addHostTask(morCluster, hostSpec, true, null, null);
            boolean taskResult = vclient.waitForTask(morTask);
            if(!taskResult) {
                s_logger.error("Unable to add host " + host + " to vSphere cluster due to " + TaskMO.getTaskFailureInfo(serviceContext, morTask));
                throw new CloudRuntimeException("Unable to add host " + host + " to vSphere cluster due to " + taskResult);
            }
            serviceContext.waitForTaskProgressDone(morTask);

            // init morHost after it has been created
            morHost = vclient.getDecendentMoRef(morCluster, "HostSystem", host);
            if(morHost == null) {
                throw new CloudRuntimeException("Successfully added host into vSphere but unable to find it later on?!. Please make sure you are either using IP address or full qualified domain name for host");
            }
        }

        // For ESX host, we need to enable host firewall to allow VNC access
        HostMO hostMo = new HostMO(serviceContext, morHost);
        HostFirewallSystemMO firewallMo = hostMo.getHostFirewallSystemMO();
        if(firewallMo != null) {
            firewallMo.enableRuleset("vncServer");
            firewallMo.refreshFirewall();
        }
        return morHost;
    }

    @Override
    public String getSecondaryStorageStoreUrl(long dcId) {
<<<<<<< HEAD
    	List<HostVO> secStorageHosts = _ssvmMgr.listSecondaryStorageHostsInOneZone(dcId);
    	if(secStorageHosts.size() > 0)
    		return secStorageHosts.get(0).getStorageUrl();
=======
        List<HostVO> secStorageHosts = _ssvmMgr.listSecondaryStorageHostsInOneZone(dcId);
        if(secStorageHosts.size() > 0)
            return secStorageHosts.get(0).getStorageUrl();
>>>>>>> 7625de97

        return null;
    }

<<<<<<< HEAD
	@Override
    public String getServiceConsolePortGroupName() {
		return _serviceConsoleName;
	}

	@Override
    public String getManagementPortGroupName() {
		return _managemetPortGroupName;
	}
=======
    @Override
    public String getServiceConsolePortGroupName() {
        return _serviceConsoleName;
    }

    @Override
    public String getManagementPortGroupName() {
        return _managemetPortGroupName;
    }
>>>>>>> 7625de97

    @Override
    public String getManagementPortGroupByHost(HostMO hostMo) throws Exception {
        if(hostMo.getHostType() == VmwareHostType.ESXi)
            return  this._managemetPortGroupName;
        return this._serviceConsoleName;
    }

    @Override
    public void setupResourceStartupParams(Map<String, Object> params) {
        params.put("private.network.vswitch.name", _privateNetworkVSwitchName);
        params.put("public.network.vswitch.name", _publicNetworkVSwitchName);
        params.put("guest.network.vswitch.name", _guestNetworkVSwitchName);
        params.put("vmware.use.nexus.vswitch", _nexusVSwitchActive);
        params.put("service.console.name", _serviceConsoleName);
        params.put("management.portgroup.name", _managemetPortGroupName);
        params.put("cpu.overprovisioning.factor", _cpuOverprovisioningFactor);
        params.put("vmware.reserve.cpu", _reserveCpu);
        params.put("mem.overprovisioning.factor", _memOverprovisioningFactor);
        params.put("vmware.reserve.mem", _reserveMem);
        params.put("vmware.root.disk.controller", _rootDiskController);
        params.put("vmware.recycle.hung.wokervm", _recycleHungWorker);
    }

    @Override
    public VmwareStorageManager getStorageManager() {
        return _storageMgr;
    }


<<<<<<< HEAD
    @Override
	public long pushCleanupCheckpoint(String hostGuid, String vmName) {
        return _checkPointMgr.pushCheckPoint(new VmwareCleanupMaid(hostGuid, vmName));
    }

    @Override
	public void popCleanupCheckpoint(long checkpoint) {
    	_checkPointMgr.popCheckPoint(checkpoint);
    }

=======
>>>>>>> 7625de97
    @Override
    public void gcLeftOverVMs(VmwareContext context) {
        VmwareCleanupMaid.gcLeftOverVMs(context);
    }

    @Override
    public void prepareSecondaryStorageStore(String storageUrl) {
        String mountPoint = getMountPoint(storageUrl);

        GlobalLock lock = GlobalLock.getInternLock("prepare.systemvm");
        try {
            if(lock.lock(3600)) {
                try {
                    File patchFolder = new File(mountPoint + "/systemvm");
                    if(!patchFolder.exists()) {
                        if(!patchFolder.mkdirs()) {
                            String msg = "Unable to create systemvm folder on secondary storage. location: " + patchFolder.toString();
                            s_logger.error(msg);
                            throw new CloudRuntimeException(msg);
                        }
                    }

                    File srcIso = getSystemVMPatchIsoFile();
                    File destIso = new File(mountPoint + "/systemvm/" + getSystemVMIsoFileNameOnDatastore());
                    if(!destIso.exists()) {
                        s_logger.info("Inject SSH key pairs before copying systemvm.iso into secondary storage");
                        _configServer.updateKeyPairs();

<<<<<<< HEAD
	                    try {
	                        FileUtil.copyfile(srcIso, destIso);
	                    } catch(IOException e) {
	                    	s_logger.error("Unexpected exception ", e);

	                        String msg = "Unable to copy systemvm ISO on secondary storage. src location: " + srcIso.toString() + ", dest location: " + destIso;
	                        s_logger.error(msg);
	                        throw new CloudRuntimeException(msg);
	                    }
=======
                        try {
                            FileUtil.copyfile(srcIso, destIso);
                        } catch(IOException e) {
                            s_logger.error("Unexpected exception ", e);

                            String msg = "Unable to copy systemvm ISO on secondary storage. src location: " + srcIso.toString() + ", dest location: " + destIso;
                            s_logger.error(msg);
                            throw new CloudRuntimeException(msg);
                        }
>>>>>>> 7625de97
                    } else {
                        if(s_logger.isTraceEnabled())
                            s_logger.trace("SystemVM ISO file " + destIso.getPath() + " already exists");
                    }
                } finally {
                    lock.unlock();
                }
            }
        } finally {
            lock.releaseRef();
        }
    }

    @Override
    public String getSystemVMIsoFileNameOnDatastore() {
        String version = this.getClass().getPackage().getImplementationVersion();
        String fileName = "systemvm-" + version + ".iso";
        return fileName.replace(':', '-');
    }

    @Override
    public String getSystemVMDefaultNicAdapterType() {
        return this._defaultSystemVmNicAdapterType;
    }

    private File getSystemVMPatchIsoFile() {
        // locate systemvm.iso
        URL url = this.getClass().getProtectionDomain().getCodeSource().getLocation();
        File file = new File(url.getFile());
        File isoFile = new File(file.getParent() + "/vms/systemvm.iso");
        if (!isoFile.exists()) {
            isoFile = new File("/usr/lib64/cloud/common/" + "/vms/systemvm.iso");
            if (!isoFile.exists()) {
                isoFile = new File("/usr/lib/cloud/common/" + "/vms/systemvm.iso");
            }
        }
        return isoFile;
    }

    @Override
    public File getSystemVMKeyFile() {
        URL url = this.getClass().getProtectionDomain().getCodeSource().getLocation();
        File file = new File(url.getFile());

        File keyFile = new File(file.getParent(), "/scripts/vm/systemvm/id_rsa.cloud");
        if (!keyFile.exists()) {
            keyFile = new File("/usr/lib64/cloud/common" + "/scripts/vm/systemvm/id_rsa.cloud");
            if (!keyFile.exists()) {
                keyFile = new File("/usr/lib/cloud/common" + "/scripts/vm/systemvm/id_rsa.cloud");
            }
        }
        return keyFile;
    }

    private Runnable getHostScanTask() {
        return new Runnable() {
            @Override
            public void run() {
                // TODO scan vSphere for newly added hosts.
                // we are going to both support adding host from CloudStack UI and
                // adding host via vSphere server
                //
                // will implement host scanning later
            }
        };
    }

    @Override
    public String getMountPoint(String storageUrl) {
        String mountPoint = null;
        synchronized(_storageMounts) {
            mountPoint = _storageMounts.get(storageUrl);
            if(mountPoint != null) {
                return mountPoint;
            }

            URI uri;
            try {
                uri = new URI(storageUrl);
            } catch (URISyntaxException e) {
                s_logger.error("Invalid storage URL format ", e);
                throw new CloudRuntimeException("Unable to create mount point due to invalid storage URL format " + storageUrl);
            }
            mountPoint = mount(uri.getHost() + ":" + uri.getPath(), _mountParent);
            if(mountPoint == null) {
                s_logger.error("Unable to create mount point for " + storageUrl);
                return "/mnt/sec"; // throw new CloudRuntimeException("Unable to create mount point for " + storageUrl);
            }

            _storageMounts.put(storageUrl, mountPoint);
            return mountPoint;
        }
    }

    private String setupMountPoint(String parent) {
        String mountPoint = null;
        long mshostId = _clusterMgr.getManagementNodeId();
        for (int i = 0; i < 10; i++) {
            String mntPt = parent + File.separator + String.valueOf(mshostId) + "." + Integer.toHexString(_rand.nextInt(Integer.MAX_VALUE));
            File file = new File(mntPt);
            if (!file.exists()) {
                if (_storage.mkdir(mntPt)) {
                    mountPoint = mntPt;
                    break;
                }
            }
            s_logger.error("Unable to create mount: " + mntPt);
        }

        return mountPoint;
    }

    private void startupCleanup(String parent) {
        s_logger.info("Cleanup mounted NFS mount points used in previous session");

        long mshostId = _clusterMgr.getManagementNodeId();

        // cleanup left-over NFS mounts from previous session
        String[] mounts = _storage.listFiles(parent + File.separator + String.valueOf(mshostId) + ".*");
        if(mounts != null && mounts.length > 0) {
            for(String mountPoint : mounts) {
                s_logger.info("umount NFS mount from previous session: " + mountPoint);

                String result = null;
                Script command = new Script(true, "umount", _timeout, s_logger);
                command.add(mountPoint);
                result = command.execute();
                if (result != null) {
                    s_logger.warn("Unable to umount " + mountPoint + " due to " + result);
                }
                File file = new File(mountPoint);
                if (file.exists()) {
                    file.delete();
                }
            }
        }
    }

    private void shutdownCleanup() {
        s_logger.info("Cleanup mounted NFS mount points used in current session");

        for(String mountPoint : _storageMounts.values()) {
            s_logger.info("umount NFS mount: " + mountPoint);

            String result = null;
            Script command = new Script(true, "umount", _timeout, s_logger);
            command.add(mountPoint);
            result = command.execute();
            if (result != null) {
                s_logger.warn("Unable to umount " + mountPoint + " due to " + result);
            }
            File file = new File(mountPoint);
            if (file.exists()) {
                file.delete();
            }
        }
    }

    protected String mount(String path, String parent) {
        String mountPoint = setupMountPoint(parent);
        if (mountPoint == null) {
            s_logger.warn("Unable to create a mount point");
            return null;
        }

        Script script = null;
        String result = null;
        Script command = new Script(true, "mount", _timeout, s_logger);
        command.add("-t", "nfs");
        // command.add("-o", "soft,timeo=133,retrans=2147483647,tcp,acdirmax=0,acdirmin=0");
        if ("Mac OS X".equalsIgnoreCase(System.getProperty("os.name"))) {
            command.add("-o", "resvport");
        }
        command.add(path);
        command.add(mountPoint);
        result = command.execute();
        if (result != null) {
            s_logger.warn("Unable to mount " + path + " due to " + result);
            File file = new File(mountPoint);
            if (file.exists()) {
                file.delete();
            }
            return null;
        }

        // Change permissions for the mountpoint
        script = new Script(true, "chmod", _timeout, s_logger);
        script.add("777", mountPoint);
        result = script.execute();
        if (result != null) {
            s_logger.warn("Unable to set permissions for " + mountPoint + " due to " + result);
            return null;
        }
        return mountPoint;
    }

    @DB
    private void updateClusterNativeHAState(HostVO host, StartupCommand cmd) {
        ClusterVO cluster = _clusterDao.findById(host.getClusterId());
        if(cluster.getClusterType() == ClusterType.ExternalManaged) {
            if(cmd instanceof StartupRoutingCommand) {
                StartupRoutingCommand hostStartupCmd = (StartupRoutingCommand)cmd;
                Map<String, String> details = hostStartupCmd.getHostDetails();

                if(details.get("NativeHA") != null && details.get("NativeHA").equalsIgnoreCase("true")) {
                    _clusterDetailsDao.persist(host.getClusterId(), "NativeHA", "true");
                } else {
                    _clusterDetailsDao.persist(host.getClusterId(), "NativeHA", "false");
                }
            }
        }
    }

    @Override @DB
    public boolean processAnswers(long agentId, long seq, Answer[] answers) {
        if(answers != null) {
            for(Answer answer : answers) {
                String execIdStr = answer.getContextParam("execid");
                if(execIdStr != null) {
                    long execId = 0;
                    try {
                        execId = Long.parseLong(execIdStr);
                    } catch(NumberFormatException e) {
                        assert(false);
                    }

                    _cmdExecLogDao.expunge(execId);
                }
<<<<<<< HEAD

                String checkPointIdStr = answer.getContextParam("checkpoint");
                if(checkPointIdStr != null) {
                    _checkPointMgr.popCheckPoint(Long.parseLong(checkPointIdStr));
                }

                checkPointIdStr = answer.getContextParam("checkpoint2");
                if(checkPointIdStr != null) {
                    _checkPointMgr.popCheckPoint(Long.parseLong(checkPointIdStr));
                }
=======
>>>>>>> 7625de97
            }
        }

        return false;
    }

    @Override
    public boolean processCommands(long agentId, long seq, Command[] commands) {
        return false;
    }

    @Override
    public AgentControlAnswer processControlCommand(long agentId, AgentControlCommand cmd) {
        return null;
    }

    @Override
    public void processConnect(HostVO host, StartupCommand cmd, boolean forRebalance) {
        if(cmd instanceof StartupCommand) {
            if(host.getHypervisorType() == HypervisorType.VMware) {
                updateClusterNativeHAState(host, cmd);
            } else {
                return;
            }
        }
    }

    protected final int DEFAULT_DOMR_SSHPORT = 3922;

    protected boolean shutdownRouterVM(DomainRouterVO router) {
        if (s_logger.isDebugEnabled()) {
            s_logger.debug("Try to shutdown router VM " + router.getInstanceName() + " directly.");
        }

        Pair<Boolean, String> result;
        try {
            result = SshHelper.sshExecute(router.getPrivateIpAddress(), DEFAULT_DOMR_SSHPORT, "root", getSystemVMKeyFile(), null,
                    "poweroff -f");

            if (!result.first()) {
                s_logger.debug("Unable to shutdown " + router.getInstanceName() + " directly");
                return false;
            }
        } catch (Throwable e) {
            s_logger.warn("Unable to shutdown router " + router.getInstanceName() + " directly.");
            return false;
        }
        if (s_logger.isDebugEnabled()) {
            s_logger.debug("Shutdown router " + router.getInstanceName() + " successful.");
        }
        return true;
    }

    @Override
    public boolean processDisconnect(long agentId, Status state) {
        return false;
    }

    @Override
    public boolean isRecurring() {
        return false;
    }

    @Override
    public int getTimeout() {
        return 0;
    }

    @Override
    public boolean processTimeout(long agentId, long seq) {
        return false;
    }

    @Override
    public boolean beginExclusiveOperation(int timeOutSeconds) {
        return _exclusiveOpLock.lock(timeOutSeconds);
    }

    @Override
    public void endExclusiveOperation() {
        _exclusiveOpLock.unlock();
    }

    @Override
    public Pair<Integer, Integer> getAddiionalVncPortRange() {
        return new Pair<Integer, Integer>(_additionalPortRangeStart, _additionalPortRangeSize);
    }

    @Override
    public int getMaxHostsPerCluster() {
        return this._maxHostsPerCluster;
    }

    @Override
    public int getRouterExtraPublicNics() {
        return this._routerExtraPublicNics;
    }

    @Override
    public Map<String, String> getNexusVSMCredentialsByClusterId(Long clusterId) {
        CiscoNexusVSMDeviceVO nexusVSM = null;
        ClusterVSMMapVO vsmMapVO = null;

        vsmMapVO = _vsmMapDao.findByClusterId(clusterId);
        long vsmId = 0;
        if (vsmMapVO != null) {
            vsmId = vsmMapVO.getVsmId();
            s_logger.info("vsmId is " + vsmId);
            nexusVSM = _nexusDao.findById(vsmId);
            s_logger.info("Fetching nexus vsm credentials from database.");
        }
        else {
            s_logger.info("Found empty vsmMapVO.");
            return null;
        }

        Map<String, String> nexusVSMCredentials = new HashMap<String, String>();
        if (nexusVSM != null) {
            nexusVSMCredentials.put("vsmip", nexusVSM.getipaddr());
            nexusVSMCredentials.put("vsmusername", nexusVSM.getUserName());
            nexusVSMCredentials.put("vsmpassword", nexusVSM.getPassword());
            s_logger.info("Successfully fetched the credentials of Nexus VSM.");
        }
        return nexusVSMCredentials;
    }
}<|MERGE_RESOLUTION|>--- conflicted
+++ resolved
@@ -66,11 +66,8 @@
 import com.cloud.hypervisor.vmware.mo.TaskMO;
 import com.cloud.hypervisor.vmware.mo.VirtualEthernetCardType;
 import com.cloud.hypervisor.vmware.mo.VmwareHostType;
-<<<<<<< HEAD
 import com.cloud.utils.ssh.SshHelper;
 import com.cloud.hypervisor.vmware.util.VmwareClient;
-=======
->>>>>>> 7625de97
 import com.cloud.hypervisor.vmware.util.VmwareContext;
 import com.cloud.network.CiscoNexusVSMDeviceVO;
 import com.cloud.network.NetworkModel;
@@ -121,13 +118,8 @@
     @Inject SecondaryStorageVmManager _ssvmMgr;
     @Inject CiscoNexusVSMDeviceDao _nexusDao;
     @Inject ClusterVSMMapDao _vsmMapDao;
-<<<<<<< HEAD
-
-    ConfigurationServer _configServer;
-=======
     @Inject ConfigurationDao _configDao;
     @Inject ConfigurationServer _configServer;
->>>>>>> 7625de97
 
     String _mountParent;
     StorageLayer _storage;
@@ -202,12 +194,8 @@
             _storage = new JavaStorageLayer();
             _storage.configure("StorageLayer", params);
         }
-<<<<<<< HEAD
-
-        value = configDao.getValue(Config.VmwareUseNexusVSwitch.key());
-=======
+
         value = _configDao.getValue(Config.VmwareUseNexusVSwitch.key());
->>>>>>> 7625de97
         if(value == null) {
             _nexusVSwitchActive = false;
         }
@@ -251,45 +239,21 @@
             _serviceConsoleName = "Service Console";
         }
 
-<<<<<<< HEAD
-        _managemetPortGroupName = configDao.getValue(Config.VmwareManagementPortGroup.key());
-=======
         _managemetPortGroupName = _configDao.getValue(Config.VmwareManagementPortGroup.key());
->>>>>>> 7625de97
         if(_managemetPortGroupName == null) {
             _managemetPortGroupName = "Management Network";
         }
 
-<<<<<<< HEAD
-        _defaultSystemVmNicAdapterType = configDao.getValue(Config.VmwareSystemVmNicDeviceType.key());
-        if(_defaultSystemVmNicAdapterType == null)
-            _defaultSystemVmNicAdapterType = VirtualEthernetCardType.E1000.toString();
-
-        _additionalPortRangeStart = NumbersUtil.parseInt(configDao.getValue(Config.VmwareAdditionalVncPortRangeStart.key()), 59000);
-=======
         _defaultSystemVmNicAdapterType = _configDao.getValue(Config.VmwareSystemVmNicDeviceType.key());
         if(_defaultSystemVmNicAdapterType == null)
             _defaultSystemVmNicAdapterType = VirtualEthernetCardType.E1000.toString();
 
         _additionalPortRangeStart = NumbersUtil.parseInt(_configDao.getValue(Config.VmwareAdditionalVncPortRangeStart.key()), 59000);
->>>>>>> 7625de97
         if(_additionalPortRangeStart > 65535) {
             s_logger.warn("Invalid port range start port (" + _additionalPortRangeStart + ") for additional VNC port allocation, reset it to default start port 59000");
             _additionalPortRangeStart = 59000;
         }
 
-<<<<<<< HEAD
-        _additionalPortRangeSize = NumbersUtil.parseInt(configDao.getValue(Config.VmwareAdditionalVncPortRangeSize.key()), 1000);
-        if(_additionalPortRangeSize < 0 || _additionalPortRangeStart + _additionalPortRangeSize > 65535) {
-        	s_logger.warn("Invalid port range size (" + _additionalPortRangeSize + " for range starts at " + _additionalPortRangeStart);
-        	_additionalPortRangeSize = Math.min(1000, 65535 - _additionalPortRangeStart);
-        }
-
-        _routerExtraPublicNics = NumbersUtil.parseInt(configDao.getValue(Config.RouterExtraPublicNics.key()), 2);
-
-        _maxHostsPerCluster = NumbersUtil.parseInt(configDao.getValue(Config.VmwarePerClusterHostMax.key()), VmwareManager.MAX_HOSTS_PER_CLUSTER);
-        _cpuOverprovisioningFactor = configDao.getValue(Config.CPUOverprovisioningFactor.key());
-=======
         _additionalPortRangeSize = NumbersUtil.parseInt(_configDao.getValue(Config.VmwareAdditionalVncPortRangeSize.key()), 1000);
         if(_additionalPortRangeSize < 0 || _additionalPortRangeStart + _additionalPortRangeSize > 65535) {
             s_logger.warn("Invalid port range size (" + _additionalPortRangeSize + " for range starts at " + _additionalPortRangeStart);
@@ -300,38 +264,18 @@
 
         _maxHostsPerCluster = NumbersUtil.parseInt(_configDao.getValue(Config.VmwarePerClusterHostMax.key()), VmwareManager.MAX_HOSTS_PER_CLUSTER);
         _cpuOverprovisioningFactor = _configDao.getValue(Config.CPUOverprovisioningFactor.key());
->>>>>>> 7625de97
         if(_cpuOverprovisioningFactor == null || _cpuOverprovisioningFactor.isEmpty())
             _cpuOverprovisioningFactor = "1";
 
         _memOverprovisioningFactor = _configDao.getValue(Config.MemOverprovisioningFactor.key());
         if(_memOverprovisioningFactor == null || _memOverprovisioningFactor.isEmpty())
-<<<<<<< HEAD
-        	_memOverprovisioningFactor = "1";
-
-        _reserveCpu = configDao.getValue(Config.VmwareReserveCpu.key());
-=======
             _memOverprovisioningFactor = "1";
 
         _reserveCpu = _configDao.getValue(Config.VmwareReserveCpu.key());
->>>>>>> 7625de97
         if(_reserveCpu == null || _reserveCpu.isEmpty())
             _reserveCpu = "false";
         _reserveMem = _configDao.getValue(Config.VmwareReserveMem.key());
         if(_reserveMem == null || _reserveMem.isEmpty())
-<<<<<<< HEAD
-        	_reserveMem = "false";
-
-        _recycleHungWorker = configDao.getValue(Config.VmwareRecycleHungWorker.key());
-        if(_recycleHungWorker == null || _recycleHungWorker.isEmpty())
-            _recycleHungWorker = "false";
-
-        _rootDiskController = configDao.getValue(Config.VmwareRootDiskControllerType.key());
-        if(_rootDiskController == null || _rootDiskController.isEmpty())
-        	_rootDiskController = DiskControllerType.ide.toString();
-
-    	s_logger.info("Additional VNC port allocation range is settled at " + _additionalPortRangeStart + " to " + (_additionalPortRangeStart + _additionalPortRangeSize));
-=======
             _reserveMem = "false";
 
         _recycleHungWorker = _configDao.getValue(Config.VmwareRecycleHungWorker.key());
@@ -343,7 +287,6 @@
             _rootDiskController = DiskControllerType.ide.toString();
 
         s_logger.info("Additional VNC port allocation range is settled at " + _additionalPortRangeStart + " to " + (_additionalPortRangeStart + _additionalPortRangeSize));
->>>>>>> 7625de97
 
         value = _configDao.getValue("vmware.host.scan.interval");
         _hostScanInterval = NumbersUtil.parseLong(value, DEFAULT_HOST_SCAN_INTERVAL);
@@ -351,12 +294,6 @@
 
         ((VmwareStorageManagerImpl)_storageMgr).configure(params);
 
-<<<<<<< HEAD
-        if(_configServer == null)
-            _configServer = (ConfigurationServer)ComponentLocator.getComponent(ConfigurationServer.Name);
-
-=======
->>>>>>> 7625de97
         _agentMgr.registerForHostEvents(this, true, true, true);
 
         s_logger.info("VmwareManagerImpl has been successfully configured");
@@ -385,14 +322,6 @@
     }
 
     @Override
-<<<<<<< HEAD
-    public String getName() {
-        return _name;
-    }
-
-    @Override
-=======
->>>>>>> 7625de97
     public boolean getNexusVSwitchGlobalParameter() {
         return _nexusVSwitchActive;
     }
@@ -417,8 +346,6 @@
         return _netMgr.getDefaultGuestTrafficLabel(dcId, hypervisorType);
     }
 
-<<<<<<< HEAD
-=======
     private void prepareHost(HostMO hostMo, String privateTrafficLabel) throws Exception {
         // For ESX host, we need to enable host firewall to allow VNC access
         HostFirewallSystemMO firewallMo = hostMo.getHostFirewallSystemMO();
@@ -446,8 +373,7 @@
             HypervisorHostHelper.prepareNetwork(vSwitchName, "cloud.private", hostMo, vlanId, null, null, 180000);
         }
     }
-    
->>>>>>> 7625de97
+
     @Override
     public List<ManagedObjectReference> addHostToPodCluster(VmwareContext serviceContext, long dcId, Long podId, Long clusterId,
             String hostInventoryPath) throws Exception {
@@ -469,34 +395,8 @@
 
                 // For ESX host, we need to enable host firewall to allow VNC access
                 HostMO hostMo = new HostMO(serviceContext, hosts[0]);
-<<<<<<< HEAD
-                HostFirewallSystemMO firewallMo = hostMo.getHostFirewallSystemMO();
-                if(firewallMo != null) {
-            		if(hostMo.getHostType() == VmwareHostType.ESX) {
-
-	                    firewallMo.enableRuleset("vncServer");
-	                    firewallMo.refreshFirewall();
-            		}
-                }
-
-                // prepare at least one network on the vswitch to enable OVF importing
-                String vlanId = null;
-                if(privateTrafficLabel != null) {
-                	String[] tokens = privateTrafficLabel.split(",");
-                	if(tokens.length == 2)
-                		vlanId = tokens[1];
-                }
-
-                if(!_nexusVSwitchActive) {
-                	HypervisorHostHelper.prepareNetwork(_privateNetworkVSwitchName, "cloud.private", hostMo, vlanId, null, null, 180000, false);
-                }
-                else {
-                    s_logger.info("Preparing Network on " + privateTrafficLabel);
-                    HypervisorHostHelper.prepareNetwork(privateTrafficLabel, "cloud.private", hostMo, vlanId, null, null, 180000);
-                }
-=======
+
                 prepareHost(hostMo, privateTrafficLabel);
->>>>>>> 7625de97
                 returnedHostList.add(hosts[0]);
                 return returnedHostList;
             } else if(mor.getType().equals("ClusterComputeResource")) {
@@ -512,35 +412,7 @@
                 for(ManagedObjectReference morHost: hosts) {
                     // For ESX host, we need to enable host firewall to allow VNC access
                     HostMO hostMo = new HostMO(serviceContext, morHost);
-<<<<<<< HEAD
-                    HostFirewallSystemMO firewallMo = hostMo.getHostFirewallSystemMO();
-                    if(firewallMo != null) {
-                		if(hostMo.getHostType() == VmwareHostType.ESX) {
-	                        firewallMo.enableRuleset("vncServer");
-	                        firewallMo.refreshFirewall();
-                		}
-                    }
-
-                    String vlanId = null;
-                    if(privateTrafficLabel != null) {
-                        String[] tokens = privateTrafficLabel.split(",");
-                        if(tokens.length == 2)
-                            vlanId = tokens[1];
-                    }
-
-
-                    s_logger.info("Calling prepareNetwork : " + hostMo.getContext().toString());
-                    // prepare at least one network on the vswitch to enable OVF importing
-                    if(!_nexusVSwitchActive) {
-                    	HypervisorHostHelper.prepareNetwork(_privateNetworkVSwitchName, "cloud.private", hostMo, vlanId, null, null, 180000, false);
-                    }
-                    else {
-                        s_logger.info("Preparing Network on " + privateTrafficLabel);
-                        HypervisorHostHelper.prepareNetwork(privateTrafficLabel, "cloud.private", hostMo, vlanId, null, null, 180000);
-                    }
-=======
                     prepareHost(hostMo, privateTrafficLabel);
->>>>>>> 7625de97
                     returnedHostList.add(morHost);
                 }
                 return returnedHostList;
@@ -600,30 +472,14 @@
 
     @Override
     public String getSecondaryStorageStoreUrl(long dcId) {
-<<<<<<< HEAD
-    	List<HostVO> secStorageHosts = _ssvmMgr.listSecondaryStorageHostsInOneZone(dcId);
-    	if(secStorageHosts.size() > 0)
-    		return secStorageHosts.get(0).getStorageUrl();
-=======
+
         List<HostVO> secStorageHosts = _ssvmMgr.listSecondaryStorageHostsInOneZone(dcId);
         if(secStorageHosts.size() > 0)
             return secStorageHosts.get(0).getStorageUrl();
->>>>>>> 7625de97
 
         return null;
     }
 
-<<<<<<< HEAD
-	@Override
-    public String getServiceConsolePortGroupName() {
-		return _serviceConsoleName;
-	}
-
-	@Override
-    public String getManagementPortGroupName() {
-		return _managemetPortGroupName;
-	}
-=======
     @Override
     public String getServiceConsolePortGroupName() {
         return _serviceConsoleName;
@@ -633,7 +489,6 @@
     public String getManagementPortGroupName() {
         return _managemetPortGroupName;
     }
->>>>>>> 7625de97
 
     @Override
     public String getManagementPortGroupByHost(HostMO hostMo) throws Exception {
@@ -664,19 +519,6 @@
     }
 
 
-<<<<<<< HEAD
-    @Override
-	public long pushCleanupCheckpoint(String hostGuid, String vmName) {
-        return _checkPointMgr.pushCheckPoint(new VmwareCleanupMaid(hostGuid, vmName));
-    }
-
-    @Override
-	public void popCleanupCheckpoint(long checkpoint) {
-    	_checkPointMgr.popCheckPoint(checkpoint);
-    }
-
-=======
->>>>>>> 7625de97
     @Override
     public void gcLeftOverVMs(VmwareContext context) {
         VmwareCleanupMaid.gcLeftOverVMs(context);
@@ -705,17 +547,7 @@
                         s_logger.info("Inject SSH key pairs before copying systemvm.iso into secondary storage");
                         _configServer.updateKeyPairs();
 
-<<<<<<< HEAD
-	                    try {
-	                        FileUtil.copyfile(srcIso, destIso);
-	                    } catch(IOException e) {
-	                    	s_logger.error("Unexpected exception ", e);
-
-	                        String msg = "Unable to copy systemvm ISO on secondary storage. src location: " + srcIso.toString() + ", dest location: " + destIso;
-	                        s_logger.error(msg);
-	                        throw new CloudRuntimeException(msg);
-	                    }
-=======
+
                         try {
                             FileUtil.copyfile(srcIso, destIso);
                         } catch(IOException e) {
@@ -725,7 +557,6 @@
                             s_logger.error(msg);
                             throw new CloudRuntimeException(msg);
                         }
->>>>>>> 7625de97
                     } else {
                         if(s_logger.isTraceEnabled())
                             s_logger.trace("SystemVM ISO file " + destIso.getPath() + " already exists");
@@ -954,19 +785,6 @@
 
                     _cmdExecLogDao.expunge(execId);
                 }
-<<<<<<< HEAD
-
-                String checkPointIdStr = answer.getContextParam("checkpoint");
-                if(checkPointIdStr != null) {
-                    _checkPointMgr.popCheckPoint(Long.parseLong(checkPointIdStr));
-                }
-
-                checkPointIdStr = answer.getContextParam("checkpoint2");
-                if(checkPointIdStr != null) {
-                    _checkPointMgr.popCheckPoint(Long.parseLong(checkPointIdStr));
-                }
-=======
->>>>>>> 7625de97
             }
         }
 
