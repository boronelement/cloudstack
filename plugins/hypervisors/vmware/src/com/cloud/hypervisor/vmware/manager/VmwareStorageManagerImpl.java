// Licensed to the Apache Software Foundation (ASF) under one
// or more contributor license agreements.  See the NOTICE file
// distributed with this work for additional information
// regarding copyright ownership.  The ASF licenses this file
// to you under the Apache License, Version 2.0 (the
// "License"); you may not use this file except in compliance
// with the License.  You may obtain a copy of the License at
//
//   http://www.apache.org/licenses/LICENSE-2.0
//
// Unless required by applicable law or agreed to in writing,
// software distributed under the License is distributed on an
// "AS IS" BASIS, WITHOUT WARRANTIES OR CONDITIONS OF ANY
// KIND, either express or implied.  See the License for the
// specific language governing permissions and limitations
// under the License.
package com.cloud.hypervisor.vmware.manager;

import java.io.BufferedWriter;
import java.io.File;
import java.io.FileInputStream;
import java.io.FileOutputStream;
import java.io.OutputStreamWriter;
import java.rmi.RemoteException;
import java.util.ArrayList;
import java.util.HashMap;
import java.util.List;
import java.util.Properties;
import java.util.Map;
import java.util.UUID;

import com.cloud.agent.api.storage.*;
import com.cloud.agent.api.to.*;
import org.apache.cloudstack.storage.to.TemplateObjectTO;
import org.apache.cloudstack.storage.to.VolumeObjectTO;
import org.apache.log4j.Logger;

import com.cloud.agent.api.Answer;
import com.cloud.agent.api.BackupSnapshotAnswer;
import com.cloud.agent.api.BackupSnapshotCommand;
import com.cloud.agent.api.CreatePrivateTemplateFromSnapshotCommand;
import com.cloud.agent.api.CreatePrivateTemplateFromVolumeCommand;
import com.cloud.agent.api.CreateVMSnapshotAnswer;
import com.cloud.agent.api.CreateVMSnapshotCommand;
import com.cloud.agent.api.CreateVolumeFromSnapshotAnswer;
import com.cloud.agent.api.CreateVolumeFromSnapshotCommand;
import com.cloud.agent.api.DeleteVMSnapshotAnswer;
import com.cloud.agent.api.DeleteVMSnapshotCommand;
import com.cloud.agent.api.RevertToVMSnapshotAnswer;
import com.cloud.agent.api.RevertToVMSnapshotCommand;
import com.cloud.hypervisor.vmware.mo.CustomFieldConstants;
import com.cloud.hypervisor.vmware.mo.DatacenterMO;
import com.cloud.hypervisor.vmware.mo.DatastoreMO;
import com.cloud.hypervisor.vmware.mo.HostDatastoreBrowserMO;
import com.cloud.hypervisor.vmware.mo.HostMO;
import com.cloud.hypervisor.vmware.mo.HypervisorHostHelper;
import com.cloud.hypervisor.vmware.mo.VirtualMachineMO;
import com.cloud.hypervisor.vmware.mo.VmwareHypervisorHost;
import com.cloud.hypervisor.vmware.util.VmwareContext;
import com.cloud.hypervisor.vmware.util.VmwareHelper;
import com.cloud.storage.JavaStorageLayer;
import com.cloud.storage.Volume;
import com.cloud.storage.Storage.ImageFormat;
import com.cloud.storage.StorageLayer;
import com.cloud.storage.template.VmdkProcessor;
import com.cloud.utils.NumbersUtil;
import com.cloud.utils.Pair;
import com.cloud.utils.StringUtils;
import com.cloud.utils.Ternary;
import com.cloud.utils.script.Script;
import com.cloud.vm.VirtualMachine;
import com.cloud.vm.snapshot.VMSnapshot;
import com.vmware.vim25.FileInfo;
import com.vmware.vim25.FileQueryFlags;
import com.vmware.vim25.HostDatastoreBrowserSearchResults;
import com.vmware.vim25.HostDatastoreBrowserSearchSpec;
import com.vmware.vim25.ManagedObjectReference;
import com.vmware.vim25.TaskInfo;
import com.vmware.vim25.VirtualDeviceConfigSpec;
import com.vmware.vim25.VirtualDeviceConfigSpecOperation;
import com.vmware.vim25.VirtualDisk;
import com.vmware.vim25.VirtualLsiLogicController;
import com.vmware.vim25.VirtualMachineConfigSpec;
import com.vmware.vim25.VirtualMachineFileInfo;
import com.vmware.vim25.VirtualMachineGuestOsIdentifier;
import com.vmware.vim25.VirtualSCSISharing;

public class VmwareStorageManagerImpl implements VmwareStorageManager {
    @Override
    public boolean execute(VmwareHostService hostService, CreateEntityDownloadURLCommand cmd) {
        DataTO data = cmd.getData();
        if (data == null) {
            return false;
        }

        String newPath = null;
        if (data.getObjectType() == DataObjectType.VOLUME) {
            newPath = createOvaForVolume((VolumeObjectTO)data);
        } else if (data.getObjectType() == DataObjectType.TEMPLATE) {
            newPath = createOvaForTemplate((TemplateObjectTO)data);
        }
        if (newPath != null) {
            cmd.setInstallPath(newPath);
        }
        return true;
    }

    @Override
    public void createOva(String path, String name) {
        Script commandSync = new Script(true, "sync", 0, s_logger);
        commandSync.execute();

        Script command = new Script(false, "tar", 0, s_logger);
        command.setWorkDir(path);
        command.add("-cf", name + ".ova");
        command.add(name + ".ovf");		// OVF file should be the first file in OVA archive
        command.add(name + "-disk0.vmdk");

        s_logger.info("Package OVA with commmand: " + command.toString());
        command.execute();
    }

    private static final Logger s_logger = Logger.getLogger(VmwareStorageManagerImpl.class);

    private final VmwareStorageMount _mountService;
    private final StorageLayer _storage = new JavaStorageLayer();

    private int _timeout;

    public VmwareStorageManagerImpl(VmwareStorageMount mountService) {
        assert(mountService != null);
        _mountService = mountService;
    }

    public void configure(Map<String, Object> params) {
        s_logger.info("Configure VmwareStorageManagerImpl");

        String value = (String)params.get("scripts.timeout");
        _timeout = NumbersUtil.parseInt(value, 1440) * 1000;
    }

    public String createOvaForTemplate(TemplateObjectTO template) {
        DataStoreTO storeTO = template.getDataStore();
        if (!(storeTO instanceof NfsTO)) {
            s_logger.debug("can only handle nfs storage, when create ova from volume");
            return null;
        }
        NfsTO nfsStore = (NfsTO)storeTO;
        String secStorageUrl = nfsStore.getUrl();
        assert (secStorageUrl != null);
        String installPath = template.getPath();
        String ovafileName = "";
        String secondaryMountPoint = _mountService.getMountPoint(secStorageUrl);
        String installFullPath = secondaryMountPoint + "/" + installPath;

        String templateName = installFullPath;   // should be a file ending .ova;
        try {
            if (templateName.endsWith(".ova")) {
                if(new File(templateName).exists())  {
                    s_logger.debug("OVA files exists. succeed. ");
                    return installPath;
                } else {
                    if (new File(templateName + ".meta").exists()) {
                        ovafileName = getOVAFromMetafile(templateName + ".meta");
                        s_logger.debug("OVA file in meta file is " + ovafileName);
                        return ovafileName;
                    }  else {
                        String msg = "Unable to find ova meta or ova file to prepare template (vmware)";
                        s_logger.error(msg);
                        throw new Exception(msg);
                    }
                }
            }
        } catch (Throwable e) {
            s_logger.debug("Failed to create ova: " + e.toString());
        }
        return null;
    }

    //Fang: new command added;
    // Important! we need to sync file system before we can safely use tar to work around a linux kernal bug(or feature)
    public String createOvaForVolume(VolumeObjectTO volume) {
        DataStoreTO storeTO = volume.getDataStore();
        if (!(storeTO instanceof NfsTO)) {
            s_logger.debug("can only handle nfs storage, when create ova from volume");
            return null;
        }
        NfsTO nfsStore = (NfsTO)storeTO;
        String secStorageUrl = nfsStore.getUrl();
        assert (secStorageUrl != null);
        //Note the volume path is volumes/accountId/volumeId/uuid/, the actual volume is uuid/uuid.vmdk
        String installPath = volume.getPath();
        int index = installPath.lastIndexOf(File.separator);
        String volumeUuid = installPath.substring(index + 1);
        String details = null;
        boolean success = false;

        String secondaryMountPoint = _mountService.getMountPoint(secStorageUrl);
        //The real volume path
        String volumePath = installPath + File.separator + volumeUuid + ".ova";
        String installFullPath = secondaryMountPoint + "/" + installPath;

        try {
            if(new File(secondaryMountPoint + File.separator + volumePath).exists())  {
                s_logger.debug("ova already exists:" + volumePath);
                return volumePath;
            } else {
                Script commandSync = new Script(true, "sync", 0, s_logger);
                commandSync.execute();

                Script command = new Script(false, "tar", 0, s_logger);
                command.setWorkDir(installFullPath);
                command.add("-cf", volumeUuid + ".ova");
                command.add(volumeUuid + ".ovf");		// OVF file should be the first file in OVA archive
                command.add(volumeUuid + "-disk0.vmdk");

                command.execute();
                return volumePath;
            }
        } catch (Throwable e) {
            s_logger.info("Exception for createVolumeOVA");
        }
        return null;
    }

    @Override
    public Answer execute(VmwareHostService hostService, PrimaryStorageDownloadCommand cmd) {
        String secondaryStorageUrl = cmd.getSecondaryStorageUrl();
        assert (secondaryStorageUrl != null);

        String templateUrl = cmd.getUrl();

        String templateName = null;
        String mountPoint = null;
        if (templateUrl.endsWith(".ova")) {
            int index = templateUrl.lastIndexOf("/");
            mountPoint = templateUrl.substring(0, index);
            mountPoint = mountPoint.substring(secondaryStorageUrl.length() + 1);
            if (!mountPoint.endsWith("/")) {
                mountPoint = mountPoint + "/";
            }

            templateName = templateUrl.substring(index + 1).replace("." + ImageFormat.OVA.getFileExtension(), "");

            if (templateName == null || templateName.isEmpty()) {
                templateName = cmd.getName();
            }
        } else {
            mountPoint = templateUrl.substring(secondaryStorageUrl.length() + 1);
            if (!mountPoint.endsWith("/")) {
                mountPoint = mountPoint + "/";
            }
            templateName = cmd.getName();
        }

        VmwareContext context = hostService.getServiceContext(cmd);
        try {
            VmwareHypervisorHost hyperHost = hostService.getHyperHost(context, cmd);

            String templateUuidName = UUID.nameUUIDFromBytes((templateName + "@" + cmd.getPoolUuid() + "-" + hyperHost.getMor().getValue()).getBytes()).toString();
            // truncate template name to 32 chars to ensure they work well with vSphere API's.
            templateUuidName = templateUuidName.replace("-", "");

            DatacenterMO dcMo = new DatacenterMO(context, hyperHost.getHyperHostDatacenter());
            VirtualMachineMO templateMo = VmwareHelper.pickOneVmOnRunningHost(dcMo.findVmByNameAndLabel(templateUuidName), true);

            if (templateMo == null) {
                if(s_logger.isInfoEnabled()) {
                    s_logger.info("Template " + templateName + " is not setup yet, setup template from secondary storage with uuid name: " + templateUuidName);
                }
                ManagedObjectReference morDs = HypervisorHostHelper.findDatastoreWithBackwardsCompatibility(hyperHost, cmd.getPoolUuid());
                assert (morDs != null);
                DatastoreMO primaryStorageDatastoreMo = new DatastoreMO(context, morDs);

                copyTemplateFromSecondaryToPrimary(hyperHost,
                        primaryStorageDatastoreMo, secondaryStorageUrl,
                        mountPoint, templateName, templateUuidName);
            } else {
                s_logger.info("Template " + templateName + " has already been setup, skip the template setup process in primary storage");
            }

            return new PrimaryStorageDownloadAnswer(templateUuidName, 0);
        } catch (Throwable e) {
            if (e instanceof RemoteException) {
                hostService.invalidateServiceContext(context);
            }

            String msg = "Unable to execute PrimaryStorageDownloadCommand due to exception";
            s_logger.error(msg, e);
            return new PrimaryStorageDownloadAnswer(msg);
        }
    }

    @Override
<<<<<<< HEAD
=======
    @Deprecated
>>>>>>> ad6fc9f6
    public Answer execute(VmwareHostService hostService, BackupSnapshotCommand cmd) {
        Long accountId = cmd.getAccountId();
        Long volumeId = cmd.getVolumeId();
        String secondaryStorageUrl = cmd.getSecondaryStorageUrl();
        String snapshotUuid = cmd.getSnapshotUuid(); // not null: Precondition.
        String prevSnapshotUuid = cmd.getPrevSnapshotUuid();
        String prevBackupUuid = cmd.getPrevBackupUuid();
        VirtualMachineMO workerVm=null;
        String workerVMName = null;
        String volumePath = cmd.getVolumePath();
        ManagedObjectReference morDs = null;
        DatastoreMO dsMo=null;

        // By default assume failure
        String details = null;
        boolean success = false;
        String snapshotBackupUuid = null;

        VmwareContext context = hostService.getServiceContext(cmd);
        VirtualMachineMO vmMo = null;
        try {
            VmwareHypervisorHost hyperHost = hostService.getHyperHost(context, cmd);
            morDs = HypervisorHostHelper.findDatastoreWithBackwardsCompatibility(hyperHost, cmd.getPool().getUuid());

            try {
                vmMo = hyperHost.findVmOnHyperHost(cmd.getVmName());
                if (vmMo == null) {
                    if(s_logger.isDebugEnabled()) {
                        s_logger.debug("Unable to find owner VM for BackupSnapshotCommand on host " + hyperHost.getHyperHostName() + ", will try within datacenter");
                    }

                    vmMo = hyperHost.findVmOnPeerHyperHost(cmd.getVmName());
                    if(vmMo == null) {
                        dsMo = new DatastoreMO(hyperHost.getContext(), morDs);

                        workerVMName = hostService.getWorkerName(context, cmd, 0);

                        // attach a volume to dummay wrapper VM for taking snapshot and exporting the VM for backup
                        if (!hyperHost.createBlankVm(workerVMName, null, 1, 512, 0, false, 4, 0, VirtualMachineGuestOsIdentifier.OTHER_GUEST.value(), morDs, false)) {
                            String msg = "Unable to create worker VM to execute BackupSnapshotCommand";
                            s_logger.error(msg);
                            throw new Exception(msg);
                        }
                        vmMo = hyperHost.findVmOnHyperHost(workerVMName);
                        if (vmMo == null) {
                            throw new Exception("Failed to find the newly create or relocated VM. vmName: " + workerVMName);
                        }
                        workerVm = vmMo;

                        // attach volume to worker VM
                        String datastoreVolumePath = getVolumePathInDatastore(dsMo, volumePath + ".vmdk");
                        vmMo.attachDisk(new String[] { datastoreVolumePath }, morDs);
                    }
                }

                if (!vmMo.createSnapshot(snapshotUuid, "Snapshot taken for " + cmd.getSnapshotName(), false, false)) {
                    throw new Exception("Failed to take snapshot " + cmd.getSnapshotName() + " on vm: " + cmd.getVmName());
                }

                snapshotBackupUuid = backupSnapshotToSecondaryStorage(vmMo, accountId, volumeId, cmd.getVolumePath(), snapshotUuid, secondaryStorageUrl, prevSnapshotUuid, prevBackupUuid,
                        hostService.getWorkerName(context, cmd, 1));

                success = (snapshotBackupUuid != null);
                if (success) {
                    details = "Successfully backedUp the snapshotUuid: " + snapshotUuid + " to secondary storage.";
                }

            } finally {
                if(vmMo != null){
                    ManagedObjectReference snapshotMor = vmMo.getSnapshotMor(snapshotUuid);
                    if (snapshotMor != null) {
                        vmMo.removeSnapshot(snapshotUuid, false);
                    }
                }

                try {
                    if (workerVm != null) {
                        // detach volume and destroy worker vm
                        workerVm.detachAllDisks();
                        workerVm.destroy();
                    }
                } catch (Throwable e) {
                    s_logger.warn("Failed to destroy worker VM: " + workerVMName);
                }
            }
        } catch (Throwable e) {
            if (e instanceof RemoteException) {
                hostService.invalidateServiceContext(context);
            }

            s_logger.error("Unexpecpted exception ", e);

            details = "BackupSnapshotCommand exception: " + StringUtils.getExceptionStackInfo(e);
            return new BackupSnapshotAnswer(cmd, false, details, snapshotBackupUuid, true);
        }

        return new BackupSnapshotAnswer(cmd, success, details, snapshotBackupUuid, true);
    }

    @Override
    public Answer execute(VmwareHostService hostService, CreatePrivateTemplateFromVolumeCommand cmd) {
        String secondaryStoragePoolURL = cmd.getSecondaryStorageUrl();
        String volumePath = cmd.getVolumePath();
        Long accountId = cmd.getAccountId();
        Long templateId = cmd.getTemplateId();
        String details = null;

        VmwareContext context = hostService.getServiceContext(cmd);
        try {
            VmwareHypervisorHost hyperHost = hostService.getHyperHost(context, cmd);

            VirtualMachineMO vmMo = hyperHost.findVmOnHyperHost(cmd.getVmName());
            if (vmMo == null) {
                if(s_logger.isDebugEnabled()) {
                    s_logger.debug("Unable to find the owner VM for CreatePrivateTemplateFromVolumeCommand on host " + hyperHost.getHyperHostName() + ", try within datacenter");
                }
                vmMo = hyperHost.findVmOnPeerHyperHost(cmd.getVmName());

                if(vmMo == null) {
                    String msg = "Unable to find the owner VM for volume operation. vm: " + cmd.getVmName();
                    s_logger.error(msg);
                    throw new Exception(msg);
                }
            }

            Ternary<String, Long, Long> result = createTemplateFromVolume(vmMo,
                    accountId, templateId, cmd.getUniqueName(),
                    secondaryStoragePoolURL, volumePath,
                    hostService.getWorkerName(context, cmd, 0));

            return new CreatePrivateTemplateAnswer(cmd, true, null,
                    result.first(), result.third(), result.second(),
                    cmd.getUniqueName(), ImageFormat.OVA);

        } catch (Throwable e) {
            if (e instanceof RemoteException) {
                hostService.invalidateServiceContext(context);
            }

            s_logger.error("Unexpecpted exception ", e);

            details = "CreatePrivateTemplateFromVolumeCommand exception: " + StringUtils.getExceptionStackInfo(e);
            return new CreatePrivateTemplateAnswer(cmd, false, details);
        }
    }

    @Override
    public Answer execute(VmwareHostService hostService, CreatePrivateTemplateFromSnapshotCommand cmd) {
        Long accountId = cmd.getAccountId();
        Long volumeId = cmd.getVolumeId();
        String secondaryStorageUrl = cmd.getSecondaryStorageUrl();
        String backedUpSnapshotUuid = cmd.getSnapshotUuid();
        Long newTemplateId = cmd.getNewTemplateId();
        String details;
        String uniqeName = UUID.randomUUID().toString();

        VmwareContext context = hostService.getServiceContext(cmd);
        try {
            Ternary<String, Long, Long> result = createTemplateFromSnapshot(accountId,
                    newTemplateId, uniqeName,
                    secondaryStorageUrl, volumeId,
                    backedUpSnapshotUuid);

            return new CreatePrivateTemplateAnswer(cmd, true, null,
                    result.first(), result.third(), result.second(),
                    uniqeName, ImageFormat.OVA);
        } catch (Throwable e) {
            if (e instanceof RemoteException) {
                hostService.invalidateServiceContext(context);
            }

            s_logger.error("Unexpecpted exception ", e);

            details = "CreatePrivateTemplateFromSnapshotCommand exception: " + StringUtils.getExceptionStackInfo(e);
            return new CreatePrivateTemplateAnswer(cmd, false, details);
        }
    }

    @Override
    public Answer execute(VmwareHostService hostService, CopyVolumeCommand cmd) {
        Long volumeId = cmd.getVolumeId();
        String volumePath = cmd.getVolumePath();
        String secondaryStorageURL = cmd.getSecondaryStorageURL();
        String vmName = cmd.getVmName();

        VmwareContext context = hostService.getServiceContext(cmd);
        try {
            VmwareHypervisorHost hyperHost = hostService.getHyperHost(context, cmd);

            Pair<String, String> result;
            if (cmd.toSecondaryStorage()) {
                result = copyVolumeToSecStorage(hostService,
                        hyperHost, cmd, vmName, volumeId, cmd.getPool().getUuid(), volumePath,
                        secondaryStorageURL,
                        hostService.getWorkerName(context, cmd, 0));
            } else {
                StorageFilerTO poolTO = cmd.getPool();

                ManagedObjectReference morDatastore = HypervisorHostHelper.findDatastoreWithBackwardsCompatibility(hyperHost, poolTO.getUuid());
                if (morDatastore == null) {
                    morDatastore = hyperHost.mountDatastore(
                            false,
                            poolTO.getHost(), 0, poolTO.getPath(),
                            poolTO.getUuid().replace("-", ""));

                    if (morDatastore == null) {
                        throw new Exception("Unable to mount storage pool on host. storeUrl: " + poolTO.getHost() + ":/" + poolTO.getPath());
                    }
                }

                result = copyVolumeFromSecStorage(
                        hyperHost, volumeId,
                        new DatastoreMO(context, morDatastore),
                        secondaryStorageURL, volumePath);
                deleteVolumeDirOnSecondaryStorage(volumeId, secondaryStorageURL);
            }
            return new CopyVolumeAnswer(cmd, true, null, result.first(), result.second());
        } catch (Throwable e) {
            if (e instanceof RemoteException) {
                hostService.invalidateServiceContext(context);
            }

            String msg = "Unable to execute CopyVolumeCommand due to exception";
            s_logger.error(msg, e);
            return new CopyVolumeAnswer(cmd, false, "CopyVolumeCommand failed due to exception: " + StringUtils.getExceptionStackInfo(e), null, null);
        }
    }

    @Override
    public Answer execute(VmwareHostService hostService, CreateVolumeFromSnapshotCommand cmd) {

        String primaryStorageNameLabel = cmd.getPrimaryStoragePoolNameLabel();
        Long accountId = cmd.getAccountId();
        Long volumeId = cmd.getVolumeId();
        String secondaryStorageUrl = cmd.getSecondaryStorageUrl();
        String backedUpSnapshotUuid = cmd.getSnapshotUuid();

        String details = null;
        boolean success = false;
        String newVolumeName = UUID.randomUUID().toString().replaceAll("-", "");

        VmwareContext context = hostService.getServiceContext(cmd);
        try {
            VmwareHypervisorHost hyperHost = hostService.getHyperHost(context, cmd);
            ManagedObjectReference morPrimaryDs = HypervisorHostHelper.findDatastoreWithBackwardsCompatibility(hyperHost,
                    primaryStorageNameLabel);
            if (morPrimaryDs == null) {
                String msg = "Unable to find datastore: " + primaryStorageNameLabel;
                s_logger.error(msg);
                throw new Exception(msg);
            }

            DatastoreMO primaryDsMo = new DatastoreMO(hyperHost.getContext(), morPrimaryDs);
            details = createVolumeFromSnapshot(hyperHost, primaryDsMo,
                    newVolumeName, accountId, volumeId, secondaryStorageUrl, backedUpSnapshotUuid);
            if (details == null) {
                success = true;
            }
        } catch (Throwable e) {
            if (e instanceof RemoteException) {
                hostService.invalidateServiceContext(context);
            }

            s_logger.error("Unexpecpted exception ", e);
            details = "CreateVolumeFromSnapshotCommand exception: " + StringUtils.getExceptionStackInfo(e);
        }

        return new CreateVolumeFromSnapshotAnswer(cmd, success, details, newVolumeName);
    }

    // templateName: name in secondary storage
    // templateUuid: will be used at hypervisor layer
    private void copyTemplateFromSecondaryToPrimary(VmwareHypervisorHost hyperHost, DatastoreMO datastoreMo, String secondaryStorageUrl,
            String templatePathAtSecondaryStorage, String templateName, String templateUuid) throws Exception {

        s_logger.info("Executing copyTemplateFromSecondaryToPrimary. secondaryStorage: "
                + secondaryStorageUrl + ", templatePathAtSecondaryStorage: " + templatePathAtSecondaryStorage
                + ", templateName: " + templateName);

        String secondaryMountPoint = _mountService.getMountPoint(secondaryStorageUrl);
        s_logger.info("Secondary storage mount point: " + secondaryMountPoint);

        String srcOVAFileName = secondaryMountPoint + "/" +  templatePathAtSecondaryStorage +
                templateName + "." + ImageFormat.OVA.getFileExtension();

        String srcFileName = getOVFFilePath(srcOVAFileName);
        if(srcFileName == null) {
            Script command = new Script("tar", 0, s_logger);
            command.add("--no-same-owner");
            command.add("-xf", srcOVAFileName);
            command.setWorkDir(secondaryMountPoint + "/" +  templatePathAtSecondaryStorage);
            s_logger.info("Executing command: " + command.toString());
            String result = command.execute();
            if(result != null) {
                String msg = "Unable to unpack snapshot OVA file at: " + srcOVAFileName;
                s_logger.error(msg);
                throw new Exception(msg);
            }
        }

        srcFileName = getOVFFilePath(srcOVAFileName);
        if(srcFileName == null) {
            String msg = "Unable to locate OVF file in template package directory: " + srcOVAFileName;
            s_logger.error(msg);
            throw new Exception(msg);
        }

        String vmName = templateUuid;
        hyperHost.importVmFromOVF(srcFileName, vmName, datastoreMo, "thin");

        VirtualMachineMO vmMo = hyperHost.findVmOnHyperHost(vmName);
        if(vmMo == null) {
            String msg = "Failed to import OVA template. secondaryStorage: "
                    + secondaryStorageUrl + ", templatePathAtSecondaryStorage: " + templatePathAtSecondaryStorage
                    + ", templateName: " + templateName + ", templateUuid: " + templateUuid;
            s_logger.error(msg);
            throw new Exception(msg);
        }

        if(vmMo.createSnapshot("cloud.template.base", "Base snapshot", false, false)) {
            vmMo.setCustomFieldValue(CustomFieldConstants.CLOUD_UUID, templateUuid);
            vmMo.markAsTemplate();
        } else {
            vmMo.destroy();
            String msg = "Unable to create base snapshot for template, templateName: " + templateName + ", templateUuid: " + templateUuid;
            s_logger.error(msg);
            throw new Exception(msg);
        }
    }

    private Ternary<String, Long, Long> createTemplateFromVolume(VirtualMachineMO vmMo, long accountId, long templateId, String templateUniqueName,
            String secStorageUrl, String volumePath, String workerVmName) throws Exception {

        String secondaryMountPoint = _mountService.getMountPoint(secStorageUrl);
        String installPath = getTemplateRelativeDirInSecStorage(accountId, templateId);
        String installFullPath = secondaryMountPoint + "/" + installPath;
        synchronized(installPath.intern()) {
            Script command = new Script(false, "mkdir", _timeout, s_logger);
            command.add("-p");
            command.add(installFullPath);

            String result = command.execute();
            if(result != null) {
                String msg = "unable to prepare template directory: "
                        + installPath + ", storage: " + secStorageUrl + ", error msg: " + result;
                s_logger.error(msg);
                throw new Exception(msg);
            }
        }

        VirtualMachineMO clonedVm = null;
        try {
            Pair<VirtualDisk, String> volumeDeviceInfo = vmMo.getDiskDevice(volumePath, false);
            if(volumeDeviceInfo == null) {
                String msg = "Unable to find related disk device for volume. volume path: " + volumePath;
                s_logger.error(msg);
                throw new Exception(msg);
            }

            if(!vmMo.createSnapshot(templateUniqueName, "Temporary snapshot for template creation", false, false)) {
                String msg = "Unable to take snapshot for creating template from volume. volume path: " + volumePath;
                s_logger.error(msg);
                throw new Exception(msg);
            }

            // 4 MB is the minimum requirement for VM memory in VMware
            vmMo.cloneFromCurrentSnapshot(workerVmName, 0, 4, volumeDeviceInfo.second(),
                    VmwareHelper.getDiskDeviceDatastore(volumeDeviceInfo.first()));
            clonedVm = vmMo.getRunningHost().findVmOnHyperHost(workerVmName);
            if(clonedVm == null) {
                String msg = "Unable to create dummy VM to export volume. volume path: " + volumePath;
                s_logger.error(msg);
                throw new Exception(msg);
            }

            clonedVm.exportVm(secondaryMountPoint + "/" + installPath, templateUniqueName, true, false);

            long physicalSize = new File(installFullPath + "/" + templateUniqueName + ".ova").length();
            VmdkProcessor processor = new VmdkProcessor();
            Map<String, Object> params = new HashMap<String, Object>();
            params.put(StorageLayer.InstanceConfigKey, _storage);
            processor.configure("VMDK Processor", params);
            long virtualSize = processor.getTemplateVirtualSize(installFullPath, templateUniqueName);

            postCreatePrivateTemplate(installFullPath, templateId, templateUniqueName, physicalSize, virtualSize);
            return new Ternary<String, Long, Long>(installPath + "/" + templateUniqueName + ".ova", physicalSize, virtualSize);

        } finally {
            if(clonedVm != null) {
                clonedVm.detachAllDisks();
                clonedVm.destroy();
            }

            vmMo.removeSnapshot(templateUniqueName, false);
        }
    }

    private Ternary<String, Long, Long> createTemplateFromSnapshot(long accountId, long templateId, String templateUniqueName,
            String secStorageUrl, long volumeId, String backedUpSnapshotUuid) throws Exception {

        String secondaryMountPoint = _mountService.getMountPoint(secStorageUrl);
        String installPath = getTemplateRelativeDirInSecStorage(accountId, templateId);
        String installFullPath = secondaryMountPoint + "/" + installPath;
        String installFullOVAName = installFullPath + "/" + templateUniqueName + ".ova";  //Note: volss for tmpl
        String snapshotRoot = secondaryMountPoint + "/" + getSnapshotRelativeDirInSecStorage(accountId, volumeId);
        String snapshotFullOVAName = snapshotRoot + "/" + backedUpSnapshotUuid + ".ova";
        String snapshotFullOvfName = snapshotRoot + "/" + backedUpSnapshotUuid + ".ovf";
        String result;
        Script command;
        String templateVMDKName = "";
        //String snapshotFullVMDKName = snapshotRoot + "/";
        // the backedUpSnapshotUuid field currently has the format: uuid/uuid. so we need to extract the uuid out
        String backupSSUuid = backedUpSnapshotUuid.substring(0, backedUpSnapshotUuid.indexOf('/'));
        String snapshotFullVMDKName = snapshotRoot + "/" + backupSSUuid + "/";

        synchronized(installPath.intern()) {
            command = new Script(false, "mkdir", _timeout, s_logger);
            command.add("-p");
            command.add(installFullPath);

            result = command.execute();
            if(result != null) {
                String msg = "unable to prepare template directory: "
                        + installPath + ", storage: " + secStorageUrl + ", error msg: " + result;
                s_logger.error(msg);
                throw new Exception(msg);
            }
        }

        try {
            if(new File(snapshotFullOVAName).exists()) {
                command = new Script(false, "cp", _timeout, s_logger);
                command.add(snapshotFullOVAName);
                command.add(installFullOVAName);
                result = command.execute();
                if(result != null) {
                    String msg = "unable to copy snapshot " + snapshotFullOVAName + " to " + installFullPath;
                    s_logger.error(msg);
                    throw new Exception(msg);
                }

                // untar OVA file at template directory
                command = new Script("tar", 0, s_logger);
                command.add("--no-same-owner");
                command.add("-xf", installFullOVAName);
                command.setWorkDir(installFullPath);
                s_logger.info("Executing command: " + command.toString());
                result = command.execute();
                if(result != null) {
                    String msg = "unable to untar snapshot " + snapshotFullOVAName + " to "
                            + installFullPath;
                    s_logger.error(msg);
                    throw new Exception(msg);
                }

            } else {  // there is no ova file, only ovf originally;
                if(new File(snapshotFullOvfName).exists()) {
                    command = new Script(false, "cp", _timeout, s_logger);
                    command.add(snapshotFullOvfName);
                    //command.add(installFullOvfName);
                    command.add(installFullPath);
                    result = command.execute();
                    if(result != null) {
                        String msg = "unable to copy snapshot " + snapshotFullOvfName + " to " + installFullPath;
                        s_logger.error(msg);
                        throw new Exception(msg);
                    }

                    s_logger.info("vmdkfile parent dir: " + snapshotFullVMDKName);
                    File snapshotdir = new File(snapshotFullVMDKName);
                    // File snapshotdir = new File(snapshotRoot);
                    File[] ssfiles = snapshotdir.listFiles();
                    // List<String> filenames = new ArrayList<String>();
                    for (int i = 0; i < ssfiles.length; i++) {
                        String vmdkfile = ssfiles[i].getName();
                        s_logger.info("vmdk file name: " + vmdkfile);
                        if(vmdkfile.toLowerCase().startsWith(backupSSUuid) && vmdkfile.toLowerCase().endsWith(".vmdk")) {
                            snapshotFullVMDKName += vmdkfile;
                            templateVMDKName += vmdkfile;
                            break;
                        }
                    }
                    if (snapshotFullVMDKName != null) {
                        command = new Script(false, "cp", _timeout, s_logger);
                        command.add(snapshotFullVMDKName);
                        command.add(installFullPath);
                        result = command.execute();
                        s_logger.info("Copy VMDK file: " + snapshotFullVMDKName);
                        if(result != null) {
                            String msg = "unable to copy snapshot vmdk file " + snapshotFullVMDKName + " to " + installFullPath;
                            s_logger.error(msg);
                            throw new Exception(msg);
                        }
                    }
                } else {
                    String msg = "unable to find any snapshot ova/ovf files" + snapshotFullOVAName + " to " + installFullPath;
                    s_logger.error(msg);
                    throw new Exception(msg);
                }
            }

            long physicalSize = new File(installFullPath + "/" + templateVMDKName).length();
            VmdkProcessor processor = new VmdkProcessor();
            // long physicalSize = new File(installFullPath + "/" + templateUniqueName + ".ova").length();
            Map<String, Object> params = new HashMap<String, Object>();
            params.put(StorageLayer.InstanceConfigKey, _storage);
            processor.configure("VMDK Processor", params);
            long virtualSize = processor.getTemplateVirtualSize(installFullPath, templateUniqueName);

            postCreatePrivateTemplate(installFullPath, templateId, templateUniqueName, physicalSize, virtualSize);
            writeMetaOvaForTemplate(installFullPath, backedUpSnapshotUuid + ".ovf", templateVMDKName, templateUniqueName, physicalSize);
            return new Ternary<String, Long, Long>(installPath + "/" + templateUniqueName + ".ova", physicalSize, virtualSize);
        } catch(Exception e) {
            // TODO, clean up left over files
            throw e;
        }
    }

    private void postCreatePrivateTemplate(String installFullPath, long templateId,
            String templateName, long size, long virtualSize) throws Exception {

        // TODO a bit ugly here
        BufferedWriter out = null;
        try {
            out = new BufferedWriter(new OutputStreamWriter(new FileOutputStream(installFullPath + "/template.properties")));
            out.write("filename=" + templateName + ".ova");
            out.newLine();
            out.write("description=");
            out.newLine();
            out.write("checksum=");
            out.newLine();
            out.write("hvm=false");
            out.newLine();
            out.write("size=" + size);
            out.newLine();
            //out.write("ova=true");
            out.write("ova=false");  //volss: the real ova file is not created
            out.newLine();
            out.write("id=" + templateId);
            out.newLine();
            out.write("public=false");
            out.newLine();
            out.write("ova.filename=" + templateName + ".ova");
            out.newLine();
            out.write("uniquename=" + templateName);
            out.newLine();
            out.write("ova.virtualsize=" + virtualSize);
            out.newLine();
            out.write("virtualsize=" + virtualSize);
            out.newLine();
            out.write("ova.size=" + size);
            out.newLine();
        } finally {
            if(out != null) {
                out.close();
            }
        }
    }

    private void writeMetaOvaForTemplate(String installFullPath, String ovfFilename, String vmdkFilename,
            String templateName, long diskSize) throws Exception {

        // TODO a bit ugly here
        BufferedWriter out = null;
        try {
            out = new BufferedWriter(new OutputStreamWriter(new FileOutputStream(installFullPath + "/" + templateName +".ova.meta")));
            out.write("ova.filename=" + templateName + ".ova");
            out.newLine();
            out.write("version=1.0");
            out.newLine();
            out.write("ovf=" + ovfFilename);
            out.newLine();
            out.write("numDisks=1");
            out.newLine();
            out.write("disk1.name=" + vmdkFilename);
            out.newLine();
            out.write("disk1.size=" + diskSize);
            out.newLine();
        } finally {
            if(out != null) {
                out.close();
            }
        }
    }

    private String createVolumeFromSnapshot(VmwareHypervisorHost hyperHost, DatastoreMO primaryDsMo, String newVolumeName,
            long accountId, long volumeId, String secStorageUrl, String snapshotBackupUuid) throws Exception {

        restoreVolumeFromSecStorage(hyperHost, primaryDsMo, newVolumeName,
                secStorageUrl, getSnapshotRelativeDirInSecStorage(accountId, volumeId), snapshotBackupUuid);
        return null;
    }

    private void restoreVolumeFromSecStorage(VmwareHypervisorHost hyperHost, DatastoreMO primaryDsMo, String newVolumeName,
            String secStorageUrl, String secStorageDir, String backupName) throws Exception {

        String secondaryMountPoint = _mountService.getMountPoint(secStorageUrl);
        String srcOVAFileName = secondaryMountPoint + "/" +  secStorageDir + "/"
                + backupName + "." + ImageFormat.OVA.getFileExtension();
        String snapshotDir = "";
        if (backupName.contains("/")){
            snapshotDir = backupName.split("/")[0];
        }

        File ovafile = new File(srcOVAFileName);
        String srcOVFFileName = secondaryMountPoint + "/" +  secStorageDir + "/"
                + backupName + ".ovf";
        File ovfFile = new File(srcOVFFileName);
        // String srcFileName = getOVFFilePath(srcOVAFileName);
        if (!ovfFile.exists()) {
            srcOVFFileName = getOVFFilePath(srcOVAFileName);
            if(srcOVFFileName == null && ovafile.exists() ) {  // volss: ova file exists; o/w can't do tar
                Script command = new Script("tar", 0, s_logger);
                command.add("--no-same-owner");
                command.add("-xf", srcOVAFileName);
                command.setWorkDir(secondaryMountPoint + "/" +  secStorageDir + "/" + snapshotDir);
                s_logger.info("Executing command: " + command.toString());
                String result = command.execute();
                if(result != null) {
                    String msg = "Unable to unpack snapshot OVA file at: " + srcOVAFileName;
                    s_logger.error(msg);
                    throw new Exception(msg);
                }
            } else {
                String msg = "Unable to find snapshot OVA file at: " + srcOVAFileName;
                s_logger.error(msg);
                throw new Exception(msg);
            }

            srcOVFFileName = getOVFFilePath(srcOVAFileName);
        }
        if(srcOVFFileName == null) {
            String msg = "Unable to locate OVF file in template package directory: " + srcOVAFileName;
            s_logger.error(msg);
            throw new Exception(msg);
        }

        VirtualMachineMO clonedVm = null;
        try {
            hyperHost.importVmFromOVF(srcOVFFileName, newVolumeName, primaryDsMo, "thin");
            clonedVm = hyperHost.findVmOnHyperHost(newVolumeName);
            if(clonedVm == null) {
                throw new Exception("Unable to create container VM for volume creation");
            }

            clonedVm.moveAllVmDiskFiles(primaryDsMo, "", false);
            clonedVm.detachAllDisks();
        } finally {
            if(clonedVm != null) {
                clonedVm.detachAllDisks();
                clonedVm.destroy();
            }
        }
    }

    private String backupSnapshotToSecondaryStorage(VirtualMachineMO vmMo, long accountId, long volumeId,
            String volumePath, String snapshotUuid, String secStorageUrl,
            String prevSnapshotUuid, String prevBackupUuid, String workerVmName) throws Exception {

        String backupUuid = UUID.randomUUID().toString();
        exportVolumeToSecondaryStroage(vmMo, volumePath, secStorageUrl,
                getSnapshotRelativeDirInSecStorage(accountId, volumeId), backupUuid, workerVmName);
        return backupUuid + "/" + backupUuid;
    }

    private void exportVolumeToSecondaryStroage(VirtualMachineMO vmMo, String volumePath,
            String secStorageUrl, String secStorageDir, String exportName,
            String workerVmName) throws Exception {

        String secondaryMountPoint = _mountService.getMountPoint(secStorageUrl);
        String exportPath =  secondaryMountPoint + "/" + secStorageDir + "/" + exportName;

        synchronized(exportPath.intern()) {
            if(!new File(exportPath).exists()) {
                Script command = new Script(false, "mkdir", _timeout, s_logger);
                command.add("-p");
                command.add(exportPath);
                if(command.execute() != null) {
                    throw new Exception("unable to prepare snapshot backup directory");
                }
            }
        }

        VirtualMachineMO clonedVm = null;
        try {

            Pair<VirtualDisk, String> volumeDeviceInfo = vmMo.getDiskDevice(volumePath, false);
            if(volumeDeviceInfo == null) {
                String msg = "Unable to find related disk device for volume. volume path: " + volumePath;
                s_logger.error(msg);
                throw new Exception(msg);
            }

            // 4 MB is the minimum requirement for VM memory in VMware
            vmMo.cloneFromCurrentSnapshot(workerVmName, 0, 4, volumeDeviceInfo.second(),
                    VmwareHelper.getDiskDeviceDatastore(volumeDeviceInfo.first()));
            clonedVm = vmMo.getRunningHost().findVmOnHyperHost(workerVmName);
            if(clonedVm == null) {
                String msg = "Unable to create dummy VM to export volume. volume path: " + volumePath;
                s_logger.error(msg);
                throw new Exception(msg);
            }

            clonedVm.exportVm(exportPath, exportName, false, false);  //Note: volss: not to create ova.
        } finally {
            if(clonedVm != null) {
                clonedVm.detachAllDisks();
                clonedVm.destroy();
            }
        }
    }

    private String deleteSnapshotOnSecondaryStorge(long accountId, long volumeId, String secStorageUrl, String backupUuid) throws Exception {

        String secondaryMountPoint = _mountService.getMountPoint(secStorageUrl);
        String snapshotMountRoot = secondaryMountPoint + "/" + getSnapshotRelativeDirInSecStorage(accountId, volumeId);
        File file = new File(snapshotMountRoot + "/" + backupUuid + ".ovf");
        if(file.exists()) {
            File snapshotdir = new File(snapshotMountRoot);
            File[] ssfiles = snapshotdir.listFiles();
            // List<String> filenames = new ArrayList<String>();
            for (int i = 0; i < ssfiles.length; i++) {
                String vmdkfile = ssfiles[i].getName();
                if(vmdkfile.toLowerCase().startsWith(backupUuid) && vmdkfile.toLowerCase().endsWith(".vmdk")) {
                    // filenames.add(vmdkfile);
                    new File(vmdkfile).delete();
                }
            }
            if(file.delete()) {
                return null;
            }
        } else {
            File file1 = new File(snapshotMountRoot + "/" + backupUuid + ".ova");
            if(file1.exists()) {
                if(file1.delete()) {
                    return null;
                }
            } else {
                return "Backup file does not exist. backupUuid: " + backupUuid;
            }
        }
        return "Failed to delete snapshot backup file, backupUuid: " + backupUuid;
    }

    private Pair<String, String> copyVolumeToSecStorage(VmwareHostService hostService, VmwareHypervisorHost hyperHost, CopyVolumeCommand cmd,
            String vmName, long volumeId, String poolId, String volumePath,
            String secStorageUrl, String workerVmName) throws Exception {

        String volumeFolder = String.valueOf(volumeId) + "/";
        VirtualMachineMO workerVm=null;
        VirtualMachineMO vmMo=null;
        String exportName = UUID.randomUUID().toString();

        try {
            ManagedObjectReference morDs = HypervisorHostHelper.findDatastoreWithBackwardsCompatibility(hyperHost, poolId);

            if (morDs == null) {
                String msg = "Unable to find volumes's storage pool for copy volume operation";
                s_logger.error(msg);
                throw new Exception(msg);
            }

            vmMo = hyperHost.findVmOnHyperHost(vmName);
            if (vmMo == null) {
                // create a dummy worker vm for attaching the volume
                DatastoreMO dsMo = new DatastoreMO(hyperHost.getContext(), morDs);
                //restrict VM name to 32 chars, (else snapshot descriptor file name will be truncated to 32 chars of vm name)
                VirtualMachineConfigSpec vmConfig = new VirtualMachineConfigSpec();
                vmConfig.setName(workerVmName);
                vmConfig.setMemoryMB((long) 4);
                vmConfig.setNumCPUs(1);
                vmConfig.setGuestId(VirtualMachineGuestOsIdentifier.OTHER_GUEST.value());
                VirtualMachineFileInfo fileInfo = new VirtualMachineFileInfo();
                fileInfo.setVmPathName(String.format("[%s]", dsMo.getName()));
                vmConfig.setFiles(fileInfo);

                // Scsi controller
                VirtualLsiLogicController scsiController = new VirtualLsiLogicController();
                scsiController.setSharedBus(VirtualSCSISharing.NO_SHARING);
                scsiController.setBusNumber(0);
                scsiController.setKey(1);
                VirtualDeviceConfigSpec scsiControllerSpec = new VirtualDeviceConfigSpec();
                scsiControllerSpec.setDevice(scsiController);
                scsiControllerSpec.setOperation(VirtualDeviceConfigSpecOperation.ADD);
                vmConfig.getDeviceChange().add(scsiControllerSpec);

                hyperHost.createVm(vmConfig);
                workerVm = hyperHost.findVmOnHyperHost(workerVmName);
                if (workerVm == null) {
                    String msg = "Unable to create worker VM to execute CopyVolumeCommand";
                    s_logger.error(msg);
                    throw new Exception(msg);
                }

                //attach volume to worker VM
                String datastoreVolumePath = getVolumePathInDatastore(dsMo, volumePath + ".vmdk");
                workerVm.attachDisk(new String[] { datastoreVolumePath }, morDs);
                vmMo = workerVm;
            }

            vmMo.createSnapshot(exportName, "Temporary snapshot for copy-volume command", false, false);

            exportVolumeToSecondaryStroage(vmMo, volumePath, secStorageUrl, "volumes/" + volumeFolder, exportName,
                    hostService.getWorkerName(hyperHost.getContext(), cmd, 1));
            return new Pair<String, String>(volumeFolder, exportName);

        } finally {
            vmMo.removeSnapshot(exportName, false);
            if (workerVm != null) {
                //detach volume and destroy worker vm
                workerVm.detachAllDisks();
                workerVm.destroy();
            }
        }
    }

    private String getVolumePathInDatastore(DatastoreMO dsMo, String volumeFileName) throws Exception {
        String datastoreVolumePath = dsMo.searchFileInSubFolders(volumeFileName, true);
        assert (datastoreVolumePath != null) : "Virtual disk file missing from datastore.";
        return datastoreVolumePath;
    }

    private Pair<String, String> copyVolumeFromSecStorage(VmwareHypervisorHost hyperHost, long volumeId,
            DatastoreMO dsMo, String secStorageUrl, String exportName) throws Exception {

        String volumeFolder = String.valueOf(volumeId) + "/";
        String newVolume    = UUID.randomUUID().toString().replaceAll("-", "");
        restoreVolumeFromSecStorage(hyperHost, dsMo, newVolume, secStorageUrl, "volumes/" + volumeFolder, exportName);

        return new Pair<String, String>(volumeFolder, newVolume);
    }

    // here we use a method to return the ovf and vmdk file names; Another way to do it:
    // create a new class, and like TemplateLocation.java and create templateOvfInfo.java to handle it;
    private String getOVAFromMetafile(String metafileName) throws Exception {
        File ova_metafile = new File(metafileName);
        Properties props = null;
        FileInputStream strm = null;
        String ovaFileName = "";
        s_logger.info("getOVAfromMetaFile: " + metafileName);
        try {
            strm = new FileInputStream(ova_metafile);
            if (null == strm) {
                String msg = "Cannot read ova meta file.";
                s_logger.error(msg);
                throw new Exception(msg);
            }

            s_logger.info("loading properties from ova meta file: " + metafileName);
            if (null != ova_metafile) {
                props = new Properties();
                props.load(strm);
                if (props == null) {
                    s_logger.info("getOVAfromMetaFile: props is null. ");
                }
            }
            if (null != props) {
                ovaFileName = props.getProperty("ova.filename");
                s_logger.info("ovafilename: " + ovaFileName);
                String ovfFileName = props.getProperty("ovf");
                s_logger.info("ovffilename: " + ovfFileName);
                int diskNum = Integer.parseInt(props.getProperty("numDisks"));
                if (diskNum <= 0) {
                    String msg = "VMDK disk file number is 0. Error";
                    s_logger.error(msg);
                    throw new Exception(msg);
                }
                String[] disks = new String[diskNum];
                for (int i = 0; i < diskNum; i++) {
                    // String diskNameKey = "disk" + Integer.toString(i+1) + ".name"; // Fang use this
                    String diskNameKey = "disk1.name";
                    disks[i] = props.getProperty(diskNameKey);
                    s_logger.info("diskname " + disks[i]);
                }
                String exportDir = ova_metafile.getParent();
                s_logger.info("exportDir: " + exportDir);
                // Important! we need to sync file system before we can safely use tar to work around a linux kernal bug(or feature)
                s_logger.info("Sync file system before we package OVA..., before tar ");
                s_logger.info("ova: " + ovaFileName + ", ovf:" + ovfFileName + ", vmdk:" + disks[0] + ".");
                Script commandSync = new Script(true, "sync", 0, s_logger);
                commandSync.execute();
                Script command = new Script(false, "tar", 0, s_logger);
                command.setWorkDir(exportDir); // Fang: pass this in to the method?
                command.add("-cf", ovaFileName);
                command.add(ovfFileName); // OVF file should be the first file in OVA archive
                for (String diskName : disks) {
                    command.add(diskName);
                }
                command.execute();
                s_logger.info("Package OVA for template in dir: " + exportDir + "cmd: " + command.toString());
                // to be safe, physically test existence of the target OVA file
                if ((new File(exportDir + ovaFileName)).exists()) {
                    s_logger.info("ova file is created and ready to extract ");
                    return (ovaFileName);
                } else {
                    String msg = exportDir + File.separator + ovaFileName + ".ova is not created as expected";
                    s_logger.error(msg);
                    throw new Exception(msg);
                }
            } else {
                String msg = "Error reading the ova meta file: " + metafileName;
                s_logger.error(msg);
                throw new Exception(msg);
            }
        } catch (Exception e) {
            return null;
            // Do something, re-throw the exception
        } finally {
            if (strm != null) {
                try {
                    strm.close();
                } catch (Exception e) {
                }
            }
        }

    }

    private String getOVFFilePath(String srcOVAFileName) {
        File file = new File(srcOVAFileName);
        assert(_storage != null);
        String[] files = _storage.listFiles(file.getParent());
        if(files != null) {
            for(String fileName : files) {
                if(fileName.toLowerCase().endsWith(".ovf")) {
                    File ovfFile = new File(fileName);
                    return file.getParent() + File.separator + ovfFile.getName();
                }
            }
        }
        return null;
    }

    private static String getTemplateRelativeDirInSecStorage(long accountId, long templateId) {
        return "template/tmpl/" + accountId + "/" + templateId;
    }

    private static String getSnapshotRelativeDirInSecStorage(long accountId, long volumeId) {
        return "snapshots/" + accountId + "/" + volumeId;
    }

    private long getVMSnapshotChainSize(VmwareContext context, VmwareHypervisorHost hyperHost,
            String fileName, String poolUuid, String exceptFileName)
                    throws Exception{
        long size = 0;
        ManagedObjectReference morDs = HypervisorHostHelper.findDatastoreWithBackwardsCompatibility(hyperHost, poolUuid);
        DatastoreMO dsMo = new DatastoreMO(context, morDs);
        HostDatastoreBrowserMO browserMo = dsMo.getHostDatastoreBrowserMO();
        String datastorePath = "[" + dsMo.getName() + "]";
        HostDatastoreBrowserSearchSpec searchSpec = new HostDatastoreBrowserSearchSpec();
        FileQueryFlags fqf = new FileQueryFlags();
        fqf.setFileSize(true);
        fqf.setFileOwner(true);
        fqf.setModification(true);
        searchSpec.setDetails(fqf);
        searchSpec.setSearchCaseInsensitive(false);
        searchSpec.getMatchPattern().add(fileName);
        ArrayList<HostDatastoreBrowserSearchResults> results = browserMo.
                searchDatastoreSubFolders(datastorePath, searchSpec);
        for(HostDatastoreBrowserSearchResults result : results){
            if (result != null) {
                List<FileInfo> info = result.getFile();
                for (FileInfo fi : info) {
                    if(exceptFileName != null && fi.getPath().contains(exceptFileName)) {
                        continue;
                    } else {
                        size = size + fi.getFileSize();
                    }
                }
            }
        }
        return size;
    }

    private String extractSnapshotBaseFileName(String input) {
        if(input == null) {
            return null;
        }
        String result  = input;
        if (result.endsWith(".vmdk")){ // get rid of vmdk file extension
            result = result.substring(0, result.length() - (".vmdk").length());
        }
        if(result.contains("/"))
        {
            result = result.substring(result.indexOf ("/") + 1,result.length()); // remove VM name path
        }
        if(result.contains("ROOT") && result.split("-").length > 1) {
            return "ROOT";
        }
        if(result.split("-").length == 1) {
            return result;
        }
        if(result.split("-").length == 2) {
            return result.split("-")[0];
        } else {
            return result;
        }
    }

    @Override
    public CreateVMSnapshotAnswer execute(VmwareHostService hostService, CreateVMSnapshotCommand cmd) {
        List<VolumeTO> volumeTOs = cmd.getVolumeTOs();
        String vmName = cmd.getVmName();
        String vmSnapshotName = cmd.getTarget().getSnapshotName();
        String vmSnapshotDesc = cmd.getTarget().getDescription();
        boolean snapshotMemory = cmd.getTarget().getType() == VMSnapshot.Type.DiskAndMemory;
        VirtualMachineMO vmMo = null;
        VmwareContext context = hostService.getServiceContext(cmd);
        Map<String, String> mapNewDisk = new HashMap<String, String>();
        try {
            VmwareHypervisorHost hyperHost = hostService.getHyperHost(context, cmd);

            // wait if there are already VM snapshot task running
            ManagedObjectReference taskmgr = context.getServiceContent().getTaskManager();
            List<ManagedObjectReference> tasks = (ArrayList<ManagedObjectReference>)context.getVimClient().getDynamicProperty(taskmgr, "recentTask");
            for (ManagedObjectReference taskMor : tasks) {
                TaskInfo info = (TaskInfo) (context.getVimClient().getDynamicProperty(taskMor, "info"));
                if(info.getEntityName().equals(cmd.getVmName()) && info.getName().equalsIgnoreCase("CreateSnapshot_Task")){
                    s_logger.debug("There is already a VM snapshot task running, wait for it");
                    context.getVimClient().waitForTask(taskMor);
                }
            }

            vmMo = hyperHost.findVmOnHyperHost(vmName);
            if(vmMo == null) {
                vmMo = hyperHost.findVmOnPeerHyperHost(vmName);
            }
            if (vmMo == null) {
                String msg = "Unable to find VM for CreateVMSnapshotCommand";
                s_logger.debug(msg);
                return new CreateVMSnapshotAnswer(cmd, false, msg);
            } else {
                if (vmMo.getSnapshotMor(vmSnapshotName) != null){
                    s_logger.debug("VM snapshot " + vmSnapshotName + " already exists");
                }else if (!vmMo.createSnapshot(vmSnapshotName, vmSnapshotDesc, snapshotMemory, true)) {
                    return new CreateVMSnapshotAnswer(cmd, false,
                            "Unable to create snapshot due to esxi internal failed");
                }
                // find VM disk file path after creating snapshot
                VirtualDisk[] vdisks = vmMo.getAllDiskDevice();
                for (int i = 0; i < vdisks.length; i ++){
                    List<Pair<String, ManagedObjectReference>> vmdkFiles = vmMo.getDiskDatastorePathChain(vdisks[i], false);
                    for(Pair<String, ManagedObjectReference> fileItem : vmdkFiles) {
                        String vmdkName = fileItem.first().split(" ")[1];
                        if (vmdkName.endsWith(".vmdk")){
                            vmdkName = vmdkName.substring(0, vmdkName.length() - (".vmdk").length());
                        }
                        if(vmdkName.contains("/")) {
                            vmdkName = vmdkName.substring(vmdkName.indexOf ("/") + 1,vmdkName.length());
                        }
                        String baseName = extractSnapshotBaseFileName(vmdkName);
                        mapNewDisk.put(baseName, vmdkName);
                    }
                }
                for (VolumeTO volumeTO : volumeTOs) {
                    String baseName = extractSnapshotBaseFileName(volumeTO.getPath());
                    String newPath = mapNewDisk.get(baseName);
                    // get volume's chain size for this VM snapshot, exclude current volume vdisk
                    long size = getVMSnapshotChainSize(context,hyperHost,baseName + "*.vmdk",
                            volumeTO.getPoolUuid(), newPath);

                    if(volumeTO.getType()== Volume.Type.ROOT){
                        // add memory snapshot size
                        size = size + getVMSnapshotChainSize(context,hyperHost,cmd.getVmName()+"*.vmsn",volumeTO.getPoolUuid(),null);
                    }

                    volumeTO.setChainSize(size);
                    volumeTO.setPath(newPath);
                }
                return new CreateVMSnapshotAnswer(cmd, cmd.getTarget(), volumeTOs);
            }
        } catch (Exception e) {
            String msg = e.getMessage();
            s_logger.error("failed to create snapshot for vm:" + vmName + " due to " + msg);
            try {
                if (vmMo.getSnapshotMor(vmSnapshotName) != null) {
                    vmMo.removeSnapshot(vmSnapshotName, false);
                }
            } catch (Exception e1) {
            }
            return new CreateVMSnapshotAnswer(cmd, false, e.getMessage());
        }
    }

    @Override
    public DeleteVMSnapshotAnswer execute(VmwareHostService hostService, DeleteVMSnapshotCommand cmd) {
        List<VolumeTO> listVolumeTo = cmd.getVolumeTOs();
        VirtualMachineMO vmMo = null;
        VmwareContext context = hostService.getServiceContext(cmd);
        Map<String, String> mapNewDisk = new HashMap<String, String>();
        String vmName = cmd.getVmName();
        String vmSnapshotName = cmd.getTarget().getSnapshotName();
        try {
            VmwareHypervisorHost hyperHost = hostService.getHyperHost(context, cmd);
            vmMo = hyperHost.findVmOnHyperHost(vmName);
            if(vmMo == null) {
                vmMo = hyperHost.findVmOnPeerHyperHost(vmName);
            }
            if (vmMo == null) {
                String msg = "Unable to find VM for DeleteVMSnapshotCommand";
                s_logger.debug(msg);
                return new DeleteVMSnapshotAnswer(cmd, false, msg);
            } else {
                if (vmMo.getSnapshotMor(vmSnapshotName) == null) {
                    s_logger.debug("can not find the snapshot " + vmSnapshotName + ", assume it is already removed");
                } else {
                    if (!vmMo.removeSnapshot(vmSnapshotName, false)) {
                        String msg = "delete vm snapshot " + vmSnapshotName + " due to error occured in vmware";
                        s_logger.error(msg);
                        return new DeleteVMSnapshotAnswer(cmd, false, msg);
                    }
                }
                s_logger.debug("snapshot: " + vmSnapshotName + " is removed");
                // after removed snapshot, the volumes' paths have been changed for the VM, needs to report new paths to manager
                VirtualDisk[] vdisks = vmMo.getAllDiskDevice();
                for (int i = 0; i < vdisks.length; i++) {
                    @SuppressWarnings("deprecation")
                    List<Pair<String, ManagedObjectReference>> vmdkFiles = vmMo.getDiskDatastorePathChain(vdisks[i], false);
                    for (Pair<String, ManagedObjectReference> fileItem : vmdkFiles) {
                        String vmdkName = fileItem.first().split(" ")[1];
                        if (vmdkName.endsWith(".vmdk")) {
                            vmdkName = vmdkName.substring(0, vmdkName.length() - (".vmdk").length());
                        }
                        if(vmdkName.contains("/")) {
                            vmdkName = vmdkName.substring(vmdkName.indexOf ("/") + 1,vmdkName.length());
                        }
                        String baseName = extractSnapshotBaseFileName(vmdkName);
                        mapNewDisk.put(baseName, vmdkName);
                    }
                }
                for (VolumeTO volumeTo : listVolumeTo) {
                    String baseName = extractSnapshotBaseFileName(volumeTo.getPath());
                    String newPath = mapNewDisk.get(baseName);
                    long size = getVMSnapshotChainSize(context,hyperHost,
                            baseName + "*.vmdk", volumeTo.getPoolUuid(), newPath);
                    if(volumeTo.getType()== Volume.Type.ROOT){
                        // add memory snapshot size
                        size = size + getVMSnapshotChainSize(context,hyperHost,cmd.getVmName()+"*.vmsn",volumeTo.getPoolUuid(),null);
                    }
                    volumeTo.setChainSize(size);
                    volumeTo.setPath(newPath);
                }
                return new DeleteVMSnapshotAnswer(cmd, listVolumeTo);
            }
        } catch (Exception e) {
            String msg = e.getMessage();
            s_logger.error("failed to delete vm snapshot " + vmSnapshotName + " of vm " + vmName + " due to " + msg);
            return new DeleteVMSnapshotAnswer(cmd, false, msg);
        }
    }

    @Override
    public RevertToVMSnapshotAnswer execute(VmwareHostService hostService, RevertToVMSnapshotCommand cmd) {
        String snapshotName = cmd.getTarget().getSnapshotName();
        String vmName = cmd.getVmName();
        Boolean snapshotMemory = cmd.getTarget().getType() == VMSnapshot.Type.DiskAndMemory;
        List<VolumeTO> listVolumeTo = cmd.getVolumeTOs();
        VirtualMachine.State vmState = VirtualMachine.State.Running;
        VirtualMachineMO vmMo = null;
        VmwareContext context = hostService.getServiceContext(cmd);
        Map<String, String> mapNewDisk = new HashMap<String, String>();
        try {
            VmwareHypervisorHost hyperHost = hostService.getHyperHost(context, cmd);

            // wait if there are already VM revert task running
            ManagedObjectReference taskmgr = context.getServiceContent().getTaskManager();
            List<ManagedObjectReference> tasks = (ArrayList<ManagedObjectReference>)context.getVimClient().getDynamicProperty(taskmgr, "recentTask");
            for (ManagedObjectReference taskMor : tasks) {
                TaskInfo info = (TaskInfo) (context.getVimClient().getDynamicProperty(taskMor, "info"));
                if(info.getEntityName().equals(cmd.getVmName()) && info.getName().equalsIgnoreCase("RevertToSnapshot_Task")){
                    s_logger.debug("There is already a VM snapshot task running, wait for it");
                    context.getVimClient().waitForTask(taskMor);
                }
            }

            HostMO hostMo = (HostMO) hyperHost;
            vmMo = hyperHost.findVmOnHyperHost(vmName);
            if(vmMo == null) {
                vmMo = hyperHost.findVmOnPeerHyperHost(vmName);
            }
            if (vmMo == null) {
                String msg = "Unable to find VM for RevertToVMSnapshotCommand";
                s_logger.debug(msg);
                return new RevertToVMSnapshotAnswer(cmd, false, msg);
            } else {
                boolean result = false;
                if (snapshotName != null) {
                    ManagedObjectReference morSnapshot = vmMo.getSnapshotMor(snapshotName);
                    result = hostMo.revertToSnapshot(morSnapshot);
                } else {
                    return new RevertToVMSnapshotAnswer(cmd, false, "Unable to find the snapshot by name " + snapshotName);
                }

                if (result) {
                    VirtualDisk[] vdisks = vmMo.getAllDiskDevice();
                    // build a map<volumeName, vmdk>
                    for (int i = 0; i < vdisks.length; i++) {
                        @SuppressWarnings("deprecation")
                        List<Pair<String, ManagedObjectReference>> vmdkFiles = vmMo.getDiskDatastorePathChain(
                                vdisks[i], false);
                        for (Pair<String, ManagedObjectReference> fileItem : vmdkFiles) {
                            String vmdkName = fileItem.first().split(" ")[1];
                            if (vmdkName.endsWith(".vmdk")) {
                                vmdkName = vmdkName.substring(0, vmdkName.length() - (".vmdk").length());
                            }
                            if(vmdkName.contains("/")) {
                                vmdkName = vmdkName.substring(vmdkName.indexOf ("/") + 1,vmdkName.length());
                            }
                            String baseName = extractSnapshotBaseFileName(vmdkName);
                            mapNewDisk.put(baseName, vmdkName);
                        }
                    }
                    for (VolumeTO volumeTo : listVolumeTo) {
                        String baseName = extractSnapshotBaseFileName(volumeTo.getPath());
                        String newPath = mapNewDisk.get(baseName);
                        volumeTo.setPath(newPath);
                    }
                    if (!snapshotMemory) {
                        vmState = VirtualMachine.State.Stopped;
                    }
                    return new RevertToVMSnapshotAnswer(cmd, listVolumeTo, vmState);
                } else {
                    return new RevertToVMSnapshotAnswer(cmd, false,
                            "Error while reverting to snapshot due to execute in esxi");
                }
            }
        } catch (Exception e) {
            String msg = "revert vm " + vmName + " to snapshot " + snapshotName + " failed due to " + e.getMessage();
            s_logger.error(msg);
            return new RevertToVMSnapshotAnswer(cmd, false, msg);
        }
    }

    private String deleteVolumeDirOnSecondaryStorage(long volumeId, String secStorageUrl) throws Exception {
        String secondaryMountPoint = _mountService.getMountPoint(secStorageUrl);
        String volumeMountRoot = secondaryMountPoint + "/" + getVolumeRelativeDirInSecStroage(volumeId);

        return deleteDir(volumeMountRoot);
    }

    private String deleteDir(String dir) {
        synchronized(dir.intern()) {
            Script command = new Script(false, "rm", _timeout, s_logger);
            command.add("-rf");
            command.add(dir);
            return command.execute();
        }
    }

    private static String getVolumeRelativeDirInSecStroage(long volumeId) {
        return "volumes/" + volumeId;
    }
}<|MERGE_RESOLUTION|>--- conflicted
+++ resolved
@@ -292,10 +292,7 @@
     }
 
     @Override
-<<<<<<< HEAD
-=======
     @Deprecated
->>>>>>> ad6fc9f6
     public Answer execute(VmwareHostService hostService, BackupSnapshotCommand cmd) {
         Long accountId = cmd.getAccountId();
         Long volumeId = cmd.getVolumeId();
