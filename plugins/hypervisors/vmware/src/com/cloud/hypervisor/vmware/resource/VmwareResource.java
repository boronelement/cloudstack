--- conflicted
+++ resolved
@@ -1651,19 +1651,12 @@
         }
 
         // ssh -p 3922 -o StrictHostKeyChecking=no -i $cert root@$domr "/root/edithosts.sh $mac $ip $vm $dfltrt $ns $staticrt" >/dev/null
-<<<<<<< HEAD
-        String args = " " + cmd.getVmMac();
-        args += " " + cmd.getVmIpAddress();
-        args += " " + cmd.getVmName();
-
-=======
         String args = " -m " + cmd.getVmMac();
         if (cmd.getVmIpAddress() != null) {
         	args += " -4 " + cmd.getVmIpAddress();
         }
         args += " -h " + cmd.getVmName();
-        
->>>>>>> 894cb8f7
+
         if (cmd.getDefaultRouter() != null) {
             args += " -d " + cmd.getDefaultRouter();
         }
