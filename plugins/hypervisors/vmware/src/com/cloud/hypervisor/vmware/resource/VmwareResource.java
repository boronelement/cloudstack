// Licensed to the Apache Software Foundation (ASF) under one
// or more contributor license agreements.  See the NOTICE file
// distributed with this work for additional information
// regarding copyright ownership.  The ASF licenses this file
// to you under the Apache License, Version 2.0 (the
// "License"); you may not use this file except in compliance
// with the License.  You may obtain a copy of the License at
//
//   http://www.apache.org/licenses/LICENSE-2.0
//
// Unless required by applicable law or agreed to in writing,
// software distributed under the License is distributed on an
// "AS IS" BASIS, WITHOUT WARRANTIES OR CONDITIONS OF ANY
// KIND, either express or implied.  See the License for the
// specific language governing permissions and limitations
// under the License.
package com.cloud.hypervisor.vmware.resource;

import java.io.File;
import java.io.IOException;
import java.io.UnsupportedEncodingException;
import java.net.ConnectException;
import java.net.InetSocketAddress;
import java.net.URI;
import java.net.URL;
import java.nio.channels.SocketChannel;
import java.rmi.RemoteException;

import com.cloud.configuration.Resource.ResourceType;
import java.util.ArrayList;
import java.util.Arrays;
import java.util.Collection;
import java.util.Collections;
import java.util.Comparator;
import java.util.Date;
import java.util.EnumMap;
import java.util.HashMap;
import java.util.HashSet;
import java.util.List;
import java.util.Map;
import java.util.Random;
import java.util.Set;
import java.util.TimeZone;
import java.util.UUID;
import javax.naming.ConfigurationException;

import org.apache.commons.lang.math.NumberUtils;
import org.apache.commons.lang.StringUtils;
import org.apache.log4j.Logger;
import org.apache.log4j.NDC;
import org.joda.time.Duration;
import com.google.gson.Gson;
import com.vmware.vim25.AboutInfo;
import com.vmware.vim25.BoolPolicy;
import com.vmware.vim25.ComputeResourceSummary;
import com.vmware.vim25.CustomFieldStringValue;
import com.vmware.vim25.DVPortConfigInfo;
import com.vmware.vim25.DVPortConfigSpec;
import com.vmware.vim25.DasVmPriority;
import com.vmware.vim25.DatastoreSummary;
import com.vmware.vim25.DistributedVirtualPort;
import com.vmware.vim25.DistributedVirtualSwitchPortConnection;
import com.vmware.vim25.DistributedVirtualSwitchPortCriteria;
import com.vmware.vim25.DynamicProperty;
import com.vmware.vim25.HostCapability;
import com.vmware.vim25.HostHostBusAdapter;
import com.vmware.vim25.HostInternetScsiHba;
import com.vmware.vim25.ManagedObjectReference;
import com.vmware.vim25.ObjectContent;
import com.vmware.vim25.OptionValue;
import com.vmware.vim25.PerfCounterInfo;
import com.vmware.vim25.PerfEntityMetric;
import com.vmware.vim25.PerfEntityMetricBase;
import com.vmware.vim25.PerfMetricId;
import com.vmware.vim25.PerfMetricIntSeries;
import com.vmware.vim25.PerfMetricSeries;
import com.vmware.vim25.PerfQuerySpec;
import com.vmware.vim25.PerfSampleInfo;
import com.vmware.vim25.RuntimeFaultFaultMsg;
import com.vmware.vim25.ToolsUnavailableFaultMsg;
import com.vmware.vim25.VMwareDVSPortSetting;
import com.vmware.vim25.VimPortType;
import com.vmware.vim25.VirtualDevice;
import com.vmware.vim25.VirtualDeviceBackingInfo;
import com.vmware.vim25.VirtualDeviceConfigSpec;
import com.vmware.vim25.VirtualDeviceConfigSpecOperation;
import com.vmware.vim25.VirtualDisk;
import com.vmware.vim25.VirtualDiskFlatVer2BackingInfo;
import com.vmware.vim25.VirtualEthernetCard;
import com.vmware.vim25.VirtualEthernetCardDistributedVirtualPortBackingInfo;
import com.vmware.vim25.VirtualEthernetCardNetworkBackingInfo;
import com.vmware.vim25.VirtualEthernetCardOpaqueNetworkBackingInfo;
import com.vmware.vim25.VirtualMachineConfigSpec;
import com.vmware.vim25.VirtualMachineFileInfo;
import com.vmware.vim25.VirtualMachineFileLayoutEx;
import com.vmware.vim25.VirtualMachineFileLayoutExFileInfo;
import com.vmware.vim25.VirtualMachineGuestOsIdentifier;
import com.vmware.vim25.VirtualMachinePowerState;
import com.vmware.vim25.VirtualMachineRelocateSpec;
import com.vmware.vim25.VirtualMachineRelocateSpecDiskLocator;
import com.vmware.vim25.VirtualMachineRuntimeInfo;
import com.vmware.vim25.VirtualMachineVideoCard;
import com.vmware.vim25.VirtualUSBController;
import com.vmware.vim25.VmwareDistributedVirtualSwitchVlanIdSpec;

import org.apache.cloudstack.api.ApiConstants;
import org.apache.cloudstack.storage.command.CopyCommand;
import org.apache.cloudstack.storage.command.StorageSubSystemCommand;
import org.apache.cloudstack.storage.resource.NfsSecondaryStorageResource;
import org.apache.cloudstack.storage.to.PrimaryDataStoreTO;
import org.apache.cloudstack.storage.to.TemplateObjectTO;
import org.apache.cloudstack.storage.to.VolumeObjectTO;
import org.apache.cloudstack.utils.volume.VirtualMachineDiskInfo;
import com.cloud.agent.IAgentControl;
import com.cloud.agent.api.Answer;
import com.cloud.agent.api.AttachIsoAnswer;
import com.cloud.agent.api.AttachIsoCommand;
import com.cloud.agent.api.BackupSnapshotAnswer;
import com.cloud.agent.api.BackupSnapshotCommand;
import com.cloud.agent.api.CheckHealthAnswer;
import com.cloud.agent.api.CheckHealthCommand;
import com.cloud.agent.api.CheckNetworkAnswer;
import com.cloud.agent.api.CheckNetworkCommand;
import com.cloud.agent.api.CheckOnHostAnswer;
import com.cloud.agent.api.CheckOnHostCommand;
import com.cloud.agent.api.CheckVirtualMachineAnswer;
import com.cloud.agent.api.CheckVirtualMachineCommand;
import com.cloud.agent.api.Command;
import com.cloud.agent.api.CreatePrivateTemplateFromSnapshotCommand;
import com.cloud.agent.api.CreatePrivateTemplateFromVolumeCommand;
import com.cloud.agent.api.CreateStoragePoolCommand;
import com.cloud.agent.api.CreateVMSnapshotAnswer;
import com.cloud.agent.api.CreateVMSnapshotCommand;
import com.cloud.agent.api.CreateVolumeFromSnapshotAnswer;
import com.cloud.agent.api.CreateVolumeFromSnapshotCommand;
import com.cloud.agent.api.DeleteStoragePoolCommand;
import com.cloud.agent.api.DeleteVMSnapshotAnswer;
import com.cloud.agent.api.DeleteVMSnapshotCommand;
import com.cloud.agent.api.GetHostStatsAnswer;
import com.cloud.agent.api.GetHostStatsCommand;
import com.cloud.agent.api.GetStorageStatsAnswer;
import com.cloud.agent.api.GetStorageStatsCommand;
import com.cloud.agent.api.GetVmDiskStatsAnswer;
import com.cloud.agent.api.GetVmDiskStatsCommand;
import com.cloud.agent.api.GetVmNetworkStatsAnswer;
import com.cloud.agent.api.GetVmNetworkStatsCommand;
import com.cloud.agent.api.GetVmStatsAnswer;
import com.cloud.agent.api.GetVmStatsCommand;
import com.cloud.agent.api.GetVncPortAnswer;
import com.cloud.agent.api.GetVncPortCommand;
import com.cloud.agent.api.GetVolumeStatsAnswer;
import com.cloud.agent.api.GetVolumeStatsCommand;
import com.cloud.agent.api.HostStatsEntry;
import com.cloud.agent.api.HostVmStateReportEntry;
import com.cloud.agent.api.MaintainAnswer;
import com.cloud.agent.api.MaintainCommand;
import com.cloud.agent.api.ManageSnapshotAnswer;
import com.cloud.agent.api.ManageSnapshotCommand;
import com.cloud.agent.api.MigrateAnswer;
import com.cloud.agent.api.MigrateCommand;
import com.cloud.agent.api.MigrateWithStorageAnswer;
import com.cloud.agent.api.MigrateWithStorageCommand;
import com.cloud.agent.api.ModifySshKeysCommand;
import com.cloud.agent.api.ModifyStoragePoolAnswer;
import com.cloud.agent.api.ModifyStoragePoolCommand;
import com.cloud.agent.api.ModifyTargetsAnswer;
import com.cloud.agent.api.ModifyTargetsCommand;
import com.cloud.agent.api.NetworkUsageAnswer;
import com.cloud.agent.api.NetworkUsageCommand;
import com.cloud.agent.api.PingCommand;
import com.cloud.agent.api.PingRoutingCommand;
import com.cloud.agent.api.PingTestCommand;
import com.cloud.agent.api.PlugNicAnswer;
import com.cloud.agent.api.PlugNicCommand;
import com.cloud.agent.api.PrepareForMigrationAnswer;
import com.cloud.agent.api.PrepareForMigrationCommand;
import com.cloud.agent.api.PvlanSetupCommand;
import com.cloud.agent.api.ReadyAnswer;
import com.cloud.agent.api.ReadyCommand;
import com.cloud.agent.api.RebootAnswer;
import com.cloud.agent.api.RebootCommand;
import com.cloud.agent.api.RebootRouterCommand;
import com.cloud.agent.api.ReplugNicAnswer;
import com.cloud.agent.api.ReplugNicCommand;
import com.cloud.agent.api.RevertToVMSnapshotAnswer;
import com.cloud.agent.api.RevertToVMSnapshotCommand;
import com.cloud.agent.api.ScaleVmAnswer;
import com.cloud.agent.api.ScaleVmCommand;
import com.cloud.agent.api.SetupAnswer;
import com.cloud.agent.api.SetupCommand;
import com.cloud.agent.api.SetupGuestNetworkCommand;
import com.cloud.agent.api.StartAnswer;
import com.cloud.agent.api.StartCommand;
import com.cloud.agent.api.StartupCommand;
import com.cloud.agent.api.StartupRoutingCommand;
import com.cloud.agent.api.StartupStorageCommand;
import com.cloud.agent.api.StopAnswer;
import com.cloud.agent.api.StopCommand;
import com.cloud.agent.api.StoragePoolInfo;
import com.cloud.agent.api.UnPlugNicAnswer;
import com.cloud.agent.api.UnPlugNicCommand;
import com.cloud.agent.api.UnregisterNicCommand;
import com.cloud.agent.api.UnregisterVMCommand;
import com.cloud.agent.api.UpgradeSnapshotCommand;
import com.cloud.agent.api.ValidateSnapshotAnswer;
import com.cloud.agent.api.ValidateSnapshotCommand;
import com.cloud.agent.api.VmStatsEntry;
import com.cloud.agent.api.VolumeStatsEntry;
import com.cloud.agent.api.check.CheckSshAnswer;
import com.cloud.agent.api.check.CheckSshCommand;
import com.cloud.agent.api.routing.IpAssocCommand;
import com.cloud.agent.api.routing.IpAssocVpcCommand;
import com.cloud.agent.api.routing.NetworkElementCommand;
import com.cloud.agent.api.routing.SetNetworkACLCommand;
import com.cloud.agent.api.routing.SetSourceNatCommand;
import com.cloud.agent.api.storage.CopyVolumeAnswer;
import com.cloud.agent.api.storage.CopyVolumeCommand;
import com.cloud.agent.api.storage.CreatePrivateTemplateAnswer;
import com.cloud.agent.api.storage.DestroyCommand;
import com.cloud.agent.api.storage.MigrateVolumeAnswer;
import com.cloud.agent.api.storage.MigrateVolumeCommand;
import com.cloud.agent.api.storage.PrimaryStorageDownloadAnswer;
import com.cloud.agent.api.storage.PrimaryStorageDownloadCommand;
import com.cloud.agent.api.storage.ResizeVolumeAnswer;
import com.cloud.agent.api.storage.ResizeVolumeCommand;
import com.cloud.agent.api.to.DataStoreTO;
import com.cloud.agent.api.to.DiskTO;
import com.cloud.agent.api.to.IpAddressTO;
import com.cloud.agent.api.to.NfsTO;
import com.cloud.agent.api.to.NicTO;
import com.cloud.agent.api.to.StorageFilerTO;
import com.cloud.agent.api.to.VirtualMachineTO;
import com.cloud.agent.api.to.VolumeTO;
import com.cloud.agent.resource.virtualnetwork.VRScripts;
import com.cloud.agent.resource.virtualnetwork.VirtualRouterDeployer;
import com.cloud.agent.resource.virtualnetwork.VirtualRoutingResource;
import com.cloud.dc.DataCenter.NetworkType;
import com.cloud.dc.Vlan;
import com.cloud.exception.CloudException;
import com.cloud.exception.InternalErrorException;
import com.cloud.host.Host.Type;
import com.cloud.hypervisor.Hypervisor.HypervisorType;
import com.cloud.hypervisor.guru.VMwareGuru;
import com.cloud.hypervisor.vmware.manager.VmwareHostService;
import com.cloud.hypervisor.vmware.manager.VmwareManager;
import com.cloud.hypervisor.vmware.manager.VmwareStorageMount;
import com.cloud.hypervisor.vmware.mo.ClusterMO;
import com.cloud.hypervisor.vmware.mo.CustomFieldConstants;
import com.cloud.hypervisor.vmware.mo.CustomFieldsManagerMO;
import com.cloud.hypervisor.vmware.mo.DatacenterMO;
import com.cloud.hypervisor.vmware.mo.DatastoreFile;
import com.cloud.hypervisor.vmware.mo.DatastoreMO;
import com.cloud.hypervisor.vmware.mo.DiskControllerType;
import com.cloud.hypervisor.vmware.mo.FeatureKeyConstants;
import com.cloud.hypervisor.vmware.mo.HostMO;
import com.cloud.hypervisor.vmware.mo.HostDatastoreSystemMO;
import com.cloud.hypervisor.vmware.mo.HostStorageSystemMO;
import com.cloud.hypervisor.vmware.mo.HypervisorHostHelper;
import com.cloud.hypervisor.vmware.mo.NetworkDetails;
import com.cloud.hypervisor.vmware.mo.TaskMO;
import com.cloud.hypervisor.vmware.mo.VirtualEthernetCardType;
import com.cloud.hypervisor.vmware.mo.VirtualMachineDiskInfoBuilder;
import com.cloud.hypervisor.vmware.mo.VirtualMachineMO;
import com.cloud.hypervisor.vmware.mo.VirtualSwitchType;
import com.cloud.hypervisor.vmware.mo.VmwareHypervisorHost;
import com.cloud.hypervisor.vmware.mo.VmwareHypervisorHostNetworkSummary;
import com.cloud.hypervisor.vmware.mo.VmwareHypervisorHostResourceSummary;
import com.cloud.hypervisor.vmware.util.VmwareContext;
import com.cloud.hypervisor.vmware.util.VmwareContextPool;
import com.cloud.hypervisor.vmware.util.VmwareHelper;
import com.cloud.network.Networks;
import com.cloud.network.Networks.BroadcastDomainType;
import com.cloud.network.Networks.TrafficType;
import com.cloud.network.VmwareTrafficLabel;
import com.cloud.resource.ServerResource;
import com.cloud.serializer.GsonHelper;
import com.cloud.storage.Storage;
import com.cloud.storage.Storage.StoragePoolType;
import com.cloud.storage.Volume;
import com.cloud.storage.resource.StoragePoolResource;
import com.cloud.storage.resource.StorageSubsystemCommandHandler;
import com.cloud.storage.resource.VmwareStorageLayoutHelper;
import com.cloud.storage.resource.VmwareStorageProcessor;
import com.cloud.storage.resource.VmwareStorageProcessor.VmwareStorageProcessorConfigurableFields;
import com.cloud.storage.resource.VmwareStorageSubsystemCommandHandler;
import com.cloud.storage.template.TemplateProp;
import com.cloud.utils.DateUtil;
import com.cloud.utils.ExecutionResult;
import com.cloud.utils.NumbersUtil;
import com.cloud.utils.Pair;
import com.cloud.utils.Ternary;
import com.cloud.utils.db.DB;
import com.cloud.utils.exception.CloudRuntimeException;
import com.cloud.utils.exception.ExceptionUtil;
import com.cloud.utils.mgmt.JmxUtil;
import com.cloud.utils.mgmt.PropertyMapDynamicBean;
import com.cloud.utils.net.NetUtils;
import com.cloud.utils.nicira.nvp.plugin.NiciraNvpApiVersion;
import com.cloud.utils.script.Script;
import com.cloud.utils.ssh.SshHelper;
import com.cloud.vm.VirtualMachine;
import com.cloud.vm.VirtualMachine.PowerState;
import com.cloud.vm.VirtualMachineName;
import com.cloud.vm.VmDetailConstants;
import com.vmware.vim25.GuestInfo;
import com.vmware.vim25.VirtualMachineToolsStatus;
import com.cloud.agent.api.GetVmIpAddressCommand;

public class VmwareResource implements StoragePoolResource, ServerResource, VmwareHostService, VirtualRouterDeployer {
    private static final Logger s_logger = Logger.getLogger(VmwareResource.class);

    private static final Random RANDOM = new Random(System.nanoTime());

    protected String _name;

    protected final long _opsTimeout = 900000;   // 15 minutes time out to time

    protected final int _shutdownWaitMs = 300000;  // wait up to 5 minutes for shutdown

    // out an operation
    protected final int _retry = 24;
    protected final int _sleep = 10000;
    protected final int DefaultDomRSshPort = 3922;
    protected final int MazCmdMBean = 100;

    protected String _url;
    protected String _dcId;
    protected String _pod;
    protected String _cluster;
    protected String _username;
    protected String _password;
    protected String _guid;
    protected String _vCenterAddress;
    protected Integer storageNfsVersion;

    protected String _privateNetworkVSwitchName;
    protected VmwareTrafficLabel _guestTrafficInfo = new VmwareTrafficLabel(TrafficType.Guest);
    protected VmwareTrafficLabel _publicTrafficInfo = new VmwareTrafficLabel(TrafficType.Public);
    protected Map<String, String> _vsmCredentials = null;
    protected int _portsPerDvPortGroup;
    protected boolean _fullCloneFlag = false;
    protected boolean _instanceNameFlag = false;

    protected boolean _recycleHungWorker = false;
    protected DiskControllerType _rootDiskController = DiskControllerType.ide;

    protected ManagedObjectReference _morHyperHost;
    protected final static ThreadLocal<VmwareContext> s_serviceContext = new ThreadLocal<VmwareContext>();
    protected String _hostName;

    protected List<PropertyMapDynamicBean> _cmdMBeans = new ArrayList<PropertyMapDynamicBean>();

    protected Gson _gson;

    protected volatile long _cmdSequence = 1;

    protected StorageSubsystemCommandHandler storageHandler;
    private VmwareStorageProcessor _storageProcessor;

    protected VirtualRoutingResource _vrResource;

    protected final static HashMap<VirtualMachinePowerState, PowerState> s_powerStatesTable = new HashMap<VirtualMachinePowerState, PowerState>();
    static {
        s_powerStatesTable.put(VirtualMachinePowerState.POWERED_ON, PowerState.PowerOn);
        s_powerStatesTable.put(VirtualMachinePowerState.POWERED_OFF, PowerState.PowerOff);
        s_powerStatesTable.put(VirtualMachinePowerState.SUSPENDED, PowerState.PowerOn);
    }

    protected static File s_systemVmKeyFile = null;
    private static final Object s_syncLockObjectFetchKeyFile = new Object();
    protected static final String s_relativePathSystemVmKeyFileInstallDir = "scripts/vm/systemvm/id_rsa.cloud";
    protected static final String s_defaultPathSystemVmKeyFile = "/usr/share/cloudstack-common/scripts/vm/systemvm/id_rsa.cloud";

    public Gson getGson() {
        return _gson;
    }

    public VmwareResource() {
        _gson = GsonHelper.getGsonLogger();
    }

    private String getCommandLogTitle(Command cmd) {
        StringBuffer sb = new StringBuffer();
        if (_hostName != null) {
            sb.append(_hostName);
        }

        if (cmd.getContextParam("job") != null) {
            sb.append(", ").append(cmd.getContextParam("job"));
        }
        sb.append(", cmd: ").append(cmd.getClass().getSimpleName());

        return sb.toString();
    }

    @Override
    public Answer executeRequest(Command cmd) {

        if (s_logger.isTraceEnabled())
            s_logger.trace("Begin executeRequest(), cmd: " + cmd.getClass().getSimpleName());

        Answer answer = null;
        NDC.push(getCommandLogTitle(cmd));
        try {
            long cmdSequence = _cmdSequence++;
            Date startTime = DateUtil.currentGMTTime();
            PropertyMapDynamicBean mbean = new PropertyMapDynamicBean();
            mbean.addProp("StartTime", DateUtil.getDateDisplayString(TimeZone.getDefault(), startTime));
            mbean.addProp("Command", _gson.toJson(cmd));
            mbean.addProp("Sequence", String.valueOf(cmdSequence));
            mbean.addProp("Name", cmd.getClass().getSimpleName());

            Class<? extends Command> clz = cmd.getClass();
            if (cmd instanceof NetworkElementCommand) {
                return _vrResource.executeRequest((NetworkElementCommand)cmd);
            } else if (clz == ReadyCommand.class) {
                answer = execute((ReadyCommand)cmd);
            } else if (clz == GetHostStatsCommand.class) {
                answer = execute((GetHostStatsCommand)cmd);
            } else if (clz == GetVmStatsCommand.class) {
                answer = execute((GetVmStatsCommand)cmd);
            } else if (clz == GetVmNetworkStatsCommand.class) {
                answer = execute((GetVmNetworkStatsCommand) cmd);
            } else if (clz == GetVmDiskStatsCommand.class) {
                answer = execute((GetVmDiskStatsCommand)cmd);
            } else if (cmd instanceof GetVolumeStatsCommand) {
                return execute((GetVolumeStatsCommand)cmd);
            } else if (clz == CheckHealthCommand.class) {
                answer = execute((CheckHealthCommand)cmd);
            } else if (clz == StopCommand.class) {
                answer = execute((StopCommand)cmd);
            } else if (clz == RebootRouterCommand.class) {
                answer = execute((RebootRouterCommand)cmd);
            } else if (clz == RebootCommand.class) {
                answer = execute((RebootCommand)cmd);
            } else if (clz == CheckVirtualMachineCommand.class) {
                answer = execute((CheckVirtualMachineCommand)cmd);
            } else if (clz == PrepareForMigrationCommand.class) {
                answer = execute((PrepareForMigrationCommand)cmd);
            } else if (clz == MigrateCommand.class) {
                answer = execute((MigrateCommand)cmd);
            } else if (clz == MigrateWithStorageCommand.class) {
                answer = execute((MigrateWithStorageCommand)cmd);
            } else if (clz == MigrateVolumeCommand.class) {
                answer = execute((MigrateVolumeCommand)cmd);
            } else if (clz == DestroyCommand.class) {
                answer = execute((DestroyCommand)cmd);
            } else if (clz == CreateStoragePoolCommand.class) {
                return execute((CreateStoragePoolCommand)cmd);
            } else if (clz == ModifyTargetsCommand.class) {
                answer = execute((ModifyTargetsCommand)cmd);
            } else if (clz == ModifyStoragePoolCommand.class) {
                answer = execute((ModifyStoragePoolCommand)cmd);
            } else if (clz == DeleteStoragePoolCommand.class) {
                answer = execute((DeleteStoragePoolCommand)cmd);
            } else if (clz == CopyVolumeCommand.class) {
                answer = execute((CopyVolumeCommand)cmd);
            } else if (clz == AttachIsoCommand.class) {
                answer = execute((AttachIsoCommand)cmd);
            } else if (clz == ValidateSnapshotCommand.class) {
                answer = execute((ValidateSnapshotCommand)cmd);
            } else if (clz == ManageSnapshotCommand.class) {
                answer = execute((ManageSnapshotCommand)cmd);
            } else if (clz == BackupSnapshotCommand.class) {
                answer = execute((BackupSnapshotCommand)cmd);
            } else if (clz == CreateVolumeFromSnapshotCommand.class) {
                answer = execute((CreateVolumeFromSnapshotCommand)cmd);
            } else if (clz == CreatePrivateTemplateFromVolumeCommand.class) {
                answer = execute((CreatePrivateTemplateFromVolumeCommand)cmd);
            } else if (clz == CreatePrivateTemplateFromSnapshotCommand.class) {
                answer = execute((CreatePrivateTemplateFromSnapshotCommand)cmd);
            } else if (clz == UpgradeSnapshotCommand.class) {
                answer = execute((UpgradeSnapshotCommand)cmd);
            } else if (clz == GetStorageStatsCommand.class) {
                answer = execute((GetStorageStatsCommand)cmd);
            } else if (clz == PrimaryStorageDownloadCommand.class) {
                answer = execute((PrimaryStorageDownloadCommand)cmd);
            } else if (clz == GetVncPortCommand.class) {
                answer = execute((GetVncPortCommand)cmd);
            } else if (clz == SetupCommand.class) {
                answer = execute((SetupCommand)cmd);
            } else if (clz == MaintainCommand.class) {
                answer = execute((MaintainCommand)cmd);
            } else if (clz == PingTestCommand.class) {
                answer = execute((PingTestCommand)cmd);
            } else if (clz == CheckOnHostCommand.class) {
                answer = execute((CheckOnHostCommand)cmd);
            } else if (clz == ModifySshKeysCommand.class) {
                answer = execute((ModifySshKeysCommand)cmd);
            } else if (clz == NetworkUsageCommand.class) {
                answer = execute((NetworkUsageCommand)cmd);
            } else if (clz == StartCommand.class) {
                answer = execute((StartCommand)cmd);
            } else if (clz == CheckSshCommand.class) {
                answer = execute((CheckSshCommand)cmd);
            } else if (clz == CheckNetworkCommand.class) {
                answer = execute((CheckNetworkCommand)cmd);
            } else if (clz == PlugNicCommand.class) {
                answer = execute((PlugNicCommand)cmd);
            } else if (clz == ReplugNicCommand.class) {
                answer = execute((ReplugNicCommand)cmd);
            } else if (clz == UnPlugNicCommand.class) {
                answer = execute((UnPlugNicCommand)cmd);
            } else if (cmd instanceof CreateVMSnapshotCommand) {
                return execute((CreateVMSnapshotCommand)cmd);
            } else if (cmd instanceof DeleteVMSnapshotCommand) {
                return execute((DeleteVMSnapshotCommand)cmd);
            } else if (cmd instanceof RevertToVMSnapshotCommand) {
                return execute((RevertToVMSnapshotCommand)cmd);
            } else if (clz == ResizeVolumeCommand.class) {
                return execute((ResizeVolumeCommand)cmd);
            } else if (clz == UnregisterVMCommand.class) {
                return execute((UnregisterVMCommand)cmd);
            } else if (cmd instanceof StorageSubSystemCommand) {
                checkStorageProcessorAndHandlerNfsVersionAttribute((StorageSubSystemCommand)cmd);
                return storageHandler.handleStorageCommands((StorageSubSystemCommand)cmd);
            } else if (clz == ScaleVmCommand.class) {
                return execute((ScaleVmCommand)cmd);
            } else if (clz == PvlanSetupCommand.class) {
                return execute((PvlanSetupCommand)cmd);
            } else if (clz == GetVmIpAddressCommand.class) {
                return execute((GetVmIpAddressCommand)cmd);
            } else if (clz == UnregisterNicCommand.class) {
                answer = execute((UnregisterNicCommand)cmd);
            } else {
                answer = Answer.createUnsupportedCommandAnswer(cmd);
            }

            if (cmd.getContextParam("checkpoint") != null) {
                answer.setContextParam("checkpoint", cmd.getContextParam("checkpoint"));
            }

            Date doneTime = DateUtil.currentGMTTime();
            mbean.addProp("DoneTime", DateUtil.getDateDisplayString(TimeZone.getDefault(), doneTime));
            mbean.addProp("Answer", _gson.toJson(answer));

            synchronized (this) {
                try {
                    JmxUtil.registerMBean("VMware " + _morHyperHost.getValue(), "Command " + cmdSequence + "-" + cmd.getClass().getSimpleName(), mbean);
                    _cmdMBeans.add(mbean);

                    if (_cmdMBeans.size() >= MazCmdMBean) {
                        PropertyMapDynamicBean mbeanToRemove = _cmdMBeans.get(0);
                        _cmdMBeans.remove(0);

                        JmxUtil.unregisterMBean("VMware " + _morHyperHost.getValue(), "Command " + mbeanToRemove.getProp("Sequence") + "-" + mbeanToRemove.getProp("Name"));
                    }
                } catch (Exception e) {
                    if (s_logger.isTraceEnabled())
                        s_logger.trace("Unable to register JMX monitoring due to exception " + ExceptionUtil.toString(e));
                }
            }

        } finally {
            recycleServiceContext();
            NDC.pop();
        }

        if (s_logger.isTraceEnabled())
            s_logger.trace("End executeRequest(), cmd: " + cmd.getClass().getSimpleName());

        return answer;
    }

    /**
     * Check if storage NFS version is already set or needs to be reconfigured.<br>
     * If _storageNfsVersion is not null -> nothing to do, version already set.<br>
     * If _storageNfsVersion is null -> examine StorageSubSystemCommand to get NFS version and set it
     * to the storage processor and storage handler.
     * @param cmd command to execute
     */
    protected void checkStorageProcessorAndHandlerNfsVersionAttribute(StorageSubSystemCommand cmd) {
        if (storageNfsVersion != null)
            return;
        if (cmd instanceof CopyCommand) {
            EnumMap<VmwareStorageProcessorConfigurableFields, Object> params = new EnumMap<VmwareStorageProcessorConfigurableFields, Object>(
                    VmwareStorageProcessorConfigurableFields.class);
            examineStorageSubSystemCommandNfsVersion((CopyCommand)cmd, params);
            params = examineStorageSubSystemCommandFullCloneFlagForVmware((CopyCommand)cmd, params);
            reconfigureProcessorByHandler(params);
        }
    }

    /**
     * Reconfigure processor by handler
     * @param params params
     */
    protected void reconfigureProcessorByHandler(EnumMap<VmwareStorageProcessorConfigurableFields, Object> params) {
        VmwareStorageSubsystemCommandHandler handler = (VmwareStorageSubsystemCommandHandler)storageHandler;
        boolean success = handler.reconfigureStorageProcessor(params);
        if (success) {
            s_logger.info("VmwareStorageProcessor and VmwareStorageSubsystemCommandHandler successfully reconfigured");
        } else {
            s_logger.error("Error while reconfiguring VmwareStorageProcessor and VmwareStorageSubsystemCommandHandler, params=" + _gson.toJson(params));
        }
    }

    /**
     * Examine StorageSubSystem command to get full clone flag, if provided
     * @param cmd command to execute
     * @param params params
     * @return copy of params including new values, if suitable
     */
    protected EnumMap<VmwareStorageProcessorConfigurableFields, Object> examineStorageSubSystemCommandFullCloneFlagForVmware(CopyCommand cmd,
            EnumMap<VmwareStorageProcessorConfigurableFields, Object> params) {
        EnumMap<VmwareStorageProcessorConfigurableFields, Object> paramsCopy = new EnumMap<VmwareStorageProcessorConfigurableFields, Object>(params);
        HypervisorType hypervisor = cmd.getDestTO().getHypervisorType();
        if (hypervisor != null && hypervisor.equals(HypervisorType.VMware)) {
            DataStoreTO destDataStore = cmd.getDestTO().getDataStore();
            if (destDataStore instanceof PrimaryDataStoreTO) {
                PrimaryDataStoreTO dest = (PrimaryDataStoreTO)destDataStore;
                if (dest.isFullCloneFlag() != null) {
                    paramsCopy.put(VmwareStorageProcessorConfigurableFields.FULL_CLONE_FLAG, dest.isFullCloneFlag().booleanValue());
                }
            }
        }
        return paramsCopy;
    }

    /**
     * Examine StorageSubSystem command to get storage NFS version, if provided
     * @param cmd command to execute
     * @param params params
     */
    protected void examineStorageSubSystemCommandNfsVersion(CopyCommand cmd, EnumMap<VmwareStorageProcessorConfigurableFields, Object> params) {
        DataStoreTO srcDataStore = cmd.getSrcTO().getDataStore();
        boolean nfsVersionFound = false;

        if (srcDataStore instanceof NfsTO) {
            nfsVersionFound = getStorageNfsVersionFromNfsTO((NfsTO)srcDataStore);
        }

        if (nfsVersionFound) {
            params.put(VmwareStorageProcessorConfigurableFields.NFS_VERSION, storageNfsVersion);
        }
    }

    /**
     * Get storage NFS version from NfsTO
     * @param nfsTO nfsTO
     * @return true if NFS version was found and not null, false in other case
     */
    protected boolean getStorageNfsVersionFromNfsTO(NfsTO nfsTO) {
        if (nfsTO != null && nfsTO.getNfsVersion() != null) {
            storageNfsVersion = nfsTO.getNfsVersion();
            return true;
        }
        return false;
    }

    /**
     * Registers the vm to the inventory given the vmx file.
     */
    private void registerVm(String vmName, DatastoreMO dsMo) throws Exception {

        //1st param
        VmwareHypervisorHost hyperHost = getHyperHost(getServiceContext());
        ManagedObjectReference dcMor = hyperHost.getHyperHostDatacenter();
        DatacenterMO dataCenterMo = new DatacenterMO(getServiceContext(), dcMor);
        ManagedObjectReference vmFolderMor = dataCenterMo.getVmFolder();

        //2nd param
        String vmxFilePath = dsMo.searchFileInSubFolders(vmName + ".vmx", false, VmwareManager.s_vmwareSearchExcludeFolder.value());

        // 5th param
        ManagedObjectReference morPool = hyperHost.getHyperHostOwnerResourcePool();

        ManagedObjectReference morTask = getServiceContext().getService().registerVMTask(vmFolderMor, vmxFilePath, vmName, false, morPool, hyperHost.getMor());
        boolean result = getServiceContext().getVimClient().waitForTask(morTask);
        if (!result) {
            throw new Exception("Unable to register vm due to " + TaskMO.getTaskFailureInfo(getServiceContext(), morTask));
        } else {
            getServiceContext().waitForTaskProgressDone(morTask);
        }

    }

    private Answer execute(ResizeVolumeCommand cmd) {
        String path = cmd.getPath();
        String vmName = cmd.getInstanceName();
        long newSize = cmd.getNewSize() / ResourceType.bytesToKiB;
        long oldSize = cmd.getCurrentSize() / ResourceType.bytesToKiB;
        boolean useWorkerVm = false;

        VmwareHypervisorHost hyperHost = getHyperHost(getServiceContext());
        VirtualMachineMO vmMo = null;

        String vmdkDataStorePath = null;

        try {
            if (newSize < oldSize) {
                throw new Exception(
                        "VMware doesn't support shrinking volume from larger size: " + oldSize / ResourceType.bytesToMiB + " GB to a smaller size: " + newSize / ResourceType.bytesToMiB + " GB");
            } else if (newSize == oldSize) {
                return new ResizeVolumeAnswer(cmd, true, "success", newSize * ResourceType.bytesToKiB);
            }

            if (vmName.equalsIgnoreCase("none")) {
                // we need to spawn a worker VM to attach the volume to and resize the volume.
                useWorkerVm = true;
                vmName = getWorkerName(getServiceContext(), cmd, 0);

                String poolId = cmd.getPoolUuid();

                ManagedObjectReference morDS = HypervisorHostHelper.findDatastoreWithBackwardsCompatibility(hyperHost, poolId);
                DatastoreMO dsMo = new DatastoreMO(hyperHost.getContext(), morDS);

                s_logger.info("Create worker VM " + vmName);

                vmMo = HypervisorHostHelper.createWorkerVM(hyperHost, dsMo, vmName);

                if (vmMo == null) {
                    throw new Exception("Unable to create a worker VM for volume resize");
                }

                synchronized (this) {
                    vmdkDataStorePath = VmwareStorageLayoutHelper.getLegacyDatastorePathFromVmdkFileName(dsMo, path + ".vmdk");

                    vmMo.attachDisk(new String[] { vmdkDataStorePath }, morDS);
                }
            }

            // find VM through datacenter (VM is not at the target host yet)
            vmMo = hyperHost.findVmOnPeerHyperHost(vmName);

            if (vmMo == null) {
                String msg = "VM " + vmName + " does not exist in VMware datacenter";

                s_logger.error(msg);

                throw new Exception(msg);
            }

            Pair<VirtualDisk, String> vdisk = vmMo.getDiskDevice(path);

            if (vdisk == null) {
                if (s_logger.isTraceEnabled()) {
                    s_logger.trace("resize volume done (failed)");
                }

                throw new Exception("No such disk device: " + path);
            }

            // IDE virtual disk cannot be re-sized if VM is running
            if (vdisk.second() != null && vdisk.second().contains("ide")) {
                throw new Exception("Re-sizing a virtual disk over an IDE controller is not supported in the VMware hypervisor. " +
                            "Please re-try when virtual disk is attached to a VM using a SCSI controller.");
            }

            if (cmd.isManaged()) {
                VmwareContext context = getServiceContext();

                ManagedObjectReference morCluster = hyperHost.getHyperHostCluster();
                ClusterMO clusterMO = new ClusterMO(context, morCluster);

                List<Pair<ManagedObjectReference, String>> lstHosts = clusterMO.getClusterHosts();

                Collections.shuffle(lstHosts, RANDOM);

                Pair<ManagedObjectReference, String> host = lstHosts.get(0);

                HostMO hostMO = new HostMO(context, host.first());
                HostDatastoreSystemMO hostDatastoreSystem = hostMO.getHostDatastoreSystemMO();

                String iScsiName = cmd.get_iScsiName();

                ManagedObjectReference morDS = HypervisorHostHelper.findDatastoreWithBackwardsCompatibility(hyperHost, VmwareResource.getDatastoreName(iScsiName));
                DatastoreMO dsMo = new DatastoreMO(hyperHost.getContext(), morDS);

                _storageProcessor.expandDatastore(hostDatastoreSystem, dsMo);
            }

            if (vdisk.second() != null && !vdisk.second().toLowerCase().startsWith("scsi"))
            {
                s_logger.error("Unsupported disk device bus "+ vdisk.second());
                throw new Exception("Unsupported disk device bus "+ vdisk.second());
            }
            VirtualDisk disk = vdisk.first();
            if ((VirtualDiskFlatVer2BackingInfo)disk.getBacking() != null && ((VirtualDiskFlatVer2BackingInfo)disk.getBacking()).getParent() != null)
            {
                s_logger.error("Resize is not supported because Disk device has Parent "+ ((VirtualDiskFlatVer2BackingInfo)disk.getBacking()).getParent().getUuid());
                throw new Exception("Resize is not supported because Disk device has Parent "+ ((VirtualDiskFlatVer2BackingInfo)disk.getBacking()).getParent().getUuid());
            }
            String vmdkAbsFile = getAbsoluteVmdkFile(disk);

            if (vmdkAbsFile != null && !vmdkAbsFile.isEmpty()) {
                vmMo.updateAdapterTypeIfRequired(vmdkAbsFile);
            }

            disk.setCapacityInKB(newSize);

            VirtualDeviceConfigSpec deviceConfigSpec = new VirtualDeviceConfigSpec();

            deviceConfigSpec.setDevice(disk);
            deviceConfigSpec.setOperation(VirtualDeviceConfigSpecOperation.EDIT);

            VirtualMachineConfigSpec vmConfigSpec = new VirtualMachineConfigSpec();

            vmConfigSpec.getDeviceChange().add(deviceConfigSpec);

            if (!vmMo.configureVm(vmConfigSpec)) {
                throw new Exception("Failed to configure VM to resize disk. vmName: " + vmName);
            }

            return new ResizeVolumeAnswer(cmd, true, "success", newSize * 1024);
        } catch (Exception e) {
            s_logger.error("Unable to resize volume", e);

            String error = "Failed to resize volume: " + e.getMessage();

            return new ResizeVolumeAnswer(cmd, false, error);
        } finally {
            try {
                if (useWorkerVm) {
                    s_logger.info("Destroy worker VM after volume resize");

                    vmMo.detachDisk(vmdkDataStorePath, false);
                    vmMo.destroy();
                }
            } catch (Throwable e) {
                s_logger.info("Failed to destroy worker VM: " + vmName);
            }
        }
    }

    protected Answer execute(CheckNetworkCommand cmd) {
        if (s_logger.isInfoEnabled()) {
            s_logger.info("Executing resource CheckNetworkCommand " + _gson.toJson(cmd));
        }

        // TODO setup portgroup for private network needs to be done here now
        return new CheckNetworkAnswer(cmd, true, "Network Setup check by names is done");
    }

    protected Answer execute(NetworkUsageCommand cmd) {
        if (cmd.isForVpc()) {
            return VPCNetworkUsage(cmd);
        }
        if (s_logger.isInfoEnabled()) {
            s_logger.info("Executing resource NetworkUsageCommand " + _gson.toJson(cmd));
        }
        if (cmd.getOption() != null && cmd.getOption().equals("create")) {
            String result = networkUsage(cmd.getPrivateIP(), "create", null);
            NetworkUsageAnswer answer = new NetworkUsageAnswer(cmd, result, 0L, 0L);
            return answer;
        }
        long[] stats = getNetworkStats(cmd.getPrivateIP());

        NetworkUsageAnswer answer = new NetworkUsageAnswer(cmd, "", stats[0], stats[1]);
        return answer;
    }

    protected NetworkUsageAnswer VPCNetworkUsage(NetworkUsageCommand cmd) {
        String privateIp = cmd.getPrivateIP();
        String option = cmd.getOption();
        String publicIp = cmd.getGatewayIP();

        String args = "-l " + publicIp + " ";
        if (option.equals("get")) {
            args += "-g";
        } else if (option.equals("create")) {
            args += "-c";
            String vpcCIDR = cmd.getVpcCIDR();
            args += " -v " + vpcCIDR;
        } else if (option.equals("reset")) {
            args += "-r";
        } else if (option.equals("vpn")) {
            args += "-n";
        } else if (option.equals("remove")) {
            args += "-d";
        } else {
            return new NetworkUsageAnswer(cmd, "success", 0L, 0L);
        }

        ExecutionResult callResult = executeInVR(privateIp, "vpc_netusage.sh", args);

        if (!callResult.isSuccess()) {
            s_logger.error("Unable to execute NetworkUsage command on DomR (" + privateIp + "), domR may not be ready yet. failure due to " + callResult.getDetails());
        }

        if (option.equals("get") || option.equals("vpn")) {
            String result = callResult.getDetails();
            if (result == null || result.isEmpty()) {
                s_logger.error(" vpc network usage get returns empty ");
            }
            long[] stats = new long[2];
            if (result != null) {
                String[] splitResult = result.split(":");
                int i = 0;
                while (i < splitResult.length - 1) {
                    stats[0] += Long.parseLong(splitResult[i++]);
                    stats[1] += Long.parseLong(splitResult[i++]);
                }
                return new NetworkUsageAnswer(cmd, "success", stats[0], stats[1]);
            }
        }
        return new NetworkUsageAnswer(cmd, "success", 0L, 0L);
    }

    @Override
    public ExecutionResult createFileInVR(String routerIp, String filePath, String fileName, String content) {
        File keyFile = getSystemVmKeyFile();
        try {
            SshHelper.scpTo(routerIp, 3922, "root", keyFile, null, filePath, content.getBytes("UTF-8"), fileName, null);
        } catch (Exception e) {
            s_logger.warn("Fail to create file " + filePath + fileName + " in VR " + routerIp, e);
            return new ExecutionResult(false, e.getMessage());
        }
        return new ExecutionResult(true, null);
    }

    @Override
    public ExecutionResult prepareCommand(NetworkElementCommand cmd) {
        //Update IP used to access router
        cmd.setRouterAccessIp(getRouterSshControlIp(cmd));
        assert cmd.getRouterAccessIp() != null;

        if (cmd instanceof IpAssocVpcCommand) {
            return prepareNetworkElementCommand((IpAssocVpcCommand)cmd);
        } else if (cmd instanceof IpAssocCommand) {
            return prepareNetworkElementCommand((IpAssocCommand)cmd);
        } else if (cmd instanceof SetSourceNatCommand) {
            return prepareNetworkElementCommand((SetSourceNatCommand)cmd);
        } else if (cmd instanceof SetupGuestNetworkCommand) {
            return prepareNetworkElementCommand((SetupGuestNetworkCommand)cmd);
        } else if (cmd instanceof SetNetworkACLCommand) {
            return prepareNetworkElementCommand((SetNetworkACLCommand)cmd);
        }
        return new ExecutionResult(true, null);
    }

    @Override
    public ExecutionResult cleanupCommand(NetworkElementCommand cmd) {
        return new ExecutionResult(true, null);
    }

    //
    // list IP with eth devices
    //  ifconfig ethx |grep -B1 "inet addr" | awk '{ if ( $1 == "inet" ) { print $2 } else if ( $2 == "Link" ) { printf "%s:" ,$1 } }'
    //     | awk -F: '{ print $1 ": " $3 }'
    //
    // returns
    //      eth0:xx.xx.xx.xx
    //
    //
    private int findRouterEthDeviceIndex(String domrName, String routerIp, String mac) throws Exception {
        File keyFile = getSystemVmKeyFile();
        s_logger.info("findRouterEthDeviceIndex. mac: " + mac);
        ArrayList<String> skipInterfaces = new ArrayList<String>(Arrays.asList("all", "default", "lo"));

        // when we dynamically plug in a new NIC into virtual router, it may take time to show up in guest OS
        // we use a waiting loop here as a workaround to synchronize activities in systems
        long startTick = System.currentTimeMillis();
        long waitTimeoutMillis = VmwareManager.s_vmwareNicHotplugWaitTimeout.value();
        while (System.currentTimeMillis() - startTick < waitTimeoutMillis) {

            // TODO : this is a temporary very inefficient solution, will refactor it later
            Pair<Boolean, String> result = SshHelper.sshExecute(routerIp, DefaultDomRSshPort, "root", keyFile, null, "ls /proc/sys/net/ipv4/conf");
            if (result.first()) {
                String[] tokens = result.second().split("\\s+");
                for (String token : tokens) {
                    if (!(skipInterfaces.contains(token))) {
                        String cmd = String.format("ip address show %s | grep link/ether | sed -e 's/^[ \t]*//' | cut -d' ' -f2", token);

                        if (s_logger.isDebugEnabled())
                            s_logger.debug("Run domr script " + cmd);
                        Pair<Boolean, String> result2 = SshHelper.sshExecute(routerIp, DefaultDomRSshPort, "root", keyFile, null,
                                // TODO need to find the dev index inside router based on IP address
                                cmd);
                        if (s_logger.isDebugEnabled())
                            s_logger.debug("result: " + result2.first() + ", output: " + result2.second());

                        if (result2.first() && result2.second().trim().equalsIgnoreCase(mac.trim())) {
                            return Integer.parseInt(token.substring(3));
                        } else {
                            skipInterfaces.add(token);
                        }
                    }
                }
            }

            s_logger.warn("can not find intereface associated with mac: " + mac + ", guest OS may still at loading state, retry...");

            try {
                Thread.currentThread();
                Thread.sleep(1000);
            } catch (InterruptedException e) {
                s_logger.debug("[ignored] interupted while trying to get mac.");
            }
        }

        return -1;
    }

    private VirtualDevice findVirtualNicDevice(VirtualMachineMO vmMo, String mac) throws Exception {

        VirtualDevice[] nics = vmMo.getNicDevices();
        for (VirtualDevice nic : nics) {
            if (nic instanceof VirtualEthernetCard) {
                if (((VirtualEthernetCard)nic).getMacAddress().equals(mac))
                    return nic;
            }
        }
        return null;
    }

    protected ExecutionResult prepareNetworkElementCommand(SetupGuestNetworkCommand cmd) {
        NicTO nic = cmd.getNic();
        String routerIp = getRouterSshControlIp(cmd);
        String domrName = cmd.getAccessDetail(NetworkElementCommand.ROUTER_NAME);

        try {
            int ethDeviceNum = findRouterEthDeviceIndex(domrName, routerIp, nic.getMac());
            nic.setDeviceId(ethDeviceNum);
        } catch (Exception e) {
            String msg = "Prepare SetupGuestNetwork failed due to " + e.toString();
            s_logger.warn(msg, e);
            return new ExecutionResult(false, msg);
        }
        return new ExecutionResult(true, null);
    }

    private ExecutionResult prepareNetworkElementCommand(IpAssocVpcCommand cmd) {
        String routerName = cmd.getAccessDetail(NetworkElementCommand.ROUTER_NAME);
        String routerIp = getRouterSshControlIp(cmd);

        try {
            IpAddressTO[] ips = cmd.getIpAddresses();
            for (IpAddressTO ip : ips) {

                int ethDeviceNum = findRouterEthDeviceIndex(routerName, routerIp, ip.getVifMacAddress());
                if (ethDeviceNum < 0) {
                    if (ip.isAdd()) {
                        throw new InternalErrorException("Failed to find DomR VIF to associate/disassociate IP with.");
                    } else {
                        s_logger.debug("VIF to deassociate IP with does not exist, return success");
                        continue;
                    }
                }

                ip.setNicDevId(ethDeviceNum);
            }
        } catch (Exception e) {
            s_logger.error("Prepare Ip Assoc failure on applying one ip due to exception:  ", e);
            return new ExecutionResult(false, e.toString());
        }

        return new ExecutionResult(true, null);
    }

    protected ExecutionResult prepareNetworkElementCommand(SetSourceNatCommand cmd) {
        String routerName = cmd.getAccessDetail(NetworkElementCommand.ROUTER_NAME);
        String routerIp = getRouterSshControlIp(cmd);
        IpAddressTO pubIp = cmd.getIpAddress();

        try {
            int ethDeviceNum = findRouterEthDeviceIndex(routerName, routerIp, pubIp.getVifMacAddress());
            pubIp.setNicDevId(ethDeviceNum);
        } catch (Exception e) {
            String msg = "Prepare Ip SNAT failure due to " + e.toString();
            s_logger.error(msg, e);
            return new ExecutionResult(false, e.toString());
        }
        return new ExecutionResult(true, null);
    }

    private ExecutionResult prepareNetworkElementCommand(SetNetworkACLCommand cmd) {
        NicTO nic = cmd.getNic();
        String routerName = cmd.getAccessDetail(NetworkElementCommand.ROUTER_NAME);
        String routerIp = getRouterSshControlIp(cmd);

        try {
            int ethDeviceNum = findRouterEthDeviceIndex(routerName, routerIp, nic.getMac());
            nic.setDeviceId(ethDeviceNum);
        } catch (Exception e) {
            String msg = "Prepare SetNetworkACL failed due to " + e.toString();
            s_logger.error(msg, e);
            return new ExecutionResult(false, msg);
        }
        return new ExecutionResult(true, null);
    }

    private PlugNicAnswer execute(PlugNicCommand cmd) {
        if (s_logger.isInfoEnabled()) {
            s_logger.info("Executing resource PlugNicCommand " + _gson.toJson(cmd));
        }

        getServiceContext().getStockObject(VmwareManager.CONTEXT_STOCK_NAME);
        VmwareContext context = getServiceContext();
        try {
            VmwareHypervisorHost hyperHost = getHyperHost(context);

            String vmName = cmd.getVmName();
            VirtualMachineMO vmMo = hyperHost.findVmOnHyperHost(vmName);

            if (vmMo == null) {
                if (hyperHost instanceof HostMO) {
                    ClusterMO clusterMo = new ClusterMO(hyperHost.getContext(), ((HostMO)hyperHost).getParentMor());
                    vmMo = clusterMo.findVmOnHyperHost(vmName);
                }
            }

            if (vmMo == null) {
                String msg = "Router " + vmName + " no longer exists to execute PlugNic command";
                s_logger.error(msg);
                throw new Exception(msg);
            }

            /*
            if(!isVMWareToolsInstalled(vmMo)){
                String errMsg = "vmware tools is not installed or not running, cannot add nic to vm " + vmName;
                s_logger.debug(errMsg);
                return new PlugNicAnswer(cmd, false, "Unable to execute PlugNicCommand due to " + errMsg);
            }
             */
            // Fallback to E1000 if no specific nicAdapter is passed
            VirtualEthernetCardType nicDeviceType = VirtualEthernetCardType.E1000;
            Map<String, String> details = cmd.getDetails();
            if (details != null) {
                nicDeviceType = VirtualEthernetCardType.valueOf((String)details.get("nicAdapter"));
            }

            // find a usable device number in VMware environment
            VirtualDevice[] nicDevices = vmMo.getNicDevices();
            int deviceNumber = -1;
            for (VirtualDevice device : nicDevices) {
                if (device.getUnitNumber() > deviceNumber)
                    deviceNumber = device.getUnitNumber();
            }
            deviceNumber++;

            NicTO nicTo = cmd.getNic();
            VirtualDevice nic;
            Pair<ManagedObjectReference, String> networkInfo = prepareNetworkFromNicInfo(vmMo.getRunningHost(), nicTo, false, cmd.getVMType());
            String dvSwitchUuid = null;
            if (VmwareHelper.isDvPortGroup(networkInfo.first())) {
                ManagedObjectReference dcMor = hyperHost.getHyperHostDatacenter();
                DatacenterMO dataCenterMo = new DatacenterMO(context, dcMor);
                ManagedObjectReference dvsMor = dataCenterMo.getDvSwitchMor(networkInfo.first());
                dvSwitchUuid = dataCenterMo.getDvSwitchUuid(dvsMor);
                s_logger.info("Preparing NIC device on dvSwitch : " + dvSwitchUuid);
                nic = VmwareHelper.prepareDvNicDevice(vmMo, networkInfo.first(), nicDeviceType, networkInfo.second(), dvSwitchUuid,
                        nicTo.getMac(), deviceNumber + 1, true, true);
            } else {
                s_logger.info("Preparing NIC device on network " + networkInfo.second());
                nic = VmwareHelper.prepareNicDevice(vmMo, networkInfo.first(), nicDeviceType, networkInfo.second(),
                        nicTo.getMac(), deviceNumber + 1, true, true);
            }

            VirtualMachineConfigSpec vmConfigSpec = new VirtualMachineConfigSpec();
            VirtualDeviceConfigSpec deviceConfigSpec = new VirtualDeviceConfigSpec();
            deviceConfigSpec.setDevice(nic);
            deviceConfigSpec.setOperation(VirtualDeviceConfigSpecOperation.ADD);

            vmConfigSpec.getDeviceChange().add(deviceConfigSpec);
            setNuageVspVrIpInExtraConfig(vmConfigSpec.getExtraConfig(), nicTo, dvSwitchUuid);
            if (!vmMo.configureVm(vmConfigSpec)) {
                throw new Exception("Failed to configure devices when running PlugNicCommand");
            }

            return new PlugNicAnswer(cmd, true, "success");
        } catch (Exception e) {
            s_logger.error("Unexpected exception: ", e);
            return new PlugNicAnswer(cmd, false, "Unable to execute PlugNicCommand due to " + e.toString());
        }
    }

    private ReplugNicAnswer execute(ReplugNicCommand cmd) {
        if (s_logger.isInfoEnabled()) {
            s_logger.info("Executing resource ReplugNicCommand " + _gson.toJson(cmd));
        }

        getServiceContext().getStockObject(VmwareManager.CONTEXT_STOCK_NAME);
        VmwareContext context = getServiceContext();
        try {
            VmwareHypervisorHost hyperHost = getHyperHost(context);

            String vmName = cmd.getVmName();
            VirtualMachineMO vmMo = hyperHost.findVmOnHyperHost(vmName);

            if (vmMo == null) {
                if (hyperHost instanceof HostMO) {
                    ClusterMO clusterMo = new ClusterMO(hyperHost.getContext(), ((HostMO)hyperHost).getParentMor());
                    vmMo = clusterMo.findVmOnHyperHost(vmName);
                }
            }

            if (vmMo == null) {
                String msg = "Router " + vmName + " no longer exists to execute ReplugNic command";
                s_logger.error(msg);
                throw new Exception(msg);
            }

            /*
            if(!isVMWareToolsInstalled(vmMo)){
                String errMsg = "vmware tools is not installed or not running, cannot add nic to vm " + vmName;
                s_logger.debug(errMsg);
                return new PlugNicAnswer(cmd, false, "Unable to execute PlugNicCommand due to " + errMsg);
            }
             */
            // Fallback to E1000 if no specific nicAdapter is passed
            VirtualEthernetCardType nicDeviceType = VirtualEthernetCardType.E1000;
            Map<String, String> details = cmd.getDetails();
            if (details != null) {
                nicDeviceType = VirtualEthernetCardType.valueOf((String) details.get("nicAdapter"));
            }

            NicTO nicTo = cmd.getNic();

            VirtualDevice nic = findVirtualNicDevice(vmMo, nicTo.getMac());
            if (nic == null) {
                return new ReplugNicAnswer(cmd, false, "Nic to replug not found");
            }

            Pair<ManagedObjectReference, String> networkInfo = prepareNetworkFromNicInfo(vmMo.getRunningHost(), nicTo, false, cmd.getVMType());
            String dvSwitchUuid = null;
            if (VmwareHelper.isDvPortGroup(networkInfo.first())) {
                ManagedObjectReference dcMor = hyperHost.getHyperHostDatacenter();
                DatacenterMO dataCenterMo = new DatacenterMO(context, dcMor);
                ManagedObjectReference dvsMor = dataCenterMo.getDvSwitchMor(networkInfo.first());
                dvSwitchUuid = dataCenterMo.getDvSwitchUuid(dvsMor);
                s_logger.info("Preparing NIC device on dvSwitch : " + dvSwitchUuid);
                VmwareHelper.updateDvNicDevice(nic, networkInfo.first(), dvSwitchUuid);
            } else {
                s_logger.info("Preparing NIC device on network " + networkInfo.second());

                VmwareHelper.updateNicDevice(nic, networkInfo.first(), networkInfo.second());
            }

            VirtualMachineConfigSpec vmConfigSpec = new VirtualMachineConfigSpec();
            //VirtualDeviceConfigSpec[] deviceConfigSpecArray = new VirtualDeviceConfigSpec[1];
            VirtualDeviceConfigSpec deviceConfigSpec = new VirtualDeviceConfigSpec();
            deviceConfigSpec.setDevice(nic);
            deviceConfigSpec.setOperation(VirtualDeviceConfigSpecOperation.EDIT);

            vmConfigSpec.getDeviceChange().add(deviceConfigSpec);
            setNuageVspVrIpInExtraConfig(vmConfigSpec.getExtraConfig(), nicTo, dvSwitchUuid);
            if (!vmMo.configureVm(vmConfigSpec)) {
                throw new Exception("Failed to configure devices when running ReplugNicCommand");
            }

            return new ReplugNicAnswer(cmd, true, "success");
        } catch (Exception e) {
            s_logger.error("Unexpected exception: ", e);
            return new ReplugNicAnswer(cmd, false, "Unable to execute ReplugNicCommand due to " + e.toString());
        }
    }

    private UnPlugNicAnswer execute(UnPlugNicCommand cmd) {
        if (s_logger.isInfoEnabled()) {
            s_logger.info("Executing resource UnPlugNicCommand " + _gson.toJson(cmd));
        }

        VmwareContext context = getServiceContext();
        try {
            VmwareHypervisorHost hyperHost = getHyperHost(context);

            String vmName = cmd.getVmName();
            VirtualMachineMO vmMo = hyperHost.findVmOnHyperHost(vmName);

            if (vmMo == null) {
                if (hyperHost instanceof HostMO) {
                    ClusterMO clusterMo = new ClusterMO(hyperHost.getContext(), ((HostMO)hyperHost).getParentMor());
                    vmMo = clusterMo.findVmOnHyperHost(vmName);
                }
            }

            if (vmMo == null) {
                String msg = "VM " + vmName + " no longer exists to execute UnPlugNic command";
                s_logger.error(msg);
                throw new Exception(msg);
            }

            /*
            if(!isVMWareToolsInstalled(vmMo)){
                String errMsg = "vmware tools not installed or not running, cannot remove nic from vm " + vmName;
                s_logger.debug(errMsg);
                return new UnPlugNicAnswer(cmd, false, "Unable to execute unPlugNicCommand due to " + errMsg);
            }
             */
            VirtualDevice nic = findVirtualNicDevice(vmMo, cmd.getNic().getMac());
            if (nic == null) {
                return new UnPlugNicAnswer(cmd, true, "success");
            }
            VirtualMachineConfigSpec vmConfigSpec = new VirtualMachineConfigSpec();
            //VirtualDeviceConfigSpec[] deviceConfigSpecArray = new VirtualDeviceConfigSpec[1];
            VirtualDeviceConfigSpec deviceConfigSpec = new VirtualDeviceConfigSpec();
            deviceConfigSpec.setDevice(nic);
            deviceConfigSpec.setOperation(VirtualDeviceConfigSpecOperation.REMOVE);

            vmConfigSpec.getDeviceChange().add(deviceConfigSpec);
            if (!vmMo.configureVm(vmConfigSpec)) {
                throw new Exception("Failed to configure devices when running unplugNicCommand");
            }

            return new UnPlugNicAnswer(cmd, true, "success");
        } catch (Exception e) {
            s_logger.error("Unexpected exception: ", e);
            return new UnPlugNicAnswer(cmd, false, "Unable to execute unPlugNicCommand due to " + e.toString());
        }
    }

    private void plugPublicNic(VirtualMachineMO vmMo, final String vlanId, final IpAddressTO ipAddressTO) throws Exception {
        // TODO : probably need to set traffic shaping
        Pair<ManagedObjectReference, String> networkInfo = null;
        VirtualSwitchType vSwitchType = VirtualSwitchType.StandardVirtualSwitch;
        if (_publicTrafficInfo != null) {
            vSwitchType = _publicTrafficInfo.getVirtualSwitchType();
        }
        /** FIXME We have no clue which network this nic is on and that means that we can't figure out the BroadcastDomainType
         *  so we assume that it's VLAN for now
         */
        if (VirtualSwitchType.StandardVirtualSwitch == vSwitchType) {
            networkInfo = HypervisorHostHelper.prepareNetwork(_publicTrafficInfo.getVirtualSwitchName(),
                    "cloud.public", vmMo.getRunningHost(), vlanId, ipAddressTO.getNetworkRate(), null,
                    _opsTimeout, true, BroadcastDomainType.Vlan, null, null);
        } else {
            networkInfo =
                    HypervisorHostHelper.prepareNetwork(_publicTrafficInfo.getVirtualSwitchName(), "cloud.public", vmMo.getRunningHost(), vlanId, null, ipAddressTO.getNetworkRate(), null,
                            _opsTimeout, vSwitchType, _portsPerDvPortGroup, null, false, BroadcastDomainType.Vlan, _vsmCredentials, null);
        }

        int nicIndex = allocPublicNicIndex(vmMo);

        try {
            VirtualDevice[] nicDevices = vmMo.getNicDevices();

            VirtualEthernetCard device = (VirtualEthernetCard)nicDevices[nicIndex];

            if (VirtualSwitchType.StandardVirtualSwitch == vSwitchType) {
                VirtualEthernetCardNetworkBackingInfo nicBacking = new VirtualEthernetCardNetworkBackingInfo();
                nicBacking.setDeviceName(networkInfo.second());
                nicBacking.setNetwork(networkInfo.first());
                device.setBacking(nicBacking);
            } else {
                HostMO hostMo = vmMo.getRunningHost();
                DatacenterMO dataCenterMo = new DatacenterMO(hostMo.getContext(), hostMo.getHyperHostDatacenter());
                device.setBacking(dataCenterMo.getDvPortBackingInfo(networkInfo));
            }

            VirtualMachineConfigSpec vmConfigSpec = new VirtualMachineConfigSpec();

            //VirtualDeviceConfigSpec[] deviceConfigSpecArray = new VirtualDeviceConfigSpec[1];
            VirtualDeviceConfigSpec deviceConfigSpec = new VirtualDeviceConfigSpec();
            deviceConfigSpec.setDevice(device);
            deviceConfigSpec.setOperation(VirtualDeviceConfigSpecOperation.EDIT);

            vmConfigSpec.getDeviceChange().add(deviceConfigSpec);
            if (!vmMo.configureVm(vmConfigSpec)) {
                throw new Exception("Failed to configure devices when plugPublicNic");
            }
        } catch (Exception e) {

            // restore allocation mask in case of exceptions
            String nicMasksStr = vmMo.getCustomFieldValue(CustomFieldConstants.CLOUD_NIC_MASK);
            int nicMasks = Integer.parseInt(nicMasksStr);
            nicMasks &= ~(1 << nicIndex);
            vmMo.setCustomFieldValue(CustomFieldConstants.CLOUD_NIC_MASK, String.valueOf(nicMasks));

            throw e;
        }
    }

    private int allocPublicNicIndex(VirtualMachineMO vmMo) throws Exception {
        String nicMasksStr = vmMo.getCustomFieldValue(CustomFieldConstants.CLOUD_NIC_MASK);
        if (nicMasksStr == null || nicMasksStr.isEmpty()) {
            throw new Exception("Could not find NIC allocation info");
        }

        int nicMasks = Integer.parseInt(nicMasksStr);
        VirtualDevice[] nicDevices = vmMo.getNicDevices();
        for (int i = 3; i < nicDevices.length; i++) {
            if ((nicMasks & (1 << i)) == 0) {
                nicMasks |= (1 << i);
                vmMo.setCustomFieldValue(CustomFieldConstants.CLOUD_NIC_MASK, String.valueOf(nicMasks));
                return i;
            }
        }

        throw new Exception("Could not allocate a free public NIC");
    }

    private ExecutionResult prepareNetworkElementCommand(IpAssocCommand cmd) {
        VmwareContext context = getServiceContext();
        try {
            VmwareHypervisorHost hyperHost = getHyperHost(context);

            IpAddressTO[] ips = cmd.getIpAddresses();
            String routerName = cmd.getAccessDetail(NetworkElementCommand.ROUTER_NAME);
            String controlIp = VmwareResource.getRouterSshControlIp(cmd);

            VirtualMachineMO vmMo = hyperHost.findVmOnHyperHost(routerName);

            // command may sometimes be redirect to a wrong host, we relax
            // the check and will try to find it within cluster
            if (vmMo == null) {
                if (hyperHost instanceof HostMO) {
                    ClusterMO clusterMo = new ClusterMO(hyperHost.getContext(), ((HostMO)hyperHost).getParentMor());
                    vmMo = clusterMo.findVmOnHyperHost(routerName);
                }
            }

            if (vmMo == null) {
                String msg = "Router " + routerName + " no longer exists to execute IPAssoc command";
                s_logger.error(msg);
                throw new Exception(msg);
            }

            for (IpAddressTO ip : ips) {
                /**
                 * TODO support other networks
                 */
                URI broadcastUri = BroadcastDomainType.fromString(ip.getBroadcastUri());
                if (BroadcastDomainType.getSchemeValue(broadcastUri) != BroadcastDomainType.Vlan) {
                    throw new InternalErrorException("Unable to assign a public IP to a VIF on network " + ip.getBroadcastUri());
                }
                String vlanId = BroadcastDomainType.getValue(broadcastUri);

                String publicNeworkName = HypervisorHostHelper.getPublicNetworkNamePrefix(vlanId);
                Pair<Integer, VirtualDevice> publicNicInfo = vmMo.getNicDeviceIndex(publicNeworkName);

                if (s_logger.isDebugEnabled()) {
                    s_logger.debug("Find public NIC index, public network name: " + publicNeworkName + ", index: " + publicNicInfo.first());
                }

                boolean addVif = false;
                if (ip.isAdd() && publicNicInfo.first().intValue() == -1) {
                    if (s_logger.isDebugEnabled()) {
                        s_logger.debug("Plug new NIC to associate" + controlIp + " to " + ip.getPublicIp());
                    }
                    addVif = true;
                }

                if (addVif) {
                    plugPublicNic(vmMo, vlanId, ip);
                    publicNicInfo = vmMo.getNicDeviceIndex(publicNeworkName);
                    if (publicNicInfo.first().intValue() >= 0) {
                        networkUsage(controlIp, "addVif", "eth" + publicNicInfo.first());
                    }
                }

                if (publicNicInfo.first().intValue() < 0) {
                    String msg = "Failed to find DomR VIF to associate/disassociate IP with.";
                    s_logger.error(msg);
                    throw new InternalErrorException(msg);
                }
                ip.setNicDevId(publicNicInfo.first().intValue());
                ip.setNewNic(addVif);
            }
        } catch (Throwable e) {
            s_logger.error("Unexpected exception: " + e.toString() + " will shortcut rest of IPAssoc commands", e);
            return new ExecutionResult(false, e.toString());
        }
        return new ExecutionResult(true, null);
    }

    @Override
    public ExecutionResult executeInVR(String routerIP, String script, String args) {
        return executeInVR(routerIP, script, args, VRScripts.VR_SCRIPT_EXEC_TIMEOUT);
    }

    @Override
    public ExecutionResult executeInVR(String routerIP, String script, String args, Duration timeout) {
        Pair<Boolean, String> result;

        //TODO: Password should be masked, cannot output to log directly
        if (s_logger.isDebugEnabled()) {
            s_logger.debug("Run command on VR: " + routerIP + ", script: " + script + " with args: " + args);
        }

        try {
            result = SshHelper.sshExecute(routerIP, DefaultDomRSshPort, "root", getSystemVmKeyFile(), null, "/opt/cloud/bin/" + script + " " + args,
                    VRScripts.CONNECTION_TIMEOUT, VRScripts.CONNECTION_TIMEOUT, timeout);
        } catch (Exception e) {
            String msg = "Command failed due to " + VmwareHelper.getExceptionMessage(e);
            s_logger.error(msg);
            result = new Pair<Boolean, String>(false, msg);
        }
        if (s_logger.isDebugEnabled()) {
            s_logger.debug(script + " execution result: " + result.first().toString());
        }
        return new ExecutionResult(result.first(), result.second());
    }

    protected CheckSshAnswer execute(CheckSshCommand cmd) {
        String vmName = cmd.getName();
        String privateIp = cmd.getIp();
        int cmdPort = cmd.getPort();

        if (s_logger.isDebugEnabled()) {
            s_logger.debug("Ping command port, " + privateIp + ":" + cmdPort);
        }

        try {
            String result = connect(cmd.getName(), privateIp, cmdPort);
            if (result != null) {
                s_logger.error("Can not ping System vm " + vmName + "due to:" + result);
                return new CheckSshAnswer(cmd, "Can not ping System vm " + vmName + "due to:" + result);
            }
        } catch (Exception e) {
            s_logger.error("Can not ping System vm " + vmName + "due to exception");
            return new CheckSshAnswer(cmd, e);
        }

        if (s_logger.isDebugEnabled()) {
            s_logger.debug("Ping command port succeeded for vm " + vmName);
        }

        if (VirtualMachineName.isValidRouterName(vmName)) {
            if (s_logger.isDebugEnabled()) {
                s_logger.debug("Execute network usage setup command on " + vmName);
            }
            networkUsage(privateIp, "create", null);
        }

        return new CheckSshAnswer(cmd);
    }

    private DiskTO[] validateDisks(DiskTO[] disks) {
        List<DiskTO> validatedDisks = new ArrayList<DiskTO>();

        for (DiskTO vol : disks) {
            if (vol.getType() != Volume.Type.ISO) {
                VolumeObjectTO volumeTO = (VolumeObjectTO)vol.getData();
                DataStoreTO primaryStore = volumeTO.getDataStore();
                if (primaryStore.getUuid() != null && !primaryStore.getUuid().isEmpty()) {
                    validatedDisks.add(vol);
                }
            } else if (vol.getType() == Volume.Type.ISO) {
                TemplateObjectTO templateTO = (TemplateObjectTO)vol.getData();
                if (templateTO.getPath() != null && !templateTO.getPath().isEmpty()) {
                    validatedDisks.add(vol);
                }
            } else {
                if (s_logger.isDebugEnabled()) {
                    s_logger.debug("Drop invalid disk option, volumeTO: " + _gson.toJson(vol));
                }
            }
        }
        Collections.sort(validatedDisks, (d1, d2) -> d1.getDiskSeq().compareTo(d2.getDiskSeq()));
        return validatedDisks.toArray(new DiskTO[0]);
    }

    private static DiskTO getIsoDiskTO(DiskTO[] disks) {
        for (DiskTO vol : disks) {
            if (vol.getType() == Volume.Type.ISO) {
                return vol;
            }
        }
        return null;
    }

    protected ScaleVmAnswer execute(ScaleVmCommand cmd) {

        VmwareContext context = getServiceContext();
        VirtualMachineTO vmSpec = cmd.getVirtualMachine();
        try {
            VmwareHypervisorHost hyperHost = getHyperHost(context);
            VirtualMachineMO vmMo = hyperHost.findVmOnHyperHost(cmd.getVmName());
            VirtualMachineConfigSpec vmConfigSpec = new VirtualMachineConfigSpec();
            int ramMb = getReservedMemoryMb(vmSpec);
            long hotaddIncrementSizeInMb;
            long hotaddMemoryLimitInMb;
            long requestedMaxMemoryInMb = vmSpec.getMaxRam() / (1024 * 1024);

            // Check if VM is really running on hypervisor host
            if (getVmPowerState(vmMo) != PowerState.PowerOn) {
                throw new CloudRuntimeException("Found that the VM " + vmMo.getVmName() + " is not running. Unable to scale-up this VM");
            }

            // Check max hot add limit
            hotaddIncrementSizeInMb = vmMo.getHotAddMemoryIncrementSizeInMb();
            hotaddMemoryLimitInMb = vmMo.getHotAddMemoryLimitInMb();
            if (requestedMaxMemoryInMb > hotaddMemoryLimitInMb) {
                throw new CloudRuntimeException("Memory of VM " + vmMo.getVmName() + " cannot be scaled to " + requestedMaxMemoryInMb + "MB."
                        + " Requested memory limit is beyond the hotadd memory limit for this VM at the moment is " + hotaddMemoryLimitInMb + "MB.");
            }

            // Check increment is multiple of increment size
            long reminder = requestedMaxMemoryInMb % hotaddIncrementSizeInMb;
            if (reminder != 0) {
                requestedMaxMemoryInMb = requestedMaxMemoryInMb + hotaddIncrementSizeInMb - reminder;
            }

            // Check if license supports the feature
            VmwareHelper.isFeatureLicensed(hyperHost, FeatureKeyConstants.HOTPLUG);
            VmwareHelper.setVmScaleUpConfig(vmConfigSpec, vmSpec.getCpus(), vmSpec.getMaxSpeed(), vmSpec.getMinSpeed(), (int)requestedMaxMemoryInMb, ramMb,
                    vmSpec.getLimitCpuUse());

            if (!vmMo.configureVm(vmConfigSpec)) {
                throw new Exception("Unable to execute ScaleVmCommand");
            }
        } catch (Exception e) {
            s_logger.error("Unexpected exception: ", e);
            return new ScaleVmAnswer(cmd, false, "Unable to execute ScaleVmCommand due to " + e.toString());
        }
        return new ScaleVmAnswer(cmd, true, null);
    }

    protected void ensureDiskControllers(VirtualMachineMO vmMo, Pair<String, String> controllerInfo) throws Exception {
        if (vmMo == null) {
            return;
        }

        String msg;
        String rootDiskController = controllerInfo.first();
        String dataDiskController = controllerInfo.second();
        String scsiDiskController;
        String recommendedDiskController = null;

        if (VmwareHelper.isControllerOsRecommended(dataDiskController) || VmwareHelper.isControllerOsRecommended(rootDiskController)) {
            recommendedDiskController = vmMo.getRecommendedDiskController(null);
        }
        scsiDiskController = HypervisorHostHelper.getScsiController(new Pair<String, String>(rootDiskController, dataDiskController), recommendedDiskController);
        if (scsiDiskController == null) {
            return;
        }

        vmMo.getScsiDeviceControllerKeyNoException();
        // This VM needs SCSI controllers.
        // Get count of existing scsi controllers. Helps not to attempt to create more than the maximum allowed 4
        // Get maximum among the bus numbers in use by scsi controllers. Safe to pick maximum, because we always go sequential allocating bus numbers.
        Ternary<Integer, Integer, DiskControllerType> scsiControllerInfo = vmMo.getScsiControllerInfo();
        int requiredNumScsiControllers = VmwareHelper.MAX_SCSI_CONTROLLER_COUNT - scsiControllerInfo.first();
        int availableBusNum = scsiControllerInfo.second() + 1; // method returned current max. bus number

        if (requiredNumScsiControllers == 0) {
            return;
        }
        if (scsiControllerInfo.first() > 0) {
            // For VMs which already have a SCSI controller, do NOT attempt to add any more SCSI controllers & return the sub type.
            // For Legacy VMs would have only 1 LsiLogic Parallel SCSI controller, and doesn't require more.
            // For VMs created post device ordering support, 4 SCSI subtype controllers are ensured during deployment itself. No need to add more.
            // For fresh VM deployment only, all required controllers should be ensured.
            return;
        }
        ensureScsiDiskControllers(vmMo, scsiDiskController, requiredNumScsiControllers, availableBusNum);
    }

    private void ensureScsiDiskControllers(VirtualMachineMO vmMo, String scsiDiskController, int requiredNumScsiControllers, int availableBusNum) throws Exception {
        // Pick the sub type of scsi
        if (DiskControllerType.getType(scsiDiskController) == DiskControllerType.pvscsi) {
            if (!vmMo.isPvScsiSupported()) {
                String msg = "This VM doesn't support Vmware Paravirtual SCSI controller for virtual disks, because the virtual hardware version is less than 7.";
                throw new Exception(msg);
            }
            vmMo.ensurePvScsiDeviceController(requiredNumScsiControllers, availableBusNum);
        } else if (DiskControllerType.getType(scsiDiskController) == DiskControllerType.lsisas1068) {
            vmMo.ensureLsiLogicSasDeviceControllers(requiredNumScsiControllers, availableBusNum);
        } else if (DiskControllerType.getType(scsiDiskController) == DiskControllerType.buslogic) {
            vmMo.ensureBusLogicDeviceControllers(requiredNumScsiControllers, availableBusNum);
        } else if (DiskControllerType.getType(scsiDiskController) == DiskControllerType.lsilogic) {
            vmMo.ensureLsiLogicDeviceControllers(requiredNumScsiControllers, availableBusNum);
        }
    }

    protected StartAnswer execute(StartCommand cmd) {
        if (s_logger.isInfoEnabled()) {
            s_logger.info("Executing resource StartCommand: " + _gson.toJson(cmd));
        }

        VirtualMachineTO vmSpec = cmd.getVirtualMachine();
        boolean vmAlreadyExistsInVcenter = false;

        String existingVmName = null;
        VirtualMachineFileInfo existingVmFileInfo = null;
        VirtualMachineFileLayoutEx existingVmFileLayout = null;
        List<DatastoreMO> existingDatastores = new ArrayList<DatastoreMO>();

        Pair<String, String> names = composeVmNames(vmSpec);
        String vmInternalCSName = names.first();
        String vmNameOnVcenter = names.second();
        String dataDiskController = vmSpec.getDetails().get(VmDetailConstants.DATA_DISK_CONTROLLER);
        String rootDiskController = vmSpec.getDetails().get(VmDetailConstants.ROOT_DISK_CONTROLLER);
        DiskTO rootDiskTO = null;
        // If root disk controller is scsi, then data disk controller would also be scsi instead of using 'osdefault'
        // This helps avoid mix of different scsi subtype controllers in instance.
        if (DiskControllerType.osdefault == DiskControllerType.getType(dataDiskController) && DiskControllerType.lsilogic == DiskControllerType.getType(rootDiskController)) {
            dataDiskController = DiskControllerType.scsi.toString();
        }

        // Validate the controller types
        dataDiskController = DiskControllerType.getType(dataDiskController).toString();
        rootDiskController = DiskControllerType.getType(rootDiskController).toString();

        if (DiskControllerType.getType(rootDiskController) == DiskControllerType.none) {
            throw new CloudRuntimeException("Invalid root disk controller detected : " + rootDiskController);
        }
        if (DiskControllerType.getType(dataDiskController) == DiskControllerType.none) {
            throw new CloudRuntimeException("Invalid data disk controller detected : " + dataDiskController);
        }

        Pair<String, String> controllerInfo = new Pair<String, String>(rootDiskController, dataDiskController);

        Boolean systemVm = vmSpec.getType().isUsedBySystem();
        // Thus, vmInternalCSName always holds i-x-y, the cloudstack generated internal VM name.
        VmwareContext context = getServiceContext();
        DatacenterMO dcMo = null;
        try {
            VmwareManager mgr = context.getStockObject(VmwareManager.CONTEXT_STOCK_NAME);

            VmwareHypervisorHost hyperHost = getHyperHost(context);
            dcMo = new DatacenterMO(hyperHost.getContext(), hyperHost.getHyperHostDatacenter());

            // Validate VM name is unique in Datacenter
            VirtualMachineMO vmInVcenter = dcMo.checkIfVmAlreadyExistsInVcenter(vmNameOnVcenter, vmInternalCSName);
            if (vmInVcenter != null) {
                vmAlreadyExistsInVcenter = true;
                String msg = "VM with name: " + vmNameOnVcenter + " already exists in vCenter.";
                s_logger.error(msg);
                throw new Exception(msg);
            }
            String guestOsId = translateGuestOsIdentifier(vmSpec.getArch(), vmSpec.getOs(), vmSpec.getPlatformEmulator()).value();
            DiskTO[] disks = validateDisks(vmSpec.getDisks());
            assert (disks.length > 0);
            NicTO[] nics = vmSpec.getNics();

            HashMap<String, Pair<ManagedObjectReference, DatastoreMO>> dataStoresDetails = inferDatastoreDetailsFromDiskInfo(hyperHost, context, disks, cmd);
            if ((dataStoresDetails == null) || (dataStoresDetails.isEmpty())) {
                String msg = "Unable to locate datastore details of the volumes to be attached";
                s_logger.error(msg);
                throw new Exception(msg);
            }

            DatastoreMO dsRootVolumeIsOn = getDatastoreThatRootDiskIsOn(dataStoresDetails, disks);
            if (dsRootVolumeIsOn == null) {
                String msg = "Unable to locate datastore details of root volume";
                s_logger.error(msg);
                throw new Exception(msg);
            }

            VirtualMachineDiskInfoBuilder diskInfoBuilder = null;
            VirtualMachineMO vmMo = hyperHost.findVmOnHyperHost(vmInternalCSName);
            DiskControllerType systemVmScsiControllerType = DiskControllerType.lsilogic;
            int firstScsiControllerBusNum = 0;
            int numScsiControllerForSystemVm = 1;
            boolean hasSnapshot = false;
            if (vmMo != null) {
                s_logger.info("VM " + vmInternalCSName + " already exists, tear down devices for reconfiguration");
                if (getVmPowerState(vmMo) != PowerState.PowerOff)
                    vmMo.safePowerOff(_shutdownWaitMs);

                // retrieve disk information before we tear down
                diskInfoBuilder = vmMo.getDiskInfoBuilder();
                hasSnapshot = vmMo.hasSnapshot();
                if (!hasSnapshot)
                    vmMo.tearDownDevices(new Class<?>[] {VirtualDisk.class, VirtualEthernetCard.class});
                else
                    vmMo.tearDownDevices(new Class<?>[] {VirtualEthernetCard.class});
                if (systemVm) {
                    ensureScsiDiskControllers(vmMo, systemVmScsiControllerType.toString(), numScsiControllerForSystemVm, firstScsiControllerBusNum);
                } else {
                    ensureDiskControllers(vmMo, controllerInfo);
                }
            } else {
                ManagedObjectReference morDc = hyperHost.getHyperHostDatacenter();
                assert (morDc != null);

                vmMo = hyperHost.findVmOnPeerHyperHost(vmInternalCSName);
                if (vmMo != null) {
                    if (s_logger.isInfoEnabled()) {
                        s_logger.info("Found vm " + vmInternalCSName + " at other host, relocate to " + hyperHost.getHyperHostName());
                    }

                    takeVmFromOtherHyperHost(hyperHost, vmInternalCSName);

                    if (getVmPowerState(vmMo) != PowerState.PowerOff)
                        vmMo.safePowerOff(_shutdownWaitMs);

                    diskInfoBuilder = vmMo.getDiskInfoBuilder();
                    hasSnapshot = vmMo.hasSnapshot();
                    if (!hasSnapshot)
                        vmMo.tearDownDevices(new Class<?>[] {VirtualDisk.class, VirtualEthernetCard.class});
                    else
                        vmMo.tearDownDevices(new Class<?>[] {VirtualEthernetCard.class});

                    if (systemVm) {
                        // System volumes doesn't require more than 1 SCSI controller as there is no requirement for data volumes.
                        ensureScsiDiskControllers(vmMo, systemVmScsiControllerType.toString(), numScsiControllerForSystemVm, firstScsiControllerBusNum);
                    } else {
                        ensureDiskControllers(vmMo, controllerInfo);
                    }
                } else {
                    // If a VM with the same name is found in a different cluster in the DC, unregister the old VM and configure a new VM (cold-migration).
                    VirtualMachineMO existingVmInDc = dcMo.findVm(vmInternalCSName);
                    if (existingVmInDc != null) {
                        s_logger.debug("Found VM: " + vmInternalCSName + " on a host in a different cluster. Unregistering the exisitng VM.");
                        existingVmName = existingVmInDc.getName();
                        existingVmFileInfo = existingVmInDc.getFileInfo();
                        existingVmFileLayout = existingVmInDc.getFileLayout();
                        existingDatastores = existingVmInDc.getAllDatastores();
                        existingVmInDc.unregisterVm();
                    }
                    Pair<ManagedObjectReference, DatastoreMO> rootDiskDataStoreDetails = null;
                    for (DiskTO vol : disks) {
                        if (vol.getType() == Volume.Type.ROOT) {
                            Map<String, String> details = vol.getDetails();
                            boolean managed = false;

                            if (details != null) {
                                managed = Boolean.parseBoolean(details.get(DiskTO.MANAGED));
                            }

                            if (managed) {
                                String datastoreName = VmwareResource.getDatastoreName(details.get(DiskTO.IQN));

                                rootDiskDataStoreDetails = dataStoresDetails.get(datastoreName);
                            } else {
                                DataStoreTO primaryStore = vol.getData().getDataStore();

                                rootDiskDataStoreDetails = dataStoresDetails.get(primaryStore.getUuid());
                            }
                        }
                    }

                    assert (vmSpec.getMinSpeed() != null) && (rootDiskDataStoreDetails != null);

                    boolean vmFolderExists = rootDiskDataStoreDetails.second().folderExists(String.format("[%s]", rootDiskDataStoreDetails.second().getName()), vmNameOnVcenter);
                    String vmxFileFullPath = dsRootVolumeIsOn.searchFileInSubFolders(vmNameOnVcenter + ".vmx", false, VmwareManager.s_vmwareSearchExcludeFolder.value());
                    if (vmFolderExists && vmxFileFullPath != null) { // VM can be registered only if .vmx is present.
                        registerVm(vmNameOnVcenter, dsRootVolumeIsOn);
                        vmMo = hyperHost.findVmOnHyperHost(vmInternalCSName);
                        if (vmMo != null) {
                            if (s_logger.isDebugEnabled()) {
                                s_logger.debug("Found registered vm " + vmInternalCSName + " at host " + hyperHost.getHyperHostName());
                            }
                        }
                        tearDownVm(vmMo);
                    } else if (!hyperHost.createBlankVm(vmNameOnVcenter, vmInternalCSName, vmSpec.getCpus(), vmSpec.getMaxSpeed().intValue(), getReservedCpuMHZ(vmSpec),
                            vmSpec.getLimitCpuUse(), (int)(vmSpec.getMaxRam() / ResourceType.bytesToMiB), getReservedMemoryMb(vmSpec), guestOsId, rootDiskDataStoreDetails.first(), false,
                            controllerInfo, systemVm)) {
                        throw new Exception("Failed to create VM. vmName: " + vmInternalCSName);
                    }
                }

                vmMo = hyperHost.findVmOnHyperHost(vmInternalCSName);
                if (vmMo == null) {
                    throw new Exception("Failed to find the newly create or relocated VM. vmName: " + vmInternalCSName);
                }
            }

            int totalChangeDevices = disks.length + nics.length;

            DiskTO volIso = null;
            if (vmSpec.getType() != VirtualMachine.Type.User) {
                // system VM needs a patch ISO
                totalChangeDevices++;
            } else {
                volIso = getIsoDiskTO(disks);
                if (volIso == null)
                    totalChangeDevices++;
            }

            VirtualMachineConfigSpec vmConfigSpec = new VirtualMachineConfigSpec();

            VmwareHelper.setBasicVmConfig(vmConfigSpec, vmSpec.getCpus(), vmSpec.getMaxSpeed(), getReservedCpuMHZ(vmSpec), (int)(vmSpec.getMaxRam() / (1024 * 1024)),
                    getReservedMemoryMb(vmSpec), guestOsId, vmSpec.getLimitCpuUse());

            // Check for multi-cores per socket settings
            int numCoresPerSocket = 1;
            String coresPerSocket = vmSpec.getDetails().get("cpu.corespersocket");
            if (coresPerSocket != null) {
                String apiVersion = HypervisorHostHelper.getVcenterApiVersion(vmMo.getContext());
                // Property 'numCoresPerSocket' is supported since vSphere API 5.0
                if (apiVersion.compareTo("5.0") >= 0) {
                    numCoresPerSocket = NumbersUtil.parseInt(coresPerSocket, 1);
                    vmConfigSpec.setNumCoresPerSocket(numCoresPerSocket);
                }
            }

            // Check for hotadd settings
            vmConfigSpec.setMemoryHotAddEnabled(vmMo.isMemoryHotAddSupported(guestOsId));

            String hostApiVersion = ((HostMO)hyperHost).getHostAboutInfo().getApiVersion();
            if (numCoresPerSocket > 1 && hostApiVersion.compareTo("5.0") < 0) {
                s_logger.warn("Dynamic scaling of CPU is not supported for Virtual Machines with multi-core vCPUs in case of ESXi hosts 4.1 and prior. Hence CpuHotAdd will not be"
                        + " enabled for Virtual Machine: " + vmInternalCSName);
                vmConfigSpec.setCpuHotAddEnabled(false);
            } else {
                vmConfigSpec.setCpuHotAddEnabled(vmMo.isCpuHotAddSupported(guestOsId));
            }

            configNestedHVSupport(vmMo, vmSpec, vmConfigSpec);

            VirtualDeviceConfigSpec[] deviceConfigSpecArray = new VirtualDeviceConfigSpec[totalChangeDevices];
            int i = 0;
            int ideUnitNumber = 0;
            int scsiUnitNumber = 0;
            int ideControllerKey = vmMo.getIDEDeviceControllerKey();
            int scsiControllerKey = vmMo.getGenericScsiDeviceControllerKeyNoException();
            int controllerKey;

            //
            // Setup ISO device
            //

            // prepare systemvm patch ISO
            if (vmSpec.getType() != VirtualMachine.Type.User) {
                // attach ISO (for patching of system VM)
                Pair<String, Long> secStoreUrlAndId = mgr.getSecondaryStorageStoreUrlAndId(Long.parseLong(_dcId));
                String secStoreUrl = secStoreUrlAndId.first();
                Long secStoreId = secStoreUrlAndId.second();
                if (secStoreUrl == null) {
                    String msg = "secondary storage for dc " + _dcId + " is not ready yet?";
                    throw new Exception(msg);
                }
                mgr.prepareSecondaryStorageStore(secStoreUrl, secStoreId);

                ManagedObjectReference morSecDs = prepareSecondaryDatastoreOnHost(secStoreUrl);
                if (morSecDs == null) {
                    String msg = "Failed to prepare secondary storage on host, secondary store url: " + secStoreUrl;
                    throw new Exception(msg);
                }
                DatastoreMO secDsMo = new DatastoreMO(hyperHost.getContext(), morSecDs);

                deviceConfigSpecArray[i] = new VirtualDeviceConfigSpec();
                Pair<VirtualDevice, Boolean> isoInfo = VmwareHelper.prepareIsoDevice(vmMo,
                        String.format("[%s] systemvm/%s", secDsMo.getName(), mgr.getSystemVMIsoFileNameOnDatastore()), secDsMo.getMor(), true, true, ideUnitNumber++, i + 1);
                deviceConfigSpecArray[i].setDevice(isoInfo.first());
                if (isoInfo.second()) {
                    if (s_logger.isDebugEnabled())
                        s_logger.debug("Prepare ISO volume at new device " + _gson.toJson(isoInfo.first()));
                    deviceConfigSpecArray[i].setOperation(VirtualDeviceConfigSpecOperation.ADD);
                } else {
                    if (s_logger.isDebugEnabled())
                        s_logger.debug("Prepare ISO volume at existing device " + _gson.toJson(isoInfo.first()));
                    deviceConfigSpecArray[i].setOperation(VirtualDeviceConfigSpecOperation.EDIT);
                }
                i++;
            } else {
                // Note: we will always plug a CDROM device
                if (volIso != null) {
                    for (DiskTO vol : disks) {
                        if (vol.getType() == Volume.Type.ISO) {

                            TemplateObjectTO iso = (TemplateObjectTO) vol.getData();

                            if (iso.getPath() != null && !iso.getPath().isEmpty()) {
                                DataStoreTO imageStore = iso.getDataStore();
                                if (!(imageStore instanceof NfsTO)) {
                                    s_logger.debug("unsupported protocol");
                                    throw new Exception("unsupported protocol");
                                }
                                NfsTO nfsImageStore = (NfsTO) imageStore;
                                String isoPath = nfsImageStore.getUrl() + File.separator + iso.getPath();
                                Pair<String, ManagedObjectReference> isoDatastoreInfo = getIsoDatastoreInfo(hyperHost, isoPath);
                                assert (isoDatastoreInfo != null);
                                assert (isoDatastoreInfo.second() != null);

                                deviceConfigSpecArray[i] = new VirtualDeviceConfigSpec();
                                Pair<VirtualDevice, Boolean> isoInfo =
                                        VmwareHelper.prepareIsoDevice(vmMo, isoDatastoreInfo.first(), isoDatastoreInfo.second(), true, true, ideUnitNumber++, i + 1);
                                deviceConfigSpecArray[i].setDevice(isoInfo.first());
                                if (isoInfo.second()) {
                                    if (s_logger.isDebugEnabled())
                                        s_logger.debug("Prepare ISO volume at new device " + _gson.toJson(isoInfo.first()));
                                    deviceConfigSpecArray[i].setOperation(VirtualDeviceConfigSpecOperation.ADD);
                                } else {
                                    if (s_logger.isDebugEnabled())
                                        s_logger.debug("Prepare ISO volume at existing device " + _gson.toJson(isoInfo.first()));
                                    deviceConfigSpecArray[i].setOperation(VirtualDeviceConfigSpecOperation.EDIT);
                                }
                            }
                            i++;
                        }
                    }
                } else {
                    deviceConfigSpecArray[i] = new VirtualDeviceConfigSpec();
                    Pair<VirtualDevice, Boolean> isoInfo = VmwareHelper.prepareIsoDevice(vmMo, null, null, true, true, ideUnitNumber++, i + 1);
                    deviceConfigSpecArray[i].setDevice(isoInfo.first());
                    if (isoInfo.second()) {
                        if (s_logger.isDebugEnabled())
                            s_logger.debug("Prepare ISO volume at existing device " + _gson.toJson(isoInfo.first()));

                        deviceConfigSpecArray[i].setOperation(VirtualDeviceConfigSpecOperation.ADD);
                    } else {
                        if (s_logger.isDebugEnabled())
                            s_logger.debug("Prepare ISO volume at existing device " + _gson.toJson(isoInfo.first()));

                        deviceConfigSpecArray[i].setOperation(VirtualDeviceConfigSpecOperation.EDIT);
                    }
                    i++;
                }
            }



            //
            // Setup ROOT/DATA disk devices
            //
            DiskTO[] sortedDisks = sortVolumesByDeviceId(disks);
            for (DiskTO vol : sortedDisks) {
                if (vol.getType() == Volume.Type.ISO)
                    continue;

                VirtualMachineDiskInfo matchingExistingDisk = getMatchingExistingDisk(diskInfoBuilder, vol, hyperHost, context);
                controllerKey = getDiskController(matchingExistingDisk, vol, vmSpec, ideControllerKey, scsiControllerKey);
                String diskController = getDiskController(vmMo, matchingExistingDisk, vol, new Pair<String, String>(rootDiskController, dataDiskController));

                if (DiskControllerType.getType(diskController) == DiskControllerType.osdefault) {
                    diskController = vmMo.getRecommendedDiskController(null);
                }
                if (DiskControllerType.getType(diskController) == DiskControllerType.ide) {
                    controllerKey = vmMo.getIDEControllerKey(ideUnitNumber);
                    if (vol.getType() == Volume.Type.DATADISK) {
                        // Could be result of flip due to user configured setting or "osdefault" for data disks
                        // Ensure maximum of 2 data volumes over IDE controller, 3 includeing root volume
                        if (vmMo.getNumberOfVirtualDisks() > 3) {
                            throw new CloudRuntimeException("Found more than 3 virtual disks attached to this VM [" + vmMo.getVmName() + "]. Unable to implement the disks over "
                                    + diskController + " controller, as maximum number of devices supported over IDE controller is 4 includeing CDROM device.");
                        }
                    }
                } else {
                    controllerKey = vmMo.getScsiDiskControllerKeyNoException(diskController);
                    if (controllerKey == -1) {
                        // This may happen for ROOT legacy VMs which doesn't have recommended disk controller when global configuration parameter 'vmware.root.disk.controller' is set to "osdefault"
                        // Retrieve existing controller and use.
                        Ternary<Integer, Integer, DiskControllerType> vmScsiControllerInfo = vmMo.getScsiControllerInfo();
                        DiskControllerType existingControllerType = vmScsiControllerInfo.third();
                        controllerKey = vmMo.getScsiDiskControllerKeyNoException(existingControllerType.toString());
                    }
                }
                if (!hasSnapshot) {
                    deviceConfigSpecArray[i] = new VirtualDeviceConfigSpec();

                    VolumeObjectTO volumeTO = (VolumeObjectTO)vol.getData();
                    DataStoreTO primaryStore = volumeTO.getDataStore();
                    Map<String, String> details = vol.getDetails();
                    boolean managed = false;
                    String iScsiName = null;

                    if (details != null) {
                        managed = Boolean.parseBoolean(details.get(DiskTO.MANAGED));
                        iScsiName = details.get(DiskTO.IQN);
                    }

                    // if the storage is managed, iScsiName should not be null
                    String datastoreName = managed ? VmwareResource.getDatastoreName(iScsiName) : primaryStore.getUuid();
                    Pair<ManagedObjectReference, DatastoreMO> volumeDsDetails = dataStoresDetails.get(datastoreName);

                    assert (volumeDsDetails != null);

                    String[] diskChain = syncDiskChain(dcMo, vmMo, vmSpec, vol, matchingExistingDisk, dataStoresDetails);
                    if (controllerKey == scsiControllerKey && VmwareHelper.isReservedScsiDeviceNumber(scsiUnitNumber))
                        scsiUnitNumber++;
                    VirtualDevice device = VmwareHelper.prepareDiskDevice(vmMo, null, controllerKey, diskChain, volumeDsDetails.first(),
                            (controllerKey == vmMo.getIDEControllerKey(ideUnitNumber)) ? ((ideUnitNumber++) % VmwareHelper.MAX_IDE_CONTROLLER_COUNT) : scsiUnitNumber++, i + 1);

                    if (vol.getType() == Volume.Type.ROOT)
                        rootDiskTO = vol;
                    deviceConfigSpecArray[i].setDevice(device);
                    deviceConfigSpecArray[i].setOperation(VirtualDeviceConfigSpecOperation.ADD);

                    if (s_logger.isDebugEnabled())
                        s_logger.debug("Prepare volume at new device " + _gson.toJson(device));

                    i++;
                } else {
                    if (controllerKey == scsiControllerKey && VmwareHelper.isReservedScsiDeviceNumber(scsiUnitNumber))
                        scsiUnitNumber++;
                    if (controllerKey == vmMo.getIDEControllerKey(ideUnitNumber))
                        ideUnitNumber++;
                    else
                        scsiUnitNumber++;
                }
            }

            //
            // Setup USB devices
            //
            if (guestOsId.startsWith("darwin")) { //Mac OS
                VirtualDevice[] devices = vmMo.getMatchedDevices(new Class<?>[] {VirtualUSBController.class});
                if (devices.length == 0) {
                    s_logger.debug("No USB Controller device on VM Start. Add USB Controller device for Mac OS VM " + vmInternalCSName);

                    //For Mac OS X systems, the EHCI+UHCI controller is enabled by default and is required for USB mouse and keyboard access.
                    VirtualDevice usbControllerDevice = VmwareHelper.prepareUSBControllerDevice();
                    deviceConfigSpecArray[i] = new VirtualDeviceConfigSpec();
                    deviceConfigSpecArray[i].setDevice(usbControllerDevice);
                    deviceConfigSpecArray[i].setOperation(VirtualDeviceConfigSpecOperation.ADD);

                    if (s_logger.isDebugEnabled())
                        s_logger.debug("Prepare USB controller at new device " + _gson.toJson(deviceConfigSpecArray[i]));

                    i++;
                } else {
                    s_logger.debug("USB Controller device exists on VM Start for Mac OS VM " + vmInternalCSName);
                }
            }

            //
            // Setup NIC devices
            //
            VirtualDevice nic;
            int nicMask = 0;
            int nicCount = 0;

            if (vmSpec.getType() == VirtualMachine.Type.DomainRouter) {
                int extraPublicNics = mgr.getRouterExtraPublicNics();
                if (extraPublicNics > 0 && vmSpec.getDetails().containsKey("PeerRouterInstanceName")) {
                    //Set identical MAC address for RvR on extra public interfaces
                    String peerRouterInstanceName = vmSpec.getDetails().get("PeerRouterInstanceName");

                    VirtualMachineMO peerVmMo = hyperHost.findVmOnHyperHost(peerRouterInstanceName);
                    if (peerVmMo == null) {
                        peerVmMo = hyperHost.findVmOnPeerHyperHost(peerRouterInstanceName);
                    }

                    if (peerVmMo != null) {
                        String oldMacSequence = generateMacSequence(nics);

                        for (int nicIndex = nics.length - extraPublicNics; nicIndex < nics.length; nicIndex++) {
                            VirtualDevice nicDevice = peerVmMo.getNicDeviceByIndex(nics[nicIndex].getDeviceId());
                            if (nicDevice != null) {
                                String mac = ((VirtualEthernetCard)nicDevice).getMacAddress();
                                if (mac != null) {
                                    s_logger.info("Use same MAC as previous RvR, the MAC is " + mac + " for extra NIC with device id: " + nics[nicIndex].getDeviceId());
                                    nics[nicIndex].setMac(mac);
                                }
                            }
                        }

                        if (!StringUtils.isBlank(vmSpec.getBootArgs())) {
                            String newMacSequence = generateMacSequence(nics);
                            vmSpec.setBootArgs(replaceNicsMacSequenceInBootArgs(oldMacSequence, newMacSequence, vmSpec));
                        }
                    }
                }
            }

            VirtualEthernetCardType nicDeviceType = VirtualEthernetCardType.valueOf(vmSpec.getDetails().get(VmDetailConstants.NIC_ADAPTER));
            if (s_logger.isDebugEnabled())
                s_logger.debug("VM " + vmInternalCSName + " will be started with NIC device type: " + nicDeviceType);

            NiciraNvpApiVersion.logNiciraApiVersion();

            Map<String, String> nicUuidToDvSwitchUuid = new HashMap<String, String>();
            for (NicTO nicTo : sortNicsByDeviceId(nics)) {
                s_logger.info("Prepare NIC device based on NicTO: " + _gson.toJson(nicTo));

                boolean configureVServiceInNexus = (nicTo.getType() == TrafficType.Guest) && (vmSpec.getDetails().containsKey("ConfigureVServiceInNexus"));
                VirtualMachine.Type vmType = cmd.getVirtualMachine().getType();
                Pair<ManagedObjectReference, String> networkInfo = prepareNetworkFromNicInfo(vmMo.getRunningHost(), nicTo, configureVServiceInNexus, vmType);
                if ((nicTo.getBroadcastType() != BroadcastDomainType.Lswitch)
                        || (nicTo.getBroadcastType() == BroadcastDomainType.Lswitch && NiciraNvpApiVersion.isApiVersionLowerThan("4.2"))) {
                    if (VmwareHelper.isDvPortGroup(networkInfo.first())) {
                        String dvSwitchUuid;
                        ManagedObjectReference dcMor = hyperHost.getHyperHostDatacenter();
                        DatacenterMO dataCenterMo = new DatacenterMO(context, dcMor);
                        ManagedObjectReference dvsMor = dataCenterMo.getDvSwitchMor(networkInfo.first());
                        dvSwitchUuid = dataCenterMo.getDvSwitchUuid(dvsMor);
                        s_logger.info("Preparing NIC device on dvSwitch : " + dvSwitchUuid);
                        nic = VmwareHelper.prepareDvNicDevice(vmMo, networkInfo.first(), nicDeviceType, networkInfo.second(), dvSwitchUuid,
                                nicTo.getMac(), i + 1, true, true);
                        if (nicTo.getUuid() != null) {
                            nicUuidToDvSwitchUuid.put(nicTo.getUuid(), dvSwitchUuid);
                        }
                    } else {
                        s_logger.info("Preparing NIC device on network " + networkInfo.second());
                        nic = VmwareHelper.prepareNicDevice(vmMo, networkInfo.first(), nicDeviceType, networkInfo.second(),
                                nicTo.getMac(), i + 1, true, true);
                    }
                } else {
                    //if NSX API VERSION >= 4.2, connect to br-int (nsx.network), do not create portgroup else previous behaviour
                    nic = VmwareHelper.prepareNicOpaque(vmMo, nicDeviceType, networkInfo.second(),
                            nicTo.getMac(), i + 1, true, true);
                }

                deviceConfigSpecArray[i] = new VirtualDeviceConfigSpec();
                deviceConfigSpecArray[i].setDevice(nic);
                deviceConfigSpecArray[i].setOperation(VirtualDeviceConfigSpecOperation.ADD);

                if (s_logger.isDebugEnabled())
                    s_logger.debug("Prepare NIC at new device " + _gson.toJson(deviceConfigSpecArray[i]));

                // this is really a hacking for DomR, upon DomR startup, we will reset all the NIC allocation after eth3
                if (nicCount < 3)
                    nicMask |= (1 << nicCount);

                i++;
                nicCount++;
            }

            for (int j = 0; j < i; j++)
                vmConfigSpec.getDeviceChange().add(deviceConfigSpecArray[j]);

            //
            // Setup VM options
            //

            // pass boot arguments through machine.id & perform customized options to VMX
            ArrayList<OptionValue> extraOptions = new ArrayList<OptionValue>();
            configBasicExtraOption(extraOptions, vmSpec);
            configNvpExtraOption(extraOptions, vmSpec, nicUuidToDvSwitchUuid);
            configCustomExtraOption(extraOptions, vmSpec);

            // config for NCC
            VirtualMachine.Type vmType = cmd.getVirtualMachine().getType();
            if (vmType.equals(VirtualMachine.Type.NetScalerVm)) {
                NicTO mgmtNic = vmSpec.getNics()[0];
                OptionValue option = new OptionValue();
                option.setKey("machine.id");
                option.setValue("ip=" + mgmtNic.getIp() + "&netmask=" + mgmtNic.getNetmask() + "&gateway=" + mgmtNic.getGateway());
                extraOptions.add(option);
            }

            // config VNC
            String keyboardLayout = null;
            if (vmSpec.getDetails() != null)
                keyboardLayout = vmSpec.getDetails().get(VmDetailConstants.KEYBOARD);
            vmConfigSpec.getExtraConfig()
                    .addAll(Arrays.asList(configureVnc(extraOptions.toArray(new OptionValue[0]), hyperHost, vmInternalCSName, vmSpec.getVncPassword(), keyboardLayout)));

            // config video card
            configureVideoCard(vmMo, vmSpec, vmConfigSpec);

            //
            // Configure VM
            //
            if (!vmMo.configureVm(vmConfigSpec)) {
                throw new Exception("Failed to configure VM before start. vmName: " + vmInternalCSName);
            }

            if (vmSpec.getType() == VirtualMachine.Type.DomainRouter) {
                hyperHost.setRestartPriorityForVM(vmMo, DasVmPriority.HIGH.value());
            }

            // Resizing root disk only when explicit requested by user
            final Map<String, String> vmDetails = cmd.getVirtualMachine().getDetails();
            if (rootDiskTO != null && !hasSnapshot && (vmDetails != null && vmDetails.containsKey(ApiConstants.ROOT_DISK_SIZE))) {
                resizeRootDiskOnVMStart(vmMo, rootDiskTO, hyperHost, context);
            }

            //
            // Post Configuration
            //

            vmMo.setCustomFieldValue(CustomFieldConstants.CLOUD_NIC_MASK, String.valueOf(nicMask));
            postNvpConfigBeforeStart(vmMo, vmSpec);

            Map<String, Map<String, String>> iqnToData = new HashMap<>();

            postDiskConfigBeforeStart(vmMo, vmSpec, sortedDisks, ideControllerKey, scsiControllerKey, iqnToData, hyperHost, context);

            //
            // Power-on VM
            //
            if (!vmMo.powerOn()) {
                throw new Exception("Failed to start VM. vmName: " + vmInternalCSName + " with hostname " + vmNameOnVcenter);
            }

            StartAnswer startAnswer = new StartAnswer(cmd);

            startAnswer.setIqnToData(iqnToData);

            // Since VM was successfully powered-on, if there was an existing VM in a different cluster that was unregistered, delete all the files associated with it.
            if (existingVmName != null && existingVmFileLayout != null) {
                List<String> vmDatastoreNames = new ArrayList<String>();
                for (DatastoreMO vmDatastore : vmMo.getAllDatastores()) {
                    vmDatastoreNames.add(vmDatastore.getName());
                }
                // Don't delete files that are in a datastore that is being used by the new VM as well (zone-wide datastore).
                List<String> skipDatastores = new ArrayList<String>();
                for (DatastoreMO existingDatastore : existingDatastores) {
                    if (vmDatastoreNames.contains(existingDatastore.getName())) {
                        skipDatastores.add(existingDatastore.getName());
                    }
                }
                deleteUnregisteredVmFiles(existingVmFileLayout, dcMo, true, skipDatastores);
            }

            return startAnswer;
        } catch (Throwable e) {
            if (e instanceof RemoteException) {
                s_logger.warn("Encounter remote exception to vCenter, invalidate VMware session context");
                invalidateServiceContext();
            }

            String msg = "StartCommand failed due to " + VmwareHelper.getExceptionMessage(e);
            s_logger.warn(msg, e);
            StartAnswer startAnswer = new StartAnswer(cmd, msg);
            if (vmAlreadyExistsInVcenter) {
                startAnswer.setContextParam("stopRetry", "true");
            }

            // Since VM start failed, if there was an existing VM in a different cluster that was unregistered, register it back.
            if (existingVmName != null && existingVmFileInfo != null) {
                s_logger.debug("Since VM start failed, registering back an existing VM: " + existingVmName + " that was unregistered");
                try {
                    DatastoreFile fileInDatastore = new DatastoreFile(existingVmFileInfo.getVmPathName());
                    DatastoreMO existingVmDsMo = new DatastoreMO(dcMo.getContext(), dcMo.findDatastore(fileInDatastore.getDatastoreName()));
                    registerVm(existingVmName, existingVmDsMo);
                } catch (Exception ex) {
                    String message = "Failed to register an existing VM: " + existingVmName + " due to " + VmwareHelper.getExceptionMessage(ex);
                    s_logger.warn(message, ex);
                }
            }

            return startAnswer;
        } finally {
        }
    }

    private String appendFileType(String path, String fileType) {
        if (path.toLowerCase().endsWith(fileType.toLowerCase())) {
            return path;
        }

        return path + fileType;
    }

    private void resizeRootDiskOnVMStart(VirtualMachineMO vmMo, DiskTO rootDiskTO, VmwareHypervisorHost hyperHost, VmwareContext context) throws Exception {
        final Pair<VirtualDisk, String> vdisk = getVirtualDiskInfo(vmMo, appendFileType(rootDiskTO.getPath(), ".vmdk"));
        assert(vdisk != null);

        Long reqSize = 0L;
        final VolumeObjectTO volumeTO = ((VolumeObjectTO)rootDiskTO.getData());
        if (volumeTO != null) {
            reqSize = volumeTO.getSize() / 1024;
        }
        final VirtualDisk disk = vdisk.first();
        if (reqSize > disk.getCapacityInKB()) {
            final VirtualMachineDiskInfo diskInfo = getMatchingExistingDisk(vmMo.getDiskInfoBuilder(), rootDiskTO, hyperHost, context);
            assert (diskInfo != null);
            final String[] diskChain = diskInfo.getDiskChain();

            if (diskChain != null && diskChain.length > 1) {
                s_logger.warn("Disk chain length for the VM is greater than one, this is not supported");
                throw new CloudRuntimeException("Unsupported VM disk chain length: "+ diskChain.length);
            }

            boolean resizingSupported = false;
            String deviceBusName = diskInfo.getDiskDeviceBusName();
            if (deviceBusName != null && (deviceBusName.toLowerCase().contains("scsi") || deviceBusName.toLowerCase().contains("lsi"))) {
                resizingSupported = true;
            }
            if (!resizingSupported) {
                s_logger.warn("Resizing of root disk is only support for scsi device/bus, the provide VM's disk device bus name is " + diskInfo.getDiskDeviceBusName());
                throw new CloudRuntimeException("Unsupported VM root disk device bus: "+ diskInfo.getDiskDeviceBusName());
            }

            disk.setCapacityInKB(reqSize);
            VirtualMachineConfigSpec vmConfigSpec = new VirtualMachineConfigSpec();
            VirtualDeviceConfigSpec deviceConfigSpec = new VirtualDeviceConfigSpec();
            deviceConfigSpec.setDevice(disk);
            deviceConfigSpec.setOperation(VirtualDeviceConfigSpecOperation.EDIT);
            vmConfigSpec.getDeviceChange().add(deviceConfigSpec);
            if (!vmMo.configureVm(vmConfigSpec)) {
                throw new Exception("Failed to configure VM for given root disk size. vmName: " + vmMo.getName());
            }
        }
    }


    /**
     * Generate the mac sequence from the nics.
     */
    protected String generateMacSequence(NicTO[] nics) {
        if (nics.length == 0) {
            return "";
        }

        StringBuffer sbMacSequence = new StringBuffer();
        for (NicTO nicTo : sortNicsByDeviceId(nics)) {
            sbMacSequence.append(nicTo.getMac()).append("|");
        }
        if (!sbMacSequence.toString().isEmpty()) {
            sbMacSequence.deleteCharAt(sbMacSequence.length() - 1); //Remove extra '|' char appended at the end
        }

        return sbMacSequence.toString();
    }

    /**
     * Update boot args with the new nic mac addresses.
     */
    protected String replaceNicsMacSequenceInBootArgs(String oldMacSequence, String newMacSequence, VirtualMachineTO vmSpec) {
        String bootArgs = vmSpec.getBootArgs();
        if (!StringUtils.isBlank(bootArgs) && !StringUtils.isBlank(oldMacSequence) && !StringUtils.isBlank(newMacSequence)) {
            return bootArgs.replace(oldMacSequence, newMacSequence);
        }
        return "";
    }

    /**
     * Sets video card memory to the one provided in detail svga.vramSize (if provided) on {@code vmConfigSpec}.
     * 64MB was always set before.
     * Size must be in KB.
     * @param vmMo virtual machine mo
     * @param vmSpec virtual machine specs
     * @param vmConfigSpec virtual machine config spec
     * @throws Exception exception
     */
    protected void configureVideoCard(VirtualMachineMO vmMo, VirtualMachineTO vmSpec, VirtualMachineConfigSpec vmConfigSpec) throws Exception {
        if (vmSpec.getDetails().containsKey(VmDetailConstants.SVGA_VRAM_SIZE)) {
            String value = vmSpec.getDetails().get(VmDetailConstants.SVGA_VRAM_SIZE);
            try {
                long svgaVmramSize = Long.parseLong(value);
                setNewVRamSizeVmVideoCard(vmMo, svgaVmramSize, vmConfigSpec);
            } catch (NumberFormatException e) {
                s_logger.error("Unexpected value, cannot parse " + value + " to long due to: " + e.getMessage());
            }
        }
    }

    /**
     * Search for vm video card iterating through vm device list
     * @param vmMo virtual machine mo
     * @param svgaVmramSize new svga vram size (in KB)
     * @param vmConfigSpec virtual machine config spec
     */
    protected void setNewVRamSizeVmVideoCard(VirtualMachineMO vmMo, long svgaVmramSize, VirtualMachineConfigSpec vmConfigSpec) throws Exception {
        for (VirtualDevice device : vmMo.getAllDeviceList()) {
            if (device instanceof VirtualMachineVideoCard) {
                VirtualMachineVideoCard videoCard = (VirtualMachineVideoCard)device;
                modifyVmVideoCardVRamSize(videoCard, vmMo, svgaVmramSize, vmConfigSpec);
            }
        }
    }

    /**
     * Modifies vm vram size if it was set to a different size to the one provided in svga.vramSize (user_vm_details or template_vm_details) on {@code vmConfigSpec}
     * @param videoCard vm's video card device
     * @param vmMo virtual machine mo
     * @param svgaVmramSize new svga vram size (in KB)
     * @param vmConfigSpec virtual machine config spec
     */
    protected void modifyVmVideoCardVRamSize(VirtualMachineVideoCard videoCard, VirtualMachineMO vmMo, long svgaVmramSize, VirtualMachineConfigSpec vmConfigSpec) {
        if (videoCard.getVideoRamSizeInKB().longValue() != svgaVmramSize) {
            s_logger.info("Video card memory was set " + videoCard.getVideoRamSizeInKB().longValue() + "kb instead of " + svgaVmramSize + "kb");
            configureSpecVideoCardNewVRamSize(videoCard, svgaVmramSize, vmConfigSpec);
        }
    }

    /**
     * Add edit spec on {@code vmConfigSpec} to modify svga vram size
     * @param videoCard video card device to edit providing the svga vram size
     * @param svgaVmramSize new svga vram size (in KB)
     * @param vmConfigSpec virtual machine spec
     */
    protected void configureSpecVideoCardNewVRamSize(VirtualMachineVideoCard videoCard, long svgaVmramSize, VirtualMachineConfigSpec vmConfigSpec) {
        videoCard.setVideoRamSizeInKB(svgaVmramSize);
        videoCard.setUseAutoDetect(false);

        VirtualDeviceConfigSpec arrayVideoCardConfigSpecs = new VirtualDeviceConfigSpec();
        arrayVideoCardConfigSpecs.setDevice(videoCard);
        arrayVideoCardConfigSpecs.setOperation(VirtualDeviceConfigSpecOperation.EDIT);

        vmConfigSpec.getDeviceChange().add(arrayVideoCardConfigSpecs);
    }

    private void tearDownVm(VirtualMachineMO vmMo) throws Exception {

        if (vmMo == null)
            return;

        boolean hasSnapshot = false;
        hasSnapshot = vmMo.hasSnapshot();
        if (!hasSnapshot)
            vmMo.tearDownDevices(new Class<?>[] {VirtualDisk.class, VirtualEthernetCard.class});
        else
            vmMo.tearDownDevices(new Class<?>[] {VirtualEthernetCard.class});
        vmMo.ensureScsiDeviceController();
    }

    int getReservedMemoryMb(VirtualMachineTO vmSpec) {
        if (vmSpec.getDetails().get(VMwareGuru.VmwareReserveMemory.key()).equalsIgnoreCase("true")) {
            return (int)(vmSpec.getMinRam() / ResourceType.bytesToMiB);
        }
        return 0;
    }

    int getReservedCpuMHZ(VirtualMachineTO vmSpec) {
        if (vmSpec.getDetails().get(VMwareGuru.VmwareReserveCpu.key()).equalsIgnoreCase("true")) {
            return vmSpec.getMinSpeed() * vmSpec.getCpus();
        }
        return 0;
    }

    // return the finalized disk chain for startup, from top to bottom
    private String[] syncDiskChain(DatacenterMO dcMo, VirtualMachineMO vmMo, VirtualMachineTO vmSpec, DiskTO vol, VirtualMachineDiskInfo diskInfo,
            HashMap<String, Pair<ManagedObjectReference, DatastoreMO>> dataStoresDetails) throws Exception {

        VolumeObjectTO volumeTO = (VolumeObjectTO)vol.getData();
        DataStoreTO primaryStore = volumeTO.getDataStore();
        Map<String, String> details = vol.getDetails();
        boolean isManaged = false;
        String iScsiName = null;

        if (details != null) {
            isManaged = Boolean.parseBoolean(details.get(DiskTO.MANAGED));
            iScsiName = details.get(DiskTO.IQN);
        }

        // if the storage is managed, iScsiName should not be null
        String datastoreName = isManaged ? VmwareResource.getDatastoreName(iScsiName) : primaryStore.getUuid();
        Pair<ManagedObjectReference, DatastoreMO> volumeDsDetails = dataStoresDetails.get(datastoreName);

        if (volumeDsDetails == null) {
            throw new Exception("Primary datastore " + primaryStore.getUuid() + " is not mounted on host.");
        }

        DatastoreMO dsMo = volumeDsDetails.second();

        // we will honor vCenter's meta if it exists
        if (diskInfo != null) {
            // to deal with run-time upgrade to maintain the new datastore folder structure
            String disks[] = diskInfo.getDiskChain();
            for (int i = 0; i < disks.length; i++) {
                DatastoreFile file = new DatastoreFile(disks[i]);
                if (!isManaged && file.getDir() != null && file.getDir().isEmpty()) {
                    s_logger.info("Perform run-time datastore folder upgrade. sync " + disks[i] + " to VM folder");
                    disks[i] = VmwareStorageLayoutHelper.syncVolumeToVmDefaultFolder(dcMo, vmMo.getName(), dsMo, file.getFileBaseName(), VmwareManager.s_vmwareSearchExcludeFolder.value());
                }
            }
            return disks;
        }

        final String datastoreDiskPath;

        if (isManaged) {
            String vmdkPath = new DatastoreFile(volumeTO.getPath()).getFileBaseName();

            if (volumeTO.getVolumeType() == Volume.Type.ROOT) {
                if (vmdkPath == null) {
                    vmdkPath = volumeTO.getName();
                }

                datastoreDiskPath = VmwareStorageLayoutHelper.syncVolumeToVmDefaultFolder(dcMo, vmMo.getName(), dsMo, vmdkPath);
            }
            else {
                if (vmdkPath == null) {
                    vmdkPath = dsMo.getName();
                }

                datastoreDiskPath = dsMo.getDatastorePath(vmdkPath + ".vmdk");
            }
        } else {
            datastoreDiskPath = VmwareStorageLayoutHelper.syncVolumeToVmDefaultFolder(dcMo, vmMo.getName(), dsMo, volumeTO.getPath(), VmwareManager.s_vmwareSearchExcludeFolder.value());
        }

        if (!dsMo.fileExists(datastoreDiskPath)) {
            s_logger.warn("Volume " + volumeTO.getId() + " does not seem to exist on datastore, out of sync? path: " + datastoreDiskPath);
        }

        return new String[] {datastoreDiskPath};
    }

    // Pair<internal CS name, vCenter display name>
    private Pair<String, String> composeVmNames(VirtualMachineTO vmSpec) {
        String vmInternalCSName = vmSpec.getName();
        String vmNameOnVcenter = vmSpec.getName();
        if (_instanceNameFlag && vmSpec.getHostName() != null) {
            vmNameOnVcenter = vmSpec.getHostName();
        }
        return new Pair<String, String>(vmInternalCSName, vmNameOnVcenter);
    }

    protected void configNestedHVSupport(VirtualMachineMO vmMo, VirtualMachineTO vmSpec, VirtualMachineConfigSpec vmConfigSpec) throws Exception {

        VmwareContext context = vmMo.getContext();
        if ("true".equals(vmSpec.getDetails().get(VmDetailConstants.NESTED_VIRTUALIZATION_FLAG))) {
            if (s_logger.isDebugEnabled())
                s_logger.debug("Nested Virtualization enabled in configuration, checking hypervisor capability");

            ManagedObjectReference hostMor = vmMo.getRunningHost().getMor();
            ManagedObjectReference computeMor = context.getVimClient().getMoRefProp(hostMor, "parent");
            ManagedObjectReference environmentBrowser = context.getVimClient().getMoRefProp(computeMor, "environmentBrowser");
            HostCapability hostCapability = context.getService().queryTargetCapabilities(environmentBrowser, hostMor);
            Boolean nestedHvSupported = hostCapability.isNestedHVSupported();
            if (nestedHvSupported == null) {
                // nestedHvEnabled property is supported only since VMware 5.1. It's not defined for earlier versions.
                s_logger.warn("Hypervisor doesn't support nested virtualization, unable to set config for VM " + vmSpec.getName());
            } else if (nestedHvSupported.booleanValue()) {
                s_logger.debug("Hypervisor supports nested virtualization, enabling for VM " + vmSpec.getName());
                vmConfigSpec.setNestedHVEnabled(true);
            } else {
                s_logger.warn("Hypervisor doesn't support nested virtualization, unable to set config for VM " + vmSpec.getName());
                vmConfigSpec.setNestedHVEnabled(false);
            }
        }
    }

    private static void configBasicExtraOption(List<OptionValue> extraOptions, VirtualMachineTO vmSpec) {
        OptionValue newVal = new OptionValue();
        newVal.setKey("machine.id");
        newVal.setValue(vmSpec.getBootArgs());
        extraOptions.add(newVal);

        newVal = new OptionValue();
        newVal.setKey("devices.hotplug");
        newVal.setValue("true");
        extraOptions.add(newVal);
    }

    private static void configNvpExtraOption(List<OptionValue> extraOptions, VirtualMachineTO vmSpec, Map<String, String> nicUuidToDvSwitchUuid) {
        /**
         * Extra Config : nvp.vm-uuid = uuid
         *  - Required for Nicira NVP integration
         */
        OptionValue newVal = new OptionValue();
        newVal.setKey("nvp.vm-uuid");
        newVal.setValue(vmSpec.getUuid());
        extraOptions.add(newVal);

        /**
         * Extra Config : nvp.iface-id.<num> = uuid
         *  - Required for Nicira NVP integration
         */
        int nicNum = 0;
        for (NicTO nicTo : sortNicsByDeviceId(vmSpec.getNics())) {
            if (nicTo.getUuid() != null) {
                newVal = new OptionValue();
                newVal.setKey("nvp.iface-id." + nicNum);
                newVal.setValue(nicTo.getUuid());
                extraOptions.add(newVal);
                setNuageVspVrIpInExtraConfig(extraOptions, nicTo, nicUuidToDvSwitchUuid.get(nicTo.getUuid()));
            }
            nicNum++;
        }
    }

    private static void setNuageVspVrIpInExtraConfig(List<OptionValue> extraOptions, NicTO nicTo, String dvSwitchUuid) {
        if (nicTo.getBroadcastType() != BroadcastDomainType.Vsp) {
            return;
        }

        OptionValue newVal;
        if (nicTo.getType().equals(TrafficType.Guest) && dvSwitchUuid != null && nicTo.getGateway() != null && nicTo.getNetmask() != null) {
            String vrIp = nicTo.getBroadcastUri().getPath().substring(1);
            newVal = new OptionValue();
            newVal.setKey("vsp.vr-ip." + nicTo.getMac());
            newVal.setValue(vrIp);
            extraOptions.add(newVal);
            newVal = new OptionValue();
            newVal.setKey("vsp.dvswitch." + nicTo.getMac());
            newVal.setValue(dvSwitchUuid);
            extraOptions.add(newVal);

            if (s_logger.isDebugEnabled()) {
                s_logger.debug("NIC with MAC " + nicTo.getMac() + " and BroadcastDomainType " + nicTo.getBroadcastType() + " in network(" + nicTo.getGateway() + "/"
                        + nicTo.getNetmask() + ") is " + nicTo.getType() + " traffic type. So, vsp-vr-ip is set in the extraconfig");
            }
        }
    }

    private static void configCustomExtraOption(List<OptionValue> extraOptions, VirtualMachineTO vmSpec) {
        // we no longer to validation anymore
        for (Map.Entry<String, String> entry : vmSpec.getDetails().entrySet()) {
            OptionValue newVal = new OptionValue();
            newVal.setKey(entry.getKey());
            newVal.setValue(entry.getValue());
            extraOptions.add(newVal);
        }
    }

    private static void postNvpConfigBeforeStart(VirtualMachineMO vmMo, VirtualMachineTO vmSpec) throws Exception {
        /**
         * We need to configure the port on the DV switch after the host is
         * connected. So make this happen between the configure and start of
         * the VM
         */
        int nicIndex = 0;
        for (NicTO nicTo : sortNicsByDeviceId(vmSpec.getNics())) {
            if (nicTo.getBroadcastType() == BroadcastDomainType.Lswitch) {
                // We need to create a port with a unique vlan and pass the key to the nic device
                s_logger.trace("Nic " + nicTo.toString() + " is connected to an NVP logicalswitch");
                VirtualDevice nicVirtualDevice = vmMo.getNicDeviceByIndex(nicIndex);
                if (nicVirtualDevice == null) {
                    throw new Exception("Failed to find a VirtualDevice for nic " + nicIndex); //FIXME Generic exceptions are bad
                }
                VirtualDeviceBackingInfo backing = nicVirtualDevice.getBacking();
                if (backing instanceof VirtualEthernetCardDistributedVirtualPortBackingInfo) {
                    // This NIC is connected to a Distributed Virtual Switch
                    VirtualEthernetCardDistributedVirtualPortBackingInfo portInfo = (VirtualEthernetCardDistributedVirtualPortBackingInfo)backing;
                    DistributedVirtualSwitchPortConnection port = portInfo.getPort();
                    String portKey = port.getPortKey();
                    String portGroupKey = port.getPortgroupKey();
                    String dvSwitchUuid = port.getSwitchUuid();

                    s_logger.debug("NIC " + nicTo.toString() + " is connected to dvSwitch " + dvSwitchUuid + " pg " + portGroupKey + " port " + portKey);

                    ManagedObjectReference dvSwitchManager = vmMo.getContext().getVimClient().getServiceContent().getDvSwitchManager();
                    ManagedObjectReference dvSwitch = vmMo.getContext().getVimClient().getService().queryDvsByUuid(dvSwitchManager, dvSwitchUuid);

                    // Get all ports
                    DistributedVirtualSwitchPortCriteria criteria = new DistributedVirtualSwitchPortCriteria();
                    criteria.setInside(true);
                    criteria.getPortgroupKey().add(portGroupKey);
                    List<DistributedVirtualPort> dvPorts = vmMo.getContext().getVimClient().getService().fetchDVPorts(dvSwitch, criteria);

                    DistributedVirtualPort vmDvPort = null;
                    List<Integer> usedVlans = new ArrayList<Integer>();
                    for (DistributedVirtualPort dvPort : dvPorts) {
                        // Find the port for this NIC by portkey
                        if (portKey.equals(dvPort.getKey())) {
                            vmDvPort = dvPort;
                        }
                        VMwareDVSPortSetting settings = (VMwareDVSPortSetting)dvPort.getConfig().getSetting();
                        VmwareDistributedVirtualSwitchVlanIdSpec vlanId = (VmwareDistributedVirtualSwitchVlanIdSpec)settings.getVlan();
                        s_logger.trace("Found port " + dvPort.getKey() + " with vlan " + vlanId.getVlanId());
                        if (vlanId.getVlanId() > 0 && vlanId.getVlanId() < 4095) {
                            usedVlans.add(vlanId.getVlanId());
                        }
                    }

                    if (vmDvPort == null) {
                        throw new Exception("Empty port list from dvSwitch for nic " + nicTo.toString());
                    }

                    DVPortConfigInfo dvPortConfigInfo = vmDvPort.getConfig();
                    VMwareDVSPortSetting settings = (VMwareDVSPortSetting)dvPortConfigInfo.getSetting();

                    VmwareDistributedVirtualSwitchVlanIdSpec vlanId = (VmwareDistributedVirtualSwitchVlanIdSpec)settings.getVlan();
                    BoolPolicy blocked = settings.getBlocked();
                    if (blocked.isValue() == Boolean.TRUE) {
                        s_logger.trace("Port is blocked, set a vlanid and unblock");
                        DVPortConfigSpec dvPortConfigSpec = new DVPortConfigSpec();
                        VMwareDVSPortSetting edittedSettings = new VMwareDVSPortSetting();
                        // Unblock
                        blocked.setValue(Boolean.FALSE);
                        blocked.setInherited(Boolean.FALSE);
                        edittedSettings.setBlocked(blocked);
                        // Set vlan
                        int i;
                        for (i = 1; i < 4095; i++) {
                            if (!usedVlans.contains(i))
                                break;
                        }
                        vlanId.setVlanId(i); // FIXME should be a determined
                        // based on usage
                        vlanId.setInherited(false);
                        edittedSettings.setVlan(vlanId);

                        dvPortConfigSpec.setSetting(edittedSettings);
                        dvPortConfigSpec.setOperation("edit");
                        dvPortConfigSpec.setKey(portKey);
                        List<DVPortConfigSpec> dvPortConfigSpecs = new ArrayList<DVPortConfigSpec>();
                        dvPortConfigSpecs.add(dvPortConfigSpec);
                        ManagedObjectReference task = vmMo.getContext().getVimClient().getService().reconfigureDVPortTask(dvSwitch, dvPortConfigSpecs);
                        if (!vmMo.getContext().getVimClient().waitForTask(task)) {
                            throw new Exception("Failed to configure the dvSwitch port for nic " + nicTo.toString());
                        }
                        s_logger.debug("NIC " + nicTo.toString() + " connected to vlan " + i);
                    } else {
                        s_logger.trace("Port already configured and set to vlan " + vlanId.getVlanId());
                    }
                } else if (backing instanceof VirtualEthernetCardNetworkBackingInfo) {
                    // This NIC is connected to a Virtual Switch
                    // Nothing to do
                } else if (backing instanceof VirtualEthernetCardOpaqueNetworkBackingInfo) {
                    //if NSX API VERSION >= 4.2, connect to br-int (nsx.network), do not create portgroup else previous behaviour
                    //OK, connected to OpaqueNetwork
                } else {
                    s_logger.error("nic device backing is of type " + backing.getClass().getName());
                    throw new Exception("Incompatible backing for a VirtualDevice for nic " + nicIndex); //FIXME Generic exceptions are bad
                }
            }
            nicIndex++;
        }
    }

    private VirtualMachineDiskInfo getMatchingExistingDisk(VirtualMachineDiskInfoBuilder diskInfoBuilder, DiskTO vol, VmwareHypervisorHost hyperHost, VmwareContext context)
            throws Exception {
        if (diskInfoBuilder != null) {
            VolumeObjectTO volume = (VolumeObjectTO)vol.getData();

            String dsName = null;
            String diskBackingFileBaseName = null;

            Map<String, String> details = vol.getDetails();
            boolean isManaged = details != null && Boolean.parseBoolean(details.get(DiskTO.MANAGED));

            if (isManaged) {
                String iScsiName = details.get(DiskTO.IQN);

                // if the storage is managed, iScsiName should not be null
                dsName = VmwareResource.getDatastoreName(iScsiName);

                diskBackingFileBaseName = new DatastoreFile(volume.getPath()).getFileBaseName();
            } else {
                ManagedObjectReference morDs = HypervisorHostHelper.findDatastoreWithBackwardsCompatibility(hyperHost, volume.getDataStore().getUuid());
                DatastoreMO dsMo = new DatastoreMO(context, morDs);

                dsName = dsMo.getName();

                diskBackingFileBaseName = volume.getPath();
            }

            VirtualMachineDiskInfo diskInfo = diskInfoBuilder.getDiskInfoByBackingFileBaseName(diskBackingFileBaseName, dsName);
            if (diskInfo != null) {
                s_logger.info("Found existing disk info from volume path: " + volume.getPath());
                return diskInfo;
            } else {
                String chainInfo = volume.getChainInfo();
                if (chainInfo != null) {
                    VirtualMachineDiskInfo infoInChain = _gson.fromJson(chainInfo, VirtualMachineDiskInfo.class);
                    if (infoInChain != null) {
                        String[] disks = infoInChain.getDiskChain();
                        if (disks.length > 0) {
                            for (String diskPath : disks) {
                                DatastoreFile file = new DatastoreFile(diskPath);
                                diskInfo = diskInfoBuilder.getDiskInfoByBackingFileBaseName(file.getFileBaseName(), dsName);
                                if (diskInfo != null) {
                                    s_logger.info("Found existing disk from chain info: " + diskPath);
                                    return diskInfo;
                                }
                            }
                        }

                        if (diskInfo == null) {
                            diskInfo = diskInfoBuilder.getDiskInfoByDeviceBusName(infoInChain.getDiskDeviceBusName());
                            if (diskInfo != null) {
                                s_logger.info("Found existing disk from from chain device bus information: " + infoInChain.getDiskDeviceBusName());
                                return diskInfo;
                            }
                        }
                    }
                }
            }
        }

        return null;
    }

    private int getDiskController(VirtualMachineDiskInfo matchingExistingDisk, DiskTO vol, VirtualMachineTO vmSpec, int ideControllerKey, int scsiControllerKey) {

        int controllerKey;
        if (matchingExistingDisk != null) {
            s_logger.info("Chose disk controller based on existing information: " + matchingExistingDisk.getDiskDeviceBusName());
            if (matchingExistingDisk.getDiskDeviceBusName().startsWith("ide"))
                return ideControllerKey;
            else
                return scsiControllerKey;
        }

        if (vol.getType() == Volume.Type.ROOT) {
            Map<String, String> vmDetails = vmSpec.getDetails();
            if (vmDetails != null && vmDetails.get(VmDetailConstants.ROOT_DISK_CONTROLLER) != null) {
                if (vmDetails.get(VmDetailConstants.ROOT_DISK_CONTROLLER).equalsIgnoreCase("scsi")) {
                    s_logger.info("Chose disk controller for vol " + vol.getType() + " -> scsi, based on root disk controller settings: "
                            + vmDetails.get(VmDetailConstants.ROOT_DISK_CONTROLLER));
                    controllerKey = scsiControllerKey;
                } else {
                    s_logger.info("Chose disk controller for vol " + vol.getType() + " -> ide, based on root disk controller settings: "
                            + vmDetails.get(VmDetailConstants.ROOT_DISK_CONTROLLER));
                    controllerKey = ideControllerKey;
                }
            } else {
                s_logger.info("Chose disk controller for vol " + vol.getType() + " -> scsi. due to null root disk controller setting");
                controllerKey = scsiControllerKey;
            }

        } else {
            // DATA volume always use SCSI device
            s_logger.info("Chose disk controller for vol " + vol.getType() + " -> scsi");
            controllerKey = scsiControllerKey;
        }

        return controllerKey;
    }

    private String getDiskController(VirtualMachineMO vmMo, VirtualMachineDiskInfo matchingExistingDisk, DiskTO vol, Pair<String, String> controllerInfo) throws Exception {
        int controllerKey;
        DiskControllerType controllerType = DiskControllerType.none;
        if (matchingExistingDisk != null) {
            String currentBusName = matchingExistingDisk.getDiskDeviceBusName();
            if (currentBusName != null) {
                s_logger.info("Chose disk controller based on existing information: " + currentBusName);
                if (currentBusName.startsWith("ide")) {
                    controllerType = DiskControllerType.ide;
                } else if (currentBusName.startsWith("scsi")) {
                    controllerType = DiskControllerType.scsi;
                }
            }
            if (controllerType == DiskControllerType.scsi || controllerType == DiskControllerType.none) {
                Ternary<Integer, Integer, DiskControllerType> vmScsiControllerInfo = vmMo.getScsiControllerInfo();
                controllerType = vmScsiControllerInfo.third();
            }
            return controllerType.toString();
        }

        if (vol.getType() == Volume.Type.ROOT) {
            s_logger.info("Chose disk controller for vol " + vol.getType() + " -> " + controllerInfo.first()
                    + ", based on root disk controller settings at global configuration setting.");
            return controllerInfo.first();
        } else {
            s_logger.info("Chose disk controller for vol " + vol.getType() + " -> " + controllerInfo.second()
                    + ", based on default data disk controller setting i.e. Operating system recommended."); // Need to bring in global configuration setting & template level setting.
            return controllerInfo.second();
        }
    }

    private void postDiskConfigBeforeStart(VirtualMachineMO vmMo, VirtualMachineTO vmSpec, DiskTO[] sortedDisks, int ideControllerKey,
            int scsiControllerKey, Map<String, Map<String, String>> iqnToData, VmwareHypervisorHost hyperHost, VmwareContext context) throws Exception {
        VirtualMachineDiskInfoBuilder diskInfoBuilder = vmMo.getDiskInfoBuilder();

        for (DiskTO vol : sortedDisks) {
            if (vol.getType() == Volume.Type.ISO)
                continue;

            VolumeObjectTO volumeTO = (VolumeObjectTO)vol.getData();

            VirtualMachineDiskInfo diskInfo = getMatchingExistingDisk(diskInfoBuilder, vol, hyperHost, context);
            assert (diskInfo != null);

            String[] diskChain = diskInfo.getDiskChain();
            assert (diskChain.length > 0);

            Map<String, String> details = vol.getDetails();
            boolean managed = false;

            if (details != null) {
                managed = Boolean.parseBoolean(details.get(DiskTO.MANAGED));
            }

            DatastoreFile file = new DatastoreFile(diskChain[0]);

            if (managed) {
                DatastoreFile originalFile = new DatastoreFile(volumeTO.getPath());

                if (!file.getFileBaseName().equalsIgnoreCase(originalFile.getFileBaseName())) {
                    if (s_logger.isInfoEnabled())
                        s_logger.info("Detected disk-chain top file change on volume: " + volumeTO.getId() + " " + volumeTO.getPath() + " -> " + diskChain[0]);
                }
            } else {
                if (!file.getFileBaseName().equalsIgnoreCase(volumeTO.getPath())) {
                    if (s_logger.isInfoEnabled())
                        s_logger.info("Detected disk-chain top file change on volume: " + volumeTO.getId() + " " + volumeTO.getPath() + " -> " + file.getFileBaseName());
                }
            }

            VolumeObjectTO volInSpec = getVolumeInSpec(vmSpec, volumeTO);

            if (volInSpec != null) {
                if (managed) {
                    Map<String, String> data = new HashMap<>();

                    String datastoreVolumePath = diskChain[0];

                    data.put(StartAnswer.PATH, datastoreVolumePath);
                    data.put(StartAnswer.IMAGE_FORMAT, Storage.ImageFormat.OVA.toString());

                    iqnToData.put(details.get(DiskTO.IQN), data);

                    vol.setPath(datastoreVolumePath);
                    volumeTO.setPath(datastoreVolumePath);
                    volInSpec.setPath(datastoreVolumePath);
                } else {
                    volInSpec.setPath(file.getFileBaseName());
                }
                volInSpec.setChainInfo(_gson.toJson(diskInfo));
            }
        }
    }

    private void deleteUnregisteredVmFiles(VirtualMachineFileLayoutEx vmFileLayout, DatacenterMO dcMo, boolean deleteDisks, List<String> skipDatastores) throws Exception {
        s_logger.debug("Deleting files associated with an existing VM that was unregistered");
        DatastoreFile vmFolder = null;
        try {
            List<VirtualMachineFileLayoutExFileInfo> fileInfo = vmFileLayout.getFile();
            for (VirtualMachineFileLayoutExFileInfo file : fileInfo) {
                DatastoreFile fileInDatastore = new DatastoreFile(file.getName());
                // In case of linked clones, VM file layout includes the base disk so don't delete all disk files.
                if (file.getType().startsWith("disk") || file.getType().startsWith("digest"))
                    continue;
                else if (file.getType().equals("config"))
                    vmFolder = new DatastoreFile(fileInDatastore.getDatastoreName(), fileInDatastore.getDir());
                DatastoreMO dsMo = new DatastoreMO(dcMo.getContext(), dcMo.findDatastore(fileInDatastore.getDatastoreName()));
<<<<<<< HEAD
                if (skipDatastores == null || !skipDatastores.contains(dsMo.getName())) {
                    s_logger.debug("Deleting file: " + file.getName());
                    dsMo.deleteFile(file.getName(), dcMo.getMor(), true);
                }
=======
                s_logger.debug("Deleting file: " + file.getName());
                dsMo.deleteFile(file.getName(), dcMo.getMor(), true, VmwareManager.s_vmwareSearchExcludeFolder.value());
>>>>>>> a77ed56b
            }
            // Delete files that are present in the VM folder - this will take care of the VM disks as well.
            DatastoreMO vmFolderDsMo = new DatastoreMO(dcMo.getContext(), dcMo.findDatastore(vmFolder.getDatastoreName()));
            String[] files = vmFolderDsMo.listDirContent(vmFolder.getPath());
            if (deleteDisks) {
                for (String file : files) {
                    String vmDiskFileFullPath = String.format("%s/%s", vmFolder.getPath(), file);
<<<<<<< HEAD
                    if (skipDatastores == null || !skipDatastores.contains(vmFolderDsMo.getName())) {
                        s_logger.debug("Deleting file: " + vmDiskFileFullPath);
                        vmFolderDsMo.deleteFile(vmDiskFileFullPath, dcMo.getMor(), true);
                    }
=======
                    s_logger.debug("Deleting file: " + vmDiskFileFullPath);
                    vmFolderDsMo.deleteFile(vmDiskFileFullPath, dcMo.getMor(), true, VmwareManager.s_vmwareSearchExcludeFolder.value());
>>>>>>> a77ed56b
                }
            }
            // Delete VM folder
            if (deleteDisks || files.length == 0) {
                if (skipDatastores == null || !skipDatastores.contains(vmFolderDsMo.getName())) {
                    s_logger.debug("Deleting folder: " + vmFolder.getPath());
                    vmFolderDsMo.deleteFolder(vmFolder.getPath(), dcMo.getMor());
                }
            }
        } catch (Exception e) {
            String message = "Failed to delete files associated with an existing VM that was unregistered due to " + VmwareHelper.getExceptionMessage(e);
            s_logger.warn(message, e);
        }
    }

    private static VolumeObjectTO getVolumeInSpec(VirtualMachineTO vmSpec, VolumeObjectTO srcVol) {
        for (DiskTO disk : vmSpec.getDisks()) {
            if (disk.getData() instanceof VolumeObjectTO) {
                VolumeObjectTO vol = (VolumeObjectTO) disk.getData();
                if (vol.getId() == srcVol.getId())
                    return vol;
            }
        }

        return null;
    }

    private static NicTO[] sortNicsByDeviceId(NicTO[] nics) {

        List<NicTO> listForSort = new ArrayList<NicTO>();
        for (NicTO nic : nics) {
            listForSort.add(nic);
        }
        Collections.sort(listForSort, new Comparator<NicTO>() {

            @Override
            public int compare(NicTO arg0, NicTO arg1) {
                if (arg0.getDeviceId() < arg1.getDeviceId()) {
                    return -1;
                } else if (arg0.getDeviceId() == arg1.getDeviceId()) {
                    return 0;
                }

                return 1;
            }
        });

        return listForSort.toArray(new NicTO[0]);
    }

    private static DiskTO[] sortVolumesByDeviceId(DiskTO[] volumes) {

        List<DiskTO> listForSort = new ArrayList<DiskTO>();
        for (DiskTO vol : volumes) {
            listForSort.add(vol);
        }
        Collections.sort(listForSort, new Comparator<DiskTO>() {

            @Override
            public int compare(DiskTO arg0, DiskTO arg1) {
                if (arg0.getDiskSeq() < arg1.getDiskSeq()) {
                    return -1;
                } else if (arg0.getDiskSeq().equals(arg1.getDiskSeq())) {
                    return 0;
                }

                return 1;
            }
        });

        return listForSort.toArray(new DiskTO[0]);
    }

    /**
     * Only call this for managed storage.
     * Ex. "[-iqn.2010-01.com.solidfire:4nhe.vol-1.27-0] i-2-18-VM/ROOT-18.vmdk" should return "i-2-18-VM/ROOT-18"
     */
    public String getVmdkPath(String path) {
        if (!com.cloud.utils.StringUtils.isNotBlank(path)) {
            return null;
        }

        final String search = "]";

        int startIndex = path.indexOf(search);

        if (startIndex == -1) {
            return null;
        }

        path = path.substring(startIndex + search.length());

        final String search2 = ".vmdk";

        int endIndex = path.indexOf(search2);

        if (endIndex == -1) {
            return null;
        }

        return path.substring(0, endIndex).trim();
    }

    private HashMap<String, Pair<ManagedObjectReference, DatastoreMO>> inferDatastoreDetailsFromDiskInfo(VmwareHypervisorHost hyperHost, VmwareContext context,
            DiskTO[] disks, Command cmd) throws Exception {
        HashMap<String, Pair<ManagedObjectReference, DatastoreMO>> mapIdToMors = new HashMap<>();

        assert (hyperHost != null) && (context != null);

        for (DiskTO vol : disks) {
            if (vol.getType() != Volume.Type.ISO) {
                VolumeObjectTO volumeTO = (VolumeObjectTO)vol.getData();
                DataStoreTO primaryStore = volumeTO.getDataStore();
                String poolUuid = primaryStore.getUuid();

                if (mapIdToMors.get(poolUuid) == null) {
                    boolean isManaged = false;
                    Map<String, String> details = vol.getDetails();

                    if (details != null) {
                        isManaged = Boolean.parseBoolean(details.get(DiskTO.MANAGED));
                    }

                    if (isManaged) {
                        String iScsiName = details.get(DiskTO.IQN); // details should not be null for managed storage (it may or may not be null for non-managed storage)
                        String datastoreName = VmwareResource.getDatastoreName(iScsiName);
                        ManagedObjectReference morDatastore = HypervisorHostHelper.findDatastoreWithBackwardsCompatibility(hyperHost, datastoreName);

                        // if the datastore is not present, we need to discover the iSCSI device that will support it,
                        // create the datastore, and create a VMDK file in the datastore
                        if (morDatastore == null) {
                            final String vmdkPath = getVmdkPath(volumeTO.getPath());

                            morDatastore = _storageProcessor.prepareManagedStorage(context, hyperHost, null, iScsiName,
                                    details.get(DiskTO.STORAGE_HOST), Integer.parseInt(details.get(DiskTO.STORAGE_PORT)),
                                    vmdkPath,
                                    details.get(DiskTO.CHAP_INITIATOR_USERNAME), details.get(DiskTO.CHAP_INITIATOR_SECRET),
                                    details.get(DiskTO.CHAP_TARGET_USERNAME), details.get(DiskTO.CHAP_TARGET_SECRET),
                                    Long.parseLong(details.get(DiskTO.VOLUME_SIZE)), cmd);

                            DatastoreMO dsMo = new DatastoreMO(getServiceContext(), morDatastore);

                            final String datastoreVolumePath;

                            if (vmdkPath != null) {
                                datastoreVolumePath = dsMo.getDatastorePath(vmdkPath + ".vmdk");
                            }
                            else {
                                datastoreVolumePath = dsMo.getDatastorePath(dsMo.getName() + ".vmdk");
                            }

                            volumeTO.setPath(datastoreVolumePath);
                            vol.setPath(datastoreVolumePath);
                        }

                        mapIdToMors.put(datastoreName, new Pair<>(morDatastore, new DatastoreMO(context, morDatastore)));
                    }
                    else {
                        ManagedObjectReference morDatastore = HypervisorHostHelper.findDatastoreWithBackwardsCompatibility(hyperHost, poolUuid);

                        if (morDatastore == null) {
                            String msg = "Failed to get the mounted datastore for the volume's pool " + poolUuid;

                            s_logger.error(msg);

                            throw new Exception(msg);
                        }

                        mapIdToMors.put(poolUuid, new Pair<>(morDatastore, new DatastoreMO(context, morDatastore)));
                    }
                }
            }
        }

        return mapIdToMors;
    }

    private DatastoreMO getDatastoreThatRootDiskIsOn(HashMap<String, Pair<ManagedObjectReference, DatastoreMO>> dataStoresDetails, DiskTO disks[]) {
        Pair<ManagedObjectReference, DatastoreMO> rootDiskDataStoreDetails = null;

        for (DiskTO vol : disks) {
            if (vol.getType() == Volume.Type.ROOT) {
                Map<String, String> details = vol.getDetails();
                boolean managed = false;

                if (details != null) {
                    managed = Boolean.parseBoolean(details.get(DiskTO.MANAGED));
                }

                if (managed) {
                    String datastoreName = VmwareResource.getDatastoreName(details.get(DiskTO.IQN));

                    rootDiskDataStoreDetails = dataStoresDetails.get(datastoreName);

                    break;
                } else {
                    DataStoreTO primaryStore = vol.getData().getDataStore();

                    rootDiskDataStoreDetails = dataStoresDetails.get(primaryStore.getUuid());

                    break;
                }
            }
        }

        if (rootDiskDataStoreDetails != null) {
            return rootDiskDataStoreDetails.second();
        }

        return null;
    }

    private String getPvlanInfo(NicTO nicTo) {
        if (nicTo.getBroadcastType() == BroadcastDomainType.Pvlan) {
            return NetUtils.getIsolatedPvlanFromUri(nicTo.getBroadcastUri());
        }
        return null;
    }

    private String getVlanInfo(NicTO nicTo, String defaultVlan) {
        if (nicTo.getBroadcastType() == BroadcastDomainType.Native) {
            return defaultVlan;
        } else if (nicTo.getBroadcastType() == BroadcastDomainType.Vlan || nicTo.getBroadcastType() == BroadcastDomainType.Pvlan) {
            if (nicTo.getBroadcastUri() != null) {
                if (nicTo.getBroadcastType() == BroadcastDomainType.Vlan)
                    // For vlan, the broadcast uri is of the form vlan://<vlanid>
                    // BroadcastDomainType recogniizes and handles this.
                    return BroadcastDomainType.getValue(nicTo.getBroadcastUri());
                else
                    // for pvlan, the broacast uri will be of the form pvlan://<vlanid>-i<pvlanid>
                    // TODO consider the spread of functionality between BroadcastDomainType and NetUtils
                    return NetUtils.getPrimaryPvlanFromUri(nicTo.getBroadcastUri());
            } else {
                s_logger.warn("BroadcastType is not claimed as VLAN or PVLAN, but without vlan info in broadcast URI. Use vlan info from labeling: " + defaultVlan);
                return defaultVlan;
            }
        } else if (nicTo.getBroadcastType() == BroadcastDomainType.Lswitch) {
            // We don't need to set any VLAN id for an NVP logical switch
            return null;
        } else if (nicTo.getBroadcastType() == BroadcastDomainType.Storage) {
            URI broadcastUri = nicTo.getBroadcastUri();
            if (broadcastUri != null) {
                String vlanId = BroadcastDomainType.getValue(broadcastUri);
                s_logger.debug("Using VLAN [" + vlanId + "] from broadcast uri [" + broadcastUri + "]");
                return vlanId;
            }
        }

        s_logger.warn("Unrecognized broadcast type in VmwareResource, type: " + nicTo.getBroadcastType().toString() + ". Use vlan info from labeling: " + defaultVlan);
        return defaultVlan;
    }

    private Pair<ManagedObjectReference, String> prepareNetworkFromNicInfo(HostMO hostMo, NicTO nicTo, boolean configureVServiceInNexus, VirtualMachine.Type vmType)
            throws Exception {

        Ternary<String, String, String> switchDetails = getTargetSwitch(nicTo);
        VirtualSwitchType switchType = VirtualSwitchType.getType(switchDetails.second());
        String switchName = switchDetails.first();
        String vlanToken = switchDetails.third();

        String namePrefix = getNetworkNamePrefix(nicTo);
        Pair<ManagedObjectReference, String> networkInfo = null;

        s_logger.info("Prepare network on " + switchType + " " + switchName + " with name prefix: " + namePrefix);

        if (VirtualSwitchType.StandardVirtualSwitch == switchType) {
            networkInfo = HypervisorHostHelper.prepareNetwork(switchName, namePrefix, hostMo,
                    getVlanInfo(nicTo, vlanToken), nicTo.getNetworkRateMbps(), nicTo.getNetworkRateMulticastMbps(),
                    _opsTimeout, true, nicTo.getBroadcastType(), nicTo.getUuid(), nicTo.getDetails());
        }
        else {
            String vlanId = getVlanInfo(nicTo, vlanToken);
            String svlanId = null;
            boolean pvlannetwork = (getPvlanInfo(nicTo) == null) ? false : true;
            if (vmType != null && vmType.equals(VirtualMachine.Type.DomainRouter) && pvlannetwork) {
                // plumb this network to the promiscuous vlan.
                svlanId = vlanId;
            } else {
                // plumb this network to the isolated vlan.
                svlanId = getPvlanInfo(nicTo);
            }
            networkInfo = HypervisorHostHelper.prepareNetwork(switchName, namePrefix, hostMo, vlanId, svlanId,
                    nicTo.getNetworkRateMbps(), nicTo.getNetworkRateMulticastMbps(), _opsTimeout, switchType,
                    _portsPerDvPortGroup, nicTo.getGateway(), configureVServiceInNexus, nicTo.getBroadcastType(), _vsmCredentials, nicTo.getDetails());
        }

        return networkInfo;
    }

    // return Ternary <switch name, switch tyep, vlan tagging>
    private Ternary<String, String, String> getTargetSwitch(NicTO nicTo) throws CloudException {
        TrafficType[] supportedTrafficTypes = new TrafficType[] {TrafficType.Guest, TrafficType.Public, TrafficType.Control, TrafficType.Management, TrafficType.Storage};

        TrafficType trafficType = nicTo.getType();
        if (!Arrays.asList(supportedTrafficTypes).contains(trafficType)) {
            throw new CloudException("Traffic type " + trafficType.toString() + " for nic " + nicTo.toString() + " is not supported.");
        }

        String switchName = null;
        VirtualSwitchType switchType = VirtualSwitchType.StandardVirtualSwitch;
        String vlanId = Vlan.UNTAGGED;

        if (StringUtils.isNotBlank(nicTo.getName())) {
            // Format of network traffic label is <VSWITCH>,<VLANID>,<VSWITCHTYPE>
            // If all 3 fields are mentioned then number of tokens would be 3.
            // If only <VSWITCH>,<VLANID> are mentioned then number of tokens would be 2.
            // Get switch details from the nicTO object
            String networkName = nicTo.getName();
            VmwareTrafficLabel mgmtTrafficLabelObj = new VmwareTrafficLabel(networkName, trafficType);
            switchName = mgmtTrafficLabelObj.getVirtualSwitchName();
            vlanId = mgmtTrafficLabelObj.getVlanId();
            switchType = mgmtTrafficLabelObj.getVirtualSwitchType();
        } else {
            if (trafficType == TrafficType.Guest && _guestTrafficInfo != null) {
                switchType = _guestTrafficInfo.getVirtualSwitchType();
                switchName = _guestTrafficInfo.getVirtualSwitchName();
            } else if (trafficType == TrafficType.Public && _publicTrafficInfo != null) {
                switchType = _publicTrafficInfo.getVirtualSwitchType();
                switchName = _publicTrafficInfo.getVirtualSwitchName();
            }
        }

        if (switchName == null
                && (nicTo.getType() == Networks.TrafficType.Control || nicTo.getType() == Networks.TrafficType.Management || nicTo.getType() == Networks.TrafficType.Storage)) {
            switchName = _privateNetworkVSwitchName;
        }

        if (switchType == VirtualSwitchType.NexusDistributedVirtualSwitch) {
            if (trafficType == TrafficType.Management || trafficType == TrafficType.Storage) {
                throw new CloudException(
                        "Unable to configure NIC " + nicTo.toString() + " as traffic type " + trafficType.toString() + " is not supported over virtual switch type " + switchType
                                + ". Please specify only supported type of virtual switches i.e. {vmwaresvs, vmwaredvs} in physical network traffic label.");
            }
        }

        return new Ternary<String, String, String>(switchName, switchType.toString(), vlanId);
    }

    private String getNetworkNamePrefix(NicTO nicTo) throws Exception {
        if (nicTo.getType() == Networks.TrafficType.Guest) {
            return "cloud.guest";
        } else if (nicTo.getType() == Networks.TrafficType.Control || nicTo.getType() == Networks.TrafficType.Management) {
            return "cloud.private";
        } else if (nicTo.getType() == Networks.TrafficType.Public) {
            return "cloud.public";
        } else if (nicTo.getType() == Networks.TrafficType.Storage) {
            return "cloud.storage";
        } else if (nicTo.getType() == Networks.TrafficType.Vpn) {
            throw new Exception("Unsupported traffic type: " + nicTo.getType().toString());
        } else {
            throw new Exception("Unsupported traffic type: " + nicTo.getType().toString());
        }
    }

    private VirtualMachineMO takeVmFromOtherHyperHost(VmwareHypervisorHost hyperHost, String vmName) throws Exception {

        VirtualMachineMO vmMo = hyperHost.findVmOnPeerHyperHost(vmName);
        if (vmMo != null) {
            ManagedObjectReference morTargetPhysicalHost = hyperHost.findMigrationTarget(vmMo);
            if (morTargetPhysicalHost == null) {
                String msg = "VM " + vmName + " is on other host and we have no resource available to migrate and start it here";
                s_logger.error(msg);
                throw new Exception(msg);
            }

            if (!vmMo.relocate(morTargetPhysicalHost)) {
                String msg = "VM " + vmName + " is on other host and we failed to relocate it here";
                s_logger.error(msg);
                throw new Exception(msg);
            }

            return vmMo;
        }
        return null;
    }

    // isoUrl sample content :
    // nfs://192.168.10.231/export/home/kelven/vmware-test/secondary/template/tmpl/2/200//200-2-80f7ee58-6eff-3a2d-bcb0-59663edf6d26.iso
    private Pair<String, ManagedObjectReference> getIsoDatastoreInfo(VmwareHypervisorHost hyperHost, String isoUrl) throws Exception {

        assert (isoUrl != null);
        int isoFileNameStartPos = isoUrl.lastIndexOf("/");
        if (isoFileNameStartPos < 0) {
            throw new Exception("Invalid ISO path info");
        }

        String isoFileName = isoUrl.substring(isoFileNameStartPos);

        int templateRootPos = isoUrl.indexOf("template/tmpl");
        templateRootPos = (templateRootPos < 0 ? isoUrl.indexOf("ConfigDrive") : templateRootPos);
        if (templateRootPos < 0 ) {
            throw new Exception("Invalid ISO path info");
        }

        String storeUrl = isoUrl.substring(0, templateRootPos - 1);
        String isoPath = isoUrl.substring(templateRootPos, isoFileNameStartPos);

        ManagedObjectReference morDs = prepareSecondaryDatastoreOnHost(storeUrl);
        DatastoreMO dsMo = new DatastoreMO(getServiceContext(), morDs);

        return new Pair<String, ManagedObjectReference>(String.format("[%s] %s%s", dsMo.getName(), isoPath, isoFileName), morDs);
    }

    protected Answer execute(ReadyCommand cmd) {
        if (s_logger.isInfoEnabled()) {
            s_logger.info("Executing resource ReadyCommand: " + _gson.toJson(cmd));
        }

        try {
            VmwareContext context = getServiceContext();
            VmwareHypervisorHost hyperHost = getHyperHost(context);
            if (hyperHost.isHyperHostConnected()) {
                return new ReadyAnswer(cmd);
            } else {
                return new ReadyAnswer(cmd, "Host is not in connect state");
            }
        } catch (Exception e) {
            s_logger.error("Unexpected exception: ", e);
            return new ReadyAnswer(cmd, VmwareHelper.getExceptionMessage(e));
        }
    }

    protected Answer execute(GetHostStatsCommand cmd) {
        if (s_logger.isTraceEnabled()) {
            s_logger.trace("Executing resource GetHostStatsCommand: " + _gson.toJson(cmd));
        }

        VmwareContext context = getServiceContext();
        VmwareHypervisorHost hyperHost = getHyperHost(context);

        HostStatsEntry hostStats = new HostStatsEntry(cmd.getHostId(), 0, 0, 0, "host", 0, 0, 0, 0);
        Answer answer = new GetHostStatsAnswer(cmd, hostStats);
        try {
            HostStatsEntry entry = getHyperHostStats(hyperHost);
            if (entry != null) {
                entry.setHostId(cmd.getHostId());
                answer = new GetHostStatsAnswer(cmd, entry);
            }
        } catch (Exception e) {
            if (e instanceof RemoteException) {
                s_logger.warn("Encounter remote exception to vCenter, invalidate VMware session context");
                invalidateServiceContext();
            }

            String msg = "Unable to execute GetHostStatsCommand due to " + VmwareHelper.getExceptionMessage(e);
            s_logger.error(msg, e);
        }

        if (s_logger.isTraceEnabled()) {
            s_logger.trace("GetHostStats Answer: " + _gson.toJson(answer));
        }

        return answer;
    }

    protected Answer execute(GetVmStatsCommand cmd) {
        if (s_logger.isTraceEnabled()) {
            s_logger.trace("Executing resource GetVmStatsCommand: " + _gson.toJson(cmd));
        }

        HashMap<String, VmStatsEntry> vmStatsMap = null;

        try {
            HashMap<String, PowerState> vmPowerStates = getVmStates();

            // getVmNames should return all i-x-y values.
            List<String> requestedVmNames = cmd.getVmNames();
            List<String> vmNames = new ArrayList<String>();

            if (requestedVmNames != null) {
                for (String vmName : requestedVmNames) {
                    if (vmPowerStates.get(vmName) != null) {
                        vmNames.add(vmName);
                    }
                }
            }

            if (vmNames != null) {
                vmStatsMap = getVmStats(vmNames);
            }
        } catch (Throwable e) {
            if (e instanceof RemoteException) {
                s_logger.warn("Encounter remote exception to vCenter, invalidate VMware session context");
                invalidateServiceContext();
            }

            s_logger.error("Unable to execute GetVmStatsCommand due to : " + VmwareHelper.getExceptionMessage(e), e);
        }

        Answer answer = new GetVmStatsAnswer(cmd, vmStatsMap);

        if (s_logger.isTraceEnabled()) {
            s_logger.trace("Report GetVmStatsAnswer: " + _gson.toJson(answer));
        }
        return answer;
    }

    protected Answer execute(GetVmDiskStatsCommand cmd) {
        return new GetVmDiskStatsAnswer(cmd, null, null, null);
    }

    protected Answer execute(GetVmNetworkStatsCommand cmd) {
        return new GetVmNetworkStatsAnswer(cmd, null, null, null);
    }

    protected GetVolumeStatsAnswer execute(GetVolumeStatsCommand cmd) {
        try {
            VmwareHypervisorHost srcHyperHost = getHyperHost(getServiceContext());
            ManagedObjectReference morDs = HypervisorHostHelper.findDatastoreWithBackwardsCompatibility(srcHyperHost, cmd.getPoolUuid());
            assert (morDs != null);
            DatastoreMO primaryStorageDatastoreMo = new DatastoreMO(getServiceContext(), morDs);
            VmwareHypervisorHost hyperHost = getHyperHost(getServiceContext());
            ManagedObjectReference dcMor = hyperHost.getHyperHostDatacenter();
            DatacenterMO dcMo = new DatacenterMO(getServiceContext(), dcMor);
            HashMap<String, VolumeStatsEntry> statEntry = new HashMap<String, VolumeStatsEntry>();

            for (String chainInfo : cmd.getVolumeUuids()){
                if (chainInfo != null) {
                    VirtualMachineDiskInfo infoInChain = _gson.fromJson(chainInfo, VirtualMachineDiskInfo.class);
                    if (infoInChain != null) {
                        String[] disks = infoInChain.getDiskChain();
                        if (disks.length > 0) {
                            for (String diskPath : disks) {
                                DatastoreFile file = new DatastoreFile(diskPath);
                                VirtualMachineMO vmMo = dcMo.findVm(file.getDir());
                                Pair<VirtualDisk, String> vds = vmMo.getDiskDevice(file.getFileName(), true);
                                long virtualsize = vds.first().getCapacityInKB() * 1024;
                                long physicalsize = primaryStorageDatastoreMo.fileDiskSize(file.getPath());
                                VolumeStatsEntry vse = new VolumeStatsEntry(chainInfo, physicalsize, virtualsize);
                                statEntry.put(chainInfo, vse);
                            }
                        }
                    }
                }
            }
            return new GetVolumeStatsAnswer(cmd, "", statEntry);
        } catch (Exception e) {
            s_logger.info("VOLSTAT GetVolumeStatsCommand failed " + e.getMessage());
        }

        return new GetVolumeStatsAnswer(cmd, "", null);
    }

    protected Answer execute(CheckHealthCommand cmd) {
        if (s_logger.isInfoEnabled()) {
            s_logger.info("Executing resource CheckHealthCommand: " + _gson.toJson(cmd));
        }

        try {
            VmwareHypervisorHost hyperHost = getHyperHost(getServiceContext());
            if (hyperHost.isHyperHostConnected()) {
                return new CheckHealthAnswer(cmd, true);
            }
        } catch (Throwable e) {
            if (e instanceof RemoteException) {
                s_logger.warn("Encounter remote exception to vCenter, invalidate VMware session context");
                invalidateServiceContext();
            }

            s_logger.error("Unable to execute CheckHealthCommand due to " + VmwareHelper.getExceptionMessage(e), e);
        }
        return new CheckHealthAnswer(cmd, false);
    }

    protected Answer execute(StopCommand cmd) {
        if (s_logger.isInfoEnabled()) {
            s_logger.info("Executing resource StopCommand: " + _gson.toJson(cmd));
        }

        // In the stop command, we're passed in the name of the VM as seen by cloudstack,
        // i.e., i-x-y. This is the internal VM name.
        VmwareContext context = getServiceContext();
        VmwareHypervisorHost hyperHost = getHyperHost(context);
        try {
            VirtualMachineMO vmMo = hyperHost.findVmOnHyperHost(cmd.getVmName());
            if (vmMo != null) {
                if (cmd.checkBeforeCleanup()) {
                    if (getVmPowerState(vmMo) != PowerState.PowerOff) {
                        String msg = "StopCommand is sent for cleanup and VM " + cmd.getVmName() + " is current running. ignore it.";
                        s_logger.warn(msg);
                        return new StopAnswer(cmd, msg, false);
                    } else {
                        String msg = "StopCommand is sent for cleanup and VM " + cmd.getVmName() + " is indeed stopped already.";
                        s_logger.info(msg);
                        return new StopAnswer(cmd, msg, true);
                    }
                }

                try {
                    vmMo.setCustomFieldValue(CustomFieldConstants.CLOUD_NIC_MASK, "0");
                    vmMo.setCustomFieldValue(CustomFieldConstants.CLOUD_VM_INTERNAL_NAME, cmd.getVmName());

                    if (getVmPowerState(vmMo) != PowerState.PowerOff) {
                        String msg = "Stop VM " + cmd.getVmName() + " Succeed";
                        boolean success = false;
                        if (cmd.isForceStop()) {
                            success = vmMo.powerOff();
                        } else {
                            success = vmMo.safePowerOff(_shutdownWaitMs);
                        }
                        if (!success) {
                            msg = "Have problem in powering off VM " + cmd.getVmName() + ", let the process continue";
                            s_logger.warn(msg);
                        }
                        return new StopAnswer(cmd, msg, true);
                    }

                    String msg = "VM " + cmd.getVmName() + " is already in stopped state";
                    s_logger.info(msg);
                    return new StopAnswer(cmd, msg, true);
                } finally {
                }
            } else {

                String msg = "VM " + cmd.getVmName() + " is no longer in vSphere";
                s_logger.info(msg);
                return new StopAnswer(cmd, msg, true);
            }
        } catch (Exception e) {
            if (e instanceof RemoteException) {
                s_logger.warn("Encounter remote exception to vCenter, invalidate VMware session context");
                invalidateServiceContext();
            }

            String msg = "StopCommand failed due to " + VmwareHelper.getExceptionMessage(e);
            s_logger.error(msg);
            return new StopAnswer(cmd, msg, false);
        }
    }

    protected Answer execute(RebootRouterCommand cmd) {
        if (s_logger.isInfoEnabled()) {
            s_logger.info("Executing resource RebootRouterCommand: " + _gson.toJson(cmd));
        }

        RebootAnswer answer = (RebootAnswer)execute((RebootCommand)cmd);

        if (answer.getResult()) {
            String connectResult = connect(cmd.getVmName(), cmd.getPrivateIpAddress());
            networkUsage(cmd.getPrivateIpAddress(), "create", null);
            if (connectResult == null) {
                return answer;
            } else {
                return new Answer(cmd, false, connectResult);
            }
        }
        return answer;
    }

    protected Answer execute(RebootCommand cmd) {
        if (s_logger.isInfoEnabled()) {
            s_logger.info("Executing resource RebootCommand: " + _gson.toJson(cmd));
        }

        boolean toolsInstallerMounted = false;
        VirtualMachineMO vmMo = null;
        VmwareContext context = getServiceContext();
        VmwareHypervisorHost hyperHost = getHyperHost(context);
        try {
            vmMo = hyperHost.findVmOnHyperHost(cmd.getVmName());
            if (vmMo != null) {
                if (vmMo.isToolsInstallerMounted()) {
                    toolsInstallerMounted = true;
                    s_logger.trace("Detected mounted vmware tools installer for :[" + cmd.getVmName() + "]");
                }
                try {
                    vmMo.rebootGuest();
                    return new RebootAnswer(cmd, "reboot succeeded", true);
                } catch (ToolsUnavailableFaultMsg e) {
                    s_logger.warn("VMware tools is not installed at guest OS, we will perform hard reset for reboot");
                } catch (Exception e) {
                    s_logger.warn("We are not able to perform gracefull guest reboot due to " + VmwareHelper.getExceptionMessage(e));
                }

                // continue to try with hard-reset
                if (vmMo.reset()) {
                    return new RebootAnswer(cmd, "reboot succeeded", true);
                }

                String msg = "Reboot failed in vSphere. vm: " + cmd.getVmName();
                s_logger.warn(msg);
                return new RebootAnswer(cmd, msg, false);
            } else {
                String msg = "Unable to find the VM in vSphere to reboot. vm: " + cmd.getVmName();
                s_logger.warn(msg);
                return new RebootAnswer(cmd, msg, false);
            }
        } catch (Exception e) {
            if (e instanceof RemoteException) {
                s_logger.warn("Encounter remote exception to vCenter, invalidate VMware session context");
                invalidateServiceContext();
            }

            String msg = "RebootCommand failed due to " + VmwareHelper.getExceptionMessage(e);
            s_logger.error(msg);
            return new RebootAnswer(cmd, msg, false);
        } finally {
            if (toolsInstallerMounted) {
                try {
                    vmMo.mountToolsInstaller();
                    s_logger.debug("Successfully re-mounted vmware tools installer for :[" + cmd.getVmName() + "]");
                } catch (Exception e) {
                    s_logger.warn("Unabled to re-mount vmware tools installer for :[" + cmd.getVmName() + "]");
                }
            }
        }
    }

    protected Answer execute(CheckVirtualMachineCommand cmd) {
        if (s_logger.isInfoEnabled()) {
            s_logger.info("Executing resource CheckVirtualMachineCommand: " + _gson.toJson(cmd));
        }

        final String vmName = cmd.getVmName();
        PowerState powerState = PowerState.PowerUnknown;
        Integer vncPort = null;

        VmwareContext context = getServiceContext();
        VmwareHypervisorHost hyperHost = getHyperHost(context);

        try {
            VirtualMachineMO vmMo = hyperHost.findVmOnHyperHost(vmName);
            if (vmMo != null) {
                powerState = getVmPowerState(vmMo);
                return new CheckVirtualMachineAnswer(cmd, powerState, vncPort);
            } else {
                s_logger.warn("Can not find vm " + vmName + " to execute CheckVirtualMachineCommand");
                return new CheckVirtualMachineAnswer(cmd, powerState, vncPort);
            }

        } catch (Throwable e) {
            if (e instanceof RemoteException) {
                s_logger.warn("Encounter remote exception to vCenter, invalidate VMware session context");
                invalidateServiceContext();
            }
            s_logger.error("Unexpected exception: " + VmwareHelper.getExceptionMessage(e), e);

            return new CheckVirtualMachineAnswer(cmd, powerState, vncPort);
        }
    }

    protected Answer execute(PrepareForMigrationCommand cmd) {
        if (s_logger.isInfoEnabled()) {
            s_logger.info("Executing resource PrepareForMigrationCommand: " + _gson.toJson(cmd));
        }

        VirtualMachineTO vm = cmd.getVirtualMachine();
        if (s_logger.isDebugEnabled()) {
            s_logger.debug("Preparing host for migrating " + vm);
        }

        final String vmName = vm.getName();
        try {
            VmwareHypervisorHost hyperHost = getHyperHost(getServiceContext());
            VmwareManager mgr = hyperHost.getContext().getStockObject(VmwareManager.CONTEXT_STOCK_NAME);

            // find VM through datacenter (VM is not at the target host yet)
            VirtualMachineMO vmMo = hyperHost.findVmOnPeerHyperHost(vmName);
            if (vmMo == null) {
                s_logger.info("VM " + vmName + " was not found in the cluster of host " + hyperHost.getHyperHostName() + ". Looking for the VM in datacenter.");
                ManagedObjectReference dcMor = hyperHost.getHyperHostDatacenter();
                DatacenterMO dcMo = new DatacenterMO(hyperHost.getContext(), dcMor);
                vmMo = dcMo.findVm(vmName);
                if (vmMo == null) {
                    String msg = "VM " + vmName + " does not exist in VMware datacenter";
                    s_logger.error(msg);
                    throw new Exception(msg);
                }
            }

            NicTO[] nics = vm.getNics();
            for (NicTO nic : nics) {
                // prepare network on the host
                prepareNetworkFromNicInfo(new HostMO(getServiceContext(), _morHyperHost), nic, false, cmd.getVirtualMachine().getType());
            }

            Pair<String, Long> secStoreUrlAndId = mgr.getSecondaryStorageStoreUrlAndId(Long.parseLong(_dcId));
            String secStoreUrl = secStoreUrlAndId.first();
            Long secStoreId = secStoreUrlAndId.second();
            if (secStoreUrl == null) {
                String msg = "secondary storage for dc " + _dcId + " is not ready yet?";
                throw new Exception(msg);
            }
            mgr.prepareSecondaryStorageStore(secStoreUrl, secStoreId);

            ManagedObjectReference morSecDs = prepareSecondaryDatastoreOnHost(secStoreUrl);
            if (morSecDs == null) {
                String msg = "Failed to prepare secondary storage on host, secondary store url: " + secStoreUrl;
                throw new Exception(msg);
            }
            return new PrepareForMigrationAnswer(cmd);
        } catch (Throwable e) {
            if (e instanceof RemoteException) {
                s_logger.warn("Encounter remote exception to vCenter, invalidate VMware session context");
                invalidateServiceContext();
            }

            String msg = "Unexcpeted exception " + VmwareHelper.getExceptionMessage(e);
            s_logger.error(msg, e);
            return new PrepareForMigrationAnswer(cmd, msg);
        }
    }

    protected Answer execute(MigrateCommand cmd) {
        if (s_logger.isInfoEnabled()) {
            s_logger.info("Executing resource MigrateCommand: " + _gson.toJson(cmd));
        }

        final String vmName = cmd.getVmName();
        try {
            VmwareHypervisorHost hyperHost = getHyperHost(getServiceContext());
            ManagedObjectReference morDc = hyperHost.getHyperHostDatacenter();

            // find VM through datacenter (VM is not at the target host yet)
            VirtualMachineMO vmMo = hyperHost.findVmOnPeerHyperHost(vmName);
            if (vmMo == null) {
                String msg = "VM " + vmName + " does not exist in VMware datacenter";
                s_logger.error(msg);
                throw new Exception(msg);
            }

            VmwareHypervisorHost destHyperHost = getTargetHyperHost(new DatacenterMO(hyperHost.getContext(), morDc), cmd.getDestinationIp());

            ManagedObjectReference morTargetPhysicalHost = destHyperHost.findMigrationTarget(vmMo);
            if (morTargetPhysicalHost == null) {
                throw new Exception("Unable to find a target capable physical host");
            }

            if (!vmMo.migrate(destHyperHost.getHyperHostOwnerResourcePool(), morTargetPhysicalHost)) {
                throw new Exception("Migration failed");
            }

            return new MigrateAnswer(cmd, true, "migration succeeded", null);
        } catch (Throwable e) {
            if (e instanceof RemoteException) {
                s_logger.warn("Encounter remote exception to vCenter, invalidate VMware session context");
                invalidateServiceContext();
            }

            String msg = "MigrationCommand failed due to " + VmwareHelper.getExceptionMessage(e);
            s_logger.warn(msg, e);
            return new MigrateAnswer(cmd, false, msg, null);
        }
    }

    protected Answer execute(MigrateWithStorageCommand cmd) {

        if (s_logger.isInfoEnabled()) {
            s_logger.info("Executing resource MigrateWithStorageCommand: " + _gson.toJson(cmd));
        }

        VirtualMachineTO vmTo = cmd.getVirtualMachine();
        String vmName = vmTo.getName();

        VmwareHypervisorHost srcHyperHost = null;
        VmwareHypervisorHost tgtHyperHost = null;
        VirtualMachineMO vmMo = null;

        ManagedObjectReference morDsAtTarget = null;
        ManagedObjectReference morDsAtSource = null;
        ManagedObjectReference morDc = null;
        ManagedObjectReference morDcOfTargetHost = null;
        ManagedObjectReference morTgtHost = new ManagedObjectReference();
        ManagedObjectReference morTgtDatastore = new ManagedObjectReference();
        VirtualMachineRelocateSpec relocateSpec = new VirtualMachineRelocateSpec();
        List<VirtualMachineRelocateSpecDiskLocator> diskLocators = new ArrayList<VirtualMachineRelocateSpecDiskLocator>();
        VirtualMachineRelocateSpecDiskLocator diskLocator = null;

        String tgtDsName = "";
        String tgtDsHost;
        String tgtDsPath;
        int tgtDsPort;
        VolumeTO volume;
        StorageFilerTO filerTo;
        Set<String> mountedDatastoresAtSource = new HashSet<String>();
        List<VolumeObjectTO> volumeToList = new ArrayList<VolumeObjectTO>();
        Map<Long, Integer> volumeDeviceKey = new HashMap<Long, Integer>();

        List<Pair<VolumeTO, StorageFilerTO>> volToFiler = cmd.getVolumeToFilerAsList();
        String tgtHost = cmd.getTargetHost();
        String tgtHostMorInfo = tgtHost.split("@")[0];
        morTgtHost.setType(tgtHostMorInfo.split(":")[0]);
        morTgtHost.setValue(tgtHostMorInfo.split(":")[1]);

        try {
            srcHyperHost = getHyperHost(getServiceContext());
            tgtHyperHost = new HostMO(getServiceContext(), morTgtHost);
            morDc = srcHyperHost.getHyperHostDatacenter();
            morDcOfTargetHost = tgtHyperHost.getHyperHostDatacenter();
            if (!morDc.getValue().equalsIgnoreCase(morDcOfTargetHost.getValue())) {
                String msg = "Source host & target host are in different datacentesr";
                throw new CloudRuntimeException(msg);
            }
            VmwareManager mgr = tgtHyperHost.getContext().getStockObject(VmwareManager.CONTEXT_STOCK_NAME);
            String srcHostApiVersion = ((HostMO)srcHyperHost).getHostAboutInfo().getApiVersion();

            // find VM through datacenter (VM is not at the target host yet)
            vmMo = srcHyperHost.findVmOnPeerHyperHost(vmName);
            if (vmMo == null) {
                String msg = "VM " + vmName + " does not exist in VMware datacenter " + morDc.getValue();
                s_logger.error(msg);
                throw new Exception(msg);
            }
            vmName = vmMo.getName();

            // Specify destination datastore location for each volume
            for (Pair<VolumeTO, StorageFilerTO> entry : volToFiler) {
                volume = entry.first();
                filerTo = entry.second();

                s_logger.debug("Preparing spec for volume : " + volume.getName());
                morDsAtTarget = HypervisorHostHelper.findDatastoreWithBackwardsCompatibility(tgtHyperHost, filerTo.getUuid());
                morDsAtSource = HypervisorHostHelper.findDatastoreWithBackwardsCompatibility(srcHyperHost, filerTo.getUuid());
                if (morDsAtTarget == null) {
                    String msg = "Unable to find the target datastore: " + filerTo.getUuid() + " on target host: " + tgtHyperHost.getHyperHostName()
                            + " to execute MigrateWithStorageCommand";
                    s_logger.error(msg);
                    throw new Exception(msg);
                }
                morTgtDatastore = morDsAtTarget;

                // If host version is below 5.1 then simultaneous change of VM's datastore and host is not supported.
                // So since only the datastore will be changed first, ensure the target datastore is mounted on source host.
                if (srcHostApiVersion.compareTo("5.1") < 0) {
                    tgtDsName = filerTo.getUuid().replace("-", "");
                    tgtDsHost = filerTo.getHost();
                    tgtDsPath = filerTo.getPath();
                    tgtDsPort = filerTo.getPort();

                    // If datastore is NFS and target datastore is not already mounted on source host then mount the datastore.
                    if (filerTo.getType().equals(StoragePoolType.NetworkFilesystem)) {
                        if (morDsAtSource == null) {
                            morDsAtSource = srcHyperHost.mountDatastore(false, tgtDsHost, tgtDsPort, tgtDsPath, tgtDsName);
                            if (morDsAtSource == null) {
                                throw new Exception("Unable to mount NFS datastore " + tgtDsHost + ":/" + tgtDsPath + " on " + _hostName);
                            }
                            mountedDatastoresAtSource.add(tgtDsName);
                            s_logger.debug("Mounted datastore " + tgtDsHost + ":/" + tgtDsPath + " on " + _hostName);
                        }
                    }

                    // If datastore is VMFS and target datastore is not mounted or accessible to source host then fail migration.
                    if (filerTo.getType().equals(StoragePoolType.VMFS)) {
                        if (morDsAtSource == null) {
                            s_logger.warn(
                                    "If host version is below 5.1, then target VMFS datastore(s) need to manually mounted on source host for a successful live storage migration.");
                            throw new Exception("Target VMFS datastore: " + tgtDsPath + " is not mounted on source host: " + _hostName);
                        }
                        DatastoreMO dsAtSourceMo = new DatastoreMO(getServiceContext(), morDsAtSource);
                        String srcHostValue = srcHyperHost.getMor().getValue();
                        if (!dsAtSourceMo.isAccessibleToHost(srcHostValue)) {
                            s_logger.warn("If host version is below 5.1, then target VMFS datastore(s) need to accessible to source host for a successful live storage migration.");
                            throw new Exception("Target VMFS datastore: " + tgtDsPath + " is not accessible on source host: " + _hostName);
                        }
                    }
                    morTgtDatastore = morDsAtSource;
                }

                if (volume.getType() == Volume.Type.ROOT) {
                    relocateSpec.setDatastore(morTgtDatastore);
                }
                diskLocator = new VirtualMachineRelocateSpecDiskLocator();
                diskLocator.setDatastore(morDsAtSource);
                Pair<VirtualDisk, String> diskInfo = getVirtualDiskInfo(vmMo, appendFileType(volume.getPath(), ".vmdk"));
                String vmdkAbsFile = getAbsoluteVmdkFile(diskInfo.first());
                if (vmdkAbsFile != null && !vmdkAbsFile.isEmpty()) {
                    vmMo.updateAdapterTypeIfRequired(vmdkAbsFile);
                }
                int diskId = diskInfo.first().getKey();
                diskLocator.setDiskId(diskId);

                diskLocators.add(diskLocator);
                volumeDeviceKey.put(volume.getId(), diskId);
            }
            // If a target datastore is provided for the VM, then by default all volumes associated with the VM will be migrated to that target datastore.
            // Hence set the existing datastore as target datastore for volumes that are not to be migrated.
            List<Pair<Integer, ManagedObjectReference>> diskDatastores = vmMo.getAllDiskDatastores();
            for (Pair<Integer, ManagedObjectReference> diskDatastore : diskDatastores) {
                if (!volumeDeviceKey.containsValue(diskDatastore.first().intValue())) {
                    diskLocator = new VirtualMachineRelocateSpecDiskLocator();
                    diskLocator.setDiskId(diskDatastore.first().intValue());
                    diskLocator.setDatastore(diskDatastore.second());
                    diskLocators.add(diskLocator);
                }
            }

            relocateSpec.getDisk().addAll(diskLocators);

            // Prepare network at target before migration
            NicTO[] nics = vmTo.getNics();
            for (NicTO nic : nics) {
                // prepare network on the host
                prepareNetworkFromNicInfo(new HostMO(getServiceContext(), morTgtHost), nic, false, vmTo.getType());
            }

            // Ensure secondary storage mounted on target host
            Pair<String, Long> secStoreUrlAndId = mgr.getSecondaryStorageStoreUrlAndId(Long.parseLong(_dcId));
            String secStoreUrl = secStoreUrlAndId.first();
            Long secStoreId = secStoreUrlAndId.second();
            if (secStoreUrl == null) {
                String msg = "secondary storage for dc " + _dcId + " is not ready yet?";
                throw new Exception(msg);
            }
            mgr.prepareSecondaryStorageStore(secStoreUrl, secStoreId);
            ManagedObjectReference morSecDs = prepareSecondaryDatastoreOnSpecificHost(secStoreUrl, tgtHyperHost);
            if (morSecDs == null) {
                String msg = "Failed to prepare secondary storage on host, secondary store url: " + secStoreUrl;
                throw new Exception(msg);
            }

            if (srcHostApiVersion.compareTo("5.1") < 0) {
                // Migrate VM's volumes to target datastore(s).
                if (!vmMo.changeDatastore(relocateSpec)) {
                    throw new Exception("Change datastore operation failed during storage migration");
                } else {
                    s_logger.debug("Successfully migrated storage of VM " + vmName + " to target datastore(s)");
                }

                // Migrate VM to target host.
                ManagedObjectReference morPool = tgtHyperHost.getHyperHostOwnerResourcePool();
                if (!vmMo.migrate(morPool, tgtHyperHost.getMor())) {
                    throw new Exception("VM migration to target host failed during storage migration");
                } else {
                    s_logger.debug("Successfully migrated VM " + vmName + " from " + _hostName + " to " + tgtHyperHost.getHyperHostName());
                }
            } else {
                // Simultaneously migrate VM's volumes to target datastore and VM to target host.
                relocateSpec.setHost(tgtHyperHost.getMor());
                relocateSpec.setPool(tgtHyperHost.getHyperHostOwnerResourcePool());
                if (!vmMo.changeDatastore(relocateSpec)) {
                    throw new Exception("Change datastore operation failed during storage migration");
                } else {
                    s_logger.debug(
                            "Successfully migrated VM " + vmName + " from " + _hostName + " to " + tgtHyperHost.getHyperHostName() + " and its storage to target datastore(s)");
                }
            }

            // Consolidate VM disks.
            // In case of a linked clone VM, if VM's disks are not consolidated, further VM operations such as volume snapshot, VM snapshot etc. will result in DB inconsistencies.
            if (!vmMo.consolidateVmDisks()) {
                s_logger.warn("VM disk consolidation failed after storage migration. Yet proceeding with VM migration.");
            } else {
                s_logger.debug("Successfully consolidated disks of VM " + vmName + ".");
            }

            // Update and return volume path and chain info for every disk because that could have changed after migration
            VirtualMachineDiskInfoBuilder diskInfoBuilder = vmMo.getDiskInfoBuilder();
            for (Pair<VolumeTO, StorageFilerTO> entry : volToFiler) {
                volume = entry.first();
                long volumeId = volume.getId();
                VirtualDisk[] disks = vmMo.getAllDiskDevice();
                for (VirtualDisk disk : disks) {
                    if (volumeDeviceKey.get(volumeId) == disk.getKey()) {
                        VolumeObjectTO newVol = new VolumeObjectTO();
                        String newPath = vmMo.getVmdkFileBaseName(disk);
                        String poolName = entry.second().getUuid().replace("-", "");
                        VirtualMachineDiskInfo diskInfo = diskInfoBuilder.getDiskInfoByBackingFileBaseName(newPath, poolName);
                        newVol.setId(volumeId);
                        newVol.setPath(newPath);
                        newVol.setChainInfo(_gson.toJson(diskInfo));
                        volumeToList.add(newVol);
                        break;
                    }
                }
            }

            return new MigrateWithStorageAnswer(cmd, volumeToList);
        } catch (Throwable e) {
            if (e instanceof RemoteException) {
                s_logger.warn("Encountered remote exception at vCenter, invalidating VMware session context");
                invalidateServiceContext();
            }

            String msg = "MigrationCommand failed due to " + VmwareHelper.getExceptionMessage(e);
            s_logger.warn(msg, e);
            return new MigrateWithStorageAnswer(cmd, (Exception)e);
        } finally {
            // Cleanup datastores mounted on source host
            for (String mountedDatastore : mountedDatastoresAtSource) {
                s_logger.debug("Attempting to unmount datastore " + mountedDatastore + " at " + _hostName);
                try {
                    srcHyperHost.unmountDatastore(mountedDatastore);
                } catch (Exception unmountEx) {
                    s_logger.debug("Failed to unmount datastore " + mountedDatastore + " at " + _hostName + ". Seems the datastore is still being used by " + _hostName
                            + ". Please unmount manually to cleanup.");
                }
                s_logger.debug("Successfully unmounted datastore " + mountedDatastore + " at " + _hostName);
            }
        }
    }

    private Answer execute(MigrateVolumeCommand cmd) {
        String volumePath = cmd.getVolumePath();
        StorageFilerTO poolTo = cmd.getPool();

        if (s_logger.isInfoEnabled()) {
            s_logger.info("Executing resource MigrateVolumeCommand: " + _gson.toJson(cmd));
        }

        String vmName = cmd.getAttachedVmName();

        VirtualMachineMO vmMo = null;
        VmwareHypervisorHost srcHyperHost = null;

        ManagedObjectReference morDs = null;
        ManagedObjectReference morDc = null;
        VirtualMachineRelocateSpec relocateSpec = new VirtualMachineRelocateSpec();
        List<VirtualMachineRelocateSpecDiskLocator> diskLocators = new ArrayList<VirtualMachineRelocateSpecDiskLocator>();
        VirtualMachineRelocateSpecDiskLocator diskLocator = null;

        String tgtDsName = "";

        try {
            srcHyperHost = getHyperHost(getServiceContext());
            morDc = srcHyperHost.getHyperHostDatacenter();
            tgtDsName = poolTo.getUuid();

            // find VM in this datacenter not just in this cluster.
            DatacenterMO dcMo = new DatacenterMO(getServiceContext(), morDc);
            vmMo = dcMo.findVm(vmName);

            if (vmMo == null) {
                String msg = "VM " + vmName + " does not exist in VMware datacenter " + morDc.getValue();
                s_logger.error(msg);
                throw new Exception(msg);
            }
            vmName = vmMo.getName();
            morDs = HypervisorHostHelper.findDatastoreWithBackwardsCompatibility(srcHyperHost, tgtDsName);
            if (morDs == null) {
                String msg = "Unable to find the mounted datastore with name: " + tgtDsName + " on source host: " + srcHyperHost.getHyperHostName()
                        + " to execute MigrateVolumeCommand";
                s_logger.error(msg);
                throw new Exception(msg);
            }

            DatastoreMO targetDsMo = new DatastoreMO(srcHyperHost.getContext(), morDs);
            String fullVolumePath = VmwareStorageLayoutHelper.getVmwareDatastorePathFromVmdkFileName(targetDsMo, vmName, volumePath + ".vmdk");
            Pair<VirtualDisk, String> diskInfo = getVirtualDiskInfo(vmMo, appendFileType(volumePath, ".vmdk"));
            String vmdkAbsFile = getAbsoluteVmdkFile(diskInfo.first());
            if (vmdkAbsFile != null && !vmdkAbsFile.isEmpty()) {
                vmMo.updateAdapterTypeIfRequired(vmdkAbsFile);
            }
            int diskId = diskInfo.first().getKey();

            diskLocator = new VirtualMachineRelocateSpecDiskLocator();
            diskLocator.setDatastore(morDs);
            diskLocator.setDiskId(diskId);
            diskLocators.add(diskLocator);
            if (cmd.getVolumeType() == Volume.Type.ROOT) {
                relocateSpec.setDatastore(morDs);
                // If a target datastore is provided for the VM, then by default all volumes associated with the VM will be migrated to that target datastore.
                // Hence set the existing datastore as target datastore for volumes that are not to be migrated.
                List<Pair<Integer, ManagedObjectReference>> diskDatastores = vmMo.getAllDiskDatastores();
                for (Pair<Integer, ManagedObjectReference> diskDatastore : diskDatastores) {
                    if (diskDatastore.first().intValue() != diskId) {
                        diskLocator = new VirtualMachineRelocateSpecDiskLocator();
                        diskLocator.setDiskId(diskDatastore.first().intValue());
                        diskLocator.setDatastore(diskDatastore.second());
                        diskLocators.add(diskLocator);
                    }
                }
            }

            relocateSpec.getDisk().addAll(diskLocators);

            // Change datastore
            if (!vmMo.changeDatastore(relocateSpec)) {
                throw new Exception("Change datastore operation failed during volume migration");
            } else {
                s_logger.debug("Successfully migrated volume " + volumePath + " to target datastore " + tgtDsName);
            }

            // Consolidate VM disks.
            // In case of a linked clone VM, if VM's disks are not consolidated,
            // further volume operations on the ROOT volume such as volume snapshot etc. will result in DB inconsistencies.
            if (!vmMo.consolidateVmDisks()) {
                s_logger.warn("VM disk consolidation failed after storage migration.");
            } else {
                s_logger.debug("Successfully consolidated disks of VM " + vmName + ".");
            }

            // Update and return volume path and chain info because that could have changed after migration
            if (!targetDsMo.fileExists(fullVolumePath)) {
                VirtualDisk[] disks = vmMo.getAllDiskDevice();
                for (VirtualDisk disk : disks)
                    if (disk.getKey() == diskId) {
                        volumePath = vmMo.getVmdkFileBaseName(disk);
                    }
            }
            VirtualMachineDiskInfoBuilder diskInfoBuilder = vmMo.getDiskInfoBuilder();
            String chainInfo = _gson.toJson(diskInfoBuilder.getDiskInfoByBackingFileBaseName(volumePath, poolTo.getUuid().replace("-", "")));
            MigrateVolumeAnswer answer = new MigrateVolumeAnswer(cmd, true, null, volumePath);
            answer.setVolumeChainInfo(chainInfo);
            return answer;
        } catch (Exception e) {
            String msg = "Catch Exception " + e.getClass().getName() + " due to " + e.toString();
            s_logger.error(msg, e);
            return new MigrateVolumeAnswer(cmd, false, msg, null);
        }
    }

    private Pair<VirtualDisk, String> getVirtualDiskInfo(VirtualMachineMO vmMo, String srcDiskName) throws Exception {
        Pair<VirtualDisk, String> deviceInfo = vmMo.getDiskDevice(srcDiskName);
        if (deviceInfo == null) {
            throw new Exception("No such disk device: " + srcDiskName);
        }
        return deviceInfo;
    }

    private VmwareHypervisorHost getTargetHyperHost(DatacenterMO dcMo, String destIp) throws Exception {

        VmwareManager mgr = dcMo.getContext().getStockObject(VmwareManager.CONTEXT_STOCK_NAME);

        List<ObjectContent> ocs = dcMo.getHostPropertiesOnDatacenterHostFolder(new String[] {"name", "parent"});
        if (ocs != null && ocs.size() > 0) {
            for (ObjectContent oc : ocs) {
                HostMO hostMo = new HostMO(dcMo.getContext(), oc.getObj());
                VmwareHypervisorHostNetworkSummary netSummary = hostMo.getHyperHostNetworkSummary(mgr.getManagementPortGroupByHost(hostMo));
                if (destIp.equalsIgnoreCase(netSummary.getHostIp())) {
                    return new HostMO(dcMo.getContext(), oc.getObj());
                }
            }
        }

        throw new Exception("Unable to locate dest host by " + destIp);
    }

    protected Answer execute(CreateStoragePoolCommand cmd) {
        if (cmd.getCreateDatastore()) {
            try {
                VmwareContext context = getServiceContext();

                _storageProcessor.prepareManagedDatastore(context, getHyperHost(context), cmd.getDetails().get(CreateStoragePoolCommand.DATASTORE_NAME),
                        cmd.getDetails().get(CreateStoragePoolCommand.IQN), cmd.getDetails().get(CreateStoragePoolCommand.STORAGE_HOST),
                        Integer.parseInt(cmd.getDetails().get(CreateStoragePoolCommand.STORAGE_PORT)));
            } catch (Exception ex) {
                return new Answer(cmd, false, "Issue creating datastore");
            }
        }

        return new Answer(cmd, true, "success");
    }

    protected Answer execute(ModifyTargetsCommand cmd) {
        VmwareContext context = getServiceContext(cmd);
        VmwareHypervisorHost hyperHost = getHyperHost(context);

        List<HostMO> hostMOs = new ArrayList<>();

        if (cmd.getApplyToAllHostsInCluster()) {
            try {
                ManagedObjectReference morCluster = hyperHost.getHyperHostCluster();
                ClusterMO clusterMO = new ClusterMO(context, morCluster);

                List<Pair<ManagedObjectReference, String>> hosts = clusterMO.getClusterHosts();

                for (Pair<ManagedObjectReference, String> host : hosts) {
                    HostMO hostMO = new HostMO(context, host.first());

                    hostMOs.add(hostMO);
                }
            }
            catch (Exception ex) {
                s_logger.error(ex.getMessage(), ex);

                throw new CloudRuntimeException(ex.getMessage(), ex);
            }
        }
        else {
            hostMOs.add((HostMO)hyperHost);
        }

        handleTargets(cmd.getAdd(), cmd.getTargetTypeToRemove(), cmd.isRemoveAsync(), cmd.getTargets(), hostMOs);

        return new ModifyTargetsAnswer();
    }

    protected Answer execute(ModifyStoragePoolCommand cmd) {
        if (s_logger.isInfoEnabled()) {
            s_logger.info("Executing resource ModifyStoragePoolCommand: " + _gson.toJson(cmd));
        }

        try {
            VmwareHypervisorHost hyperHost = getHyperHost(getServiceContext());
            StorageFilerTO pool = cmd.getPool();

            if (pool.getType() != StoragePoolType.NetworkFilesystem && pool.getType() != StoragePoolType.VMFS) {
                throw new Exception("Unsupported storage pool type " + pool.getType());
            }

            ManagedObjectReference morDatastore = HypervisorHostHelper.findDatastoreWithBackwardsCompatibility(hyperHost, pool.getUuid());

            if (morDatastore == null) {
                morDatastore = hyperHost.mountDatastore(pool.getType() == StoragePoolType.VMFS, pool.getHost(), pool.getPort(), pool.getPath(), pool.getUuid().replace("-", ""));
            }

            assert (morDatastore != null);

            DatastoreSummary summary = new DatastoreMO(getServiceContext(), morDatastore).getSummary();

            long capacity = summary.getCapacity();
            long available = summary.getFreeSpace();

            Map<String, TemplateProp> tInfo = new HashMap<>();
            ModifyStoragePoolAnswer answer = new ModifyStoragePoolAnswer(cmd, capacity, available, tInfo);

            if (cmd.getAdd() && pool.getType() == StoragePoolType.VMFS) {
                answer.setLocalDatastoreName(morDatastore.getValue());
            }

            return answer;
        } catch (Throwable e) {
            if (e instanceof RemoteException) {
                s_logger.warn("Encounter remote exception to vCenter, invalidate VMware session context");

                invalidateServiceContext();
            }

            String msg = "ModifyStoragePoolCommand failed due to " + VmwareHelper.getExceptionMessage(e);

            s_logger.error(msg, e);

            return new Answer(cmd, false, msg);
        }
    }

    private void handleTargets(boolean add, ModifyTargetsCommand.TargetTypeToRemove targetTypeToRemove, boolean isRemoveAsync,
                               List<Map<String, String>> targets, List<HostMO> hosts) {
        if (targets != null && targets.size() > 0) {
            try {
                _storageProcessor.handleTargets(add, targetTypeToRemove, isRemoveAsync, targets, hosts);
            }
            catch (Exception ex) {
                s_logger.warn(ex.getMessage());
            }
        }
    }

    protected Answer execute(DeleteStoragePoolCommand cmd) {
        if (s_logger.isInfoEnabled()) {
            s_logger.info("Executing resource DeleteStoragePoolCommand: " + _gson.toJson(cmd));
        }

        try {
            if (cmd.getRemoveDatastore()) {
                _storageProcessor.handleDatastoreAndVmdkDetach(cmd, cmd.getDetails().get(DeleteStoragePoolCommand.DATASTORE_NAME),
                        cmd.getDetails().get(DeleteStoragePoolCommand.IQN), cmd.getDetails().get(DeleteStoragePoolCommand.STORAGE_HOST),
                        Integer.parseInt(cmd.getDetails().get(DeleteStoragePoolCommand.STORAGE_PORT)));

                return new Answer(cmd, true, "success");
            } else {
                // We will leave datastore cleanup management to vCenter. Since for cluster VMFS datastore, it will always
                // be mounted by vCenter.

                // VmwareHypervisorHost hyperHost = this.getHyperHost(getServiceContext());
                // hyperHost.unmountDatastore(pool.getUuid());

                return new Answer(cmd, true, "success");
            }
        } catch (Throwable e) {
            if (e instanceof RemoteException) {
                s_logger.warn("Encounter remote exception to vCenter, invalidate VMware session context");

                invalidateServiceContext();
            }

            StorageFilerTO pool = cmd.getPool();
            String msg = "DeleteStoragePoolCommand (pool: " + pool.getHost() + ", path: " + pool.getPath() + ") failed due to " + VmwareHelper.getExceptionMessage(e);

            return new Answer(cmd, false, msg);
        }
    }

    public static String getDatastoreName(String str) {
        return str.replace('/', '-');
    }

    public static String createDatastoreNameFromIqn(String iqn) {
        return "-" + iqn + "-0";
    }

    protected AttachIsoAnswer execute(AttachIsoCommand cmd) {
        if (s_logger.isInfoEnabled()) {
            s_logger.info("Executing resource AttachIsoCommand: " + _gson.toJson(cmd));
        }

        try {
            VmwareHypervisorHost hyperHost = getHyperHost(getServiceContext());
            VirtualMachineMO vmMo = hyperHost.findVmOnHyperHost(cmd.getVmName());
            if (vmMo == null) {
                String msg = "Unable to find VM in vSphere to execute AttachIsoCommand, vmName: " + cmd.getVmName();
                s_logger.error(msg);
                throw new Exception(msg);
            }

            String storeUrl = cmd.getStoreUrl();
            if (storeUrl == null) {
                if (!cmd.getIsoPath().equalsIgnoreCase("vmware-tools.iso")) {
                    String msg = "ISO store root url is not found in AttachIsoCommand";
                    s_logger.error(msg);
                    throw new Exception(msg);
                } else {
                    if (cmd.isAttach()) {
                        vmMo.mountToolsInstaller();
                    } else {
                        try {
                            if (!vmMo.unmountToolsInstaller()) {
                                return new AttachIsoAnswer(cmd, false,
                                        "Failed to unmount vmware-tools installer ISO as the corresponding CDROM device is locked by VM. Please unmount the CDROM device inside the VM and ret-try.");
                            }
                        } catch (Throwable e) {
                            vmMo.detachIso(null);
                        }
                    }

                    return new AttachIsoAnswer(cmd);
                }
            }

            ManagedObjectReference morSecondaryDs = prepareSecondaryDatastoreOnHost(storeUrl);
            String isoPath = cmd.getIsoPath();
            if (!isoPath.startsWith(storeUrl)) {
                assert (false);
                String msg = "ISO path does not start with the secondary storage root";
                s_logger.error(msg);
                throw new Exception(msg);
            }

            int isoNameStartPos = isoPath.lastIndexOf('/');
            String isoFileName = isoPath.substring(isoNameStartPos + 1);
            String isoStorePathFromRoot = isoPath.substring(storeUrl.length() + 1, isoNameStartPos + 1);


            // TODO, check if iso is already attached, or if there is a previous
            // attachment
            DatastoreMO secondaryDsMo = new DatastoreMO(getServiceContext(), morSecondaryDs);
            String storeName = secondaryDsMo.getName();
            String isoDatastorePath = String.format("[%s] %s%s", storeName, isoStorePathFromRoot, isoFileName);

            if (cmd.isAttach()) {
                vmMo.attachIso(isoDatastorePath, morSecondaryDs, true, false, cmd.getDeviceKey());
                return new AttachIsoAnswer(cmd);
            } else {
                int key = vmMo.detachIso(isoDatastorePath, cmd.isForce());
                return new AttachIsoAnswer(cmd, key);
            }

        } catch (Throwable e) {
            if (e instanceof RemoteException) {
                s_logger.warn("Encounter remote exception to vCenter, invalidate VMware session context");
                invalidateServiceContext();
            }

            if (cmd.isAttach()) {
                String msg = "AttachIsoCommand(attach) failed due to " + VmwareHelper.getExceptionMessage(e);
                s_logger.error(msg, e);
                return new AttachIsoAnswer(cmd, false, msg);
            } else {
                String msg = "AttachIsoCommand(detach) failed due to " + VmwareHelper.getExceptionMessage(e);
                s_logger.warn(msg, e);
                return new AttachIsoAnswer(cmd, false, msg);
            }
        }
    }

    public synchronized ManagedObjectReference prepareSecondaryDatastoreOnHost(String storeUrl) throws Exception {
        String storeName = getSecondaryDatastoreUUID(storeUrl);
        URI uri = new URI(storeUrl);

        VmwareHypervisorHost hyperHost = getHyperHost(getServiceContext());
        ManagedObjectReference morDatastore = hyperHost.mountDatastore(false, uri.getHost(), 0, uri.getPath(), storeName.replace("-", ""));

        if (morDatastore == null)
            throw new Exception("Unable to mount secondary storage on host. storeUrl: " + storeUrl);

        return morDatastore;
    }

    public synchronized ManagedObjectReference prepareSecondaryDatastoreOnSpecificHost(String storeUrl, VmwareHypervisorHost hyperHost) throws Exception {
        String storeName = getSecondaryDatastoreUUID(storeUrl);
        URI uri = new URI(storeUrl);

        ManagedObjectReference morDatastore = hyperHost.mountDatastore(false, uri.getHost(), 0, uri.getPath(), storeName.replace("-", ""));

        if (morDatastore == null)
            throw new Exception("Unable to mount secondary storage on host. storeUrl: " + storeUrl);

        return morDatastore;
    }

    private static String getSecondaryDatastoreUUID(String storeUrl) {
        String uuid = null;
        try {
            uuid = UUID.nameUUIDFromBytes(storeUrl.getBytes("UTF-8")).toString();
        } catch (UnsupportedEncodingException e) {
            s_logger.warn("Failed to create UUID from string " + storeUrl + ". Bad storeUrl or UTF-8 encoding error.");
        }
        return uuid;
    }

    protected Answer execute(ValidateSnapshotCommand cmd) {
        if (s_logger.isInfoEnabled()) {
            s_logger.info("Executing resource ValidateSnapshotCommand: " + _gson.toJson(cmd));
        }

        // the command is no longer available
        String expectedSnapshotBackupUuid = null;
        String actualSnapshotBackupUuid = null;
        String actualSnapshotUuid = null;
        return new ValidateSnapshotAnswer(cmd, false, "ValidateSnapshotCommand is not supported for vmware yet", expectedSnapshotBackupUuid, actualSnapshotBackupUuid,
                actualSnapshotUuid);
    }

    protected Answer execute(ManageSnapshotCommand cmd) {
        if (s_logger.isInfoEnabled()) {
            s_logger.info("Executing resource ManageSnapshotCommand: " + _gson.toJson(cmd));
        }

        long snapshotId = cmd.getSnapshotId();

        /*
         * "ManageSnapshotCommand",
         * "{\"_commandSwitch\":\"-c\",\"_volumePath\":\"i-2-3-KY-ROOT\",\"_snapshotName\":\"i-2-3-KY_i-2-3-KY-ROOT_20101102203827\",\"_snapshotId\":1,\"_vmName\":\"i-2-3-KY\"}"
         */
        boolean success = false;
        String cmdSwitch = cmd.getCommandSwitch();
        String snapshotOp = "Unsupported snapshot command." + cmdSwitch;
        if (cmdSwitch.equals(ManageSnapshotCommand.CREATE_SNAPSHOT)) {
            snapshotOp = "create";
        } else if (cmdSwitch.equals(ManageSnapshotCommand.DESTROY_SNAPSHOT)) {
            snapshotOp = "destroy";
        }

        String details = "ManageSnapshotCommand operation: " + snapshotOp + " Failed for snapshotId: " + snapshotId;
        String snapshotUUID = null;

        // snapshot operation (create or destroy) is handled inside BackupSnapshotCommand(), we just fake
        // a success return here
        snapshotUUID = UUID.randomUUID().toString();
        success = true;
        details = null;

        return new ManageSnapshotAnswer(cmd, snapshotId, snapshotUUID, success, details);
    }

    protected Answer execute(BackupSnapshotCommand cmd) {
        if (s_logger.isInfoEnabled()) {
            s_logger.info("Executing resource BackupSnapshotCommand: " + _gson.toJson(cmd));
        }

        try {
            VmwareContext context = getServiceContext();
            VmwareManager mgr = context.getStockObject(VmwareManager.CONTEXT_STOCK_NAME);

            return mgr.getStorageManager().execute(this, cmd);
        } catch (Throwable e) {
            if (e instanceof RemoteException) {
                s_logger.warn("Encounter remote exception to vCenter, invalidate VMware session context");
                invalidateServiceContext();
            }

            String details = "BackupSnapshotCommand failed due to " + VmwareHelper.getExceptionMessage(e);
            s_logger.error(details, e);
            return new BackupSnapshotAnswer(cmd, false, details, null, true);
        }
    }

    protected Answer execute(CreateVMSnapshotCommand cmd) {
        try {
            VmwareContext context = getServiceContext();
            VmwareManager mgr = context.getStockObject(VmwareManager.CONTEXT_STOCK_NAME);

            return mgr.getStorageManager().execute(this, cmd);
        } catch (Exception e) {
            e.printStackTrace();
            return new CreateVMSnapshotAnswer(cmd, false, "");
        }
    }

    protected Answer execute(DeleteVMSnapshotCommand cmd) {
        try {
            VmwareContext context = getServiceContext();
            VmwareManager mgr = context.getStockObject(VmwareManager.CONTEXT_STOCK_NAME);

            return mgr.getStorageManager().execute(this, cmd);
        } catch (Exception e) {
            e.printStackTrace();
            return new DeleteVMSnapshotAnswer(cmd, false, "");
        }
    }

    protected Answer execute(RevertToVMSnapshotCommand cmd) {
        try {
            VmwareContext context = getServiceContext();
            VmwareManager mgr = context.getStockObject(VmwareManager.CONTEXT_STOCK_NAME);
            return mgr.getStorageManager().execute(this, cmd);
        } catch (Exception e) {
            e.printStackTrace();
            return new RevertToVMSnapshotAnswer(cmd, false, "");
        }
    }

    protected Answer execute(CreateVolumeFromSnapshotCommand cmd) {
        if (s_logger.isInfoEnabled()) {
            s_logger.info("Executing resource CreateVolumeFromSnapshotCommand: " + _gson.toJson(cmd));
        }

        String details = null;
        boolean success = false;
        String newVolumeName = UUID.randomUUID().toString();

        try {
            VmwareContext context = getServiceContext();
            VmwareManager mgr = context.getStockObject(VmwareManager.CONTEXT_STOCK_NAME);
            return mgr.getStorageManager().execute(this, cmd);
        } catch (Throwable e) {
            if (e instanceof RemoteException) {
                s_logger.warn("Encounter remote exception to vCenter, invalidate VMware session context");
                invalidateServiceContext();
            }

            details = "CreateVolumeFromSnapshotCommand failed due to " + VmwareHelper.getExceptionMessage(e);
            s_logger.error(details, e);
        }

        return new CreateVolumeFromSnapshotAnswer(cmd, success, details, newVolumeName);
    }

    protected Answer execute(CreatePrivateTemplateFromVolumeCommand cmd) {
        if (s_logger.isInfoEnabled()) {
            s_logger.info("Executing resource CreatePrivateTemplateFromVolumeCommand: " + _gson.toJson(cmd));
        }

        try {
            VmwareContext context = getServiceContext();
            VmwareManager mgr = context.getStockObject(VmwareManager.CONTEXT_STOCK_NAME);

            return mgr.getStorageManager().execute(this, cmd);

        } catch (Throwable e) {
            if (e instanceof RemoteException) {
                s_logger.warn("Encounter remote exception to vCenter, invalidate VMware session context");
                invalidateServiceContext();
            }

            String details = "CreatePrivateTemplateFromVolumeCommand failed due to " + VmwareHelper.getExceptionMessage(e);
            s_logger.error(details, e);
            return new CreatePrivateTemplateAnswer(cmd, false, details);
        }
    }

    protected Answer execute(final UpgradeSnapshotCommand cmd) {
        return new Answer(cmd, true, "success");
    }

    protected Answer execute(CreatePrivateTemplateFromSnapshotCommand cmd) {
        if (s_logger.isInfoEnabled()) {
            s_logger.info("Executing resource CreatePrivateTemplateFromSnapshotCommand: " + _gson.toJson(cmd));
        }

        try {
            VmwareManager mgr = getServiceContext().getStockObject(VmwareManager.CONTEXT_STOCK_NAME);
            return mgr.getStorageManager().execute(this, cmd);

        } catch (Throwable e) {
            if (e instanceof RemoteException) {
                s_logger.warn("Encounter remote exception to vCenter, invalidate VMware session context");
                invalidateServiceContext();
            }

            String details = "CreatePrivateTemplateFromSnapshotCommand failed due to " + VmwareHelper.getExceptionMessage(e);
            s_logger.error(details, e);
            return new CreatePrivateTemplateAnswer(cmd, false, details);
        }
    }

    protected Answer execute(GetStorageStatsCommand cmd) {
        if (s_logger.isTraceEnabled()) {
            s_logger.trace("Executing resource GetStorageStatsCommand: " + _gson.toJson(cmd));
        }

        try {
            VmwareContext context = getServiceContext();
            VmwareHypervisorHost hyperHost = getHyperHost(context);
            ManagedObjectReference morDs = HypervisorHostHelper.findDatastoreWithBackwardsCompatibility(hyperHost, cmd.getStorageId());

            if (morDs != null) {
                DatastoreMO datastoreMo = new DatastoreMO(context, morDs);
                DatastoreSummary summary = datastoreMo.getSummary();
                assert (summary != null);

                long capacity = summary.getCapacity();
                long free = summary.getFreeSpace();
                long used = capacity - free;

                if (s_logger.isDebugEnabled()) {
                    s_logger.debug("Datastore summary info, storageId: " + cmd.getStorageId() + ", localPath: " + cmd.getLocalPath() + ", poolType: " + cmd.getPooltype()
                            + ", capacity: " + capacity + ", free: " + free + ", used: " + used);
                }

                if (summary.getCapacity() <= 0) {
                    s_logger.warn("Something is wrong with vSphere NFS datastore, rebooting ESX(ESXi) host should help");
                }

                return new GetStorageStatsAnswer(cmd, capacity, used);
            } else {
                String msg = "Could not find datastore for GetStorageStatsCommand storageId : " + cmd.getStorageId() + ", localPath: " + cmd.getLocalPath() + ", poolType: "
                        + cmd.getPooltype();

                s_logger.error(msg);
                return new GetStorageStatsAnswer(cmd, msg);
            }
        } catch (Throwable e) {
            if (e instanceof RemoteException) {
                s_logger.warn("Encounter remote exception to vCenter, invalidate VMware session context");
                invalidateServiceContext();
            }

            String msg = "Unable to execute GetStorageStatsCommand(storageId : " + cmd.getStorageId() + ", localPath: " + cmd.getLocalPath() + ", poolType: " + cmd.getPooltype()
                    + ") due to " + VmwareHelper.getExceptionMessage(e);
            s_logger.error(msg, e);
            return new GetStorageStatsAnswer(cmd, msg);
        }
    }

    protected Answer execute(GetVncPortCommand cmd) {
        if (s_logger.isTraceEnabled()) {
            s_logger.trace("Executing resource GetVncPortCommand: " + _gson.toJson(cmd));
        }

        try {
            VmwareContext context = getServiceContext();
            VmwareHypervisorHost hyperHost = getHyperHost(context);
            assert (hyperHost instanceof HostMO);
            VmwareManager mgr = context.getStockObject(VmwareManager.CONTEXT_STOCK_NAME);

            VirtualMachineMO vmMo = hyperHost.findVmOnHyperHost(cmd.getName());
            if (vmMo == null) {
                if (s_logger.isDebugEnabled()) {
                    s_logger.debug("Unable to find the owner VM for GetVncPortCommand on host " + hyperHost.getHyperHostName() + ", try within datacenter");
                }

                vmMo = hyperHost.findVmOnPeerHyperHost(cmd.getName());

                if (vmMo == null) {
                    throw new Exception("Unable to find VM in vSphere, vm: " + cmd.getName());
                }
            }

            Pair<String, Integer> portInfo = vmMo.getVncPort(mgr.getManagementPortGroupByHost((HostMO)hyperHost));

            if (s_logger.isTraceEnabled()) {
                s_logger.trace("Found vnc port info. vm: " + cmd.getName() + " host: " + portInfo.first() + ", vnc port: " + portInfo.second());
            }
            return new GetVncPortAnswer(cmd, portInfo.first(), portInfo.second());
        } catch (Throwable e) {
            if (e instanceof RemoteException) {
                s_logger.warn("Encounter remote exception to vCenter, invalidate VMware session context");
                invalidateServiceContext();
            }

            String msg = "GetVncPortCommand failed due to " + VmwareHelper.getExceptionMessage(e);
            s_logger.error(msg, e);
            return new GetVncPortAnswer(cmd, msg);
        }
    }

    protected Answer execute(SetupCommand cmd) {
        if (s_logger.isInfoEnabled()) {
            s_logger.info("Executing resource SetupCommand: " + _gson.toJson(cmd));
        }

        return new SetupAnswer(cmd, false);
    }

    protected Answer execute(MaintainCommand cmd) {
        if (s_logger.isInfoEnabled()) {
            s_logger.info("Executing resource MaintainCommand: " + _gson.toJson(cmd));
        }

        return new MaintainAnswer(cmd, "Put host in maintaince");
    }

    protected Answer execute(PingTestCommand cmd) {
        if (s_logger.isInfoEnabled()) {
            s_logger.info("Executing resource PingTestCommand: " + _gson.toJson(cmd));
        }

        String controlIp = cmd.getRouterIp();
        if (controlIp != null) {
            String args = " -c 1 -n -q " + cmd.getPrivateIp();
            try {
                Pair<Boolean, String> result = SshHelper.sshExecute(controlIp, DefaultDomRSshPort, "root", getSystemVmKeyFile(), null, "/bin/ping" + args);
                if (result.first())
                    return new Answer(cmd);
            } catch (Exception e) {
                s_logger.error("Unable to execute ping command on DomR (" + controlIp + "), domR may not be ready yet. failure due to " + VmwareHelper.getExceptionMessage(e), e);
            }
            return new Answer(cmd, false, "PingTestCommand failed");
        } else {
            VmwareContext context = getServiceContext();
            VmwareHypervisorHost hyperHost = getHyperHost(context);

            try {
                HostMO hostMo = (HostMO)hyperHost;
                ClusterMO clusterMo = new ClusterMO(context, hostMo.getHyperHostCluster());
                VmwareManager mgr = context.getStockObject(VmwareManager.CONTEXT_STOCK_NAME);

                List<Pair<ManagedObjectReference, String>> hosts = clusterMo.getClusterHosts();
                for (Pair<ManagedObjectReference, String> entry : hosts) {
                    HostMO hostInCluster = new HostMO(context, entry.first());
                    String hostIp = hostInCluster.getHostManagementIp(mgr.getManagementPortGroupName());
                    if (hostIp != null && hostIp.equals(cmd.getComputingHostIp())) {
                        if (hostInCluster.isHyperHostConnected())
                            return new Answer(cmd);
                        else
                            return new Answer(cmd, false, "PingTestCommand failed");
                    }
                }
            } catch (Exception e) {
                s_logger.error("Unable to execute ping command on host (" + cmd.getComputingHostIp() + "). failure due to " + VmwareHelper.getExceptionMessage(e), e);
            }

            return new Answer(cmd, false, "PingTestCommand failed");
        }
    }

    protected Answer execute(CheckOnHostCommand cmd) {
        if (s_logger.isInfoEnabled()) {
            s_logger.info("Executing resource CheckOnHostCommand: " + _gson.toJson(cmd));
        }

        return new CheckOnHostAnswer(cmd, null, "Not Implmeneted");
    }

    protected Answer execute(ModifySshKeysCommand cmd) {
        //do not log the command contents for this command. do NOT log the ssh keys
        if (s_logger.isInfoEnabled()) {
            s_logger.info("Executing resource ModifySshKeysCommand.");
        }

        return new Answer(cmd);
    }

    protected Answer execute(GetVmIpAddressCommand cmd) {
        if (s_logger.isTraceEnabled()) {
            s_logger.trace("Executing resource command GetVmIpAddressCommand: " + _gson.toJson(cmd));
        }

        String details = "Unable to find IP Address of VM. ";
        String vmName = cmd.getVmName();
        boolean result = false;
        String ip = null;
        Answer answer = null;

        VmwareContext context = getServiceContext();
        VmwareHypervisorHost hyperHost = getHyperHost(context);

        if (vmName == null || vmName.isEmpty()) {
            details += "Name of instance provided is NULL or empty.";
            return new Answer(cmd, result, details);
        }

        try {
            VirtualMachineMO vmMo = hyperHost.findVmOnHyperHost(vmName);
            if (vmMo != null) {
                GuestInfo guestInfo = vmMo.getGuestInfo();
                VirtualMachineToolsStatus toolsStatus = guestInfo.getToolsStatus();
                if (toolsStatus == VirtualMachineToolsStatus.TOOLS_NOT_INSTALLED) {
                    details += "Vmware tools not installed.";
                } else {
                    ip = guestInfo.getIpAddress();
                    if (ip != null) {
                        result = true;
                    }
                    details = ip;
                }
            } else {
                details += "VM " + vmName + " no longer exists on vSphere host: " + hyperHost.getHyperHostName();
                s_logger.info(details);
            }
        } catch (Throwable e) {
            if (e instanceof RemoteException) {
                s_logger.warn("Encounter remote exception to vCenter, invalidate VMware session context");
                invalidateServiceContext();
            }
            details += "Encountered exception : " + VmwareHelper.getExceptionMessage(e);
            s_logger.error(details);
        }

        answer = new Answer(cmd, result, details);
        if (s_logger.isTraceEnabled()) {
            s_logger.trace("Returning GetVmIpAddressAnswer: " + _gson.toJson(answer));
        }
        return answer;
    }

    @Override
    public PrimaryStorageDownloadAnswer execute(PrimaryStorageDownloadCommand cmd) {
        if (s_logger.isInfoEnabled()) {
            s_logger.info("Executing resource PrimaryStorageDownloadCommand: " + _gson.toJson(cmd));
        }

        try {
            VmwareContext context = getServiceContext();
            VmwareManager mgr = context.getStockObject(VmwareManager.CONTEXT_STOCK_NAME);
            return (PrimaryStorageDownloadAnswer)mgr.getStorageManager().execute(this, cmd);
        } catch (Throwable e) {
            if (e instanceof RemoteException) {
                s_logger.warn("Encounter remote exception to vCenter, invalidate VMware session context");
                invalidateServiceContext();
            }

            String msg = "PrimaryStorageDownloadCommand failed due to " + VmwareHelper.getExceptionMessage(e);
            s_logger.error(msg, e);
            return new PrimaryStorageDownloadAnswer(msg);
        }
    }

    protected Answer execute(PvlanSetupCommand cmd) {
        // Pvlan related operations are performed in the start/stop command paths
        // for vmware. This function is implemented to support mgmt layer code
        // that issue this command. Note that pvlan operations are supported only
        // in Distributed Virtual Switch environments for vmware deployments.
        return new Answer(cmd, true, "success");
    }

    protected Answer execute(UnregisterVMCommand cmd) {
        if (s_logger.isInfoEnabled()) {
            s_logger.info("Executing resource UnregisterVMCommand: " + _gson.toJson(cmd));
        }

        VmwareContext context = getServiceContext();
        VmwareHypervisorHost hyperHost = getHyperHost(context);
        try {
            DatacenterMO dataCenterMo = new DatacenterMO(getServiceContext(), hyperHost.getHyperHostDatacenter());
            VirtualMachineMO vmMo = hyperHost.findVmOnHyperHost(cmd.getVmName());
            if (vmMo != null) {
                try {
                    VirtualMachineFileLayoutEx vmFileLayout = vmMo.getFileLayout();
                    context.getService().unregisterVM(vmMo.getMor());
                    if (cmd.getCleanupVmFiles()) {
                        deleteUnregisteredVmFiles(vmFileLayout, dataCenterMo, false, null);
                    }
                    return new Answer(cmd, true, "unregister succeeded");
                } catch (Exception e) {
                    s_logger.warn("We are not able to unregister VM " + VmwareHelper.getExceptionMessage(e));
                }

                String msg = "Expunge failed in vSphere. vm: " + cmd.getVmName();
                s_logger.warn(msg);
                return new Answer(cmd, false, msg);
            } else {
                String msg = "Unable to find the VM in vSphere to unregister, assume it is already removed. VM: " + cmd.getVmName();
                s_logger.warn(msg);
                return new Answer(cmd, true, msg);
            }
        } catch (Exception e) {
            if (e instanceof RemoteException) {
                s_logger.warn("Encounter remote exception to vCenter, invalidate VMware session context");
                invalidateServiceContext();
            }

            String msg = "UnregisterVMCommand failed due to " + VmwareHelper.getExceptionMessage(e);
            s_logger.error(msg);
            return new Answer(cmd, false, msg);
        }
    }

    /**
     * UnregisterNicCommand is used to remove a portgroup created for this
     * specific nic. The portgroup will have the name set to the UUID of the
     * nic. Introduced to cleanup the portgroups created for each nic that is
     * plugged into an lswitch (Nicira NVP plugin)
     *
     * @param cmd
     * @return
     */
    protected Answer execute(UnregisterNicCommand cmd) {
        s_logger.info("Executing resource UnregisterNicCommand: " + _gson.toJson(cmd));

        if (_guestTrafficInfo == null) {
            return new Answer(cmd, false, "No Guest Traffic Info found, unable to determine where to clean up");
        }

        try {
            if (_guestTrafficInfo.getVirtualSwitchType() != VirtualSwitchType.StandardVirtualSwitch) {
                // For now we only need to cleanup the nvp specific portgroups
                // on the standard switches
                return new Answer(cmd, true, "Nothing to do");
            }

            s_logger.debug("Cleaning up portgroup " + cmd.getNicUuid() + " on switch " + _guestTrafficInfo.getVirtualSwitchName());
            VmwareContext context = getServiceContext();
            VmwareHypervisorHost host = getHyperHost(context);
            ManagedObjectReference clusterMO = host.getHyperHostCluster();

            // Get a list of all the hosts in this cluster
            @SuppressWarnings("unchecked")
            List<ManagedObjectReference> hosts = (List<ManagedObjectReference>)context.getVimClient().getDynamicProperty(clusterMO, "host");
            if (hosts == null) {
                return new Answer(cmd, false, "No hosts in cluster, which is pretty weird");
            }

            for (ManagedObjectReference hostMOR : hosts) {
                HostMO hostMo = new HostMO(context, hostMOR);
                hostMo.deletePortGroup(cmd.getNicUuid().toString());
                s_logger.debug("Removed portgroup " + cmd.getNicUuid() + " from host " + hostMo.getHostName());
            }
            return new Answer(cmd, true, "Unregistered resources for NIC " + cmd.getNicUuid());
        } catch (Exception e) {
            if (e instanceof RemoteException) {
                s_logger.warn("Encounter remote exception to vCenter, invalidate VMware session context");
                invalidateServiceContext();
            }

            String msg = "UnregisterVMCommand failed due to " + VmwareHelper.getExceptionMessage(e);
            s_logger.error(msg);
            return new Answer(cmd, false, msg);
        }
    }

    public void cleanupNetwork(HostMO hostMo, NetworkDetails netDetails) {
        // we will no longer cleanup VLAN networks in order to support native VMware HA
        /*
         * assert(netDetails.getName() != null); try { synchronized(this) { NetworkMO networkMo = new
         * NetworkMO(hostMo.getContext(), netDetails.getNetworkMor()); ManagedObjectReference[] vms =
         * networkMo.getVMsOnNetwork(); if(vms == null || vms.length == 0) { if(s_logger.isInfoEnabled()) {
         * s_logger.info("Cleanup network as it is currently not in use: " + netDetails.getName()); }
         *
         * hostMo.deletePortGroup(netDetails.getName()); } } } catch(Throwable e) {
         * s_logger.warn("Unable to cleanup network due to exception, skip for next time"); }
         */
    }

    @Override
    public CopyVolumeAnswer execute(CopyVolumeCommand cmd) {
        if (s_logger.isInfoEnabled()) {
            s_logger.info("Executing resource CopyVolumeCommand: " + _gson.toJson(cmd));
        }

        try {
            VmwareContext context = getServiceContext();
            VmwareManager mgr = context.getStockObject(VmwareManager.CONTEXT_STOCK_NAME);
            return (CopyVolumeAnswer)mgr.getStorageManager().execute(this, cmd);
        } catch (Throwable e) {
            if (e instanceof RemoteException) {
                s_logger.warn("Encounter remote exception to vCenter, invalidate VMware session context");
                invalidateServiceContext();
            }

            String msg = "CopyVolumeCommand failed due to " + VmwareHelper.getExceptionMessage(e);
            s_logger.error(msg, e);
            return new CopyVolumeAnswer(cmd, false, msg, null, null);
        }
    }

    @Override
    public void disconnected() {
    }

    @Override
    public IAgentControl getAgentControl() {
        return null;
    }

    @Override
    public PingCommand getCurrentStatus(long id) {
        try {
            gcAndKillHungWorkerVMs();
            VmwareContext context = getServiceContext();
            VmwareHypervisorHost hyperHost = getHyperHost(context);
            try {
                if (!hyperHost.isHyperHostConnected()) {
                    return null;
                }
            } catch (Exception e) {
                s_logger.error("Unexpected exception", e);
                return null;
            }
            return new PingRoutingCommand(getType(), id, syncHostVmStates());
        } finally {
            recycleServiceContext();
        }
    }

    private void gcAndKillHungWorkerVMs() {
        try {
            // take the chance to do left-over dummy VM cleanup from previous run
            VmwareContext context = getServiceContext();
            VmwareHypervisorHost hyperHost = getHyperHost(context);
            VmwareManager mgr = hyperHost.getContext().getStockObject(VmwareManager.CONTEXT_STOCK_NAME);

            if (hyperHost.isHyperHostConnected()) {
                mgr.gcLeftOverVMs(context);

                s_logger.info("Scan hung worker VM to recycle");

                int workerKey = ((HostMO)hyperHost).getCustomFieldKey("VirtualMachine", CustomFieldConstants.CLOUD_WORKER);
                int workerTagKey = ((HostMO)hyperHost).getCustomFieldKey("VirtualMachine", CustomFieldConstants.CLOUD_WORKER_TAG);
                String workerPropName = String.format("value[%d]", workerKey);
                String workerTagPropName = String.format("value[%d]", workerTagKey);

                // GC worker that has been running for too long
                ObjectContent[] ocs = hyperHost.getVmPropertiesOnHyperHost(new String[] {"name", "config.template", workerPropName, workerTagPropName,});
                if (ocs != null) {
                    for (ObjectContent oc : ocs) {
                        List<DynamicProperty> props = oc.getPropSet();
                        if (props != null) {
                            boolean template = false;
                            boolean isWorker = false;
                            String workerTag = null;

                            for (DynamicProperty prop : props) {
                                if (prop.getName().equals("config.template")) {
                                    template = (Boolean)prop.getVal();
                                } else if (prop.getName().equals(workerPropName)) {
                                    CustomFieldStringValue val = (CustomFieldStringValue)prop.getVal();
                                    if (val != null && val.getValue() != null && val.getValue().equalsIgnoreCase("true"))
                                        isWorker = true;
                                } else if (prop.getName().equals(workerTagPropName)) {
                                    CustomFieldStringValue val = (CustomFieldStringValue)prop.getVal();
                                    workerTag = val.getValue();
                                }
                            }

                            VirtualMachineMO vmMo = new VirtualMachineMO(hyperHost.getContext(), oc.getObj());
                            if (!template && isWorker) {
                                boolean recycle = false;
                                recycle = mgr.needRecycle(workerTag);

                                if (recycle) {
                                    s_logger.info("Recycle pending worker VM: " + vmMo.getName());

                                    vmMo.powerOff();
                                    vmMo.detachAllDisks();
                                    vmMo.destroy();
                                }
                            }
                        }
                    }
                }
            } else {
                s_logger.error("Host is no longer connected.");
            }

        } catch (Throwable e) {
            if (e instanceof RemoteException) {
                s_logger.warn("Encounter remote exception to vCenter, invalidate VMware session context");
                invalidateServiceContext();
            }
        }
    }

    @Override
    public Type getType() {
        return com.cloud.host.Host.Type.Routing;
    }

    @Override
    public StartupCommand[] initialize() {
        try {
            String hostApiVersion = "4.1";
            VmwareContext context = getServiceContext();
            try {
                VmwareHypervisorHost hyperHost = getHyperHost(context);
                assert (hyperHost instanceof HostMO);
                if (!((HostMO)hyperHost).isHyperHostConnected()) {
                    s_logger.info("Host " + hyperHost.getHyperHostName() + " is not in connected state");
                    return null;
                }

                ((HostMO)hyperHost).enableVncOnHostFirewall();

                AboutInfo aboutInfo = ((HostMO)hyperHost).getHostAboutInfo();
                hostApiVersion = aboutInfo.getApiVersion();

            } catch (Exception e) {
                String msg = "VmwareResource intialize() failed due to : " + VmwareHelper.getExceptionMessage(e);
                s_logger.error(msg);
                invalidateServiceContext();
                return null;
            }

            StartupRoutingCommand cmd = new StartupRoutingCommand();
            fillHostInfo(cmd);
            cmd.setHypervisorType(HypervisorType.VMware);
            cmd.setCluster(_cluster);
            cmd.setHypervisorVersion(hostApiVersion);

            List<StartupStorageCommand> storageCmds = initializeLocalStorage();
            StartupCommand[] answerCmds = new StartupCommand[1 + storageCmds.size()];
            answerCmds[0] = cmd;
            for (int i = 0; i < storageCmds.size(); i++) {
                answerCmds[i + 1] = storageCmds.get(i);
            }

            return answerCmds;
        } finally {
            recycleServiceContext();
        }
    }

    private List<StartupStorageCommand> initializeLocalStorage() {
        List<StartupStorageCommand> storageCmds = new ArrayList<StartupStorageCommand>();
        VmwareContext context = getServiceContext();

        try {
            VmwareHypervisorHost hyperHost = getHyperHost(context);
            if (hyperHost instanceof HostMO) {
                HostMO hostMo = (HostMO)hyperHost;

                List<Pair<ManagedObjectReference, String>> dsList = hostMo.getLocalDatastoreOnHost();
                for (Pair<ManagedObjectReference, String> dsPair : dsList) {
                    DatastoreMO dsMo = new DatastoreMO(context, dsPair.first());

                    String poolUuid = dsMo.getCustomFieldValue(CustomFieldConstants.CLOUD_UUID);
                    if (poolUuid == null || poolUuid.isEmpty()) {
                        poolUuid = UUID.randomUUID().toString();
                        dsMo.setCustomFieldValue(CustomFieldConstants.CLOUD_UUID, poolUuid);
                    }

                    DatastoreSummary dsSummary = dsMo.getSummary();
                    String address = hostMo.getHostName();
                    StoragePoolInfo pInfo = new StoragePoolInfo(poolUuid, address, dsMo.getMor().getValue(), "", StoragePoolType.VMFS, dsSummary.getCapacity(),
                            dsSummary.getFreeSpace());
                    StartupStorageCommand cmd = new StartupStorageCommand();
                    cmd.setName(poolUuid);
                    cmd.setPoolInfo(pInfo);
                    cmd.setGuid(poolUuid); // give storage host the same UUID as the local storage pool itself
                    cmd.setResourceType(Storage.StorageResourceType.STORAGE_POOL);
                    cmd.setDataCenter(_dcId);
                    cmd.setPod(_pod);
                    cmd.setCluster(_cluster);

                    s_logger.info("Add local storage startup command: " + _gson.toJson(cmd));
                    storageCmds.add(cmd);
                }

            } else {
                s_logger.info("Cluster host does not support local storage, skip it");
            }
        } catch (Exception e) {
            String msg = "initializing local storage failed due to : " + VmwareHelper.getExceptionMessage(e);
            s_logger.error(msg);
            invalidateServiceContext();
            throw new CloudRuntimeException(msg);
        }

        return storageCmds;
    }

    protected void fillHostInfo(StartupRoutingCommand cmd) {
        VmwareContext serviceContext = getServiceContext();
        Map<String, String> details = cmd.getHostDetails();
        if (details == null) {
            details = new HashMap<String, String>();
        }

        try {
            fillHostHardwareInfo(serviceContext, cmd);
            fillHostNetworkInfo(serviceContext, cmd);
            fillHostDetailsInfo(serviceContext, details);
        } catch (RuntimeFaultFaultMsg e) {
            s_logger.error("RuntimeFault while retrieving host info: " + e.toString(), e);
            throw new CloudRuntimeException("RuntimeFault while retrieving host info");
        } catch (RemoteException e) {
            s_logger.error("RemoteException while retrieving host info: " + e.toString(), e);
            invalidateServiceContext();
            throw new CloudRuntimeException("RemoteException while retrieving host info");
        } catch (Exception e) {
            s_logger.error("Exception while retrieving host info: " + e.toString(), e);
            invalidateServiceContext();
            throw new CloudRuntimeException("Exception while retrieving host info: " + e.toString());
        }

        cmd.setHostDetails(details);
        cmd.setName(_url);
        cmd.setGuid(_guid);
        cmd.setDataCenter(_dcId);
        cmd.setIqn(getIqn());
        cmd.setPod(_pod);
        cmd.setCluster(_cluster);
        cmd.setVersion(VmwareResource.class.getPackage().getImplementationVersion());
    }

    private String getIqn() {
        try {
            VmwareHypervisorHost hyperHost = getHyperHost(getServiceContext());

            if (hyperHost instanceof HostMO) {
                HostMO host = (HostMO)hyperHost;
                HostStorageSystemMO hostStorageSystem = host.getHostStorageSystemMO();

                for (HostHostBusAdapter hba : hostStorageSystem.getStorageDeviceInfo().getHostBusAdapter()) {
                    if (hba instanceof HostInternetScsiHba) {
                        HostInternetScsiHba hostInternetScsiHba = (HostInternetScsiHba)hba;

                        if (hostInternetScsiHba.isIsSoftwareBased()) {
                            return ((HostInternetScsiHba)hba).getIScsiName();
                        }
                    }
                }
            }
        } catch (Exception ex) {
            s_logger.info("Could not locate an IQN for this host.");
        }

        return null;
    }

    private void fillHostHardwareInfo(VmwareContext serviceContext, StartupRoutingCommand cmd) throws RuntimeFaultFaultMsg, RemoteException, Exception {

        VmwareHypervisorHost hyperHost = getHyperHost(getServiceContext());
        VmwareHypervisorHostResourceSummary summary = hyperHost.getHyperHostResourceSummary();

        if (s_logger.isInfoEnabled()) {
            s_logger.info("Startup report on host hardware info. " + _gson.toJson(summary));
        }

        cmd.setCaps("hvm");
        cmd.setDom0MinMemory(0);
        cmd.setSpeed(summary.getCpuSpeed());
        cmd.setCpuSockets(summary.getCpuSockets());
        cmd.setCpus((int)summary.getCpuCount());
        cmd.setMemory(summary.getMemoryBytes());
    }

    private void fillHostNetworkInfo(VmwareContext serviceContext, StartupRoutingCommand cmd) throws RuntimeFaultFaultMsg, RemoteException {

        try {
            VmwareHypervisorHost hyperHost = getHyperHost(getServiceContext());

            assert (hyperHost instanceof HostMO);
            VmwareManager mgr = hyperHost.getContext().getStockObject(VmwareManager.CONTEXT_STOCK_NAME);

            VmwareHypervisorHostNetworkSummary summary = hyperHost.getHyperHostNetworkSummary(mgr.getManagementPortGroupByHost((HostMO)hyperHost));
            if (summary == null) {
                throw new Exception("No ESX(i) host found");
            }

            if (s_logger.isInfoEnabled()) {
                s_logger.info("Startup report on host network info. " + _gson.toJson(summary));
            }

            cmd.setPrivateIpAddress(summary.getHostIp());
            cmd.setPrivateNetmask(summary.getHostNetmask());
            cmd.setPrivateMacAddress(summary.getHostMacAddress());

            cmd.setStorageIpAddress(summary.getHostIp());
            cmd.setStorageNetmask(summary.getHostNetmask());
            cmd.setStorageMacAddress(summary.getHostMacAddress());

        } catch (Throwable e) {
            String msg = "querying host network info failed due to " + VmwareHelper.getExceptionMessage(e);
            s_logger.error(msg, e);
            throw new CloudRuntimeException(msg);
        }
    }

    private void fillHostDetailsInfo(VmwareContext serviceContext, Map<String, String> details) throws Exception {
        VmwareHypervisorHost hyperHost = getHyperHost(getServiceContext());

        if (hyperHost.isHAEnabled()) {
            details.put("NativeHA", "true");
        }
    }

    protected HashMap<String, HostVmStateReportEntry> syncHostVmStates() {
        try {
            return getHostVmStateReport();
        } catch (Exception e) {
            return new HashMap<String, HostVmStateReportEntry>();
        }
    }

    protected OptionValue[] configureVnc(OptionValue[] optionsToMerge, VmwareHypervisorHost hyperHost, String vmName, String vncPassword, String keyboardLayout) throws Exception {

        VirtualMachineMO vmMo = hyperHost.findVmOnHyperHost(vmName);

        VmwareManager mgr = hyperHost.getContext().getStockObject(VmwareManager.CONTEXT_STOCK_NAME);
        if (!mgr.beginExclusiveOperation(600))
            throw new Exception("Unable to begin exclusive operation, lock time out");

        try {
            int maxVncPorts = 64;
            int vncPort = 0;
            Random random = new Random();

            HostMO vmOwnerHost = vmMo.getRunningHost();

            ManagedObjectReference morParent = vmOwnerHost.getParentMor();
            HashMap<String, Integer> portInfo;
            if (morParent.getType().equalsIgnoreCase("ClusterComputeResource")) {
                ClusterMO clusterMo = new ClusterMO(vmOwnerHost.getContext(), morParent);
                portInfo = clusterMo.getVmVncPortsOnCluster();
            } else {
                portInfo = vmOwnerHost.getVmVncPortsOnHost();
            }

            // allocate first at 5900 - 5964 range
            Collection<Integer> existingPorts = portInfo.values();
            int val = random.nextInt(maxVncPorts);
            int startVal = val;
            do {
                if (!existingPorts.contains(5900 + val)) {
                    vncPort = 5900 + val;
                    break;
                }

                val = (++val) % maxVncPorts;
            } while (val != startVal);

            if (vncPort == 0) {
                s_logger.info("we've run out of range for ports between 5900-5964 for the cluster, we will try port range at 59000-60000");

                Pair<Integer, Integer> additionalRange = mgr.getAddiionalVncPortRange();
                maxVncPorts = additionalRange.second();
                val = random.nextInt(maxVncPorts);
                startVal = val;
                do {
                    if (!existingPorts.contains(additionalRange.first() + val)) {
                        vncPort = additionalRange.first() + val;
                        break;
                    }

                    val = (++val) % maxVncPorts;
                } while (val != startVal);
            }

            if (vncPort == 0) {
                throw new Exception("Unable to find an available VNC port on host");
            }

            if (s_logger.isInfoEnabled()) {
                s_logger.info("Configure VNC port for VM " + vmName + ", port: " + vncPort + ", host: " + vmOwnerHost.getHyperHostName());
            }

            return VmwareHelper.composeVncOptions(optionsToMerge, true, vncPassword, vncPort, keyboardLayout);
        } finally {
            try {
                mgr.endExclusiveOperation();
            } catch (Throwable e) {
                assert (false);
                s_logger.error("Unexpected exception ", e);
            }
        }
    }

    private VirtualMachineGuestOsIdentifier translateGuestOsIdentifier(String cpuArchitecture, String guestOs, String cloudGuestOs) {
        if (cpuArchitecture == null) {
            s_logger.warn("CPU arch is not set, default to i386. guest os: " + guestOs);
            cpuArchitecture = "i386";
        }

        if (cloudGuestOs == null) {
            s_logger.warn("Guest OS mapping name is not set for guest os: " + guestOs);
        }

        VirtualMachineGuestOsIdentifier identifier = null;
        try {
            if (cloudGuestOs != null) {
                identifier = VirtualMachineGuestOsIdentifier.fromValue(cloudGuestOs);
                s_logger.debug("Using mapping name : " + identifier.toString());
            }
        } catch (IllegalArgumentException e) {
            s_logger.warn("Unable to find Guest OS Identifier in VMware for mapping name: " + cloudGuestOs + ". Continuing with defaults.");
        }
        if (identifier != null) {
            return identifier;
        }

        if (cpuArchitecture.equalsIgnoreCase("x86_64")) {
            return VirtualMachineGuestOsIdentifier.OTHER_GUEST_64;
        }
        return VirtualMachineGuestOsIdentifier.OTHER_GUEST;
    }

    private HashMap<String, HostVmStateReportEntry> getHostVmStateReport() throws Exception {
        VmwareHypervisorHost hyperHost = getHyperHost(getServiceContext());

        int key = ((HostMO)hyperHost).getCustomFieldKey("VirtualMachine", CustomFieldConstants.CLOUD_VM_INTERNAL_NAME);
        if (key == 0) {
            s_logger.warn("Custom field " + CustomFieldConstants.CLOUD_VM_INTERNAL_NAME + " is not registered ?!");
        }
        String instanceNameCustomField = "value[" + key + "]";

        // CLOUD_VM_INTERNAL_NAME stores the internal CS generated vm name. This was earlier stored in name. Now, name can be either the hostname or
        // the internal CS name, but the custom field CLOUD_VM_INTERNAL_NAME always stores the internal CS name.
        ObjectContent[] ocs = hyperHost.getVmPropertiesOnHyperHost(new String[] {"name", "runtime.powerState", "config.template", instanceNameCustomField});

        HashMap<String, HostVmStateReportEntry> newStates = new HashMap<String, HostVmStateReportEntry>();
        if (ocs != null && ocs.length > 0) {
            for (ObjectContent oc : ocs) {
                List<DynamicProperty> objProps = oc.getPropSet();
                if (objProps != null) {

                    boolean isTemplate = false;
                    String name = null;
                    String VMInternalCSName = null;
                    VirtualMachinePowerState powerState = VirtualMachinePowerState.POWERED_OFF;
                    for (DynamicProperty objProp : objProps) {
                        if (objProp.getName().equals("config.template")) {
                            if (objProp.getVal().toString().equalsIgnoreCase("true")) {
                                isTemplate = true;
                            }
                        } else if (objProp.getName().equals("runtime.powerState")) {
                            powerState = (VirtualMachinePowerState)objProp.getVal();
                        } else if (objProp.getName().equals("name")) {
                            name = (String)objProp.getVal();
                        } else if (objProp.getName().contains(instanceNameCustomField)) {
                            if (objProp.getVal() != null)
                                VMInternalCSName = ((CustomFieldStringValue)objProp.getVal()).getValue();
                        } else {
                            assert (false);
                        }
                    }

                    if (VMInternalCSName != null)
                        name = VMInternalCSName;

                    if (!isTemplate) {
                        newStates.put(name, new HostVmStateReportEntry(convertPowerState(powerState), hyperHost.getHyperHostName()));
                    }
                }
            }
        }
        return newStates;
    }

    private HashMap<String, PowerState> getVmStates() throws Exception {
        VmwareHypervisorHost hyperHost = getHyperHost(getServiceContext());

        int key = ((HostMO)hyperHost).getCustomFieldKey("VirtualMachine", CustomFieldConstants.CLOUD_VM_INTERNAL_NAME);
        if (key == 0) {
            s_logger.warn("Custom field " + CustomFieldConstants.CLOUD_VM_INTERNAL_NAME + " is not registered ?!");
        }
        String instanceNameCustomField = "value[" + key + "]";

        // CLOUD_VM_INTERNAL_NAME stores the internal CS generated vm name. This was earlier stored in name. Now, name can be either the hostname or
        // the internal CS name, but the custom field CLOUD_VM_INTERNAL_NAME always stores the internal CS name.
        ObjectContent[] ocs = hyperHost.getVmPropertiesOnHyperHost(new String[] {"name", "runtime.powerState", "config.template", instanceNameCustomField});

        HashMap<String, PowerState> newStates = new HashMap<String, PowerState>();
        if (ocs != null && ocs.length > 0) {
            for (ObjectContent oc : ocs) {
                List<DynamicProperty> objProps = oc.getPropSet();
                if (objProps != null) {

                    boolean isTemplate = false;
                    String name = null;
                    String VMInternalCSName = null;
                    VirtualMachinePowerState powerState = VirtualMachinePowerState.POWERED_OFF;
                    for (DynamicProperty objProp : objProps) {
                        if (objProp.getName().equals("config.template")) {
                            if (objProp.getVal().toString().equalsIgnoreCase("true")) {
                                isTemplate = true;
                            }
                        } else if (objProp.getName().equals("runtime.powerState")) {
                            powerState = (VirtualMachinePowerState)objProp.getVal();
                        } else if (objProp.getName().equals("name")) {
                            name = (String)objProp.getVal();
                        } else if (objProp.getName().contains(instanceNameCustomField)) {
                            if (objProp.getVal() != null)
                                VMInternalCSName = ((CustomFieldStringValue)objProp.getVal()).getValue();
                        } else {
                            assert (false);
                        }
                    }

                    if (VMInternalCSName != null)
                        name = VMInternalCSName;

                    if (!isTemplate) {
                        newStates.put(name, convertPowerState(powerState));
                    }
                }
            }
        }
        return newStates;
    }

    private HashMap<String, VmStatsEntry> getVmStats(List<String> vmNames) throws Exception {
        VmwareHypervisorHost hyperHost = getHyperHost(getServiceContext());
        HashMap<String, VmStatsEntry> vmResponseMap = new HashMap<String, VmStatsEntry>();
        ManagedObjectReference perfMgr = getServiceContext().getServiceContent().getPerfManager();
        VimPortType service = getServiceContext().getService();
        PerfCounterInfo rxPerfCounterInfo = null;
        PerfCounterInfo txPerfCounterInfo = null;

        List<PerfCounterInfo> cInfo = getServiceContext().getVimClient().getDynamicProperty(perfMgr, "perfCounter");
        for (PerfCounterInfo info : cInfo) {
            if ("net".equalsIgnoreCase(info.getGroupInfo().getKey())) {
                if ("transmitted".equalsIgnoreCase(info.getNameInfo().getKey())) {
                    txPerfCounterInfo = info;
                }
                if ("received".equalsIgnoreCase(info.getNameInfo().getKey())) {
                    rxPerfCounterInfo = info;
                }
            }
        }

        int key = ((HostMO)hyperHost).getCustomFieldKey("VirtualMachine", CustomFieldConstants.CLOUD_VM_INTERNAL_NAME);
        if (key == 0) {
            s_logger.warn("Custom field " + CustomFieldConstants.CLOUD_VM_INTERNAL_NAME + " is not registered ?!");
        }
        String instanceNameCustomField = "value[" + key + "]";

        final String numCpuStr = "summary.config.numCpu";
        final String cpuUseStr = "summary.quickStats.overallCpuUsage";
        final String guestMemUseStr = "summary.quickStats.guestMemoryUsage";
        final String memLimitStr = "resourceConfig.memoryAllocation.limit";
        final String memMbStr = "config.hardware.memoryMB";
        final String allocatedCpuStr = "summary.runtime.maxCpuUsage";

        ObjectContent[] ocs =
                hyperHost.getVmPropertiesOnHyperHost(new String[] {"name", numCpuStr, cpuUseStr ,guestMemUseStr ,memLimitStr ,memMbStr,allocatedCpuStr ,instanceNameCustomField});

        if (ocs != null && ocs.length > 0) {
            for (ObjectContent oc : ocs) {
                List<DynamicProperty> objProps = oc.getPropSet();
                if (objProps != null) {
                    String name = null;
                    String numberCPUs = null;
                    double maxCpuUsage = 0;
                    String memlimit = null;
                    String memkb = null;
                    String guestMemusage = null;
                    String vmNameOnVcenter = null;
                    String vmInternalCSName = null;
                    double allocatedCpu = 0;
                    for (DynamicProperty objProp : objProps) {
                        if (objProp.getName().equals("name")) {
                            vmNameOnVcenter = objProp.getVal().toString();
                        } else if (objProp.getName().contains(instanceNameCustomField)) {
                            if (objProp.getVal() != null)
                                vmInternalCSName = ((CustomFieldStringValue)objProp.getVal()).getValue();
                        } else if (objProp.getName().equals(guestMemusage)) {
                            guestMemusage = objProp.getVal().toString();
                        } else if (objProp.getName().equals(numCpuStr)) {
                            numberCPUs = objProp.getVal().toString();
                        } else if (objProp.getName().equals(cpuUseStr)) {
                            maxCpuUsage = NumberUtils.toDouble(objProp.getVal().toString());
                        } else if (objProp.getName().equals(memLimitStr)) {
                            memlimit = objProp.getVal().toString();
                        } else if (objProp.getName().equals(memMbStr)) {
                            memkb = objProp.getVal().toString();
                        } else if (objProp.getName().equals(allocatedCpuStr)){
                            allocatedCpu  = NumberUtils.toDouble(objProp.getVal().toString());
                        }
                    }

                    maxCpuUsage = (maxCpuUsage/allocatedCpu)*100;
                    new VirtualMachineMO(hyperHost.getContext(), oc.getObj());
                    if (vmInternalCSName != null) {
                        name = vmInternalCSName;
                    } else {
                        name = vmNameOnVcenter;
                    }

                    if (!vmNames.contains(name)) {
                        continue;
                    }

                    ManagedObjectReference vmMor = hyperHost.findVmOnHyperHost(name).getMor();
                    assert (vmMor != null);

                    ArrayList<PerfMetricId> vmNetworkMetrics = new ArrayList<PerfMetricId>();
                    // get all the metrics from the available sample period
                    List<PerfMetricId> perfMetrics = service.queryAvailablePerfMetric(perfMgr, vmMor, null, null, null);
                    if (perfMetrics != null) {
                        for (int index = 0; index < perfMetrics.size(); ++index) {
                            if (((rxPerfCounterInfo != null) && (perfMetrics.get(index).getCounterId() == rxPerfCounterInfo.getKey()))
                                    || ((txPerfCounterInfo != null) && (perfMetrics.get(index).getCounterId() == txPerfCounterInfo.getKey()))) {
                                vmNetworkMetrics.add(perfMetrics.get(index));
                            }
                        }
                    }

                    double networkReadKBs = 0;
                    double networkWriteKBs = 0;
                    long sampleDuration = 0;

                    if (vmNetworkMetrics.size() != 0) {
                        PerfQuerySpec qSpec = new PerfQuerySpec();
                        qSpec.setEntity(vmMor);
                        PerfMetricId[] availableMetricIds = vmNetworkMetrics.toArray(new PerfMetricId[0]);
                        qSpec.getMetricId().addAll(Arrays.asList(availableMetricIds));
                        List<PerfQuerySpec> qSpecs = new ArrayList<PerfQuerySpec>();
                        qSpecs.add(qSpec);
                        List<PerfEntityMetricBase> values = service.queryPerf(perfMgr, qSpecs);

                        for (int i = 0; i < values.size(); ++i) {
                            List<PerfSampleInfo> infos = ((PerfEntityMetric)values.get(i)).getSampleInfo();
                            if (infos != null && infos.size() > 0) {
                                int endMs = infos.get(infos.size() - 1).getTimestamp().getSecond() * 1000 + infos.get(infos.size() - 1).getTimestamp().getMillisecond();
                                int beginMs = infos.get(0).getTimestamp().getSecond() * 1000 + infos.get(0).getTimestamp().getMillisecond();
                                sampleDuration = (endMs - beginMs) / 1000;
                                List<PerfMetricSeries> vals = ((PerfEntityMetric)values.get(i)).getValue();
                                for (int vi = 0; ((vals != null) && (vi < vals.size())); ++vi) {
                                    if (vals.get(vi) instanceof PerfMetricIntSeries) {
                                        PerfMetricIntSeries val = (PerfMetricIntSeries)vals.get(vi);
                                        List<Long> perfValues = val.getValue();
                                        Long sumRate = 0L;
                                        for (int j = 0; j < infos.size(); j++) { // Size of the array matches the size as the PerfSampleInfo
                                            sumRate += perfValues.get(j);
                                        }
                                        Long averageRate = sumRate / infos.size();
                                        if (vals.get(vi).getId().getCounterId() == rxPerfCounterInfo.getKey()) {
                                            networkReadKBs = sampleDuration * averageRate; //get the average RX rate multiplied by sampled duration
                                        }
                                        if (vals.get(vi).getId().getCounterId() == txPerfCounterInfo.getKey()) {
                                            networkWriteKBs = sampleDuration * averageRate;//get the average TX rate multiplied by sampled duration
                                        }
                                    }
                                }
                            }
                        }
                    }
                    vmResponseMap.put(name, new VmStatsEntry( NumberUtils.toDouble(memkb)*1024,NumberUtils.toDouble(guestMemusage)*1024,NumberUtils.toDouble(memlimit)*1024,
                            maxCpuUsage, networkReadKBs, networkWriteKBs, NumberUtils.toInt(numberCPUs), "vm"));

                }
            }
        }
        return vmResponseMap;
    }

    protected String networkUsage(final String privateIpAddress, final String option, final String ethName) {
        String args = null;
        if (option.equals("get")) {
            args = "-g";
        } else if (option.equals("create")) {
            args = "-c";
        } else if (option.equals("reset")) {
            args = "-r";
        } else if (option.equals("addVif")) {
            args = "-a";
            args += ethName;
        } else if (option.equals("deleteVif")) {
            args = "-d";
            args += ethName;
        }

        ExecutionResult result = executeInVR(privateIpAddress, "netusage.sh", args);

        if (!result.isSuccess()) {
            return null;
        }

        return result.getDetails();
    }

    private long[] getNetworkStats(String privateIP) {
        String result = networkUsage(privateIP, "get", null);
        long[] stats = new long[2];
        if (result != null) {
            try {
                String[] splitResult = result.split(":");
                int i = 0;
                while (i < splitResult.length - 1) {
                    stats[0] += Long.parseLong(splitResult[i++]);
                    stats[1] += Long.parseLong(splitResult[i++]);
                }
            } catch (Throwable e) {
                s_logger.warn("Unable to parse return from script return of network usage command: " + e.toString(), e);
            }
        }
        return stats;
    }

    protected String connect(final String vmName, final String ipAddress, final int port) {
        long startTick = System.currentTimeMillis();

        // wait until we have at least been waiting for _ops_timeout time or
        // at least have tried _retry times, this is to coordinate with system
        // VM patching/rebooting time that may need
        int retry = _retry;
        while (System.currentTimeMillis() - startTick <= _opsTimeout || --retry > 0) {
            s_logger.info("Trying to connect to " + ipAddress);
            try (SocketChannel sch = SocketChannel.open();) {
                sch.configureBlocking(true);
                sch.socket().setSoTimeout(5000);

                InetSocketAddress addr = new InetSocketAddress(ipAddress, port);
                sch.connect(addr);
                return null;
            } catch (IOException e) {
                s_logger.info("Could not connect to " + ipAddress + " due to " + e.toString());
                if (e instanceof ConnectException) {
                    // if connection is refused because of VM is being started,
                    // we give it more sleep time
                    // to avoid running out of retry quota too quickly
                    try {
                        Thread.sleep(5000);
                    } catch (InterruptedException ex) {
                        s_logger.debug("[ignored] interupted while waiting to retry connect after failure.", e);
                    }
                }
            }

            try {
                Thread.sleep(1000);
            } catch (InterruptedException ex) {
                s_logger.debug("[ignored] interupted while waiting to retry connect.");
            }
        }

        s_logger.info("Unable to logon to " + ipAddress);

        return "Unable to connect";
    }

    protected String connect(final String vmname, final String ipAddress) {
        return connect(vmname, ipAddress, 3922);
    }

    public static PowerState getVmState(VirtualMachineMO vmMo) throws Exception {
        VirtualMachineRuntimeInfo runtimeInfo = vmMo.getRuntimeInfo();
        return convertPowerState(runtimeInfo.getPowerState());
    }

    private static PowerState convertPowerState(VirtualMachinePowerState powerState) {
        return s_powerStatesTable.get(powerState);
    }

    public static PowerState getVmPowerState(VirtualMachineMO vmMo) throws Exception {
        VirtualMachineRuntimeInfo runtimeInfo = vmMo.getRuntimeInfo();
        return convertPowerState(runtimeInfo.getPowerState());
    }

    private static HostStatsEntry getHyperHostStats(VmwareHypervisorHost hyperHost) throws Exception {
        ComputeResourceSummary hardwareSummary = hyperHost.getHyperHostHardwareSummary();
        if (hardwareSummary == null)
            return null;

        HostStatsEntry entry = new HostStatsEntry();

        entry.setEntityType("host");
        double cpuUtilization = ((double)(hardwareSummary.getTotalCpu() - hardwareSummary.getEffectiveCpu()) / (double)hardwareSummary.getTotalCpu() * 100);
        entry.setCpuUtilization(cpuUtilization);
        entry.setTotalMemoryKBs(hardwareSummary.getTotalMemory() / 1024);
        entry.setFreeMemoryKBs(hardwareSummary.getEffectiveMemory() * 1024);

        return entry;
    }

    private static String getRouterSshControlIp(NetworkElementCommand cmd) {
        String routerIp = cmd.getAccessDetail(NetworkElementCommand.ROUTER_IP);
        String routerGuestIp = cmd.getAccessDetail(NetworkElementCommand.ROUTER_GUEST_IP);
        String zoneNetworkType = cmd.getAccessDetail(NetworkElementCommand.ZONE_NETWORK_TYPE);

        if (routerGuestIp != null && zoneNetworkType != null && NetworkType.valueOf(zoneNetworkType) == NetworkType.Basic) {
            if (s_logger.isDebugEnabled())
                s_logger.debug("In Basic zone mode, use router's guest IP for SSH control. guest IP : " + routerGuestIp);

            return routerGuestIp;
        }

        if (s_logger.isDebugEnabled())
            s_logger.debug("Use router's private IP for SSH control. IP : " + routerIp);
        return routerIp;
    }

    @Override
    public void setAgentControl(IAgentControl agentControl) {
    }

    @Override
    public boolean configure(String name, Map<String, Object> params) throws ConfigurationException {
        try {
            _name = name;

            _url = (String)params.get("url");
            _username = (String)params.get("username");
            _password = (String)params.get("password");
            _dcId = (String)params.get("zone");
            _pod = (String)params.get("pod");
            _cluster = (String)params.get("cluster");

            _guid = (String)params.get("guid");
            String[] tokens = _guid.split("@");
            _vCenterAddress = tokens[1];
            _morHyperHost = new ManagedObjectReference();
            String[] hostTokens = tokens[0].split(":");
            _morHyperHost.setType(hostTokens[0]);
            _morHyperHost.setValue(hostTokens[1]);

            _guestTrafficInfo = (VmwareTrafficLabel)params.get("guestTrafficInfo");
            _publicTrafficInfo = (VmwareTrafficLabel)params.get("publicTrafficInfo");
            VmwareContext context = getServiceContext();
            VmwareManager mgr = context.getStockObject(VmwareManager.CONTEXT_STOCK_NAME);
            if (mgr == null) {
                throw new ConfigurationException("Invalid vmwareContext:  vmwareMgr stock object is not set or cleared.");
            }
            mgr.setupResourceStartupParams(params);

            CustomFieldsManagerMO cfmMo = new CustomFieldsManagerMO(context, context.getServiceContent().getCustomFieldsManager());
            cfmMo.ensureCustomFieldDef("Datastore", CustomFieldConstants.CLOUD_UUID);
            if (_publicTrafficInfo != null && _publicTrafficInfo.getVirtualSwitchType() != VirtualSwitchType.StandardVirtualSwitch
                    || _guestTrafficInfo != null && _guestTrafficInfo.getVirtualSwitchType() != VirtualSwitchType.StandardVirtualSwitch) {
                cfmMo.ensureCustomFieldDef("DistributedVirtualPortgroup", CustomFieldConstants.CLOUD_GC_DVP);
            }
            cfmMo.ensureCustomFieldDef("Network", CustomFieldConstants.CLOUD_GC);
            cfmMo.ensureCustomFieldDef("VirtualMachine", CustomFieldConstants.CLOUD_UUID);
            cfmMo.ensureCustomFieldDef("VirtualMachine", CustomFieldConstants.CLOUD_NIC_MASK);
            cfmMo.ensureCustomFieldDef("VirtualMachine", CustomFieldConstants.CLOUD_VM_INTERNAL_NAME);
            cfmMo.ensureCustomFieldDef("VirtualMachine", CustomFieldConstants.CLOUD_WORKER);
            cfmMo.ensureCustomFieldDef("VirtualMachine", CustomFieldConstants.CLOUD_WORKER_TAG);

            VmwareHypervisorHost hostMo = this.getHyperHost(context);
            _hostName = hostMo.getHyperHostName();

            if (_guestTrafficInfo.getVirtualSwitchType() == VirtualSwitchType.NexusDistributedVirtualSwitch
                    || _publicTrafficInfo.getVirtualSwitchType() == VirtualSwitchType.NexusDistributedVirtualSwitch) {
                _privateNetworkVSwitchName = mgr.getPrivateVSwitchName(Long.parseLong(_dcId), HypervisorType.VMware);
                _vsmCredentials = mgr.getNexusVSMCredentialsByClusterId(Long.parseLong(_cluster));
            }

            if (_privateNetworkVSwitchName == null) {
                _privateNetworkVSwitchName = (String)params.get("private.network.vswitch.name");
            }

            String value = (String)params.get("vmware.recycle.hung.wokervm");
            if (value != null && value.equalsIgnoreCase("true"))
                _recycleHungWorker = true;

            value = (String)params.get("vmware.root.disk.controller");
            if (value != null && value.equalsIgnoreCase("scsi"))
                _rootDiskController = DiskControllerType.scsi;
            else if (value != null && value.equalsIgnoreCase("ide"))
                _rootDiskController = DiskControllerType.ide;
            else
                _rootDiskController = DiskControllerType.osdefault;

            Integer intObj = (Integer)params.get("ports.per.dvportgroup");
            if (intObj != null)
                _portsPerDvPortGroup = intObj.intValue();

            s_logger.info("VmwareResource network configuration info." + " private traffic over vSwitch: " + _privateNetworkVSwitchName + ", public traffic over "
                    + _publicTrafficInfo.getVirtualSwitchType() + " : " + _publicTrafficInfo.getVirtualSwitchName() + ", guest traffic over "
                    + _guestTrafficInfo.getVirtualSwitchType() + " : " + _guestTrafficInfo.getVirtualSwitchName());

            Boolean boolObj = (Boolean)params.get("vmware.create.full.clone");
            if (boolObj != null && boolObj.booleanValue()) {
                _fullCloneFlag = true;
            } else {
                _fullCloneFlag = false;
            }

            boolObj = (Boolean)params.get("vm.instancename.flag");
            if (boolObj != null && boolObj.booleanValue()) {
                _instanceNameFlag = true;
            } else {
                _instanceNameFlag = false;
            }

            value = (String)params.get("scripts.timeout");
            int timeout = NumbersUtil.parseInt(value, 1440) * 1000;

            storageNfsVersion = NfsSecondaryStorageResource.retrieveNfsVersionFromParams(params);
            _storageProcessor = new VmwareStorageProcessor((VmwareHostService)this, _fullCloneFlag, (VmwareStorageMount)mgr, timeout, this, _shutdownWaitMs, null,
                    storageNfsVersion);
            storageHandler = new VmwareStorageSubsystemCommandHandler(_storageProcessor, storageNfsVersion);

            _vrResource = new VirtualRoutingResource(this);
            if (!_vrResource.configure(name, params)) {
                throw new ConfigurationException("Unable to configure VirtualRoutingResource");
            }

            if (s_logger.isTraceEnabled()) {
                s_logger.trace("Successfully configured VmwareResource.");
            }
            return true;
        } catch (Exception e) {
            s_logger.error("Unexpected Exception ", e);
            throw new ConfigurationException("Failed to configure VmwareResource due to unexpect exception.");
        } finally {
            recycleServiceContext();
        }
    }

    @Override
    public String getName() {
        return _name;
    }

    @Override
    public boolean start() {
        return true;
    }

    @Override
    public boolean stop() {
        return true;
    }

    public VmwareContext getServiceContext() {
        return getServiceContext(null);
    }

    public void invalidateServiceContext() {
        invalidateServiceContext(null);
    }

    public VmwareHypervisorHost getHyperHost(VmwareContext context) {
        return getHyperHost(context, null);
    }

    @Override
    public VmwareContext getServiceContext(Command cmd) {
        VmwareContext context = null;
        if (s_serviceContext.get() != null) {
            context = s_serviceContext.get();
            String poolKey = VmwareContextPool.composePoolKey(_vCenterAddress, _username);
            // Before re-using the thread local context, ensure it corresponds to the right vCenter API session and that it is valid to make calls.
            if (context.getPoolKey().equals(poolKey)) {
                if (context.validate()) {
                    if (s_logger.isTraceEnabled()) {
                        s_logger.trace("ThreadLocal context is still valid, just reuse");
                    }
                    return context;
                } else {
                    s_logger.info("Validation of the context failed, dispose and use a new one");
                    invalidateServiceContext(context);
                }
            } else {
                // Exisitng ThreadLocal context corresponds to a different vCenter API session. Why has it not been recycled?
                s_logger.warn("ThreadLocal VMware context: " + poolKey + " doesn't correspond to the right vCenter. Expected VMware context: " + context.getPoolKey());
            }
        }
        try {
            context = VmwareContextFactory.getContext(_vCenterAddress, _username, _password);
            s_serviceContext.set(context);
        } catch (Exception e) {
            s_logger.error("Unable to connect to vSphere server: " + _vCenterAddress, e);
            throw new CloudRuntimeException("Unable to connect to vSphere server: " + _vCenterAddress);
        }
        return context;
    }

    @Override
    public void invalidateServiceContext(VmwareContext context) {
        assert (s_serviceContext.get() == context);

        s_serviceContext.set(null);
        if (context != null)
            context.close();
    }

    private static void recycleServiceContext() {
        VmwareContext context = s_serviceContext.get();
        if (s_logger.isTraceEnabled()) {
            s_logger.trace("Reset threadlocal context to null");
        }
        s_serviceContext.set(null);

        if (context != null) {
            assert (context.getPool() != null);
            if (s_logger.isTraceEnabled()) {
                s_logger.trace("Recycling threadlocal context to pool");
            }
            context.getPool().registerContext(context);
        }
    }

    @Override
    public VmwareHypervisorHost getHyperHost(VmwareContext context, Command cmd) {
        if (_morHyperHost.getType().equalsIgnoreCase("HostSystem")) {
            return new HostMO(context, _morHyperHost);
        }
        return new ClusterMO(context, _morHyperHost);
    }

    @Override
    @DB
    public String getWorkerName(VmwareContext context, Command cmd, int workerSequence) {
        VmwareManager mgr = context.getStockObject(VmwareManager.CONTEXT_STOCK_NAME);
        String vmName = mgr.composeWorkerName();

        assert (cmd != null);
        context.getStockObject(VmwareManager.CONTEXT_STOCK_NAME);
        // TODO: Fix this? long checkPointId = vmwareMgr.pushCleanupCheckpoint(this._guid, vmName);
        // TODO: Fix this? cmd.setContextParam("checkpoint", String.valueOf(checkPointId));
        return vmName;
    }

    @Override
    public void setName(String name) {
        // TODO Auto-generated method stub
    }

    @Override
    public void setConfigParams(Map<String, Object> params) {
        // TODO Auto-generated method stub

    }

    @Override
    public Map<String, Object> getConfigParams() {
        // TODO Auto-generated method stub
        return null;
    }

    @Override
    public int getRunLevel() {
        // TODO Auto-generated method stub
        return 0;
    }

    @Override
    public void setRunLevel(int level) {
        // TODO Auto-generated method stub
    }

    @Override
    public Answer execute(DestroyCommand cmd) {
        if (s_logger.isInfoEnabled()) {
            s_logger.info("Executing resource DestroyCommand to evict template from storage pool: " + _gson.toJson(cmd));
        }

        try {
            VmwareContext context = getServiceContext(null);
            VmwareHypervisorHost hyperHost = getHyperHost(context, null);
            VolumeTO vol = cmd.getVolume();

            VirtualMachineMO vmMo = findVmOnDatacenter(context, hyperHost, vol);

            if (vmMo != null && vmMo.isTemplate()) {
                if (s_logger.isInfoEnabled()) {
                    s_logger.info("Destroy template volume " + vol.getPath());
                }
                vmMo.destroy();
            } else {
                if (s_logger.isInfoEnabled()) {
                    s_logger.info("Template volume " + vol.getPath() + " is not found, no need to delete.");
                }
            }
            return new Answer(cmd, true, "Success");

        } catch (Throwable e) {
            if (e instanceof RemoteException) {
                s_logger.warn("Encounter remote exception to vCenter, invalidate VMware session context");
                invalidateServiceContext(null);
            }

            String msg = "DestroyCommand failed due to " + VmwareHelper.getExceptionMessage(e);
            s_logger.error(msg, e);
            return new Answer(cmd, false, msg);
        }
    }

    /**
     * Use data center to look for vm, instead of randomly picking up a cluster<br/>
     * (in multiple cluster environments vm could not be found if wrong cluster was chosen)
     * @param context vmware context
     * @param hyperHost vmware hv host
     * @param vol volume
     * @return a virtualmachinemo if could be found on datacenter.
     * @throws Exception if there is an error while finding vm
     * @throws CloudRuntimeException if datacenter cannot be found
     */
    protected VirtualMachineMO findVmOnDatacenter(VmwareContext context, VmwareHypervisorHost hyperHost, VolumeTO vol) throws Exception {
        DatacenterMO dcMo = new DatacenterMO(context, hyperHost.getHyperHostDatacenter());
        if (dcMo.getMor() == null) {
            String msg = "Unable to find VMware DC";
            s_logger.error(msg);
            throw new CloudRuntimeException(msg);
        }
        return dcMo.findVm(vol.getPath());
    }

    public String getAbsoluteVmdkFile(VirtualDisk disk) {
        String vmdkAbsFile = null;
        VirtualDeviceBackingInfo backingInfo = disk.getBacking();
        if (backingInfo instanceof VirtualDiskFlatVer2BackingInfo) {
            VirtualDiskFlatVer2BackingInfo diskBackingInfo = (VirtualDiskFlatVer2BackingInfo)backingInfo;
            vmdkAbsFile = diskBackingInfo.getFileName();
        }
        return vmdkAbsFile;
    }

    protected File getSystemVmKeyFile() {
        if (s_systemVmKeyFile == null) {
            syncFetchSystemVmKeyFile();
        }
        return s_systemVmKeyFile;
    }

    private static void syncFetchSystemVmKeyFile() {
        synchronized (s_syncLockObjectFetchKeyFile) {
            if (s_systemVmKeyFile == null) {
                s_systemVmKeyFile = fetchSystemVmKeyFile();
            }
        }
    }

    private static File fetchSystemVmKeyFile() {
        String filePath = s_relativePathSystemVmKeyFileInstallDir;
        s_logger.debug("Looking for file [" + filePath + "] in the classpath.");
        URL url = Script.class.getClassLoader().getResource(filePath);
        File keyFile = null;
        if (url != null) {
            keyFile = new File(url.getPath());
        }
        if (keyFile == null || !keyFile.exists()) {
            filePath = s_defaultPathSystemVmKeyFile;
            keyFile = new File(filePath);
            s_logger.debug("Looking for file [" + filePath + "] in the classpath.");
        }
        if (!keyFile.exists()) {
            s_logger.error("Unable to locate id_rsa.cloud in your setup at " + keyFile.toString());
        }
        return keyFile;
    }
}<|MERGE_RESOLUTION|>--- conflicted
+++ resolved
@@ -2967,15 +2967,10 @@
                 else if (file.getType().equals("config"))
                     vmFolder = new DatastoreFile(fileInDatastore.getDatastoreName(), fileInDatastore.getDir());
                 DatastoreMO dsMo = new DatastoreMO(dcMo.getContext(), dcMo.findDatastore(fileInDatastore.getDatastoreName()));
-<<<<<<< HEAD
                 if (skipDatastores == null || !skipDatastores.contains(dsMo.getName())) {
                     s_logger.debug("Deleting file: " + file.getName());
                     dsMo.deleteFile(file.getName(), dcMo.getMor(), true);
                 }
-=======
-                s_logger.debug("Deleting file: " + file.getName());
-                dsMo.deleteFile(file.getName(), dcMo.getMor(), true, VmwareManager.s_vmwareSearchExcludeFolder.value());
->>>>>>> a77ed56b
             }
             // Delete files that are present in the VM folder - this will take care of the VM disks as well.
             DatastoreMO vmFolderDsMo = new DatastoreMO(dcMo.getContext(), dcMo.findDatastore(vmFolder.getDatastoreName()));
@@ -2983,15 +2978,10 @@
             if (deleteDisks) {
                 for (String file : files) {
                     String vmDiskFileFullPath = String.format("%s/%s", vmFolder.getPath(), file);
-<<<<<<< HEAD
                     if (skipDatastores == null || !skipDatastores.contains(vmFolderDsMo.getName())) {
                         s_logger.debug("Deleting file: " + vmDiskFileFullPath);
                         vmFolderDsMo.deleteFile(vmDiskFileFullPath, dcMo.getMor(), true);
                     }
-=======
-                    s_logger.debug("Deleting file: " + vmDiskFileFullPath);
-                    vmFolderDsMo.deleteFile(vmDiskFileFullPath, dcMo.getMor(), true, VmwareManager.s_vmwareSearchExcludeFolder.value());
->>>>>>> a77ed56b
                 }
             }
             // Delete VM folder
