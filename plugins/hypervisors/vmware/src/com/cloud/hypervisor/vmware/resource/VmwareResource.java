// Licensed to the Apache Software Foundation (ASF) under one
// or more contributor license agreements.  See the NOTICE file
// distributed with this work for additional information
// regarding copyright ownership.  The ASF licenses this file
// to you under the Apache License, Version 2.0 (the
// "License"); you may not use this file except in compliance
// with the License.  You may obtain a copy of the License at
//
//   http://www.apache.org/licenses/LICENSE-2.0
//
// Unless required by applicable law or agreed to in writing,
// software distributed under the License is distributed on an
// "AS IS" BASIS, WITHOUT WARRANTIES OR CONDITIONS OF ANY
// KIND, either express or implied.  See the License for the
// specific language governing permissions and limitations
// under the License.
package com.cloud.hypervisor.vmware.resource;

import java.io.File;
import java.io.IOException;
import java.net.ConnectException;
import java.net.InetSocketAddress;
import java.net.URI;
import java.nio.channels.SocketChannel;
import java.rmi.RemoteException;
import java.util.ArrayList;
import java.util.Arrays;
import java.util.Collection;
import java.util.Collections;
import java.util.Comparator;
import java.util.Date;
import java.util.GregorianCalendar;
import java.util.HashMap;
import java.util.List;
import java.util.Map;
import java.util.Random;
import java.util.TimeZone;
import java.util.UUID;

import javax.naming.ConfigurationException;

import org.apache.cloudstack.storage.command.DeleteCommand;
import org.apache.cloudstack.storage.command.StorageSubSystemCommand;
import org.apache.cloudstack.storage.to.PrimaryDataStoreTO;
import org.apache.cloudstack.storage.to.TemplateObjectTO;
import org.apache.cloudstack.storage.to.VolumeObjectTO;
import org.apache.log4j.Logger;
import org.apache.log4j.NDC;

import com.cloud.agent.IAgentControl;
import com.cloud.agent.api.Answer;
import com.cloud.agent.api.AttachIsoCommand;
import com.cloud.agent.api.AttachVolumeAnswer;
import com.cloud.agent.api.AttachVolumeCommand;
import com.cloud.agent.api.BackupSnapshotAnswer;
import com.cloud.agent.api.BackupSnapshotCommand;
import com.cloud.agent.api.BumpUpPriorityCommand;
import com.cloud.agent.api.CheckHealthAnswer;
import com.cloud.agent.api.CheckHealthCommand;
import com.cloud.agent.api.CheckNetworkAnswer;
import com.cloud.agent.api.CheckNetworkCommand;
import com.cloud.agent.api.CheckOnHostAnswer;
import com.cloud.agent.api.CheckOnHostCommand;
import com.cloud.agent.api.CheckRouterAnswer;
import com.cloud.agent.api.CheckRouterCommand;
import com.cloud.agent.api.CheckS2SVpnConnectionsAnswer;
import com.cloud.agent.api.CheckS2SVpnConnectionsCommand;
import com.cloud.agent.api.CheckVirtualMachineAnswer;
import com.cloud.agent.api.CheckVirtualMachineCommand;
import com.cloud.agent.api.Command;
import com.cloud.agent.api.CreatePrivateTemplateFromSnapshotCommand;
import com.cloud.agent.api.CreatePrivateTemplateFromVolumeCommand;
import com.cloud.agent.api.CreateStoragePoolCommand;
import com.cloud.agent.api.CreateVMSnapshotAnswer;
import com.cloud.agent.api.CreateVMSnapshotCommand;
import com.cloud.agent.api.CreateVolumeFromSnapshotAnswer;
import com.cloud.agent.api.CreateVolumeFromSnapshotCommand;
import com.cloud.agent.api.DeleteStoragePoolCommand;
import com.cloud.agent.api.DeleteVMSnapshotAnswer;
import com.cloud.agent.api.DeleteVMSnapshotCommand;
import com.cloud.agent.api.UnregisterVMCommand;
import com.cloud.agent.api.GetDomRVersionAnswer;
import com.cloud.agent.api.GetDomRVersionCmd;
import com.cloud.agent.api.GetHostStatsAnswer;
import com.cloud.agent.api.GetHostStatsCommand;
import com.cloud.agent.api.GetStorageStatsAnswer;
import com.cloud.agent.api.GetStorageStatsCommand;
import com.cloud.agent.api.GetVmStatsAnswer;
import com.cloud.agent.api.GetVmStatsCommand;
import com.cloud.agent.api.GetVncPortAnswer;
import com.cloud.agent.api.GetVncPortCommand;
import com.cloud.agent.api.HostStatsEntry;
import com.cloud.agent.api.MaintainAnswer;
import com.cloud.agent.api.MaintainCommand;
import com.cloud.agent.api.ManageSnapshotAnswer;
import com.cloud.agent.api.ManageSnapshotCommand;
import com.cloud.agent.api.MigrateAnswer;
import com.cloud.agent.api.MigrateCommand;
import com.cloud.agent.api.ModifySshKeysCommand;
import com.cloud.agent.api.ModifyStoragePoolAnswer;
import com.cloud.agent.api.ModifyStoragePoolCommand;
import com.cloud.agent.api.NetworkUsageAnswer;
import com.cloud.agent.api.NetworkUsageCommand;
import com.cloud.agent.api.PingCommand;
import com.cloud.agent.api.PingRoutingCommand;
import com.cloud.agent.api.PingTestCommand;
import com.cloud.agent.api.PlugNicAnswer;
import com.cloud.agent.api.PlugNicCommand;
import com.cloud.agent.api.PoolEjectCommand;
import com.cloud.agent.api.PrepareForMigrationAnswer;
import com.cloud.agent.api.PrepareForMigrationCommand;
import com.cloud.agent.api.ReadyAnswer;
import com.cloud.agent.api.ReadyCommand;
import com.cloud.agent.api.RebootAnswer;
import com.cloud.agent.api.RebootCommand;
import com.cloud.agent.api.RebootRouterCommand;
import com.cloud.agent.api.RevertToVMSnapshotAnswer;
import com.cloud.agent.api.RevertToVMSnapshotCommand;
import com.cloud.agent.api.SetupAnswer;
import com.cloud.agent.api.SetupCommand;
import com.cloud.agent.api.SetupGuestNetworkAnswer;
import com.cloud.agent.api.SetupGuestNetworkCommand;
import com.cloud.agent.api.StartAnswer;
import com.cloud.agent.api.StartCommand;
import com.cloud.agent.api.StartupCommand;
import com.cloud.agent.api.StartupRoutingCommand;
import com.cloud.agent.api.StartupStorageCommand;
import com.cloud.agent.api.StopAnswer;
import com.cloud.agent.api.StopCommand;
import com.cloud.agent.api.StoragePoolInfo;
import com.cloud.agent.api.UnPlugNicAnswer;
import com.cloud.agent.api.UnPlugNicCommand;
import com.cloud.agent.api.UpgradeSnapshotCommand;
import com.cloud.agent.api.ValidateSnapshotAnswer;
import com.cloud.agent.api.ValidateSnapshotCommand;
import com.cloud.agent.api.VmStatsEntry;
import com.cloud.agent.api.check.CheckSshAnswer;
import com.cloud.agent.api.check.CheckSshCommand;
import com.cloud.agent.api.routing.DhcpEntryCommand;
import com.cloud.agent.api.routing.IpAssocAnswer;
import com.cloud.agent.api.routing.IpAssocCommand;
import com.cloud.agent.api.routing.IpAssocVpcCommand;
import com.cloud.agent.api.routing.LoadBalancerConfigCommand;
import com.cloud.agent.api.routing.NetworkElementCommand;
import com.cloud.agent.api.routing.RemoteAccessVpnCfgCommand;
import com.cloud.agent.api.routing.SavePasswordCommand;
import com.cloud.agent.api.routing.SetFirewallRulesAnswer;
import com.cloud.agent.api.routing.SetFirewallRulesCommand;
import com.cloud.agent.api.routing.SetNetworkACLAnswer;
import com.cloud.agent.api.routing.SetNetworkACLCommand;
import com.cloud.agent.api.routing.SetPortForwardingRulesAnswer;
import com.cloud.agent.api.routing.SetPortForwardingRulesCommand;
import com.cloud.agent.api.routing.SetPortForwardingRulesVpcCommand;
import com.cloud.agent.api.routing.SetSourceNatAnswer;
import com.cloud.agent.api.routing.SetSourceNatCommand;
import com.cloud.agent.api.routing.SetStaticNatRulesAnswer;
import com.cloud.agent.api.routing.SetStaticNatRulesCommand;
import com.cloud.agent.api.routing.Site2SiteVpnCfgCommand;
import com.cloud.agent.api.routing.VmDataCommand;
import com.cloud.agent.api.routing.VpnUsersCfgCommand;
import com.cloud.agent.api.storage.CopyVolumeAnswer;
import com.cloud.agent.api.storage.CopyVolumeCommand;
import com.cloud.agent.api.storage.CreateVolumeOVACommand;
import com.cloud.agent.api.storage.CreateVolumeOVAAnswer;
import com.cloud.agent.api.storage.PrepareOVAPackingAnswer;
import com.cloud.agent.api.storage.PrepareOVAPackingCommand;
import com.cloud.agent.api.storage.CreateAnswer;
import com.cloud.agent.api.storage.CreateCommand;
import com.cloud.agent.api.storage.CreatePrivateTemplateAnswer;
import com.cloud.agent.api.storage.DestroyCommand;
import com.cloud.agent.api.storage.PrimaryStorageDownloadAnswer;
import com.cloud.agent.api.storage.PrimaryStorageDownloadCommand;
import com.cloud.agent.api.storage.ResizeVolumeAnswer;
import com.cloud.agent.api.storage.ResizeVolumeCommand;
import com.cloud.agent.api.to.DataStoreTO;
import com.cloud.agent.api.to.DiskTO;
import com.cloud.agent.api.to.FirewallRuleTO;
import com.cloud.agent.api.to.IpAddressTO;
import com.cloud.agent.api.to.NfsTO;
import com.cloud.agent.api.to.NicTO;
import com.cloud.agent.api.to.PortForwardingRuleTO;
import com.cloud.agent.api.to.StaticNatRuleTO;
import com.cloud.agent.api.to.StorageFilerTO;
import com.cloud.agent.api.to.VirtualMachineTO;
import com.cloud.agent.api.to.VolumeTO;
import com.cloud.dc.DataCenter.NetworkType;
import com.cloud.dc.Vlan;
import com.cloud.exception.InternalErrorException;
import com.cloud.host.Host.Type;
import com.cloud.hypervisor.Hypervisor.HypervisorType;
import com.cloud.hypervisor.vmware.manager.VmwareHostService;
import com.cloud.hypervisor.vmware.manager.VmwareManager;
import com.cloud.hypervisor.vmware.manager.VmwareStorageMount;
import com.cloud.hypervisor.vmware.mo.ClusterMO;
import com.cloud.hypervisor.vmware.mo.CustomFieldConstants;
import com.cloud.hypervisor.vmware.mo.CustomFieldsManagerMO;
import com.cloud.hypervisor.vmware.mo.DatacenterMO;
import com.cloud.hypervisor.vmware.mo.DatastoreMO;
import com.cloud.hypervisor.vmware.mo.DiskControllerType;
import com.cloud.hypervisor.vmware.mo.HostFirewallSystemMO;
import com.cloud.hypervisor.vmware.mo.HostMO;
import com.cloud.hypervisor.vmware.mo.HypervisorHostHelper;
import com.cloud.hypervisor.vmware.mo.NetworkDetails;
import com.cloud.hypervisor.vmware.mo.VirtualEthernetCardType;
import com.cloud.hypervisor.vmware.mo.VirtualMachineMO;
import com.cloud.hypervisor.vmware.mo.VirtualSwitchType;
import com.cloud.hypervisor.vmware.mo.VmwareHypervisorHost;
import com.cloud.hypervisor.vmware.mo.VmwareHypervisorHostNetworkSummary;
import com.cloud.hypervisor.vmware.mo.VmwareHypervisorHostResourceSummary;
import com.cloud.hypervisor.vmware.resource.VmwareContextFactory;
import com.cloud.hypervisor.vmware.util.VmwareContext;
import com.cloud.hypervisor.vmware.util.VmwareGuestOsMapper;
import com.cloud.hypervisor.vmware.util.VmwareHelper;
import com.cloud.network.HAProxyConfigurator;
import com.cloud.network.LoadBalancerConfigurator;
import com.cloud.network.Networks;
import com.cloud.network.Networks.BroadcastDomainType;
import com.cloud.network.Networks.TrafficType;
import com.cloud.network.VmwareTrafficLabel;
import com.cloud.network.rules.FirewallRule;
import com.cloud.resource.ServerResource;
import com.cloud.serializer.GsonHelper;
import com.cloud.storage.Storage;
import com.cloud.storage.Storage.StoragePoolType;
import com.cloud.storage.Volume;
import com.cloud.storage.resource.StoragePoolResource;
import com.cloud.storage.resource.StorageSubsystemCommandHandler;
import com.cloud.storage.resource.StorageSubsystemCommandHandlerBase;
import com.cloud.storage.resource.VmwareStorageProcessor;
import com.cloud.storage.template.TemplateProp;
import com.cloud.utils.DateUtil;
import com.cloud.utils.NumbersUtil;
import com.cloud.utils.Pair;
import com.cloud.utils.StringUtils;
import com.cloud.utils.db.DB;
import com.cloud.utils.exception.CloudRuntimeException;
import com.cloud.utils.exception.ExceptionUtil;
import com.cloud.utils.mgmt.JmxUtil;
import com.cloud.utils.mgmt.PropertyMapDynamicBean;
import com.cloud.utils.net.NetUtils;
import com.cloud.utils.ssh.SshHelper;
import com.cloud.vm.DiskProfile;
import com.cloud.vm.VirtualMachine;
import com.cloud.vm.VirtualMachine.State;
import com.cloud.vm.VirtualMachineName;
import com.cloud.vm.VmDetailConstants;
import com.google.gson.Gson;
import com.vmware.vim25.AboutInfo;
import com.vmware.vim25.ClusterDasConfigInfo;
import com.vmware.vim25.ComputeResourceSummary;
import com.vmware.vim25.DatastoreSummary;
import com.vmware.vim25.DynamicProperty;
import com.vmware.vim25.HostCapability;
import com.vmware.vim25.HostFirewallInfo;
import com.vmware.vim25.HostFirewallRuleset;
import com.vmware.vim25.HostNetworkTrafficShapingPolicy;
import com.vmware.vim25.HostPortGroupSpec;
import com.vmware.vim25.ManagedObjectReference;
import com.vmware.vim25.ObjectContent;
import com.vmware.vim25.OptionValue;
import com.vmware.vim25.PerfCounterInfo;
import com.vmware.vim25.PerfEntityMetric;
import com.vmware.vim25.PerfEntityMetricBase;
import com.vmware.vim25.PerfMetricId;
import com.vmware.vim25.PerfMetricIntSeries;
import com.vmware.vim25.PerfMetricSeries;
import com.vmware.vim25.PerfQuerySpec;
import com.vmware.vim25.PerfSampleInfo;
import com.vmware.vim25.RuntimeFault;
import com.vmware.vim25.RuntimeFaultFaultMsg;
import com.vmware.vim25.ToolsUnavailable;
import com.vmware.vim25.ToolsUnavailableFaultMsg;
import com.vmware.vim25.VimPortType;
import com.vmware.vim25.VirtualDevice;
import com.vmware.vim25.VirtualDeviceConfigSpec;
import com.vmware.vim25.VirtualDeviceConfigSpecOperation;
import com.vmware.vim25.VirtualDisk;
import com.vmware.vim25.VirtualEthernetCard;
import com.vmware.vim25.VirtualEthernetCardNetworkBackingInfo;
import com.vmware.vim25.VirtualLsiLogicController;
import com.vmware.vim25.VirtualMachineConfigSpec;
import com.vmware.vim25.VirtualMachineFileInfo;
import com.vmware.vim25.VirtualMachineGuestOsIdentifier;
import com.vmware.vim25.VirtualMachinePowerState;
import com.vmware.vim25.VirtualMachineRuntimeInfo;
import com.vmware.vim25.VirtualSCSISharing;


public class VmwareResource implements StoragePoolResource, ServerResource, VmwareHostService {
    private static final Logger s_logger = Logger.getLogger(VmwareResource.class);

    protected String _name;

    protected final long _ops_timeout = 900000; 		// 15 minutes time out to time

    protected final int _shutdown_waitMs = 300000;		// wait up to 5 minutes for shutdown

    // out an operation
    protected final int _retry = 24;
    protected final int _sleep = 10000;
    protected final int DEFAULT_DOMR_SSHPORT = 3922;
    protected final int MAX_CMD_MBEAN = 100;

    protected String _url;
    protected String _dcId;
    protected String _pod;
    protected String _cluster;
    protected String _username;
    protected String _password;
    protected String _guid;
    protected String _vCenterAddress;

    protected String _privateNetworkVSwitchName;
    protected VmwareTrafficLabel _guestTrafficInfo = new VmwareTrafficLabel(TrafficType.Guest);
    protected VmwareTrafficLabel _publicTrafficInfo = new VmwareTrafficLabel(TrafficType.Public);
    protected int _portsPerDvPortGroup;
    protected boolean _fullCloneFlag = false;

    protected boolean _reserveCpu = false;

    protected boolean _reserveMem = false;
    protected boolean _recycleHungWorker = false;
    protected DiskControllerType _rootDiskController = DiskControllerType.ide;

    protected ManagedObjectReference _morHyperHost;
    protected VmwareContext _serviceContext;
    protected String _hostName;

    protected HashMap<String, State> _vms = new HashMap<String, State>(71);
    protected List<PropertyMapDynamicBean> _cmdMBeans = new ArrayList<PropertyMapDynamicBean>();

    protected Gson _gson;

    protected volatile long _cmdSequence = 1;
    
    protected StorageSubsystemCommandHandler storageHandler;

    protected static HashMap<VirtualMachinePowerState, State> s_statesTable;
    static {
        s_statesTable = new HashMap<VirtualMachinePowerState, State>();
        s_statesTable.put(VirtualMachinePowerState.POWERED_ON, State.Running);
        s_statesTable.put(VirtualMachinePowerState.POWERED_OFF, State.Stopped);
        s_statesTable.put(VirtualMachinePowerState.SUSPENDED, State.Stopped);
    }
    
    public Gson getGson() {
    	return this._gson;
    }

    public VmwareResource() {
        _gson = GsonHelper.getGsonLogger();
    }

    @Override
    public Answer executeRequest(Command cmd) {

        if(s_logger.isTraceEnabled())
            s_logger.trace("Begin executeRequest(), cmd: " + cmd.getClass().getSimpleName());

        Answer answer = null;
        NDC.push(_hostName != null ? _hostName : _guid + "(" + this.getClass().getPackage().getImplementationVersion() + ")");
        try {
            long cmdSequence = _cmdSequence++;
            Date startTime = DateUtil.currentGMTTime();
            PropertyMapDynamicBean mbean = new PropertyMapDynamicBean();
            mbean.addProp("StartTime", DateUtil.getDateDisplayString(TimeZone.getDefault(), startTime));
            mbean.addProp("Command", _gson.toJson(cmd));
            mbean.addProp("Sequence", String.valueOf(cmdSequence));
            mbean.addProp("Name", cmd.getClass().getSimpleName());

            Class<? extends Command> clz = cmd.getClass();
            if (clz == CreateCommand.class) {
                answer = execute((CreateCommand) cmd);
            } else if (clz == SetPortForwardingRulesCommand.class) {
                answer = execute((SetPortForwardingRulesCommand) cmd);
            } else if (clz == SetStaticNatRulesCommand.class) {
                answer = execute((SetStaticNatRulesCommand) cmd);
            } else if (clz == LoadBalancerConfigCommand.class) {
                answer = execute((LoadBalancerConfigCommand) cmd);
            } else if (clz == IpAssocCommand.class) {
                answer = execute((IpAssocCommand) cmd);
            } else if (clz == SavePasswordCommand.class) {
                answer = execute((SavePasswordCommand) cmd);
            } else if (clz == DhcpEntryCommand.class) {
                answer = execute((DhcpEntryCommand) cmd);
            } else if (clz == VmDataCommand.class) {
                answer = execute((VmDataCommand) cmd);
            } else if (clz == ReadyCommand.class) {
                answer = execute((ReadyCommand) cmd);
            } else if (clz == GetHostStatsCommand.class) {
                answer = execute((GetHostStatsCommand) cmd);
            } else if (clz == GetVmStatsCommand.class) {
                answer = execute((GetVmStatsCommand) cmd);
            } else if (clz == CheckHealthCommand.class) {
                answer = execute((CheckHealthCommand) cmd);
            } else if (clz == StopCommand.class) {
                answer = execute((StopCommand) cmd);
            } else if (clz == RebootRouterCommand.class) {
                answer = execute((RebootRouterCommand) cmd);
            } else if (clz == RebootCommand.class) {
                answer = execute((RebootCommand) cmd);
            } else if (clz == CheckVirtualMachineCommand.class) {
                answer = execute((CheckVirtualMachineCommand) cmd);
            } else if (clz == PrepareForMigrationCommand.class) {
                answer = execute((PrepareForMigrationCommand) cmd);
            } else if (clz == MigrateCommand.class) {
                answer = execute((MigrateCommand) cmd);
            } else if (clz == DestroyCommand.class) {
                answer = execute((DestroyCommand) cmd);
            } else if (clz == CreateStoragePoolCommand.class) {
                return execute((CreateStoragePoolCommand) cmd);
            } else if (clz == ModifyStoragePoolCommand.class) {
                answer = execute((ModifyStoragePoolCommand) cmd);
            } else if (clz == DeleteStoragePoolCommand.class) {
                answer = execute((DeleteStoragePoolCommand) cmd);
            } else if (clz == CopyVolumeCommand.class) {
                answer = execute((CopyVolumeCommand) cmd);
            } else if (clz == CreateVolumeOVACommand.class) {
                answer = execute((CreateVolumeOVACommand) cmd);
            } else if (clz == PrepareOVAPackingCommand.class)  {
                answer = execute((PrepareOVAPackingCommand) cmd);
            } else if (clz == AttachVolumeCommand.class) {
                answer = execute((AttachVolumeCommand) cmd);
            } else if (clz == AttachIsoCommand.class) {
                answer = execute((AttachIsoCommand) cmd);
            } else if (clz == ValidateSnapshotCommand.class) {
                answer = execute((ValidateSnapshotCommand) cmd);
            } else if (clz == ManageSnapshotCommand.class) {
                answer = execute((ManageSnapshotCommand) cmd);
            } else if (clz == BackupSnapshotCommand.class) {
                answer = execute((BackupSnapshotCommand) cmd);
            } else if (clz == CreateVolumeFromSnapshotCommand.class) {
                answer = execute((CreateVolumeFromSnapshotCommand) cmd);
            } else if (clz == CreatePrivateTemplateFromVolumeCommand.class) {
                answer = execute((CreatePrivateTemplateFromVolumeCommand) cmd);
            } else if (clz == CreatePrivateTemplateFromSnapshotCommand.class) {
                answer = execute((CreatePrivateTemplateFromSnapshotCommand) cmd);
            } else if (clz == UpgradeSnapshotCommand.class) {
                answer = execute((UpgradeSnapshotCommand) cmd);
            } else if (clz == GetStorageStatsCommand.class) {
                answer = execute((GetStorageStatsCommand) cmd);
            } else if (clz == PrimaryStorageDownloadCommand.class) {
                answer = execute((PrimaryStorageDownloadCommand) cmd);
            } else if (clz == GetVncPortCommand.class) {
                answer = execute((GetVncPortCommand) cmd);
            } else if (clz == SetupCommand.class) {
                answer = execute((SetupCommand) cmd);
            } else if (clz == MaintainCommand.class) {
                answer = execute((MaintainCommand) cmd);
            } else if (clz == PingTestCommand.class) {
                answer = execute((PingTestCommand) cmd);
            } else if (clz == CheckOnHostCommand.class) {
                answer = execute((CheckOnHostCommand) cmd);
            } else if (clz == ModifySshKeysCommand.class) {
                answer = execute((ModifySshKeysCommand) cmd);
            } else if (clz == PoolEjectCommand.class) {
                answer = execute((PoolEjectCommand) cmd);
            } else if (clz == NetworkUsageCommand.class) {
                answer = execute((NetworkUsageCommand) cmd);
            } else if (clz == StartCommand.class) {
                answer = execute((StartCommand) cmd);
            } else if (clz == RemoteAccessVpnCfgCommand.class) {
                answer = execute((RemoteAccessVpnCfgCommand) cmd);
            } else if (clz == VpnUsersCfgCommand.class) {
                answer = execute((VpnUsersCfgCommand) cmd);
            } else if (clz == CheckSshCommand.class) {
                answer = execute((CheckSshCommand) cmd);
            } else if (clz == CheckRouterCommand.class) {
                answer = execute((CheckRouterCommand) cmd);
            } else  if (clz == SetFirewallRulesCommand.class) {
                answer = execute((SetFirewallRulesCommand)cmd);
            } else if (clz == BumpUpPriorityCommand.class) {
                answer = execute((BumpUpPriorityCommand)cmd);
            } else if (clz == GetDomRVersionCmd.class) {
                answer = execute((GetDomRVersionCmd)cmd);
            } else if (clz == CheckNetworkCommand.class) {
                answer = execute((CheckNetworkCommand) cmd);
            } else if (clz == SetupGuestNetworkCommand.class) {
                answer = execute((SetupGuestNetworkCommand) cmd);
            } else if (clz == IpAssocVpcCommand.class) {
                answer = execute((IpAssocVpcCommand) cmd);
            } else if (clz == PlugNicCommand.class) {
                answer = execute((PlugNicCommand) cmd);
            } else if (clz == UnPlugNicCommand.class) {
                answer = execute((UnPlugNicCommand) cmd);
            } else if (clz == SetSourceNatCommand.class) {
                answer = execute((SetSourceNatCommand) cmd);
            } else if (clz == SetNetworkACLCommand.class) {
                answer = execute((SetNetworkACLCommand) cmd);
            } else if (cmd instanceof CreateVMSnapshotCommand) {
            	return execute((CreateVMSnapshotCommand)cmd);
            } else if(cmd instanceof DeleteVMSnapshotCommand){
            	return execute((DeleteVMSnapshotCommand)cmd);
            } else if(cmd instanceof RevertToVMSnapshotCommand){
            	return execute((RevertToVMSnapshotCommand)cmd);
        	}else if (clz == SetPortForwardingRulesVpcCommand.class) {
                answer = execute((SetPortForwardingRulesVpcCommand) cmd);
            } else if (clz == Site2SiteVpnCfgCommand.class) {
                answer = execute((Site2SiteVpnCfgCommand) cmd);
            } else if (clz == CheckS2SVpnConnectionsCommand.class) {
                answer = execute((CheckS2SVpnConnectionsCommand) cmd);
            } else if (clz == ResizeVolumeCommand.class) {
                return execute((ResizeVolumeCommand) cmd);
<<<<<<< HEAD
            } else if (clz == UnregisterVMCommand.class) {
                return execute((UnregisterVMCommand) cmd);
=======
            } else if (cmd instanceof StorageSubSystemCommand) {
            	return this.storageHandler.handleStorageCommands((StorageSubSystemCommand)cmd);
>>>>>>> 47f6d650
            } else {
                answer = Answer.createUnsupportedCommandAnswer(cmd);
            }

            if(cmd.getContextParam("checkpoint") != null) {
                answer.setContextParam("checkpoint", cmd.getContextParam("checkpoint"));
            }

            Date doneTime = DateUtil.currentGMTTime();
            mbean.addProp("DoneTime", DateUtil.getDateDisplayString(TimeZone.getDefault(), doneTime));
            mbean.addProp("Answer", _gson.toJson(answer));

            synchronized (this) {
                try {
                    JmxUtil.registerMBean("VMware " + _morHyperHost.getValue(), "Command " + cmdSequence + "-" + cmd.getClass().getSimpleName(), mbean);
                    _cmdMBeans.add(mbean);

                    if (_cmdMBeans.size() >= MAX_CMD_MBEAN) {
                        PropertyMapDynamicBean mbeanToRemove = _cmdMBeans.get(0);
                        _cmdMBeans.remove(0);

                        JmxUtil.unregisterMBean("VMware " + _morHyperHost.getValue(), "Command " + mbeanToRemove.getProp("Sequence") + "-" + mbeanToRemove.getProp("Name"));
                    }
                } catch (Exception e) {
                    if(s_logger.isTraceEnabled())
                        s_logger.trace("Unable to register JMX monitoring due to exception " + ExceptionUtil.toString(e));
                }
            }

        } finally {
            NDC.pop();
        }


        if(s_logger.isTraceEnabled())
            s_logger.trace("End executeRequest(), cmd: " + cmd.getClass().getSimpleName());

        return answer;
    }

    private Answer execute(ResizeVolumeCommand cmd) {
        String path = cmd.getPath();
        String vmName = cmd.getInstanceName();
        long newSize = cmd.getNewSize()/1024;

        try {
            VmwareHypervisorHost hyperHost = getHyperHost(getServiceContext());
            ManagedObjectReference morDc = hyperHost.getHyperHostDatacenter();
            // find VM through datacenter (VM is not at the target host yet)
            VirtualMachineMO vmMo = hyperHost.findVmOnPeerHyperHost(vmName);
            if (vmMo == null) {
                String msg = "VM " + vmName + " does not exist in VMware datacenter";
                s_logger.error(msg);
                throw new Exception(msg);
            }

            Pair<VirtualDisk, String> vdisk = vmMo.getDiskDevice(path, false);
            if(vdisk == null) {
                if(s_logger.isTraceEnabled())
                    s_logger.trace("resize volume done (failed)");
                throw new Exception("No such disk device: " + path);
            }
            VirtualDisk disk = vdisk.first();
            long oldSize = disk.getCapacityInKB();
            if (newSize < oldSize){
                throw new Exception("VMware doesn't support shrinking volume from larger size: " + oldSize+ " MB to a smaller size: " + newSize + " MB");
            } else if(newSize == oldSize){
                return new ResizeVolumeAnswer(cmd, true, "success", newSize*1024);
            }
            disk.setCapacityInKB(newSize);

            VirtualMachineConfigSpec vmConfigSpec = new VirtualMachineConfigSpec();
            VirtualDeviceConfigSpec deviceConfigSpec = new VirtualDeviceConfigSpec();
            deviceConfigSpec.setDevice(disk);
            deviceConfigSpec.setOperation(VirtualDeviceConfigSpecOperation.EDIT);
            vmConfigSpec.getDeviceChange().add(deviceConfigSpec);
            if (!vmMo.configureVm(vmConfigSpec)) {
                throw new Exception("Failed to configure VM to resize disk. vmName: " + vmName);
            }

            return new ResizeVolumeAnswer(cmd, true, "success", newSize*1024);
        } catch (Exception e) {
            s_logger.error("Unable to resize volume",e);
            String error = "failed to resize volume:"  +e;
            return new ResizeVolumeAnswer(cmd, false, error );
        }
    }

    protected Answer execute(CheckNetworkCommand cmd) {
        if (s_logger.isInfoEnabled()) {
            s_logger.info("Executing resource CheckNetworkCommand " + _gson.toJson(cmd));
        }

        // TODO setup portgroup for private network needs to be done here now
        return new CheckNetworkAnswer(cmd, true , "Network Setup check by names is done");
    }

    protected Answer execute(NetworkUsageCommand cmd) {
        if ( cmd.isForVpc() ) {
            return VPCNetworkUsage(cmd);
        }
        if (s_logger.isInfoEnabled()) {
            s_logger.info("Executing resource NetworkUsageCommand " + _gson.toJson(cmd));
        }
        if(cmd.getOption()!=null && cmd.getOption().equals("create") ){
            String result = networkUsage(cmd.getPrivateIP(), "create", null);
            NetworkUsageAnswer answer = new NetworkUsageAnswer(cmd, result, 0L, 0L);
            return answer;
        }
        long[] stats = getNetworkStats(cmd.getPrivateIP());

        NetworkUsageAnswer answer = new NetworkUsageAnswer(cmd, "", stats[0], stats[1]);
        return answer;
    }

    protected NetworkUsageAnswer VPCNetworkUsage(NetworkUsageCommand cmd) {
        String privateIp = cmd.getPrivateIP();
        String option = cmd.getOption();
        String publicIp = cmd.getGatewayIP();


        String args = "-l " + publicIp+ " ";
        if (option.equals("get")) {
            args += "-g";
        } else if (option.equals("create")) {
            args += "-c";
            String vpcCIDR = cmd.getVpcCIDR();
            args += " -v " + vpcCIDR;
        } else if (option.equals("reset")) {
            args += "-r";
        } else if (option.equals("vpn")) {
            args += "-n";
        } else if (option.equals("remove")) {
            args += "-d";
        } else {
            return new NetworkUsageAnswer(cmd, "success", 0L, 0L);
        }
        try {
            if (s_logger.isTraceEnabled()) {
                s_logger.trace("Executing /opt/cloud/bin/vpc_netusage.sh " + args + " on DomR " + privateIp);
            }
            VmwareManager mgr = getServiceContext().getStockObject(VmwareManager.CONTEXT_STOCK_NAME);

            Pair<Boolean, String> resultPair = SshHelper.sshExecute(privateIp, DEFAULT_DOMR_SSHPORT, "root", mgr.getSystemVMKeyFile(), null, "/opt/cloud/bin/vpc_netusage.sh " + args);

            if (!resultPair.first()) {
                throw new Exception(" vpc network usage plugin call failed ");

            }

            if (option.equals("get") || option.equals("vpn")) {
                String result =  resultPair.second();
                if (result == null || result.isEmpty()) {
                    throw new Exception(" vpc network usage get returns empty ");
                }
                long[] stats = new long[2];
                if (result != null) {
                    String[] splitResult = result.split(":");
                    int i = 0;
                    while (i < splitResult.length - 1) {
                        stats[0] += (new Long(splitResult[i++])).longValue();
                        stats[1] += (new Long(splitResult[i++])).longValue();
                    }
                    return new NetworkUsageAnswer(cmd, "success", stats[0], stats[1]);
                }
            }
            return new NetworkUsageAnswer(cmd, "success", 0L, 0L);
        } catch (Throwable e) {

            s_logger.error("Unable to execute NetworkUsage command on DomR (" + privateIp + "), domR may not be ready yet. failure due to "
                    + VmwareHelper.getExceptionMessage(e), e);
        }
        return new NetworkUsageAnswer(cmd, "success", 0L, 0L);
    }

    protected Answer execute(SetPortForwardingRulesCommand cmd) {
        if (s_logger.isInfoEnabled()) {
            s_logger.info("Executing resource SetPortForwardingRulesCommand: " + _gson.toJson(cmd));
        }

        String controlIp = getRouterSshControlIp(cmd);
        String args = "";
        String[] results = new String[cmd.getRules().length];
        int i = 0;

        boolean endResult = true;
        for (PortForwardingRuleTO rule : cmd.getRules()) {
            args += rule.revoked() ? " -D " : " -A ";
            args += " -P " + rule.getProtocol().toLowerCase();
            args += " -l " + rule.getSrcIp();
            args += " -p " + rule.getStringSrcPortRange();
            args += " -r " + rule.getDstIp();
            args += " -d " + rule.getStringDstPortRange();

            try {
                VmwareManager mgr = getServiceContext().getStockObject(VmwareManager.CONTEXT_STOCK_NAME);
                Pair<Boolean, String> result = SshHelper.sshExecute(controlIp, DEFAULT_DOMR_SSHPORT, "root", mgr.getSystemVMKeyFile(), null, "/root/firewall.sh " + args);

                if (s_logger.isDebugEnabled())
                    s_logger.debug("Executing script on domain router " + controlIp + ": /root/firewall.sh " + args);

                if (!result.first()) {
                    s_logger.error("SetPortForwardingRulesCommand failure on setting one rule. args: " + args);
                    results[i++] = "Failed";
                    endResult = false;
                } else {
                    results[i++] = null;
                }
            } catch (Throwable e) {
                s_logger.error("SetPortForwardingRulesCommand(args: " + args + ") failed on setting one rule due to " + VmwareHelper.getExceptionMessage(e), e);
                results[i++] = "Failed";
                endResult = false;
            }
        }

        return new SetPortForwardingRulesAnswer(cmd, results, endResult);
    }

    protected SetFirewallRulesAnswer execute(SetFirewallRulesCommand cmd) {
        String controlIp = getRouterSshControlIp(cmd);
        String[] results = new String[cmd.getRules().length];
        FirewallRuleTO[] allrules = cmd.getRules();
        FirewallRule.TrafficType trafficType = allrules[0].getTrafficType();

        String[][] rules = cmd.generateFwRules();
        String args = "";
        args += " -F ";
        if (trafficType == FirewallRule.TrafficType.Egress){
            args+= " -E ";
        }

        StringBuilder sb = new StringBuilder();
        String[] fwRules = rules[0];
        if (fwRules.length > 0) {
            for (int i = 0; i < fwRules.length; i++) {
                sb.append(fwRules[i]).append(',');
            }
            args += " -a " + sb.toString();
        }

        try {
            VmwareManager mgr = getServiceContext().getStockObject(
                    VmwareManager.CONTEXT_STOCK_NAME);

            Pair<Boolean, String> result = null;

            if (trafficType == FirewallRule.TrafficType.Egress){
                result = SshHelper.sshExecute(controlIp,
                        DEFAULT_DOMR_SSHPORT, "root", mgr.getSystemVMKeyFile(),
                        null, "/root/firewallRule_egress.sh " + args);
            } else {
                result = SshHelper.sshExecute(controlIp,
                    DEFAULT_DOMR_SSHPORT, "root", mgr.getSystemVMKeyFile(),
                    null, "/root/firewall_rule.sh " + args);
            }

            if (s_logger.isDebugEnabled()) {
                if (trafficType == FirewallRule.TrafficType.Egress){
                    s_logger.debug("Executing script on domain router " + controlIp
                            + ": /root/firewallRule_egress.sh " + args);
                } else {
                s_logger.debug("Executing script on domain router " + controlIp
                        + ": /root/firewall_rule.sh " + args);
                 }
             }


            if (!result.first()) {
                s_logger.error("SetFirewallRulesCommand failure on setting one rule. args: "
                        + args);
                //FIXME - in the future we have to process each rule separately; now we temporarily set every rule to be false if single rule fails
                for (int i=0; i < results.length; i++) {
                    results[i] = "Failed";
                }

                return new SetFirewallRulesAnswer(cmd, false, results);
            }
        } catch (Throwable e) {
            s_logger.error("SetFirewallRulesCommand(args: " + args
                    + ") failed on setting one rule due to "
                    + VmwareHelper.getExceptionMessage(e), e);
            //FIXME - in the future we have to process each rule separately; now we temporarily set every rule to be false if single rule fails
            for (int i=0; i < results.length; i++) {
                results[i] = "Failed";
            }
            return new SetFirewallRulesAnswer(cmd, false, results);
        }

        return new SetFirewallRulesAnswer(cmd, true, results);
    }

    protected Answer execute(SetStaticNatRulesCommand cmd) {
        if (s_logger.isInfoEnabled()) {
            s_logger.info("Executing resource SetFirewallRuleCommand: " + _gson.toJson(cmd));
        }

        String args = null;
        String[] results = new String[cmd.getRules().length];
        int i = 0;
        boolean endResult = true;
        for (StaticNatRuleTO rule : cmd.getRules()) {
            // 1:1 NAT needs instanceip;publicip;domrip;op
            args = rule.revoked() ? " -D " : " -A ";

            args += " -l " + rule.getSrcIp();
            args += " -r " + rule.getDstIp();

            if (rule.getProtocol() != null) {
                args += " -P " + rule.getProtocol().toLowerCase();
            }

            args += " -d " + rule.getStringSrcPortRange();
            args += " -G ";

            try {
                VmwareManager mgr = getServiceContext().getStockObject(VmwareManager.CONTEXT_STOCK_NAME);
                String controlIp = getRouterSshControlIp(cmd);
                Pair<Boolean, String> result = SshHelper.sshExecute(controlIp, DEFAULT_DOMR_SSHPORT, "root", mgr.getSystemVMKeyFile(), null, "/root/firewall.sh " + args);

                if (s_logger.isDebugEnabled())
                    s_logger.debug("Executing script on domain router " + controlIp + ": /root/firewall.sh " + args);

                if (!result.first()) {
                    s_logger.error("SetStaticNatRulesCommand failure on setting one rule. args: " + args);
                    results[i++] = "Failed";
                    endResult = false;
                } else {
                    results[i++] = null;
                }
            } catch (Throwable e) {
                s_logger.error("SetStaticNatRulesCommand (args: " + args + ") failed on setting one rule due to " + VmwareHelper.getExceptionMessage(e), e);
                results[i++] = "Failed";
                endResult = false;
            }
        }
        return new SetStaticNatRulesAnswer(cmd, results, endResult);
    }

    protected Answer execute(final LoadBalancerConfigCommand cmd) {
        VmwareManager mgr = getServiceContext().getStockObject(VmwareManager.CONTEXT_STOCK_NAME);
        File keyFile = mgr.getSystemVMKeyFile();

        String routerIp = cmd.getAccessDetail(NetworkElementCommand.ROUTER_IP);
        String controlIp = getRouterSshControlIp(cmd);

        assert(controlIp != null);

        LoadBalancerConfigurator cfgtr = new HAProxyConfigurator();
        String[] config = cfgtr.generateConfiguration(cmd);

        String[][] rules = cfgtr.generateFwRules(cmd);
        String tmpCfgFilePath = "/tmp/" + routerIp.replace('.', '_') + ".cfg";
        String tmpCfgFileContents = "";
        for (int i = 0; i < config.length; i++) {
            tmpCfgFileContents += config[i];
            tmpCfgFileContents += "\n";
        }

        try {
            SshHelper.scpTo(controlIp, DEFAULT_DOMR_SSHPORT, "root", keyFile, null, "/tmp/", tmpCfgFileContents.getBytes(), routerIp.replace('.', '_') + ".cfg", null);

            try {
                String[] addRules = rules[LoadBalancerConfigurator.ADD];
                String[] removeRules = rules[LoadBalancerConfigurator.REMOVE];
                String[] statRules = rules[LoadBalancerConfigurator.STATS];

                String args = "";
                args += "-i " + routerIp;
                args += " -f " + tmpCfgFilePath;

                StringBuilder sb = new StringBuilder();
                if (addRules.length > 0) {
                    for (int i = 0; i < addRules.length; i++) {
                        sb.append(addRules[i]).append(',');
                    }

                    args += " -a " + sb.toString();
                }

                sb = new StringBuilder();
                if (removeRules.length > 0) {
                    for (int i = 0; i < removeRules.length; i++) {
                        sb.append(removeRules[i]).append(',');
                    }

                    args += " -d " + sb.toString();
                }

                sb = new StringBuilder();
                if (statRules.length > 0) {
                    for (int i = 0; i < statRules.length; i++) {
                        sb.append(statRules[i]).append(',');
                    }

                    args += " -s " + sb.toString();
                }

                Pair<Boolean, String> result = SshHelper.sshExecute(controlIp, DEFAULT_DOMR_SSHPORT, "root", mgr.getSystemVMKeyFile(), null, "scp " + tmpCfgFilePath + " /etc/haproxy/haproxy.cfg.new");

                if (!result.first()) {
                    s_logger.error("Unable to copy haproxy configuration file");
                    return new Answer(cmd, false, "LoadBalancerConfigCommand failed due to uanble to copy haproxy configuration file");
                }

                if (s_logger.isDebugEnabled()) {
                    s_logger.debug("Run command on domain router " + routerIp + ",  /root/loadbalancer.sh " + args);
                }

                result = SshHelper.sshExecute(controlIp, DEFAULT_DOMR_SSHPORT, "root", mgr.getSystemVMKeyFile(), null, "/root/loadbalancer.sh " + args);

                if (!result.first()) {
                    String msg = "LoadBalancerConfigCommand on domain router " + routerIp + " failed. message: " + result.second();
                    s_logger.error(msg);

                    return new Answer(cmd, false, msg);
                }

                if (s_logger.isInfoEnabled()) {
                    s_logger.info("LoadBalancerConfigCommand on domain router " + routerIp + " completed");
                }
            } finally {
                SshHelper.sshExecute(controlIp, DEFAULT_DOMR_SSHPORT, "root", mgr.getSystemVMKeyFile(), null, "rm " + tmpCfgFilePath);
            }

            return new Answer(cmd);
        } catch (Throwable e) {
            s_logger.error("Unexpected exception: " + e.toString(), e);
            return new Answer(cmd, false, "LoadBalancerConfigCommand failed due to " + VmwareHelper.getExceptionMessage(e));
        }
    }

    //
    // list available ethx devices
    // ls /proc/sys/net/ipv4/conf
    //
    private int allocRouterEthDeviceIndex(String domrName, String routerIp) throws Exception {
        VmwareManager mgr = getServiceContext().getStockObject(VmwareManager.CONTEXT_STOCK_NAME);

        Pair<Boolean, String> result = SshHelper.sshExecute(routerIp, DEFAULT_DOMR_SSHPORT, "root", mgr.getSystemVMKeyFile(), null,
                "ls /proc/sys/net/ipv4/conf");

        if(result.first()) {
            String[] tokens = result.second().split("\\s+");
            HashMap<String, String> deviceNames = new HashMap<String, String>();
            for(String token: tokens) {
                if(!("all".equalsIgnoreCase(token) || "default".equalsIgnoreCase(token) || "lo".equalsIgnoreCase(token))) {
                    deviceNames.put(token, token);
                }
            }

            for(int i = 1; ; i++) {
                if(!deviceNames.containsKey("eth" + i))
                    return i;
            }
        }

        return -1;
    }

//
// find mac address of a specified ethx device
//    ip address show ethx | grep link/ether | sed -e 's/^[ \t]*//' | cut -d' ' -f2
// returns
//      eth0:xx.xx.xx.xx

//
// list IP with eth devices
//  ifconfig ethx |grep -B1 "inet addr" | awk '{ if ( $1 == "inet" ) { print $2 } else if ( $2 == "Link" ) { printf "%s:" ,$1 } }'
//     | awk -F: '{ print $1 ": " $3 }'
//
// returns
//      eth0:xx.xx.xx.xx
//
//
    private int findRouterEthDeviceIndex(String domrName, String routerIp, String mac) throws Exception {
        VmwareManager mgr = getServiceContext().getStockObject(VmwareManager.CONTEXT_STOCK_NAME);

        s_logger.info("findRouterEthDeviceIndex. mac: " + mac);

        // TODO : this is a temporary very inefficient solution, will refactor it later
        Pair<Boolean, String> result = SshHelper.sshExecute(routerIp, DEFAULT_DOMR_SSHPORT, "root", mgr.getSystemVMKeyFile(), null,
                "ls /proc/sys/net/ipv4/conf");

        // when we dynamically plug in a new NIC into virtual router, it may take time to show up in guest OS
        // we use a waiting loop here as a workaround to synchronize activities in systems
        long startTick = System.currentTimeMillis();
        while(System.currentTimeMillis() - startTick < 15000) {
            if(result.first()) {
                String[] tokens = result.second().split("\\s+");
                for(String token : tokens) {
                    if(!("all".equalsIgnoreCase(token) || "default".equalsIgnoreCase(token) || "lo".equalsIgnoreCase(token))) {
                        String cmd = String.format("ip address show %s | grep link/ether | sed -e 's/^[ \t]*//' | cut -d' ' -f2", token);

                        if(s_logger.isDebugEnabled())
                            s_logger.debug("Run domr script " + cmd);
                        Pair<Boolean, String> result2 = SshHelper.sshExecute(routerIp, DEFAULT_DOMR_SSHPORT, "root", mgr.getSystemVMKeyFile(), null,
                                // TODO need to find the dev index inside router based on IP address
                                cmd);
                        if(s_logger.isDebugEnabled())
                            s_logger.debug("result: " + result2.first() + ", output: " + result2.second());

                        if(result2.first() && result2.second().trim().equalsIgnoreCase(mac.trim()))
                            return Integer.parseInt(token.substring(3));
                    }
                }
            }

            s_logger.warn("can not find intereface associated with mac: " + mac + ", guest OS may still at loading state, retry...");

            try {
                Thread.currentThread().sleep(1000);
            } catch (InterruptedException e) {
            }
        }

        return -1;
    }

    private VirtualDevice findVirtualNicDevice(VirtualMachineMO vmMo, String mac) throws Exception {

        VirtualDevice[] nics = vmMo.getNicDevices();
        for(VirtualDevice nic : nics) {
            if(nic instanceof VirtualEthernetCard) {
                if(((VirtualEthernetCard)nic).getMacAddress().equals(mac))
                    return nic;
            }
        }
        return null;
    }

    private SetupGuestNetworkAnswer execute(SetupGuestNetworkCommand cmd) {

        s_logger.info("Executing resource SetupGuestNetworkCommand " + _gson.toJson(cmd));

        VmwareManager mgr = getServiceContext().getStockObject(VmwareManager.CONTEXT_STOCK_NAME);

        NicTO nic = cmd.getNic();

        String routerIp = getRouterSshControlIp(cmd);
        String domrGIP = cmd.getAccessDetail(NetworkElementCommand.ROUTER_GUEST_IP);
        String domrName = cmd.getAccessDetail(NetworkElementCommand.ROUTER_NAME);
        String gw = cmd.getAccessDetail(NetworkElementCommand.GUEST_NETWORK_GATEWAY);
        String cidr = Long.toString(NetUtils.getCidrSize(nic.getNetmask()));;
        String domainName = cmd.getNetworkDomain();
        String dns = cmd.getDefaultDns1();
        if (dns == null || dns.isEmpty()) {
            dns = cmd.getDefaultDns2();
        } else {
            String dns2= cmd.getDefaultDns2();
            if ( dns2 != null && !dns2.isEmpty()) {
                dns += "," + dns2;
            }
        }

        try {
            int ethDeviceNum = findRouterEthDeviceIndex(domrName, routerIp, nic.getMac());
            s_logger.info("find interface index. routerIp: " + routerIp + ", mac: " + nic.getMac() + ", index: " + ethDeviceNum);

            String args =(cmd.isAdd()?"-C":"-D");
            String dev = "eth" + ethDeviceNum;
            args += " -d " + dev;
            args += " -i " + domrGIP;
            args += " -g " + gw;
            args += " -m " + cidr;
            args += " -n " + NetUtils.getSubNet(domrGIP, nic.getNetmask());
            if ( dns != null && !dns.isEmpty() ) {
                args += " -s " + dns;
            }
            if ( domainName != null && !domainName.isEmpty() ) {
                args += " -e " + domainName;
            }

            Pair<Boolean, String> result = SshHelper.sshExecute(routerIp, DEFAULT_DOMR_SSHPORT, "root", mgr.getSystemVMKeyFile(), null,
                    "/opt/cloud/bin/vpc_guestnw.sh " + args);

            if (!result.first()) {
                String msg = "SetupGuestNetworkCommand on domain router " + routerIp + " failed. message: " + result.second();
                s_logger.error(msg);

                return new SetupGuestNetworkAnswer(cmd, false, msg);
            }

            if (s_logger.isInfoEnabled()) {
                s_logger.info("SetupGuestNetworkCommand on domain router " + routerIp + " completed");
            }

            return new SetupGuestNetworkAnswer(cmd, true, "success");
        } catch (Exception e) {
            String msg = "SetupGuestNetwork failed due to " + e.toString();
            s_logger.warn(msg, e);
            return new SetupGuestNetworkAnswer(cmd, false, msg);
        }
    }

    protected IpAssocAnswer execute(IpAssocVpcCommand cmd) {
        if (s_logger.isInfoEnabled()) {
            s_logger.info("Executing resource IpAssocVpcCommand " + _gson.toJson(cmd));
        }

        String[] results = new String[cmd.getIpAddresses().length];
        int i = 0;
        String routerName = cmd.getAccessDetail(NetworkElementCommand.ROUTER_NAME);
        String routerIp = getRouterSshControlIp(cmd);

        try {
            IpAddressTO[] ips = cmd.getIpAddresses();
            for (IpAddressTO ip : ips) {

                assignVPCPublicIpAddress(routerName, routerIp, ip);
                results[i++] = ip.getPublicIp() + " - success";
            }
        } catch (Exception e) {
            s_logger.error("Ip Assoc failure on applying one ip due to exception:  ", e);
            results[i++] = IpAssocAnswer.errorResult;
        }

        return new IpAssocAnswer(cmd, results);
    }

    protected SetSourceNatAnswer execute(SetSourceNatCommand cmd) {
        if (s_logger.isInfoEnabled()) {
            s_logger.info("Executing resource SetSourceNatCommand " + _gson.toJson(cmd));
        }

        VmwareManager mgr = getServiceContext().getStockObject(VmwareManager.CONTEXT_STOCK_NAME);

        String routerName = cmd.getAccessDetail(NetworkElementCommand.ROUTER_NAME);
        String routerIp = getRouterSshControlIp(cmd);
        IpAddressTO pubIp = cmd.getIpAddress();
        try {
            int ethDeviceNum = findRouterEthDeviceIndex(routerName, routerIp, pubIp.getVifMacAddress());
            String args = "";
            args += " -A ";
            args += " -l ";
            args += pubIp.getPublicIp();

            args += " -c ";
            args += "eth" + ethDeviceNum;

            Pair<Boolean, String> result = SshHelper.sshExecute(routerIp, DEFAULT_DOMR_SSHPORT, "root", mgr.getSystemVMKeyFile(), null,
                    "/opt/cloud/bin/vpc_snat.sh " + args);

            if (!result.first()) {
                String msg = "SetupGuestNetworkCommand on domain router " + routerIp + " failed. message: " + result.second();
                s_logger.error(msg);

                return new SetSourceNatAnswer(cmd, false, msg);
            }

            return new SetSourceNatAnswer(cmd, true, "success");
        } catch (Exception e) {
            String msg = "Ip SNAT failure due to " + e.toString();
            s_logger.error(msg, e);
            return new SetSourceNatAnswer(cmd, false, msg);
        }
    }

    private SetNetworkACLAnswer execute(SetNetworkACLCommand cmd) {
        if (s_logger.isInfoEnabled()) {
            s_logger.info("Executing resource SetNetworkACLCommand " + _gson.toJson(cmd));
        }

        VmwareManager mgr = getServiceContext().getStockObject(VmwareManager.CONTEXT_STOCK_NAME);
        String routerName = cmd.getAccessDetail(NetworkElementCommand.ROUTER_NAME);
        String routerIp = getRouterSshControlIp(cmd);

        String[] results = new String[cmd.getRules().length];
        try {
            String [][] rules = cmd.generateFwRules();
            StringBuilder sb = new StringBuilder();
            String[] aclRules = rules[0];
            if (aclRules.length == 0) {
                return new SetNetworkACLAnswer(cmd, true, results);
            }

            for (int i = 0; i < aclRules.length; i++) {
                sb.append(aclRules[i]).append(',');
            }

            NicTO nic = cmd.getNic();
            int ethDeviceNum = findRouterEthDeviceIndex(routerName, routerIp, nic.getMac());
            String args = "";
            args += " -d " + "eth" + ethDeviceNum;
            args += " -i " + nic.getIp();
            args += " -m " + Long.toString(NetUtils.getCidrSize(nic.getNetmask()));
            args += " -a " + sb.toString();

            Pair<Boolean, String> result = SshHelper.sshExecute(routerIp, DEFAULT_DOMR_SSHPORT, "root", mgr.getSystemVMKeyFile(), null,
                    "/opt/cloud/bin/vpc_acl.sh " + args);

            if (!result.first()) {
                String msg = "SetNetworkACLAnswer on domain router " + routerIp + " failed. message: " + result.second();
                s_logger.error(msg);

                return new SetNetworkACLAnswer(cmd, false, results);
            }

            return new SetNetworkACLAnswer(cmd, true, results);
        } catch (Exception e) {
            String msg = "SetNetworkACL failed due to " + e.toString();
            s_logger.error(msg, e);
            return new SetNetworkACLAnswer(cmd, false, results);
        }
    }

    protected SetPortForwardingRulesAnswer execute(SetPortForwardingRulesVpcCommand cmd) {
        if (s_logger.isInfoEnabled()) {
            s_logger.info("Executing resource SetPortForwardingRulesVpcCommand " + _gson.toJson(cmd));
        }

        VmwareManager mgr = getServiceContext().getStockObject(VmwareManager.CONTEXT_STOCK_NAME);

        String routerIp = getRouterSshControlIp(cmd);

        String[] results = new String[cmd.getRules().length];
        int i = 0;

        boolean endResult = true;
        for (PortForwardingRuleTO rule : cmd.getRules()) {
            String args ="";
            args += rule.revoked() ? " -D" : " -A";
            args += " -P " + rule.getProtocol().toLowerCase();
            args += " -l " + rule.getSrcIp();
            args += " -p " + rule.getStringSrcPortRange().replace(":", "-");
            args += " -r " + rule.getDstIp();
            args += " -d " + rule.getStringDstPortRange().replace(":", "-");

            try {
                Pair<Boolean, String> sshResult = SshHelper.sshExecute(routerIp, DEFAULT_DOMR_SSHPORT, "root", mgr.getSystemVMKeyFile(), null,
                        "/opt/cloud/bin/vpc_portforwarding.sh " + args);

                if (!sshResult.first()) {
                    results[i++] = "Failed";
                    endResult = false;
                } else {
                    results[i++] = null;
                }
            } catch(Exception e) {
                results[i++] = "Failed";
                endResult = false;
            }
        }
        return new SetPortForwardingRulesAnswer(cmd, results, endResult);
    }

    protected Answer execute(Site2SiteVpnCfgCommand cmd) {
        if (s_logger.isInfoEnabled()) {
            s_logger.info("Executing resource Site2SiteVpnCfgCommand " + _gson.toJson(cmd));
        }

        VmwareManager mgr = getServiceContext().getStockObject(VmwareManager.CONTEXT_STOCK_NAME);

        String routerIp = getRouterSshControlIp(cmd);

        String args ="";
        if (cmd.isCreate()) {
            args += " -A";
            args += " -l ";
            args += cmd.getLocalPublicIp();
            args += " -n ";
            args += cmd.getLocalGuestCidr();
            args += " -g ";
            args += cmd.getLocalPublicGateway();
            args += " -r ";
            args += cmd.getPeerGatewayIp();
            args += " -N ";
            args += cmd.getPeerGuestCidrList();
            args += " -e ";
            args += "\"" + cmd.getEspPolicy() + "\"";
            args += " -i ";
            args += "\"" + cmd.getIkePolicy() + "\"";
            args += " -t ";
            args += Long.toString(cmd.getIkeLifetime());
            args += " -T ";
            args += Long.toString(cmd.getEspLifetime());
            args += " -s ";
            args += "\"" + cmd.getIpsecPsk() + "\"";
            args += " -d ";
            if (cmd.getDpd()) {
                args += "1";
            } else {
                args += "0";
            }
        } else {
            args += " -D";
            args += " -r ";
            args += cmd.getPeerGatewayIp();
            args += " -n ";
            args += cmd.getLocalGuestCidr();
            args += " -N ";
            args += cmd.getPeerGuestCidrList();
        }

        Pair<Boolean, String> result;
        try {
            result = SshHelper.sshExecute(routerIp, DEFAULT_DOMR_SSHPORT, "root", mgr.getSystemVMKeyFile(), null,
                    "/opt/cloud/bin/ipsectunnel.sh " + args);

            if (!result.first()) {
                s_logger.error("Setup site2site VPN " + cmd.getAccessDetail(NetworkElementCommand.ROUTER_IP) + " failed, message: " + result.second());

                return new Answer(cmd, false, "Setup site2site VPN falied due to " + result.second());
            }

            if (s_logger.isDebugEnabled()) {
                s_logger.debug("setup site 2 site vpn on router " + cmd.getAccessDetail(NetworkElementCommand.ROUTER_IP) + " completed");
            }
        } catch (Throwable e) {
            String msg = "Setup site2site VPN falied due to " + VmwareHelper.getExceptionMessage(e);
            s_logger.error(msg, e);
            return new Answer(cmd, false, "Setup site2site VPN failed due to " + VmwareHelper.getExceptionMessage(e));
        }
        return new Answer(cmd, true, result.second());
    }

    private PlugNicAnswer execute(PlugNicCommand cmd) {
        if (s_logger.isInfoEnabled()) {
            s_logger.info("Executing resource PlugNicCommand " + _gson.toJson(cmd));
        }

        VmwareManager mgr = getServiceContext().getStockObject(VmwareManager.CONTEXT_STOCK_NAME);
        VmwareContext context = getServiceContext();
        try {
            VmwareHypervisorHost hyperHost = getHyperHost(context);

            String vmName = cmd.getVmName();
            VirtualMachineMO vmMo = hyperHost.findVmOnHyperHost(vmName);

            if(vmMo == null) {
                if(hyperHost instanceof HostMO) {
                    ClusterMO clusterMo = new ClusterMO(hyperHost.getContext(),
                            ((HostMO)hyperHost).getParentMor());
                    vmMo = clusterMo.findVmOnHyperHost(vmName);
                }
            }

            if (vmMo == null) {
                String msg = "Router " + vmName + " no longer exists to execute PlugNic command";
                s_logger.error(msg);
                throw new Exception(msg);
            }

            // TODO need a way to specify the control of NIC device type
            VirtualEthernetCardType nicDeviceType = VirtualEthernetCardType.E1000;

            // find a usable device number in VMware environment
            VirtualDevice[] nicDevices = vmMo.getNicDevices();
            int deviceNumber = -1;
            for(VirtualDevice device : nicDevices) {
                if(device.getUnitNumber() > deviceNumber)
                    deviceNumber = device.getUnitNumber();
            }
            deviceNumber++;

            NicTO nicTo = cmd.getNic();
            VirtualDevice nic;
            Pair<ManagedObjectReference, String> networkInfo = prepareNetworkFromNicInfo(vmMo.getRunningHost(), nicTo, false);
            if (VmwareHelper.isDvPortGroup(networkInfo.first())) {
                String dvSwitchUuid;
                ManagedObjectReference dcMor = hyperHost.getHyperHostDatacenter();
                DatacenterMO dataCenterMo = new DatacenterMO(context, dcMor);
                ManagedObjectReference dvsMor = dataCenterMo.getDvSwitchMor(networkInfo.first());
                dvSwitchUuid = dataCenterMo.getDvSwitchUuid(dvsMor);
                s_logger.info("Preparing NIC device on dvSwitch : " + dvSwitchUuid);
                nic = VmwareHelper.prepareDvNicDevice(vmMo, networkInfo.first(), nicDeviceType, networkInfo.second(),
                        dvSwitchUuid, nicTo.getMac(), deviceNumber, deviceNumber + 1, true, true);
            } else {
                s_logger.info("Preparing NIC device on network " + networkInfo.second());
                nic = VmwareHelper.prepareNicDevice(vmMo, networkInfo.first(), nicDeviceType, networkInfo.second(), nicTo.getMac(),
                        deviceNumber, deviceNumber + 1, true, true);
            }

            VirtualMachineConfigSpec vmConfigSpec = new VirtualMachineConfigSpec();
            //VirtualDeviceConfigSpec[] deviceConfigSpecArray = new VirtualDeviceConfigSpec[1];
            VirtualDeviceConfigSpec deviceConfigSpec = new VirtualDeviceConfigSpec();
            deviceConfigSpec.setDevice(nic);
            deviceConfigSpec.setOperation(VirtualDeviceConfigSpecOperation.ADD);

            vmConfigSpec.getDeviceChange().add(deviceConfigSpec);
            if(!vmMo.configureVm(vmConfigSpec)) {
                throw new Exception("Failed to configure devices when running PlugNicCommand");
            }

            return new PlugNicAnswer(cmd, true, "success");
        } catch(Exception e) {
            s_logger.error("Unexpected exception: ", e);
            return new PlugNicAnswer(cmd, false, "Unable to execute PlugNicCommand due to " + e.toString());
        }
    }

    private UnPlugNicAnswer execute(UnPlugNicCommand cmd) {
        if (s_logger.isInfoEnabled()) {
            s_logger.info("Executing resource UnPlugNicCommand " + _gson.toJson(cmd));
        }

        VmwareContext context = getServiceContext();
        try {
            VmwareHypervisorHost hyperHost = getHyperHost(context);

            String vmName = cmd.getInstanceName();
            VirtualMachineMO vmMo = hyperHost.findVmOnHyperHost(vmName);

            if(vmMo == null) {
                if(hyperHost instanceof HostMO) {
                    ClusterMO clusterMo = new ClusterMO(hyperHost.getContext(),
                            ((HostMO)hyperHost).getParentMor());
                    vmMo = clusterMo.findVmOnHyperHost(vmName);
                }
            }

            if (vmMo == null) {
                String msg = "VM " + vmName + " no longer exists to execute UnPlugNic command";
                s_logger.error(msg);
                throw new Exception(msg);
            }

            VirtualDevice nic = findVirtualNicDevice(vmMo, cmd.getNic().getMac());
            if ( nic == null ) {
                return new UnPlugNicAnswer(cmd, true, "success");
            }
            VirtualMachineConfigSpec vmConfigSpec = new VirtualMachineConfigSpec();
            //VirtualDeviceConfigSpec[] deviceConfigSpecArray = new VirtualDeviceConfigSpec[1];
            VirtualDeviceConfigSpec deviceConfigSpec = new VirtualDeviceConfigSpec();
            deviceConfigSpec.setDevice(nic);
            deviceConfigSpec.setOperation(VirtualDeviceConfigSpecOperation.REMOVE);

            vmConfigSpec.getDeviceChange().add(deviceConfigSpec);
            if(!vmMo.configureVm(vmConfigSpec)) {
                throw new Exception("Failed to configure devices when running unplugNicCommand");
            }

            return new UnPlugNicAnswer(cmd, true, "success");
        } catch(Exception e) {
            s_logger.error("Unexpected exception: ", e);
            return new UnPlugNicAnswer(cmd, false, "Unable to execute unPlugNicCommand due to " + e.toString());
        }
    }

    protected void assignVPCPublicIpAddress(String domrName, String routerIp, IpAddressTO ip) throws Exception {
        if (s_logger.isInfoEnabled()) {
            s_logger.info("Executing resource assignVPCPublicIpAddress. domrName: " + domrName + ", routerIp: " + routerIp
                    + ", ip: " + _gson.toJson(ip));
        }

        VmwareManager mgr = getServiceContext().getStockObject(VmwareManager.CONTEXT_STOCK_NAME);

        int ethDeviceNum = this.findRouterEthDeviceIndex(domrName, routerIp, ip.getVifMacAddress());
        if (ethDeviceNum < 0) {
            if (ip.isAdd()) {
                throw new InternalErrorException("Failed to find DomR VIF to associate/disassociate IP with.");
            } else {
                s_logger.debug("VIF to deassociate IP with does not exist, return success");
                return;
            }
        }

        String args = "";
        String snatArgs = "";

        if (ip.isAdd()) {
            args += " -A ";
            snatArgs += " -A ";
        } else {
            args += " -D ";
            snatArgs += " -D ";
        }

        args += " -l ";
        args += ip.getPublicIp();

        args += " -c ";
        args += "eth" + ethDeviceNum;

        args += " -g ";
        args += ip.getVlanGateway();

        args += " -m ";
        args += Long.toString(NetUtils.getCidrSize(ip.getVlanNetmask()));

        args += " -n ";
        args += NetUtils.getSubNet(ip.getPublicIp(), ip.getVlanNetmask());

        Pair<Boolean, String> result = SshHelper.sshExecute(routerIp, DEFAULT_DOMR_SSHPORT, "root", mgr.getSystemVMKeyFile(), null,
                "/opt/cloud/bin/vpc_ipassoc.sh " + args);

        if (!result.first()) {
            throw new InternalErrorException("Unable to assign public IP address");
        }

        if (ip.isSourceNat()) {
            snatArgs += " -l ";
            snatArgs += ip.getPublicIp();
            snatArgs += " -c ";
            snatArgs += "eth" + ethDeviceNum;

            Pair<Boolean, String> result_gateway = SshHelper.sshExecute(routerIp, DEFAULT_DOMR_SSHPORT, "root", mgr.getSystemVMKeyFile(), null,
                    "/opt/cloud/bin/vpc_privateGateway.sh " + args);

            if (!result_gateway.first()) {
                throw new InternalErrorException("Unable to configure source NAT for public IP address.");
            }

        }
    }

    protected void assignPublicIpAddress(VirtualMachineMO vmMo, final String vmName, final String privateIpAddress, final String publicIpAddress, final boolean add, final boolean firstIP,
            final boolean sourceNat, final String vlanId, final String vlanGateway, final String vlanNetmask, final String vifMacAddress) throws Exception {

        String publicNeworkName = HypervisorHostHelper.getPublicNetworkNamePrefix(vlanId);
        Pair<Integer, VirtualDevice> publicNicInfo = vmMo.getNicDeviceIndex(publicNeworkName);

        if (s_logger.isDebugEnabled()) {
            s_logger.debug("Find public NIC index, public network name: " + publicNeworkName + ", index: " + publicNicInfo.first());
        }

        boolean addVif = false;
        boolean removeVif = false;
        if (add && publicNicInfo.first().intValue() == -1) {
            if (s_logger.isDebugEnabled()) {
                s_logger.debug("Plug new NIC to associate" + privateIpAddress + " to " + publicIpAddress);
            }

            addVif = true;
        } else if (!add && firstIP) {
            removeVif = true;

            if (s_logger.isDebugEnabled()) {
                s_logger.debug("Unplug NIC " + publicNicInfo.first());
            }
        }

        if (addVif) {
            plugPublicNic(vmMo, vlanId, vifMacAddress);
            publicNicInfo = vmMo.getNicDeviceIndex(publicNeworkName);
            if (publicNicInfo.first().intValue() >= 0) {
                networkUsage(privateIpAddress, "addVif", "eth" + publicNicInfo.first());
            }
        }

        if (publicNicInfo.first().intValue() < 0) {
            String msg = "Failed to find DomR VIF to associate/disassociate IP with.";
            s_logger.error(msg);
            throw new InternalErrorException(msg);
        }

        String args = null;

        if (add) {
            args = " -A ";
        } else {
            args = " -D ";
        }

        if (sourceNat) {
            args += " -s ";
        }
        if (firstIP) {
            args += " -f ";
        }
        String cidrSize = Long.toString(NetUtils.getCidrSize(vlanNetmask));
        args += " -l ";
        args += publicIpAddress + "/" + cidrSize;

        args += " -c ";
        args += "eth" + publicNicInfo.first();

        args += " -g ";
        args += vlanGateway;

        if (s_logger.isDebugEnabled()) {
            s_logger.debug("Run command on domain router " + privateIpAddress + ", /opt/cloud/bin/ipassoc.sh " + args);
        }

        VmwareManager mgr = getServiceContext().getStockObject(VmwareManager.CONTEXT_STOCK_NAME);
        Pair<Boolean, String> result = SshHelper.sshExecute(privateIpAddress, DEFAULT_DOMR_SSHPORT, "root", mgr.getSystemVMKeyFile(), null, "/opt/cloud/bin/ipassoc.sh " + args);

        if (!result.first()) {
            s_logger.error("ipassoc command on domain router " + privateIpAddress + " failed. message: " + result.second());
            throw new Exception("ipassoc failed due to " + result.second());
        }

        if (removeVif) {


            String nicMasksStr = vmMo.getCustomFieldValue(CustomFieldConstants.CLOUD_NIC_MASK);
            int nicMasks = Integer.parseInt(nicMasksStr);
            nicMasks &= ~(1 << publicNicInfo.first().intValue());
            vmMo.setCustomFieldValue(CustomFieldConstants.CLOUD_NIC_MASK, String.valueOf(nicMasks));

            HostMO hostMo = vmMo.getRunningHost();
            List<NetworkDetails> networks = vmMo.getNetworksWithDetails();
            for (NetworkDetails netDetails : networks) {
                if (netDetails.getGCTag() != null && netDetails.getGCTag().equalsIgnoreCase("true")) {
                    if (netDetails.getVMMorsOnNetwork() == null || netDetails.getVMMorsOnNetwork().length == 1) {
                        cleanupNetwork(hostMo, netDetails);
                    }
                }
            }
        }

        if (s_logger.isInfoEnabled()) {
            s_logger.info("ipassoc command on domain router " + privateIpAddress + " completed");
        }
    }

    private void plugPublicNic(VirtualMachineMO vmMo, final String vlanId, final String vifMacAddress) throws Exception {
        // TODO : probably need to set traffic shaping
        Pair<ManagedObjectReference, String> networkInfo = null;
        VirtualSwitchType vSwitchType = VirtualSwitchType.StandardVirtualSwitch;
        if (_publicTrafficInfo != null) {
            vSwitchType = _publicTrafficInfo.getVirtualSwitchType();
        }
        if (VirtualSwitchType.StandardVirtualSwitch == vSwitchType) {
            networkInfo = HypervisorHostHelper.prepareNetwork(this._publicTrafficInfo.getVirtualSwitchName(), "cloud.public",
                    vmMo.getRunningHost(), vlanId, null, null, this._ops_timeout, true);
        } else {
            networkInfo = HypervisorHostHelper.prepareNetwork(this._publicTrafficInfo.getVirtualSwitchName(), "cloud.public",
                    vmMo.getRunningHost(), vlanId, null, null, this._ops_timeout, vSwitchType, _portsPerDvPortGroup, null, false);
        }

        int nicIndex = allocPublicNicIndex(vmMo);

        try {
            VirtualDevice[] nicDevices = vmMo.getNicDevices();

            VirtualEthernetCard device = (VirtualEthernetCard) nicDevices[nicIndex];

            if (VirtualSwitchType.StandardVirtualSwitch == vSwitchType) {
                VirtualEthernetCardNetworkBackingInfo nicBacking = new VirtualEthernetCardNetworkBackingInfo();
                nicBacking.setDeviceName(networkInfo.second());
                nicBacking.setNetwork(networkInfo.first());
                device.setBacking(nicBacking);
            } else {
                HostMO hostMo = vmMo.getRunningHost();
                DatacenterMO dataCenterMo = new DatacenterMO(hostMo.getContext(), hostMo.getHyperHostDatacenter());
                device.setBacking(dataCenterMo.getDvPortBackingInfo(networkInfo));
            }

            VirtualMachineConfigSpec vmConfigSpec = new VirtualMachineConfigSpec();

            //VirtualDeviceConfigSpec[] deviceConfigSpecArray = new VirtualDeviceConfigSpec[1];
            VirtualDeviceConfigSpec deviceConfigSpec = new VirtualDeviceConfigSpec();
            deviceConfigSpec.setDevice(device);
            deviceConfigSpec.setOperation(VirtualDeviceConfigSpecOperation.EDIT);

            vmConfigSpec.getDeviceChange().add(deviceConfigSpec);
            if(!vmMo.configureVm(vmConfigSpec)) {
                throw new Exception("Failed to configure devices when plugPublicNic");
            }
        } catch(Exception e) {

            // restore allocation mask in case of exceptions
            String nicMasksStr = vmMo.getCustomFieldValue(CustomFieldConstants.CLOUD_NIC_MASK);
            int nicMasks = Integer.parseInt(nicMasksStr);
            nicMasks &= ~(1 << nicIndex);
            vmMo.setCustomFieldValue(CustomFieldConstants.CLOUD_NIC_MASK, String.valueOf(nicMasks));

            throw e;
        }
    }

    private int allocPublicNicIndex(VirtualMachineMO vmMo) throws Exception {
        String nicMasksStr = vmMo.getCustomFieldValue(CustomFieldConstants.CLOUD_NIC_MASK);
        if(nicMasksStr == null || nicMasksStr.isEmpty()) {
            throw new Exception("Could not find NIC allocation info");
        }

        int nicMasks = Integer.parseInt(nicMasksStr);
        VirtualDevice[] nicDevices = vmMo.getNicDevices();
        for(int i = 3; i < nicDevices.length; i++) {
            if((nicMasks & (1 << i)) == 0) {
                nicMasks |= (1 << i);
                vmMo.setCustomFieldValue(CustomFieldConstants.CLOUD_NIC_MASK, String.valueOf(nicMasks));
                return i;
            }
        }

        throw new Exception("Could not allocate a free public NIC");
    }

    protected Answer execute(IpAssocCommand cmd) {
        if (s_logger.isInfoEnabled()) {
            s_logger.info("Executing resource IPAssocCommand: " + _gson.toJson(cmd));
        }

        int i = 0;
        String[] results = new String[cmd.getIpAddresses().length];

        VmwareContext context = getServiceContext();
        try {
            VmwareHypervisorHost hyperHost = getHyperHost(context);

            IpAddressTO[] ips = cmd.getIpAddresses();
            String routerName = cmd.getAccessDetail(NetworkElementCommand.ROUTER_NAME);
            String controlIp = VmwareResource.getRouterSshControlIp(cmd);

            VirtualMachineMO vmMo = hyperHost.findVmOnHyperHost(routerName);

            // command may sometimes be redirect to a wrong host, we relax
            // the check and will try to find it within cluster
            if(vmMo == null) {
                if(hyperHost instanceof HostMO) {
                    ClusterMO clusterMo = new ClusterMO(hyperHost.getContext(),
                            ((HostMO)hyperHost).getParentMor());
                    vmMo = clusterMo.findVmOnHyperHost(routerName);
                }
            }

            if (vmMo == null) {
                String msg = "Router " + routerName + " no longer exists to execute IPAssoc command";
                s_logger.error(msg);
                throw new Exception(msg);
            }

            for (IpAddressTO ip : ips) {
                assignPublicIpAddress(vmMo, routerName, controlIp, ip.getPublicIp(), ip.isAdd(), ip.isFirstIP(), ip.isSourceNat(), ip.getVlanId(), ip.getVlanGateway(), ip.getVlanNetmask(),
                        ip.getVifMacAddress());
                results[i++] = ip.getPublicIp() + " - success";
            }
        } catch (Throwable e) {
            s_logger.error("Unexpected exception: " + e.toString() + " will shortcut rest of IPAssoc commands", e);

            for (; i < cmd.getIpAddresses().length; i++) {
                results[i++] = IpAssocAnswer.errorResult;
            }
        }

        return new IpAssocAnswer(cmd, results);
    }

    protected Answer execute(SavePasswordCommand cmd) {
        if (s_logger.isInfoEnabled()) {

            s_logger.info("Executing resource SavePasswordCommand. vmName: " + cmd.getVmName() + ", vmIp: " + cmd.getVmIpAddress() + ", password: "
                    + StringUtils.getMaskedPasswordForDisplay(cmd.getPassword()));
        }

        String controlIp = getRouterSshControlIp(cmd);
        final String password = cmd.getPassword();
        final String vmIpAddress = cmd.getVmIpAddress();

        // Run save_password_to_domr.sh
        String args = " -v " + vmIpAddress;

        if (s_logger.isDebugEnabled()) {
            s_logger.debug("Run command on domain router " + controlIp + ", /root/savepassword.sh " + args + " -p " + StringUtils.getMaskedPasswordForDisplay(cmd.getPassword()));
        }

        args += " -p " + password;


        try {
            VmwareManager mgr = getServiceContext().getStockObject(VmwareManager.CONTEXT_STOCK_NAME);
            Pair<Boolean, String> result = SshHelper.sshExecute(controlIp, DEFAULT_DOMR_SSHPORT, "root", mgr.getSystemVMKeyFile(), null, "/root/savepassword.sh " + args);

            if (!result.first()) {
                s_logger.error("savepassword command on domain router " + controlIp + " failed, message: " + result.second());

                return new Answer(cmd, false, "SavePassword failed due to " + result.second());
            }

            if (s_logger.isInfoEnabled()) {
                s_logger.info("savepassword command on domain router " + controlIp + " completed");
            }

        } catch (Throwable e) {
            String msg = "SavePasswordCommand failed due to " + VmwareHelper.getExceptionMessage(e);
            s_logger.error(msg, e);
            return new Answer(cmd, false, msg);
        }
        return new Answer(cmd);
    }

    protected Answer execute(DhcpEntryCommand cmd) {
        if (s_logger.isInfoEnabled()) {
            s_logger.info("Executing resource DhcpEntryCommand: " + _gson.toJson(cmd));
        }

        // ssh -p 3922 -o StrictHostKeyChecking=no -i $cert root@$domr "/root/edithosts.sh $mac $ip $vm $dfltrt $ns $staticrt" >/dev/null

        String args = " -m " + cmd.getVmMac();
        if (cmd.getVmIpAddress() != null) {
        	args += " -4 " + cmd.getVmIpAddress();
        }
        args += " -h " + cmd.getVmName();

        if (cmd.getDefaultRouter() != null) {
            args += " -d " + cmd.getDefaultRouter();
        }

        if (cmd.getDefaultDns() != null) {
            args += " -n " + cmd.getDefaultDns();
        }

        if (cmd.getStaticRoutes() != null) {
            args += " -s " + cmd.getStaticRoutes();
        }

        if (cmd.getVmIp6Address() != null) {
        	args += " -6 " + cmd.getVmIp6Address();
        	args += " -u " + cmd.getDuid();
        }

        if (!cmd.isDefault()) {
        	args += " -N";
        }

        if (s_logger.isDebugEnabled()) {
            s_logger.debug("Run command on domR " + cmd.getAccessDetail(NetworkElementCommand.ROUTER_IP) + ", /root/edithosts.sh " + args);
        }

        try {
            VmwareManager mgr = getServiceContext().getStockObject(VmwareManager.CONTEXT_STOCK_NAME);
            String controlIp = getRouterSshControlIp(cmd);
            Pair<Boolean, String> result = SshHelper.sshExecute(controlIp, DEFAULT_DOMR_SSHPORT, "root", mgr.getSystemVMKeyFile(), null,
                    "/root/edithosts.sh " + args);

            if (!result.first()) {
                s_logger.error("dhcp_entry command on domR " + controlIp + " failed, message: " + result.second());

                return new Answer(cmd, false, "DhcpEntry failed due to " + result.second());
            }

            if (s_logger.isInfoEnabled()) {
                s_logger.info("dhcp_entry command on domain router " + controlIp + " completed");
            }

        } catch (Throwable e) {
            String msg = "DhcpEntryCommand failed due to " + VmwareHelper.getExceptionMessage(e);
            s_logger.error(msg, e);
            return new Answer(cmd, false, msg);
        }

        return new Answer(cmd);
    }

    protected CheckS2SVpnConnectionsAnswer execute(CheckS2SVpnConnectionsCommand cmd) {
        if (s_logger.isDebugEnabled()) {
            s_logger.debug("Executing resource CheckS2SVpnConnectionsCommand: " + _gson.toJson(cmd));
            s_logger.debug("Run command on domR " + cmd.getAccessDetail(NetworkElementCommand.ROUTER_IP) + ", /opt/cloud/bin/checkbatchs2svpn.sh ");
        }

        Pair<Boolean, String> result;
        try {
            VmwareManager mgr = getServiceContext().getStockObject(VmwareManager.CONTEXT_STOCK_NAME);
            String controlIp = getRouterSshControlIp(cmd);
            String cmdline = "/opt/cloud/bin/checkbatchs2svpn.sh ";
            for (String ip : cmd.getVpnIps()) {
                cmdline += " " + ip;
            }

            result = SshHelper.sshExecute(controlIp, DEFAULT_DOMR_SSHPORT, "root", mgr.getSystemVMKeyFile(), null, cmdline);

            if (!result.first()) {
                s_logger.error("check site-to-site vpn connections command on domR " + cmd.getAccessDetail(NetworkElementCommand.ROUTER_IP) + " failed, message: " + result.second());

                return new CheckS2SVpnConnectionsAnswer(cmd, false, result.second());
            }

            if (s_logger.isDebugEnabled()) {
                s_logger.debug("check site-to-site vpn connections command on domain router " + cmd.getAccessDetail(NetworkElementCommand.ROUTER_IP) + " completed");
            }
        } catch (Throwable e) {
            String msg = "CheckS2SVpnConnectionsCommand failed due to " + VmwareHelper.getExceptionMessage(e);
            s_logger.error(msg, e);
            return new CheckS2SVpnConnectionsAnswer(cmd, false, "CheckS2SVpnConneciontsCommand failed");
        }
        return new CheckS2SVpnConnectionsAnswer(cmd, true, result.second());
    }
    protected Answer execute(CheckRouterCommand cmd) {
        if (s_logger.isDebugEnabled()) {
            s_logger.debug("Executing resource CheckRouterCommand: " + _gson.toJson(cmd));
            s_logger.debug("Run command on domR " + cmd.getAccessDetail(NetworkElementCommand.ROUTER_IP) + ", /opt/cloud/bin/checkrouter.sh ");
        }

        Pair<Boolean, String> result;
        try {
            VmwareManager mgr = getServiceContext().getStockObject(VmwareManager.CONTEXT_STOCK_NAME);
            String controlIp = getRouterSshControlIp(cmd);
            result = SshHelper.sshExecute(controlIp, DEFAULT_DOMR_SSHPORT, "root", mgr.getSystemVMKeyFile(), null,
                    "/opt/cloud/bin/checkrouter.sh ");

            if (!result.first()) {
                s_logger.error("check router command on domR " + cmd.getAccessDetail(NetworkElementCommand.ROUTER_IP) + " failed, message: " + result.second());

                return new CheckRouterAnswer(cmd, "CheckRouter failed due to " + result.second());
            }

            if (s_logger.isDebugEnabled()) {
                s_logger.debug("check router command on domain router " + cmd.getAccessDetail(NetworkElementCommand.ROUTER_IP) + " completed");
            }
        } catch (Throwable e) {
            String msg = "CheckRouterCommand failed due to " + VmwareHelper.getExceptionMessage(e);
            s_logger.error(msg, e);
            return new CheckRouterAnswer(cmd, msg);
        }
        return new CheckRouterAnswer(cmd, result.second(), true);
    }

    protected Answer execute(GetDomRVersionCmd cmd) {
        if (s_logger.isDebugEnabled()) {
            s_logger.debug("Executing resource GetDomRVersionCmd: " + _gson.toJson(cmd));
            s_logger.debug("Run command on domR " + cmd.getAccessDetail(NetworkElementCommand.ROUTER_IP) + ", /opt/cloud/bin/get_template_version.sh ");
        }

        Pair<Boolean, String> result;
        try {
            VmwareManager mgr = getServiceContext().getStockObject(VmwareManager.CONTEXT_STOCK_NAME);
            String controlIp = getRouterSshControlIp(cmd);
            result = SshHelper.sshExecute(controlIp, DEFAULT_DOMR_SSHPORT, "root", mgr.getSystemVMKeyFile(), null,
                    "/opt/cloud/bin/get_template_version.sh ");

            if (!result.first()) {
                s_logger.error("GetDomRVersionCmd on domR " + cmd.getAccessDetail(NetworkElementCommand.ROUTER_IP) + " failed, message: " + result.second());

                return new GetDomRVersionAnswer(cmd, "GetDomRVersionCmd failed due to " + result.second());
            }

            if (s_logger.isDebugEnabled()) {
                s_logger.debug("GetDomRVersionCmd on domain router " + cmd.getAccessDetail(NetworkElementCommand.ROUTER_IP) + " completed");
            }
        } catch (Throwable e) {
            String msg = "GetDomRVersionCmd failed due to " + VmwareHelper.getExceptionMessage(e);
            s_logger.error(msg, e);
            return new GetDomRVersionAnswer(cmd, msg);
        }
        String[] lines = result.second().split("&");
        if (lines.length != 2) {
            return new GetDomRVersionAnswer(cmd, result.second());
        }
        return new GetDomRVersionAnswer(cmd, result.second(), lines[0], lines[1]);
    }

    protected Answer execute(BumpUpPriorityCommand cmd) {
        if (s_logger.isDebugEnabled()) {
            s_logger.debug("Executing resource BumpUpPriorityCommand: " + _gson.toJson(cmd));
            s_logger.debug("Run command on domR " + cmd.getAccessDetail(NetworkElementCommand.ROUTER_IP) + ", /root/bumpup_priority.sh ");
        }

        Pair<Boolean, String> result;
        try {
            VmwareManager mgr = getServiceContext().getStockObject(VmwareManager.CONTEXT_STOCK_NAME);
            String controlIp = getRouterSshControlIp(cmd);
            result = SshHelper.sshExecute(controlIp, DEFAULT_DOMR_SSHPORT, "root", mgr.getSystemVMKeyFile(), null,
                    "/root/bumpup_priority.sh ");

            if (!result.first()) {
                s_logger.error("BumpUpPriority command on domR " + cmd.getAccessDetail(NetworkElementCommand.ROUTER_IP) + " failed, message: " + result.second());

                return new Answer(cmd, false, "BumpUpPriorityCommand failed due to " + result.second());
            }

            if (s_logger.isDebugEnabled()) {
                s_logger.debug("BumpUpPriorityCommand on domain router " + cmd.getAccessDetail(NetworkElementCommand.ROUTER_IP) + " completed");
            }
        } catch (Throwable e) {
            String msg = "BumpUpPriorityCommand failed due to " + VmwareHelper.getExceptionMessage(e);
            s_logger.error(msg, e);
            return new Answer(cmd, false, msg);
        }
        if (result.second() == null || result.second().isEmpty()) {
            return new Answer(cmd, true, result.second());
        }
        return new Answer(cmd, false, result.second());
    }

    protected Answer execute(VmDataCommand cmd) {
        if (s_logger.isInfoEnabled()) {
            s_logger.info("Executing resource VmDataCommand: " + _gson.toJson(cmd));
        }

        String routerPrivateIpAddress = cmd.getAccessDetail(NetworkElementCommand.ROUTER_IP);
        String controlIp = getRouterSshControlIp(cmd);

        String vmIpAddress = cmd.getVmIpAddress();
        List<String[]> vmData = cmd.getVmData();
        String[] vmDataArgs = new String[vmData.size() * 2 + 4];
        vmDataArgs[0] = "routerIP";
        vmDataArgs[1] = routerPrivateIpAddress;
        vmDataArgs[2] = "vmIP";
        vmDataArgs[3] = vmIpAddress;
        int i = 4;
        for (String[] vmDataEntry : vmData) {
            String folder = vmDataEntry[0];
            String file = vmDataEntry[1];
            String contents = (vmDataEntry[2] != null) ? vmDataEntry[2] : "none";

            vmDataArgs[i] = folder + "," + file;
            vmDataArgs[i + 1] = contents;
            i += 2;
        }

        String content = encodeDataArgs(vmDataArgs);
        String tmpFileName = UUID.randomUUID().toString();

        if (s_logger.isDebugEnabled()) {
            s_logger.debug("Run vm_data command on domain router " + cmd.getAccessDetail(NetworkElementCommand.ROUTER_IP) + ", data: " + content);
        }

        try {
            VmwareManager mgr = getServiceContext().getStockObject(VmwareManager.CONTEXT_STOCK_NAME);
            SshHelper.scpTo(controlIp, DEFAULT_DOMR_SSHPORT, "root", mgr.getSystemVMKeyFile(), null, "/tmp", content.getBytes(), tmpFileName, null);

            try {
                Pair<Boolean, String> result = SshHelper.sshExecute(controlIp, DEFAULT_DOMR_SSHPORT, "root", mgr.getSystemVMKeyFile(), null,
                        "/root/userdata.py " + tmpFileName);

                if (!result.first()) {
                    s_logger.error("vm_data command on domain router " + controlIp + " failed. messge: " + result.second());
                    return new Answer(cmd, false, "VmDataCommand failed due to " + result.second());
                }
            } finally {

                SshHelper.sshExecute(controlIp, DEFAULT_DOMR_SSHPORT, "root", mgr.getSystemVMKeyFile(), null, "rm /tmp/" + tmpFileName);
            }

            if (s_logger.isInfoEnabled()) {
                s_logger.info("vm_data command on domain router " + controlIp + " completed");
            }

        } catch (Throwable e) {
            String msg = "VmDataCommand failed due to " + VmwareHelper.getExceptionMessage(e);
            s_logger.error(msg, e);
            return new Answer(cmd, false, msg);
        }
        return new Answer(cmd);
    }

    private String encodeDataArgs(String[] dataArgs) {
        StringBuilder sb = new StringBuilder();

        for (String arg : dataArgs) {
            sb.append(arg);
            sb.append("\n");
        }

        return sb.toString();
    }

    protected CheckSshAnswer execute(CheckSshCommand cmd) {
        String vmName = cmd.getName();
        String privateIp = cmd.getIp();
        int cmdPort = cmd.getPort();

        if (s_logger.isDebugEnabled()) {
            s_logger.debug("Ping command port, " + privateIp + ":" + cmdPort);
        }

        try {
            String result = connect(cmd.getName(), privateIp, cmdPort);
            if (result != null) {
                s_logger.error("Can not ping System vm " + vmName + "due to:" + result);
                return new CheckSshAnswer(cmd, "Can not ping System vm " + vmName + "due to:" + result);
            }
        } catch (Exception e) {
            s_logger.error("Can not ping System vm " + vmName + "due to exception");
            return new CheckSshAnswer(cmd, e);
        }

        if (s_logger.isDebugEnabled()) {
            s_logger.debug("Ping command port succeeded for vm " + vmName);
        }

        if (VirtualMachineName.isValidRouterName(vmName)) {
            if (s_logger.isDebugEnabled()) {
                s_logger.debug("Execute network usage setup command on " + vmName);
            }
            networkUsage(privateIp, "create", null);
        }

        return new CheckSshAnswer(cmd);
    }

    private DiskTO[] validateDisks(DiskTO[] disks) {
        List<DiskTO> validatedDisks = new ArrayList<DiskTO>();

        for (DiskTO vol : disks) {
            if (vol.getType() != Volume.Type.ISO) {
            	VolumeObjectTO volumeTO = (VolumeObjectTO)vol.getData();
            	PrimaryDataStoreTO primaryStore = (PrimaryDataStoreTO)volumeTO.getDataStore();
            	if (primaryStore.getUuid() != null && !primaryStore.getUuid().isEmpty()) {
            		validatedDisks.add(vol);
            	}
            } else if (vol.getType() == Volume.Type.ISO) {
            	TemplateObjectTO templateTO = (TemplateObjectTO)vol.getData();
            	if (templateTO.getPath() != null && !templateTO.getPath().isEmpty()) {
            		validatedDisks.add(vol);
            	}
            } else {
                if (s_logger.isDebugEnabled()) {
                    s_logger.debug("Drop invalid disk option, volumeTO: " + _gson.toJson(vol));
                }
            }
        }

        return validatedDisks.toArray(new DiskTO[0]);
    }

    protected StartAnswer execute(StartCommand cmd) {

        if (s_logger.isInfoEnabled()) {
            s_logger.info("Executing resource StartCommand: " + _gson.toJson(cmd));
        }

        VirtualMachineTO vmSpec = cmd.getVirtualMachine();
        String vmName = vmSpec.getName();

        State state = State.Stopped;
        VmwareContext context = getServiceContext();
        try {
            VmwareManager mgr = context.getStockObject(VmwareManager.CONTEXT_STOCK_NAME);

            // mark VM as starting state so that sync() can know not to report stopped too early
            synchronized (_vms) {
                _vms.put(vmName, State.Starting);
            }

            VirtualEthernetCardType nicDeviceType = VirtualEthernetCardType.valueOf(vmSpec.getDetails().get(VmDetailConstants.NIC_ADAPTER));
            if(s_logger.isDebugEnabled())
                s_logger.debug("VM " + vmName + " will be started with NIC device type: " + nicDeviceType);

            VmwareHypervisorHost hyperHost = getHyperHost(context);
            DiskTO[] disks = validateDisks(vmSpec.getDisks());
            assert (disks.length > 0);
            NicTO[] nics = vmSpec.getNics();

            HashMap<String, Pair<ManagedObjectReference, DatastoreMO>> dataStoresDetails = inferDatastoreDetailsFromDiskInfo(hyperHost, context, disks);
            if ((dataStoresDetails == null) || (dataStoresDetails.isEmpty()) ){
                String msg = "Unable to locate datastore details of the volumes to be attached";
                s_logger.error(msg);
                throw new Exception(msg);
            }

            VirtualMachineMO vmMo = hyperHost.findVmOnHyperHost(vmName);
            if (vmMo != null) {
                s_logger.info("VM " + vmName + " already exists, tear down devices for reconfiguration");
                if (getVmState(vmMo) != State.Stopped)
                    vmMo.safePowerOff(_shutdown_waitMs);
                vmMo.tearDownDevices(new Class<?>[] { VirtualDisk.class, VirtualEthernetCard.class });
                vmMo.ensureScsiDeviceController();
            } else {
                ManagedObjectReference morDc = hyperHost.getHyperHostDatacenter();
                assert (morDc != null);

                vmMo = hyperHost.findVmOnPeerHyperHost(vmName);
                if (vmMo != null) {
                    if (s_logger.isInfoEnabled()) {
                        s_logger.info("Found vm " + vmName + " at other host, relocate to " + hyperHost.getHyperHostName());
                    }

                    takeVmFromOtherHyperHost(hyperHost, vmName);

                    if (getVmState(vmMo) != State.Stopped)
                        vmMo.safePowerOff(_shutdown_waitMs);
                    vmMo.tearDownDevices(new Class<?>[] { VirtualDisk.class, VirtualEthernetCard.class });
                    vmMo.ensureScsiDeviceController();
                } else {
                    int ramMb = (int) (vmSpec.getMinRam() / (1024 * 1024));
                    Pair<ManagedObjectReference, DatastoreMO> rootDiskDataStoreDetails = null;
                    for (DiskTO vol : disks) {
                        if (vol.getType() == Volume.Type.ROOT) {
                        	PrimaryDataStoreTO primaryStore = (PrimaryDataStoreTO)vol.getData().getDataStore();
                            rootDiskDataStoreDetails = dataStoresDetails.get(primaryStore.getUuid());
                        }
                    }

                    assert (vmSpec.getMinSpeed() != null) && (rootDiskDataStoreDetails != null);
                    if (!hyperHost.createBlankVm(vmName, vmSpec.getCpus(), vmSpec.getMaxSpeed().intValue(),
                    vmSpec.getMinSpeed(), vmSpec.getLimitCpuUse(),(int)(vmSpec.getMaxRam()/(1024*1024)), ramMb,
                    translateGuestOsIdentifier(vmSpec.getArch(), vmSpec.getOs()).value(), rootDiskDataStoreDetails.first(), false)) {
                        throw new Exception("Failed to create VM. vmName: " + vmName);
                    }
                }

                vmMo = hyperHost.findVmOnHyperHost(vmName);
                if (vmMo == null) {
                    throw new Exception("Failed to find the newly create or relocated VM. vmName: " + vmName);
                }
            }

            int totalChangeDevices = disks.length + nics.length;
            DiskTO volIso = null;
            if (vmSpec.getType() != VirtualMachine.Type.User) {
                // system VM needs a patch ISO
                totalChangeDevices++;
            } else {
                for (DiskTO vol : disks) {
                    if (vol.getType() == Volume.Type.ISO) {
                        volIso = vol;
                        break;
                    }
                }

                if (volIso == null)
                    totalChangeDevices++;
            }

            VirtualMachineConfigSpec vmConfigSpec = new VirtualMachineConfigSpec();
            int ramMb = (int) (vmSpec.getMinRam() / (1024 * 1024));
            VmwareHelper.setBasicVmConfig(vmConfigSpec, vmSpec.getCpus(), vmSpec.getMaxSpeed(),
            vmSpec.getMinSpeed(),(int) (vmSpec.getMaxRam()/(1024*1024)), ramMb,
            translateGuestOsIdentifier(vmSpec.getArch(), vmSpec.getOs()).value(), vmSpec.getLimitCpuUse());
           
            if ("true".equals(vmSpec.getDetails().get(VmDetailConstants.NESTED_VIRTUALIZATION_FLAG))) {
                s_logger.debug("Nested Virtualization enabled in configuration, checking hypervisor capability");
                ManagedObjectReference hostMor = vmMo.getRunningHost().getMor();
                ManagedObjectReference computeMor = context.getVimClient().getMoRefProp(hostMor, "parent");
                ManagedObjectReference environmentBrowser = 
                        context.getVimClient().getMoRefProp(computeMor, "environmentBrowser");
                HostCapability hostCapability = context.getService().queryTargetCapabilities(environmentBrowser, hostMor);
                if (hostCapability.isNestedHVSupported()) {
                    s_logger.debug("Hypervisor supports nested virtualization, enabling for VM " + vmSpec.getName());
                    vmConfigSpec.setNestedHVEnabled(true);                   
                }
                else {
                	s_logger.warn("Hypervisor doesn't support nested virtualization, unable to set config for VM " +vmSpec.getName());
                	vmConfigSpec.setNestedHVEnabled(false);
                }
            }

            VirtualDeviceConfigSpec[] deviceConfigSpecArray = new VirtualDeviceConfigSpec[totalChangeDevices];
            int i = 0;
            int ideControllerKey = vmMo.getIDEDeviceControllerKey();
            int scsiControllerKey = vmMo.getScsiDeviceControllerKey();
            int controllerKey;
            String datastoreDiskPath;

            // prepare systemvm patch ISO
            if (vmSpec.getType() != VirtualMachine.Type.User) {
                // attach ISO (for patching of system VM)
                String secStoreUrl = mgr.getSecondaryStorageStoreUrl(Long.parseLong(_dcId));
                if(secStoreUrl == null) {
                    String msg = "secondary storage for dc " + _dcId + " is not ready yet?";
                    throw new Exception(msg);
                }
                mgr.prepareSecondaryStorageStore(secStoreUrl);

                ManagedObjectReference morSecDs = prepareSecondaryDatastoreOnHost(secStoreUrl);
                if (morSecDs == null) {
                    String msg = "Failed to prepare secondary storage on host, secondary store url: " + secStoreUrl;
                    throw new Exception(msg);
                }
                DatastoreMO secDsMo = new DatastoreMO(hyperHost.getContext(), morSecDs);

                deviceConfigSpecArray[i] = new VirtualDeviceConfigSpec();
                Pair<VirtualDevice, Boolean> isoInfo = VmwareHelper.prepareIsoDevice(vmMo, String.format("[%s] systemvm/%s", secDsMo.getName(), mgr.getSystemVMIsoFileNameOnDatastore()),
                        secDsMo.getMor(), true, true, i, i + 1);
                deviceConfigSpecArray[i].setDevice(isoInfo.first());
                if (isoInfo.second()) {
                    if(s_logger.isDebugEnabled())
                        s_logger.debug("Prepare ISO volume at new device " + _gson.toJson(isoInfo.first()));
                    deviceConfigSpecArray[i].setOperation(VirtualDeviceConfigSpecOperation.ADD);
                } else {
                    if(s_logger.isDebugEnabled())
                        s_logger.debug("Prepare ISO volume at existing device " + _gson.toJson(isoInfo.first()));
                    deviceConfigSpecArray[i].setOperation(VirtualDeviceConfigSpecOperation.EDIT);
                }
                i++;
            } else {
                // we will always plugin a CDROM device
            	
                if (volIso != null) {
                	TemplateObjectTO iso = (TemplateObjectTO)volIso.getData();

                	if (iso.getPath() != null && !iso.getPath().isEmpty()) {
                		DataStoreTO imageStore = iso.getDataStore();
                		if (!(imageStore instanceof NfsTO)) {
                			s_logger.debug("unsupported protocol");
                			throw new Exception("unsupported protocol");
                		}
                		NfsTO nfsImageStore = (NfsTO)imageStore;
                		String isoPath = nfsImageStore.getUrl() + File.separator + iso.getPath();
                		Pair<String, ManagedObjectReference> isoDatastoreInfo = getIsoDatastoreInfo(hyperHost, isoPath);
                		assert (isoDatastoreInfo != null);
                		assert (isoDatastoreInfo.second() != null);

                		deviceConfigSpecArray[i] = new VirtualDeviceConfigSpec();
                		Pair<VirtualDevice, Boolean> isoInfo = VmwareHelper.prepareIsoDevice(vmMo, isoDatastoreInfo.first(), isoDatastoreInfo.second(), true, true, i, i + 1);
                		deviceConfigSpecArray[i].setDevice(isoInfo.first());
                		if (isoInfo.second()) {
                			if(s_logger.isDebugEnabled())
                				s_logger.debug("Prepare ISO volume at new device " + _gson.toJson(isoInfo.first()));
                			deviceConfigSpecArray[i].setOperation(VirtualDeviceConfigSpecOperation.ADD);
                		} else {
                			if(s_logger.isDebugEnabled())
                				s_logger.debug("Prepare ISO volume at existing device " + _gson.toJson(isoInfo.first()));
                			deviceConfigSpecArray[i].setOperation(VirtualDeviceConfigSpecOperation.EDIT);
                		}
                	}
                } else {
                    deviceConfigSpecArray[i] = new VirtualDeviceConfigSpec();
                    Pair<VirtualDevice, Boolean> isoInfo = VmwareHelper.prepareIsoDevice(vmMo, null, null, true, true, i, i + 1);
                    deviceConfigSpecArray[i].setDevice(isoInfo.first());
                    if (isoInfo.second()) {
                        if(s_logger.isDebugEnabled())
                            s_logger.debug("Prepare ISO volume at existing device " + _gson.toJson(isoInfo.first()));

                        deviceConfigSpecArray[i].setOperation(VirtualDeviceConfigSpecOperation.ADD);
                    } else {
                        if(s_logger.isDebugEnabled())
                            s_logger.debug("Prepare ISO volume at existing device " + _gson.toJson(isoInfo.first()));

                        deviceConfigSpecArray[i].setOperation(VirtualDeviceConfigSpecOperation.EDIT);
                    }
                }
                i++;
            }

            for (DiskTO vol : sortVolumesByDeviceId(disks)) {
                deviceConfigSpecArray[i] = new VirtualDeviceConfigSpec();

                if (vol.getType() == Volume.Type.ISO) {
                    controllerKey = ideControllerKey;
                } else {
                    if(vol.getType() == Volume.Type.ROOT) {
                        if(vmSpec.getDetails() != null && vmSpec.getDetails().get(VmDetailConstants.ROOK_DISK_CONTROLLER) != null)
                        {
                            if(vmSpec.getDetails().get(VmDetailConstants.ROOK_DISK_CONTROLLER).equalsIgnoreCase("scsi"))
                                controllerKey = scsiControllerKey;
                            else
                                controllerKey = ideControllerKey;
                        } else {
                            controllerKey = scsiControllerKey;
                        }
                    } else {
                        // DATA volume always use SCSI device
                        controllerKey = scsiControllerKey;
                    }
                }

                if (vol.getType() != Volume.Type.ISO) {
                	VolumeObjectTO volumeTO = (VolumeObjectTO)vol.getData();
                	PrimaryDataStoreTO primaryStore = (PrimaryDataStoreTO)volumeTO.getDataStore();
                    Pair<ManagedObjectReference, DatastoreMO> volumeDsDetails = dataStoresDetails.get(primaryStore.getUuid());
                    assert (volumeDsDetails != null);
                    VirtualDevice device;
                    datastoreDiskPath = String.format("[%s] %s.vmdk", volumeDsDetails.second().getName(), volumeTO.getPath());
                    String chainInfo = volumeTO.getChainInfo();

                    if (chainInfo != null && !chainInfo.isEmpty()) {
                        String[] diskChain = _gson.fromJson(chainInfo, String[].class);
                        if (diskChain == null || diskChain.length < 1) {
                            s_logger.warn("Empty previously-saved chain info, fall back to the original");
                            device = VmwareHelper.prepareDiskDevice(vmMo, controllerKey, new String[] { datastoreDiskPath }, volumeDsDetails.first(), i, i + 1);
                        } else {
                            s_logger.info("Attach the disk with stored chain info: " + chainInfo);
                            for (int j = 0; j < diskChain.length; j++) {
                                diskChain[j] = String.format("[%s] %s", volumeDsDetails.second().getName(), diskChain[j]);
                            }

                            device = VmwareHelper.prepareDiskDevice(vmMo, controllerKey, diskChain, volumeDsDetails.first(), i, i + 1);
                        }
                    } else {
                        device = VmwareHelper.prepareDiskDevice(vmMo, controllerKey, new String[] { datastoreDiskPath }, volumeDsDetails.first(), i, i + 1);
                    }
                    deviceConfigSpecArray[i].setDevice(device);
                    deviceConfigSpecArray[i].setOperation(VirtualDeviceConfigSpecOperation.ADD);


                    if(s_logger.isDebugEnabled())
                        s_logger.debug("Prepare volume at new device " + _gson.toJson(device));

                    i++;
                }
            }

            VirtualDevice nic;
            int nicMask = 0;
            int nicCount = 0;
            for (NicTO nicTo : sortNicsByDeviceId(nics)) {
                s_logger.info("Prepare NIC device based on NicTO: " + _gson.toJson(nicTo));

                boolean configureVServiceInNexus = (nicTo.getType() == TrafficType.Guest) && (vmSpec.getDetails().containsKey("ConfigureVServiceInNexus"));
                Pair<ManagedObjectReference, String> networkInfo = prepareNetworkFromNicInfo(vmMo.getRunningHost(), nicTo, configureVServiceInNexus);
                if (VmwareHelper.isDvPortGroup(networkInfo.first())) {
                    String dvSwitchUuid;
                    ManagedObjectReference dcMor = hyperHost.getHyperHostDatacenter();
                    DatacenterMO dataCenterMo = new DatacenterMO(context, dcMor);
                    ManagedObjectReference dvsMor = dataCenterMo.getDvSwitchMor(networkInfo.first());
                    dvSwitchUuid = dataCenterMo.getDvSwitchUuid(dvsMor);
                    s_logger.info("Preparing NIC device on dvSwitch : " + dvSwitchUuid);
                    nic = VmwareHelper.prepareDvNicDevice(vmMo, networkInfo.first(), nicDeviceType, networkInfo.second(), dvSwitchUuid, nicTo.getMac(), i, i + 1, true, true);
                } else {
                    s_logger.info("Preparing NIC device on network " + networkInfo.second());
                    nic = VmwareHelper.prepareNicDevice(vmMo, networkInfo.first(), nicDeviceType, networkInfo.second(), nicTo.getMac(), i, i + 1, true, true);
                }

                deviceConfigSpecArray[i] = new VirtualDeviceConfigSpec();
                deviceConfigSpecArray[i].setDevice(nic);
                deviceConfigSpecArray[i].setOperation(VirtualDeviceConfigSpecOperation.ADD);

                if(s_logger.isDebugEnabled())
                    s_logger.debug("Prepare NIC at new device " + _gson.toJson(deviceConfigSpecArray[i]));

                // this is really a hacking for DomR, upon DomR startup, we will reset all the NIC allocation after eth3
                if(nicCount < 3)
                    nicMask |= (1 << nicCount);

                i++;
                nicCount++;
            }

            vmConfigSpec.getDeviceChange().addAll(Arrays.asList(deviceConfigSpecArray));

            // pass boot arguments through machine.id & perform customized options to VMX

            Map<String, String> vmDetailOptions = validateVmDetails(vmSpec.getDetails());
            OptionValue[] extraOptions = new OptionValue[2 + vmDetailOptions.size()];
            extraOptions[0] = new OptionValue();
            extraOptions[0].setKey("machine.id");
            extraOptions[0].setValue(vmSpec.getBootArgs());

            extraOptions[1] = new OptionValue();
            extraOptions[1].setKey("devices.hotplug");
            extraOptions[1].setValue("true");

            int j = 2;
            for(Map.Entry<String, String> entry : vmDetailOptions.entrySet()) {
                extraOptions[j] = new OptionValue();
                extraOptions[j].setKey(entry.getKey());
                extraOptions[j].setValue(entry.getValue());
                j++;
            }

            String keyboardLayout = null;
            if(vmSpec.getDetails() != null)
                keyboardLayout = vmSpec.getDetails().get(VmDetailConstants.KEYBOARD);
            vmConfigSpec.getExtraConfig().addAll(Arrays.asList(configureVnc(extraOptions, hyperHost, vmName, vmSpec.getVncPassword(), keyboardLayout)));

            if (!vmMo.configureVm(vmConfigSpec)) {
                throw new Exception("Failed to configure VM before start. vmName: " + vmName);
            }

            vmMo.setCustomFieldValue(CustomFieldConstants.CLOUD_NIC_MASK, String.valueOf(nicMask));

            if (!vmMo.powerOn()) {
                throw new Exception("Failed to start VM. vmName: " + vmName);
            }

            state = State.Running;
            return new StartAnswer(cmd);
        } catch (Throwable e) {
            if (e instanceof RemoteException) {
                s_logger.warn("Encounter remote exception to vCenter, invalidate VMware session context");
                invalidateServiceContext();
            }

            String msg = "StartCommand failed due to " + VmwareHelper.getExceptionMessage(e);
            s_logger.warn(msg, e);
            return new StartAnswer(cmd, msg);
        } finally {
            synchronized (_vms) {
                if (state != State.Stopped) {
                    _vms.put(vmName, state);
                } else {
                    _vms.remove(vmName);
                }
            }
        }
    }

    private Map<String, String> validateVmDetails(Map<String, String> vmDetails) {

        Map<String, String> validatedDetails = new HashMap<String, String>();

        if(vmDetails != null && vmDetails.size() > 0) {
            for(Map.Entry<String, String> entry : vmDetails.entrySet()) {
                if("machine.id".equalsIgnoreCase(entry.getKey()))
                    continue;
                else if("devices.hotplug".equalsIgnoreCase(entry.getKey()))
                    continue;
                else if("RemoteDisplay.vnc.enabled".equalsIgnoreCase(entry.getKey()))
                    continue;
                else if("RemoteDisplay.vnc.password".equalsIgnoreCase(entry.getKey()))
                    continue;
                else if("RemoteDisplay.vnc.port".equalsIgnoreCase(entry.getKey()))
                    continue;
                else if("RemoteDisplay.vnc.keymap".equalsIgnoreCase(entry.getKey()))
                    continue;
                else
                    validatedDetails.put(entry.getKey(), entry.getValue());
            }
        }
        return validatedDetails;
    }



    private NicTO[] sortNicsByDeviceId(NicTO[] nics) {

        List<NicTO> listForSort = new ArrayList<NicTO>();
        for (NicTO nic : nics) {
            listForSort.add(nic);
        }
        Collections.sort(listForSort, new Comparator<NicTO>() {

            @Override
            public int compare(NicTO arg0, NicTO arg1) {
                if (arg0.getDeviceId() < arg1.getDeviceId()) {
                    return -1;
                } else if (arg0.getDeviceId() == arg1.getDeviceId()) {
                    return 0;
                }

                return 1;
            }
        });

        return listForSort.toArray(new NicTO[0]);
    }

    private DiskTO[] sortVolumesByDeviceId(DiskTO[] volumes) {

        List<DiskTO> listForSort = new ArrayList<DiskTO>();
        for (DiskTO vol : volumes) {
            listForSort.add(vol);
        }
        Collections.sort(listForSort, new Comparator<DiskTO>() {

            @Override
            public int compare(DiskTO arg0, DiskTO arg1) {
                if (arg0.getDiskSeq() < arg1.getDiskSeq()) {
                    return -1;
                } else if (arg0.getDiskSeq() == arg1.getDiskSeq()) {
                    return 0;
                }

                return 1;
            }
        });

        return listForSort.toArray(new DiskTO[0]);
    }

    private HashMap<String, Pair<ManagedObjectReference, DatastoreMO>> inferDatastoreDetailsFromDiskInfo(VmwareHypervisorHost hyperHost, VmwareContext context, DiskTO[] disks) throws Exception {
        HashMap<String ,Pair<ManagedObjectReference, DatastoreMO>> poolMors = new HashMap<String, Pair<ManagedObjectReference, DatastoreMO>>();

        assert (hyperHost != null) && (context != null);
        for (DiskTO vol : disks) {
            if (vol.getType() != Volume.Type.ISO) {
            	VolumeObjectTO volumeTO = (VolumeObjectTO)vol.getData();
            	PrimaryDataStoreTO primaryStore = (PrimaryDataStoreTO)volumeTO.getDataStore();
                String poolUuid = primaryStore.getUuid();
                if(poolMors.get(poolUuid) == null) {
                    ManagedObjectReference morDataStore = HypervisorHostHelper.findDatastoreWithBackwardsCompatibility(hyperHost, poolUuid);
                    if (morDataStore == null) {
                        String msg = "Failed to get the mounted datastore for the volume's pool " + poolUuid;
                        s_logger.error(msg);
                        throw new Exception(msg);
                    }
                    poolMors.put(poolUuid, new Pair<ManagedObjectReference, DatastoreMO> (morDataStore, new DatastoreMO(context, morDataStore)));
                }
            }
        }
        return poolMors;
    }

    private String getVlanInfo(NicTO nicTo, String defaultVlan) {
        if (nicTo.getBroadcastType() == BroadcastDomainType.Native) {
            return defaultVlan;
        }

        if (nicTo.getBroadcastType() == BroadcastDomainType.Vlan) {
            if (nicTo.getBroadcastUri() != null) {
                return nicTo.getBroadcastUri().getHost();
            } else {
                s_logger.warn("BroadcastType is not claimed as VLAN, but without vlan info in broadcast URI. Use vlan info from labeling: " + defaultVlan);
                return defaultVlan;
            }
        }

        s_logger.warn("Unrecognized broadcast type in VmwareResource, type: " + nicTo.getBroadcastType().toString() + ". Use vlan info from labeling: " + defaultVlan);
        return defaultVlan;
    }

    private Pair<ManagedObjectReference, String> prepareNetworkFromNicInfo(HostMO hostMo, NicTO nicTo, boolean configureVServiceInNexus) throws Exception {
        Pair<String, String> switchName;
        TrafficType trafficType;
        VirtualSwitchType switchType;

        switchName = getTargetSwitch(nicTo);
        trafficType = nicTo.getType();
        // Get switch type from resource property which is dictated by cluster property
        // If a virtual switch type is specified while adding cluster that will be used.
        // Else If virtual switch type is specified in physical traffic label that will be used
        // Else use standard vSwitch
        switchType = VirtualSwitchType.StandardVirtualSwitch;
        if (trafficType == TrafficType.Guest && _guestTrafficInfo != null) {
            switchType = _guestTrafficInfo.getVirtualSwitchType();
        } else if (trafficType == TrafficType.Public && _publicTrafficInfo != null) {
            switchType = _publicTrafficInfo.getVirtualSwitchType();
        }

        String namePrefix = getNetworkNamePrefix(nicTo);
        Pair<ManagedObjectReference, String> networkInfo = null;

        s_logger.info("Prepare network on " + switchType + " " + switchName + " with name prefix: " + namePrefix);

        if (VirtualSwitchType.StandardVirtualSwitch == switchType) {
            networkInfo = HypervisorHostHelper.prepareNetwork(switchName.first(), namePrefix, hostMo, getVlanInfo(nicTo, switchName.second()),
                    nicTo.getNetworkRateMbps(), nicTo.getNetworkRateMulticastMbps(), _ops_timeout,
                    !namePrefix.startsWith("cloud.private"));
        }
        else {
            networkInfo = HypervisorHostHelper.prepareNetwork(switchName.first(), namePrefix, hostMo, getVlanInfo(nicTo, switchName.second()),
                    nicTo.getNetworkRateMbps(), nicTo.getNetworkRateMulticastMbps(), _ops_timeout, switchType, _portsPerDvPortGroup, nicTo.getGateway(), configureVServiceInNexus);
        }

        return networkInfo;
    }

    // return Pair<switch name, vlan tagging>
    private Pair<String, String> getTargetSwitch(NicTO nicTo) throws Exception {
        if(nicTo.getName() != null && !nicTo.getName().isEmpty()) {
            String[] tokens = nicTo.getName().split(",");
            // Format of network traffic label is <VSWITCH>,<VLANID>,<VSWITCHTYPE>
            // If all 3 fields are mentioned then number of tokens would be 3.
            // If only <VSWITCH>,<VLANID> are mentioned then number of tokens would be 2.
            if(tokens.length == 2 || tokens.length == 3) {
                return new Pair<String, String>(tokens[0], tokens[1]);
            } else {
                return new Pair<String, String>(nicTo.getName(), Vlan.UNTAGGED);
            }
        }

        if (nicTo.getType() == Networks.TrafficType.Guest) {
            return new Pair<String, String>(this._guestTrafficInfo.getVirtualSwitchName(), Vlan.UNTAGGED);
        } else if (nicTo.getType() == Networks.TrafficType.Control || nicTo.getType() == Networks.TrafficType.Management) {
            return new Pair<String, String>(this._privateNetworkVSwitchName, Vlan.UNTAGGED);
        } else if (nicTo.getType() == Networks.TrafficType.Public) {
            return new Pair<String, String>(this._publicTrafficInfo.getVirtualSwitchName(), Vlan.UNTAGGED);
        } else if (nicTo.getType() == Networks.TrafficType.Storage) {
            return new Pair<String, String>(this._privateNetworkVSwitchName, Vlan.UNTAGGED);
        } else if (nicTo.getType() == Networks.TrafficType.Vpn) {
            throw new Exception("Unsupported traffic type: " + nicTo.getType().toString());
        } else {
            throw new Exception("Unsupported traffic type: " + nicTo.getType().toString());
        }
    }

    private String getNetworkNamePrefix(NicTO nicTo) throws Exception {
        if (nicTo.getType() == Networks.TrafficType.Guest) {
            return "cloud.guest";
        } else if (nicTo.getType() == Networks.TrafficType.Control || nicTo.getType() == Networks.TrafficType.Management) {
            return "cloud.private";
        } else if (nicTo.getType() == Networks.TrafficType.Public) {
            return "cloud.public";
        } else if (nicTo.getType() == Networks.TrafficType.Storage) {
            return "cloud.storage";
        } else if (nicTo.getType() == Networks.TrafficType.Vpn) {
            throw new Exception("Unsupported traffic type: " + nicTo.getType().toString());
        } else {
            throw new Exception("Unsupported traffic type: " + nicTo.getType().toString());
        }
    }

    protected synchronized Answer execute(final RemoteAccessVpnCfgCommand cmd) {
        String controlIp = getRouterSshControlIp(cmd);
        StringBuffer argsBuf = new StringBuffer();
        if (cmd.isCreate()) {
            argsBuf.append(" -r ").append(cmd.getIpRange()).append(" -p ").append(cmd.getPresharedKey()).append(" -s ").append(cmd.getVpnServerIp()).append(" -l ").append(cmd.getLocalIp())
            .append(" -c ");

        } else {
            argsBuf.append(" -d ").append(" -s ").append(cmd.getVpnServerIp());
        }

        try {
            VmwareManager mgr = getServiceContext().getStockObject(VmwareManager.CONTEXT_STOCK_NAME);

            if (s_logger.isDebugEnabled()) {
                s_logger.debug("Executing /opt/cloud/bin/vpn_lt2p.sh ");
            }

            Pair<Boolean, String> result = SshHelper.sshExecute(controlIp, DEFAULT_DOMR_SSHPORT, "root", mgr.getSystemVMKeyFile(), null, "/opt/cloud/bin/vpn_l2tp.sh " + argsBuf.toString());

            if (!result.first()) {
                s_logger.error("RemoteAccessVpnCfg command on domR failed, message: " + result.second());

                return new Answer(cmd, false, "RemoteAccessVpnCfg command failed due to " + result.second());
            }

            if (s_logger.isInfoEnabled()) {
                s_logger.info("RemoteAccessVpnCfg command on domain router " + argsBuf.toString() + " completed");
            }

        } catch (Throwable e) {
            if (e instanceof RemoteException) {
                s_logger.warn("Encounter remote exception to vCenter, invalidate VMware session context");
                invalidateServiceContext();
            }

            String msg = "RemoteAccessVpnCfg command failed due to " + VmwareHelper.getExceptionMessage(e);
            s_logger.error(msg, e);
            return new Answer(cmd, false, msg);
        }

        return new Answer(cmd);
    }

    protected synchronized Answer execute(final VpnUsersCfgCommand cmd) {
        VmwareManager mgr = getServiceContext().getStockObject(VmwareManager.CONTEXT_STOCK_NAME);

        String controlIp = getRouterSshControlIp(cmd);
        for (VpnUsersCfgCommand.UsernamePassword userpwd : cmd.getUserpwds()) {
            StringBuffer argsBuf = new StringBuffer();
            if (!userpwd.isAdd()) {
                argsBuf.append(" -U ").append(userpwd.getUsername());
            } else {
                argsBuf.append(" -u ").append(userpwd.getUsernamePassword());
            }

            try {

                if (s_logger.isDebugEnabled()) {
                    s_logger.debug("Executing /opt/cloud/bin/vpn_lt2p.sh ");
                }

                Pair<Boolean, String> result = SshHelper.sshExecute(controlIp, DEFAULT_DOMR_SSHPORT, "root", mgr.getSystemVMKeyFile(), null, "/opt/cloud/bin/vpn_l2tp.sh " + argsBuf.toString());

                if (!result.first()) {
                    s_logger.error("VpnUserCfg command on domR failed, message: " + result.second());

                    return new Answer(cmd, false, "VpnUserCfg command failed due to " + result.second());
                }
            } catch (Throwable e) {
                if (e instanceof RemoteException) {
                    s_logger.warn("Encounter remote exception to vCenter, invalidate VMware session context");
                    invalidateServiceContext();
                }

                String msg = "VpnUserCfg command failed due to " + VmwareHelper.getExceptionMessage(e);
                s_logger.error(msg, e);
                return new Answer(cmd, false, msg);
            }
        }

        return new Answer(cmd);
    }

    private VirtualMachineMO takeVmFromOtherHyperHost(VmwareHypervisorHost hyperHost, String vmName) throws Exception {

        VirtualMachineMO vmMo = hyperHost.findVmOnPeerHyperHost(vmName);
        if (vmMo != null) {
            ManagedObjectReference morTargetPhysicalHost = hyperHost.findMigrationTarget(vmMo);
            if (morTargetPhysicalHost == null) {
                String msg = "VM " + vmName + " is on other host and we have no resource available to migrate and start it here";
                s_logger.error(msg);
                throw new Exception(msg);
            }

            if (!vmMo.relocate(morTargetPhysicalHost)) {
                String msg = "VM " + vmName + " is on other host and we failed to relocate it here";
                s_logger.error(msg);
                throw new Exception(msg);
            }

            return vmMo;
        }
        return null;
    }

    // isoUrl sample content :
    // nfs://192.168.10.231/export/home/kelven/vmware-test/secondary/template/tmpl/2/200//200-2-80f7ee58-6eff-3a2d-bcb0-59663edf6d26.iso
    private Pair<String, ManagedObjectReference> getIsoDatastoreInfo(VmwareHypervisorHost hyperHost, String isoUrl) throws Exception {

        assert (isoUrl != null);
        int isoFileNameStartPos = isoUrl.lastIndexOf("/");
        if (isoFileNameStartPos < 0) {
            throw new Exception("Invalid ISO path info");
        }

        String isoFileName = isoUrl.substring(isoFileNameStartPos);

        int templateRootPos = isoUrl.indexOf("template/tmpl");
        if (templateRootPos < 0) {
            throw new Exception("Invalid ISO path info");
        }

        String storeUrl = isoUrl.substring(0, templateRootPos - 1);
        String isoPath = isoUrl.substring(templateRootPos, isoFileNameStartPos);

        ManagedObjectReference morDs = prepareSecondaryDatastoreOnHost(storeUrl);
        DatastoreMO dsMo = new DatastoreMO(getServiceContext(), morDs);

        return new Pair<String, ManagedObjectReference>(String.format("[%s] %s%s", dsMo.getName(), isoPath, isoFileName), morDs);
    }

    protected Answer execute(ReadyCommand cmd) {
        if (s_logger.isInfoEnabled()) {
            s_logger.info("Executing resource ReadyCommand: " + _gson.toJson(cmd));
        }

        try {
            VmwareContext context = getServiceContext();
            VmwareHypervisorHost hyperHost = getHyperHost(context);
            if(hyperHost.isHyperHostConnected()) {
                return new ReadyAnswer(cmd);
            } else {
                return new ReadyAnswer(cmd, "Host is not in connect state");
            }
        } catch(Exception e) {
            s_logger.error("Unexpected exception: ", e);
            return new ReadyAnswer(cmd, VmwareHelper.getExceptionMessage(e));
        }
    }

    protected Answer execute(GetHostStatsCommand cmd) {
        if (s_logger.isTraceEnabled()) {
            s_logger.trace("Executing resource GetHostStatsCommand: " + _gson.toJson(cmd));
        }

        VmwareContext context = getServiceContext();
        VmwareHypervisorHost hyperHost = getHyperHost(context);

        HostStatsEntry hostStats = new HostStatsEntry(cmd.getHostId(), 0, 0, 0, "host", 0, 0, 0, 0);
        Answer answer = new GetHostStatsAnswer(cmd, hostStats);
        try {
            HostStatsEntry entry = getHyperHostStats(hyperHost);
            if(entry != null) {
                entry.setHostId(cmd.getHostId());
                answer = new GetHostStatsAnswer(cmd, entry);
            }
        } catch (Exception e) {
            if (e instanceof RemoteException) {
                s_logger.warn("Encounter remote exception to vCenter, invalidate VMware session context");
                invalidateServiceContext();
            }

            String msg = "Unable to execute GetHostStatsCommand due to " + VmwareHelper.getExceptionMessage(e);
            s_logger.error(msg, e);
        }

        if (s_logger.isTraceEnabled()) {
            s_logger.trace("GetHostStats Answer: " + _gson.toJson(answer));
        }

        return answer;
    }

    protected Answer execute(GetVmStatsCommand cmd) {
        if (s_logger.isTraceEnabled()) {
            s_logger.trace("Executing resource GetVmStatsCommand: " + _gson.toJson(cmd));
        }

        HashMap<String, VmStatsEntry> vmStatsMap = null;

        try {
            HashMap<String, State> newStates = getVmStates();

            List<String> requestedVmNames = cmd.getVmNames();
            List<String> vmNames = new ArrayList();

            if (requestedVmNames != null) {
                for (String vmName : requestedVmNames) {
                    if (newStates.get(vmName) != null) {
                        vmNames.add(vmName);
                    }
                }
            }

            if (vmNames != null) {
                vmStatsMap = getVmStats(vmNames);
            }
        } catch (Throwable e) {
            if (e instanceof RemoteException) {
                s_logger.warn("Encounter remote exception to vCenter, invalidate VMware session context");
                invalidateServiceContext();
            }

            s_logger.error("Unable to execute GetVmStatsCommand due to : " + VmwareHelper.getExceptionMessage(e), e);
        }

        Answer answer = new GetVmStatsAnswer(cmd, vmStatsMap);

        if (s_logger.isTraceEnabled()) {
            s_logger.trace("Report GetVmStatsAnswer: " + _gson.toJson(answer));
        }
        return answer;
    }

    protected Answer execute(CheckHealthCommand cmd) {
        if (s_logger.isInfoEnabled()) {
            s_logger.info("Executing resource CheckHealthCommand: " + _gson.toJson(cmd));
        }

        try {
            VmwareHypervisorHost hyperHost = getHyperHost(getServiceContext());
            if (hyperHost.isHyperHostConnected()) {
                return new CheckHealthAnswer(cmd, true);
            }
        } catch (Throwable e) {
            if (e instanceof RemoteException) {
                s_logger.warn("Encounter remote exception to vCenter, invalidate VMware session context");
                invalidateServiceContext();
            }

            s_logger.error("Unable to execute CheckHealthCommand due to " + VmwareHelper.getExceptionMessage(e), e);
        }
        return new CheckHealthAnswer(cmd, false);
    }

    protected Answer execute(StopCommand cmd) {
        if (s_logger.isInfoEnabled()) {
            s_logger.info("Executing resource StopCommand: " + _gson.toJson(cmd));
        }

        VmwareContext context = getServiceContext();
        VmwareHypervisorHost hyperHost = getHyperHost(context);
        try {
            VirtualMachineMO vmMo = hyperHost.findVmOnHyperHost(cmd.getVmName());
            if (vmMo != null) {

                State state = null;
                synchronized (_vms) {
                    state = _vms.get(cmd.getVmName());
                    _vms.put(cmd.getVmName(), State.Stopping);
                }

                try {
                    vmMo.setCustomFieldValue(CustomFieldConstants.CLOUD_NIC_MASK, "0");

                    if (getVmState(vmMo) != State.Stopped) {
                        if (vmMo.safePowerOff(_shutdown_waitMs)) {
                            state = State.Stopped;
                            return new StopAnswer(cmd, "Stop VM " + cmd.getVmName() + " Succeed", 0, true);
                        } else {
                            String msg = "Have problem in powering off VM " + cmd.getVmName() + ", let the process continue";
                            s_logger.warn(msg);
                            return new StopAnswer(cmd, msg, 0, true);
                        }
                    } else {
                        state = State.Stopped;
                    }

                    String msg = "VM " + cmd.getVmName() + " is already in stopped state";
                    s_logger.info(msg);
                    return new StopAnswer(cmd, msg, 0, true);
                } finally {
                    synchronized (_vms) {
                        _vms.put(cmd.getVmName(), state);
                    }
                }
            } else {
                synchronized (_vms) {
                    _vms.remove(cmd.getVmName());
                }

                String msg = "VM " + cmd.getVmName() + " is no longer in vSphere";
                s_logger.info(msg);
                return new StopAnswer(cmd, msg, 0, true);
            }
        } catch (Exception e) {
            if (e instanceof RemoteException) {
                s_logger.warn("Encounter remote exception to vCenter, invalidate VMware session context");
                invalidateServiceContext();
            }

            String msg = "StopCommand failed due to " + VmwareHelper.getExceptionMessage(e);
            s_logger.error(msg);
            return new StopAnswer(cmd, msg, false);
        }
    }

    protected Answer execute(RebootRouterCommand cmd) {
        if (s_logger.isInfoEnabled()) {
            s_logger.info("Executing resource RebootRouterCommand: " + _gson.toJson(cmd));
        }

        RebootAnswer answer = (RebootAnswer) execute((RebootCommand) cmd);

        if (answer.getResult()) {
            String connectResult = connect(cmd.getVmName(), cmd.getPrivateIpAddress());
            networkUsage(cmd.getPrivateIpAddress(), "create", null);
            if (connectResult == null) {
                return answer;
            } else {
                return new Answer(cmd, false, connectResult);
            }
        }
        return answer;
    }

    protected Answer execute(RebootCommand cmd) {
        if (s_logger.isInfoEnabled()) {
            s_logger.info("Executing resource RebootCommand: " + _gson.toJson(cmd));
        }

        VmwareContext context = getServiceContext();
        VmwareHypervisorHost hyperHost = getHyperHost(context);
        try {
            VirtualMachineMO vmMo = hyperHost.findVmOnHyperHost(cmd.getVmName());
            if (vmMo != null) {
                try {
                    vmMo.rebootGuest();
                    return new RebootAnswer(cmd, "reboot succeeded", true);
                } catch(ToolsUnavailableFaultMsg e) {
                    s_logger.warn("VMware tools is not installed at guest OS, we will perform hard reset for reboot");
                } catch(Exception e) {
                    s_logger.warn("We are not able to perform gracefull guest reboot due to " + VmwareHelper.getExceptionMessage(e));
                }

                // continue to try with hard-reset
                if (vmMo.reset()) {
                    return new RebootAnswer(cmd, "reboot succeeded", true);
                }

                String msg = "Reboot failed in vSphere. vm: " + cmd.getVmName();
                s_logger.warn(msg);
                return new RebootAnswer(cmd, msg, false);
            } else {
                String msg = "Unable to find the VM in vSphere to reboot. vm: " + cmd.getVmName();
                s_logger.warn(msg);
                return new RebootAnswer(cmd, msg, false);
            }
        } catch (Exception e) {
            if (e instanceof RemoteException) {
                s_logger.warn("Encounter remote exception to vCenter, invalidate VMware session context");
                invalidateServiceContext();
            }

            String msg = "RebootCommand failed due to " + VmwareHelper.getExceptionMessage(e);
            s_logger.error(msg);
            return new RebootAnswer(cmd, msg, false);
        }
    }

    protected Answer execute(CheckVirtualMachineCommand cmd) {
        if (s_logger.isInfoEnabled()) {
            s_logger.info("Executing resource CheckVirtualMachineCommand: " + _gson.toJson(cmd));
        }

        final String vmName = cmd.getVmName();
        State state = State.Unknown;
        Integer vncPort = null;

        VmwareContext context = getServiceContext();
        VmwareHypervisorHost hyperHost = getHyperHost(context);

        try {
            VirtualMachineMO vmMo = hyperHost.findVmOnHyperHost(vmName);
            if (vmMo != null) {
                state = getVmState(vmMo);
                if (state == State.Running) {
                    synchronized (_vms) {
                        _vms.put(vmName, State.Running);
                    }
                }
                return new CheckVirtualMachineAnswer(cmd, state, vncPort);
            } else {
                s_logger.warn("Can not find vm " + vmName + " to execute CheckVirtualMachineCommand");
                return new CheckVirtualMachineAnswer(cmd, state, vncPort);
            }

        } catch (Throwable e) {
            if (e instanceof RemoteException) {
                s_logger.warn("Encounter remote exception to vCenter, invalidate VMware session context");
                invalidateServiceContext();
            }
            s_logger.error("Unexpected exception: " + VmwareHelper.getExceptionMessage(e), e);

            return new CheckVirtualMachineAnswer(cmd, state, vncPort);
        }
    }

    protected Answer execute(PrepareForMigrationCommand cmd) {
        if (s_logger.isInfoEnabled()) {
            s_logger.info("Executing resource PrepareForMigrationCommand: " + _gson.toJson(cmd));
        }

        VirtualMachineTO vm = cmd.getVirtualMachine();
        if (s_logger.isDebugEnabled()) {
            s_logger.debug("Preparing host for migrating " + vm);
        }

        final String vmName = vm.getName();
        try {
            VmwareHypervisorHost hyperHost = getHyperHost(getServiceContext());
            VmwareManager mgr = hyperHost.getContext().getStockObject(VmwareManager.CONTEXT_STOCK_NAME);

            // find VM through datacenter (VM is not at the target host yet)
            VirtualMachineMO vmMo = hyperHost.findVmOnPeerHyperHost(vmName);
            if (vmMo == null) {
                String msg = "VM " + vmName + " does not exist in VMware datacenter";
                s_logger.error(msg);
                throw new Exception(msg);
            }

            NicTO[] nics = vm.getNics();
            for (NicTO nic : nics) {
                // prepare network on the host
                prepareNetworkFromNicInfo(new HostMO(getServiceContext(), _morHyperHost), nic, false);
            }

            String secStoreUrl = mgr.getSecondaryStorageStoreUrl(Long.parseLong(_dcId));
            if(secStoreUrl == null) {
                String msg = "secondary storage for dc " + _dcId + " is not ready yet?";
                throw new Exception(msg);
            }
            mgr.prepareSecondaryStorageStore(secStoreUrl);

            ManagedObjectReference morSecDs = prepareSecondaryDatastoreOnHost(secStoreUrl);
            if (morSecDs == null) {
                String msg = "Failed to prepare secondary storage on host, secondary store url: " + secStoreUrl;
                throw new Exception(msg);
            }

            synchronized (_vms) {
                _vms.put(vm.getName(), State.Migrating);
            }
            return new PrepareForMigrationAnswer(cmd);
        } catch (Throwable e) {
            if (e instanceof RemoteException) {
                s_logger.warn("Encounter remote exception to vCenter, invalidate VMware session context");
                invalidateServiceContext();
            }

            String msg = "Unexcpeted exception " + VmwareHelper.getExceptionMessage(e);
            s_logger.error(msg, e);
            return new PrepareForMigrationAnswer(cmd, msg);
        }
    }

    protected Answer execute(MigrateCommand cmd) {
        if (s_logger.isInfoEnabled()) {
            s_logger.info("Executing resource MigrateCommand: " + _gson.toJson(cmd));
        }

        final String vmName = cmd.getVmName();

        State state = null;
        synchronized (_vms) {
            state = _vms.get(vmName);
            _vms.put(vmName, State.Stopping);
        }

        try {
            VmwareHypervisorHost hyperHost = getHyperHost(getServiceContext());
            ManagedObjectReference morDc = hyperHost.getHyperHostDatacenter();

            // find VM through datacenter (VM is not at the target host yet)
            VirtualMachineMO vmMo = hyperHost.findVmOnPeerHyperHost(vmName);
            if (vmMo == null) {
                String msg = "VM " + vmName + " does not exist in VMware datacenter";
                s_logger.error(msg);
                throw new Exception(msg);
            }

            VmwareHypervisorHost destHyperHost = getTargetHyperHost(new DatacenterMO(hyperHost.getContext(), morDc), cmd.getDestinationIp());

            ManagedObjectReference morTargetPhysicalHost = destHyperHost.findMigrationTarget(vmMo);
            if (morTargetPhysicalHost == null) {
                throw new Exception("Unable to find a target capable physical host");
            }

            if (!vmMo.migrate(destHyperHost.getHyperHostOwnerResourcePool(), morTargetPhysicalHost)) {
                throw new Exception("Migration failed");
            }

            state = State.Stopping;
            return new MigrateAnswer(cmd, true, "migration succeeded", null);
        } catch (Throwable e) {
            if (e instanceof RemoteException) {
                s_logger.warn("Encounter remote exception to vCenter, invalidate VMware session context");
                invalidateServiceContext();
            }

            String msg = "MigrationCommand failed due to " + VmwareHelper.getExceptionMessage(e);
            s_logger.warn(msg, e);
            return new MigrateAnswer(cmd, false, msg, null);
        } finally {
            synchronized (_vms) {
                _vms.put(vmName, state);
            }
        }
    }

    private VmwareHypervisorHost getTargetHyperHost(DatacenterMO dcMo, String destIp) throws Exception {

        VmwareManager mgr = dcMo.getContext().getStockObject(VmwareManager.CONTEXT_STOCK_NAME);

        List<ObjectContent> ocs = dcMo.getHostPropertiesOnDatacenterHostFolder(new String[] { "name", "parent" });
        if (ocs != null && ocs.size() > 0) {
            for (ObjectContent oc : ocs) {
                HostMO hostMo = new HostMO(dcMo.getContext(), oc.getObj());
                VmwareHypervisorHostNetworkSummary netSummary = hostMo.getHyperHostNetworkSummary(mgr.getManagementPortGroupByHost(hostMo));
                if (destIp.equalsIgnoreCase(netSummary.getHostIp())) {
                    return new HostMO(dcMo.getContext(), oc.getObj());
                }
            }
        }

        throw new Exception("Unable to locate dest host by " + destIp);
    }

    protected Answer execute(CreateStoragePoolCommand cmd) {
        return new Answer(cmd, true, "success");
    }

    protected Answer execute(ModifyStoragePoolCommand cmd) {
        if (s_logger.isInfoEnabled()) {
            s_logger.info("Executing resource ModifyStoragePoolCommand: " + _gson.toJson(cmd));
        }

        try {
            VmwareHypervisorHost hyperHost = getHyperHost(getServiceContext());
            StorageFilerTO pool = cmd.getPool();

            if (pool.getType() != StoragePoolType.NetworkFilesystem && pool.getType() != StoragePoolType.VMFS) {
                throw new Exception("Unsupported storage pool type " + pool.getType());
            }

            ManagedObjectReference morDatastore = null;
            morDatastore = HypervisorHostHelper.findDatastoreWithBackwardsCompatibility(hyperHost, pool.getUuid());
            if(morDatastore == null)
                morDatastore = hyperHost.mountDatastore(pool.getType() == StoragePoolType.VMFS, pool.getHost(),
                pool.getPort(), pool.getPath(), pool.getUuid().replace("-", ""));

            assert (morDatastore != null);
            DatastoreSummary summary = new DatastoreMO(getServiceContext(), morDatastore).getSummary();
            long capacity = summary.getCapacity();
            long available = summary.getFreeSpace();
            Map<String, TemplateProp> tInfo = new HashMap<String, TemplateProp>();
            ModifyStoragePoolAnswer answer = new ModifyStoragePoolAnswer(cmd, capacity, available, tInfo);
            return answer;
        } catch (Throwable e) {
            if (e instanceof RemoteException) {
                s_logger.warn("Encounter remote exception to vCenter, invalidate VMware session context");
                invalidateServiceContext();
            }

            String msg = "ModifyStoragePoolCommand failed due to " + VmwareHelper.getExceptionMessage(e);
            s_logger.error(msg, e);
            return new Answer(cmd, false, msg);
        }
    }

    protected Answer execute(DeleteStoragePoolCommand cmd) {
        if (s_logger.isInfoEnabled()) {
            s_logger.info("Executing resource DeleteStoragePoolCommand: " + _gson.toJson(cmd));
        }

        StorageFilerTO pool = cmd.getPool();
        try {
            // We will leave datastore cleanup management to vCenter. Since for cluster VMFS datastore, it will always
            // be mounted by vCenter.

            // VmwareHypervisorHost hyperHost = this.getHyperHost(getServiceContext());
            // hyperHost.unmountDatastore(pool.getUuid());
            Answer answer = new Answer(cmd, true, "success");
            return answer;
        } catch (Throwable e) {
            if (e instanceof RemoteException) {
                s_logger.warn("Encounter remote exception to vCenter, invalidate VMware session context");
                invalidateServiceContext();
            }

            String msg = "DeleteStoragePoolCommand (pool: " + pool.getHost() + ", path: " + pool.getPath() + ") failed due to " + VmwareHelper.getExceptionMessage(e);
            return new Answer(cmd, false, msg);
        }
    }

    protected Answer execute(AttachVolumeCommand cmd) {
        if (s_logger.isInfoEnabled()) {
            s_logger.info("Executing resource AttachVolumeCommand: " + _gson.toJson(cmd));
        }

        /*
         * AttachVolumeCommand { "attach":true,"vmName":"i-2-1-KY","pooltype":"NetworkFilesystem",
         * "volumeFolder":"/export/home/kelven/vmware-test/primary", "volumePath":"uuid",
         * "volumeName":"volume name","deviceId":1 }
         */
        try {
            VmwareHypervisorHost hyperHost = getHyperHost(getServiceContext());
            VirtualMachineMO vmMo = hyperHost.findVmOnHyperHost(cmd.getVmName());
            if (vmMo == null) {
                String msg = "Unable to find the VM to execute AttachVolumeCommand, vmName: " + cmd.getVmName();
                s_logger.error(msg);
                throw new Exception(msg);
            }

            ManagedObjectReference morDs = HypervisorHostHelper.findDatastoreWithBackwardsCompatibility(hyperHost, cmd.getPoolUuid());
            if (morDs == null) {
                String msg = "Unable to find the mounted datastore to execute AttachVolumeCommand, vmName: " + cmd.getVmName();
                s_logger.error(msg);
                throw new Exception(msg);
            }

            DatastoreMO dsMo = new DatastoreMO(getServiceContext(), morDs);
            String datastoreVolumePath = String.format("[%s] %s.vmdk", dsMo.getName(), cmd.getVolumePath());

            AttachVolumeAnswer answer = new AttachVolumeAnswer(cmd, cmd.getDeviceId());
            if (cmd.getAttach()) {
                vmMo.attachDisk(new String[] { datastoreVolumePath }, morDs);
            } else {
                vmMo.removeAllSnapshots();
                vmMo.detachDisk(datastoreVolumePath, false);
            }

            return answer;
        } catch (Throwable e) {
            if (e instanceof RemoteException) {
                s_logger.warn("Encounter remote exception to vCenter, invalidate VMware session context");
                invalidateServiceContext();
            }

            String msg = "AttachVolumeCommand failed due to " + VmwareHelper.getExceptionMessage(e);
            s_logger.error(msg, e);
            return new AttachVolumeAnswer(cmd, msg);
        }
    }

    protected Answer execute(AttachIsoCommand cmd) {
        if (s_logger.isInfoEnabled()) {
            s_logger.info("Executing resource AttachIsoCommand: " + _gson.toJson(cmd));
        }

        try {
            VmwareHypervisorHost hyperHost = getHyperHost(getServiceContext());
            VirtualMachineMO vmMo = hyperHost.findVmOnHyperHost(cmd.getVmName());
            if (vmMo == null) {
                String msg = "Unable to find VM in vSphere to execute AttachIsoCommand, vmName: " + cmd.getVmName();
                s_logger.error(msg);
                throw new Exception(msg);
            }

            String storeUrl = cmd.getStoreUrl();
            if (storeUrl == null) {
                if (!cmd.getIsoPath().equalsIgnoreCase("vmware-tools.iso")) {
                    String msg = "ISO store root url is not found in AttachIsoCommand";
                    s_logger.error(msg);
                    throw new Exception(msg);
                } else {
                    if (cmd.isAttach()) {
                        vmMo.mountToolsInstaller();
                    } else {
                        try{
                            vmMo.unmountToolsInstaller();
                        }catch(Throwable e){
                            vmMo.detachIso(null);
                        }
                    }

                    return new Answer(cmd);
                }
            }

            ManagedObjectReference morSecondaryDs = prepareSecondaryDatastoreOnHost(storeUrl);
            String isoPath = cmd.getIsoPath();
            if (!isoPath.startsWith(storeUrl)) {
                assert (false);
                String msg = "ISO path does not start with the secondary storage root";
                s_logger.error(msg);
                throw new Exception(msg);
            }

            int isoNameStartPos = isoPath.lastIndexOf('/');
            String isoFileName = isoPath.substring(isoNameStartPos + 1);
            String isoStorePathFromRoot = isoPath.substring(storeUrl.length(), isoNameStartPos);

            // TODO, check if iso is already attached, or if there is a previous
            // attachment
            DatastoreMO secondaryDsMo = new DatastoreMO(getServiceContext(), morSecondaryDs);
            String storeName = secondaryDsMo.getName();
            String isoDatastorePath = String.format("[%s] %s%s", storeName, isoStorePathFromRoot, isoFileName);

            if (cmd.isAttach()) {
                vmMo.attachIso(isoDatastorePath, morSecondaryDs, true, false);
            } else {
                vmMo.detachIso(isoDatastorePath);
            }

            return new Answer(cmd);
        } catch (Throwable e) {
            if (e instanceof RemoteException) {
                s_logger.warn("Encounter remote exception to vCenter, invalidate VMware session context");
                invalidateServiceContext();
            }

            if(cmd.isAttach()) {
                String msg = "AttachIsoCommand(attach) failed due to " + VmwareHelper.getExceptionMessage(e);
                s_logger.error(msg, e);
                return new Answer(cmd, false, msg);
            } else {
                String msg = "AttachIsoCommand(detach) failed due to " + VmwareHelper.getExceptionMessage(e);
                s_logger.warn(msg, e);
                return new Answer(cmd, false, msg);
            }
        }
    }

    public synchronized ManagedObjectReference prepareSecondaryDatastoreOnHost(String storeUrl) throws Exception {
        String storeName = getSecondaryDatastoreUUID(storeUrl);
        URI uri = new URI(storeUrl);

        VmwareHypervisorHost hyperHost = getHyperHost(getServiceContext());
        ManagedObjectReference morDatastore = hyperHost.mountDatastore(false, uri.getHost(), 0, uri.getPath(), storeName.replace("-", ""));

        if (morDatastore == null)
            throw new Exception("Unable to mount secondary storage on host. storeUrl: " + storeUrl);

        return morDatastore;
    }

    private static String getSecondaryDatastoreUUID(String storeUrl) {
        return UUID.nameUUIDFromBytes(storeUrl.getBytes()).toString();
    }

    protected Answer execute(ValidateSnapshotCommand cmd) {
        if (s_logger.isInfoEnabled()) {
            s_logger.info("Executing resource ValidateSnapshotCommand: " + _gson.toJson(cmd));
        }

        // the command is no longer available
        String expectedSnapshotBackupUuid = null;
        String actualSnapshotBackupUuid = null;
        String actualSnapshotUuid = null;
        return new ValidateSnapshotAnswer(cmd, false, "ValidateSnapshotCommand is not supported for vmware yet", expectedSnapshotBackupUuid, actualSnapshotBackupUuid, actualSnapshotUuid);
    }

    protected Answer execute(ManageSnapshotCommand cmd) {
        if (s_logger.isInfoEnabled()) {
            s_logger.info("Executing resource ManageSnapshotCommand: " + _gson.toJson(cmd));
        }

        long snapshotId = cmd.getSnapshotId();

        /*
         * "ManageSnapshotCommand",
         * "{\"_commandSwitch\":\"-c\",\"_volumePath\":\"i-2-3-KY-ROOT\",\"_snapshotName\":\"i-2-3-KY_i-2-3-KY-ROOT_20101102203827\",\"_snapshotId\":1,\"_vmName\":\"i-2-3-KY\"}"
         */
        boolean success = false;
        String cmdSwitch = cmd.getCommandSwitch();
        String snapshotOp = "Unsupported snapshot command." + cmdSwitch;
        if (cmdSwitch.equals(ManageSnapshotCommand.CREATE_SNAPSHOT)) {
            snapshotOp = "create";
        } else if (cmdSwitch.equals(ManageSnapshotCommand.DESTROY_SNAPSHOT)) {
            snapshotOp = "destroy";
        }

        String details = "ManageSnapshotCommand operation: " + snapshotOp + " Failed for snapshotId: " + snapshotId;
        String snapshotUUID = null;

        // snapshot operation (create or destroy) is handled inside BackupSnapshotCommand(), we just fake
        // a success return here
        snapshotUUID = UUID.randomUUID().toString();
        success = true;
        details = null;

        return new ManageSnapshotAnswer(cmd, snapshotId, snapshotUUID, success, details);
    }

    protected Answer execute(BackupSnapshotCommand cmd) {
        if (s_logger.isInfoEnabled()) {
            s_logger.info("Executing resource BackupSnapshotCommand: " + _gson.toJson(cmd));
        }

        try {
            VmwareContext context = getServiceContext();
            VmwareManager mgr = context.getStockObject(VmwareManager.CONTEXT_STOCK_NAME);

            return mgr.getStorageManager().execute(this, cmd);
        } catch (Throwable e) {
            if (e instanceof RemoteException) {
                s_logger.warn("Encounter remote exception to vCenter, invalidate VMware session context");
                invalidateServiceContext();
            }

            String details = "BackupSnapshotCommand failed due to " + VmwareHelper.getExceptionMessage(e);
            s_logger.error(details, e);
            return new BackupSnapshotAnswer(cmd, false, details, null, true);
        }
    }

    protected Answer execute(CreateVMSnapshotCommand cmd) {
        try {
            VmwareContext context = getServiceContext();
            VmwareManager mgr = context
                    .getStockObject(VmwareManager.CONTEXT_STOCK_NAME);

            return mgr.getStorageManager().execute(this, cmd);
        } catch (Exception e) {
            e.printStackTrace();
            return new CreateVMSnapshotAnswer(cmd, false, "");
        }
    }

    protected Answer execute(DeleteVMSnapshotCommand cmd) {
        try {
            VmwareContext context = getServiceContext();
            VmwareManager mgr = context
                    .getStockObject(VmwareManager.CONTEXT_STOCK_NAME);

            return mgr.getStorageManager().execute(this, cmd);
        } catch (Exception e) {
            e.printStackTrace();
            return new DeleteVMSnapshotAnswer(cmd, false, "");
        }
    }

    protected Answer execute(RevertToVMSnapshotCommand cmd){
    	try{
    		VmwareContext context = getServiceContext();
			VmwareManager mgr = context.getStockObject(VmwareManager.CONTEXT_STOCK_NAME);
			return mgr.getStorageManager().execute(this, cmd);
    	}catch (Exception e){
    		e.printStackTrace();
    		return new RevertToVMSnapshotAnswer(cmd,false,"");
    	}
    }
    protected Answer execute(CreateVolumeFromSnapshotCommand cmd) {
        if (s_logger.isInfoEnabled()) {
            s_logger.info("Executing resource CreateVolumeFromSnapshotCommand: " + _gson.toJson(cmd));
        }

        String details = null;
        boolean success = false;
        String newVolumeName = UUID.randomUUID().toString();

        try {
            VmwareContext context = getServiceContext();
            VmwareManager mgr = context.getStockObject(VmwareManager.CONTEXT_STOCK_NAME);
            return mgr.getStorageManager().execute(this, cmd);
        } catch (Throwable e) {
            if (e instanceof RemoteException) {
                s_logger.warn("Encounter remote exception to vCenter, invalidate VMware session context");
                invalidateServiceContext();
            }

            details = "CreateVolumeFromSnapshotCommand failed due to " + VmwareHelper.getExceptionMessage(e);
            s_logger.error(details, e);
        }

        return new CreateVolumeFromSnapshotAnswer(cmd, success, details, newVolumeName);
    }

    protected Answer execute(CreatePrivateTemplateFromVolumeCommand cmd) {
        if (s_logger.isInfoEnabled()) {
            s_logger.info("Executing resource CreatePrivateTemplateFromVolumeCommand: " + _gson.toJson(cmd));
        }

        try {
            VmwareContext context = getServiceContext();
            VmwareManager mgr = context.getStockObject(VmwareManager.CONTEXT_STOCK_NAME);

            return mgr.getStorageManager().execute(this, cmd);

        } catch (Throwable e) {
            if (e instanceof RemoteException) {
                s_logger.warn("Encounter remote exception to vCenter, invalidate VMware session context");
                invalidateServiceContext();
            }

            String details = "CreatePrivateTemplateFromVolumeCommand failed due to " + VmwareHelper.getExceptionMessage(e);
            s_logger.error(details, e);
            return new CreatePrivateTemplateAnswer(cmd, false, details);
        }
    }

    protected Answer execute(final UpgradeSnapshotCommand cmd) {
        return new Answer(cmd, true, "success");
    }

    protected Answer execute(CreatePrivateTemplateFromSnapshotCommand cmd) {
        if (s_logger.isInfoEnabled()) {
            s_logger.info("Executing resource CreatePrivateTemplateFromSnapshotCommand: " + _gson.toJson(cmd));
        }

        try {
            VmwareManager mgr = getServiceContext().getStockObject(VmwareManager.CONTEXT_STOCK_NAME);
            return mgr.getStorageManager().execute(this, cmd);

        } catch (Throwable e) {
            if (e instanceof RemoteException) {
                s_logger.warn("Encounter remote exception to vCenter, invalidate VMware session context");
                invalidateServiceContext();
            }

            String details = "CreatePrivateTemplateFromSnapshotCommand failed due to " + VmwareHelper.getExceptionMessage(e);
            s_logger.error(details, e);
            return new CreatePrivateTemplateAnswer(cmd, false, details);
        }
    }

    protected Answer execute(GetStorageStatsCommand cmd) {
        if (s_logger.isTraceEnabled()) {
            s_logger.trace("Executing resource GetStorageStatsCommand: " + _gson.toJson(cmd));
        }

        try {
            VmwareContext context = getServiceContext();
            VmwareHypervisorHost hyperHost = getHyperHost(context);
            ManagedObjectReference morDs = HypervisorHostHelper.findDatastoreWithBackwardsCompatibility(hyperHost, cmd.getStorageId());

            if (morDs != null) {
                DatastoreMO datastoreMo = new DatastoreMO(context, morDs);
                DatastoreSummary summary = datastoreMo.getSummary();
                assert (summary != null);

                long capacity = summary.getCapacity();
                long free = summary.getFreeSpace();
                long used = capacity - free;

                if (s_logger.isDebugEnabled()) {
                    s_logger.debug("Datastore summary info, storageId: " + cmd.getStorageId() + ", localPath: " + cmd.getLocalPath() + ", poolType: " + cmd.getPooltype() + ", capacity: " + capacity
                            + ", free: " + free + ", used: " + used);
                }

                if (summary.getCapacity() <= 0) {
                    s_logger.warn("Something is wrong with vSphere NFS datastore, rebooting ESX(ESXi) host should help");
                }

                return new GetStorageStatsAnswer(cmd, capacity, used);
            } else {
                String msg = "Could not find datastore for GetStorageStatsCommand storageId : " + cmd.getStorageId() + ", localPath: " + cmd.getLocalPath() + ", poolType: " + cmd.getPooltype();

                s_logger.error(msg);
                return new GetStorageStatsAnswer(cmd, msg);
            }
        } catch (Throwable e) {
            if (e instanceof RemoteException) {
                s_logger.warn("Encounter remote exception to vCenter, invalidate VMware session context");
                invalidateServiceContext();
            }

            String msg = "Unable to execute GetStorageStatsCommand(storageId : " + cmd.getStorageId() + ", localPath: " + cmd.getLocalPath() + ", poolType: " + cmd.getPooltype() + ") due to "
                    + VmwareHelper.getExceptionMessage(e);
            s_logger.error(msg, e);
            return new GetStorageStatsAnswer(cmd, msg);
        }
    }

    protected Answer execute(GetVncPortCommand cmd) {
        if (s_logger.isTraceEnabled()) {
            s_logger.trace("Executing resource GetVncPortCommand: " + _gson.toJson(cmd));
        }

        try {
            VmwareContext context = getServiceContext();
            VmwareHypervisorHost hyperHost = getHyperHost(context);
            assert(hyperHost instanceof HostMO);
            VmwareManager mgr = context.getStockObject(VmwareManager.CONTEXT_STOCK_NAME);

            VirtualMachineMO vmMo = hyperHost.findVmOnHyperHost(cmd.getName());
            if (vmMo == null) {
                if (s_logger.isDebugEnabled()) {
                    s_logger.debug("Unable to find the owner VM for GetVncPortCommand on host " + hyperHost.getHyperHostName() + ", try within datacenter");
                }

                vmMo = hyperHost.findVmOnPeerHyperHost(cmd.getName());

                if (vmMo == null) {
                    throw new Exception("Unable to find VM in vSphere, vm: " + cmd.getName());
                }
            }

            Pair<String, Integer> portInfo = vmMo.getVncPort(mgr.getManagementPortGroupByHost((HostMO)hyperHost));

            if (s_logger.isTraceEnabled()) {
                s_logger.trace("Found vnc port info. vm: " + cmd.getName() + " host: " + portInfo.first() + ", vnc port: " + portInfo.second());
            }
            return new GetVncPortAnswer(cmd, portInfo.first(), portInfo.second());
        } catch (Throwable e) {
            if (e instanceof RemoteException) {
                s_logger.warn("Encounter remote exception to vCenter, invalidate VMware session context");
                invalidateServiceContext();
            }

            String msg = "GetVncPortCommand failed due to " + VmwareHelper.getExceptionMessage(e);
            s_logger.error(msg, e);
            return new GetVncPortAnswer(cmd, msg);
        }
    }

    protected Answer execute(SetupCommand cmd) {
        if (s_logger.isInfoEnabled()) {
            s_logger.info("Executing resource SetupCommand: " + _gson.toJson(cmd));
        }

        return new SetupAnswer(cmd, false);
    }

    protected Answer execute(MaintainCommand cmd) {
        if (s_logger.isInfoEnabled()) {
            s_logger.info("Executing resource MaintainCommand: " + _gson.toJson(cmd));
        }

        return new MaintainAnswer(cmd, "Put host in maintaince");
    }

    protected Answer execute(PingTestCommand cmd) {
        if (s_logger.isInfoEnabled()) {
            s_logger.info("Executing resource PingTestCommand: " + _gson.toJson(cmd));
        }
        String controlIp = cmd.getRouterIp();
        String args = " -c 1 -n -q " + cmd.getPrivateIp();
        try {
            VmwareManager mgr = getServiceContext().getStockObject(VmwareManager.CONTEXT_STOCK_NAME);
            Pair<Boolean, String> result = SshHelper.sshExecute(controlIp, DEFAULT_DOMR_SSHPORT, "root", mgr.getSystemVMKeyFile(), null, "/bin/ping" + args);
            if(result.first())
                return new Answer(cmd);
        } catch (Exception e) {
            s_logger.error("Unable to execute ping command on DomR (" + controlIp + "), domR may not be ready yet. failure due to "
                    + VmwareHelper.getExceptionMessage(e), e);
        }
        return new Answer(cmd,false,"PingTestCommand failed");
    }

    protected Answer execute(CheckOnHostCommand cmd) {
        if (s_logger.isInfoEnabled()) {
            s_logger.info("Executing resource CheckOnHostCommand: " + _gson.toJson(cmd));
        }

        return new CheckOnHostAnswer(cmd, null, "Not Implmeneted");
    }

    protected Answer execute(ModifySshKeysCommand cmd) {
        //do not log the command contents for this command. do NOT log the ssh keys
        if (s_logger.isInfoEnabled()) {
            s_logger.info("Executing resource ModifySshKeysCommand.");
        }

        return new Answer(cmd);
    }

    protected Answer execute(PoolEjectCommand cmd) {
        if (s_logger.isInfoEnabled()) {
            s_logger.info("Executing resource PoolEjectCommand: " + _gson.toJson(cmd));
        }

        return new Answer(cmd, false, "PoolEjectCommand is not available for vmware");
    }

    @Override
    public PrimaryStorageDownloadAnswer execute(PrimaryStorageDownloadCommand cmd) {
        if (s_logger.isInfoEnabled()) {
            s_logger.info("Executing resource PrimaryStorageDownloadCommand: " + _gson.toJson(cmd));
        }

        try {
            VmwareContext context = getServiceContext();
            VmwareManager mgr = context.getStockObject(VmwareManager.CONTEXT_STOCK_NAME);
            return (PrimaryStorageDownloadAnswer) mgr.getStorageManager().execute(this, cmd);
        } catch (Throwable e) {
            if (e instanceof RemoteException) {
                s_logger.warn("Encounter remote exception to vCenter, invalidate VMware session context");
                invalidateServiceContext();
            }

            String msg = "PrimaryStorageDownloadCommand failed due to " + VmwareHelper.getExceptionMessage(e);
            s_logger.error(msg, e);
            return new PrimaryStorageDownloadAnswer(msg);
        }
    }

<<<<<<< HEAD
    protected Answer execute(UnregisterVMCommand cmd){
        if (s_logger.isInfoEnabled()) {
            s_logger.info("Executing resource UnregisterVMCommand: " + _gson.toJson(cmd));
        }

        VmwareContext context = getServiceContext();
        VmwareHypervisorHost hyperHost = getHyperHost(context);
        try {
            VirtualMachineMO vmMo = hyperHost.findVmOnHyperHost(cmd.getVmName());
            if (vmMo != null) {
                try {
                    context.getService().unregisterVM(vmMo.getMor());
                    return new Answer(cmd, true, "unregister succeeded");
                } catch(Exception e) {
                    s_logger.warn("We are not able to unregister VM " + VmwareHelper.getExceptionMessage(e));
                }

                String msg = "Expunge failed in vSphere. vm: " + cmd.getVmName();
                s_logger.warn(msg);
                return new Answer(cmd, false, msg);
            } else {
                String msg = "Unable to find the VM in vSphere to unregister, assume it is already removed. VM: " + cmd.getVmName();
                s_logger.warn(msg);
                return new Answer(cmd, true, msg);
            }
        } catch (Exception e) {
            if (e instanceof RemoteException) {
                s_logger.warn("Encounter remote exception to vCenter, invalidate VMware session context");
                invalidateServiceContext();
            }

            String msg = "UnregisterVMCommand failed due to " + VmwareHelper.getExceptionMessage(e);
            s_logger.error(msg);
            return new Answer(cmd, false, msg);
        }
    }

    @Override
    public Answer execute(DestroyCommand cmd) {
=======
    
    public Answer execute(DeleteCommand cmd) {
>>>>>>> 47f6d650
        if (s_logger.isInfoEnabled()) {
            s_logger.info("Executing resource DestroyCommand: " + _gson.toJson(cmd));
        }

        /*
         * DestroyCommand content example
         *
         * {"volume": {"id":5,"name":"Volume1", "mountPoint":"/export/home/kelven/vmware-test/primary",
         * "path":"6bb8762f-c34c-453c-8e03-26cc246ceec4", "size":0,"type":"DATADISK","resourceType":
         * "STORAGE_POOL","storagePoolType":"NetworkFilesystem", "poolId":0,"deviceId":0 } }
         *
         * {"volume": {"id":1, "name":"i-2-1-KY-ROOT", "mountPoint":"/export/home/kelven/vmware-test/primary",
         * "path":"i-2-1-KY-ROOT","size":0,"type":"ROOT", "resourceType":"STORAGE_POOL", "storagePoolType":"NetworkFilesystem",
         * "poolId":0,"deviceId":0 } }
         */

        try {
            VmwareContext context = getServiceContext();
            VmwareHypervisorHost hyperHost = getHyperHost(context);
            VolumeObjectTO vol = (VolumeObjectTO)cmd.getData();
            PrimaryDataStoreTO store = (PrimaryDataStoreTO)vol.getDataStore();

            ManagedObjectReference morDs = HypervisorHostHelper.findDatastoreWithBackwardsCompatibility(hyperHost, store.getUuid());
            if (morDs == null) {
                String msg = "Unable to find datastore based on volume mount point " + store.getPath();
                s_logger.error(msg);
                throw new Exception(msg);
            }

            DatastoreMO dsMo = new DatastoreMO(context, morDs);

            ManagedObjectReference morDc = hyperHost.getHyperHostDatacenter();
            ManagedObjectReference morCluster = hyperHost.getHyperHostCluster();
            ClusterMO clusterMo = new ClusterMO(context, morCluster);

            if (vol.getVolumeType() == Volume.Type.ROOT) {
                String vmName = vol.getVmName();
                if (vmName != null) {
                    VirtualMachineMO vmMo = clusterMo.findVmOnHyperHost(vmName);
                    if (vmMo != null) {
                        if (s_logger.isInfoEnabled()) {
                            s_logger.info("Destroy root volume and VM itself. vmName " + vmName);
                        }

                        HostMO hostMo = vmMo.getRunningHost();
                        List<NetworkDetails> networks = vmMo.getNetworksWithDetails();

                        // tear down all devices first before we destroy the VM to avoid accidently delete disk backing files
                        if (getVmState(vmMo) != State.Stopped)
                            vmMo.safePowerOff(_shutdown_waitMs);
                        vmMo.tearDownDevices(new Class<?>[] { VirtualDisk.class, VirtualEthernetCard.class });
                        vmMo.destroy();

                        for (NetworkDetails netDetails : networks) {
                            if (netDetails.getGCTag() != null && netDetails.getGCTag().equalsIgnoreCase("true")) {
                                if (netDetails.getVMMorsOnNetwork() == null || netDetails.getVMMorsOnNetwork().length == 1) {
                                    cleanupNetwork(hostMo, netDetails);
                                }
                            }
                        }
                    }

                    if (s_logger.isInfoEnabled())
                        s_logger.info("Destroy volume by original name: " + vol.getPath() + ".vmdk");
                    dsMo.deleteFile(vol.getPath() + ".vmdk", morDc, true);

                    // root volume may be created via linked-clone, delete the delta disk as well
                    if (_fullCloneFlag) {
                        if (s_logger.isInfoEnabled()) {
                            s_logger.info("Destroy volume by derived name: " + vol.getPath() + "-flat.vmdk");
                        }
                        dsMo.deleteFile(vol.getPath() + "-flat.vmdk", morDc, true);
                    } else {
                        if (s_logger.isInfoEnabled()) {
                        s_logger.info("Destroy volume by derived name: " + vol.getPath() + "-delta.vmdk");
                        }
                    dsMo.deleteFile(vol.getPath() + "-delta.vmdk", morDc, true);
                    }
                    return new Answer(cmd, true, "Success");
                }

                if (s_logger.isInfoEnabled()) {
                    s_logger.info("Destroy root volume directly from datastore");
                }
            } else {
                // evitTemplate will be converted into DestroyCommand, test if we are running in this case
                VirtualMachineMO vmMo = clusterMo.findVmOnHyperHost(vol.getPath());
                if (vmMo != null) {
                    if (s_logger.isInfoEnabled())
                        s_logger.info("Destroy template volume " + vol.getPath());

                    vmMo.destroy();
                    return new Answer(cmd, true, "Success");
                }
            }

            String chainInfo = vol.getChainInfo();
            if (chainInfo != null && !chainInfo.isEmpty()) {
                s_logger.info("Destroy volume by chain info: " + chainInfo);
                String[] diskChain = _gson.fromJson(chainInfo, String[].class);

                if (diskChain != null && diskChain.length > 0) {
                    for (String backingName : diskChain) {
                        if (s_logger.isInfoEnabled()) {
                            s_logger.info("Delete volume backing file: " + backingName);
                        }
                        dsMo.deleteFile(backingName, morDc, true);
                    }
                } else {
                    if (s_logger.isInfoEnabled()) {
                        s_logger.info("Empty disk chain info, fall back to try to delete by original backing file name");
                    }
                    dsMo.deleteFile(vol.getPath() + ".vmdk", morDc, true);

                    if (s_logger.isInfoEnabled()) {
                        s_logger.info("Destroy volume by derived name: " + vol.getPath() + "-flat.vmdk");
                    }
                    dsMo.deleteFile(vol.getPath() + "-flat.vmdk", morDc, true);
                }
            } else {
                if (s_logger.isInfoEnabled()) {
                    s_logger.info("Destroy volume by original name: " + vol.getPath() + ".vmdk");
                }
                dsMo.deleteFile(vol.getPath() + ".vmdk", morDc, true);

                if (s_logger.isInfoEnabled()) {
                    s_logger.info("Destroy volume by derived name: " + vol.getPath() + "-flat.vmdk");
                }
                dsMo.deleteFile(vol.getPath() + "-flat.vmdk", morDc, true);
            }

            return new Answer(cmd, true, "Success");
        } catch (Throwable e) {
            if (e instanceof RemoteException) {
                s_logger.warn("Encounter remote exception to vCenter, invalidate VMware session context");
                invalidateServiceContext();
            }

            String msg = "DestroyCommand failed due to " + VmwareHelper.getExceptionMessage(e);
            s_logger.error(msg, e);
            return new Answer(cmd, false, msg);
        }
    }

    public void cleanupNetwork(HostMO hostMo, NetworkDetails netDetails) {
        // we will no longer cleanup VLAN networks in order to support native VMware HA
        /*
         * assert(netDetails.getName() != null); try { synchronized(this) { NetworkMO networkMo = new
         * NetworkMO(hostMo.getContext(), netDetails.getNetworkMor()); ManagedObjectReference[] vms =
         * networkMo.getVMsOnNetwork(); if(vms == null || vms.length == 0) { if(s_logger.isInfoEnabled()) {
         * s_logger.info("Cleanup network as it is currently not in use: " + netDetails.getName()); }
         *
         * hostMo.deletePortGroup(netDetails.getName()); } } } catch(Throwable e) {
         * s_logger.warn("Unable to cleanup network due to exception, skip for next time"); }
         */
    }

    @Override
    public CopyVolumeAnswer execute(CopyVolumeCommand cmd) {
        if (s_logger.isInfoEnabled()) {
            s_logger.info("Executing resource CopyVolumeCommand: " + _gson.toJson(cmd));
        }

        try {
            VmwareContext context = getServiceContext();
            VmwareManager mgr = context.getStockObject(VmwareManager.CONTEXT_STOCK_NAME);
            return (CopyVolumeAnswer) mgr.getStorageManager().execute(this, cmd);
        } catch (Throwable e) {
            if (e instanceof RemoteException) {
                s_logger.warn("Encounter remote exception to vCenter, invalidate VMware session context");
                invalidateServiceContext();
            }

            String msg = "CopyVolumeCommand failed due to " + VmwareHelper.getExceptionMessage(e);
            s_logger.error(msg, e);
            return new CopyVolumeAnswer(cmd, false, msg, null, null);
        }
    }

    public CreateVolumeOVAAnswer execute(CreateVolumeOVACommand cmd) {
        if (s_logger.isInfoEnabled()) {
            s_logger.info("Executing resource CreateVolumeOVACommand: " + _gson.toJson(cmd));
        }

        try {
            VmwareContext context = getServiceContext();
            VmwareManager mgr = context.getStockObject(VmwareManager.CONTEXT_STOCK_NAME);
            return (CreateVolumeOVAAnswer) mgr.getStorageManager().execute(this, cmd);
        } catch (Throwable e) {
            if (e instanceof RemoteException) {
                s_logger.warn("Encounter remote exception to vCenter, invalidate VMware session context");
                invalidateServiceContext();
            }

            String msg = "CreateVolumeOVACommand failed due to " + VmwareHelper.getExceptionMessage(e);
            s_logger.error(msg, e);
            return new CreateVolumeOVAAnswer(cmd, false, msg);
        }
    }

    protected Answer execute(PrepareOVAPackingCommand cmd) {
        if (s_logger.isInfoEnabled()) {
            s_logger.info("Executing resource PrepareOVAPackingCommand: " + _gson.toJson(cmd));
        }

        try {
            VmwareContext context = getServiceContext();
            VmwareManager mgr = context.getStockObject(VmwareManager.CONTEXT_STOCK_NAME);

            return mgr.getStorageManager().execute(this, cmd);
        } catch (Throwable e) {
            if (e instanceof RemoteException) {
                s_logger.warn("Encounter remote exception to vCenter, invalidate VMware session context");
                invalidateServiceContext();
            }

            String details = "PrepareOVAPacking for template failed due to " + VmwareHelper.getExceptionMessage(e);
            s_logger.error(details, e);
            return new PrepareOVAPackingAnswer(cmd, false, details);
        }
    }
    private boolean createVMFullClone(VirtualMachineMO vmTemplate, DatacenterMO dcMo, DatastoreMO dsMo,
            String vmdkName, ManagedObjectReference morDatastore, ManagedObjectReference morPool) throws Exception {

        if(dsMo.folderExists(String.format("[%s]", dsMo.getName()), vmdkName))
            dsMo.deleteFile(String.format("[%s] %s/", dsMo.getName(), vmdkName), dcMo.getMor(), false);

        s_logger.info("creating full clone from template");
        if (!vmTemplate.createFullClone(vmdkName, dcMo.getVmFolder(), morPool, morDatastore)) {
            String msg = "Unable to create full clone from the template";
            s_logger.error(msg);
            throw new Exception(msg);
        }

        // we can't rely on un-offical API (VirtualMachineMO.moveAllVmDiskFiles() any more, use hard-coded disk names that we know
        // to move files
        s_logger.info("Move volume out of volume-wrapper VM ");
        dsMo.moveDatastoreFile(String.format("[%s] %s/%s.vmdk", dsMo.getName(), vmdkName, vmdkName),
                dcMo.getMor(), dsMo.getMor(),
                String.format("[%s] %s.vmdk", dsMo.getName(), vmdkName), dcMo.getMor(), true);

        dsMo.moveDatastoreFile(String.format("[%s] %s/%s-flat.vmdk", dsMo.getName(), vmdkName, vmdkName),
                dcMo.getMor(), dsMo.getMor(),
                String.format("[%s] %s-flat.vmdk", dsMo.getName(), vmdkName), dcMo.getMor(), true);

        return true;
    }

    private boolean createVMLinkedClone(VirtualMachineMO vmTemplate, DatacenterMO dcMo, DatastoreMO dsMo,
            String vmdkName, ManagedObjectReference morDatastore, ManagedObjectReference morPool) throws Exception {

        ManagedObjectReference morBaseSnapshot = vmTemplate.getSnapshotMor("cloud.template.base");
        if (morBaseSnapshot == null) {
            String msg = "Unable to find template base snapshot, invalid template";
            s_logger.error(msg);
            throw new Exception(msg);
        }

        if(dsMo.folderExists(String.format("[%s]", dsMo.getName()), vmdkName))
            dsMo.deleteFile(String.format("[%s] %s/", dsMo.getName(), vmdkName), dcMo.getMor(), false);

        s_logger.info("creating linked clone from template");
        if (!vmTemplate.createLinkedClone(vmdkName, morBaseSnapshot, dcMo.getVmFolder(), morPool, morDatastore)) {
            String msg = "Unable to clone from the template";
            s_logger.error(msg);
            throw new Exception(msg);
        }

        // we can't rely on un-offical API (VirtualMachineMO.moveAllVmDiskFiles() any more, use hard-coded disk names that we know
        // to move files
        s_logger.info("Move volume out of volume-wrapper VM ");
        dsMo.moveDatastoreFile(String.format("[%s] %s/%s.vmdk", dsMo.getName(), vmdkName, vmdkName),
                dcMo.getMor(), dsMo.getMor(),
                String.format("[%s] %s.vmdk", dsMo.getName(), vmdkName), dcMo.getMor(), true);

        dsMo.moveDatastoreFile(String.format("[%s] %s/%s-delta.vmdk", dsMo.getName(), vmdkName, vmdkName),
                dcMo.getMor(), dsMo.getMor(),
                String.format("[%s] %s-delta.vmdk", dsMo.getName(), vmdkName), dcMo.getMor(), true);

        return true;
    }


    @Override
    public synchronized CreateAnswer execute(CreateCommand cmd) {
        if (s_logger.isInfoEnabled()) {
            s_logger.info("Executing resource CreateCommand: " + _gson.toJson(cmd));
        }

        StorageFilerTO pool = cmd.getPool();
        DiskProfile dskch = cmd.getDiskCharacteristics();

        try {
            VmwareContext context = getServiceContext();
            VmwareHypervisorHost hyperHost = getHyperHost(context);
            DatacenterMO dcMo = new DatacenterMO(context, hyperHost.getHyperHostDatacenter());

            ManagedObjectReference morDatastore = HypervisorHostHelper.findDatastoreWithBackwardsCompatibility(hyperHost, pool.getUuid());
            if (morDatastore == null)
                throw new Exception("Unable to find datastore in vSphere");

            DatastoreMO dsMo = new DatastoreMO(context, morDatastore);

            if (dskch.getType() == Volume.Type.ROOT) {
                // attach volume id to make the name unique
                String vmdkName = dskch.getName() + "-" + dskch.getVolumeId();
                if (cmd.getTemplateUrl() == null) {
                    // create a root volume for blank VM
                    String dummyVmName = getWorkerName(context, cmd, 0);
                    VirtualMachineMO vmMo = null;

                    try {
                        vmMo = prepareVolumeHostDummyVm(hyperHost, dsMo, dummyVmName);
                        if (vmMo == null) {
                            throw new Exception("Unable to create a dummy VM for volume creation");
                        }

                        String volumeDatastorePath = String.format("[%s] %s.vmdk", dsMo.getName(), vmdkName);
                        synchronized (this) {
                            s_logger.info("Delete file if exists in datastore to clear the way for creating the volume. file: " + volumeDatastorePath);
                            VmwareHelper.deleteVolumeVmdkFiles(dsMo, vmdkName, dcMo);
                            vmMo.createDisk(volumeDatastorePath, (int) (dskch.getSize() / (1024L * 1024L)), morDatastore, -1);
                            vmMo.detachDisk(volumeDatastorePath, false);
                        }

                        VolumeTO vol = new VolumeTO(cmd.getVolumeId(), dskch.getType(), pool.getType(), pool.getUuid(), dskch.getName(), pool.getPath(), vmdkName, dskch.getSize(), null);
                        return new CreateAnswer(cmd, vol);
                    } finally {
                        vmMo.detachAllDisks();

                        s_logger.info("Destroy dummy VM after volume creation");
                        vmMo.destroy();
                    }
                } else {
                    VirtualMachineMO vmTemplate = VmwareHelper.pickOneVmOnRunningHost(dcMo.findVmByNameAndLabel(cmd.getTemplateUrl()), true);
                    if (vmTemplate == null) {
                        s_logger.warn("Template host in vSphere is not in connected state, request template reload");
                        return new CreateAnswer(cmd, "Template host in vSphere is not in connected state, request template reload", true);
                    }

                    ManagedObjectReference morPool = hyperHost.getHyperHostOwnerResourcePool();
                    ManagedObjectReference morCluster = hyperHost.getHyperHostCluster();
                    //createVMLinkedClone(vmTemplate, dcMo, dsMo, vmdkName, morDatastore, morPool);
                    if (!_fullCloneFlag) {
                        createVMLinkedClone(vmTemplate, dcMo, dsMo, vmdkName, morDatastore, morPool);
                    } else {
                        createVMFullClone(vmTemplate, dcMo, dsMo, vmdkName, morDatastore, morPool);
                    }

                    VirtualMachineMO vmMo = new ClusterMO(context, morCluster).findVmOnHyperHost(vmdkName);
                    assert (vmMo != null);

                    s_logger.info("detach disks from volume-wrapper VM " + vmdkName);
                    vmMo.detachAllDisks();

                    s_logger.info("destroy volume-wrapper VM " + vmdkName);
                    vmMo.destroy();

                    String srcFile = String.format("[%s] %s/", dsMo.getName(), vmdkName);
                    dsMo.deleteFile(srcFile, dcMo.getMor(), true);

                    VolumeTO vol = new VolumeTO(cmd.getVolumeId(), dskch.getType(), pool.getType(), pool.getUuid(), dskch.getName(), pool.getPath(), vmdkName, dskch.getSize(), null);
                    return new CreateAnswer(cmd, vol);
                }
            } else {
                // create data volume
                VirtualMachineMO vmMo = null;
                String volumeUuid = UUID.randomUUID().toString().replace("-", "");
                String volumeDatastorePath = String.format("[%s] %s.vmdk", dsMo.getName(), volumeUuid);
                String dummyVmName = getWorkerName(context, cmd, 0);
                try {
                    vmMo = prepareVolumeHostDummyVm(hyperHost, dsMo, dummyVmName);
                    if (vmMo == null) {
                        throw new Exception("Unable to create a dummy VM for volume creation");
                    }

                    synchronized (this) {
                        // s_logger.info("Delete file if exists in datastore to clear the way for creating the volume. file: " + volumeDatastorePath);
                        VmwareHelper.deleteVolumeVmdkFiles(dsMo, volumeUuid.toString(), dcMo);

                        vmMo.createDisk(volumeDatastorePath, (int) (dskch.getSize() / (1024L * 1024L)), morDatastore, vmMo.getScsiDeviceControllerKey());
                        vmMo.detachDisk(volumeDatastorePath, false);
                    }

                    VolumeTO vol = new VolumeTO(cmd.getVolumeId(), dskch.getType(), pool.getType(), pool.getUuid(), dskch.getName(), pool.getPath(), volumeUuid, dskch.getSize(), null);
                    return new CreateAnswer(cmd, vol);
                } finally {
                    s_logger.info("Destroy dummy VM after volume creation");
                    vmMo.detachAllDisks();
                    vmMo.destroy();
                }
            }
        } catch (Throwable e) {
            if (e instanceof RemoteException) {
                s_logger.warn("Encounter remote exception to vCenter, invalidate VMware session context");
                invalidateServiceContext();
            }

            String msg = "CreateCommand failed due to " + VmwareHelper.getExceptionMessage(e);
            s_logger.error(msg, e);
            return new CreateAnswer(cmd, new Exception(e));
        }
    }

    protected VirtualMachineMO prepareVolumeHostDummyVm(VmwareHypervisorHost hyperHost, DatastoreMO dsMo, String vmName) throws Exception {
        assert (hyperHost != null);

        VirtualMachineMO vmMo = null;
        VirtualMachineConfigSpec vmConfig = new VirtualMachineConfigSpec();
        vmConfig.setName(vmName);
        vmConfig.setMemoryMB((long) 4); // vmware request minimum of 4 MB
        vmConfig.setNumCPUs(1);
        vmConfig.setGuestId(VirtualMachineGuestOsIdentifier.OTHER_GUEST.value());
        VirtualMachineFileInfo fileInfo = new VirtualMachineFileInfo();
        fileInfo.setVmPathName(String.format("[%s]", dsMo.getName()));
        vmConfig.setFiles(fileInfo);

        // Scsi controller
        VirtualLsiLogicController scsiController = new VirtualLsiLogicController();
        scsiController.setSharedBus(VirtualSCSISharing.NO_SHARING);
        scsiController.setBusNumber(0);
        scsiController.setKey(1);
        VirtualDeviceConfigSpec scsiControllerSpec = new VirtualDeviceConfigSpec();
        scsiControllerSpec.setDevice(scsiController);
        scsiControllerSpec.setOperation(VirtualDeviceConfigSpecOperation.ADD);

        vmConfig.getDeviceChange().add(scsiControllerSpec );
        hyperHost.createVm(vmConfig);
        vmMo = hyperHost.findVmOnHyperHost(vmName);
        return vmMo;
    }

    @Override
    public void disconnected() {
    }

    @Override
    public IAgentControl getAgentControl() {
        return null;
    }

    @Override
    public PingCommand getCurrentStatus(long id) {
        HashMap<String, State> newStates = sync();
        if (newStates == null) {
            return null;
        }

        try {
            // take the chance to do left-over dummy VM cleanup from previous run
            VmwareContext context = getServiceContext();
            VmwareHypervisorHost hyperHost = getHyperHost(context);
            VmwareManager mgr = hyperHost.getContext().getStockObject(VmwareManager.CONTEXT_STOCK_NAME);

            if(hyperHost.isHyperHostConnected()) {
                mgr.gcLeftOverVMs(context);

                if(_recycleHungWorker) {
                    s_logger.info("Scan hung worker VM to recycle");

                    // GC worker that has been running for too long
                    ObjectContent[] ocs = hyperHost.getVmPropertiesOnHyperHost(
                            new String[] {"name", "config.template", "runtime.powerState", "runtime.bootTime"});
                    if(ocs != null) {
                        for(ObjectContent oc : ocs) {
                            List<DynamicProperty> props = oc.getPropSet();
                            if(props != null) {
                                String name = null;
                                boolean template = false;
                                VirtualMachinePowerState powerState = VirtualMachinePowerState.POWERED_OFF;
                                GregorianCalendar bootTime = null;

                                for(DynamicProperty prop : props) {
                                    if(prop.getName().equals("name"))
                                        name = prop.getVal().toString();
                                    else if(prop.getName().equals("config.template"))
                                        template = (Boolean)prop.getVal();
                                    else if(prop.getName().equals("runtime.powerState"))
                                        powerState = (VirtualMachinePowerState)prop.getVal();
                                    else if(prop.getName().equals("runtime.bootTime"))
                                        bootTime = (GregorianCalendar)prop.getVal();
                                }

                                if(!template && name.matches("[0-9a-f]{8}-[0-9a-f]{4}-[0-9a-f]{4}-[0-9a-f]{4}-[0-9a-f]{12}")) {
                                    boolean recycle = false;

                                    // recycle stopped worker VM and VM that has been running for too long (hard-coded 10 hours for now)
                                    if(powerState == VirtualMachinePowerState.POWERED_OFF)
                                        recycle = true;
                                    else if(bootTime != null && (new Date().getTime() - bootTime.getTimeInMillis() > 10*3600*1000))
                                        recycle = true;

                                    if(recycle) {
                                        s_logger.info("Recycle pending worker VM: " + name);

                                        VirtualMachineMO vmMo = new VirtualMachineMO(hyperHost.getContext(), oc.getObj());
                                        vmMo.powerOff();
                                        vmMo.destroy();
                                    }
                                }
                            }
                        }
                    }
                }
            } else {
                s_logger.error("Host is no longer connected.");
                return null;
            }
        } catch (Throwable e) {
            if (e instanceof RemoteException) {
                s_logger.warn("Encounter remote exception to vCenter, invalidate VMware session context");
                invalidateServiceContext();
                return null;
            }
        }

        return new PingRoutingCommand(getType(), id, newStates);
    }

    @Override
    public Type getType() {
        return com.cloud.host.Host.Type.Routing;
    }

    @Override
    public StartupCommand[] initialize() {
        String hostApiVersion = "4.1";
        VmwareContext context = getServiceContext();
        try {
            VmwareHypervisorHost hyperHost = getHyperHost(context);
            assert(hyperHost instanceof HostMO);
            if(!((HostMO)hyperHost).isHyperHostConnected()) {
                s_logger.info("Host " + hyperHost.getHyperHostName() + " is not in connected state");
                return null;
            }

            AboutInfo aboutInfo = ((HostMO)hyperHost).getHostAboutInfo();
            hostApiVersion = aboutInfo.getApiVersion();

        } catch (Exception e) {
            String msg = "VmwareResource intialize() failed due to : " + VmwareHelper.getExceptionMessage(e);
            s_logger.error(msg);
            invalidateServiceContext();
            return null;
        }

        StartupRoutingCommand cmd = new StartupRoutingCommand();
        fillHostInfo(cmd);

        Map<String, State> changes = null;
        synchronized (_vms) {
            _vms.clear();
            changes = sync();
        }

        cmd.setHypervisorType(HypervisorType.VMware);
        cmd.setStateChanges(changes);
        cmd.setCluster(_cluster);
        cmd.setHypervisorVersion(hostApiVersion);

        List<StartupStorageCommand> storageCmds = initializeLocalStorage();
        StartupCommand[] answerCmds = new StartupCommand[1 + storageCmds.size()];
        answerCmds[0] = cmd;
        for (int i = 0; i < storageCmds.size(); i++) {
            answerCmds[i + 1] = storageCmds.get(i);
        }

        return answerCmds;
    }

    private List<StartupStorageCommand> initializeLocalStorage() {
        List<StartupStorageCommand> storageCmds = new ArrayList<StartupStorageCommand>();
        VmwareContext context = getServiceContext();

        try {
            VmwareHypervisorHost hyperHost = getHyperHost(context);
            if (hyperHost instanceof HostMO) {
                HostMO hostMo = (HostMO) hyperHost;

                List<Pair<ManagedObjectReference, String>> dsList = hostMo.getLocalDatastoreOnHost();
                for (Pair<ManagedObjectReference, String> dsPair : dsList) {
                    DatastoreMO dsMo = new DatastoreMO(context, dsPair.first());

                    String poolUuid = dsMo.getCustomFieldValue(CustomFieldConstants.CLOUD_UUID);
                    if (poolUuid == null || poolUuid.isEmpty()) {
                        poolUuid = UUID.randomUUID().toString();
                        dsMo.setCustomFieldValue(CustomFieldConstants.CLOUD_UUID, poolUuid);
                    }

                    DatastoreSummary dsSummary = dsMo.getSummary();
                    String address = hostMo.getHostName();
                    StoragePoolInfo pInfo = new StoragePoolInfo(poolUuid, address, dsMo.getMor().getValue(), "", StoragePoolType.LVM, dsSummary.getCapacity(), dsSummary.getFreeSpace());
                    StartupStorageCommand cmd = new StartupStorageCommand();
                    cmd.setName(poolUuid);
                    cmd.setPoolInfo(pInfo);
                    cmd.setGuid(poolUuid); // give storage host the same UUID as the local storage pool itself
                    cmd.setResourceType(Storage.StorageResourceType.STORAGE_POOL);
                    cmd.setDataCenter(_dcId);
                    cmd.setPod(_pod);
                    cmd.setCluster(_cluster);

                    s_logger.info("Add local storage startup command: " + _gson.toJson(cmd));
                    storageCmds.add(cmd);
                }

            } else {
                s_logger.info("Cluster host does not support local storage, skip it");
            }
        } catch (Exception e) {
            String msg = "initializing local storage failed due to : " + VmwareHelper.getExceptionMessage(e);
            s_logger.error(msg);
            invalidateServiceContext();
            throw new CloudRuntimeException(msg);
        }

        return storageCmds;
    }

    protected void fillHostInfo(StartupRoutingCommand cmd) {
        VmwareContext serviceContext = getServiceContext();
        Map<String, String> details = cmd.getHostDetails();
        if (details == null) {
            details = new HashMap<String, String>();
        }

        try {
            fillHostHardwareInfo(serviceContext, cmd);
            fillHostNetworkInfo(serviceContext, cmd);
            fillHostDetailsInfo(serviceContext, details);
        } catch (RuntimeFaultFaultMsg e) {
            s_logger.error("RuntimeFault while retrieving host info: " + e.toString(), e);
            throw new CloudRuntimeException("RuntimeFault while retrieving host info");
        } catch (RemoteException e) {
            s_logger.error("RemoteException while retrieving host info: " + e.toString(), e);
            invalidateServiceContext();
            throw new CloudRuntimeException("RemoteException while retrieving host info");
        } catch (Exception e) {
            s_logger.error("Exception while retrieving host info: " + e.toString(), e);
            invalidateServiceContext();
            throw new CloudRuntimeException("Exception while retrieving host info: " + e.toString());
        }

        cmd.setHostDetails(details);
        cmd.setName(_url);
        cmd.setGuid(_guid);
        cmd.setDataCenter(_dcId);
        cmd.setPod(_pod);
        cmd.setCluster(_cluster);
        cmd.setVersion(VmwareResource.class.getPackage().getImplementationVersion());
    }

    private void fillHostHardwareInfo(VmwareContext serviceContext, StartupRoutingCommand cmd) throws RuntimeFaultFaultMsg, RemoteException, Exception {

        VmwareHypervisorHost hyperHost = getHyperHost(getServiceContext());
        VmwareHypervisorHostResourceSummary summary = hyperHost.getHyperHostResourceSummary();

        if (s_logger.isInfoEnabled()) {
            s_logger.info("Startup report on host hardware info. " + _gson.toJson(summary));
        }

        cmd.setCaps("hvm");
        cmd.setDom0MinMemory(0);
        cmd.setSpeed(summary.getCpuSpeed());
        cmd.setCpus((int) summary.getCpuCount());
        cmd.setMemory(summary.getMemoryBytes());
    }

    private void fillHostNetworkInfo(VmwareContext serviceContext, StartupRoutingCommand cmd) throws RuntimeFaultFaultMsg, RemoteException {

        try {
            VmwareHypervisorHost hyperHost = getHyperHost(getServiceContext());

            assert(hyperHost instanceof HostMO);
            VmwareManager mgr = hyperHost.getContext().getStockObject(VmwareManager.CONTEXT_STOCK_NAME);

            VmwareHypervisorHostNetworkSummary summary = hyperHost.getHyperHostNetworkSummary(mgr.getManagementPortGroupByHost((HostMO)hyperHost));
            if (summary == null) {
                throw new Exception("No ESX(i) host found");
            }

            if (s_logger.isInfoEnabled()) {
                s_logger.info("Startup report on host network info. " + _gson.toJson(summary));
            }

            cmd.setPrivateIpAddress(summary.getHostIp());
            cmd.setPrivateNetmask(summary.getHostNetmask());
            cmd.setPrivateMacAddress(summary.getHostMacAddress());

            cmd.setStorageIpAddress(summary.getHostIp());
            cmd.setStorageNetmask(summary.getHostNetmask());
            cmd.setStorageMacAddress(summary.getHostMacAddress());

        } catch (Throwable e) {
            String msg = "querying host network info failed due to " + VmwareHelper.getExceptionMessage(e);
            s_logger.error(msg, e);
            throw new CloudRuntimeException(msg);
        }
    }

    private void fillHostDetailsInfo(VmwareContext serviceContext, Map<String, String> details) throws Exception {
        VmwareHypervisorHost hyperHost = getHyperHost(getServiceContext());

        ClusterDasConfigInfo dasConfig = hyperHost.getDasConfig();
        if (dasConfig != null && dasConfig.isEnabled() != null && dasConfig.isEnabled().booleanValue()) {
            details.put("NativeHA", "true");
        }
    }

    protected HashMap<String, State> sync() {
        HashMap<String, State> changes = new HashMap<String, State>();
        HashMap<String, State> oldStates = null;

        try {
            synchronized (_vms) {
                HashMap<String, State> newStates = getVmStates();
                oldStates = new HashMap<String, State>(_vms.size());
                oldStates.putAll(_vms);

                for (final Map.Entry<String, State> entry : newStates.entrySet()) {
                    final String vm = entry.getKey();

                    State newState = entry.getValue();
                    final State oldState = oldStates.remove(vm);

                    if (s_logger.isTraceEnabled()) {
                        s_logger.trace("VM " + vm + ": vSphere has state " + newState + " and we have state " + (oldState != null ? oldState.toString() : "null"));
                    }

                    if (vm.startsWith("migrating")) {
                        s_logger.debug("Migrating detected.  Skipping");
                        continue;
                    }

                    if (oldState == null) {
                        _vms.put(vm, newState);
                        s_logger.debug("Detecting a new state but couldn't find a old state so adding it to the changes: " + vm);
                        changes.put(vm, newState);
                    } else if (oldState == State.Starting) {
                        if (newState == State.Running) {
                            _vms.put(vm, newState);
                        } else if (newState == State.Stopped) {
                            s_logger.debug("Ignoring vm " + vm + " because of a lag in starting the vm.");
                        }
                    } else if (oldState == State.Migrating) {
                        if (newState == State.Running) {
                            s_logger.debug("Detected that an migrating VM is now running: " + vm);
                            _vms.put(vm, newState);
                        }
                    } else if (oldState == State.Stopping) {
                        if (newState == State.Stopped) {
                            _vms.put(vm, newState);
                        } else if (newState == State.Running) {
                            s_logger.debug("Ignoring vm " + vm + " because of a lag in stopping the vm. ");
                        }
                    } else if (oldState != newState) {
                        _vms.put(vm, newState);
                        if (newState == State.Stopped) {
                            /*
                             * if (_vmsKilled.remove(vm)) { s_logger.debug("VM " + vm + " has been killed for storage. ");
                             * newState = State.Error; }
                             */
                        }
                        changes.put(vm, newState);
                    }
                }

                for (final Map.Entry<String, State> entry : oldStates.entrySet()) {
                    final String vm = entry.getKey();
                    final State oldState = entry.getValue();

                    if (isVmInCluster(vm)) {
                        if (s_logger.isDebugEnabled()) {
                            s_logger.debug("VM " + vm + " is now missing from host report but we detected that it might be migrated to other host by vCenter");
                        }

                        if(oldState != State.Starting && oldState != State.Migrating) {
                            s_logger.debug("VM " + vm + " is now missing from host report and VM is not at starting/migrating state, remove it from host VM-sync map, oldState: " + oldState);
                            _vms.remove(vm);
                        } else {
                            s_logger.debug("VM " + vm + " is missing from host report, but we will ignore VM " + vm + " in transition state " + oldState);
                        }
                        continue;
                    }

                    if (s_logger.isDebugEnabled()) {
                        s_logger.debug("VM " + vm + " is now missing from host report");
                    }

                    if (oldState == State.Stopping) {
                        s_logger.debug("Ignoring VM " + vm + " in transition state stopping.");
                        _vms.remove(vm);
                    } else if (oldState == State.Starting) {
                        s_logger.debug("Ignoring VM " + vm + " in transition state starting.");
                    } else if (oldState == State.Stopped) {
                        _vms.remove(vm);
                    } else if (oldState == State.Migrating) {
                        s_logger.debug("Ignoring VM " + vm + " in migrating state.");
                    } else {
                        State state = State.Stopped;
                        changes.put(entry.getKey(), state);
                    }
                }
            }
        } catch (Throwable e) {
            if (e instanceof RemoteException) {
                s_logger.warn("Encounter remote exception to vCenter, invalidate VMware session context");
                invalidateServiceContext();
            }

            s_logger.error("Unable to perform sync information collection process at this point due to " + VmwareHelper.getExceptionMessage(e), e);
            return null;
        }
        return changes;
    }

    private boolean isVmInCluster(String vmName) throws Exception {
        VmwareHypervisorHost hyperHost = getHyperHost(getServiceContext());

        return hyperHost.findVmOnPeerHyperHost(vmName) != null;
    }

    protected OptionValue[] configureVnc(OptionValue[] optionsToMerge, VmwareHypervisorHost hyperHost, String vmName,
            String vncPassword, String keyboardLayout) throws Exception {

        VirtualMachineMO vmMo = hyperHost.findVmOnHyperHost(vmName);

        VmwareManager mgr = hyperHost.getContext().getStockObject(VmwareManager.CONTEXT_STOCK_NAME);
        if(!mgr.beginExclusiveOperation(600))
            throw new Exception("Unable to begin exclusive operation, lock time out");

        try {
            int maxVncPorts = 64;
            int vncPort = 0;
            Random random = new Random();

            HostMO vmOwnerHost = vmMo.getRunningHost();

            ManagedObjectReference morParent = vmOwnerHost.getParentMor();
            HashMap<String, Integer> portInfo;
            if(morParent.getType().equalsIgnoreCase("ClusterComputeResource")) {
                ClusterMO clusterMo = new ClusterMO(vmOwnerHost.getContext(), morParent);
                portInfo = clusterMo.getVmVncPortsOnCluster();
            } else {
                portInfo = vmOwnerHost.getVmVncPortsOnHost();
            }

            // allocate first at 5900 - 5964 range
            Collection<Integer> existingPorts = portInfo.values();
            int val = random.nextInt(maxVncPorts);
            int startVal = val;
            do {
                if (!existingPorts.contains(5900 + val)) {
                    vncPort = 5900 + val;
                    break;
                }

                val = (++val) % maxVncPorts;
            } while (val != startVal);

            if(vncPort == 0) {
                s_logger.info("we've run out of range for ports between 5900-5964 for the cluster, we will try port range at 59000-60000");

                Pair<Integer, Integer> additionalRange = mgr.getAddiionalVncPortRange();
                maxVncPorts = additionalRange.second();
                val = random.nextInt(maxVncPorts);
                startVal = val;
                do {
                    if (!existingPorts.contains(additionalRange.first() + val)) {
                        vncPort = additionalRange.first() + val;
                        break;
                    }

                    val = (++val) % maxVncPorts;
                } while (val != startVal);
            }

            if (vncPort == 0) {
                throw new Exception("Unable to find an available VNC port on host");
            }

            if (s_logger.isInfoEnabled()) {
                s_logger.info("Configure VNC port for VM " + vmName + ", port: " + vncPort + ", host: " + vmOwnerHost.getHyperHostName());
            }

            return VmwareHelper.composeVncOptions(optionsToMerge, true, vncPassword, vncPort, keyboardLayout);
        } finally {
            try {
                mgr.endExclusiveOperation();
            } catch(Throwable e) {
                assert(false);
                s_logger.error("Unexpected exception ", e);
            }
        }
    }

    private VirtualMachineGuestOsIdentifier translateGuestOsIdentifier(String cpuArchitecture, String cloudGuestOs) {
        if (cpuArchitecture == null) {
            s_logger.warn("CPU arch is not set, default to i386. guest os: " + cloudGuestOs);
            cpuArchitecture = "i386";
        }

        VirtualMachineGuestOsIdentifier identifier = VmwareGuestOsMapper.getGuestOsIdentifier(cloudGuestOs);
        if (identifier != null) {
            return identifier;
        }

        if (cpuArchitecture.equalsIgnoreCase("x86_64")) {
            return VirtualMachineGuestOsIdentifier.OTHER_GUEST_64;
        }
        return VirtualMachineGuestOsIdentifier.OTHER_GUEST;
    }

    private void prepareNetworkForVmTargetHost(HostMO hostMo, VirtualMachineMO vmMo) throws Exception {
        assert (vmMo != null);
        assert (hostMo != null);

        String[] networks = vmMo.getNetworks();
        for (String networkName : networks) {
            HostPortGroupSpec portGroupSpec = hostMo.getHostPortGroupSpec(networkName);
            HostNetworkTrafficShapingPolicy shapingPolicy = null;
            if (portGroupSpec != null) {
                shapingPolicy = portGroupSpec.getPolicy().getShapingPolicy();
            }

            if (networkName.startsWith("cloud.private")) {
                String[] tokens = networkName.split("\\.");
                if (tokens.length == 3) {
                    Integer networkRateMbps = null;
                    if (shapingPolicy != null && shapingPolicy.isEnabled() != null && shapingPolicy.isEnabled().booleanValue()) {
                        networkRateMbps = (int) (shapingPolicy.getPeakBandwidth().longValue() / (1024 * 1024));
                    }
                    String vlanId = null;
                    if(!"untagged".equalsIgnoreCase(tokens[2]))
                        vlanId = tokens[2];

                    HypervisorHostHelper.prepareNetwork(this._privateNetworkVSwitchName, "cloud.private",
                            hostMo, vlanId, networkRateMbps, null, this._ops_timeout, false);
                } else {
                    s_logger.info("Skip suspecious cloud network " + networkName);
                }
            } else if (networkName.startsWith("cloud.public")) {
                String[] tokens = networkName.split("\\.");
                if (tokens.length == 3) {
                    Integer networkRateMbps = null;
                    if (shapingPolicy != null && shapingPolicy.isEnabled() != null && shapingPolicy.isEnabled().booleanValue()) {
                        networkRateMbps = (int) (shapingPolicy.getPeakBandwidth().longValue() / (1024 * 1024));
                    }
                    String vlanId = null;
                    if(!"untagged".equalsIgnoreCase(tokens[2]))
                        vlanId = tokens[2];

                    HypervisorHostHelper.prepareNetwork(_publicTrafficInfo.getVirtualSwitchName(), "cloud.public",
                            hostMo, vlanId, networkRateMbps, null, this._ops_timeout, false);
                } else {
                    s_logger.info("Skip suspecious cloud network " + networkName);
                }
            } else if (networkName.startsWith("cloud.guest")) {
                String[] tokens = networkName.split("\\.");
                if (tokens.length >= 3) {
                    Integer networkRateMbps = null;
                    if (shapingPolicy != null && shapingPolicy.isEnabled() != null && shapingPolicy.isEnabled().booleanValue()) {
                        networkRateMbps = (int) (shapingPolicy.getPeakBandwidth().longValue() / (1024 * 1024));
                    }

                    String vlanId = null;
                    if(!"untagged".equalsIgnoreCase(tokens[2]))
                        vlanId = tokens[2];

                    HypervisorHostHelper.prepareNetwork(_guestTrafficInfo.getVirtualSwitchName(), "cloud.guest",
                            hostMo, vlanId, networkRateMbps, null, this._ops_timeout, false);
                } else {
                    s_logger.info("Skip suspecious cloud network " + networkName);
                }
            } else {
                s_logger.info("Skip non-cloud network " + networkName + " when preparing target host");
            }
        }
    }

    private HashMap<String, State> getVmStates() throws Exception {
        VmwareHypervisorHost hyperHost = getHyperHost(getServiceContext());
        ObjectContent[] ocs = hyperHost.getVmPropertiesOnHyperHost(new String[] { "name", "runtime.powerState", "config.template" });

        HashMap<String, State> newStates = new HashMap<String, State>();
        if (ocs != null && ocs.length > 0) {
            for (ObjectContent oc : ocs) {
                List<DynamicProperty> objProps = oc.getPropSet();
                if (objProps != null) {

                    boolean isTemplate = false;
                    String name = null;
                    VirtualMachinePowerState powerState = VirtualMachinePowerState.POWERED_OFF;
                    for (DynamicProperty objProp : objProps) {
                        if (objProp.getName().equals("config.template")) {
                            if (objProp.getVal().toString().equalsIgnoreCase("true")) {
                                isTemplate = true;
                            }
                        } else if (objProp.getName().equals("name")) {
                            name = (String) objProp.getVal();
                        } else if (objProp.getName().equals("runtime.powerState")) {
                            powerState = (VirtualMachinePowerState) objProp.getVal();
                        } else {
                            assert (false);
                        }
                    }

                    if (!isTemplate) {
                        newStates.put(name, convertState(powerState));
                    }
                }
            }
        }
        return newStates;
    }

    private HashMap<String, VmStatsEntry> getVmStats(List<String> vmNames) throws Exception {
        VmwareHypervisorHost hyperHost = getHyperHost(getServiceContext());
        HashMap<String, VmStatsEntry> vmResponseMap = new HashMap<String, VmStatsEntry>();
        ManagedObjectReference perfMgr = getServiceContext().getServiceContent().getPerfManager();
        VimPortType service = getServiceContext().getService();
        PerfCounterInfo rxPerfCounterInfo = null;
        PerfCounterInfo txPerfCounterInfo = null;

        List<PerfCounterInfo> cInfo = (List<PerfCounterInfo>) getServiceContext().getVimClient().getDynamicProperty(perfMgr, "perfCounter");
        for(PerfCounterInfo info : cInfo) {
            if ("net".equalsIgnoreCase(info.getGroupInfo().getKey())) {
                if ("transmitted".equalsIgnoreCase(info.getNameInfo().getKey())) {
                    txPerfCounterInfo = info;
                }
                if ("received".equalsIgnoreCase(info.getNameInfo().getKey())) {
                    rxPerfCounterInfo = info;
                }
            }
        }

        ObjectContent[] ocs = hyperHost.getVmPropertiesOnHyperHost(new String[] {"name", "summary.config.numCpu", "summary.quickStats.overallCpuUsage"});
        if (ocs != null && ocs.length > 0) {
            for (ObjectContent oc : ocs) {
                List<DynamicProperty> objProps = oc.getPropSet();
                if (objProps != null) {
                    String name = null;
                    String numberCPUs = null;
                    String maxCpuUsage = null;

                    for (DynamicProperty objProp : objProps) {
                        if (objProp.getName().equals("name")) {
                            name = objProp.getVal().toString();
                        } else if (objProp.getName().equals("summary.config.numCpu")) {
                            numberCPUs = objProp.getVal().toString();
                        } else if (objProp.getName().equals("summary.quickStats.overallCpuUsage")) {
                            maxCpuUsage =  objProp.getVal().toString();
                        }
                    }

                    if (!vmNames.contains(name)) {
                        continue;
                    }

                    ManagedObjectReference vmMor = hyperHost.findVmOnHyperHost(name).getMor();
                    assert(vmMor!=null);

                    ArrayList vmNetworkMetrics = new ArrayList();
                    // get all the metrics from the available sample period
                    List<PerfMetricId> perfMetrics = service.queryAvailablePerfMetric(perfMgr, vmMor, null, null, null);
                    if(perfMetrics != null) {
                        for(int index=0; index < perfMetrics.size(); ++index) {
                            if ( ((rxPerfCounterInfo != null) && (perfMetrics.get(index).getCounterId() == rxPerfCounterInfo.getKey())) ||
                                    ((txPerfCounterInfo != null) && (perfMetrics.get(index).getCounterId() == txPerfCounterInfo.getKey())) ) {
                                vmNetworkMetrics.add(perfMetrics.get(index));
                            }
                        }
                    }

                    double networkReadKBs=0;
                    double networkWriteKBs=0;
                    long sampleDuration=0;

                    if (vmNetworkMetrics.size() != 0) {
                        PerfQuerySpec qSpec = new PerfQuerySpec();
                        qSpec.setEntity(vmMor);
                        PerfMetricId[] availableMetricIds = (PerfMetricId[]) vmNetworkMetrics.toArray(new PerfMetricId[0]);
                        qSpec.getMetricId().addAll(Arrays.asList(availableMetricIds));
                        List<PerfQuerySpec> qSpecs = new ArrayList<PerfQuerySpec>();
                        qSpecs.add(qSpec);
                        List<PerfEntityMetricBase> values = service.queryPerf(perfMgr, qSpecs);

                        for(int i=0; i<values.size(); ++i) {
                            List<PerfSampleInfo>  infos = ((PerfEntityMetric)values.get(i)).getSampleInfo();
                            int endMs = infos.get(infos.size()-1).getTimestamp().getSecond() * 1000 + infos.get(infos.size()-1).getTimestamp().getMillisecond();
                            int beginMs = infos.get(0).getTimestamp().getSecond() * 1000 + infos.get(0).getTimestamp().getMillisecond();
                            sampleDuration = (endMs - beginMs) /1000;
                            List<PerfMetricSeries> vals = ((PerfEntityMetric)values.get(i)).getValue();
                            for(int vi = 0; ((vals!= null) && (vi < vals.size())); ++vi){
                                if(vals.get(vi) instanceof PerfMetricIntSeries) {
                                    PerfMetricIntSeries val = (PerfMetricIntSeries)vals.get(vi);
                                    List<Long> perfValues = val.getValue();
                                    if (vals.get(vi).getId().getCounterId() == rxPerfCounterInfo.getKey()) {
                                        networkReadKBs = sampleDuration * perfValues.get(3); //get the average RX rate multiplied by sampled duration
                                    }
                                    if (vals.get(vi).getId().getCounterId() == txPerfCounterInfo.getKey()) {
                                        networkWriteKBs = sampleDuration * perfValues.get(3);//get the average TX rate multiplied by sampled duration
                                    }
                                }
                            }
                        }
                    }
                    vmResponseMap.put(name, new VmStatsEntry(Integer.parseInt(maxCpuUsage), networkReadKBs, networkWriteKBs, Integer.parseInt(numberCPUs), "vm"));
                }
            }
        }
        return vmResponseMap;
    }

    protected String networkUsage(final String privateIpAddress, final String option, final String ethName) {
        String args = null;
        if (option.equals("get")) {
            args = "-g";
        } else if (option.equals("create")) {
            args = "-c";
        } else if (option.equals("reset")) {
            args = "-r";
        } else if (option.equals("addVif")) {
            args = "-a";
            args += ethName;
        } else if (option.equals("deleteVif")) {
            args = "-d";
            args += ethName;
        }

        try {
            if (s_logger.isTraceEnabled()) {
                s_logger.trace("Executing /opt/cloud/bin/netusage.sh " + args + " on DomR " + privateIpAddress);
            }

            VmwareManager mgr = getServiceContext().getStockObject(VmwareManager.CONTEXT_STOCK_NAME);

            Pair<Boolean, String> result = SshHelper.sshExecute(privateIpAddress, DEFAULT_DOMR_SSHPORT, "root", mgr.getSystemVMKeyFile(), null, "/opt/cloud/bin/netusage.sh " + args);

            if (!result.first()) {
                return null;
            }

            return result.second();
        } catch (Throwable e) {
            s_logger.error("Unable to execute NetworkUsage command on DomR (" + privateIpAddress + "), domR may not be ready yet. failure due to "
                    + VmwareHelper.getExceptionMessage(e), e);
        }

        return null;
    }

    private long[] getNetworkStats(String privateIP) {
        String result = networkUsage(privateIP, "get", null);
        long[] stats = new long[2];
        if (result != null) {
            try {
                String[] splitResult = result.split(":");
                int i = 0;
                while (i < splitResult.length - 1) {
                    stats[0] += (new Long(splitResult[i++])).longValue();
                    stats[1] += (new Long(splitResult[i++])).longValue();
                }
            } catch (Throwable e) {
                s_logger.warn("Unable to parse return from script return of network usage command: " + e.toString(), e);
            }
        }
        return stats;
    }

    protected String connect(final String vmName, final String ipAddress, final int port) {
        long startTick = System.currentTimeMillis();

        // wait until we have at least been waiting for _ops_timeout time or
        // at least have tried _retry times, this is to coordinate with system
        // VM patching/rebooting time that may need
        int retry = _retry;
        while (System.currentTimeMillis() - startTick <= _ops_timeout || --retry > 0) {
            SocketChannel sch = null;
            try {
                s_logger.info("Trying to connect to " + ipAddress);
                sch = SocketChannel.open();
                sch.configureBlocking(true);
                sch.socket().setSoTimeout(5000);

                InetSocketAddress addr = new InetSocketAddress(ipAddress, port);
                sch.connect(addr);
                return null;
            } catch (IOException e) {
                s_logger.info("Could not connect to " + ipAddress + " due to " + e.toString());
                if (e instanceof ConnectException) {
                    // if connection is refused because of VM is being started,
                    // we give it more sleep time
                    // to avoid running out of retry quota too quickly
                    try {
                        Thread.sleep(5000);
                    } catch (InterruptedException ex) {
                    }
                }
            } finally {
                if (sch != null) {
                    try {
                        sch.close();
                    } catch (IOException e) {
                    }
                }
            }

            try {
                Thread.sleep(1000);
            } catch (InterruptedException ex) {
            }
        }

        s_logger.info("Unable to logon to " + ipAddress);

        return "Unable to connect";
    }

    protected String connect(final String vmname, final String ipAddress) {
        return connect(vmname, ipAddress, 3922);
    }

    private static State convertState(VirtualMachinePowerState powerState) {
        return s_statesTable.get(powerState);
    }

    public static State getVmState(VirtualMachineMO vmMo) throws Exception {
        VirtualMachineRuntimeInfo runtimeInfo = vmMo.getRuntimeInfo();
        return convertState(runtimeInfo.getPowerState());
    }

    private static HostStatsEntry getHyperHostStats(VmwareHypervisorHost hyperHost) throws Exception {
        ComputeResourceSummary hardwareSummary = hyperHost.getHyperHostHardwareSummary();
        if(hardwareSummary == null)
            return null;

        HostStatsEntry entry = new HostStatsEntry();

        entry.setEntityType("host");
        double cpuUtilization = ((double) (hardwareSummary.getTotalCpu() - hardwareSummary.getEffectiveCpu()) / (double) hardwareSummary.getTotalCpu() * 100);
        entry.setCpuUtilization(cpuUtilization);
        entry.setTotalMemoryKBs(hardwareSummary.getTotalMemory() / 1024);
        entry.setFreeMemoryKBs(hardwareSummary.getEffectiveMemory() * 1024);

        return entry;
    }

    private static String getRouterSshControlIp(NetworkElementCommand cmd) {
        String routerIp = cmd.getAccessDetail(NetworkElementCommand.ROUTER_IP);
        String routerGuestIp = cmd.getAccessDetail(NetworkElementCommand.ROUTER_GUEST_IP);
        String zoneNetworkType = cmd.getAccessDetail(NetworkElementCommand.ZONE_NETWORK_TYPE);

        if(routerGuestIp != null && zoneNetworkType != null && NetworkType.valueOf(zoneNetworkType) == NetworkType.Basic) {
            if(s_logger.isDebugEnabled())
                s_logger.debug("In Basic zone mode, use router's guest IP for SSH control. guest IP : " + routerGuestIp);

            return routerGuestIp;
        }

        if(s_logger.isDebugEnabled())
            s_logger.debug("Use router's private IP for SSH control. IP : " + routerIp);
        return routerIp;
    }

    @Override
    public void setAgentControl(IAgentControl agentControl) {
    }

    @Override
    public boolean configure(String name, Map<String, Object> params) throws ConfigurationException {
        _name = name;

        _url = (String) params.get("url");
        _username = (String) params.get("username");
        _password = (String) params.get("password");
        _dcId = (String) params.get("zone");
        _pod = (String) params.get("pod");
        _cluster = (String) params.get("cluster");

        _guid = (String) params.get("guid");
        String[] tokens = _guid.split("@");
        _vCenterAddress = tokens[1];
        _morHyperHost = new ManagedObjectReference();
        String[] hostTokens = tokens[0].split(":");
        _morHyperHost.setType(hostTokens[0]);
        _morHyperHost.setValue(hostTokens[1]);

        _guestTrafficInfo = (VmwareTrafficLabel) params.get("guestTrafficInfo");
        _publicTrafficInfo = (VmwareTrafficLabel) params.get("publicTrafficInfo");
        VmwareContext context = getServiceContext();
        try {
            VmwareManager mgr = context.getStockObject(VmwareManager.CONTEXT_STOCK_NAME);
            mgr.setupResourceStartupParams(params);

            CustomFieldsManagerMO cfmMo = new CustomFieldsManagerMO(context, context.getServiceContent().getCustomFieldsManager());
            cfmMo.ensureCustomFieldDef("Datastore", CustomFieldConstants.CLOUD_UUID);
            if (_publicTrafficInfo != null && _publicTrafficInfo.getVirtualSwitchType() != VirtualSwitchType.StandardVirtualSwitch ||
                _guestTrafficInfo != null && _guestTrafficInfo.getVirtualSwitchType() != VirtualSwitchType.StandardVirtualSwitch) {
                cfmMo.ensureCustomFieldDef("DistributedVirtualPortgroup", CustomFieldConstants.CLOUD_GC_DVP);
            }
                cfmMo.ensureCustomFieldDef("Network", CustomFieldConstants.CLOUD_GC);
            cfmMo.ensureCustomFieldDef("VirtualMachine", CustomFieldConstants.CLOUD_UUID);
            cfmMo.ensureCustomFieldDef("VirtualMachine", CustomFieldConstants.CLOUD_NIC_MASK);

            VmwareHypervisorHost hostMo = this.getHyperHost(context);
            _hostName = hostMo.getHyperHostName();

            Map<String, String> vsmCredentials;
            if (_guestTrafficInfo.getVirtualSwitchType() == VirtualSwitchType.NexusDistributedVirtualSwitch ||
                _publicTrafficInfo.getVirtualSwitchType() == VirtualSwitchType.NexusDistributedVirtualSwitch) {
                vsmCredentials = mgr.getNexusVSMCredentialsByClusterId(Long.parseLong(_cluster));
                if (vsmCredentials != null) {
                    s_logger.info("Stocking credentials while configuring resource.");
                    context.registerStockObject("vsmcredentials", vsmCredentials);
                }
                _privateNetworkVSwitchName = mgr.getPrivateVSwitchName(Long.parseLong(_dcId), HypervisorType.VMware);
            }

        } catch (Exception e) {
            s_logger.error("Unexpected Exception ", e);
        }

        if(_privateNetworkVSwitchName == null) {
            _privateNetworkVSwitchName = (String) params.get("private.network.vswitch.name");
        }

        String value = (String) params.get("vmware.reserve.cpu");
        if(value != null && value.equalsIgnoreCase("true"))
            _reserveCpu = true;

        value = (String) params.get("vmware.recycle.hung.wokervm");
        if(value != null && value.equalsIgnoreCase("true"))
            _recycleHungWorker = true;

        value = (String) params.get("vmware.reserve.mem");
        if(value != null && value.equalsIgnoreCase("true"))
            _reserveMem = true;

        value = (String)params.get("vmware.root.disk.controller");
        if(value != null && value.equalsIgnoreCase("scsi"))
            _rootDiskController = DiskControllerType.scsi;
        else
            _rootDiskController = DiskControllerType.ide;

        Integer intObj = (Integer) params.get("ports.per.dvportgroup");
        if (intObj != null)
            _portsPerDvPortGroup = intObj.intValue();

        s_logger.info("VmwareResource network configuration info." +
                " private traffic over vSwitch: " + _privateNetworkVSwitchName + ", public traffic over " +
                this._publicTrafficInfo.getVirtualSwitchType() + " : " + this._publicTrafficInfo.getVirtualSwitchName() +
                ", guest traffic over " + this._guestTrafficInfo.getVirtualSwitchType() + " : " +
                this._guestTrafficInfo.getVirtualSwitchName());

        value = params.get("vmware.create.full.clone").toString();
        if (value != null && value.equalsIgnoreCase("true")) {
            _fullCloneFlag = true;
        } else {
            _fullCloneFlag = false;
        }
        value = (String)params.get("scripts.timeout");
        int timeout = NumbersUtil.parseInt(value, 1440) * 1000;
        VmwareManager mgr = context.getStockObject(VmwareManager.CONTEXT_STOCK_NAME);
        VmwareStorageProcessor storageProcessor = new VmwareStorageProcessor((VmwareHostService)this, this._fullCloneFlag, (VmwareStorageMount)mgr,
        		timeout, this, this._shutdown_waitMs
        		);
        storageHandler = new StorageSubsystemCommandHandlerBase(storageProcessor);

        return true;
    }

    @Override
    public String getName() {
        return _name;
    }

    @Override
    public boolean start() {
        return true;
    }

    @Override
    public boolean stop() {
        return true;
    }

    public VmwareContext getServiceContext() {
        return getServiceContext(null);
    }

    public void invalidateServiceContext() {
        invalidateServiceContext(null);
    }

    public VmwareHypervisorHost getHyperHost(VmwareContext context) {
        return getHyperHost(context, null);
    }

    @Override
    public synchronized VmwareContext getServiceContext(Command cmd) {
        if (_serviceContext == null) {
            try {
                _serviceContext = VmwareContextFactory.create(_vCenterAddress, _username, _password);
                VmwareHypervisorHost hyperHost = getHyperHost(_serviceContext, cmd);
                assert(hyperHost instanceof HostMO);

                HostFirewallSystemMO firewallMo = ((HostMO)hyperHost).getHostFirewallSystemMO();
                boolean bRefresh = false;
                if(firewallMo != null) {
                    HostFirewallInfo firewallInfo = firewallMo.getFirewallInfo();
                    if(firewallInfo != null && firewallInfo.getRuleset() != null) {
                        for(HostFirewallRuleset rule : firewallInfo.getRuleset()) {
                            if("vncServer".equalsIgnoreCase(rule.getKey())) {
                                bRefresh = true;
                                firewallMo.enableRuleset("vncServer");
                            } else if("gdbserver".equalsIgnoreCase(rule.getKey())) {
                                bRefresh = true;
                                firewallMo.enableRuleset("gdbserver");
                            }
                        }
                    }

                    if(bRefresh)
                        firewallMo.refreshFirewall();
                }
            } catch (Exception e) {
                s_logger.error("Unable to connect to vSphere server: " + _vCenterAddress, e);
                throw new CloudRuntimeException("Unable to connect to vSphere server: " + _vCenterAddress);
            }
        }
        return _serviceContext;
    }

    @Override
    public synchronized void invalidateServiceContext(VmwareContext context) {
        if (_serviceContext != null) {
            _serviceContext.close();
        }
        _serviceContext = null;
    }

    @Override
    public VmwareHypervisorHost getHyperHost(VmwareContext context, Command cmd) {
        if (_morHyperHost.getType().equalsIgnoreCase("HostSystem")) {
            return new HostMO(context, _morHyperHost);
        }
        return new ClusterMO(context, _morHyperHost);
    }

    @Override
    @DB
    public String getWorkerName(VmwareContext context, Command cmd, int workerSequence) {
        VmwareManager mgr = context.getStockObject(VmwareManager.CONTEXT_STOCK_NAME);
        String vmName = mgr.composeWorkerName();

        assert(cmd != null);
        VmwareManager vmwareMgr = context.getStockObject(VmwareManager.CONTEXT_STOCK_NAME);
        // TODO: Fix this? long checkPointId = vmwareMgr.pushCleanupCheckpoint(this._guid, vmName);
        // TODO: Fix this? cmd.setContextParam("checkpoint", String.valueOf(checkPointId));
        return vmName;
    }

	@Override
	public void setName(String name) {
		// TODO Auto-generated method stub

	}

	@Override
	public void setConfigParams(Map<String, Object> params) {
		// TODO Auto-generated method stub

	}

	@Override
	public Map<String, Object> getConfigParams() {
		// TODO Auto-generated method stub
		return null;
	}

	@Override
	public int getRunLevel() {
		// TODO Auto-generated method stub
		return 0;
	}

	@Override
	public void setRunLevel(int level) {
		// TODO Auto-generated method stub

	}

	@Override
	public Answer execute(DestroyCommand cmd) {
		// TODO Auto-generated method stub
		return null;
	}
}<|MERGE_RESOLUTION|>--- conflicted
+++ resolved
@@ -344,7 +344,7 @@
     }
     
     public Gson getGson() {
-    	return this._gson;
+    	return _gson;
     }
 
     public VmwareResource() {
@@ -501,13 +501,10 @@
                 answer = execute((CheckS2SVpnConnectionsCommand) cmd);
             } else if (clz == ResizeVolumeCommand.class) {
                 return execute((ResizeVolumeCommand) cmd);
-<<<<<<< HEAD
             } else if (clz == UnregisterVMCommand.class) {
                 return execute((UnregisterVMCommand) cmd);
-=======
             } else if (cmd instanceof StorageSubSystemCommand) {
-            	return this.storageHandler.handleStorageCommands((StorageSubSystemCommand)cmd);
->>>>>>> 47f6d650
+            	return storageHandler.handleStorageCommands((StorageSubSystemCommand)cmd);
             } else {
                 answer = Answer.createUnsupportedCommandAnswer(cmd);
             }
@@ -1454,7 +1451,7 @@
 
         VmwareManager mgr = getServiceContext().getStockObject(VmwareManager.CONTEXT_STOCK_NAME);
 
-        int ethDeviceNum = this.findRouterEthDeviceIndex(domrName, routerIp, ip.getVifMacAddress());
+        int ethDeviceNum = findRouterEthDeviceIndex(domrName, routerIp, ip.getVifMacAddress());
         if (ethDeviceNum < 0) {
             if (ip.isAdd()) {
                 throw new InternalErrorException("Failed to find DomR VIF to associate/disassociate IP with.");
@@ -1621,11 +1618,11 @@
             vSwitchType = _publicTrafficInfo.getVirtualSwitchType();
         }
         if (VirtualSwitchType.StandardVirtualSwitch == vSwitchType) {
-            networkInfo = HypervisorHostHelper.prepareNetwork(this._publicTrafficInfo.getVirtualSwitchName(), "cloud.public",
-                    vmMo.getRunningHost(), vlanId, null, null, this._ops_timeout, true);
+            networkInfo = HypervisorHostHelper.prepareNetwork(_publicTrafficInfo.getVirtualSwitchName(), "cloud.public",
+                    vmMo.getRunningHost(), vlanId, null, null, _ops_timeout, true);
         } else {
-            networkInfo = HypervisorHostHelper.prepareNetwork(this._publicTrafficInfo.getVirtualSwitchName(), "cloud.public",
-                    vmMo.getRunningHost(), vlanId, null, null, this._ops_timeout, vSwitchType, _portsPerDvPortGroup, null, false);
+            networkInfo = HypervisorHostHelper.prepareNetwork(_publicTrafficInfo.getVirtualSwitchName(), "cloud.public",
+                    vmMo.getRunningHost(), vlanId, null, null, _ops_timeout, vSwitchType, _portsPerDvPortGroup, null, false);
         }
 
         int nicIndex = allocPublicNicIndex(vmMo);
@@ -2215,12 +2212,12 @@
                 s_logger.debug("Nested Virtualization enabled in configuration, checking hypervisor capability");
                 ManagedObjectReference hostMor = vmMo.getRunningHost().getMor();
                 ManagedObjectReference computeMor = context.getVimClient().getMoRefProp(hostMor, "parent");
-                ManagedObjectReference environmentBrowser = 
+                ManagedObjectReference environmentBrowser =
                         context.getVimClient().getMoRefProp(computeMor, "environmentBrowser");
                 HostCapability hostCapability = context.getService().queryTargetCapabilities(environmentBrowser, hostMor);
                 if (hostCapability.isNestedHVSupported()) {
                     s_logger.debug("Hypervisor supports nested virtualization, enabling for VM " + vmSpec.getName());
-                    vmConfigSpec.setNestedHVEnabled(true);                   
+                    vmConfigSpec.setNestedHVEnabled(true);
                 }
                 else {
                 	s_logger.warn("Hypervisor doesn't support nested virtualization, unable to set config for VM " +vmSpec.getName());
@@ -2634,13 +2631,13 @@
         }
 
         if (nicTo.getType() == Networks.TrafficType.Guest) {
-            return new Pair<String, String>(this._guestTrafficInfo.getVirtualSwitchName(), Vlan.UNTAGGED);
+            return new Pair<String, String>(_guestTrafficInfo.getVirtualSwitchName(), Vlan.UNTAGGED);
         } else if (nicTo.getType() == Networks.TrafficType.Control || nicTo.getType() == Networks.TrafficType.Management) {
-            return new Pair<String, String>(this._privateNetworkVSwitchName, Vlan.UNTAGGED);
+            return new Pair<String, String>(_privateNetworkVSwitchName, Vlan.UNTAGGED);
         } else if (nicTo.getType() == Networks.TrafficType.Public) {
-            return new Pair<String, String>(this._publicTrafficInfo.getVirtualSwitchName(), Vlan.UNTAGGED);
+            return new Pair<String, String>(_publicTrafficInfo.getVirtualSwitchName(), Vlan.UNTAGGED);
         } else if (nicTo.getType() == Networks.TrafficType.Storage) {
-            return new Pair<String, String>(this._privateNetworkVSwitchName, Vlan.UNTAGGED);
+            return new Pair<String, String>(_privateNetworkVSwitchName, Vlan.UNTAGGED);
         } else if (nicTo.getType() == Networks.TrafficType.Vpn) {
             throw new Exception("Unsupported traffic type: " + nicTo.getType().toString());
         } else {
@@ -3763,7 +3760,6 @@
         }
     }
 
-<<<<<<< HEAD
     protected Answer execute(UnregisterVMCommand cmd){
         if (s_logger.isInfoEnabled()) {
             s_logger.info("Executing resource UnregisterVMCommand: " + _gson.toJson(cmd));
@@ -3801,18 +3797,13 @@
         }
     }
 
-    @Override
-    public Answer execute(DestroyCommand cmd) {
-=======
-    
     public Answer execute(DeleteCommand cmd) {
->>>>>>> 47f6d650
         if (s_logger.isInfoEnabled()) {
             s_logger.info("Executing resource DestroyCommand: " + _gson.toJson(cmd));
         }
 
         /*
-         * DestroyCommand content example
+         * DestroyCommand content exafmple
          *
          * {"volume": {"id":5,"name":"Volume1", "mountPoint":"/export/home/kelven/vmware-test/primary",
          * "path":"6bb8762f-c34c-453c-8e03-26cc246ceec4", "size":0,"type":"DATADISK","resourceType":
@@ -3986,6 +3977,7 @@
         }
     }
 
+    @Override
     public CreateVolumeOVAAnswer execute(CreateVolumeOVACommand cmd) {
         if (s_logger.isInfoEnabled()) {
             s_logger.info("Executing resource CreateVolumeOVACommand: " + _gson.toJson(cmd));
@@ -4742,8 +4734,8 @@
                     if(!"untagged".equalsIgnoreCase(tokens[2]))
                         vlanId = tokens[2];
 
-                    HypervisorHostHelper.prepareNetwork(this._privateNetworkVSwitchName, "cloud.private",
-                            hostMo, vlanId, networkRateMbps, null, this._ops_timeout, false);
+                    HypervisorHostHelper.prepareNetwork(_privateNetworkVSwitchName, "cloud.private",
+                            hostMo, vlanId, networkRateMbps, null, _ops_timeout, false);
                 } else {
                     s_logger.info("Skip suspecious cloud network " + networkName);
                 }
@@ -4759,7 +4751,7 @@
                         vlanId = tokens[2];
 
                     HypervisorHostHelper.prepareNetwork(_publicTrafficInfo.getVirtualSwitchName(), "cloud.public",
-                            hostMo, vlanId, networkRateMbps, null, this._ops_timeout, false);
+                            hostMo, vlanId, networkRateMbps, null, _ops_timeout, false);
                 } else {
                     s_logger.info("Skip suspecious cloud network " + networkName);
                 }
@@ -4776,7 +4768,7 @@
                         vlanId = tokens[2];
 
                     HypervisorHostHelper.prepareNetwork(_guestTrafficInfo.getVirtualSwitchName(), "cloud.guest",
-                            hostMo, vlanId, networkRateMbps, null, this._ops_timeout, false);
+                            hostMo, vlanId, networkRateMbps, null, _ops_timeout, false);
                 } else {
                     s_logger.info("Skip suspecious cloud network " + networkName);
                 }
@@ -5157,9 +5149,9 @@
 
         s_logger.info("VmwareResource network configuration info." +
                 " private traffic over vSwitch: " + _privateNetworkVSwitchName + ", public traffic over " +
-                this._publicTrafficInfo.getVirtualSwitchType() + " : " + this._publicTrafficInfo.getVirtualSwitchName() +
-                ", guest traffic over " + this._guestTrafficInfo.getVirtualSwitchType() + " : " +
-                this._guestTrafficInfo.getVirtualSwitchName());
+                _publicTrafficInfo.getVirtualSwitchType() + " : " + _publicTrafficInfo.getVirtualSwitchName() +
+                ", guest traffic over " + _guestTrafficInfo.getVirtualSwitchType() + " : " +
+                _guestTrafficInfo.getVirtualSwitchName());
 
         value = params.get("vmware.create.full.clone").toString();
         if (value != null && value.equalsIgnoreCase("true")) {
@@ -5170,8 +5162,8 @@
         value = (String)params.get("scripts.timeout");
         int timeout = NumbersUtil.parseInt(value, 1440) * 1000;
         VmwareManager mgr = context.getStockObject(VmwareManager.CONTEXT_STOCK_NAME);
-        VmwareStorageProcessor storageProcessor = new VmwareStorageProcessor((VmwareHostService)this, this._fullCloneFlag, (VmwareStorageMount)mgr,
-        		timeout, this, this._shutdown_waitMs
+        VmwareStorageProcessor storageProcessor = new VmwareStorageProcessor((VmwareHostService)this, _fullCloneFlag, (VmwareStorageMount)mgr,
+        		timeout, this, _shutdown_waitMs
         		);
         storageHandler = new StorageSubsystemCommandHandlerBase(storageProcessor);
 
