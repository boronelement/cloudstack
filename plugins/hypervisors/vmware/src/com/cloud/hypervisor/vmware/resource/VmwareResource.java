// Licensed to the Apache Software Foundation (ASF) under one
// or more contributor license agreements.  See the NOTICE file
// distributed with this work for additional information
// regarding copyright ownership.  The ASF licenses this file
// to you under the Apache License, Version 2.0 (the
// "License"); you may not use this file except in compliance
// with the License.  You may obtain a copy of the License at
//
//   http://www.apache.org/licenses/LICENSE-2.0
//
// Unless required by applicable law or agreed to in writing,
// software distributed under the License is distributed on an
// "AS IS" BASIS, WITHOUT WARRANTIES OR CONDITIONS OF ANY
// KIND, either express or implied.  See the License for the
// specific language governing permissions and limitations
// under the License.
package com.cloud.hypervisor.vmware.resource;

import java.io.File;
import java.io.IOException;
import java.io.UnsupportedEncodingException;
import java.net.ConnectException;
import java.net.InetSocketAddress;
import java.net.URI;
import java.net.URL;
import java.nio.channels.SocketChannel;
import java.rmi.RemoteException;
<<<<<<< HEAD
=======

import com.cloud.configuration.Resource.ResourceType;
import org.joda.time.Duration;
>>>>>>> 7ca4582a
import java.util.ArrayList;
import java.util.Arrays;
import java.util.Collection;
import java.util.Collections;
import java.util.Comparator;
import java.util.Date;
import java.util.EnumMap;
import java.util.HashMap;
import java.util.HashSet;
import java.util.List;
import java.util.Map;
import java.util.Random;
import java.util.Set;
import java.util.TimeZone;
import java.util.UUID;
import javax.naming.ConfigurationException;

import org.apache.commons.lang.math.NumberUtils;
import org.apache.commons.lang.StringUtils;
import org.apache.log4j.Logger;
import org.apache.log4j.NDC;
import org.joda.time.Duration;
import com.google.gson.Gson;
import com.vmware.vim25.AboutInfo;
import com.vmware.vim25.BoolPolicy;
import com.vmware.vim25.ComputeResourceSummary;
import com.vmware.vim25.CustomFieldStringValue;
import com.vmware.vim25.DVPortConfigInfo;
import com.vmware.vim25.DVPortConfigSpec;
import com.vmware.vim25.DasVmPriority;
import com.vmware.vim25.DatastoreSummary;
import com.vmware.vim25.DistributedVirtualPort;
import com.vmware.vim25.DistributedVirtualSwitchPortConnection;
import com.vmware.vim25.DistributedVirtualSwitchPortCriteria;
import com.vmware.vim25.DynamicProperty;
import com.vmware.vim25.HostCapability;
import com.vmware.vim25.HostHostBusAdapter;
import com.vmware.vim25.HostInternetScsiHba;
import com.vmware.vim25.ManagedObjectReference;
import com.vmware.vim25.ObjectContent;
import com.vmware.vim25.OptionValue;
import com.vmware.vim25.PerfCounterInfo;
import com.vmware.vim25.PerfEntityMetric;
import com.vmware.vim25.PerfEntityMetricBase;
import com.vmware.vim25.PerfMetricId;
import com.vmware.vim25.PerfMetricIntSeries;
import com.vmware.vim25.PerfMetricSeries;
import com.vmware.vim25.PerfQuerySpec;
import com.vmware.vim25.PerfSampleInfo;
import com.vmware.vim25.RuntimeFaultFaultMsg;
import com.vmware.vim25.ToolsUnavailableFaultMsg;
import com.vmware.vim25.VMwareDVSPortSetting;
import com.vmware.vim25.VimPortType;
import com.vmware.vim25.VirtualDevice;
import com.vmware.vim25.VirtualDeviceBackingInfo;
import com.vmware.vim25.VirtualDeviceConfigSpec;
import com.vmware.vim25.VirtualDeviceConfigSpecOperation;
import com.vmware.vim25.VirtualDisk;
import com.vmware.vim25.VirtualDiskFlatVer2BackingInfo;
import com.vmware.vim25.VirtualEthernetCard;
import com.vmware.vim25.VirtualEthernetCardDistributedVirtualPortBackingInfo;
import com.vmware.vim25.VirtualEthernetCardNetworkBackingInfo;
import com.vmware.vim25.VirtualEthernetCardOpaqueNetworkBackingInfo;
import com.vmware.vim25.VirtualMachineConfigSpec;
import com.vmware.vim25.VirtualMachineFileInfo;
import com.vmware.vim25.VirtualMachineFileLayoutEx;
import com.vmware.vim25.VirtualMachineFileLayoutExFileInfo;
import com.vmware.vim25.VirtualMachineGuestOsIdentifier;
import com.vmware.vim25.VirtualMachinePowerState;
import com.vmware.vim25.VirtualMachineRelocateSpec;
import com.vmware.vim25.VirtualMachineRelocateSpecDiskLocator;
import com.vmware.vim25.VirtualMachineRuntimeInfo;
import com.vmware.vim25.VirtualMachineVideoCard;
import com.vmware.vim25.VirtualUSBController;
import com.vmware.vim25.VmwareDistributedVirtualSwitchVlanIdSpec;

import org.apache.cloudstack.api.ApiConstants;
import org.apache.cloudstack.storage.command.CopyCommand;
import org.apache.cloudstack.storage.command.StorageSubSystemCommand;
import org.apache.cloudstack.storage.resource.NfsSecondaryStorageResource;
import org.apache.cloudstack.storage.to.PrimaryDataStoreTO;
import org.apache.cloudstack.storage.to.TemplateObjectTO;
import org.apache.cloudstack.storage.to.VolumeObjectTO;
import org.apache.cloudstack.utils.volume.VirtualMachineDiskInfo;
import com.cloud.agent.IAgentControl;
import com.cloud.agent.api.Answer;
import com.cloud.agent.api.AttachIsoAnswer;
import com.cloud.agent.api.AttachIsoCommand;
import com.cloud.agent.api.BackupSnapshotAnswer;
import com.cloud.agent.api.BackupSnapshotCommand;
import com.cloud.agent.api.CheckHealthAnswer;
import com.cloud.agent.api.CheckHealthCommand;
import com.cloud.agent.api.CheckNetworkAnswer;
import com.cloud.agent.api.CheckNetworkCommand;
import com.cloud.agent.api.CheckOnHostAnswer;
import com.cloud.agent.api.CheckOnHostCommand;
import com.cloud.agent.api.CheckVirtualMachineAnswer;
import com.cloud.agent.api.CheckVirtualMachineCommand;
import com.cloud.agent.api.Command;
import com.cloud.agent.api.CreatePrivateTemplateFromSnapshotCommand;
import com.cloud.agent.api.CreatePrivateTemplateFromVolumeCommand;
import com.cloud.agent.api.CreateStoragePoolCommand;
import com.cloud.agent.api.CreateVMSnapshotAnswer;
import com.cloud.agent.api.CreateVMSnapshotCommand;
import com.cloud.agent.api.CreateVolumeFromSnapshotAnswer;
import com.cloud.agent.api.CreateVolumeFromSnapshotCommand;
import com.cloud.agent.api.DeleteStoragePoolCommand;
import com.cloud.agent.api.DeleteVMSnapshotAnswer;
import com.cloud.agent.api.DeleteVMSnapshotCommand;
import com.cloud.agent.api.GetHostStatsAnswer;
import com.cloud.agent.api.GetHostStatsCommand;
import com.cloud.agent.api.GetStorageStatsAnswer;
import com.cloud.agent.api.GetStorageStatsCommand;
import com.cloud.agent.api.GetVmDiskStatsAnswer;
import com.cloud.agent.api.GetVmDiskStatsCommand;
import com.cloud.agent.api.GetVmNetworkStatsAnswer;
import com.cloud.agent.api.GetVmNetworkStatsCommand;
import com.cloud.agent.api.GetVmStatsAnswer;
import com.cloud.agent.api.GetVmStatsCommand;
import com.cloud.agent.api.GetVncPortAnswer;
import com.cloud.agent.api.GetVncPortCommand;
import com.cloud.agent.api.GetVolumeStatsAnswer;
import com.cloud.agent.api.GetVolumeStatsCommand;
import com.cloud.agent.api.HostStatsEntry;
import com.cloud.agent.api.HostVmStateReportEntry;
import com.cloud.agent.api.MaintainAnswer;
import com.cloud.agent.api.MaintainCommand;
import com.cloud.agent.api.ManageSnapshotAnswer;
import com.cloud.agent.api.ManageSnapshotCommand;
import com.cloud.agent.api.MigrateAnswer;
import com.cloud.agent.api.MigrateCommand;
import com.cloud.agent.api.MigrateWithStorageAnswer;
import com.cloud.agent.api.MigrateWithStorageCommand;
import com.cloud.agent.api.ModifySshKeysCommand;
import com.cloud.agent.api.ModifyStoragePoolAnswer;
import com.cloud.agent.api.ModifyStoragePoolCommand;
import com.cloud.agent.api.ModifyTargetsAnswer;
import com.cloud.agent.api.ModifyTargetsCommand;
import com.cloud.agent.api.NetworkUsageAnswer;
import com.cloud.agent.api.NetworkUsageCommand;
import com.cloud.agent.api.PingCommand;
import com.cloud.agent.api.PingRoutingCommand;
import com.cloud.agent.api.PingTestCommand;
import com.cloud.agent.api.PlugNicAnswer;
import com.cloud.agent.api.PlugNicCommand;
import com.cloud.agent.api.PrepareForMigrationAnswer;
import com.cloud.agent.api.PrepareForMigrationCommand;
import com.cloud.agent.api.PvlanSetupCommand;
import com.cloud.agent.api.ReadyAnswer;
import com.cloud.agent.api.ReadyCommand;
import com.cloud.agent.api.RebootAnswer;
import com.cloud.agent.api.RebootCommand;
import com.cloud.agent.api.RebootRouterCommand;
import com.cloud.agent.api.ReplugNicAnswer;
import com.cloud.agent.api.ReplugNicCommand;
import com.cloud.agent.api.RevertToVMSnapshotAnswer;
import com.cloud.agent.api.RevertToVMSnapshotCommand;
import com.cloud.agent.api.ScaleVmAnswer;
import com.cloud.agent.api.ScaleVmCommand;
import com.cloud.agent.api.SetupAnswer;
import com.cloud.agent.api.SetupCommand;
import com.cloud.agent.api.SetupGuestNetworkCommand;
import com.cloud.agent.api.StartAnswer;
import com.cloud.agent.api.StartCommand;
import com.cloud.agent.api.StartupCommand;
import com.cloud.agent.api.StartupRoutingCommand;
import com.cloud.agent.api.StartupStorageCommand;
import com.cloud.agent.api.StopAnswer;
import com.cloud.agent.api.StopCommand;
import com.cloud.agent.api.StoragePoolInfo;
import com.cloud.agent.api.UnPlugNicAnswer;
import com.cloud.agent.api.UnPlugNicCommand;
import com.cloud.agent.api.UnregisterNicCommand;
import com.cloud.agent.api.UnregisterVMCommand;
import com.cloud.agent.api.UpgradeSnapshotCommand;
import com.cloud.agent.api.ValidateSnapshotAnswer;
import com.cloud.agent.api.ValidateSnapshotCommand;
import com.cloud.agent.api.VmStatsEntry;
import com.cloud.agent.api.VolumeStatsEntry;
import com.cloud.agent.api.check.CheckSshAnswer;
import com.cloud.agent.api.check.CheckSshCommand;
import com.cloud.agent.api.routing.IpAssocCommand;
import com.cloud.agent.api.routing.IpAssocVpcCommand;
import com.cloud.agent.api.routing.NetworkElementCommand;
import com.cloud.agent.api.routing.SetNetworkACLCommand;
import com.cloud.agent.api.routing.SetSourceNatCommand;
import com.cloud.agent.api.storage.CopyVolumeAnswer;
import com.cloud.agent.api.storage.CopyVolumeCommand;
import com.cloud.agent.api.storage.CreatePrivateTemplateAnswer;
import com.cloud.agent.api.storage.DestroyCommand;
import com.cloud.agent.api.storage.MigrateVolumeAnswer;
import com.cloud.agent.api.storage.MigrateVolumeCommand;
import com.cloud.agent.api.storage.PrimaryStorageDownloadAnswer;
import com.cloud.agent.api.storage.PrimaryStorageDownloadCommand;
import com.cloud.agent.api.storage.ResizeVolumeAnswer;
import com.cloud.agent.api.storage.ResizeVolumeCommand;
import com.cloud.agent.api.to.DataStoreTO;
import com.cloud.agent.api.to.DiskTO;
import com.cloud.agent.api.to.IpAddressTO;
import com.cloud.agent.api.to.NfsTO;
import com.cloud.agent.api.to.NicTO;
import com.cloud.agent.api.to.StorageFilerTO;
import com.cloud.agent.api.to.VirtualMachineTO;
import com.cloud.agent.api.to.VolumeTO;
import com.cloud.agent.resource.virtualnetwork.VRScripts;
import com.cloud.agent.resource.virtualnetwork.VirtualRouterDeployer;
import com.cloud.agent.resource.virtualnetwork.VirtualRoutingResource;
import com.cloud.dc.DataCenter.NetworkType;
import com.cloud.dc.Vlan;
import com.cloud.exception.CloudException;
import com.cloud.exception.InternalErrorException;
import com.cloud.host.Host.Type;
import com.cloud.hypervisor.Hypervisor.HypervisorType;
import com.cloud.hypervisor.guru.VMwareGuru;
import com.cloud.hypervisor.vmware.manager.VmwareHostService;
import com.cloud.hypervisor.vmware.manager.VmwareManager;
import com.cloud.hypervisor.vmware.manager.VmwareStorageMount;
import com.cloud.hypervisor.vmware.mo.ClusterMO;
import com.cloud.hypervisor.vmware.mo.CustomFieldConstants;
import com.cloud.hypervisor.vmware.mo.CustomFieldsManagerMO;
import com.cloud.hypervisor.vmware.mo.DatacenterMO;
import com.cloud.hypervisor.vmware.mo.DatastoreFile;
import com.cloud.hypervisor.vmware.mo.DatastoreMO;
import com.cloud.hypervisor.vmware.mo.DiskControllerType;
import com.cloud.hypervisor.vmware.mo.FeatureKeyConstants;
import com.cloud.hypervisor.vmware.mo.HostMO;
import com.cloud.hypervisor.vmware.mo.HostStorageSystemMO;
import com.cloud.hypervisor.vmware.mo.HypervisorHostHelper;
import com.cloud.hypervisor.vmware.mo.NetworkDetails;
import com.cloud.hypervisor.vmware.mo.TaskMO;
import com.cloud.hypervisor.vmware.mo.VirtualEthernetCardType;
import com.cloud.hypervisor.vmware.mo.VirtualMachineDiskInfoBuilder;
import com.cloud.hypervisor.vmware.mo.VirtualMachineMO;
import com.cloud.hypervisor.vmware.mo.VirtualSwitchType;
import com.cloud.hypervisor.vmware.mo.VmwareHypervisorHost;
import com.cloud.hypervisor.vmware.mo.VmwareHypervisorHostNetworkSummary;
import com.cloud.hypervisor.vmware.mo.VmwareHypervisorHostResourceSummary;
import com.cloud.hypervisor.vmware.util.VmwareContext;
import com.cloud.hypervisor.vmware.util.VmwareContextPool;
import com.cloud.hypervisor.vmware.util.VmwareHelper;
import com.cloud.network.Networks;
import com.cloud.network.Networks.BroadcastDomainType;
import com.cloud.network.Networks.TrafficType;
import com.cloud.network.VmwareTrafficLabel;
import com.cloud.resource.ServerResource;
import com.cloud.serializer.GsonHelper;
import com.cloud.storage.Storage;
import com.cloud.storage.Storage.StoragePoolType;
import com.cloud.storage.Volume;
import com.cloud.storage.resource.StoragePoolResource;
import com.cloud.storage.resource.StorageSubsystemCommandHandler;
import com.cloud.storage.resource.VmwareStorageLayoutHelper;
import com.cloud.storage.resource.VmwareStorageProcessor;
import com.cloud.storage.resource.VmwareStorageProcessor.VmwareStorageProcessorConfigurableFields;
import com.cloud.storage.resource.VmwareStorageSubsystemCommandHandler;
import com.cloud.storage.template.TemplateProp;
import com.cloud.utils.DateUtil;
import com.cloud.utils.ExecutionResult;
import com.cloud.utils.NumbersUtil;
import com.cloud.utils.Pair;
import com.cloud.utils.Ternary;
import com.cloud.utils.db.DB;
import com.cloud.utils.exception.CloudRuntimeException;
import com.cloud.utils.exception.ExceptionUtil;
import com.cloud.utils.mgmt.JmxUtil;
import com.cloud.utils.mgmt.PropertyMapDynamicBean;
import com.cloud.utils.net.NetUtils;
import com.cloud.utils.nicira.nvp.plugin.NiciraNvpApiVersion;
import com.cloud.utils.script.Script;
import com.cloud.utils.ssh.SshHelper;
import com.cloud.vm.VirtualMachine;
import com.cloud.vm.VirtualMachine.PowerState;
import com.cloud.vm.VirtualMachineName;
import com.cloud.vm.VmDetailConstants;
import com.vmware.vim25.GuestInfo;
import com.vmware.vim25.VirtualMachineToolsStatus;
import com.cloud.agent.api.GetVmIpAddressCommand;

public class VmwareResource implements StoragePoolResource, ServerResource, VmwareHostService, VirtualRouterDeployer {
    private static final Logger s_logger = Logger.getLogger(VmwareResource.class);

    protected String _name;

    protected final long _opsTimeout = 900000;   // 15 minutes time out to time

    protected final int _shutdownWaitMs = 300000;  // wait up to 5 minutes for shutdown

    // out an operation
    protected final int _retry = 24;
    protected final int _sleep = 10000;
    protected final int DefaultDomRSshPort = 3922;
    protected final int MazCmdMBean = 100;

    protected String _url;
    protected String _dcId;
    protected String _pod;
    protected String _cluster;
    protected String _username;
    protected String _password;
    protected String _guid;
    protected String _vCenterAddress;
    protected Integer storageNfsVersion;

    protected String _privateNetworkVSwitchName;
    protected VmwareTrafficLabel _guestTrafficInfo = new VmwareTrafficLabel(TrafficType.Guest);
    protected VmwareTrafficLabel _publicTrafficInfo = new VmwareTrafficLabel(TrafficType.Public);
    protected Map<String, String> _vsmCredentials = null;
    protected int _portsPerDvPortGroup;
    protected boolean _fullCloneFlag = false;
    protected boolean _instanceNameFlag = false;

    protected boolean _recycleHungWorker = false;
    protected DiskControllerType _rootDiskController = DiskControllerType.ide;

    protected ManagedObjectReference _morHyperHost;
    protected final static ThreadLocal<VmwareContext> s_serviceContext = new ThreadLocal<VmwareContext>();
    protected String _hostName;

    protected List<PropertyMapDynamicBean> _cmdMBeans = new ArrayList<PropertyMapDynamicBean>();

    protected Gson _gson;

    protected volatile long _cmdSequence = 1;

    protected StorageSubsystemCommandHandler storageHandler;
    private VmwareStorageProcessor _storageProcessor;

    protected VirtualRoutingResource _vrResource;

    protected final static HashMap<VirtualMachinePowerState, PowerState> s_powerStatesTable = new HashMap<VirtualMachinePowerState, PowerState>();
    static {
        s_powerStatesTable.put(VirtualMachinePowerState.POWERED_ON, PowerState.PowerOn);
        s_powerStatesTable.put(VirtualMachinePowerState.POWERED_OFF, PowerState.PowerOff);
        s_powerStatesTable.put(VirtualMachinePowerState.SUSPENDED, PowerState.PowerOn);
    }

    protected static File s_systemVmKeyFile = null;
    private static final Object s_syncLockObjectFetchKeyFile = new Object();
    protected static final String s_relativePathSystemVmKeyFileInstallDir = "scripts/vm/systemvm/id_rsa.cloud";
    protected static final String s_defaultPathSystemVmKeyFile = "/usr/share/cloudstack-common/scripts/vm/systemvm/id_rsa.cloud";

    public Gson getGson() {
        return _gson;
    }

    public VmwareResource() {
        _gson = GsonHelper.getGsonLogger();
    }

    private String getCommandLogTitle(Command cmd) {
        StringBuffer sb = new StringBuffer();
        if (_hostName != null) {
            sb.append(_hostName);
        }

        if (cmd.getContextParam("job") != null) {
            sb.append(", ").append(cmd.getContextParam("job"));
        }
        sb.append(", cmd: ").append(cmd.getClass().getSimpleName());

        return sb.toString();
    }

    @Override
    public Answer executeRequest(Command cmd) {

        if (s_logger.isTraceEnabled())
            s_logger.trace("Begin executeRequest(), cmd: " + cmd.getClass().getSimpleName());

        Answer answer = null;
        NDC.push(getCommandLogTitle(cmd));
        try {
            long cmdSequence = _cmdSequence++;
            Date startTime = DateUtil.currentGMTTime();
            PropertyMapDynamicBean mbean = new PropertyMapDynamicBean();
            mbean.addProp("StartTime", DateUtil.getDateDisplayString(TimeZone.getDefault(), startTime));
            mbean.addProp("Command", _gson.toJson(cmd));
            mbean.addProp("Sequence", String.valueOf(cmdSequence));
            mbean.addProp("Name", cmd.getClass().getSimpleName());

            Class<? extends Command> clz = cmd.getClass();
            if (cmd instanceof NetworkElementCommand) {
                return _vrResource.executeRequest((NetworkElementCommand)cmd);
            } else if (clz == ReadyCommand.class) {
                answer = execute((ReadyCommand)cmd);
            } else if (clz == GetHostStatsCommand.class) {
                answer = execute((GetHostStatsCommand)cmd);
            } else if (clz == GetVmStatsCommand.class) {
                answer = execute((GetVmStatsCommand)cmd);
            } else if (clz == GetVmNetworkStatsCommand.class) {
                answer = execute((GetVmNetworkStatsCommand) cmd);
            } else if (clz == GetVmDiskStatsCommand.class) {
                answer = execute((GetVmDiskStatsCommand)cmd);
            } else if (cmd instanceof GetVolumeStatsCommand) {
                return execute((GetVolumeStatsCommand)cmd);
            } else if (clz == CheckHealthCommand.class) {
                answer = execute((CheckHealthCommand)cmd);
            } else if (clz == StopCommand.class) {
                answer = execute((StopCommand)cmd);
            } else if (clz == RebootRouterCommand.class) {
                answer = execute((RebootRouterCommand)cmd);
            } else if (clz == RebootCommand.class) {
                answer = execute((RebootCommand)cmd);
            } else if (clz == CheckVirtualMachineCommand.class) {
                answer = execute((CheckVirtualMachineCommand)cmd);
            } else if (clz == PrepareForMigrationCommand.class) {
                answer = execute((PrepareForMigrationCommand)cmd);
            } else if (clz == MigrateCommand.class) {
                answer = execute((MigrateCommand)cmd);
            } else if (clz == MigrateWithStorageCommand.class) {
                answer = execute((MigrateWithStorageCommand)cmd);
            } else if (clz == MigrateVolumeCommand.class) {
                answer = execute((MigrateVolumeCommand)cmd);
            } else if (clz == DestroyCommand.class) {
                answer = execute((DestroyCommand)cmd);
            } else if (clz == CreateStoragePoolCommand.class) {
                return execute((CreateStoragePoolCommand)cmd);
            } else if (clz == ModifyTargetsCommand.class) {
                answer = execute((ModifyTargetsCommand)cmd);
            } else if (clz == ModifyStoragePoolCommand.class) {
                answer = execute((ModifyStoragePoolCommand)cmd);
            } else if (clz == DeleteStoragePoolCommand.class) {
                answer = execute((DeleteStoragePoolCommand)cmd);
            } else if (clz == CopyVolumeCommand.class) {
                answer = execute((CopyVolumeCommand)cmd);
            } else if (clz == AttachIsoCommand.class) {
                answer = execute((AttachIsoCommand)cmd);
            } else if (clz == ValidateSnapshotCommand.class) {
                answer = execute((ValidateSnapshotCommand)cmd);
            } else if (clz == ManageSnapshotCommand.class) {
                answer = execute((ManageSnapshotCommand)cmd);
            } else if (clz == BackupSnapshotCommand.class) {
                answer = execute((BackupSnapshotCommand)cmd);
            } else if (clz == CreateVolumeFromSnapshotCommand.class) {
                answer = execute((CreateVolumeFromSnapshotCommand)cmd);
            } else if (clz == CreatePrivateTemplateFromVolumeCommand.class) {
                answer = execute((CreatePrivateTemplateFromVolumeCommand)cmd);
            } else if (clz == CreatePrivateTemplateFromSnapshotCommand.class) {
                answer = execute((CreatePrivateTemplateFromSnapshotCommand)cmd);
            } else if (clz == UpgradeSnapshotCommand.class) {
                answer = execute((UpgradeSnapshotCommand)cmd);
            } else if (clz == GetStorageStatsCommand.class) {
                answer = execute((GetStorageStatsCommand)cmd);
            } else if (clz == PrimaryStorageDownloadCommand.class) {
                answer = execute((PrimaryStorageDownloadCommand)cmd);
            } else if (clz == GetVncPortCommand.class) {
                answer = execute((GetVncPortCommand)cmd);
            } else if (clz == SetupCommand.class) {
                answer = execute((SetupCommand)cmd);
            } else if (clz == MaintainCommand.class) {
                answer = execute((MaintainCommand)cmd);
            } else if (clz == PingTestCommand.class) {
                answer = execute((PingTestCommand)cmd);
            } else if (clz == CheckOnHostCommand.class) {
                answer = execute((CheckOnHostCommand)cmd);
            } else if (clz == ModifySshKeysCommand.class) {
                answer = execute((ModifySshKeysCommand)cmd);
            } else if (clz == NetworkUsageCommand.class) {
                answer = execute((NetworkUsageCommand)cmd);
            } else if (clz == StartCommand.class) {
                answer = execute((StartCommand)cmd);
            } else if (clz == CheckSshCommand.class) {
                answer = execute((CheckSshCommand)cmd);
            } else if (clz == CheckNetworkCommand.class) {
                answer = execute((CheckNetworkCommand)cmd);
            } else if (clz == PlugNicCommand.class) {
                answer = execute((PlugNicCommand)cmd);
            } else if (clz == ReplugNicCommand.class) {
                answer = execute((ReplugNicCommand)cmd);
            } else if (clz == UnPlugNicCommand.class) {
                answer = execute((UnPlugNicCommand)cmd);
            } else if (cmd instanceof CreateVMSnapshotCommand) {
                return execute((CreateVMSnapshotCommand)cmd);
            } else if (cmd instanceof DeleteVMSnapshotCommand) {
                return execute((DeleteVMSnapshotCommand)cmd);
            } else if (cmd instanceof RevertToVMSnapshotCommand) {
                return execute((RevertToVMSnapshotCommand)cmd);
            } else if (clz == ResizeVolumeCommand.class) {
                return execute((ResizeVolumeCommand)cmd);
            } else if (clz == UnregisterVMCommand.class) {
                return execute((UnregisterVMCommand)cmd);
            } else if (cmd instanceof StorageSubSystemCommand) {
                checkStorageProcessorAndHandlerNfsVersionAttribute((StorageSubSystemCommand)cmd);
                return storageHandler.handleStorageCommands((StorageSubSystemCommand)cmd);
            } else if (clz == ScaleVmCommand.class) {
                return execute((ScaleVmCommand)cmd);
            } else if (clz == PvlanSetupCommand.class) {
                return execute((PvlanSetupCommand)cmd);
            } else if (clz == GetVmIpAddressCommand.class) {
                return execute((GetVmIpAddressCommand)cmd);
            } else if (clz == UnregisterNicCommand.class) {
                answer = execute((UnregisterNicCommand)cmd);
            } else {
                answer = Answer.createUnsupportedCommandAnswer(cmd);
            }

            if (cmd.getContextParam("checkpoint") != null) {
                answer.setContextParam("checkpoint", cmd.getContextParam("checkpoint"));
            }

            Date doneTime = DateUtil.currentGMTTime();
            mbean.addProp("DoneTime", DateUtil.getDateDisplayString(TimeZone.getDefault(), doneTime));
            mbean.addProp("Answer", _gson.toJson(answer));

            synchronized (this) {
                try {
                    JmxUtil.registerMBean("VMware " + _morHyperHost.getValue(), "Command " + cmdSequence + "-" + cmd.getClass().getSimpleName(), mbean);
                    _cmdMBeans.add(mbean);

                    if (_cmdMBeans.size() >= MazCmdMBean) {
                        PropertyMapDynamicBean mbeanToRemove = _cmdMBeans.get(0);
                        _cmdMBeans.remove(0);

                        JmxUtil.unregisterMBean("VMware " + _morHyperHost.getValue(), "Command " + mbeanToRemove.getProp("Sequence") + "-" + mbeanToRemove.getProp("Name"));
                    }
                } catch (Exception e) {
                    if (s_logger.isTraceEnabled())
                        s_logger.trace("Unable to register JMX monitoring due to exception " + ExceptionUtil.toString(e));
                }
            }

        } finally {
            recycleServiceContext();
            NDC.pop();
        }

        if (s_logger.isTraceEnabled())
            s_logger.trace("End executeRequest(), cmd: " + cmd.getClass().getSimpleName());

        return answer;
    }

    /**
     * Check if storage NFS version is already set or needs to be reconfigured.<br>
     * If _storageNfsVersion is not null -> nothing to do, version already set.<br>
     * If _storageNfsVersion is null -> examine StorageSubSystemCommand to get NFS version and set it
     * to the storage processor and storage handler.
     * @param cmd command to execute
     */
    protected void checkStorageProcessorAndHandlerNfsVersionAttribute(StorageSubSystemCommand cmd) {
        if (storageNfsVersion != null)
            return;
        if (cmd instanceof CopyCommand) {
            EnumMap<VmwareStorageProcessorConfigurableFields, Object> params = new EnumMap<VmwareStorageProcessorConfigurableFields, Object>(
                    VmwareStorageProcessorConfigurableFields.class);
            examineStorageSubSystemCommandNfsVersion((CopyCommand)cmd, params);
            params = examineStorageSubSystemCommandFullCloneFlagForVmware((CopyCommand)cmd, params);
            reconfigureProcessorByHandler(params);
        }
    }

    /**
     * Reconfigure processor by handler
     * @param params params
     */
    protected void reconfigureProcessorByHandler(EnumMap<VmwareStorageProcessorConfigurableFields, Object> params) {
        VmwareStorageSubsystemCommandHandler handler = (VmwareStorageSubsystemCommandHandler)storageHandler;
        boolean success = handler.reconfigureStorageProcessor(params);
        if (success) {
            s_logger.info("VmwareStorageProcessor and VmwareStorageSubsystemCommandHandler successfully reconfigured");
        } else {
            s_logger.error("Error while reconfiguring VmwareStorageProcessor and VmwareStorageSubsystemCommandHandler, params=" + _gson.toJson(params));
        }
    }

    /**
     * Examine StorageSubSystem command to get full clone flag, if provided
     * @param cmd command to execute
     * @param params params
     * @return copy of params including new values, if suitable
     */
    protected EnumMap<VmwareStorageProcessorConfigurableFields, Object> examineStorageSubSystemCommandFullCloneFlagForVmware(CopyCommand cmd,
            EnumMap<VmwareStorageProcessorConfigurableFields, Object> params) {
        EnumMap<VmwareStorageProcessorConfigurableFields, Object> paramsCopy = new EnumMap<VmwareStorageProcessorConfigurableFields, Object>(params);
        HypervisorType hypervisor = cmd.getDestTO().getHypervisorType();
        if (hypervisor != null && hypervisor.equals(HypervisorType.VMware)) {
            DataStoreTO destDataStore = cmd.getDestTO().getDataStore();
            if (destDataStore instanceof PrimaryDataStoreTO) {
                PrimaryDataStoreTO dest = (PrimaryDataStoreTO)destDataStore;
                if (dest.isFullCloneFlag() != null) {
                    paramsCopy.put(VmwareStorageProcessorConfigurableFields.FULL_CLONE_FLAG, dest.isFullCloneFlag().booleanValue());
                }
            }
        }
        return paramsCopy;
    }

    /**
     * Examine StorageSubSystem command to get storage NFS version, if provided
     * @param cmd command to execute
     * @param params params
     */
    protected void examineStorageSubSystemCommandNfsVersion(CopyCommand cmd, EnumMap<VmwareStorageProcessorConfigurableFields, Object> params) {
        DataStoreTO srcDataStore = cmd.getSrcTO().getDataStore();
        boolean nfsVersionFound = false;

        if (srcDataStore instanceof NfsTO) {
            nfsVersionFound = getStorageNfsVersionFromNfsTO((NfsTO)srcDataStore);
        }

        if (nfsVersionFound) {
            params.put(VmwareStorageProcessorConfigurableFields.NFS_VERSION, storageNfsVersion);
        }
    }

    /**
     * Get storage NFS version from NfsTO
     * @param nfsTO nfsTO
     * @return true if NFS version was found and not null, false in other case
     */
    protected boolean getStorageNfsVersionFromNfsTO(NfsTO nfsTO) {
        if (nfsTO != null && nfsTO.getNfsVersion() != null) {
            storageNfsVersion = nfsTO.getNfsVersion();
            return true;
        }
        return false;
    }

    /**
     * Registers the vm to the inventory given the vmx file.
     */
    private void registerVm(String vmName, DatastoreMO dsMo) throws Exception {

        //1st param
        VmwareHypervisorHost hyperHost = getHyperHost(getServiceContext());
        ManagedObjectReference dcMor = hyperHost.getHyperHostDatacenter();
        DatacenterMO dataCenterMo = new DatacenterMO(getServiceContext(), dcMor);
        ManagedObjectReference vmFolderMor = dataCenterMo.getVmFolder();

        //2nd param
        String vmxFilePath = dsMo.searchFileInSubFolders(vmName + ".vmx", false, VmwareManager.s_vmwareSearchExcludeFolder.value());

        // 5th param
        ManagedObjectReference morPool = hyperHost.getHyperHostOwnerResourcePool();

        ManagedObjectReference morTask = getServiceContext().getService().registerVMTask(vmFolderMor, vmxFilePath, vmName, false, morPool, hyperHost.getMor());
        boolean result = getServiceContext().getVimClient().waitForTask(morTask);
        if (!result) {
            throw new Exception("Unable to register vm due to " + TaskMO.getTaskFailureInfo(getServiceContext(), morTask));
        } else {
            getServiceContext().waitForTaskProgressDone(morTask);
        }

    }

    private Answer execute(ResizeVolumeCommand cmd) {
        String path = cmd.getPath();
        String vmName = cmd.getInstanceName();
        long newSize = cmd.getNewSize() / ResourceType.bytesToKiB;
        long oldSize = cmd.getCurrentSize() / ResourceType.bytesToKiB;
        boolean useWorkerVm = false;

        VmwareHypervisorHost hyperHost = getHyperHost(getServiceContext());
        String poolId = cmd.getPoolUuid();
        VirtualMachineMO vmMo = null;
        DatastoreMO dsMo = null;
        ManagedObjectReference morDS = null;
        String vmdkDataStorePath = null;

        try {
            if (newSize < oldSize) {
                throw new Exception(
                        "VMware doesn't support shrinking volume from larger size: " + oldSize / ResourceType.bytesToMiB + " GB to a smaller size: " + newSize / ResourceType.bytesToMiB + " GB");
            } else if (newSize == oldSize) {
                return new ResizeVolumeAnswer(cmd, true, "success", newSize * ResourceType.bytesToKiB);
            }
            if (vmName.equalsIgnoreCase("none")) {
                // we need to spawn a worker VM to attach the volume to and
                // resize the volume.
                useWorkerVm = true;
                vmName = getWorkerName(getServiceContext(), cmd, 0);

                morDS = HypervisorHostHelper.findDatastoreWithBackwardsCompatibility(hyperHost, poolId);
                dsMo = new DatastoreMO(hyperHost.getContext(), morDS);
                s_logger.info("Create worker VM " + vmName);
                vmMo = HypervisorHostHelper.createWorkerVM(hyperHost, dsMo, vmName);
                if (vmMo == null) {
                    throw new Exception("Unable to create a worker VM for volume resize");
                }

                synchronized (this) {
                    vmdkDataStorePath = VmwareStorageLayoutHelper.getLegacyDatastorePathFromVmdkFileName(dsMo, path + ".vmdk");
                    vmMo.attachDisk(new String[] {vmdkDataStorePath}, morDS);
                }
            }
            // find VM through datacenter (VM is not at the target host yet)
            vmMo = hyperHost.findVmOnPeerHyperHost(vmName);
            if (vmMo == null) {
                String msg = "VM " + vmName + " does not exist in VMware datacenter";
                s_logger.error(msg);
                throw new Exception(msg);
            }

            Pair<VirtualDisk, String> vdisk = vmMo.getDiskDevice(path);
            if (vdisk == null) {
                if (s_logger.isTraceEnabled())
                    s_logger.trace("resize volume done (failed)");
                throw new Exception("No such disk device: " + path);
            }
            // IDE virtual disk cannot be re-sized if VM is running
            if (vdisk.second() != null && vdisk.second().contains("ide")) {
                throw new Exception("Re-sizing a virtual disk over IDE controller is not supported in VMware hypervisor. "
                        + "Please re-try when virtual disk is attached to a VM using SCSI controller.");
            }

            if (vdisk.second() != null && !vdisk.second().toLowerCase().startsWith("scsi"))
            {
                s_logger.error("Unsupported disk device bus "+ vdisk.second());
                throw new Exception("Unsupported disk device bus "+ vdisk.second());
            }
            VirtualDisk disk = vdisk.first();
            if ((VirtualDiskFlatVer2BackingInfo)disk.getBacking() != null && ((VirtualDiskFlatVer2BackingInfo)disk.getBacking()).getParent() != null)
            {
                s_logger.error("Resize is not supported because Disk device has Parent "+ ((VirtualDiskFlatVer2BackingInfo)disk.getBacking()).getParent().getUuid());
                throw new Exception("Resize is not supported because Disk device has Parent "+ ((VirtualDiskFlatVer2BackingInfo)disk.getBacking()).getParent().getUuid());
            }
            String vmdkAbsFile = getAbsoluteVmdkFile(disk);
            if (vmdkAbsFile != null && !vmdkAbsFile.isEmpty()) {
                vmMo.updateAdapterTypeIfRequired(vmdkAbsFile);
            }

            disk.setCapacityInKB(newSize);

            VirtualMachineConfigSpec vmConfigSpec = new VirtualMachineConfigSpec();
            VirtualDeviceConfigSpec deviceConfigSpec = new VirtualDeviceConfigSpec();
            deviceConfigSpec.setDevice(disk);
            deviceConfigSpec.setOperation(VirtualDeviceConfigSpecOperation.EDIT);
            vmConfigSpec.getDeviceChange().add(deviceConfigSpec);
            if (!vmMo.configureVm(vmConfigSpec)) {
                throw new Exception("Failed to configure VM to resize disk. vmName: " + vmName);
            }

            return new ResizeVolumeAnswer(cmd, true, "success", newSize * 1024);
        } catch (Exception e) {
            s_logger.error("Unable to resize volume", e);
            String error = "Failed to resize volume: " + e.getMessage();
            return new ResizeVolumeAnswer(cmd, false, error);
        } finally {
            try {
                if (useWorkerVm == true) {
                    s_logger.info("Destroy worker VM after volume resize");
                    vmMo.detachDisk(vmdkDataStorePath, false);
                    vmMo.destroy();
                }
            } catch (Throwable e) {
                s_logger.info("Failed to destroy worker VM: " + vmName);
            }
        }
    }

    protected Answer execute(CheckNetworkCommand cmd) {
        if (s_logger.isInfoEnabled()) {
            s_logger.info("Executing resource CheckNetworkCommand " + _gson.toJson(cmd));
        }

        // TODO setup portgroup for private network needs to be done here now
        return new CheckNetworkAnswer(cmd, true, "Network Setup check by names is done");
    }

    protected Answer execute(NetworkUsageCommand cmd) {
        if (cmd.isForVpc()) {
            return VPCNetworkUsage(cmd);
        }
        if (s_logger.isInfoEnabled()) {
            s_logger.info("Executing resource NetworkUsageCommand " + _gson.toJson(cmd));
        }
        if (cmd.getOption() != null && cmd.getOption().equals("create")) {
            String result = networkUsage(cmd.getPrivateIP(), "create", null);
            NetworkUsageAnswer answer = new NetworkUsageAnswer(cmd, result, 0L, 0L);
            return answer;
        }
        long[] stats = getNetworkStats(cmd.getPrivateIP());

        NetworkUsageAnswer answer = new NetworkUsageAnswer(cmd, "", stats[0], stats[1]);
        return answer;
    }

    protected NetworkUsageAnswer VPCNetworkUsage(NetworkUsageCommand cmd) {
        String privateIp = cmd.getPrivateIP();
        String option = cmd.getOption();
        String publicIp = cmd.getGatewayIP();

        String args = "-l " + publicIp + " ";
        if (option.equals("get")) {
            args += "-g";
        } else if (option.equals("create")) {
            args += "-c";
            String vpcCIDR = cmd.getVpcCIDR();
            args += " -v " + vpcCIDR;
        } else if (option.equals("reset")) {
            args += "-r";
        } else if (option.equals("vpn")) {
            args += "-n";
        } else if (option.equals("remove")) {
            args += "-d";
        } else {
            return new NetworkUsageAnswer(cmd, "success", 0L, 0L);
        }

        ExecutionResult callResult = executeInVR(privateIp, "vpc_netusage.sh", args);

        if (!callResult.isSuccess()) {
            s_logger.error("Unable to execute NetworkUsage command on DomR (" + privateIp + "), domR may not be ready yet. failure due to " + callResult.getDetails());
        }

        if (option.equals("get") || option.equals("vpn")) {
            String result = callResult.getDetails();
            if (result == null || result.isEmpty()) {
                s_logger.error(" vpc network usage get returns empty ");
            }
            long[] stats = new long[2];
            if (result != null) {
                String[] splitResult = result.split(":");
                int i = 0;
                while (i < splitResult.length - 1) {
                    stats[0] += Long.parseLong(splitResult[i++]);
                    stats[1] += Long.parseLong(splitResult[i++]);
                }
                return new NetworkUsageAnswer(cmd, "success", stats[0], stats[1]);
            }
        }
        return new NetworkUsageAnswer(cmd, "success", 0L, 0L);
    }

    @Override
    public ExecutionResult createFileInVR(String routerIp, String filePath, String fileName, String content) {
        File keyFile = getSystemVmKeyFile();
        try {
            SshHelper.scpTo(routerIp, 3922, "root", keyFile, null, filePath, content.getBytes("UTF-8"), fileName, null);
        } catch (Exception e) {
            s_logger.warn("Fail to create file " + filePath + fileName + " in VR " + routerIp, e);
            return new ExecutionResult(false, e.getMessage());
        }
        return new ExecutionResult(true, null);
    }

    @Override
    public ExecutionResult prepareCommand(NetworkElementCommand cmd) {
        //Update IP used to access router
        cmd.setRouterAccessIp(getRouterSshControlIp(cmd));
        assert cmd.getRouterAccessIp() != null;

        if (cmd instanceof IpAssocVpcCommand) {
            return prepareNetworkElementCommand((IpAssocVpcCommand)cmd);
        } else if (cmd instanceof IpAssocCommand) {
            return prepareNetworkElementCommand((IpAssocCommand)cmd);
        } else if (cmd instanceof SetSourceNatCommand) {
            return prepareNetworkElementCommand((SetSourceNatCommand)cmd);
        } else if (cmd instanceof SetupGuestNetworkCommand) {
            return prepareNetworkElementCommand((SetupGuestNetworkCommand)cmd);
        } else if (cmd instanceof SetNetworkACLCommand) {
            return prepareNetworkElementCommand((SetNetworkACLCommand)cmd);
        }
        return new ExecutionResult(true, null);
    }

    @Override
    public ExecutionResult cleanupCommand(NetworkElementCommand cmd) {
        return new ExecutionResult(true, null);
    }

    //
    // list IP with eth devices
    //  ifconfig ethx |grep -B1 "inet addr" | awk '{ if ( $1 == "inet" ) { print $2 } else if ( $2 == "Link" ) { printf "%s:" ,$1 } }'
    //     | awk -F: '{ print $1 ": " $3 }'
    //
    // returns
    //      eth0:xx.xx.xx.xx
    //
    //
    private int findRouterEthDeviceIndex(String domrName, String routerIp, String mac) throws Exception {
        File keyFile = getSystemVmKeyFile();
        s_logger.info("findRouterEthDeviceIndex. mac: " + mac);
        ArrayList<String> skipInterfaces = new ArrayList<String>(Arrays.asList("all", "default", "lo"));

        // when we dynamically plug in a new NIC into virtual router, it may take time to show up in guest OS
        // we use a waiting loop here as a workaround to synchronize activities in systems
        long startTick = System.currentTimeMillis();
        long waitTimeoutMillis = VmwareManager.s_vmwareNicHotplugWaitTimeout.value();
        while (System.currentTimeMillis() - startTick < waitTimeoutMillis) {

            // TODO : this is a temporary very inefficient solution, will refactor it later
            Pair<Boolean, String> result = SshHelper.sshExecute(routerIp, DefaultDomRSshPort, "root", keyFile, null, "ls /proc/sys/net/ipv4/conf");
            if (result.first()) {
                String[] tokens = result.second().split("\\s+");
                for (String token : tokens) {
                    if (!(skipInterfaces.contains(token))) {
                        String cmd = String.format("ip address show %s | grep link/ether | sed -e 's/^[ \t]*//' | cut -d' ' -f2", token);

                        if (s_logger.isDebugEnabled())
                            s_logger.debug("Run domr script " + cmd);
                        Pair<Boolean, String> result2 = SshHelper.sshExecute(routerIp, DefaultDomRSshPort, "root", keyFile, null,
                                // TODO need to find the dev index inside router based on IP address
                                cmd);
                        if (s_logger.isDebugEnabled())
                            s_logger.debug("result: " + result2.first() + ", output: " + result2.second());

                        if (result2.first() && result2.second().trim().equalsIgnoreCase(mac.trim())) {
                            return Integer.parseInt(token.substring(3));
                        } else {
                            skipInterfaces.add(token);
                        }
                    }
                }
            }

            s_logger.warn("can not find intereface associated with mac: " + mac + ", guest OS may still at loading state, retry...");

            try {
                Thread.currentThread();
                Thread.sleep(1000);
            } catch (InterruptedException e) {
                s_logger.debug("[ignored] interupted while trying to get mac.");
            }
        }

        return -1;
    }

    private VirtualDevice findVirtualNicDevice(VirtualMachineMO vmMo, String mac) throws Exception {

        VirtualDevice[] nics = vmMo.getNicDevices();
        for (VirtualDevice nic : nics) {
            if (nic instanceof VirtualEthernetCard) {
                if (((VirtualEthernetCard)nic).getMacAddress().equals(mac))
                    return nic;
            }
        }
        return null;
    }

    protected ExecutionResult prepareNetworkElementCommand(SetupGuestNetworkCommand cmd) {
        NicTO nic = cmd.getNic();
        String routerIp = getRouterSshControlIp(cmd);
        String domrName = cmd.getAccessDetail(NetworkElementCommand.ROUTER_NAME);

        try {
            int ethDeviceNum = findRouterEthDeviceIndex(domrName, routerIp, nic.getMac());
            nic.setDeviceId(ethDeviceNum);
        } catch (Exception e) {
            String msg = "Prepare SetupGuestNetwork failed due to " + e.toString();
            s_logger.warn(msg, e);
            return new ExecutionResult(false, msg);
        }
        return new ExecutionResult(true, null);
    }

    private ExecutionResult prepareNetworkElementCommand(IpAssocVpcCommand cmd) {
        String routerName = cmd.getAccessDetail(NetworkElementCommand.ROUTER_NAME);
        String routerIp = getRouterSshControlIp(cmd);

        try {
            IpAddressTO[] ips = cmd.getIpAddresses();
            for (IpAddressTO ip : ips) {

                int ethDeviceNum = findRouterEthDeviceIndex(routerName, routerIp, ip.getVifMacAddress());
                if (ethDeviceNum < 0) {
                    if (ip.isAdd()) {
                        throw new InternalErrorException("Failed to find DomR VIF to associate/disassociate IP with.");
                    } else {
                        s_logger.debug("VIF to deassociate IP with does not exist, return success");
                        continue;
                    }
                }

                ip.setNicDevId(ethDeviceNum);
            }
        } catch (Exception e) {
            s_logger.error("Prepare Ip Assoc failure on applying one ip due to exception:  ", e);
            return new ExecutionResult(false, e.toString());
        }

        return new ExecutionResult(true, null);
    }

    protected ExecutionResult prepareNetworkElementCommand(SetSourceNatCommand cmd) {
        String routerName = cmd.getAccessDetail(NetworkElementCommand.ROUTER_NAME);
        String routerIp = getRouterSshControlIp(cmd);
        IpAddressTO pubIp = cmd.getIpAddress();

        try {
            int ethDeviceNum = findRouterEthDeviceIndex(routerName, routerIp, pubIp.getVifMacAddress());
            pubIp.setNicDevId(ethDeviceNum);
        } catch (Exception e) {
            String msg = "Prepare Ip SNAT failure due to " + e.toString();
            s_logger.error(msg, e);
            return new ExecutionResult(false, e.toString());
        }
        return new ExecutionResult(true, null);
    }

    private ExecutionResult prepareNetworkElementCommand(SetNetworkACLCommand cmd) {
        NicTO nic = cmd.getNic();
        String routerName = cmd.getAccessDetail(NetworkElementCommand.ROUTER_NAME);
        String routerIp = getRouterSshControlIp(cmd);

        try {
            int ethDeviceNum = findRouterEthDeviceIndex(routerName, routerIp, nic.getMac());
            nic.setDeviceId(ethDeviceNum);
        } catch (Exception e) {
            String msg = "Prepare SetNetworkACL failed due to " + e.toString();
            s_logger.error(msg, e);
            return new ExecutionResult(false, msg);
        }
        return new ExecutionResult(true, null);
    }

    private PlugNicAnswer execute(PlugNicCommand cmd) {
        if (s_logger.isInfoEnabled()) {
            s_logger.info("Executing resource PlugNicCommand " + _gson.toJson(cmd));
        }

        getServiceContext().getStockObject(VmwareManager.CONTEXT_STOCK_NAME);
        VmwareContext context = getServiceContext();
        try {
            VmwareHypervisorHost hyperHost = getHyperHost(context);

            String vmName = cmd.getVmName();
            VirtualMachineMO vmMo = hyperHost.findVmOnHyperHost(vmName);

            if (vmMo == null) {
                if (hyperHost instanceof HostMO) {
                    ClusterMO clusterMo = new ClusterMO(hyperHost.getContext(), ((HostMO)hyperHost).getParentMor());
                    vmMo = clusterMo.findVmOnHyperHost(vmName);
                }
            }

            if (vmMo == null) {
                String msg = "Router " + vmName + " no longer exists to execute PlugNic command";
                s_logger.error(msg);
                throw new Exception(msg);
            }

            /*
            if(!isVMWareToolsInstalled(vmMo)){
                String errMsg = "vmware tools is not installed or not running, cannot add nic to vm " + vmName;
                s_logger.debug(errMsg);
                return new PlugNicAnswer(cmd, false, "Unable to execute PlugNicCommand due to " + errMsg);
            }
             */
            // Fallback to E1000 if no specific nicAdapter is passed
            VirtualEthernetCardType nicDeviceType = VirtualEthernetCardType.E1000;
            Map<String, String> details = cmd.getDetails();
            if (details != null) {
                nicDeviceType = VirtualEthernetCardType.valueOf((String)details.get("nicAdapter"));
            }

            // find a usable device number in VMware environment
            VirtualDevice[] nicDevices = vmMo.getNicDevices();
            int deviceNumber = -1;
            for (VirtualDevice device : nicDevices) {
                if (device.getUnitNumber() > deviceNumber)
                    deviceNumber = device.getUnitNumber();
            }
            deviceNumber++;

            NicTO nicTo = cmd.getNic();
            VirtualDevice nic;
            Pair<ManagedObjectReference, String> networkInfo = prepareNetworkFromNicInfo(vmMo.getRunningHost(), nicTo, false, cmd.getVMType());
            String dvSwitchUuid = null;
            if (VmwareHelper.isDvPortGroup(networkInfo.first())) {
                ManagedObjectReference dcMor = hyperHost.getHyperHostDatacenter();
                DatacenterMO dataCenterMo = new DatacenterMO(context, dcMor);
                ManagedObjectReference dvsMor = dataCenterMo.getDvSwitchMor(networkInfo.first());
                dvSwitchUuid = dataCenterMo.getDvSwitchUuid(dvsMor);
                s_logger.info("Preparing NIC device on dvSwitch : " + dvSwitchUuid);
                nic = VmwareHelper.prepareDvNicDevice(vmMo, networkInfo.first(), nicDeviceType, networkInfo.second(), dvSwitchUuid,
                        nicTo.getMac(), deviceNumber + 1, true, true);
            } else {
                s_logger.info("Preparing NIC device on network " + networkInfo.second());
                nic = VmwareHelper.prepareNicDevice(vmMo, networkInfo.first(), nicDeviceType, networkInfo.second(),
                        nicTo.getMac(), deviceNumber + 1, true, true);
            }

            VirtualMachineConfigSpec vmConfigSpec = new VirtualMachineConfigSpec();
            VirtualDeviceConfigSpec deviceConfigSpec = new VirtualDeviceConfigSpec();
            deviceConfigSpec.setDevice(nic);
            deviceConfigSpec.setOperation(VirtualDeviceConfigSpecOperation.ADD);

            vmConfigSpec.getDeviceChange().add(deviceConfigSpec);
            setNuageVspVrIpInExtraConfig(vmConfigSpec.getExtraConfig(), nicTo, dvSwitchUuid);
            if (!vmMo.configureVm(vmConfigSpec)) {
                throw new Exception("Failed to configure devices when running PlugNicCommand");
            }

            return new PlugNicAnswer(cmd, true, "success");
        } catch (Exception e) {
            s_logger.error("Unexpected exception: ", e);
            return new PlugNicAnswer(cmd, false, "Unable to execute PlugNicCommand due to " + e.toString());
        }
    }

    private ReplugNicAnswer execute(ReplugNicCommand cmd) {
        if (s_logger.isInfoEnabled()) {
            s_logger.info("Executing resource ReplugNicCommand " + _gson.toJson(cmd));
        }

        getServiceContext().getStockObject(VmwareManager.CONTEXT_STOCK_NAME);
        VmwareContext context = getServiceContext();
        try {
            VmwareHypervisorHost hyperHost = getHyperHost(context);

            String vmName = cmd.getVmName();
            VirtualMachineMO vmMo = hyperHost.findVmOnHyperHost(vmName);

            if (vmMo == null) {
                if (hyperHost instanceof HostMO) {
                    ClusterMO clusterMo = new ClusterMO(hyperHost.getContext(), ((HostMO)hyperHost).getParentMor());
                    vmMo = clusterMo.findVmOnHyperHost(vmName);
                }
            }

            if (vmMo == null) {
                String msg = "Router " + vmName + " no longer exists to execute ReplugNic command";
                s_logger.error(msg);
                throw new Exception(msg);
            }

            /*
            if(!isVMWareToolsInstalled(vmMo)){
                String errMsg = "vmware tools is not installed or not running, cannot add nic to vm " + vmName;
                s_logger.debug(errMsg);
                return new PlugNicAnswer(cmd, false, "Unable to execute PlugNicCommand due to " + errMsg);
            }
             */
            // Fallback to E1000 if no specific nicAdapter is passed
            VirtualEthernetCardType nicDeviceType = VirtualEthernetCardType.E1000;
            Map<String, String> details = cmd.getDetails();
            if (details != null) {
                nicDeviceType = VirtualEthernetCardType.valueOf((String) details.get("nicAdapter"));
            }

            NicTO nicTo = cmd.getNic();

            VirtualDevice nic = findVirtualNicDevice(vmMo, nicTo.getMac());
            if (nic == null) {
                return new ReplugNicAnswer(cmd, false, "Nic to replug not found");
            }

            Pair<ManagedObjectReference, String> networkInfo = prepareNetworkFromNicInfo(vmMo.getRunningHost(), nicTo, false, cmd.getVMType());
            String dvSwitchUuid = null;
            if (VmwareHelper.isDvPortGroup(networkInfo.first())) {
                ManagedObjectReference dcMor = hyperHost.getHyperHostDatacenter();
                DatacenterMO dataCenterMo = new DatacenterMO(context, dcMor);
                ManagedObjectReference dvsMor = dataCenterMo.getDvSwitchMor(networkInfo.first());
                dvSwitchUuid = dataCenterMo.getDvSwitchUuid(dvsMor);
                s_logger.info("Preparing NIC device on dvSwitch : " + dvSwitchUuid);
                VmwareHelper.updateDvNicDevice(nic, networkInfo.first(), dvSwitchUuid);
            } else {
                s_logger.info("Preparing NIC device on network " + networkInfo.second());

                VmwareHelper.updateNicDevice(nic, networkInfo.first(), networkInfo.second());
            }

            VirtualMachineConfigSpec vmConfigSpec = new VirtualMachineConfigSpec();
            //VirtualDeviceConfigSpec[] deviceConfigSpecArray = new VirtualDeviceConfigSpec[1];
            VirtualDeviceConfigSpec deviceConfigSpec = new VirtualDeviceConfigSpec();
            deviceConfigSpec.setDevice(nic);
            deviceConfigSpec.setOperation(VirtualDeviceConfigSpecOperation.EDIT);

            vmConfigSpec.getDeviceChange().add(deviceConfigSpec);
            setNuageVspVrIpInExtraConfig(vmConfigSpec.getExtraConfig(), nicTo, dvSwitchUuid);
            if (!vmMo.configureVm(vmConfigSpec)) {
                throw new Exception("Failed to configure devices when running ReplugNicCommand");
            }

            return new ReplugNicAnswer(cmd, true, "success");
        } catch (Exception e) {
            s_logger.error("Unexpected exception: ", e);
            return new ReplugNicAnswer(cmd, false, "Unable to execute ReplugNicCommand due to " + e.toString());
        }
    }

    private UnPlugNicAnswer execute(UnPlugNicCommand cmd) {
        if (s_logger.isInfoEnabled()) {
            s_logger.info("Executing resource UnPlugNicCommand " + _gson.toJson(cmd));
        }

        VmwareContext context = getServiceContext();
        try {
            VmwareHypervisorHost hyperHost = getHyperHost(context);

            String vmName = cmd.getVmName();
            VirtualMachineMO vmMo = hyperHost.findVmOnHyperHost(vmName);

            if (vmMo == null) {
                if (hyperHost instanceof HostMO) {
                    ClusterMO clusterMo = new ClusterMO(hyperHost.getContext(), ((HostMO)hyperHost).getParentMor());
                    vmMo = clusterMo.findVmOnHyperHost(vmName);
                }
            }

            if (vmMo == null) {
                String msg = "VM " + vmName + " no longer exists to execute UnPlugNic command";
                s_logger.error(msg);
                throw new Exception(msg);
            }

            /*
            if(!isVMWareToolsInstalled(vmMo)){
                String errMsg = "vmware tools not installed or not running, cannot remove nic from vm " + vmName;
                s_logger.debug(errMsg);
                return new UnPlugNicAnswer(cmd, false, "Unable to execute unPlugNicCommand due to " + errMsg);
            }
             */
            VirtualDevice nic = findVirtualNicDevice(vmMo, cmd.getNic().getMac());
            if (nic == null) {
                return new UnPlugNicAnswer(cmd, true, "success");
            }
            VirtualMachineConfigSpec vmConfigSpec = new VirtualMachineConfigSpec();
            //VirtualDeviceConfigSpec[] deviceConfigSpecArray = new VirtualDeviceConfigSpec[1];
            VirtualDeviceConfigSpec deviceConfigSpec = new VirtualDeviceConfigSpec();
            deviceConfigSpec.setDevice(nic);
            deviceConfigSpec.setOperation(VirtualDeviceConfigSpecOperation.REMOVE);

            vmConfigSpec.getDeviceChange().add(deviceConfigSpec);
            if (!vmMo.configureVm(vmConfigSpec)) {
                throw new Exception("Failed to configure devices when running unplugNicCommand");
            }

            return new UnPlugNicAnswer(cmd, true, "success");
        } catch (Exception e) {
            s_logger.error("Unexpected exception: ", e);
            return new UnPlugNicAnswer(cmd, false, "Unable to execute unPlugNicCommand due to " + e.toString());
        }
    }

    private void plugPublicNic(VirtualMachineMO vmMo, final String vlanId, final IpAddressTO ipAddressTO) throws Exception {
        // TODO : probably need to set traffic shaping
        Pair<ManagedObjectReference, String> networkInfo = null;
        VirtualSwitchType vSwitchType = VirtualSwitchType.StandardVirtualSwitch;
        if (_publicTrafficInfo != null) {
            vSwitchType = _publicTrafficInfo.getVirtualSwitchType();
        }
        /** FIXME We have no clue which network this nic is on and that means that we can't figure out the BroadcastDomainType
         *  so we assume that it's VLAN for now
         */
        if (VirtualSwitchType.StandardVirtualSwitch == vSwitchType) {
            networkInfo = HypervisorHostHelper.prepareNetwork(_publicTrafficInfo.getVirtualSwitchName(),
                    "cloud.public", vmMo.getRunningHost(), vlanId, ipAddressTO.getNetworkRate(), null,
                    _opsTimeout, true, BroadcastDomainType.Vlan, null, null);
        } else {
            networkInfo =
                    HypervisorHostHelper.prepareNetwork(_publicTrafficInfo.getVirtualSwitchName(), "cloud.public", vmMo.getRunningHost(), vlanId, null, ipAddressTO.getNetworkRate(), null,
                            _opsTimeout, vSwitchType, _portsPerDvPortGroup, null, false, BroadcastDomainType.Vlan, _vsmCredentials, null);
        }

        int nicIndex = allocPublicNicIndex(vmMo);

        try {
            VirtualDevice[] nicDevices = vmMo.getNicDevices();

            VirtualEthernetCard device = (VirtualEthernetCard)nicDevices[nicIndex];

            if (VirtualSwitchType.StandardVirtualSwitch == vSwitchType) {
                VirtualEthernetCardNetworkBackingInfo nicBacking = new VirtualEthernetCardNetworkBackingInfo();
                nicBacking.setDeviceName(networkInfo.second());
                nicBacking.setNetwork(networkInfo.first());
                device.setBacking(nicBacking);
            } else {
                HostMO hostMo = vmMo.getRunningHost();
                DatacenterMO dataCenterMo = new DatacenterMO(hostMo.getContext(), hostMo.getHyperHostDatacenter());
                device.setBacking(dataCenterMo.getDvPortBackingInfo(networkInfo));
            }

            VirtualMachineConfigSpec vmConfigSpec = new VirtualMachineConfigSpec();

            //VirtualDeviceConfigSpec[] deviceConfigSpecArray = new VirtualDeviceConfigSpec[1];
            VirtualDeviceConfigSpec deviceConfigSpec = new VirtualDeviceConfigSpec();
            deviceConfigSpec.setDevice(device);
            deviceConfigSpec.setOperation(VirtualDeviceConfigSpecOperation.EDIT);

            vmConfigSpec.getDeviceChange().add(deviceConfigSpec);
            if (!vmMo.configureVm(vmConfigSpec)) {
                throw new Exception("Failed to configure devices when plugPublicNic");
            }
        } catch (Exception e) {

            // restore allocation mask in case of exceptions
            String nicMasksStr = vmMo.getCustomFieldValue(CustomFieldConstants.CLOUD_NIC_MASK);
            int nicMasks = Integer.parseInt(nicMasksStr);
            nicMasks &= ~(1 << nicIndex);
            vmMo.setCustomFieldValue(CustomFieldConstants.CLOUD_NIC_MASK, String.valueOf(nicMasks));

            throw e;
        }
    }

    private int allocPublicNicIndex(VirtualMachineMO vmMo) throws Exception {
        String nicMasksStr = vmMo.getCustomFieldValue(CustomFieldConstants.CLOUD_NIC_MASK);
        if (nicMasksStr == null || nicMasksStr.isEmpty()) {
            throw new Exception("Could not find NIC allocation info");
        }

        int nicMasks = Integer.parseInt(nicMasksStr);
        VirtualDevice[] nicDevices = vmMo.getNicDevices();
        for (int i = 3; i < nicDevices.length; i++) {
            if ((nicMasks & (1 << i)) == 0) {
                nicMasks |= (1 << i);
                vmMo.setCustomFieldValue(CustomFieldConstants.CLOUD_NIC_MASK, String.valueOf(nicMasks));
                return i;
            }
        }

        throw new Exception("Could not allocate a free public NIC");
    }

    private ExecutionResult prepareNetworkElementCommand(IpAssocCommand cmd) {
        VmwareContext context = getServiceContext();
        try {
            VmwareHypervisorHost hyperHost = getHyperHost(context);

            IpAddressTO[] ips = cmd.getIpAddresses();
            String routerName = cmd.getAccessDetail(NetworkElementCommand.ROUTER_NAME);
            String controlIp = VmwareResource.getRouterSshControlIp(cmd);

            VirtualMachineMO vmMo = hyperHost.findVmOnHyperHost(routerName);

            // command may sometimes be redirect to a wrong host, we relax
            // the check and will try to find it within cluster
            if (vmMo == null) {
                if (hyperHost instanceof HostMO) {
                    ClusterMO clusterMo = new ClusterMO(hyperHost.getContext(), ((HostMO)hyperHost).getParentMor());
                    vmMo = clusterMo.findVmOnHyperHost(routerName);
                }
            }

            if (vmMo == null) {
                String msg = "Router " + routerName + " no longer exists to execute IPAssoc command";
                s_logger.error(msg);
                throw new Exception(msg);
            }

            for (IpAddressTO ip : ips) {
                /**
                 * TODO support other networks
                 */
                URI broadcastUri = BroadcastDomainType.fromString(ip.getBroadcastUri());
                if (BroadcastDomainType.getSchemeValue(broadcastUri) != BroadcastDomainType.Vlan) {
                    throw new InternalErrorException("Unable to assign a public IP to a VIF on network " + ip.getBroadcastUri());
                }
                String vlanId = BroadcastDomainType.getValue(broadcastUri);

                String publicNeworkName = HypervisorHostHelper.getPublicNetworkNamePrefix(vlanId);
                Pair<Integer, VirtualDevice> publicNicInfo = vmMo.getNicDeviceIndex(publicNeworkName);

                if (s_logger.isDebugEnabled()) {
                    s_logger.debug("Find public NIC index, public network name: " + publicNeworkName + ", index: " + publicNicInfo.first());
                }

                boolean addVif = false;
                if (ip.isAdd() && publicNicInfo.first().intValue() == -1) {
                    if (s_logger.isDebugEnabled()) {
                        s_logger.debug("Plug new NIC to associate" + controlIp + " to " + ip.getPublicIp());
                    }
                    addVif = true;
                }

                if (addVif) {
                    plugPublicNic(vmMo, vlanId, ip);
                    publicNicInfo = vmMo.getNicDeviceIndex(publicNeworkName);
                    if (publicNicInfo.first().intValue() >= 0) {
                        networkUsage(controlIp, "addVif", "eth" + publicNicInfo.first());
                    }
                }

                if (publicNicInfo.first().intValue() < 0) {
                    String msg = "Failed to find DomR VIF to associate/disassociate IP with.";
                    s_logger.error(msg);
                    throw new InternalErrorException(msg);
                }
                ip.setNicDevId(publicNicInfo.first().intValue());
                ip.setNewNic(addVif);
            }
        } catch (Throwable e) {
            s_logger.error("Unexpected exception: " + e.toString() + " will shortcut rest of IPAssoc commands", e);
            return new ExecutionResult(false, e.toString());
        }
        return new ExecutionResult(true, null);
    }

    @Override
    public ExecutionResult executeInVR(String routerIP, String script, String args) {
        return executeInVR(routerIP, script, args, VRScripts.VR_SCRIPT_EXEC_TIMEOUT);
    }

    @Override
    public ExecutionResult executeInVR(String routerIP, String script, String args, Duration timeout) {
        Pair<Boolean, String> result;

        //TODO: Password should be masked, cannot output to log directly
        if (s_logger.isDebugEnabled()) {
            s_logger.debug("Run command on VR: " + routerIP + ", script: " + script + " with args: " + args);
        }

        try {
            result = SshHelper.sshExecute(routerIP, DefaultDomRSshPort, "root", getSystemVmKeyFile(), null, "/opt/cloud/bin/" + script + " " + args,
                    VRScripts.CONNECTION_TIMEOUT, VRScripts.CONNECTION_TIMEOUT, timeout);
        } catch (Exception e) {
            String msg = "Command failed due to " + VmwareHelper.getExceptionMessage(e);
            s_logger.error(msg);
            result = new Pair<Boolean, String>(false, msg);
        }
        if (s_logger.isDebugEnabled()) {
            s_logger.debug(script + " execution result: " + result.first().toString());
        }
        return new ExecutionResult(result.first(), result.second());
    }

    protected CheckSshAnswer execute(CheckSshCommand cmd) {
        String vmName = cmd.getName();
        String privateIp = cmd.getIp();
        int cmdPort = cmd.getPort();

        if (s_logger.isDebugEnabled()) {
            s_logger.debug("Ping command port, " + privateIp + ":" + cmdPort);
        }

        try {
            String result = connect(cmd.getName(), privateIp, cmdPort);
            if (result != null) {
                s_logger.error("Can not ping System vm " + vmName + "due to:" + result);
                return new CheckSshAnswer(cmd, "Can not ping System vm " + vmName + "due to:" + result);
            }
        } catch (Exception e) {
            s_logger.error("Can not ping System vm " + vmName + "due to exception");
            return new CheckSshAnswer(cmd, e);
        }

        if (s_logger.isDebugEnabled()) {
            s_logger.debug("Ping command port succeeded for vm " + vmName);
        }

        if (VirtualMachineName.isValidRouterName(vmName)) {
            if (s_logger.isDebugEnabled()) {
                s_logger.debug("Execute network usage setup command on " + vmName);
            }
            networkUsage(privateIp, "create", null);
        }

        return new CheckSshAnswer(cmd);
    }

    private DiskTO[] validateDisks(DiskTO[] disks) {
        List<DiskTO> validatedDisks = new ArrayList<DiskTO>();

        for (DiskTO vol : disks) {
            if (vol.getType() != Volume.Type.ISO) {
                VolumeObjectTO volumeTO = (VolumeObjectTO)vol.getData();
                DataStoreTO primaryStore = volumeTO.getDataStore();
                if (primaryStore.getUuid() != null && !primaryStore.getUuid().isEmpty()) {
                    validatedDisks.add(vol);
                }
            } else if (vol.getType() == Volume.Type.ISO) {
                TemplateObjectTO templateTO = (TemplateObjectTO)vol.getData();
                if (templateTO.getPath() != null && !templateTO.getPath().isEmpty()) {
                    validatedDisks.add(vol);
                }
            } else {
                if (s_logger.isDebugEnabled()) {
                    s_logger.debug("Drop invalid disk option, volumeTO: " + _gson.toJson(vol));
                }
            }
        }
        Collections.sort(validatedDisks, (d1, d2) -> d1.getDiskSeq().compareTo(d2.getDiskSeq()));
        return validatedDisks.toArray(new DiskTO[0]);
    }

    private static DiskTO getIsoDiskTO(DiskTO[] disks) {
        for (DiskTO vol : disks) {
            if (vol.getType() == Volume.Type.ISO) {
                return vol;
            }
        }
        return null;
    }

    protected ScaleVmAnswer execute(ScaleVmCommand cmd) {

        VmwareContext context = getServiceContext();
        VirtualMachineTO vmSpec = cmd.getVirtualMachine();
        try {
            VmwareHypervisorHost hyperHost = getHyperHost(context);
            VirtualMachineMO vmMo = hyperHost.findVmOnHyperHost(cmd.getVmName());
            VirtualMachineConfigSpec vmConfigSpec = new VirtualMachineConfigSpec();
            int ramMb = getReservedMemoryMb(vmSpec);
            long hotaddIncrementSizeInMb;
            long hotaddMemoryLimitInMb;
            long requestedMaxMemoryInMb = vmSpec.getMaxRam() / (1024 * 1024);

            // Check if VM is really running on hypervisor host
            if (getVmPowerState(vmMo) != PowerState.PowerOn) {
                throw new CloudRuntimeException("Found that the VM " + vmMo.getVmName() + " is not running. Unable to scale-up this VM");
            }

            // Check max hot add limit
            hotaddIncrementSizeInMb = vmMo.getHotAddMemoryIncrementSizeInMb();
            hotaddMemoryLimitInMb = vmMo.getHotAddMemoryLimitInMb();
            if (requestedMaxMemoryInMb > hotaddMemoryLimitInMb) {
                throw new CloudRuntimeException("Memory of VM " + vmMo.getVmName() + " cannot be scaled to " + requestedMaxMemoryInMb + "MB."
                        + " Requested memory limit is beyond the hotadd memory limit for this VM at the moment is " + hotaddMemoryLimitInMb + "MB.");
            }

            // Check increment is multiple of increment size
            long reminder = requestedMaxMemoryInMb % hotaddIncrementSizeInMb;
            if (reminder != 0) {
                requestedMaxMemoryInMb = requestedMaxMemoryInMb + hotaddIncrementSizeInMb - reminder;
            }

            // Check if license supports the feature
            VmwareHelper.isFeatureLicensed(hyperHost, FeatureKeyConstants.HOTPLUG);
            VmwareHelper.setVmScaleUpConfig(vmConfigSpec, vmSpec.getCpus(), vmSpec.getMaxSpeed(), vmSpec.getMinSpeed(), (int)requestedMaxMemoryInMb, ramMb,
                    vmSpec.getLimitCpuUse());

            if (!vmMo.configureVm(vmConfigSpec)) {
                throw new Exception("Unable to execute ScaleVmCommand");
            }
        } catch (Exception e) {
            s_logger.error("Unexpected exception: ", e);
            return new ScaleVmAnswer(cmd, false, "Unable to execute ScaleVmCommand due to " + e.toString());
        }
        return new ScaleVmAnswer(cmd, true, null);
    }

    protected void ensureDiskControllers(VirtualMachineMO vmMo, Pair<String, String> controllerInfo) throws Exception {
        if (vmMo == null) {
            return;
        }

        String msg;
        String rootDiskController = controllerInfo.first();
        String dataDiskController = controllerInfo.second();
        String scsiDiskController;
        String recommendedDiskController = null;

        if (VmwareHelper.isControllerOsRecommended(dataDiskController) || VmwareHelper.isControllerOsRecommended(rootDiskController)) {
            recommendedDiskController = vmMo.getRecommendedDiskController(null);
        }
        scsiDiskController = HypervisorHostHelper.getScsiController(new Pair<String, String>(rootDiskController, dataDiskController), recommendedDiskController);
        if (scsiDiskController == null) {
            return;
        }

        vmMo.getScsiDeviceControllerKeyNoException();
        // This VM needs SCSI controllers.
        // Get count of existing scsi controllers. Helps not to attempt to create more than the maximum allowed 4
        // Get maximum among the bus numbers in use by scsi controllers. Safe to pick maximum, because we always go sequential allocating bus numbers.
        Ternary<Integer, Integer, DiskControllerType> scsiControllerInfo = vmMo.getScsiControllerInfo();
        int requiredNumScsiControllers = VmwareHelper.MAX_SCSI_CONTROLLER_COUNT - scsiControllerInfo.first();
        int availableBusNum = scsiControllerInfo.second() + 1; // method returned current max. bus number

        if (requiredNumScsiControllers == 0) {
            return;
        }
        if (scsiControllerInfo.first() > 0) {
            // For VMs which already have a SCSI controller, do NOT attempt to add any more SCSI controllers & return the sub type.
            // For Legacy VMs would have only 1 LsiLogic Parallel SCSI controller, and doesn't require more.
            // For VMs created post device ordering support, 4 SCSI subtype controllers are ensured during deployment itself. No need to add more.
            // For fresh VM deployment only, all required controllers should be ensured.
            return;
        }
        ensureScsiDiskControllers(vmMo, scsiDiskController, requiredNumScsiControllers, availableBusNum);
    }

    private void ensureScsiDiskControllers(VirtualMachineMO vmMo, String scsiDiskController, int requiredNumScsiControllers, int availableBusNum) throws Exception {
        // Pick the sub type of scsi
        if (DiskControllerType.getType(scsiDiskController) == DiskControllerType.pvscsi) {
            if (!vmMo.isPvScsiSupported()) {
                String msg = "This VM doesn't support Vmware Paravirtual SCSI controller for virtual disks, because the virtual hardware version is less than 7.";
                throw new Exception(msg);
            }
            vmMo.ensurePvScsiDeviceController(requiredNumScsiControllers, availableBusNum);
        } else if (DiskControllerType.getType(scsiDiskController) == DiskControllerType.lsisas1068) {
            vmMo.ensureLsiLogicSasDeviceControllers(requiredNumScsiControllers, availableBusNum);
        } else if (DiskControllerType.getType(scsiDiskController) == DiskControllerType.buslogic) {
            vmMo.ensureBusLogicDeviceControllers(requiredNumScsiControllers, availableBusNum);
        } else if (DiskControllerType.getType(scsiDiskController) == DiskControllerType.lsilogic) {
            vmMo.ensureLsiLogicDeviceControllers(requiredNumScsiControllers, availableBusNum);
        }
    }

    protected StartAnswer execute(StartCommand cmd) {
        if (s_logger.isInfoEnabled()) {
            s_logger.info("Executing resource StartCommand: " + _gson.toJson(cmd));
        }

        VirtualMachineTO vmSpec = cmd.getVirtualMachine();
        boolean vmAlreadyExistsInVcenter = false;

        String existingVmName = null;
        VirtualMachineFileInfo existingVmFileInfo = null;
        VirtualMachineFileLayoutEx existingVmFileLayout = null;

        Pair<String, String> names = composeVmNames(vmSpec);
        String vmInternalCSName = names.first();
        String vmNameOnVcenter = names.second();
        String dataDiskController = vmSpec.getDetails().get(VmDetailConstants.DATA_DISK_CONTROLLER);
        String rootDiskController = vmSpec.getDetails().get(VmDetailConstants.ROOT_DISK_CONTROLLER);
        DiskTO rootDiskTO = null;
        // If root disk controller is scsi, then data disk controller would also be scsi instead of using 'osdefault'
        // This helps avoid mix of different scsi subtype controllers in instance.
        if (DiskControllerType.osdefault == DiskControllerType.getType(dataDiskController) && DiskControllerType.lsilogic == DiskControllerType.getType(rootDiskController)) {
            dataDiskController = DiskControllerType.scsi.toString();
        }

        // Validate the controller types
        dataDiskController = DiskControllerType.getType(dataDiskController).toString();
        rootDiskController = DiskControllerType.getType(rootDiskController).toString();

        if (DiskControllerType.getType(rootDiskController) == DiskControllerType.none) {
            throw new CloudRuntimeException("Invalid root disk controller detected : " + rootDiskController);
        }
        if (DiskControllerType.getType(dataDiskController) == DiskControllerType.none) {
            throw new CloudRuntimeException("Invalid data disk controller detected : " + dataDiskController);
        }

        Pair<String, String> controllerInfo = new Pair<String, String>(rootDiskController, dataDiskController);

        Boolean systemVm = vmSpec.getType().isUsedBySystem();
        // Thus, vmInternalCSName always holds i-x-y, the cloudstack generated internal VM name.
        VmwareContext context = getServiceContext();
        DatacenterMO dcMo = null;
        try {
            VmwareManager mgr = context.getStockObject(VmwareManager.CONTEXT_STOCK_NAME);

            VmwareHypervisorHost hyperHost = getHyperHost(context);
            dcMo = new DatacenterMO(hyperHost.getContext(), hyperHost.getHyperHostDatacenter());

            // Validate VM name is unique in Datacenter
            VirtualMachineMO vmInVcenter = dcMo.checkIfVmAlreadyExistsInVcenter(vmNameOnVcenter, vmInternalCSName);
            if (vmInVcenter != null) {
                vmAlreadyExistsInVcenter = true;
                String msg = "VM with name: " + vmNameOnVcenter + " already exists in vCenter.";
                s_logger.error(msg);
                throw new Exception(msg);
            }
            String guestOsId = translateGuestOsIdentifier(vmSpec.getArch(), vmSpec.getOs(), vmSpec.getPlatformEmulator()).value();
            DiskTO[] disks = validateDisks(vmSpec.getDisks());
            assert (disks.length > 0);
            NicTO[] nics = vmSpec.getNics();

            HashMap<String, Pair<ManagedObjectReference, DatastoreMO>> dataStoresDetails = inferDatastoreDetailsFromDiskInfo(hyperHost, context, disks, cmd);
            if ((dataStoresDetails == null) || (dataStoresDetails.isEmpty())) {
                String msg = "Unable to locate datastore details of the volumes to be attached";
                s_logger.error(msg);
                throw new Exception(msg);
            }

            DatastoreMO dsRootVolumeIsOn = getDatastoreThatRootDiskIsOn(dataStoresDetails, disks);
            if (dsRootVolumeIsOn == null) {
                String msg = "Unable to locate datastore details of root volume";
                s_logger.error(msg);
                throw new Exception(msg);
            }

            VirtualMachineDiskInfoBuilder diskInfoBuilder = null;
            VirtualMachineMO vmMo = hyperHost.findVmOnHyperHost(vmInternalCSName);
            DiskControllerType systemVmScsiControllerType = DiskControllerType.lsilogic;
            int firstScsiControllerBusNum = 0;
            int numScsiControllerForSystemVm = 1;
            boolean hasSnapshot = false;
            if (vmMo != null) {
                s_logger.info("VM " + vmInternalCSName + " already exists, tear down devices for reconfiguration");
                if (getVmPowerState(vmMo) != PowerState.PowerOff)
                    vmMo.safePowerOff(_shutdownWaitMs);

                // retrieve disk information before we tear down
                diskInfoBuilder = vmMo.getDiskInfoBuilder();
                hasSnapshot = vmMo.hasSnapshot();
                if (!hasSnapshot)
                    vmMo.tearDownDevices(new Class<?>[] {VirtualDisk.class, VirtualEthernetCard.class});
                else
                    vmMo.tearDownDevices(new Class<?>[] {VirtualEthernetCard.class});
                if (systemVm) {
                    ensureScsiDiskControllers(vmMo, systemVmScsiControllerType.toString(), numScsiControllerForSystemVm, firstScsiControllerBusNum);
                } else {
                    ensureDiskControllers(vmMo, controllerInfo);
                }
            } else {
                ManagedObjectReference morDc = hyperHost.getHyperHostDatacenter();
                assert (morDc != null);

                vmMo = hyperHost.findVmOnPeerHyperHost(vmInternalCSName);
                if (vmMo != null) {
                    if (s_logger.isInfoEnabled()) {
                        s_logger.info("Found vm " + vmInternalCSName + " at other host, relocate to " + hyperHost.getHyperHostName());
                    }

                    takeVmFromOtherHyperHost(hyperHost, vmInternalCSName);

                    if (getVmPowerState(vmMo) != PowerState.PowerOff)
                        vmMo.safePowerOff(_shutdownWaitMs);

                    diskInfoBuilder = vmMo.getDiskInfoBuilder();
                    hasSnapshot = vmMo.hasSnapshot();
                    if (!hasSnapshot)
                        vmMo.tearDownDevices(new Class<?>[] {VirtualDisk.class, VirtualEthernetCard.class});
                    else
                        vmMo.tearDownDevices(new Class<?>[] {VirtualEthernetCard.class});

                    if (systemVm) {
                        // System volumes doesn't require more than 1 SCSI controller as there is no requirement for data volumes.
                        ensureScsiDiskControllers(vmMo, systemVmScsiControllerType.toString(), numScsiControllerForSystemVm, firstScsiControllerBusNum);
                    } else {
                        ensureDiskControllers(vmMo, controllerInfo);
                    }
                } else {
                    // If a VM with the same name is found in a different cluster in the DC, unregister the old VM and configure a new VM (cold-migration).
                    VirtualMachineMO existingVmInDc = dcMo.findVm(vmInternalCSName);
                    if (existingVmInDc != null) {
                        s_logger.debug("Found VM: " + vmInternalCSName + " on a host in a different cluster. Unregistering the exisitng VM.");
                        existingVmName = existingVmInDc.getName();
                        existingVmFileInfo = existingVmInDc.getFileInfo();
                        existingVmFileLayout = existingVmInDc.getFileLayout();
                        existingVmInDc.unregisterVm();
                    }
                    Pair<ManagedObjectReference, DatastoreMO> rootDiskDataStoreDetails = null;
                    for (DiskTO vol : disks) {
                        if (vol.getType() == Volume.Type.ROOT) {
                            Map<String, String> details = vol.getDetails();
                            boolean managed = false;

                            if (details != null) {
                                managed = Boolean.parseBoolean(details.get(DiskTO.MANAGED));
                            }

                            if (managed) {
                                String datastoreName = VmwareResource.getDatastoreName(details.get(DiskTO.IQN));

                                rootDiskDataStoreDetails = dataStoresDetails.get(datastoreName);
                            } else {
                                DataStoreTO primaryStore = vol.getData().getDataStore();

                                rootDiskDataStoreDetails = dataStoresDetails.get(primaryStore.getUuid());
                            }
                        }
                    }

                    assert (vmSpec.getMinSpeed() != null) && (rootDiskDataStoreDetails != null);

                    boolean vmFolderExists = rootDiskDataStoreDetails.second().folderExists(String.format("[%s]", rootDiskDataStoreDetails.second().getName()), vmNameOnVcenter);
                    String vmxFileFullPath = dsRootVolumeIsOn.searchFileInSubFolders(vmNameOnVcenter + ".vmx", false, VmwareManager.s_vmwareSearchExcludeFolder.value());
                    if (vmFolderExists && vmxFileFullPath != null) { // VM can be registered only if .vmx is present.
                        registerVm(vmNameOnVcenter, dsRootVolumeIsOn);
                        vmMo = hyperHost.findVmOnHyperHost(vmInternalCSName);
                        if (vmMo != null) {
                            if (s_logger.isDebugEnabled()) {
                                s_logger.debug("Found registered vm " + vmInternalCSName + " at host " + hyperHost.getHyperHostName());
                            }
                        }
                        tearDownVm(vmMo);
                    } else if (!hyperHost.createBlankVm(vmNameOnVcenter, vmInternalCSName, vmSpec.getCpus(), vmSpec.getMaxSpeed().intValue(), getReservedCpuMHZ(vmSpec),
                            vmSpec.getLimitCpuUse(), (int)(vmSpec.getMaxRam() / ResourceType.bytesToMiB), getReservedMemoryMb(vmSpec), guestOsId, rootDiskDataStoreDetails.first(), false,
                            controllerInfo, systemVm)) {
                        throw new Exception("Failed to create VM. vmName: " + vmInternalCSName);
                    }
                }

                vmMo = hyperHost.findVmOnHyperHost(vmInternalCSName);
                if (vmMo == null) {
                    throw new Exception("Failed to find the newly create or relocated VM. vmName: " + vmInternalCSName);
                }
            }

            int totalChangeDevices = disks.length + nics.length;

            DiskTO volIso = null;
            if (vmSpec.getType() != VirtualMachine.Type.User) {
                // system VM needs a patch ISO
                totalChangeDevices++;
            } else {
                volIso = getIsoDiskTO(disks);
                if (volIso == null)
                    totalChangeDevices++;
            }

            VirtualMachineConfigSpec vmConfigSpec = new VirtualMachineConfigSpec();

            VmwareHelper.setBasicVmConfig(vmConfigSpec, vmSpec.getCpus(), vmSpec.getMaxSpeed(), getReservedCpuMHZ(vmSpec), (int)(vmSpec.getMaxRam() / (1024 * 1024)),
                    getReservedMemoryMb(vmSpec), guestOsId, vmSpec.getLimitCpuUse());

            // Check for multi-cores per socket settings
            int numCoresPerSocket = 1;
            String coresPerSocket = vmSpec.getDetails().get("cpu.corespersocket");
            if (coresPerSocket != null) {
                String apiVersion = HypervisorHostHelper.getVcenterApiVersion(vmMo.getContext());
                // Property 'numCoresPerSocket' is supported since vSphere API 5.0
                if (apiVersion.compareTo("5.0") >= 0) {
                    numCoresPerSocket = NumbersUtil.parseInt(coresPerSocket, 1);
                    vmConfigSpec.setNumCoresPerSocket(numCoresPerSocket);
                }
            }

            // Check for hotadd settings
            vmConfigSpec.setMemoryHotAddEnabled(vmMo.isMemoryHotAddSupported(guestOsId));

            String hostApiVersion = ((HostMO)hyperHost).getHostAboutInfo().getApiVersion();
            if (numCoresPerSocket > 1 && hostApiVersion.compareTo("5.0") < 0) {
                s_logger.warn("Dynamic scaling of CPU is not supported for Virtual Machines with multi-core vCPUs in case of ESXi hosts 4.1 and prior. Hence CpuHotAdd will not be"
                        + " enabled for Virtual Machine: " + vmInternalCSName);
                vmConfigSpec.setCpuHotAddEnabled(false);
            } else {
                vmConfigSpec.setCpuHotAddEnabled(vmMo.isCpuHotAddSupported(guestOsId));
            }

            configNestedHVSupport(vmMo, vmSpec, vmConfigSpec);

            VirtualDeviceConfigSpec[] deviceConfigSpecArray = new VirtualDeviceConfigSpec[totalChangeDevices];
            int i = 0;
            int ideUnitNumber = 0;
            int scsiUnitNumber = 0;
            int ideControllerKey = vmMo.getIDEDeviceControllerKey();
            int scsiControllerKey = vmMo.getGenericScsiDeviceControllerKeyNoException();
            int controllerKey;

            //
            // Setup ISO device
            //

            // prepare systemvm patch ISO
            if (vmSpec.getType() != VirtualMachine.Type.User) {
                // attach ISO (for patching of system VM)
                Pair<String, Long> secStoreUrlAndId = mgr.getSecondaryStorageStoreUrlAndId(Long.parseLong(_dcId));
                String secStoreUrl = secStoreUrlAndId.first();
                Long secStoreId = secStoreUrlAndId.second();
                if (secStoreUrl == null) {
                    String msg = "secondary storage for dc " + _dcId + " is not ready yet?";
                    throw new Exception(msg);
                }
                mgr.prepareSecondaryStorageStore(secStoreUrl, secStoreId);

                ManagedObjectReference morSecDs = prepareSecondaryDatastoreOnHost(secStoreUrl);
                if (morSecDs == null) {
                    String msg = "Failed to prepare secondary storage on host, secondary store url: " + secStoreUrl;
                    throw new Exception(msg);
                }
                DatastoreMO secDsMo = new DatastoreMO(hyperHost.getContext(), morSecDs);

                deviceConfigSpecArray[i] = new VirtualDeviceConfigSpec();
                Pair<VirtualDevice, Boolean> isoInfo = VmwareHelper.prepareIsoDevice(vmMo,
                        String.format("[%s] systemvm/%s", secDsMo.getName(), mgr.getSystemVMIsoFileNameOnDatastore()), secDsMo.getMor(), true, true, ideUnitNumber++, i + 1);
                deviceConfigSpecArray[i].setDevice(isoInfo.first());
                if (isoInfo.second()) {
                    if (s_logger.isDebugEnabled())
                        s_logger.debug("Prepare ISO volume at new device " + _gson.toJson(isoInfo.first()));
                    deviceConfigSpecArray[i].setOperation(VirtualDeviceConfigSpecOperation.ADD);
                } else {
                    if (s_logger.isDebugEnabled())
                        s_logger.debug("Prepare ISO volume at existing device " + _gson.toJson(isoInfo.first()));
                    deviceConfigSpecArray[i].setOperation(VirtualDeviceConfigSpecOperation.EDIT);
                }
                i++;
            } else {
                // Note: we will always plug a CDROM device
                if (volIso != null) {
                    for (DiskTO vol : disks) {
                        if (vol.getType() == Volume.Type.ISO) {

<<<<<<< HEAD
                            TemplateObjectTO iso = (TemplateObjectTO) vol.getData();

                            if (iso.getPath() != null && !iso.getPath().isEmpty()) {
                                DataStoreTO imageStore = iso.getDataStore();
                                if (!(imageStore instanceof NfsTO)) {
                                    s_logger.debug("unsupported protocol");
                                    throw new Exception("unsupported protocol");
                                }
                                NfsTO nfsImageStore = (NfsTO) imageStore;
                                String isoPath = nfsImageStore.getUrl() + File.separator + iso.getPath();
                                Pair<String, ManagedObjectReference> isoDatastoreInfo = getIsoDatastoreInfo(hyperHost, isoPath);
                                assert (isoDatastoreInfo != null);
                                assert (isoDatastoreInfo.second() != null);

                                deviceConfigSpecArray[i] = new VirtualDeviceConfigSpec();
                                Pair<VirtualDevice, Boolean> isoInfo =
                                        VmwareHelper.prepareIsoDevice(vmMo, isoDatastoreInfo.first(), isoDatastoreInfo.second(), true, true, ideUnitNumber++, i + 1);
                                deviceConfigSpecArray[i].setDevice(isoInfo.first());
                                if (isoInfo.second()) {
                                    if (s_logger.isDebugEnabled())
                                        s_logger.debug("Prepare ISO volume at new device " + _gson.toJson(isoInfo.first()));
                                    deviceConfigSpecArray[i].setOperation(VirtualDeviceConfigSpecOperation.ADD);
                                } else {
                                    if (s_logger.isDebugEnabled())
                                        s_logger.debug("Prepare ISO volume at existing device " + _gson.toJson(isoInfo.first()));
                                    deviceConfigSpecArray[i].setOperation(VirtualDeviceConfigSpecOperation.EDIT);
                                }
                            }
                            i++;
=======
                    if (iso.getPath() != null && !iso.getPath().isEmpty()) {
                        DataStoreTO imageStore = iso.getDataStore();
                        if (!(imageStore instanceof NfsTO)) {
                            s_logger.debug("unsupported protocol");
                            throw new Exception("unsupported protocol");
                        }
                        NfsTO nfsImageStore = (NfsTO)imageStore;
                        String isoPath = nfsImageStore.getUrl() + File.separator + iso.getPath();
                        Pair<String, ManagedObjectReference> isoDatastoreInfo = getIsoDatastoreInfo(hyperHost, isoPath);
                        assert (isoDatastoreInfo != null);
                        assert (isoDatastoreInfo.second() != null);

                        deviceConfigSpecArray[i] = new VirtualDeviceConfigSpec();
                        Pair<VirtualDevice, Boolean> isoInfo = VmwareHelper.prepareIsoDevice(vmMo, isoDatastoreInfo.first(), isoDatastoreInfo.second(), true, true, ideUnitNumber++,
                                i + 1);
                        deviceConfigSpecArray[i].setDevice(isoInfo.first());
                        if (isoInfo.second()) {
                            if (s_logger.isDebugEnabled())
                                s_logger.debug("Prepare ISO volume at new device " + _gson.toJson(isoInfo.first()));
                            deviceConfigSpecArray[i].setOperation(VirtualDeviceConfigSpecOperation.ADD);
                        } else {
                            if (s_logger.isDebugEnabled())
                                s_logger.debug("Prepare ISO volume at existing device " + _gson.toJson(isoInfo.first()));
                            deviceConfigSpecArray[i].setOperation(VirtualDeviceConfigSpecOperation.EDIT);
>>>>>>> 7ca4582a
                        }
                    }
                } else {
                    deviceConfigSpecArray[i] = new VirtualDeviceConfigSpec();
                    Pair<VirtualDevice, Boolean> isoInfo = VmwareHelper.prepareIsoDevice(vmMo, null, null, true, true, ideUnitNumber++, i + 1);
                    deviceConfigSpecArray[i].setDevice(isoInfo.first());
                    if (isoInfo.second()) {
                        if (s_logger.isDebugEnabled())
                            s_logger.debug("Prepare ISO volume at existing device " + _gson.toJson(isoInfo.first()));

                        deviceConfigSpecArray[i].setOperation(VirtualDeviceConfigSpecOperation.ADD);
                    } else {
                        if (s_logger.isDebugEnabled())
                            s_logger.debug("Prepare ISO volume at existing device " + _gson.toJson(isoInfo.first()));

                        deviceConfigSpecArray[i].setOperation(VirtualDeviceConfigSpecOperation.EDIT);
                    }
                    i++;
                }
            }



            //
            // Setup ROOT/DATA disk devices
            //
            DiskTO[] sortedDisks = sortVolumesByDeviceId(disks);
            for (DiskTO vol : sortedDisks) {
                if (vol.getType() == Volume.Type.ISO)
                    continue;

                VirtualMachineDiskInfo matchingExistingDisk = getMatchingExistingDisk(diskInfoBuilder, vol, hyperHost, context);
                controllerKey = getDiskController(matchingExistingDisk, vol, vmSpec, ideControllerKey, scsiControllerKey);
                String diskController = getDiskController(vmMo, matchingExistingDisk, vol, new Pair<String, String>(rootDiskController, dataDiskController));

                if (DiskControllerType.getType(diskController) == DiskControllerType.osdefault) {
                    diskController = vmMo.getRecommendedDiskController(null);
                }
                if (DiskControllerType.getType(diskController) == DiskControllerType.ide) {
                    controllerKey = vmMo.getIDEControllerKey(ideUnitNumber);
                    if (vol.getType() == Volume.Type.DATADISK) {
                        // Could be result of flip due to user configured setting or "osdefault" for data disks
                        // Ensure maximum of 2 data volumes over IDE controller, 3 includeing root volume
                        if (vmMo.getNumberOfVirtualDisks() > 3) {
                            throw new CloudRuntimeException("Found more than 3 virtual disks attached to this VM [" + vmMo.getVmName() + "]. Unable to implement the disks over "
                                    + diskController + " controller, as maximum number of devices supported over IDE controller is 4 includeing CDROM device.");
                        }
                    }
                } else {
                    controllerKey = vmMo.getScsiDiskControllerKeyNoException(diskController);
                    if (controllerKey == -1) {
                        // This may happen for ROOT legacy VMs which doesn't have recommended disk controller when global configuration parameter 'vmware.root.disk.controller' is set to "osdefault"
                        // Retrieve existing controller and use.
                        Ternary<Integer, Integer, DiskControllerType> vmScsiControllerInfo = vmMo.getScsiControllerInfo();
                        DiskControllerType existingControllerType = vmScsiControllerInfo.third();
                        controllerKey = vmMo.getScsiDiskControllerKeyNoException(existingControllerType.toString());
                    }
                }
                if (!hasSnapshot) {
                    deviceConfigSpecArray[i] = new VirtualDeviceConfigSpec();

                    VolumeObjectTO volumeTO = (VolumeObjectTO)vol.getData();
                    DataStoreTO primaryStore = volumeTO.getDataStore();
                    Map<String, String> details = vol.getDetails();
                    boolean managed = false;
                    String iScsiName = null;

                    if (details != null) {
                        managed = Boolean.parseBoolean(details.get(DiskTO.MANAGED));
                        iScsiName = details.get(DiskTO.IQN);
                    }

                    // if the storage is managed, iScsiName should not be null
                    String datastoreName = managed ? VmwareResource.getDatastoreName(iScsiName) : primaryStore.getUuid();
                    Pair<ManagedObjectReference, DatastoreMO> volumeDsDetails = dataStoresDetails.get(datastoreName);

                    assert (volumeDsDetails != null);

                    String[] diskChain = syncDiskChain(dcMo, vmMo, vmSpec, vol, matchingExistingDisk, dataStoresDetails);
                    if (controllerKey == scsiControllerKey && VmwareHelper.isReservedScsiDeviceNumber(scsiUnitNumber))
                        scsiUnitNumber++;
                    VirtualDevice device = VmwareHelper.prepareDiskDevice(vmMo, null, controllerKey, diskChain, volumeDsDetails.first(),
                            (controllerKey == vmMo.getIDEControllerKey(ideUnitNumber)) ? ((ideUnitNumber++) % VmwareHelper.MAX_IDE_CONTROLLER_COUNT) : scsiUnitNumber++, i + 1);

                    if (vol.getType() == Volume.Type.ROOT)
                        rootDiskTO = vol;
                    deviceConfigSpecArray[i].setDevice(device);
                    deviceConfigSpecArray[i].setOperation(VirtualDeviceConfigSpecOperation.ADD);

                    if (s_logger.isDebugEnabled())
                        s_logger.debug("Prepare volume at new device " + _gson.toJson(device));

                    i++;
                } else {
                    if (controllerKey == scsiControllerKey && VmwareHelper.isReservedScsiDeviceNumber(scsiUnitNumber))
                        scsiUnitNumber++;
                    if (controllerKey == vmMo.getIDEControllerKey(ideUnitNumber))
                        ideUnitNumber++;
                    else
                        scsiUnitNumber++;
                }
            }

            //
            // Setup USB devices
            //
            if (guestOsId.startsWith("darwin")) { //Mac OS
                VirtualDevice[] devices = vmMo.getMatchedDevices(new Class<?>[] {VirtualUSBController.class});
                if (devices.length == 0) {
                    s_logger.debug("No USB Controller device on VM Start. Add USB Controller device for Mac OS VM " + vmInternalCSName);

                    //For Mac OS X systems, the EHCI+UHCI controller is enabled by default and is required for USB mouse and keyboard access.
                    VirtualDevice usbControllerDevice = VmwareHelper.prepareUSBControllerDevice();
                    deviceConfigSpecArray[i] = new VirtualDeviceConfigSpec();
                    deviceConfigSpecArray[i].setDevice(usbControllerDevice);
                    deviceConfigSpecArray[i].setOperation(VirtualDeviceConfigSpecOperation.ADD);

                    if (s_logger.isDebugEnabled())
                        s_logger.debug("Prepare USB controller at new device " + _gson.toJson(deviceConfigSpecArray[i]));

                    i++;
                } else {
                    s_logger.debug("USB Controller device exists on VM Start for Mac OS VM " + vmInternalCSName);
                }
            }

            //
            // Setup NIC devices
            //
            VirtualDevice nic;
            int nicMask = 0;
            int nicCount = 0;

            if (vmSpec.getType() == VirtualMachine.Type.DomainRouter) {
                int extraPublicNics = mgr.getRouterExtraPublicNics();
                if (extraPublicNics > 0 && vmSpec.getDetails().containsKey("PeerRouterInstanceName")) {
                    //Set identical MAC address for RvR on extra public interfaces
                    String peerRouterInstanceName = vmSpec.getDetails().get("PeerRouterInstanceName");

                    VirtualMachineMO peerVmMo = hyperHost.findVmOnHyperHost(peerRouterInstanceName);
                    if (peerVmMo == null) {
                        peerVmMo = hyperHost.findVmOnPeerHyperHost(peerRouterInstanceName);
                    }

                    if (peerVmMo != null) {
                        String oldMacSequence = generateMacSequence(nics);

                        for (int nicIndex = nics.length - extraPublicNics; nicIndex < nics.length; nicIndex++) {
                            VirtualDevice nicDevice = peerVmMo.getNicDeviceByIndex(nics[nicIndex].getDeviceId());
                            if (nicDevice != null) {
                                String mac = ((VirtualEthernetCard)nicDevice).getMacAddress();
                                if (mac != null) {
                                    s_logger.info("Use same MAC as previous RvR, the MAC is " + mac + " for extra NIC with device id: " + nics[nicIndex].getDeviceId());
                                    nics[nicIndex].setMac(mac);
                                }
                            }
                        }

                        if (!StringUtils.isBlank(vmSpec.getBootArgs())) {
                            String newMacSequence = generateMacSequence(nics);
                            vmSpec.setBootArgs(replaceNicsMacSequenceInBootArgs(oldMacSequence, newMacSequence, vmSpec));
                        }
                    }
                }
            }

            VirtualEthernetCardType nicDeviceType = VirtualEthernetCardType.valueOf(vmSpec.getDetails().get(VmDetailConstants.NIC_ADAPTER));
            if (s_logger.isDebugEnabled())
                s_logger.debug("VM " + vmInternalCSName + " will be started with NIC device type: " + nicDeviceType);

            NiciraNvpApiVersion.logNiciraApiVersion();

            Map<String, String> nicUuidToDvSwitchUuid = new HashMap<String, String>();
            for (NicTO nicTo : sortNicsByDeviceId(nics)) {
                s_logger.info("Prepare NIC device based on NicTO: " + _gson.toJson(nicTo));

                boolean configureVServiceInNexus = (nicTo.getType() == TrafficType.Guest) && (vmSpec.getDetails().containsKey("ConfigureVServiceInNexus"));
                VirtualMachine.Type vmType = cmd.getVirtualMachine().getType();
                Pair<ManagedObjectReference, String> networkInfo = prepareNetworkFromNicInfo(vmMo.getRunningHost(), nicTo, configureVServiceInNexus, vmType);
                if ((nicTo.getBroadcastType() != BroadcastDomainType.Lswitch)
                        || (nicTo.getBroadcastType() == BroadcastDomainType.Lswitch && NiciraNvpApiVersion.isApiVersionLowerThan("4.2"))) {
                    if (VmwareHelper.isDvPortGroup(networkInfo.first())) {
                        String dvSwitchUuid;
                        ManagedObjectReference dcMor = hyperHost.getHyperHostDatacenter();
                        DatacenterMO dataCenterMo = new DatacenterMO(context, dcMor);
                        ManagedObjectReference dvsMor = dataCenterMo.getDvSwitchMor(networkInfo.first());
                        dvSwitchUuid = dataCenterMo.getDvSwitchUuid(dvsMor);
                        s_logger.info("Preparing NIC device on dvSwitch : " + dvSwitchUuid);
                        nic = VmwareHelper.prepareDvNicDevice(vmMo, networkInfo.first(), nicDeviceType, networkInfo.second(), dvSwitchUuid,
                                nicTo.getMac(), i + 1, true, true);
                        if (nicTo.getUuid() != null) {
                            nicUuidToDvSwitchUuid.put(nicTo.getUuid(), dvSwitchUuid);
                        }
                    } else {
                        s_logger.info("Preparing NIC device on network " + networkInfo.second());
                        nic = VmwareHelper.prepareNicDevice(vmMo, networkInfo.first(), nicDeviceType, networkInfo.second(),
                                nicTo.getMac(), i + 1, true, true);
                    }
                } else {
                    //if NSX API VERSION >= 4.2, connect to br-int (nsx.network), do not create portgroup else previous behaviour
                    nic = VmwareHelper.prepareNicOpaque(vmMo, nicDeviceType, networkInfo.second(),
                            nicTo.getMac(), i + 1, true, true);
                }

                deviceConfigSpecArray[i] = new VirtualDeviceConfigSpec();
                deviceConfigSpecArray[i].setDevice(nic);
                deviceConfigSpecArray[i].setOperation(VirtualDeviceConfigSpecOperation.ADD);

                if (s_logger.isDebugEnabled())
                    s_logger.debug("Prepare NIC at new device " + _gson.toJson(deviceConfigSpecArray[i]));

                // this is really a hacking for DomR, upon DomR startup, we will reset all the NIC allocation after eth3
                if (nicCount < 3)
                    nicMask |= (1 << nicCount);

                i++;
                nicCount++;
            }

            for (int j = 0; j < i; j++)
                vmConfigSpec.getDeviceChange().add(deviceConfigSpecArray[j]);

            //
            // Setup VM options
            //

            // pass boot arguments through machine.id & perform customized options to VMX
            ArrayList<OptionValue> extraOptions = new ArrayList<OptionValue>();
            configBasicExtraOption(extraOptions, vmSpec);
            configNvpExtraOption(extraOptions, vmSpec, nicUuidToDvSwitchUuid);
            configCustomExtraOption(extraOptions, vmSpec);

            // config for NCC
            VirtualMachine.Type vmType = cmd.getVirtualMachine().getType();
            if (vmType.equals(VirtualMachine.Type.NetScalerVm)) {
                NicTO mgmtNic = vmSpec.getNics()[0];
                OptionValue option = new OptionValue();
                option.setKey("machine.id");
                option.setValue("ip=" + mgmtNic.getIp() + "&netmask=" + mgmtNic.getNetmask() + "&gateway=" + mgmtNic.getGateway());
                extraOptions.add(option);
            }

            // config VNC
            String keyboardLayout = null;
            if (vmSpec.getDetails() != null)
                keyboardLayout = vmSpec.getDetails().get(VmDetailConstants.KEYBOARD);
            vmConfigSpec.getExtraConfig()
                    .addAll(Arrays.asList(configureVnc(extraOptions.toArray(new OptionValue[0]), hyperHost, vmInternalCSName, vmSpec.getVncPassword(), keyboardLayout)));

            // config video card
            configureVideoCard(vmMo, vmSpec, vmConfigSpec);

            //
            // Configure VM
            //
            if (!vmMo.configureVm(vmConfigSpec)) {
                throw new Exception("Failed to configure VM before start. vmName: " + vmInternalCSName);
            }

            if (vmSpec.getType() == VirtualMachine.Type.DomainRouter) {
                hyperHost.setRestartPriorityForVM(vmMo, DasVmPriority.HIGH.value());
            }

            // Resizing root disk only when explicit requested by user
            final Map<String, String> vmDetails = cmd.getVirtualMachine().getDetails();
            if (rootDiskTO != null && !hasSnapshot && (vmDetails != null && vmDetails.containsKey(ApiConstants.ROOT_DISK_SIZE))) {
                resizeRootDiskOnVMStart(vmMo, rootDiskTO, hyperHost, context);
            }

            //
            // Post Configuration
            //

            vmMo.setCustomFieldValue(CustomFieldConstants.CLOUD_NIC_MASK, String.valueOf(nicMask));
            postNvpConfigBeforeStart(vmMo, vmSpec);

            Map<String, String> iqnToPath = new HashMap<String, String>();

            postDiskConfigBeforeStart(vmMo, vmSpec, sortedDisks, ideControllerKey, scsiControllerKey, iqnToPath, hyperHost, context);

            //
            // Power-on VM
            //
            if (!vmMo.powerOn()) {
                throw new Exception("Failed to start VM. vmName: " + vmInternalCSName + " with hostname " + vmNameOnVcenter);
            }

            StartAnswer startAnswer = new StartAnswer(cmd);

            startAnswer.setIqnToPath(iqnToPath);

            // Since VM was successfully powered-on, if there was an existing VM in a different cluster that was unregistered, delete all the files associated with it.
            if (existingVmName != null && existingVmFileLayout != null) {
                deleteUnregisteredVmFiles(existingVmFileLayout, dcMo, true);
            }

            return startAnswer;
        } catch (Throwable e) {
            if (e instanceof RemoteException) {
                s_logger.warn("Encounter remote exception to vCenter, invalidate VMware session context");
                invalidateServiceContext();
            }

            String msg = "StartCommand failed due to " + VmwareHelper.getExceptionMessage(e);
            s_logger.warn(msg, e);
            StartAnswer startAnswer = new StartAnswer(cmd, msg);
            if (vmAlreadyExistsInVcenter) {
                startAnswer.setContextParam("stopRetry", "true");
            }

            // Since VM start failed, if there was an existing VM in a different cluster that was unregistered, register it back.
            if (existingVmName != null && existingVmFileInfo != null) {
                s_logger.debug("Since VM start failed, registering back an existing VM: " + existingVmName + " that was unregistered");
                try {
                    DatastoreFile fileInDatastore = new DatastoreFile(existingVmFileInfo.getVmPathName());
                    DatastoreMO existingVmDsMo = new DatastoreMO(dcMo.getContext(), dcMo.findDatastore(fileInDatastore.getDatastoreName()));
                    registerVm(existingVmName, existingVmDsMo);
                } catch (Exception ex) {
                    String message = "Failed to register an existing VM: " + existingVmName + " due to " + VmwareHelper.getExceptionMessage(ex);
                    s_logger.warn(message, ex);
                }
            }

            return startAnswer;
        } finally {
        }
    }

    private String appendFileType(String path, String fileType) {
        if (path.toLowerCase().endsWith(fileType.toLowerCase())) {
            return path;
        }

        return path + fileType;
    }

    private void resizeRootDiskOnVMStart(VirtualMachineMO vmMo, DiskTO rootDiskTO, VmwareHypervisorHost hyperHost, VmwareContext context) throws Exception {
        final Pair<VirtualDisk, String> vdisk = getVirtualDiskInfo(vmMo, appendFileType(rootDiskTO.getPath(), ".vmdk"));
        assert(vdisk != null);

        Long reqSize = 0L;
        final VolumeObjectTO volumeTO = ((VolumeObjectTO)rootDiskTO.getData());
        if (volumeTO != null) {
            reqSize = volumeTO.getSize() / 1024;
        }
        final VirtualDisk disk = vdisk.first();
        if (reqSize > disk.getCapacityInKB()) {
            final VirtualMachineDiskInfo diskInfo = getMatchingExistingDisk(vmMo.getDiskInfoBuilder(), rootDiskTO, hyperHost, context);
            assert (diskInfo != null);
            final String[] diskChain = diskInfo.getDiskChain();

            if (diskChain != null && diskChain.length > 1) {
                s_logger.warn("Disk chain length for the VM is greater than one, this is not supported");
                throw new CloudRuntimeException("Unsupported VM disk chain length: "+ diskChain.length);
            }

            boolean resizingSupported = false;
            String deviceBusName = diskInfo.getDiskDeviceBusName();
            if (deviceBusName != null && (deviceBusName.toLowerCase().contains("scsi") || deviceBusName.toLowerCase().contains("lsi"))) {
                resizingSupported = true;
            }
            if (!resizingSupported) {
                s_logger.warn("Resizing of root disk is only support for scsi device/bus, the provide VM's disk device bus name is " + diskInfo.getDiskDeviceBusName());
                throw new CloudRuntimeException("Unsupported VM root disk device bus: "+ diskInfo.getDiskDeviceBusName());
            }

            disk.setCapacityInKB(reqSize);
            VirtualMachineConfigSpec vmConfigSpec = new VirtualMachineConfigSpec();
            VirtualDeviceConfigSpec deviceConfigSpec = new VirtualDeviceConfigSpec();
            deviceConfigSpec.setDevice(disk);
            deviceConfigSpec.setOperation(VirtualDeviceConfigSpecOperation.EDIT);
            vmConfigSpec.getDeviceChange().add(deviceConfigSpec);
            if (!vmMo.configureVm(vmConfigSpec)) {
                throw new Exception("Failed to configure VM for given root disk size. vmName: " + vmMo.getName());
            }
        }
    }


    /**
     * Generate the mac sequence from the nics.
     */
    protected String generateMacSequence(NicTO[] nics) {
        if (nics.length == 0) {
            return "";
        }

        StringBuffer sbMacSequence = new StringBuffer();
        for (NicTO nicTo : sortNicsByDeviceId(nics)) {
            sbMacSequence.append(nicTo.getMac()).append("|");
        }
        if (!sbMacSequence.toString().isEmpty()) {
            sbMacSequence.deleteCharAt(sbMacSequence.length() - 1); //Remove extra '|' char appended at the end
        }

        return sbMacSequence.toString();
    }

    /**
     * Update boot args with the new nic mac addresses.
     */
    protected String replaceNicsMacSequenceInBootArgs(String oldMacSequence, String newMacSequence, VirtualMachineTO vmSpec) {
        String bootArgs = vmSpec.getBootArgs();
        if (!StringUtils.isBlank(bootArgs) && !StringUtils.isBlank(oldMacSequence) && !StringUtils.isBlank(newMacSequence)) {
            return bootArgs.replace(oldMacSequence, newMacSequence);
        }
        return "";
    }

    /**
     * Sets video card memory to the one provided in detail svga.vramSize (if provided) on {@code vmConfigSpec}.
     * 64MB was always set before.
     * Size must be in KB.
     * @param vmMo virtual machine mo
     * @param vmSpec virtual machine specs
     * @param vmConfigSpec virtual machine config spec
     * @throws Exception exception
     */
    protected void configureVideoCard(VirtualMachineMO vmMo, VirtualMachineTO vmSpec, VirtualMachineConfigSpec vmConfigSpec) throws Exception {
        if (vmSpec.getDetails().containsKey(VmDetailConstants.SVGA_VRAM_SIZE)) {
            String value = vmSpec.getDetails().get(VmDetailConstants.SVGA_VRAM_SIZE);
            try {
                long svgaVmramSize = Long.parseLong(value);
                setNewVRamSizeVmVideoCard(vmMo, svgaVmramSize, vmConfigSpec);
            } catch (NumberFormatException e) {
                s_logger.error("Unexpected value, cannot parse " + value + " to long due to: " + e.getMessage());
            }
        }
    }

    /**
     * Search for vm video card iterating through vm device list
     * @param vmMo virtual machine mo
     * @param svgaVmramSize new svga vram size (in KB)
     * @param vmConfigSpec virtual machine config spec
     */
    protected void setNewVRamSizeVmVideoCard(VirtualMachineMO vmMo, long svgaVmramSize, VirtualMachineConfigSpec vmConfigSpec) throws Exception {
        for (VirtualDevice device : vmMo.getAllDeviceList()) {
            if (device instanceof VirtualMachineVideoCard) {
                VirtualMachineVideoCard videoCard = (VirtualMachineVideoCard)device;
                modifyVmVideoCardVRamSize(videoCard, vmMo, svgaVmramSize, vmConfigSpec);
            }
        }
    }

    /**
     * Modifies vm vram size if it was set to a different size to the one provided in svga.vramSize (user_vm_details or template_vm_details) on {@code vmConfigSpec}
     * @param videoCard vm's video card device
     * @param vmMo virtual machine mo
     * @param svgaVmramSize new svga vram size (in KB)
     * @param vmConfigSpec virtual machine config spec
     */
    protected void modifyVmVideoCardVRamSize(VirtualMachineVideoCard videoCard, VirtualMachineMO vmMo, long svgaVmramSize, VirtualMachineConfigSpec vmConfigSpec) {
        if (videoCard.getVideoRamSizeInKB().longValue() != svgaVmramSize) {
            s_logger.info("Video card memory was set " + videoCard.getVideoRamSizeInKB().longValue() + "kb instead of " + svgaVmramSize + "kb");
            configureSpecVideoCardNewVRamSize(videoCard, svgaVmramSize, vmConfigSpec);
        }
    }

    /**
     * Add edit spec on {@code vmConfigSpec} to modify svga vram size
     * @param videoCard video card device to edit providing the svga vram size
     * @param svgaVmramSize new svga vram size (in KB)
     * @param vmConfigSpec virtual machine spec
     */
    protected void configureSpecVideoCardNewVRamSize(VirtualMachineVideoCard videoCard, long svgaVmramSize, VirtualMachineConfigSpec vmConfigSpec) {
        videoCard.setVideoRamSizeInKB(svgaVmramSize);
        videoCard.setUseAutoDetect(false);

        VirtualDeviceConfigSpec arrayVideoCardConfigSpecs = new VirtualDeviceConfigSpec();
        arrayVideoCardConfigSpecs.setDevice(videoCard);
        arrayVideoCardConfigSpecs.setOperation(VirtualDeviceConfigSpecOperation.EDIT);

        vmConfigSpec.getDeviceChange().add(arrayVideoCardConfigSpecs);
    }

    private void tearDownVm(VirtualMachineMO vmMo) throws Exception {

        if (vmMo == null)
            return;

        boolean hasSnapshot = false;
        hasSnapshot = vmMo.hasSnapshot();
        if (!hasSnapshot)
            vmMo.tearDownDevices(new Class<?>[] {VirtualDisk.class, VirtualEthernetCard.class});
        else
            vmMo.tearDownDevices(new Class<?>[] {VirtualEthernetCard.class});
        vmMo.ensureScsiDeviceController();
    }

    int getReservedMemoryMb(VirtualMachineTO vmSpec) {
        if (vmSpec.getDetails().get(VMwareGuru.VmwareReserveMemory.key()).equalsIgnoreCase("true")) {
            return (int)(vmSpec.getMinRam() / ResourceType.bytesToMiB);
        }
        return 0;
    }

    int getReservedCpuMHZ(VirtualMachineTO vmSpec) {
        if (vmSpec.getDetails().get(VMwareGuru.VmwareReserveCpu.key()).equalsIgnoreCase("true")) {
            return vmSpec.getMinSpeed() * vmSpec.getCpus();
        }
        return 0;
    }

    // return the finalized disk chain for startup, from top to bottom
    private String[] syncDiskChain(DatacenterMO dcMo, VirtualMachineMO vmMo, VirtualMachineTO vmSpec, DiskTO vol, VirtualMachineDiskInfo diskInfo,
            HashMap<String, Pair<ManagedObjectReference, DatastoreMO>> dataStoresDetails) throws Exception {

        VolumeObjectTO volumeTO = (VolumeObjectTO)vol.getData();
        DataStoreTO primaryStore = volumeTO.getDataStore();
        Map<String, String> details = vol.getDetails();
        boolean isManaged = false;
        String iScsiName = null;

        if (details != null) {
            isManaged = Boolean.parseBoolean(details.get(DiskTO.MANAGED));
            iScsiName = details.get(DiskTO.IQN);
        }

        // if the storage is managed, iScsiName should not be null
        String datastoreName = isManaged ? VmwareResource.getDatastoreName(iScsiName) : primaryStore.getUuid();
        Pair<ManagedObjectReference, DatastoreMO> volumeDsDetails = dataStoresDetails.get(datastoreName);

        if (volumeDsDetails == null) {
            throw new Exception("Primary datastore " + primaryStore.getUuid() + " is not mounted on host.");
        }

        DatastoreMO dsMo = volumeDsDetails.second();

        // we will honor vCenter's meta if it exists
        if (diskInfo != null) {
            // to deal with run-time upgrade to maintain the new datastore folder structure
            String disks[] = diskInfo.getDiskChain();
            for (int i = 0; i < disks.length; i++) {
                DatastoreFile file = new DatastoreFile(disks[i]);
                if (!isManaged && file.getDir() != null && file.getDir().isEmpty()) {
                    s_logger.info("Perform run-time datastore folder upgrade. sync " + disks[i] + " to VM folder");
                    disks[i] = VmwareStorageLayoutHelper.syncVolumeToVmDefaultFolder(dcMo, vmMo.getName(), dsMo, file.getFileBaseName(), VmwareManager.s_vmwareSearchExcludeFolder.value());
                }
            }
            return disks;
        }

        final String datastoreDiskPath;

        if (isManaged) {
            if (volumeTO.getVolumeType() == Volume.Type.ROOT) {
                datastoreDiskPath = VmwareStorageLayoutHelper.syncVolumeToVmDefaultFolder(dcMo, vmMo.getName(), dsMo, volumeTO.getName(), VmwareManager.s_vmwareSearchExcludeFolder.value());
            }
            else {
                datastoreDiskPath = dsMo.getDatastorePath(dsMo.getName() + ".vmdk");
            }
        } else {
            datastoreDiskPath = VmwareStorageLayoutHelper.syncVolumeToVmDefaultFolder(dcMo, vmMo.getName(), dsMo, volumeTO.getPath(), VmwareManager.s_vmwareSearchExcludeFolder.value());
        }

        if (!dsMo.fileExists(datastoreDiskPath)) {
            s_logger.warn("Volume " + volumeTO.getId() + " does not seem to exist on datastore, out of sync? path: " + datastoreDiskPath);
        }

        return new String[] {datastoreDiskPath};
    }

    // Pair<internal CS name, vCenter display name>
    private Pair<String, String> composeVmNames(VirtualMachineTO vmSpec) {
        String vmInternalCSName = vmSpec.getName();
        String vmNameOnVcenter = vmSpec.getName();
        if (_instanceNameFlag && vmSpec.getHostName() != null) {
            vmNameOnVcenter = vmSpec.getHostName();
        }
        return new Pair<String, String>(vmInternalCSName, vmNameOnVcenter);
    }

    protected void configNestedHVSupport(VirtualMachineMO vmMo, VirtualMachineTO vmSpec, VirtualMachineConfigSpec vmConfigSpec) throws Exception {

        VmwareContext context = vmMo.getContext();
        if ("true".equals(vmSpec.getDetails().get(VmDetailConstants.NESTED_VIRTUALIZATION_FLAG))) {
            if (s_logger.isDebugEnabled())
                s_logger.debug("Nested Virtualization enabled in configuration, checking hypervisor capability");

            ManagedObjectReference hostMor = vmMo.getRunningHost().getMor();
            ManagedObjectReference computeMor = context.getVimClient().getMoRefProp(hostMor, "parent");
            ManagedObjectReference environmentBrowser = context.getVimClient().getMoRefProp(computeMor, "environmentBrowser");
            HostCapability hostCapability = context.getService().queryTargetCapabilities(environmentBrowser, hostMor);
            Boolean nestedHvSupported = hostCapability.isNestedHVSupported();
            if (nestedHvSupported == null) {
                // nestedHvEnabled property is supported only since VMware 5.1. It's not defined for earlier versions.
                s_logger.warn("Hypervisor doesn't support nested virtualization, unable to set config for VM " + vmSpec.getName());
            } else if (nestedHvSupported.booleanValue()) {
                s_logger.debug("Hypervisor supports nested virtualization, enabling for VM " + vmSpec.getName());
                vmConfigSpec.setNestedHVEnabled(true);
            } else {
                s_logger.warn("Hypervisor doesn't support nested virtualization, unable to set config for VM " + vmSpec.getName());
                vmConfigSpec.setNestedHVEnabled(false);
            }
        }
    }

    private static void configBasicExtraOption(List<OptionValue> extraOptions, VirtualMachineTO vmSpec) {
        OptionValue newVal = new OptionValue();
        newVal.setKey("machine.id");
        newVal.setValue(vmSpec.getBootArgs());
        extraOptions.add(newVal);

        newVal = new OptionValue();
        newVal.setKey("devices.hotplug");
        newVal.setValue("true");
        extraOptions.add(newVal);
    }

    private static void configNvpExtraOption(List<OptionValue> extraOptions, VirtualMachineTO vmSpec, Map<String, String> nicUuidToDvSwitchUuid) {
        /**
         * Extra Config : nvp.vm-uuid = uuid
         *  - Required for Nicira NVP integration
         */
        OptionValue newVal = new OptionValue();
        newVal.setKey("nvp.vm-uuid");
        newVal.setValue(vmSpec.getUuid());
        extraOptions.add(newVal);

        /**
         * Extra Config : nvp.iface-id.<num> = uuid
         *  - Required for Nicira NVP integration
         */
        int nicNum = 0;
        for (NicTO nicTo : sortNicsByDeviceId(vmSpec.getNics())) {
            if (nicTo.getUuid() != null) {
                newVal = new OptionValue();
                newVal.setKey("nvp.iface-id." + nicNum);
                newVal.setValue(nicTo.getUuid());
                extraOptions.add(newVal);
                setNuageVspVrIpInExtraConfig(extraOptions, nicTo, nicUuidToDvSwitchUuid.get(nicTo.getUuid()));
            }
            nicNum++;
        }
    }

    private static void setNuageVspVrIpInExtraConfig(List<OptionValue> extraOptions, NicTO nicTo, String dvSwitchUuid) {
        if (nicTo.getBroadcastType() != BroadcastDomainType.Vsp) {
            return;
        }

        OptionValue newVal;
        if (nicTo.getType().equals(TrafficType.Guest) && dvSwitchUuid != null && nicTo.getGateway() != null && nicTo.getNetmask() != null) {
            String vrIp = nicTo.getBroadcastUri().getPath().substring(1);
            newVal = new OptionValue();
            newVal.setKey("vsp.vr-ip." + nicTo.getMac());
            newVal.setValue(vrIp);
            extraOptions.add(newVal);
            newVal = new OptionValue();
            newVal.setKey("vsp.dvswitch." + nicTo.getMac());
            newVal.setValue(dvSwitchUuid);
            extraOptions.add(newVal);

            if (s_logger.isDebugEnabled()) {
                s_logger.debug("NIC with MAC " + nicTo.getMac() + " and BroadcastDomainType " + nicTo.getBroadcastType() + " in network(" + nicTo.getGateway() + "/"
                        + nicTo.getNetmask() + ") is " + nicTo.getType() + " traffic type. So, vsp-vr-ip is set in the extraconfig");
            }
        }
    }

    private static void configCustomExtraOption(List<OptionValue> extraOptions, VirtualMachineTO vmSpec) {
        // we no longer to validation anymore
        for (Map.Entry<String, String> entry : vmSpec.getDetails().entrySet()) {
            OptionValue newVal = new OptionValue();
            newVal.setKey(entry.getKey());
            newVal.setValue(entry.getValue());
            extraOptions.add(newVal);
        }
    }

    private static void postNvpConfigBeforeStart(VirtualMachineMO vmMo, VirtualMachineTO vmSpec) throws Exception {
        /**
         * We need to configure the port on the DV switch after the host is
         * connected. So make this happen between the configure and start of
         * the VM
         */
        int nicIndex = 0;
        for (NicTO nicTo : sortNicsByDeviceId(vmSpec.getNics())) {
            if (nicTo.getBroadcastType() == BroadcastDomainType.Lswitch) {
                // We need to create a port with a unique vlan and pass the key to the nic device
                s_logger.trace("Nic " + nicTo.toString() + " is connected to an NVP logicalswitch");
                VirtualDevice nicVirtualDevice = vmMo.getNicDeviceByIndex(nicIndex);
                if (nicVirtualDevice == null) {
                    throw new Exception("Failed to find a VirtualDevice for nic " + nicIndex); //FIXME Generic exceptions are bad
                }
                VirtualDeviceBackingInfo backing = nicVirtualDevice.getBacking();
                if (backing instanceof VirtualEthernetCardDistributedVirtualPortBackingInfo) {
                    // This NIC is connected to a Distributed Virtual Switch
                    VirtualEthernetCardDistributedVirtualPortBackingInfo portInfo = (VirtualEthernetCardDistributedVirtualPortBackingInfo)backing;
                    DistributedVirtualSwitchPortConnection port = portInfo.getPort();
                    String portKey = port.getPortKey();
                    String portGroupKey = port.getPortgroupKey();
                    String dvSwitchUuid = port.getSwitchUuid();

                    s_logger.debug("NIC " + nicTo.toString() + " is connected to dvSwitch " + dvSwitchUuid + " pg " + portGroupKey + " port " + portKey);

                    ManagedObjectReference dvSwitchManager = vmMo.getContext().getVimClient().getServiceContent().getDvSwitchManager();
                    ManagedObjectReference dvSwitch = vmMo.getContext().getVimClient().getService().queryDvsByUuid(dvSwitchManager, dvSwitchUuid);

                    // Get all ports
                    DistributedVirtualSwitchPortCriteria criteria = new DistributedVirtualSwitchPortCriteria();
                    criteria.setInside(true);
                    criteria.getPortgroupKey().add(portGroupKey);
                    List<DistributedVirtualPort> dvPorts = vmMo.getContext().getVimClient().getService().fetchDVPorts(dvSwitch, criteria);

                    DistributedVirtualPort vmDvPort = null;
                    List<Integer> usedVlans = new ArrayList<Integer>();
                    for (DistributedVirtualPort dvPort : dvPorts) {
                        // Find the port for this NIC by portkey
                        if (portKey.equals(dvPort.getKey())) {
                            vmDvPort = dvPort;
                        }
                        VMwareDVSPortSetting settings = (VMwareDVSPortSetting)dvPort.getConfig().getSetting();
                        VmwareDistributedVirtualSwitchVlanIdSpec vlanId = (VmwareDistributedVirtualSwitchVlanIdSpec)settings.getVlan();
                        s_logger.trace("Found port " + dvPort.getKey() + " with vlan " + vlanId.getVlanId());
                        if (vlanId.getVlanId() > 0 && vlanId.getVlanId() < 4095) {
                            usedVlans.add(vlanId.getVlanId());
                        }
                    }

                    if (vmDvPort == null) {
                        throw new Exception("Empty port list from dvSwitch for nic " + nicTo.toString());
                    }

                    DVPortConfigInfo dvPortConfigInfo = vmDvPort.getConfig();
                    VMwareDVSPortSetting settings = (VMwareDVSPortSetting)dvPortConfigInfo.getSetting();

                    VmwareDistributedVirtualSwitchVlanIdSpec vlanId = (VmwareDistributedVirtualSwitchVlanIdSpec)settings.getVlan();
                    BoolPolicy blocked = settings.getBlocked();
                    if (blocked.isValue() == Boolean.TRUE) {
                        s_logger.trace("Port is blocked, set a vlanid and unblock");
                        DVPortConfigSpec dvPortConfigSpec = new DVPortConfigSpec();
                        VMwareDVSPortSetting edittedSettings = new VMwareDVSPortSetting();
                        // Unblock
                        blocked.setValue(Boolean.FALSE);
                        blocked.setInherited(Boolean.FALSE);
                        edittedSettings.setBlocked(blocked);
                        // Set vlan
                        int i;
                        for (i = 1; i < 4095; i++) {
                            if (!usedVlans.contains(i))
                                break;
                        }
                        vlanId.setVlanId(i); // FIXME should be a determined
                        // based on usage
                        vlanId.setInherited(false);
                        edittedSettings.setVlan(vlanId);

                        dvPortConfigSpec.setSetting(edittedSettings);
                        dvPortConfigSpec.setOperation("edit");
                        dvPortConfigSpec.setKey(portKey);
                        List<DVPortConfigSpec> dvPortConfigSpecs = new ArrayList<DVPortConfigSpec>();
                        dvPortConfigSpecs.add(dvPortConfigSpec);
                        ManagedObjectReference task = vmMo.getContext().getVimClient().getService().reconfigureDVPortTask(dvSwitch, dvPortConfigSpecs);
                        if (!vmMo.getContext().getVimClient().waitForTask(task)) {
                            throw new Exception("Failed to configure the dvSwitch port for nic " + nicTo.toString());
                        }
                        s_logger.debug("NIC " + nicTo.toString() + " connected to vlan " + i);
                    } else {
                        s_logger.trace("Port already configured and set to vlan " + vlanId.getVlanId());
                    }
                } else if (backing instanceof VirtualEthernetCardNetworkBackingInfo) {
                    // This NIC is connected to a Virtual Switch
                    // Nothing to do
                } else if (backing instanceof VirtualEthernetCardOpaqueNetworkBackingInfo) {
                    //if NSX API VERSION >= 4.2, connect to br-int (nsx.network), do not create portgroup else previous behaviour
                    //OK, connected to OpaqueNetwork
                } else {
                    s_logger.error("nic device backing is of type " + backing.getClass().getName());
                    throw new Exception("Incompatible backing for a VirtualDevice for nic " + nicIndex); //FIXME Generic exceptions are bad
                }
            }
            nicIndex++;
        }
    }

    private VirtualMachineDiskInfo getMatchingExistingDisk(VirtualMachineDiskInfoBuilder diskInfoBuilder, DiskTO vol, VmwareHypervisorHost hyperHost, VmwareContext context)
            throws Exception {
        if (diskInfoBuilder != null) {
            VolumeObjectTO volume = (VolumeObjectTO)vol.getData();

            String dsName = null;
            String diskBackingFileBaseName = null;

            Map<String, String> details = vol.getDetails();
            boolean isManaged = details != null && Boolean.parseBoolean(details.get(DiskTO.MANAGED));

            if (isManaged) {
                String iScsiName = details.get(DiskTO.IQN);

                // if the storage is managed, iScsiName should not be null
                dsName = VmwareResource.getDatastoreName(iScsiName);

                diskBackingFileBaseName = new DatastoreFile(volume.getPath()).getFileBaseName();
            } else {
                ManagedObjectReference morDs = HypervisorHostHelper.findDatastoreWithBackwardsCompatibility(hyperHost, volume.getDataStore().getUuid());
                DatastoreMO dsMo = new DatastoreMO(context, morDs);

                dsName = dsMo.getName();

                diskBackingFileBaseName = volume.getPath();
            }

            VirtualMachineDiskInfo diskInfo = diskInfoBuilder.getDiskInfoByBackingFileBaseName(diskBackingFileBaseName, dsName);
            if (diskInfo != null) {
                s_logger.info("Found existing disk info from volume path: " + volume.getPath());
                return diskInfo;
            } else {
                String chainInfo = volume.getChainInfo();
                if (chainInfo != null) {
                    VirtualMachineDiskInfo infoInChain = _gson.fromJson(chainInfo, VirtualMachineDiskInfo.class);
                    if (infoInChain != null) {
                        String[] disks = infoInChain.getDiskChain();
                        if (disks.length > 0) {
                            for (String diskPath : disks) {
                                DatastoreFile file = new DatastoreFile(diskPath);
                                diskInfo = diskInfoBuilder.getDiskInfoByBackingFileBaseName(file.getFileBaseName(), dsName);
                                if (diskInfo != null) {
                                    s_logger.info("Found existing disk from chain info: " + diskPath);
                                    return diskInfo;
                                }
                            }
                        }

                        if (diskInfo == null) {
                            diskInfo = diskInfoBuilder.getDiskInfoByDeviceBusName(infoInChain.getDiskDeviceBusName());
                            if (diskInfo != null) {
                                s_logger.info("Found existing disk from from chain device bus information: " + infoInChain.getDiskDeviceBusName());
                                return diskInfo;
                            }
                        }
                    }
                }
            }
        }

        return null;
    }

    private int getDiskController(VirtualMachineDiskInfo matchingExistingDisk, DiskTO vol, VirtualMachineTO vmSpec, int ideControllerKey, int scsiControllerKey) {

        int controllerKey;
        if (matchingExistingDisk != null) {
            s_logger.info("Chose disk controller based on existing information: " + matchingExistingDisk.getDiskDeviceBusName());
            if (matchingExistingDisk.getDiskDeviceBusName().startsWith("ide"))
                return ideControllerKey;
            else
                return scsiControllerKey;
        }

        if (vol.getType() == Volume.Type.ROOT) {
            Map<String, String> vmDetails = vmSpec.getDetails();
            if (vmDetails != null && vmDetails.get(VmDetailConstants.ROOT_DISK_CONTROLLER) != null) {
                if (vmDetails.get(VmDetailConstants.ROOT_DISK_CONTROLLER).equalsIgnoreCase("scsi")) {
                    s_logger.info("Chose disk controller for vol " + vol.getType() + " -> scsi, based on root disk controller settings: "
                            + vmDetails.get(VmDetailConstants.ROOT_DISK_CONTROLLER));
                    controllerKey = scsiControllerKey;
                } else {
                    s_logger.info("Chose disk controller for vol " + vol.getType() + " -> ide, based on root disk controller settings: "
                            + vmDetails.get(VmDetailConstants.ROOT_DISK_CONTROLLER));
                    controllerKey = ideControllerKey;
                }
            } else {
                s_logger.info("Chose disk controller for vol " + vol.getType() + " -> scsi. due to null root disk controller setting");
                controllerKey = scsiControllerKey;
            }

        } else {
            // DATA volume always use SCSI device
            s_logger.info("Chose disk controller for vol " + vol.getType() + " -> scsi");
            controllerKey = scsiControllerKey;
        }

        return controllerKey;
    }

    private String getDiskController(VirtualMachineMO vmMo, VirtualMachineDiskInfo matchingExistingDisk, DiskTO vol, Pair<String, String> controllerInfo) throws Exception {
        int controllerKey;
        DiskControllerType controllerType = DiskControllerType.none;
        if (matchingExistingDisk != null) {
            String currentBusName = matchingExistingDisk.getDiskDeviceBusName();
            if (currentBusName != null) {
                s_logger.info("Chose disk controller based on existing information: " + currentBusName);
                if (currentBusName.startsWith("ide")) {
                    controllerType = DiskControllerType.ide;
                } else if (currentBusName.startsWith("scsi")) {
                    controllerType = DiskControllerType.scsi;
                }
            }
            if (controllerType == DiskControllerType.scsi || controllerType == DiskControllerType.none) {
                Ternary<Integer, Integer, DiskControllerType> vmScsiControllerInfo = vmMo.getScsiControllerInfo();
                controllerType = vmScsiControllerInfo.third();
            }
            return controllerType.toString();
        }

        if (vol.getType() == Volume.Type.ROOT) {
            s_logger.info("Chose disk controller for vol " + vol.getType() + " -> " + controllerInfo.first()
                    + ", based on root disk controller settings at global configuration setting.");
            return controllerInfo.first();
        } else {
            s_logger.info("Chose disk controller for vol " + vol.getType() + " -> " + controllerInfo.second()
                    + ", based on default data disk controller setting i.e. Operating system recommended."); // Need to bring in global configuration setting & template level setting.
            return controllerInfo.second();
        }
    }

    private void postDiskConfigBeforeStart(VirtualMachineMO vmMo, VirtualMachineTO vmSpec, DiskTO[] sortedDisks, int ideControllerKey, int scsiControllerKey,
            Map<String, String> iqnToPath, VmwareHypervisorHost hyperHost, VmwareContext context) throws Exception {
        VirtualMachineDiskInfoBuilder diskInfoBuilder = vmMo.getDiskInfoBuilder();

        for (DiskTO vol : sortedDisks) {
            if (vol.getType() == Volume.Type.ISO)
                continue;

            VolumeObjectTO volumeTO = (VolumeObjectTO)vol.getData();

            VirtualMachineDiskInfo diskInfo = getMatchingExistingDisk(diskInfoBuilder, vol, hyperHost, context);
            assert (diskInfo != null);

            String[] diskChain = diskInfo.getDiskChain();
            assert (diskChain.length > 0);

            Map<String, String> details = vol.getDetails();
            boolean managed = false;

            if (details != null) {
                managed = Boolean.parseBoolean(details.get(DiskTO.MANAGED));
            }

            DatastoreFile file = new DatastoreFile(diskChain[0]);

            if (managed) {
                DatastoreFile originalFile = new DatastoreFile(volumeTO.getPath());

                if (!file.getFileBaseName().equalsIgnoreCase(originalFile.getFileBaseName())) {
                    if (s_logger.isInfoEnabled())
                        s_logger.info("Detected disk-chain top file change on volume: " + volumeTO.getId() + " " + volumeTO.getPath() + " -> " + diskChain[0]);
                }
            } else {
                if (!file.getFileBaseName().equalsIgnoreCase(volumeTO.getPath())) {
                    if (s_logger.isInfoEnabled())
                        s_logger.info("Detected disk-chain top file change on volume: " + volumeTO.getId() + " " + volumeTO.getPath() + " -> " + file.getFileBaseName());
                }
            }

            VolumeObjectTO volInSpec = getVolumeInSpec(vmSpec, volumeTO);
            if (volInSpec != null) {
                if (managed) {
                    String datastoreVolumePath = diskChain[0];
                    iqnToPath.put(details.get(DiskTO.IQN), datastoreVolumePath);
                    vol.setPath(datastoreVolumePath);
                    volumeTO.setPath(datastoreVolumePath);
                    volInSpec.setPath(datastoreVolumePath);
                } else {
                    volInSpec.setPath(file.getFileBaseName());
                }
                volInSpec.setChainInfo(_gson.toJson(diskInfo));
            }
        }
    }

    private void deleteUnregisteredVmFiles(VirtualMachineFileLayoutEx vmFileLayout, DatacenterMO dcMo, boolean deleteDisks) throws Exception {
        s_logger.debug("Deleting files associated with an existing VM that was unregistered");
        DatastoreFile vmFolder = null;
        try {
            List<VirtualMachineFileLayoutExFileInfo> fileInfo = vmFileLayout.getFile();
            for (VirtualMachineFileLayoutExFileInfo file : fileInfo) {
                DatastoreFile fileInDatastore = new DatastoreFile(file.getName());
                // In case of linked clones, VM file layout includes the base disk so don't delete all disk files.
                if (file.getType().startsWith("disk") || file.getType().startsWith("digest"))
                    continue;
                else if (file.getType().equals("config"))
                    vmFolder = new DatastoreFile(fileInDatastore.getDatastoreName(), fileInDatastore.getDir());
                DatastoreMO dsMo = new DatastoreMO(dcMo.getContext(), dcMo.findDatastore(fileInDatastore.getDatastoreName()));
                s_logger.debug("Deleting file: " + file.getName());
                dsMo.deleteFile(file.getName(), dcMo.getMor(), true, VmwareManager.s_vmwareSearchExcludeFolder.value());
            }
            // Delete files that are present in the VM folder - this will take care of the VM disks as well.
            DatastoreMO vmFolderDsMo = new DatastoreMO(dcMo.getContext(), dcMo.findDatastore(vmFolder.getDatastoreName()));
            String[] files = vmFolderDsMo.listDirContent(vmFolder.getPath());
            if (deleteDisks) {
                for (String file : files) {
                    String vmDiskFileFullPath = String.format("%s/%s", vmFolder.getPath(), file);
                    s_logger.debug("Deleting file: " + vmDiskFileFullPath);
                    vmFolderDsMo.deleteFile(vmDiskFileFullPath, dcMo.getMor(), true, VmwareManager.s_vmwareSearchExcludeFolder.value());
                }
            }
            // Delete VM folder
            if (deleteDisks || files.length == 0) {
                s_logger.debug("Deleting folder: " + vmFolder.getPath());
                vmFolderDsMo.deleteFolder(vmFolder.getPath(), dcMo.getMor());
            }
        } catch (Exception e) {
            String message = "Failed to delete files associated with an existing VM that was unregistered due to " + VmwareHelper.getExceptionMessage(e);
            s_logger.warn(message, e);
        }
    }

    private static VolumeObjectTO getVolumeInSpec(VirtualMachineTO vmSpec, VolumeObjectTO srcVol) {
        for (DiskTO disk : vmSpec.getDisks()) {
            if (disk.getData() instanceof VolumeObjectTO) {
                VolumeObjectTO vol = (VolumeObjectTO) disk.getData();
                if (vol.getId() == srcVol.getId())
                    return vol;
            }
        }

        return null;
    }

    private static NicTO[] sortNicsByDeviceId(NicTO[] nics) {

        List<NicTO> listForSort = new ArrayList<NicTO>();
        for (NicTO nic : nics) {
            listForSort.add(nic);
        }
        Collections.sort(listForSort, new Comparator<NicTO>() {

            @Override
            public int compare(NicTO arg0, NicTO arg1) {
                if (arg0.getDeviceId() < arg1.getDeviceId()) {
                    return -1;
                } else if (arg0.getDeviceId() == arg1.getDeviceId()) {
                    return 0;
                }

                return 1;
            }
        });

        return listForSort.toArray(new NicTO[0]);
    }

    private static DiskTO[] sortVolumesByDeviceId(DiskTO[] volumes) {

        List<DiskTO> listForSort = new ArrayList<DiskTO>();
        for (DiskTO vol : volumes) {
            listForSort.add(vol);
        }
        Collections.sort(listForSort, new Comparator<DiskTO>() {

            @Override
            public int compare(DiskTO arg0, DiskTO arg1) {
                if (arg0.getDiskSeq() < arg1.getDiskSeq()) {
                    return -1;
                } else if (arg0.getDiskSeq().equals(arg1.getDiskSeq())) {
                    return 0;
                }

                return 1;
            }
        });

        return listForSort.toArray(new DiskTO[0]);
    }

    private HashMap<String, Pair<ManagedObjectReference, DatastoreMO>> inferDatastoreDetailsFromDiskInfo(VmwareHypervisorHost hyperHost, VmwareContext context, DiskTO[] disks,
            Command cmd) throws Exception {
        HashMap<String, Pair<ManagedObjectReference, DatastoreMO>> mapIdToMors = new HashMap<String, Pair<ManagedObjectReference, DatastoreMO>>();

        assert (hyperHost != null) && (context != null);

        for (DiskTO vol : disks) {
            if (vol.getType() != Volume.Type.ISO) {
                VolumeObjectTO volumeTO = (VolumeObjectTO)vol.getData();
                DataStoreTO primaryStore = volumeTO.getDataStore();
                String poolUuid = primaryStore.getUuid();

                if (mapIdToMors.get(poolUuid) == null) {
                    boolean isManaged = false;
                    Map<String, String> details = vol.getDetails();

                    if (details != null) {
                        isManaged = Boolean.parseBoolean(details.get(DiskTO.MANAGED));
                    }

                    if (isManaged) {
                        String iScsiName = details.get(DiskTO.IQN); // details should not be null for managed storage (it may or may not be null for non-managed storage)
                        String datastoreName = VmwareResource.getDatastoreName(iScsiName);
                        ManagedObjectReference morDatastore = HypervisorHostHelper.findDatastoreWithBackwardsCompatibility(hyperHost, datastoreName);

                        // if the datastore is not present, we need to discover the iSCSI device that will support it,
                        // create the datastore, and create a VMDK file in the datastore
                        if (morDatastore == null) {
                            morDatastore = _storageProcessor.prepareManagedStorage(context, hyperHost, null, iScsiName, details.get(DiskTO.STORAGE_HOST),
                                    Integer.parseInt(details.get(DiskTO.STORAGE_PORT)), volumeTO.getVolumeType() == Volume.Type.ROOT ? volumeTO.getName() : null,
                                    details.get(DiskTO.CHAP_INITIATOR_USERNAME), details.get(DiskTO.CHAP_INITIATOR_SECRET), details.get(DiskTO.CHAP_TARGET_USERNAME),
                                    details.get(DiskTO.CHAP_TARGET_SECRET), Long.parseLong(details.get(DiskTO.VOLUME_SIZE)), cmd);

                            DatastoreMO dsMo = new DatastoreMO(getServiceContext(), morDatastore);
                            String datastoreVolumePath = dsMo.getDatastorePath((volumeTO.getVolumeType() == Volume.Type.ROOT ? volumeTO.getName() : dsMo.getName()) + ".vmdk");

                            volumeTO.setPath(datastoreVolumePath);
                            vol.setPath(datastoreVolumePath);
                        }

                        mapIdToMors.put(datastoreName, new Pair<ManagedObjectReference, DatastoreMO>(morDatastore, new DatastoreMO(context, morDatastore)));
                    } else {
                        ManagedObjectReference morDatastore = HypervisorHostHelper.findDatastoreWithBackwardsCompatibility(hyperHost, poolUuid);

                        if (morDatastore == null) {
                            String msg = "Failed to get the mounted datastore for the volume's pool " + poolUuid;

                            s_logger.error(msg);

                            throw new Exception(msg);
                        }

                        mapIdToMors.put(poolUuid, new Pair<ManagedObjectReference, DatastoreMO>(morDatastore, new DatastoreMO(context, morDatastore)));
                    }
                }
            }
        }

        return mapIdToMors;
    }

    private DatastoreMO getDatastoreThatRootDiskIsOn(HashMap<String, Pair<ManagedObjectReference, DatastoreMO>> dataStoresDetails, DiskTO disks[]) {
        Pair<ManagedObjectReference, DatastoreMO> rootDiskDataStoreDetails = null;

        for (DiskTO vol : disks) {
            if (vol.getType() == Volume.Type.ROOT) {
                Map<String, String> details = vol.getDetails();
                boolean managed = false;

                if (details != null) {
                    managed = Boolean.parseBoolean(details.get(DiskTO.MANAGED));
                }

                if (managed) {
                    String datastoreName = VmwareResource.getDatastoreName(details.get(DiskTO.IQN));

                    rootDiskDataStoreDetails = dataStoresDetails.get(datastoreName);

                    break;
                } else {
                    DataStoreTO primaryStore = vol.getData().getDataStore();

                    rootDiskDataStoreDetails = dataStoresDetails.get(primaryStore.getUuid());

                    break;
                }
            }
        }

        if (rootDiskDataStoreDetails != null) {
            return rootDiskDataStoreDetails.second();
        }

        return null;
    }

    private String getPvlanInfo(NicTO nicTo) {
        if (nicTo.getBroadcastType() == BroadcastDomainType.Pvlan) {
            return NetUtils.getIsolatedPvlanFromUri(nicTo.getBroadcastUri());
        }
        return null;
    }

    private String getVlanInfo(NicTO nicTo, String defaultVlan) {
        if (nicTo.getBroadcastType() == BroadcastDomainType.Native) {
            return defaultVlan;
        } else if (nicTo.getBroadcastType() == BroadcastDomainType.Vlan || nicTo.getBroadcastType() == BroadcastDomainType.Pvlan) {
            if (nicTo.getBroadcastUri() != null) {
                if (nicTo.getBroadcastType() == BroadcastDomainType.Vlan)
                    // For vlan, the broadcast uri is of the form vlan://<vlanid>
                    // BroadcastDomainType recogniizes and handles this.
                    return BroadcastDomainType.getValue(nicTo.getBroadcastUri());
                else
                    // for pvlan, the broacast uri will be of the form pvlan://<vlanid>-i<pvlanid>
                    // TODO consider the spread of functionality between BroadcastDomainType and NetUtils
                    return NetUtils.getPrimaryPvlanFromUri(nicTo.getBroadcastUri());
            } else {
                s_logger.warn("BroadcastType is not claimed as VLAN or PVLAN, but without vlan info in broadcast URI. Use vlan info from labeling: " + defaultVlan);
                return defaultVlan;
            }
        } else if (nicTo.getBroadcastType() == BroadcastDomainType.Lswitch) {
            // We don't need to set any VLAN id for an NVP logical switch
            return null;
        } else if (nicTo.getBroadcastType() == BroadcastDomainType.Storage) {
            URI broadcastUri = nicTo.getBroadcastUri();
            if (broadcastUri != null) {
                String vlanId = BroadcastDomainType.getValue(broadcastUri);
                s_logger.debug("Using VLAN [" + vlanId + "] from broadcast uri [" + broadcastUri + "]");
                return vlanId;
            }
        }

        s_logger.warn("Unrecognized broadcast type in VmwareResource, type: " + nicTo.getBroadcastType().toString() + ". Use vlan info from labeling: " + defaultVlan);
        return defaultVlan;
    }

    private Pair<ManagedObjectReference, String> prepareNetworkFromNicInfo(HostMO hostMo, NicTO nicTo, boolean configureVServiceInNexus, VirtualMachine.Type vmType)
            throws Exception {

        Ternary<String, String, String> switchDetails = getTargetSwitch(nicTo);
        VirtualSwitchType switchType = VirtualSwitchType.getType(switchDetails.second());
        String switchName = switchDetails.first();
        String vlanToken = switchDetails.third();

        String namePrefix = getNetworkNamePrefix(nicTo);
        Pair<ManagedObjectReference, String> networkInfo = null;

        s_logger.info("Prepare network on " + switchType + " " + switchName + " with name prefix: " + namePrefix);

        if (VirtualSwitchType.StandardVirtualSwitch == switchType) {
            networkInfo = HypervisorHostHelper.prepareNetwork(switchName, namePrefix, hostMo,
                    getVlanInfo(nicTo, vlanToken), nicTo.getNetworkRateMbps(), nicTo.getNetworkRateMulticastMbps(),
                    _opsTimeout, true, nicTo.getBroadcastType(), nicTo.getUuid(), nicTo.getDetails());
        }
        else {
            String vlanId = getVlanInfo(nicTo, vlanToken);
            String svlanId = null;
            boolean pvlannetwork = (getPvlanInfo(nicTo) == null) ? false : true;
            if (vmType != null && vmType.equals(VirtualMachine.Type.DomainRouter) && pvlannetwork) {
                // plumb this network to the promiscuous vlan.
                svlanId = vlanId;
            } else {
                // plumb this network to the isolated vlan.
                svlanId = getPvlanInfo(nicTo);
            }
            networkInfo = HypervisorHostHelper.prepareNetwork(switchName, namePrefix, hostMo, vlanId, svlanId,
                    nicTo.getNetworkRateMbps(), nicTo.getNetworkRateMulticastMbps(), _opsTimeout, switchType,
                    _portsPerDvPortGroup, nicTo.getGateway(), configureVServiceInNexus, nicTo.getBroadcastType(), _vsmCredentials, nicTo.getDetails());
        }

        return networkInfo;
    }

    // return Ternary <switch name, switch tyep, vlan tagging>
    private Ternary<String, String, String> getTargetSwitch(NicTO nicTo) throws CloudException {
        TrafficType[] supportedTrafficTypes = new TrafficType[] {TrafficType.Guest, TrafficType.Public, TrafficType.Control, TrafficType.Management, TrafficType.Storage};

        TrafficType trafficType = nicTo.getType();
        if (!Arrays.asList(supportedTrafficTypes).contains(trafficType)) {
            throw new CloudException("Traffic type " + trafficType.toString() + " for nic " + nicTo.toString() + " is not supported.");
        }

        String switchName = null;
        VirtualSwitchType switchType = VirtualSwitchType.StandardVirtualSwitch;
        String vlanId = Vlan.UNTAGGED;

        if (StringUtils.isNotBlank(nicTo.getName())) {
            // Format of network traffic label is <VSWITCH>,<VLANID>,<VSWITCHTYPE>
            // If all 3 fields are mentioned then number of tokens would be 3.
            // If only <VSWITCH>,<VLANID> are mentioned then number of tokens would be 2.
            // Get switch details from the nicTO object
            String networkName = nicTo.getName();
            VmwareTrafficLabel mgmtTrafficLabelObj = new VmwareTrafficLabel(networkName, trafficType);
            switchName = mgmtTrafficLabelObj.getVirtualSwitchName();
            vlanId = mgmtTrafficLabelObj.getVlanId();
            switchType = mgmtTrafficLabelObj.getVirtualSwitchType();
        } else {
            if (trafficType == TrafficType.Guest && _guestTrafficInfo != null) {
                switchType = _guestTrafficInfo.getVirtualSwitchType();
                switchName = _guestTrafficInfo.getVirtualSwitchName();
            } else if (trafficType == TrafficType.Public && _publicTrafficInfo != null) {
                switchType = _publicTrafficInfo.getVirtualSwitchType();
                switchName = _publicTrafficInfo.getVirtualSwitchName();
            }
        }

        if (switchName == null
                && (nicTo.getType() == Networks.TrafficType.Control || nicTo.getType() == Networks.TrafficType.Management || nicTo.getType() == Networks.TrafficType.Storage)) {
            switchName = _privateNetworkVSwitchName;
        }

        if (switchType == VirtualSwitchType.NexusDistributedVirtualSwitch) {
            if (trafficType == TrafficType.Management || trafficType == TrafficType.Storage) {
                throw new CloudException(
                        "Unable to configure NIC " + nicTo.toString() + " as traffic type " + trafficType.toString() + " is not supported over virtual switch type " + switchType
                                + ". Please specify only supported type of virtual switches i.e. {vmwaresvs, vmwaredvs} in physical network traffic label.");
            }
        }

        return new Ternary<String, String, String>(switchName, switchType.toString(), vlanId);
    }

    private String getNetworkNamePrefix(NicTO nicTo) throws Exception {
        if (nicTo.getType() == Networks.TrafficType.Guest) {
            return "cloud.guest";
        } else if (nicTo.getType() == Networks.TrafficType.Control || nicTo.getType() == Networks.TrafficType.Management) {
            return "cloud.private";
        } else if (nicTo.getType() == Networks.TrafficType.Public) {
            return "cloud.public";
        } else if (nicTo.getType() == Networks.TrafficType.Storage) {
            return "cloud.storage";
        } else if (nicTo.getType() == Networks.TrafficType.Vpn) {
            throw new Exception("Unsupported traffic type: " + nicTo.getType().toString());
        } else {
            throw new Exception("Unsupported traffic type: " + nicTo.getType().toString());
        }
    }

    private VirtualMachineMO takeVmFromOtherHyperHost(VmwareHypervisorHost hyperHost, String vmName) throws Exception {

        VirtualMachineMO vmMo = hyperHost.findVmOnPeerHyperHost(vmName);
        if (vmMo != null) {
            ManagedObjectReference morTargetPhysicalHost = hyperHost.findMigrationTarget(vmMo);
            if (morTargetPhysicalHost == null) {
                String msg = "VM " + vmName + " is on other host and we have no resource available to migrate and start it here";
                s_logger.error(msg);
                throw new Exception(msg);
            }

            if (!vmMo.relocate(morTargetPhysicalHost)) {
                String msg = "VM " + vmName + " is on other host and we failed to relocate it here";
                s_logger.error(msg);
                throw new Exception(msg);
            }

            return vmMo;
        }
        return null;
    }

    // isoUrl sample content :
    // nfs://192.168.10.231/export/home/kelven/vmware-test/secondary/template/tmpl/2/200//200-2-80f7ee58-6eff-3a2d-bcb0-59663edf6d26.iso
    private Pair<String, ManagedObjectReference> getIsoDatastoreInfo(VmwareHypervisorHost hyperHost, String isoUrl) throws Exception {

        assert (isoUrl != null);
        int isoFileNameStartPos = isoUrl.lastIndexOf("/");
        if (isoFileNameStartPos < 0) {
            throw new Exception("Invalid ISO path info");
        }

        String isoFileName = isoUrl.substring(isoFileNameStartPos);

        int templateRootPos = isoUrl.indexOf("template/tmpl");
        templateRootPos = (templateRootPos < 0 ? isoUrl.indexOf("ConfigDrive") : templateRootPos);
        if (templateRootPos < 0 ) {
            throw new Exception("Invalid ISO path info");
        }

        String storeUrl = isoUrl.substring(0, templateRootPos - 1);
        String isoPath = isoUrl.substring(templateRootPos, isoFileNameStartPos);

        ManagedObjectReference morDs = prepareSecondaryDatastoreOnHost(storeUrl);
        DatastoreMO dsMo = new DatastoreMO(getServiceContext(), morDs);

        return new Pair<String, ManagedObjectReference>(String.format("[%s] %s%s", dsMo.getName(), isoPath, isoFileName), morDs);
    }

    protected Answer execute(ReadyCommand cmd) {
        if (s_logger.isInfoEnabled()) {
            s_logger.info("Executing resource ReadyCommand: " + _gson.toJson(cmd));
        }

        try {
            VmwareContext context = getServiceContext();
            VmwareHypervisorHost hyperHost = getHyperHost(context);
            if (hyperHost.isHyperHostConnected()) {
                return new ReadyAnswer(cmd);
            } else {
                return new ReadyAnswer(cmd, "Host is not in connect state");
            }
        } catch (Exception e) {
            s_logger.error("Unexpected exception: ", e);
            return new ReadyAnswer(cmd, VmwareHelper.getExceptionMessage(e));
        }
    }

    protected Answer execute(GetHostStatsCommand cmd) {
        if (s_logger.isTraceEnabled()) {
            s_logger.trace("Executing resource GetHostStatsCommand: " + _gson.toJson(cmd));
        }

        VmwareContext context = getServiceContext();
        VmwareHypervisorHost hyperHost = getHyperHost(context);

        HostStatsEntry hostStats = new HostStatsEntry(cmd.getHostId(), 0, 0, 0, "host", 0, 0, 0, 0);
        Answer answer = new GetHostStatsAnswer(cmd, hostStats);
        try {
            HostStatsEntry entry = getHyperHostStats(hyperHost);
            if (entry != null) {
                entry.setHostId(cmd.getHostId());
                answer = new GetHostStatsAnswer(cmd, entry);
            }
        } catch (Exception e) {
            if (e instanceof RemoteException) {
                s_logger.warn("Encounter remote exception to vCenter, invalidate VMware session context");
                invalidateServiceContext();
            }

            String msg = "Unable to execute GetHostStatsCommand due to " + VmwareHelper.getExceptionMessage(e);
            s_logger.error(msg, e);
        }

        if (s_logger.isTraceEnabled()) {
            s_logger.trace("GetHostStats Answer: " + _gson.toJson(answer));
        }

        return answer;
    }

    protected Answer execute(GetVmStatsCommand cmd) {
        if (s_logger.isTraceEnabled()) {
            s_logger.trace("Executing resource GetVmStatsCommand: " + _gson.toJson(cmd));
        }

        HashMap<String, VmStatsEntry> vmStatsMap = null;

        try {
            HashMap<String, PowerState> vmPowerStates = getVmStates();

            // getVmNames should return all i-x-y values.
            List<String> requestedVmNames = cmd.getVmNames();
            List<String> vmNames = new ArrayList<String>();

            if (requestedVmNames != null) {
                for (String vmName : requestedVmNames) {
                    if (vmPowerStates.get(vmName) != null) {
                        vmNames.add(vmName);
                    }
                }
            }

            if (vmNames != null) {
                vmStatsMap = getVmStats(vmNames);
            }
        } catch (Throwable e) {
            if (e instanceof RemoteException) {
                s_logger.warn("Encounter remote exception to vCenter, invalidate VMware session context");
                invalidateServiceContext();
            }

            s_logger.error("Unable to execute GetVmStatsCommand due to : " + VmwareHelper.getExceptionMessage(e), e);
        }

        Answer answer = new GetVmStatsAnswer(cmd, vmStatsMap);

        if (s_logger.isTraceEnabled()) {
            s_logger.trace("Report GetVmStatsAnswer: " + _gson.toJson(answer));
        }
        return answer;
    }

    protected Answer execute(GetVmDiskStatsCommand cmd) {
        return new GetVmDiskStatsAnswer(cmd, null, null, null);
    }

    protected Answer execute(GetVmNetworkStatsCommand cmd) {
        return new GetVmNetworkStatsAnswer(cmd, null, null, null);
    }

    protected GetVolumeStatsAnswer execute(GetVolumeStatsCommand cmd) {
        try {
            VmwareHypervisorHost srcHyperHost = getHyperHost(getServiceContext());
            ManagedObjectReference morDs = HypervisorHostHelper.findDatastoreWithBackwardsCompatibility(srcHyperHost, cmd.getPoolUuid());
            assert (morDs != null);
            DatastoreMO primaryStorageDatastoreMo = new DatastoreMO(getServiceContext(), morDs);
            VmwareHypervisorHost hyperHost = getHyperHost(getServiceContext());
            ManagedObjectReference dcMor = hyperHost.getHyperHostDatacenter();
            DatacenterMO dcMo = new DatacenterMO(getServiceContext(), dcMor);
            HashMap<String, VolumeStatsEntry> statEntry = new HashMap<String, VolumeStatsEntry>();

            for (String chainInfo : cmd.getVolumeUuids()){
                if (chainInfo != null) {
                    VirtualMachineDiskInfo infoInChain = _gson.fromJson(chainInfo, VirtualMachineDiskInfo.class);
                    if (infoInChain != null) {
                        String[] disks = infoInChain.getDiskChain();
                        if (disks.length > 0) {
                            for (String diskPath : disks) {
                                DatastoreFile file = new DatastoreFile(diskPath);
                                VirtualMachineMO vmMo = dcMo.findVm(file.getDir());
                                Pair<VirtualDisk, String> vds = vmMo.getDiskDevice(file.getFileName(), true);
                                long virtualsize = vds.first().getCapacityInKB() * 1024;
                                long physicalsize = primaryStorageDatastoreMo.fileDiskSize(file.getPath());
                                VolumeStatsEntry vse = new VolumeStatsEntry(chainInfo, physicalsize, virtualsize);
                                statEntry.put(chainInfo, vse);
                            }
                        }
                    }
                }
            }
            return new GetVolumeStatsAnswer(cmd, "", statEntry);
        } catch (Exception e) {
            s_logger.info("VOLSTAT GetVolumeStatsCommand failed " + e.getMessage());
        }

        return new GetVolumeStatsAnswer(cmd, "", null);
    }

    protected Answer execute(CheckHealthCommand cmd) {
        if (s_logger.isInfoEnabled()) {
            s_logger.info("Executing resource CheckHealthCommand: " + _gson.toJson(cmd));
        }

        try {
            VmwareHypervisorHost hyperHost = getHyperHost(getServiceContext());
            if (hyperHost.isHyperHostConnected()) {
                return new CheckHealthAnswer(cmd, true);
            }
        } catch (Throwable e) {
            if (e instanceof RemoteException) {
                s_logger.warn("Encounter remote exception to vCenter, invalidate VMware session context");
                invalidateServiceContext();
            }

            s_logger.error("Unable to execute CheckHealthCommand due to " + VmwareHelper.getExceptionMessage(e), e);
        }
        return new CheckHealthAnswer(cmd, false);
    }

    protected Answer execute(StopCommand cmd) {
        if (s_logger.isInfoEnabled()) {
            s_logger.info("Executing resource StopCommand: " + _gson.toJson(cmd));
        }

        // In the stop command, we're passed in the name of the VM as seen by cloudstack,
        // i.e., i-x-y. This is the internal VM name.
        VmwareContext context = getServiceContext();
        VmwareHypervisorHost hyperHost = getHyperHost(context);
        try {
            VirtualMachineMO vmMo = hyperHost.findVmOnHyperHost(cmd.getVmName());
            if (vmMo != null) {
                if (cmd.checkBeforeCleanup()) {
                    if (getVmPowerState(vmMo) != PowerState.PowerOff) {
                        String msg = "StopCommand is sent for cleanup and VM " + cmd.getVmName() + " is current running. ignore it.";
                        s_logger.warn(msg);
                        return new StopAnswer(cmd, msg, false);
                    } else {
                        String msg = "StopCommand is sent for cleanup and VM " + cmd.getVmName() + " is indeed stopped already.";
                        s_logger.info(msg);
                        return new StopAnswer(cmd, msg, true);
                    }
                }

                try {
                    vmMo.setCustomFieldValue(CustomFieldConstants.CLOUD_NIC_MASK, "0");
                    vmMo.setCustomFieldValue(CustomFieldConstants.CLOUD_VM_INTERNAL_NAME, cmd.getVmName());

                    if (getVmPowerState(vmMo) != PowerState.PowerOff) {
                        String msg = "Stop VM " + cmd.getVmName() + " Succeed";
                        boolean success = false;
                        if (cmd.isForceStop()) {
                            success = vmMo.powerOff();
                        } else {
                            success = vmMo.safePowerOff(_shutdownWaitMs);
                        }
                        if (!success) {
                            msg = "Have problem in powering off VM " + cmd.getVmName() + ", let the process continue";
                            s_logger.warn(msg);
                        }
                        return new StopAnswer(cmd, msg, true);
                    }

                    String msg = "VM " + cmd.getVmName() + " is already in stopped state";
                    s_logger.info(msg);
                    return new StopAnswer(cmd, msg, true);
                } finally {
                }
            } else {

                String msg = "VM " + cmd.getVmName() + " is no longer in vSphere";
                s_logger.info(msg);
                return new StopAnswer(cmd, msg, true);
            }
        } catch (Exception e) {
            if (e instanceof RemoteException) {
                s_logger.warn("Encounter remote exception to vCenter, invalidate VMware session context");
                invalidateServiceContext();
            }

            String msg = "StopCommand failed due to " + VmwareHelper.getExceptionMessage(e);
            s_logger.error(msg);
            return new StopAnswer(cmd, msg, false);
        }
    }

    protected Answer execute(RebootRouterCommand cmd) {
        if (s_logger.isInfoEnabled()) {
            s_logger.info("Executing resource RebootRouterCommand: " + _gson.toJson(cmd));
        }

        RebootAnswer answer = (RebootAnswer)execute((RebootCommand)cmd);

        if (answer.getResult()) {
            String connectResult = connect(cmd.getVmName(), cmd.getPrivateIpAddress());
            networkUsage(cmd.getPrivateIpAddress(), "create", null);
            if (connectResult == null) {
                return answer;
            } else {
                return new Answer(cmd, false, connectResult);
            }
        }
        return answer;
    }

    protected Answer execute(RebootCommand cmd) {
        if (s_logger.isInfoEnabled()) {
            s_logger.info("Executing resource RebootCommand: " + _gson.toJson(cmd));
        }

        boolean toolsInstallerMounted = false;
        VirtualMachineMO vmMo = null;
        VmwareContext context = getServiceContext();
        VmwareHypervisorHost hyperHost = getHyperHost(context);
        try {
            vmMo = hyperHost.findVmOnHyperHost(cmd.getVmName());
            if (vmMo != null) {
                if (vmMo.isToolsInstallerMounted()) {
                    toolsInstallerMounted = true;
                    s_logger.trace("Detected mounted vmware tools installer for :[" + cmd.getVmName() + "]");
                }
                try {
                    vmMo.rebootGuest();
                    return new RebootAnswer(cmd, "reboot succeeded", true);
                } catch (ToolsUnavailableFaultMsg e) {
                    s_logger.warn("VMware tools is not installed at guest OS, we will perform hard reset for reboot");
                } catch (Exception e) {
                    s_logger.warn("We are not able to perform gracefull guest reboot due to " + VmwareHelper.getExceptionMessage(e));
                }

                // continue to try with hard-reset
                if (vmMo.reset()) {
                    return new RebootAnswer(cmd, "reboot succeeded", true);
                }

                String msg = "Reboot failed in vSphere. vm: " + cmd.getVmName();
                s_logger.warn(msg);
                return new RebootAnswer(cmd, msg, false);
            } else {
                String msg = "Unable to find the VM in vSphere to reboot. vm: " + cmd.getVmName();
                s_logger.warn(msg);
                return new RebootAnswer(cmd, msg, false);
            }
        } catch (Exception e) {
            if (e instanceof RemoteException) {
                s_logger.warn("Encounter remote exception to vCenter, invalidate VMware session context");
                invalidateServiceContext();
            }

            String msg = "RebootCommand failed due to " + VmwareHelper.getExceptionMessage(e);
            s_logger.error(msg);
            return new RebootAnswer(cmd, msg, false);
        } finally {
            if (toolsInstallerMounted) {
                try {
                    vmMo.mountToolsInstaller();
                    s_logger.debug("Successfully re-mounted vmware tools installer for :[" + cmd.getVmName() + "]");
                } catch (Exception e) {
                    s_logger.warn("Unabled to re-mount vmware tools installer for :[" + cmd.getVmName() + "]");
                }
            }
        }
    }

    protected Answer execute(CheckVirtualMachineCommand cmd) {
        if (s_logger.isInfoEnabled()) {
            s_logger.info("Executing resource CheckVirtualMachineCommand: " + _gson.toJson(cmd));
        }

        final String vmName = cmd.getVmName();
        PowerState powerState = PowerState.PowerUnknown;
        Integer vncPort = null;

        VmwareContext context = getServiceContext();
        VmwareHypervisorHost hyperHost = getHyperHost(context);

        try {
            VirtualMachineMO vmMo = hyperHost.findVmOnHyperHost(vmName);
            if (vmMo != null) {
                powerState = getVmPowerState(vmMo);
                return new CheckVirtualMachineAnswer(cmd, powerState, vncPort);
            } else {
                s_logger.warn("Can not find vm " + vmName + " to execute CheckVirtualMachineCommand");
                return new CheckVirtualMachineAnswer(cmd, powerState, vncPort);
            }

        } catch (Throwable e) {
            if (e instanceof RemoteException) {
                s_logger.warn("Encounter remote exception to vCenter, invalidate VMware session context");
                invalidateServiceContext();
            }
            s_logger.error("Unexpected exception: " + VmwareHelper.getExceptionMessage(e), e);

            return new CheckVirtualMachineAnswer(cmd, powerState, vncPort);
        }
    }

    protected Answer execute(PrepareForMigrationCommand cmd) {
        if (s_logger.isInfoEnabled()) {
            s_logger.info("Executing resource PrepareForMigrationCommand: " + _gson.toJson(cmd));
        }

        VirtualMachineTO vm = cmd.getVirtualMachine();
        if (s_logger.isDebugEnabled()) {
            s_logger.debug("Preparing host for migrating " + vm);
        }

        final String vmName = vm.getName();
        try {
            VmwareHypervisorHost hyperHost = getHyperHost(getServiceContext());
            VmwareManager mgr = hyperHost.getContext().getStockObject(VmwareManager.CONTEXT_STOCK_NAME);

            // find VM through datacenter (VM is not at the target host yet)
            VirtualMachineMO vmMo = hyperHost.findVmOnPeerHyperHost(vmName);
            if (vmMo == null) {
                s_logger.info("VM " + vmName + " was not found in the cluster of host " + hyperHost.getHyperHostName() + ". Looking for the VM in datacenter.");
                ManagedObjectReference dcMor = hyperHost.getHyperHostDatacenter();
                DatacenterMO dcMo = new DatacenterMO(hyperHost.getContext(), dcMor);
                vmMo = dcMo.findVm(vmName);
                if (vmMo == null) {
                    String msg = "VM " + vmName + " does not exist in VMware datacenter";
                    s_logger.error(msg);
                    throw new Exception(msg);
                }
            }

            NicTO[] nics = vm.getNics();
            for (NicTO nic : nics) {
                // prepare network on the host
                prepareNetworkFromNicInfo(new HostMO(getServiceContext(), _morHyperHost), nic, false, cmd.getVirtualMachine().getType());
            }

            Pair<String, Long> secStoreUrlAndId = mgr.getSecondaryStorageStoreUrlAndId(Long.parseLong(_dcId));
            String secStoreUrl = secStoreUrlAndId.first();
            Long secStoreId = secStoreUrlAndId.second();
            if (secStoreUrl == null) {
                String msg = "secondary storage for dc " + _dcId + " is not ready yet?";
                throw new Exception(msg);
            }
            mgr.prepareSecondaryStorageStore(secStoreUrl, secStoreId);

            ManagedObjectReference morSecDs = prepareSecondaryDatastoreOnHost(secStoreUrl);
            if (morSecDs == null) {
                String msg = "Failed to prepare secondary storage on host, secondary store url: " + secStoreUrl;
                throw new Exception(msg);
            }
            return new PrepareForMigrationAnswer(cmd);
        } catch (Throwable e) {
            if (e instanceof RemoteException) {
                s_logger.warn("Encounter remote exception to vCenter, invalidate VMware session context");
                invalidateServiceContext();
            }

            String msg = "Unexcpeted exception " + VmwareHelper.getExceptionMessage(e);
            s_logger.error(msg, e);
            return new PrepareForMigrationAnswer(cmd, msg);
        }
    }

    protected Answer execute(MigrateCommand cmd) {
        if (s_logger.isInfoEnabled()) {
            s_logger.info("Executing resource MigrateCommand: " + _gson.toJson(cmd));
        }

        final String vmName = cmd.getVmName();
        try {
            VmwareHypervisorHost hyperHost = getHyperHost(getServiceContext());
            ManagedObjectReference morDc = hyperHost.getHyperHostDatacenter();

            // find VM through datacenter (VM is not at the target host yet)
            VirtualMachineMO vmMo = hyperHost.findVmOnPeerHyperHost(vmName);
            if (vmMo == null) {
                String msg = "VM " + vmName + " does not exist in VMware datacenter";
                s_logger.error(msg);
                throw new Exception(msg);
            }

            VmwareHypervisorHost destHyperHost = getTargetHyperHost(new DatacenterMO(hyperHost.getContext(), morDc), cmd.getDestinationIp());

            ManagedObjectReference morTargetPhysicalHost = destHyperHost.findMigrationTarget(vmMo);
            if (morTargetPhysicalHost == null) {
                throw new Exception("Unable to find a target capable physical host");
            }

            if (!vmMo.migrate(destHyperHost.getHyperHostOwnerResourcePool(), morTargetPhysicalHost)) {
                throw new Exception("Migration failed");
            }

            return new MigrateAnswer(cmd, true, "migration succeeded", null);
        } catch (Throwable e) {
            if (e instanceof RemoteException) {
                s_logger.warn("Encounter remote exception to vCenter, invalidate VMware session context");
                invalidateServiceContext();
            }

            String msg = "MigrationCommand failed due to " + VmwareHelper.getExceptionMessage(e);
            s_logger.warn(msg, e);
            return new MigrateAnswer(cmd, false, msg, null);
        }
    }

    protected Answer execute(MigrateWithStorageCommand cmd) {

        if (s_logger.isInfoEnabled()) {
            s_logger.info("Executing resource MigrateWithStorageCommand: " + _gson.toJson(cmd));
        }

        VirtualMachineTO vmTo = cmd.getVirtualMachine();
        String vmName = vmTo.getName();

        VmwareHypervisorHost srcHyperHost = null;
        VmwareHypervisorHost tgtHyperHost = null;
        VirtualMachineMO vmMo = null;

        ManagedObjectReference morDsAtTarget = null;
        ManagedObjectReference morDsAtSource = null;
        ManagedObjectReference morDc = null;
        ManagedObjectReference morDcOfTargetHost = null;
        ManagedObjectReference morTgtHost = new ManagedObjectReference();
        ManagedObjectReference morTgtDatastore = new ManagedObjectReference();
        VirtualMachineRelocateSpec relocateSpec = new VirtualMachineRelocateSpec();
        List<VirtualMachineRelocateSpecDiskLocator> diskLocators = new ArrayList<VirtualMachineRelocateSpecDiskLocator>();
        VirtualMachineRelocateSpecDiskLocator diskLocator = null;

        String tgtDsName = "";
        String tgtDsHost;
        String tgtDsPath;
        int tgtDsPort;
        VolumeTO volume;
        StorageFilerTO filerTo;
        Set<String> mountedDatastoresAtSource = new HashSet<String>();
        List<VolumeObjectTO> volumeToList = new ArrayList<VolumeObjectTO>();
        Map<Long, Integer> volumeDeviceKey = new HashMap<Long, Integer>();

        List<Pair<VolumeTO, StorageFilerTO>> volToFiler = cmd.getVolumeToFilerAsList();
        String tgtHost = cmd.getTargetHost();
        String tgtHostMorInfo = tgtHost.split("@")[0];
        morTgtHost.setType(tgtHostMorInfo.split(":")[0]);
        morTgtHost.setValue(tgtHostMorInfo.split(":")[1]);

        try {
            srcHyperHost = getHyperHost(getServiceContext());
            tgtHyperHost = new HostMO(getServiceContext(), morTgtHost);
            morDc = srcHyperHost.getHyperHostDatacenter();
            morDcOfTargetHost = tgtHyperHost.getHyperHostDatacenter();
            if (!morDc.getValue().equalsIgnoreCase(morDcOfTargetHost.getValue())) {
                String msg = "Source host & target host are in different datacentesr";
                throw new CloudRuntimeException(msg);
            }
            VmwareManager mgr = tgtHyperHost.getContext().getStockObject(VmwareManager.CONTEXT_STOCK_NAME);
            String srcHostApiVersion = ((HostMO)srcHyperHost).getHostAboutInfo().getApiVersion();

            // find VM through datacenter (VM is not at the target host yet)
            vmMo = srcHyperHost.findVmOnPeerHyperHost(vmName);
            if (vmMo == null) {
                String msg = "VM " + vmName + " does not exist in VMware datacenter " + morDc.getValue();
                s_logger.error(msg);
                throw new Exception(msg);
            }
            vmName = vmMo.getName();

            // Specify destination datastore location for each volume
            for (Pair<VolumeTO, StorageFilerTO> entry : volToFiler) {
                volume = entry.first();
                filerTo = entry.second();

                s_logger.debug("Preparing spec for volume : " + volume.getName());
                morDsAtTarget = HypervisorHostHelper.findDatastoreWithBackwardsCompatibility(tgtHyperHost, filerTo.getUuid());
                morDsAtSource = HypervisorHostHelper.findDatastoreWithBackwardsCompatibility(srcHyperHost, filerTo.getUuid());
                if (morDsAtTarget == null) {
                    String msg = "Unable to find the target datastore: " + filerTo.getUuid() + " on target host: " + tgtHyperHost.getHyperHostName()
                            + " to execute MigrateWithStorageCommand";
                    s_logger.error(msg);
                    throw new Exception(msg);
                }
                morTgtDatastore = morDsAtTarget;

                // If host version is below 5.1 then simultaneous change of VM's datastore and host is not supported.
                // So since only the datastore will be changed first, ensure the target datastore is mounted on source host.
                if (srcHostApiVersion.compareTo("5.1") < 0) {
                    tgtDsName = filerTo.getUuid().replace("-", "");
                    tgtDsHost = filerTo.getHost();
                    tgtDsPath = filerTo.getPath();
                    tgtDsPort = filerTo.getPort();

                    // If datastore is NFS and target datastore is not already mounted on source host then mount the datastore.
                    if (filerTo.getType().equals(StoragePoolType.NetworkFilesystem)) {
                        if (morDsAtSource == null) {
                            morDsAtSource = srcHyperHost.mountDatastore(false, tgtDsHost, tgtDsPort, tgtDsPath, tgtDsName);
                            if (morDsAtSource == null) {
                                throw new Exception("Unable to mount NFS datastore " + tgtDsHost + ":/" + tgtDsPath + " on " + _hostName);
                            }
                            mountedDatastoresAtSource.add(tgtDsName);
                            s_logger.debug("Mounted datastore " + tgtDsHost + ":/" + tgtDsPath + " on " + _hostName);
                        }
                    }

                    // If datastore is VMFS and target datastore is not mounted or accessible to source host then fail migration.
                    if (filerTo.getType().equals(StoragePoolType.VMFS)) {
                        if (morDsAtSource == null) {
                            s_logger.warn(
                                    "If host version is below 5.1, then target VMFS datastore(s) need to manually mounted on source host for a successful live storage migration.");
                            throw new Exception("Target VMFS datastore: " + tgtDsPath + " is not mounted on source host: " + _hostName);
                        }
                        DatastoreMO dsAtSourceMo = new DatastoreMO(getServiceContext(), morDsAtSource);
                        String srcHostValue = srcHyperHost.getMor().getValue();
                        if (!dsAtSourceMo.isAccessibleToHost(srcHostValue)) {
                            s_logger.warn("If host version is below 5.1, then target VMFS datastore(s) need to accessible to source host for a successful live storage migration.");
                            throw new Exception("Target VMFS datastore: " + tgtDsPath + " is not accessible on source host: " + _hostName);
                        }
                    }
                    morTgtDatastore = morDsAtSource;
                }

                if (volume.getType() == Volume.Type.ROOT) {
                    relocateSpec.setDatastore(morTgtDatastore);
                }
                diskLocator = new VirtualMachineRelocateSpecDiskLocator();
                diskLocator.setDatastore(morDsAtSource);
                Pair<VirtualDisk, String> diskInfo = getVirtualDiskInfo(vmMo, appendFileType(volume.getPath(), ".vmdk"));
                String vmdkAbsFile = getAbsoluteVmdkFile(diskInfo.first());
                if (vmdkAbsFile != null && !vmdkAbsFile.isEmpty()) {
                    vmMo.updateAdapterTypeIfRequired(vmdkAbsFile);
                }
                int diskId = diskInfo.first().getKey();
                diskLocator.setDiskId(diskId);

                diskLocators.add(diskLocator);
                volumeDeviceKey.put(volume.getId(), diskId);
            }
            // If a target datastore is provided for the VM, then by default all volumes associated with the VM will be migrated to that target datastore.
            // Hence set the existing datastore as target datastore for volumes that are not to be migrated.
            List<Pair<Integer, ManagedObjectReference>> diskDatastores = vmMo.getAllDiskDatastores();
            for (Pair<Integer, ManagedObjectReference> diskDatastore : diskDatastores) {
                if (!volumeDeviceKey.containsValue(diskDatastore.first().intValue())) {
                    diskLocator = new VirtualMachineRelocateSpecDiskLocator();
                    diskLocator.setDiskId(diskDatastore.first().intValue());
                    diskLocator.setDatastore(diskDatastore.second());
                    diskLocators.add(diskLocator);
                }
            }

            relocateSpec.getDisk().addAll(diskLocators);

            // Prepare network at target before migration
            NicTO[] nics = vmTo.getNics();
            for (NicTO nic : nics) {
                // prepare network on the host
                prepareNetworkFromNicInfo(new HostMO(getServiceContext(), morTgtHost), nic, false, vmTo.getType());
            }

            // Ensure secondary storage mounted on target host
            Pair<String, Long> secStoreUrlAndId = mgr.getSecondaryStorageStoreUrlAndId(Long.parseLong(_dcId));
            String secStoreUrl = secStoreUrlAndId.first();
            Long secStoreId = secStoreUrlAndId.second();
            if (secStoreUrl == null) {
                String msg = "secondary storage for dc " + _dcId + " is not ready yet?";
                throw new Exception(msg);
            }
            mgr.prepareSecondaryStorageStore(secStoreUrl, secStoreId);
            ManagedObjectReference morSecDs = prepareSecondaryDatastoreOnSpecificHost(secStoreUrl, tgtHyperHost);
            if (morSecDs == null) {
                String msg = "Failed to prepare secondary storage on host, secondary store url: " + secStoreUrl;
                throw new Exception(msg);
            }

            if (srcHostApiVersion.compareTo("5.1") < 0) {
                // Migrate VM's volumes to target datastore(s).
                if (!vmMo.changeDatastore(relocateSpec)) {
                    throw new Exception("Change datastore operation failed during storage migration");
                } else {
                    s_logger.debug("Successfully migrated storage of VM " + vmName + " to target datastore(s)");
                }

                // Migrate VM to target host.
                ManagedObjectReference morPool = tgtHyperHost.getHyperHostOwnerResourcePool();
                if (!vmMo.migrate(morPool, tgtHyperHost.getMor())) {
                    throw new Exception("VM migration to target host failed during storage migration");
                } else {
                    s_logger.debug("Successfully migrated VM " + vmName + " from " + _hostName + " to " + tgtHyperHost.getHyperHostName());
                }
            } else {
                // Simultaneously migrate VM's volumes to target datastore and VM to target host.
                relocateSpec.setHost(tgtHyperHost.getMor());
                relocateSpec.setPool(tgtHyperHost.getHyperHostOwnerResourcePool());
                if (!vmMo.changeDatastore(relocateSpec)) {
                    throw new Exception("Change datastore operation failed during storage migration");
                } else {
                    s_logger.debug(
                            "Successfully migrated VM " + vmName + " from " + _hostName + " to " + tgtHyperHost.getHyperHostName() + " and its storage to target datastore(s)");
                }
            }

            // Consolidate VM disks.
            // In case of a linked clone VM, if VM's disks are not consolidated, further VM operations such as volume snapshot, VM snapshot etc. will result in DB inconsistencies.
            if (!vmMo.consolidateVmDisks()) {
                s_logger.warn("VM disk consolidation failed after storage migration. Yet proceeding with VM migration.");
            } else {
                s_logger.debug("Successfully consolidated disks of VM " + vmName + ".");
            }

            // Update and return volume path and chain info for every disk because that could have changed after migration
            VirtualMachineDiskInfoBuilder diskInfoBuilder = vmMo.getDiskInfoBuilder();
            for (Pair<VolumeTO, StorageFilerTO> entry : volToFiler) {
                volume = entry.first();
                long volumeId = volume.getId();
                VirtualDisk[] disks = vmMo.getAllDiskDevice();
                for (VirtualDisk disk : disks) {
                    if (volumeDeviceKey.get(volumeId) == disk.getKey()) {
                        VolumeObjectTO newVol = new VolumeObjectTO();
                        String newPath = vmMo.getVmdkFileBaseName(disk);
                        String poolName = entry.second().getUuid().replace("-", "");
                        VirtualMachineDiskInfo diskInfo = diskInfoBuilder.getDiskInfoByBackingFileBaseName(newPath, poolName);
                        newVol.setId(volumeId);
                        newVol.setPath(newPath);
                        newVol.setChainInfo(_gson.toJson(diskInfo));
                        volumeToList.add(newVol);
                        break;
                    }
                }
            }

            return new MigrateWithStorageAnswer(cmd, volumeToList);
        } catch (Throwable e) {
            if (e instanceof RemoteException) {
                s_logger.warn("Encountered remote exception at vCenter, invalidating VMware session context");
                invalidateServiceContext();
            }

            String msg = "MigrationCommand failed due to " + VmwareHelper.getExceptionMessage(e);
            s_logger.warn(msg, e);
            return new MigrateWithStorageAnswer(cmd, (Exception)e);
        } finally {
            // Cleanup datastores mounted on source host
            for (String mountedDatastore : mountedDatastoresAtSource) {
                s_logger.debug("Attempting to unmount datastore " + mountedDatastore + " at " + _hostName);
                try {
                    srcHyperHost.unmountDatastore(mountedDatastore);
                } catch (Exception unmountEx) {
                    s_logger.debug("Failed to unmount datastore " + mountedDatastore + " at " + _hostName + ". Seems the datastore is still being used by " + _hostName
                            + ". Please unmount manually to cleanup.");
                }
                s_logger.debug("Successfully unmounted datastore " + mountedDatastore + " at " + _hostName);
            }
        }
    }

    private Answer execute(MigrateVolumeCommand cmd) {
        String volumePath = cmd.getVolumePath();
        StorageFilerTO poolTo = cmd.getPool();

        if (s_logger.isInfoEnabled()) {
            s_logger.info("Executing resource MigrateVolumeCommand: " + _gson.toJson(cmd));
        }

        String vmName = cmd.getAttachedVmName();

        VirtualMachineMO vmMo = null;
        VmwareHypervisorHost srcHyperHost = null;

        ManagedObjectReference morDs = null;
        ManagedObjectReference morDc = null;
        VirtualMachineRelocateSpec relocateSpec = new VirtualMachineRelocateSpec();
        List<VirtualMachineRelocateSpecDiskLocator> diskLocators = new ArrayList<VirtualMachineRelocateSpecDiskLocator>();
        VirtualMachineRelocateSpecDiskLocator diskLocator = null;

        String tgtDsName = "";

        try {
            srcHyperHost = getHyperHost(getServiceContext());
            morDc = srcHyperHost.getHyperHostDatacenter();
            tgtDsName = poolTo.getUuid();

            // find VM in this datacenter not just in this cluster.
            DatacenterMO dcMo = new DatacenterMO(getServiceContext(), morDc);
            vmMo = dcMo.findVm(vmName);

            if (vmMo == null) {
                String msg = "VM " + vmName + " does not exist in VMware datacenter " + morDc.getValue();
                s_logger.error(msg);
                throw new Exception(msg);
            }
            vmName = vmMo.getName();
            morDs = HypervisorHostHelper.findDatastoreWithBackwardsCompatibility(srcHyperHost, tgtDsName);
            if (morDs == null) {
                String msg = "Unable to find the mounted datastore with name: " + tgtDsName + " on source host: " + srcHyperHost.getHyperHostName()
                        + " to execute MigrateVolumeCommand";
                s_logger.error(msg);
                throw new Exception(msg);
            }

            DatastoreMO targetDsMo = new DatastoreMO(srcHyperHost.getContext(), morDs);
            String fullVolumePath = VmwareStorageLayoutHelper.getVmwareDatastorePathFromVmdkFileName(targetDsMo, vmName, volumePath + ".vmdk");
            Pair<VirtualDisk, String> diskInfo = getVirtualDiskInfo(vmMo, appendFileType(volumePath, ".vmdk"));
            String vmdkAbsFile = getAbsoluteVmdkFile(diskInfo.first());
            if (vmdkAbsFile != null && !vmdkAbsFile.isEmpty()) {
                vmMo.updateAdapterTypeIfRequired(vmdkAbsFile);
            }
            int diskId = diskInfo.first().getKey();

            diskLocator = new VirtualMachineRelocateSpecDiskLocator();
            diskLocator.setDatastore(morDs);
            diskLocator.setDiskId(diskId);
            diskLocators.add(diskLocator);
            if (cmd.getVolumeType() == Volume.Type.ROOT) {
                relocateSpec.setDatastore(morDs);
                // If a target datastore is provided for the VM, then by default all volumes associated with the VM will be migrated to that target datastore.
                // Hence set the existing datastore as target datastore for volumes that are not to be migrated.
                List<Pair<Integer, ManagedObjectReference>> diskDatastores = vmMo.getAllDiskDatastores();
                for (Pair<Integer, ManagedObjectReference> diskDatastore : diskDatastores) {
                    if (diskDatastore.first().intValue() != diskId) {
                        diskLocator = new VirtualMachineRelocateSpecDiskLocator();
                        diskLocator.setDiskId(diskDatastore.first().intValue());
                        diskLocator.setDatastore(diskDatastore.second());
                        diskLocators.add(diskLocator);
                    }
                }
            }

            relocateSpec.getDisk().addAll(diskLocators);

            // Change datastore
            if (!vmMo.changeDatastore(relocateSpec)) {
                throw new Exception("Change datastore operation failed during volume migration");
            } else {
                s_logger.debug("Successfully migrated volume " + volumePath + " to target datastore " + tgtDsName);
            }

            // Consolidate VM disks.
            // In case of a linked clone VM, if VM's disks are not consolidated,
            // further volume operations on the ROOT volume such as volume snapshot etc. will result in DB inconsistencies.
            if (!vmMo.consolidateVmDisks()) {
                s_logger.warn("VM disk consolidation failed after storage migration.");
            } else {
                s_logger.debug("Successfully consolidated disks of VM " + vmName + ".");
            }

            // Update and return volume path and chain info because that could have changed after migration
            if (!targetDsMo.fileExists(fullVolumePath)) {
                VirtualDisk[] disks = vmMo.getAllDiskDevice();
                for (VirtualDisk disk : disks)
                    if (disk.getKey() == diskId) {
                        volumePath = vmMo.getVmdkFileBaseName(disk);
                    }
            }
            VirtualMachineDiskInfoBuilder diskInfoBuilder = vmMo.getDiskInfoBuilder();
            String chainInfo = _gson.toJson(diskInfoBuilder.getDiskInfoByBackingFileBaseName(volumePath, poolTo.getUuid().replace("-", "")));
            MigrateVolumeAnswer answer = new MigrateVolumeAnswer(cmd, true, null, volumePath);
            answer.setVolumeChainInfo(chainInfo);
            return answer;
        } catch (Exception e) {
            String msg = "Catch Exception " + e.getClass().getName() + " due to " + e.toString();
            s_logger.error(msg, e);
            return new MigrateVolumeAnswer(cmd, false, msg, null);
        }
    }

    private Pair<VirtualDisk, String> getVirtualDiskInfo(VirtualMachineMO vmMo, String srcDiskName) throws Exception {
        Pair<VirtualDisk, String> deviceInfo = vmMo.getDiskDevice(srcDiskName);
        if (deviceInfo == null) {
            throw new Exception("No such disk device: " + srcDiskName);
        }
        return deviceInfo;
    }

    private VmwareHypervisorHost getTargetHyperHost(DatacenterMO dcMo, String destIp) throws Exception {

        VmwareManager mgr = dcMo.getContext().getStockObject(VmwareManager.CONTEXT_STOCK_NAME);

        List<ObjectContent> ocs = dcMo.getHostPropertiesOnDatacenterHostFolder(new String[] {"name", "parent"});
        if (ocs != null && ocs.size() > 0) {
            for (ObjectContent oc : ocs) {
                HostMO hostMo = new HostMO(dcMo.getContext(), oc.getObj());
                VmwareHypervisorHostNetworkSummary netSummary = hostMo.getHyperHostNetworkSummary(mgr.getManagementPortGroupByHost(hostMo));
                if (destIp.equalsIgnoreCase(netSummary.getHostIp())) {
                    return new HostMO(dcMo.getContext(), oc.getObj());
                }
            }
        }

        throw new Exception("Unable to locate dest host by " + destIp);
    }

    protected Answer execute(CreateStoragePoolCommand cmd) {
        if (cmd.getCreateDatastore()) {
            try {
                VmwareContext context = getServiceContext();

                _storageProcessor.prepareManagedDatastore(context, getHyperHost(context), cmd.getDetails().get(CreateStoragePoolCommand.DATASTORE_NAME),
                        cmd.getDetails().get(CreateStoragePoolCommand.IQN), cmd.getDetails().get(CreateStoragePoolCommand.STORAGE_HOST),
                        Integer.parseInt(cmd.getDetails().get(CreateStoragePoolCommand.STORAGE_PORT)));
            } catch (Exception ex) {
                return new Answer(cmd, false, "Issue creating datastore");
            }
        }

        return new Answer(cmd, true, "success");
    }

    protected Answer execute(ModifyTargetsCommand cmd) {
        VmwareHypervisorHost hyperHost = getHyperHost(getServiceContext());

        handleTargets(cmd.getAdd(), cmd.getTargets(), (HostMO)hyperHost);

        return new ModifyTargetsAnswer();
    }

    protected Answer execute(ModifyStoragePoolCommand cmd) {
        if (s_logger.isInfoEnabled()) {
            s_logger.info("Executing resource ModifyStoragePoolCommand: " + _gson.toJson(cmd));
        }

        try {
            VmwareHypervisorHost hyperHost = getHyperHost(getServiceContext());
            StorageFilerTO pool = cmd.getPool();

            if (pool.getType() != StoragePoolType.NetworkFilesystem && pool.getType() != StoragePoolType.VMFS) {
                throw new Exception("Unsupported storage pool type " + pool.getType());
            }

            ManagedObjectReference morDatastore = HypervisorHostHelper.findDatastoreWithBackwardsCompatibility(hyperHost, pool.getUuid());

            if (morDatastore == null) {
                morDatastore = hyperHost.mountDatastore(pool.getType() == StoragePoolType.VMFS, pool.getHost(), pool.getPort(), pool.getPath(), pool.getUuid().replace("-", ""));
            }

            assert (morDatastore != null);

            DatastoreSummary summary = new DatastoreMO(getServiceContext(), morDatastore).getSummary();

            long capacity = summary.getCapacity();
            long available = summary.getFreeSpace();

            Map<String, TemplateProp> tInfo = new HashMap<String, TemplateProp>();
            ModifyStoragePoolAnswer answer = new ModifyStoragePoolAnswer(cmd, capacity, available, tInfo);

            if (cmd.getAdd() && pool.getType() == StoragePoolType.VMFS) {
                answer.setLocalDatastoreName(morDatastore.getValue());
            }

            return answer;
        } catch (Throwable e) {
            if (e instanceof RemoteException) {
                s_logger.warn("Encounter remote exception to vCenter, invalidate VMware session context");

                invalidateServiceContext();
            }

            String msg = "ModifyStoragePoolCommand failed due to " + VmwareHelper.getExceptionMessage(e);

            s_logger.error(msg, e);

            return new Answer(cmd, false, msg);
        }
    }

    private void handleTargets(boolean add, List<Map<String, String>> targets, HostMO host) {
        if (targets != null && targets.size() > 0) {
            try {
                _storageProcessor.handleTargetsForHost(add, targets, host);
            } catch (Exception ex) {
                s_logger.warn(ex.getMessage());
            }
        }
    }

    protected Answer execute(DeleteStoragePoolCommand cmd) {
        if (s_logger.isInfoEnabled()) {
            s_logger.info("Executing resource DeleteStoragePoolCommand: " + _gson.toJson(cmd));
        }

        try {
            if (cmd.getRemoveDatastore()) {
                _storageProcessor.handleDatastoreAndVmdkDetach(cmd.getDetails().get(DeleteStoragePoolCommand.DATASTORE_NAME), cmd.getDetails().get(DeleteStoragePoolCommand.IQN),
                        cmd.getDetails().get(DeleteStoragePoolCommand.STORAGE_HOST), Integer.parseInt(cmd.getDetails().get(DeleteStoragePoolCommand.STORAGE_PORT)));

                return new Answer(cmd, true, "success");
            } else {
                // We will leave datastore cleanup management to vCenter. Since for cluster VMFS datastore, it will always
                // be mounted by vCenter.

                // VmwareHypervisorHost hyperHost = this.getHyperHost(getServiceContext());
                // hyperHost.unmountDatastore(pool.getUuid());

                return new Answer(cmd, true, "success");
            }
        } catch (Throwable e) {
            if (e instanceof RemoteException) {
                s_logger.warn("Encounter remote exception to vCenter, invalidate VMware session context");

                invalidateServiceContext();
            }

            StorageFilerTO pool = cmd.getPool();
            String msg = "DeleteStoragePoolCommand (pool: " + pool.getHost() + ", path: " + pool.getPath() + ") failed due to " + VmwareHelper.getExceptionMessage(e);

            return new Answer(cmd, false, msg);
        }
    }

    public static String getDatastoreName(String str) {
        return str.replace('/', '-');
    }

    protected AttachIsoAnswer execute(AttachIsoCommand cmd) {
        if (s_logger.isInfoEnabled()) {
            s_logger.info("Executing resource AttachIsoCommand: " + _gson.toJson(cmd));
        }

        try {
            VmwareHypervisorHost hyperHost = getHyperHost(getServiceContext());
            VirtualMachineMO vmMo = hyperHost.findVmOnHyperHost(cmd.getVmName());
            if (vmMo == null) {
                String msg = "Unable to find VM in vSphere to execute AttachIsoCommand, vmName: " + cmd.getVmName();
                s_logger.error(msg);
                throw new Exception(msg);
            }

            String storeUrl = cmd.getStoreUrl();
            if (storeUrl == null) {
                if (!cmd.getIsoPath().equalsIgnoreCase("vmware-tools.iso")) {
                    String msg = "ISO store root url is not found in AttachIsoCommand";
                    s_logger.error(msg);
                    throw new Exception(msg);
                } else {
                    if (cmd.isAttach()) {
                        vmMo.mountToolsInstaller();
                    } else {
                        try {
                            if (!vmMo.unmountToolsInstaller()) {
                                return new AttachIsoAnswer(cmd, false,
                                        "Failed to unmount vmware-tools installer ISO as the corresponding CDROM device is locked by VM. Please unmount the CDROM device inside the VM and ret-try.");
                            }
                        } catch (Throwable e) {
                            vmMo.detachIso(null);
                        }
                    }

                    return new AttachIsoAnswer(cmd);
                }
            }

            ManagedObjectReference morSecondaryDs = prepareSecondaryDatastoreOnHost(storeUrl);
            String isoPath = cmd.getIsoPath();
            if (!isoPath.startsWith(storeUrl)) {
                assert (false);
                String msg = "ISO path does not start with the secondary storage root";
                s_logger.error(msg);
                throw new Exception(msg);
            }

            int isoNameStartPos = isoPath.lastIndexOf('/');
            String isoFileName = isoPath.substring(isoNameStartPos + 1);
            String isoStorePathFromRoot = isoPath.substring(storeUrl.length() + 1, isoNameStartPos + 1);


            // TODO, check if iso is already attached, or if there is a previous
            // attachment
            DatastoreMO secondaryDsMo = new DatastoreMO(getServiceContext(), morSecondaryDs);
            String storeName = secondaryDsMo.getName();
            String isoDatastorePath = String.format("[%s] %s%s", storeName, isoStorePathFromRoot, isoFileName);

            if (cmd.isAttach()) {
                vmMo.attachIso(isoDatastorePath, morSecondaryDs, true, false, cmd.getDeviceKey());
                return new AttachIsoAnswer(cmd);
            } else {
                int key = vmMo.detachIso(isoDatastorePath, cmd.isForce());
                return new AttachIsoAnswer(cmd, key);
            }

        } catch (Throwable e) {
            if (e instanceof RemoteException) {
                s_logger.warn("Encounter remote exception to vCenter, invalidate VMware session context");
                invalidateServiceContext();
            }

            if (cmd.isAttach()) {
                String msg = "AttachIsoCommand(attach) failed due to " + VmwareHelper.getExceptionMessage(e);
                s_logger.error(msg, e);
                return new AttachIsoAnswer(cmd, false, msg);
            } else {
                String msg = "AttachIsoCommand(detach) failed due to " + VmwareHelper.getExceptionMessage(e);
                s_logger.warn(msg, e);
                return new AttachIsoAnswer(cmd, false, msg);
            }
        }
    }

    public synchronized ManagedObjectReference prepareSecondaryDatastoreOnHost(String storeUrl) throws Exception {
        String storeName = getSecondaryDatastoreUUID(storeUrl);
        URI uri = new URI(storeUrl);

        VmwareHypervisorHost hyperHost = getHyperHost(getServiceContext());
        ManagedObjectReference morDatastore = hyperHost.mountDatastore(false, uri.getHost(), 0, uri.getPath(), storeName.replace("-", ""));

        if (morDatastore == null)
            throw new Exception("Unable to mount secondary storage on host. storeUrl: " + storeUrl);

        return morDatastore;
    }

    public synchronized ManagedObjectReference prepareSecondaryDatastoreOnSpecificHost(String storeUrl, VmwareHypervisorHost hyperHost) throws Exception {
        String storeName = getSecondaryDatastoreUUID(storeUrl);
        URI uri = new URI(storeUrl);

        ManagedObjectReference morDatastore = hyperHost.mountDatastore(false, uri.getHost(), 0, uri.getPath(), storeName.replace("-", ""));

        if (morDatastore == null)
            throw new Exception("Unable to mount secondary storage on host. storeUrl: " + storeUrl);

        return morDatastore;
    }

    private static String getSecondaryDatastoreUUID(String storeUrl) {
        String uuid = null;
        try {
            uuid = UUID.nameUUIDFromBytes(storeUrl.getBytes("UTF-8")).toString();
        } catch (UnsupportedEncodingException e) {
            s_logger.warn("Failed to create UUID from string " + storeUrl + ". Bad storeUrl or UTF-8 encoding error.");
        }
        return uuid;
    }

    protected Answer execute(ValidateSnapshotCommand cmd) {
        if (s_logger.isInfoEnabled()) {
            s_logger.info("Executing resource ValidateSnapshotCommand: " + _gson.toJson(cmd));
        }

        // the command is no longer available
        String expectedSnapshotBackupUuid = null;
        String actualSnapshotBackupUuid = null;
        String actualSnapshotUuid = null;
        return new ValidateSnapshotAnswer(cmd, false, "ValidateSnapshotCommand is not supported for vmware yet", expectedSnapshotBackupUuid, actualSnapshotBackupUuid,
                actualSnapshotUuid);
    }

    protected Answer execute(ManageSnapshotCommand cmd) {
        if (s_logger.isInfoEnabled()) {
            s_logger.info("Executing resource ManageSnapshotCommand: " + _gson.toJson(cmd));
        }

        long snapshotId = cmd.getSnapshotId();

        /*
         * "ManageSnapshotCommand",
         * "{\"_commandSwitch\":\"-c\",\"_volumePath\":\"i-2-3-KY-ROOT\",\"_snapshotName\":\"i-2-3-KY_i-2-3-KY-ROOT_20101102203827\",\"_snapshotId\":1,\"_vmName\":\"i-2-3-KY\"}"
         */
        boolean success = false;
        String cmdSwitch = cmd.getCommandSwitch();
        String snapshotOp = "Unsupported snapshot command." + cmdSwitch;
        if (cmdSwitch.equals(ManageSnapshotCommand.CREATE_SNAPSHOT)) {
            snapshotOp = "create";
        } else if (cmdSwitch.equals(ManageSnapshotCommand.DESTROY_SNAPSHOT)) {
            snapshotOp = "destroy";
        }

        String details = "ManageSnapshotCommand operation: " + snapshotOp + " Failed for snapshotId: " + snapshotId;
        String snapshotUUID = null;

        // snapshot operation (create or destroy) is handled inside BackupSnapshotCommand(), we just fake
        // a success return here
        snapshotUUID = UUID.randomUUID().toString();
        success = true;
        details = null;

        return new ManageSnapshotAnswer(cmd, snapshotId, snapshotUUID, success, details);
    }

    protected Answer execute(BackupSnapshotCommand cmd) {
        if (s_logger.isInfoEnabled()) {
            s_logger.info("Executing resource BackupSnapshotCommand: " + _gson.toJson(cmd));
        }

        try {
            VmwareContext context = getServiceContext();
            VmwareManager mgr = context.getStockObject(VmwareManager.CONTEXT_STOCK_NAME);

            return mgr.getStorageManager().execute(this, cmd);
        } catch (Throwable e) {
            if (e instanceof RemoteException) {
                s_logger.warn("Encounter remote exception to vCenter, invalidate VMware session context");
                invalidateServiceContext();
            }

            String details = "BackupSnapshotCommand failed due to " + VmwareHelper.getExceptionMessage(e);
            s_logger.error(details, e);
            return new BackupSnapshotAnswer(cmd, false, details, null, true);
        }
    }

    protected Answer execute(CreateVMSnapshotCommand cmd) {
        try {
            VmwareContext context = getServiceContext();
            VmwareManager mgr = context.getStockObject(VmwareManager.CONTEXT_STOCK_NAME);

            return mgr.getStorageManager().execute(this, cmd);
        } catch (Exception e) {
            e.printStackTrace();
            return new CreateVMSnapshotAnswer(cmd, false, "");
        }
    }

    protected Answer execute(DeleteVMSnapshotCommand cmd) {
        try {
            VmwareContext context = getServiceContext();
            VmwareManager mgr = context.getStockObject(VmwareManager.CONTEXT_STOCK_NAME);

            return mgr.getStorageManager().execute(this, cmd);
        } catch (Exception e) {
            e.printStackTrace();
            return new DeleteVMSnapshotAnswer(cmd, false, "");
        }
    }

    protected Answer execute(RevertToVMSnapshotCommand cmd) {
        try {
            VmwareContext context = getServiceContext();
            VmwareManager mgr = context.getStockObject(VmwareManager.CONTEXT_STOCK_NAME);
            return mgr.getStorageManager().execute(this, cmd);
        } catch (Exception e) {
            e.printStackTrace();
            return new RevertToVMSnapshotAnswer(cmd, false, "");
        }
    }

    protected Answer execute(CreateVolumeFromSnapshotCommand cmd) {
        if (s_logger.isInfoEnabled()) {
            s_logger.info("Executing resource CreateVolumeFromSnapshotCommand: " + _gson.toJson(cmd));
        }

        String details = null;
        boolean success = false;
        String newVolumeName = UUID.randomUUID().toString();

        try {
            VmwareContext context = getServiceContext();
            VmwareManager mgr = context.getStockObject(VmwareManager.CONTEXT_STOCK_NAME);
            return mgr.getStorageManager().execute(this, cmd);
        } catch (Throwable e) {
            if (e instanceof RemoteException) {
                s_logger.warn("Encounter remote exception to vCenter, invalidate VMware session context");
                invalidateServiceContext();
            }

            details = "CreateVolumeFromSnapshotCommand failed due to " + VmwareHelper.getExceptionMessage(e);
            s_logger.error(details, e);
        }

        return new CreateVolumeFromSnapshotAnswer(cmd, success, details, newVolumeName);
    }

    protected Answer execute(CreatePrivateTemplateFromVolumeCommand cmd) {
        if (s_logger.isInfoEnabled()) {
            s_logger.info("Executing resource CreatePrivateTemplateFromVolumeCommand: " + _gson.toJson(cmd));
        }

        try {
            VmwareContext context = getServiceContext();
            VmwareManager mgr = context.getStockObject(VmwareManager.CONTEXT_STOCK_NAME);

            return mgr.getStorageManager().execute(this, cmd);

        } catch (Throwable e) {
            if (e instanceof RemoteException) {
                s_logger.warn("Encounter remote exception to vCenter, invalidate VMware session context");
                invalidateServiceContext();
            }

            String details = "CreatePrivateTemplateFromVolumeCommand failed due to " + VmwareHelper.getExceptionMessage(e);
            s_logger.error(details, e);
            return new CreatePrivateTemplateAnswer(cmd, false, details);
        }
    }

    protected Answer execute(final UpgradeSnapshotCommand cmd) {
        return new Answer(cmd, true, "success");
    }

    protected Answer execute(CreatePrivateTemplateFromSnapshotCommand cmd) {
        if (s_logger.isInfoEnabled()) {
            s_logger.info("Executing resource CreatePrivateTemplateFromSnapshotCommand: " + _gson.toJson(cmd));
        }

        try {
            VmwareManager mgr = getServiceContext().getStockObject(VmwareManager.CONTEXT_STOCK_NAME);
            return mgr.getStorageManager().execute(this, cmd);

        } catch (Throwable e) {
            if (e instanceof RemoteException) {
                s_logger.warn("Encounter remote exception to vCenter, invalidate VMware session context");
                invalidateServiceContext();
            }

            String details = "CreatePrivateTemplateFromSnapshotCommand failed due to " + VmwareHelper.getExceptionMessage(e);
            s_logger.error(details, e);
            return new CreatePrivateTemplateAnswer(cmd, false, details);
        }
    }

    protected Answer execute(GetStorageStatsCommand cmd) {
        if (s_logger.isTraceEnabled()) {
            s_logger.trace("Executing resource GetStorageStatsCommand: " + _gson.toJson(cmd));
        }

        try {
            VmwareContext context = getServiceContext();
            VmwareHypervisorHost hyperHost = getHyperHost(context);
            ManagedObjectReference morDs = HypervisorHostHelper.findDatastoreWithBackwardsCompatibility(hyperHost, cmd.getStorageId());

            if (morDs != null) {
                DatastoreMO datastoreMo = new DatastoreMO(context, morDs);
                DatastoreSummary summary = datastoreMo.getSummary();
                assert (summary != null);

                long capacity = summary.getCapacity();
                long free = summary.getFreeSpace();
                long used = capacity - free;

                if (s_logger.isDebugEnabled()) {
                    s_logger.debug("Datastore summary info, storageId: " + cmd.getStorageId() + ", localPath: " + cmd.getLocalPath() + ", poolType: " + cmd.getPooltype()
                            + ", capacity: " + capacity + ", free: " + free + ", used: " + used);
                }

                if (summary.getCapacity() <= 0) {
                    s_logger.warn("Something is wrong with vSphere NFS datastore, rebooting ESX(ESXi) host should help");
                }

                return new GetStorageStatsAnswer(cmd, capacity, used);
            } else {
                String msg = "Could not find datastore for GetStorageStatsCommand storageId : " + cmd.getStorageId() + ", localPath: " + cmd.getLocalPath() + ", poolType: "
                        + cmd.getPooltype();

                s_logger.error(msg);
                return new GetStorageStatsAnswer(cmd, msg);
            }
        } catch (Throwable e) {
            if (e instanceof RemoteException) {
                s_logger.warn("Encounter remote exception to vCenter, invalidate VMware session context");
                invalidateServiceContext();
            }

            String msg = "Unable to execute GetStorageStatsCommand(storageId : " + cmd.getStorageId() + ", localPath: " + cmd.getLocalPath() + ", poolType: " + cmd.getPooltype()
                    + ") due to " + VmwareHelper.getExceptionMessage(e);
            s_logger.error(msg, e);
            return new GetStorageStatsAnswer(cmd, msg);
        }
    }

    protected Answer execute(GetVncPortCommand cmd) {
        if (s_logger.isTraceEnabled()) {
            s_logger.trace("Executing resource GetVncPortCommand: " + _gson.toJson(cmd));
        }

        try {
            VmwareContext context = getServiceContext();
            VmwareHypervisorHost hyperHost = getHyperHost(context);
            assert (hyperHost instanceof HostMO);
            VmwareManager mgr = context.getStockObject(VmwareManager.CONTEXT_STOCK_NAME);

            VirtualMachineMO vmMo = hyperHost.findVmOnHyperHost(cmd.getName());
            if (vmMo == null) {
                if (s_logger.isDebugEnabled()) {
                    s_logger.debug("Unable to find the owner VM for GetVncPortCommand on host " + hyperHost.getHyperHostName() + ", try within datacenter");
                }

                vmMo = hyperHost.findVmOnPeerHyperHost(cmd.getName());

                if (vmMo == null) {
                    throw new Exception("Unable to find VM in vSphere, vm: " + cmd.getName());
                }
            }

            Pair<String, Integer> portInfo = vmMo.getVncPort(mgr.getManagementPortGroupByHost((HostMO)hyperHost));

            if (s_logger.isTraceEnabled()) {
                s_logger.trace("Found vnc port info. vm: " + cmd.getName() + " host: " + portInfo.first() + ", vnc port: " + portInfo.second());
            }
            return new GetVncPortAnswer(cmd, portInfo.first(), portInfo.second());
        } catch (Throwable e) {
            if (e instanceof RemoteException) {
                s_logger.warn("Encounter remote exception to vCenter, invalidate VMware session context");
                invalidateServiceContext();
            }

            String msg = "GetVncPortCommand failed due to " + VmwareHelper.getExceptionMessage(e);
            s_logger.error(msg, e);
            return new GetVncPortAnswer(cmd, msg);
        }
    }

    protected Answer execute(SetupCommand cmd) {
        if (s_logger.isInfoEnabled()) {
            s_logger.info("Executing resource SetupCommand: " + _gson.toJson(cmd));
        }

        return new SetupAnswer(cmd, false);
    }

    protected Answer execute(MaintainCommand cmd) {
        if (s_logger.isInfoEnabled()) {
            s_logger.info("Executing resource MaintainCommand: " + _gson.toJson(cmd));
        }

        return new MaintainAnswer(cmd, "Put host in maintaince");
    }

    protected Answer execute(PingTestCommand cmd) {
        if (s_logger.isInfoEnabled()) {
            s_logger.info("Executing resource PingTestCommand: " + _gson.toJson(cmd));
        }

        String controlIp = cmd.getRouterIp();
        if (controlIp != null) {
            String args = " -c 1 -n -q " + cmd.getPrivateIp();
            try {
                Pair<Boolean, String> result = SshHelper.sshExecute(controlIp, DefaultDomRSshPort, "root", getSystemVmKeyFile(), null, "/bin/ping" + args);
                if (result.first())
                    return new Answer(cmd);
            } catch (Exception e) {
                s_logger.error("Unable to execute ping command on DomR (" + controlIp + "), domR may not be ready yet. failure due to " + VmwareHelper.getExceptionMessage(e), e);
            }
            return new Answer(cmd, false, "PingTestCommand failed");
        } else {
            VmwareContext context = getServiceContext();
            VmwareHypervisorHost hyperHost = getHyperHost(context);

            try {
                HostMO hostMo = (HostMO)hyperHost;
                ClusterMO clusterMo = new ClusterMO(context, hostMo.getHyperHostCluster());
                VmwareManager mgr = context.getStockObject(VmwareManager.CONTEXT_STOCK_NAME);

                List<Pair<ManagedObjectReference, String>> hosts = clusterMo.getClusterHosts();
                for (Pair<ManagedObjectReference, String> entry : hosts) {
                    HostMO hostInCluster = new HostMO(context, entry.first());
                    String hostIp = hostInCluster.getHostManagementIp(mgr.getManagementPortGroupName());
                    if (hostIp != null && hostIp.equals(cmd.getComputingHostIp())) {
                        if (hostInCluster.isHyperHostConnected())
                            return new Answer(cmd);
                        else
                            return new Answer(cmd, false, "PingTestCommand failed");
                    }
                }
            } catch (Exception e) {
                s_logger.error("Unable to execute ping command on host (" + cmd.getComputingHostIp() + "). failure due to " + VmwareHelper.getExceptionMessage(e), e);
            }

            return new Answer(cmd, false, "PingTestCommand failed");
        }
    }

    protected Answer execute(CheckOnHostCommand cmd) {
        if (s_logger.isInfoEnabled()) {
            s_logger.info("Executing resource CheckOnHostCommand: " + _gson.toJson(cmd));
        }

        return new CheckOnHostAnswer(cmd, null, "Not Implmeneted");
    }

    protected Answer execute(ModifySshKeysCommand cmd) {
        //do not log the command contents for this command. do NOT log the ssh keys
        if (s_logger.isInfoEnabled()) {
            s_logger.info("Executing resource ModifySshKeysCommand.");
        }

        return new Answer(cmd);
    }

    protected Answer execute(GetVmIpAddressCommand cmd) {
        if (s_logger.isTraceEnabled()) {
            s_logger.trace("Executing resource command GetVmIpAddressCommand: " + _gson.toJson(cmd));
        }

        String details = "Unable to find IP Address of VM. ";
        String vmName = cmd.getVmName();
        boolean result = false;
        String ip = null;
        Answer answer = null;

        VmwareContext context = getServiceContext();
        VmwareHypervisorHost hyperHost = getHyperHost(context);

        if (vmName == null || vmName.isEmpty()) {
            details += "Name of instance provided is NULL or empty.";
            return new Answer(cmd, result, details);
        }

        try {
            VirtualMachineMO vmMo = hyperHost.findVmOnHyperHost(vmName);
            if (vmMo != null) {
                GuestInfo guestInfo = vmMo.getGuestInfo();
                VirtualMachineToolsStatus toolsStatus = guestInfo.getToolsStatus();
                if (toolsStatus == VirtualMachineToolsStatus.TOOLS_NOT_INSTALLED) {
                    details += "Vmware tools not installed.";
                } else {
                    ip = guestInfo.getIpAddress();
                    if (ip != null) {
                        result = true;
                    }
                    details = ip;
                }
            } else {
                details += "VM " + vmName + " no longer exists on vSphere host: " + hyperHost.getHyperHostName();
                s_logger.info(details);
            }
        } catch (Throwable e) {
            if (e instanceof RemoteException) {
                s_logger.warn("Encounter remote exception to vCenter, invalidate VMware session context");
                invalidateServiceContext();
            }
            details += "Encountered exception : " + VmwareHelper.getExceptionMessage(e);
            s_logger.error(details);
        }

        answer = new Answer(cmd, result, details);
        if (s_logger.isTraceEnabled()) {
            s_logger.trace("Returning GetVmIpAddressAnswer: " + _gson.toJson(answer));
        }
        return answer;
    }

    @Override
    public PrimaryStorageDownloadAnswer execute(PrimaryStorageDownloadCommand cmd) {
        if (s_logger.isInfoEnabled()) {
            s_logger.info("Executing resource PrimaryStorageDownloadCommand: " + _gson.toJson(cmd));
        }

        try {
            VmwareContext context = getServiceContext();
            VmwareManager mgr = context.getStockObject(VmwareManager.CONTEXT_STOCK_NAME);
            return (PrimaryStorageDownloadAnswer)mgr.getStorageManager().execute(this, cmd);
        } catch (Throwable e) {
            if (e instanceof RemoteException) {
                s_logger.warn("Encounter remote exception to vCenter, invalidate VMware session context");
                invalidateServiceContext();
            }

            String msg = "PrimaryStorageDownloadCommand failed due to " + VmwareHelper.getExceptionMessage(e);
            s_logger.error(msg, e);
            return new PrimaryStorageDownloadAnswer(msg);
        }
    }

    protected Answer execute(PvlanSetupCommand cmd) {
        // Pvlan related operations are performed in the start/stop command paths
        // for vmware. This function is implemented to support mgmt layer code
        // that issue this command. Note that pvlan operations are supported only
        // in Distributed Virtual Switch environments for vmware deployments.
        return new Answer(cmd, true, "success");
    }

    protected Answer execute(UnregisterVMCommand cmd) {
        if (s_logger.isInfoEnabled()) {
            s_logger.info("Executing resource UnregisterVMCommand: " + _gson.toJson(cmd));
        }

        VmwareContext context = getServiceContext();
        VmwareHypervisorHost hyperHost = getHyperHost(context);
        try {
            DatacenterMO dataCenterMo = new DatacenterMO(getServiceContext(), hyperHost.getHyperHostDatacenter());
            VirtualMachineMO vmMo = hyperHost.findVmOnHyperHost(cmd.getVmName());
            if (vmMo != null) {
                try {
                    VirtualMachineFileLayoutEx vmFileLayout = vmMo.getFileLayout();
                    context.getService().unregisterVM(vmMo.getMor());
                    if (cmd.getCleanupVmFiles()) {
                        deleteUnregisteredVmFiles(vmFileLayout, dataCenterMo, false);
                    }
                    return new Answer(cmd, true, "unregister succeeded");
                } catch (Exception e) {
                    s_logger.warn("We are not able to unregister VM " + VmwareHelper.getExceptionMessage(e));
                }

                String msg = "Expunge failed in vSphere. vm: " + cmd.getVmName();
                s_logger.warn(msg);
                return new Answer(cmd, false, msg);
            } else {
                String msg = "Unable to find the VM in vSphere to unregister, assume it is already removed. VM: " + cmd.getVmName();
                s_logger.warn(msg);
                return new Answer(cmd, true, msg);
            }
        } catch (Exception e) {
            if (e instanceof RemoteException) {
                s_logger.warn("Encounter remote exception to vCenter, invalidate VMware session context");
                invalidateServiceContext();
            }

            String msg = "UnregisterVMCommand failed due to " + VmwareHelper.getExceptionMessage(e);
            s_logger.error(msg);
            return new Answer(cmd, false, msg);
        }
    }

    /**
     * UnregisterNicCommand is used to remove a portgroup created for this
     * specific nic. The portgroup will have the name set to the UUID of the
     * nic. Introduced to cleanup the portgroups created for each nic that is
     * plugged into an lswitch (Nicira NVP plugin)
     *
     * @param cmd
     * @return
     */
    protected Answer execute(UnregisterNicCommand cmd) {
        s_logger.info("Executing resource UnregisterNicCommand: " + _gson.toJson(cmd));

        if (_guestTrafficInfo == null) {
            return new Answer(cmd, false, "No Guest Traffic Info found, unable to determine where to clean up");
        }

        try {
            if (_guestTrafficInfo.getVirtualSwitchType() != VirtualSwitchType.StandardVirtualSwitch) {
                // For now we only need to cleanup the nvp specific portgroups
                // on the standard switches
                return new Answer(cmd, true, "Nothing to do");
            }

            s_logger.debug("Cleaning up portgroup " + cmd.getNicUuid() + " on switch " + _guestTrafficInfo.getVirtualSwitchName());
            VmwareContext context = getServiceContext();
            VmwareHypervisorHost host = getHyperHost(context);
            ManagedObjectReference clusterMO = host.getHyperHostCluster();

            // Get a list of all the hosts in this cluster
            @SuppressWarnings("unchecked")
            List<ManagedObjectReference> hosts = (List<ManagedObjectReference>)context.getVimClient().getDynamicProperty(clusterMO, "host");
            if (hosts == null) {
                return new Answer(cmd, false, "No hosts in cluster, which is pretty weird");
            }

            for (ManagedObjectReference hostMOR : hosts) {
                HostMO hostMo = new HostMO(context, hostMOR);
                hostMo.deletePortGroup(cmd.getNicUuid().toString());
                s_logger.debug("Removed portgroup " + cmd.getNicUuid() + " from host " + hostMo.getHostName());
            }
            return new Answer(cmd, true, "Unregistered resources for NIC " + cmd.getNicUuid());
        } catch (Exception e) {
            if (e instanceof RemoteException) {
                s_logger.warn("Encounter remote exception to vCenter, invalidate VMware session context");
                invalidateServiceContext();
            }

            String msg = "UnregisterVMCommand failed due to " + VmwareHelper.getExceptionMessage(e);
            s_logger.error(msg);
            return new Answer(cmd, false, msg);
        }
    }

    public void cleanupNetwork(HostMO hostMo, NetworkDetails netDetails) {
        // we will no longer cleanup VLAN networks in order to support native VMware HA
        /*
         * assert(netDetails.getName() != null); try { synchronized(this) { NetworkMO networkMo = new
         * NetworkMO(hostMo.getContext(), netDetails.getNetworkMor()); ManagedObjectReference[] vms =
         * networkMo.getVMsOnNetwork(); if(vms == null || vms.length == 0) { if(s_logger.isInfoEnabled()) {
         * s_logger.info("Cleanup network as it is currently not in use: " + netDetails.getName()); }
         *
         * hostMo.deletePortGroup(netDetails.getName()); } } } catch(Throwable e) {
         * s_logger.warn("Unable to cleanup network due to exception, skip for next time"); }
         */
    }

    @Override
    public CopyVolumeAnswer execute(CopyVolumeCommand cmd) {
        if (s_logger.isInfoEnabled()) {
            s_logger.info("Executing resource CopyVolumeCommand: " + _gson.toJson(cmd));
        }

        try {
            VmwareContext context = getServiceContext();
            VmwareManager mgr = context.getStockObject(VmwareManager.CONTEXT_STOCK_NAME);
            return (CopyVolumeAnswer)mgr.getStorageManager().execute(this, cmd);
        } catch (Throwable e) {
            if (e instanceof RemoteException) {
                s_logger.warn("Encounter remote exception to vCenter, invalidate VMware session context");
                invalidateServiceContext();
            }

            String msg = "CopyVolumeCommand failed due to " + VmwareHelper.getExceptionMessage(e);
            s_logger.error(msg, e);
            return new CopyVolumeAnswer(cmd, false, msg, null, null);
        }
    }

    @Override
    public void disconnected() {
    }

    @Override
    public IAgentControl getAgentControl() {
        return null;
    }

    @Override
    public PingCommand getCurrentStatus(long id) {
        try {
            gcAndKillHungWorkerVMs();
            VmwareContext context = getServiceContext();
            VmwareHypervisorHost hyperHost = getHyperHost(context);
            try {
                if (!hyperHost.isHyperHostConnected()) {
                    return null;
                }
            } catch (Exception e) {
                s_logger.error("Unexpected exception", e);
                return null;
            }
            return new PingRoutingCommand(getType(), id, syncHostVmStates());
        } finally {
            recycleServiceContext();
        }
    }

    private void gcAndKillHungWorkerVMs() {
        try {
            // take the chance to do left-over dummy VM cleanup from previous run
            VmwareContext context = getServiceContext();
            VmwareHypervisorHost hyperHost = getHyperHost(context);
            VmwareManager mgr = hyperHost.getContext().getStockObject(VmwareManager.CONTEXT_STOCK_NAME);

            if (hyperHost.isHyperHostConnected()) {
                mgr.gcLeftOverVMs(context);

                s_logger.info("Scan hung worker VM to recycle");

                int workerKey = ((HostMO)hyperHost).getCustomFieldKey("VirtualMachine", CustomFieldConstants.CLOUD_WORKER);
                int workerTagKey = ((HostMO)hyperHost).getCustomFieldKey("VirtualMachine", CustomFieldConstants.CLOUD_WORKER_TAG);
                String workerPropName = String.format("value[%d]", workerKey);
                String workerTagPropName = String.format("value[%d]", workerTagKey);

                // GC worker that has been running for too long
                ObjectContent[] ocs = hyperHost.getVmPropertiesOnHyperHost(new String[] {"name", "config.template", workerPropName, workerTagPropName,});
                if (ocs != null) {
                    for (ObjectContent oc : ocs) {
                        List<DynamicProperty> props = oc.getPropSet();
                        if (props != null) {
                            boolean template = false;
                            boolean isWorker = false;
                            String workerTag = null;

                            for (DynamicProperty prop : props) {
                                if (prop.getName().equals("config.template")) {
                                    template = (Boolean)prop.getVal();
                                } else if (prop.getName().equals(workerPropName)) {
                                    CustomFieldStringValue val = (CustomFieldStringValue)prop.getVal();
                                    if (val != null && val.getValue() != null && val.getValue().equalsIgnoreCase("true"))
                                        isWorker = true;
                                } else if (prop.getName().equals(workerTagPropName)) {
                                    CustomFieldStringValue val = (CustomFieldStringValue)prop.getVal();
                                    workerTag = val.getValue();
                                }
                            }

                            VirtualMachineMO vmMo = new VirtualMachineMO(hyperHost.getContext(), oc.getObj());
                            if (!template && isWorker) {
                                boolean recycle = false;
                                recycle = mgr.needRecycle(workerTag);

                                if (recycle) {
                                    s_logger.info("Recycle pending worker VM: " + vmMo.getName());

                                    vmMo.powerOff();
                                    vmMo.detachAllDisks();
                                    vmMo.destroy();
                                }
                            }
                        }
                    }
                }
            } else {
                s_logger.error("Host is no longer connected.");
            }

        } catch (Throwable e) {
            if (e instanceof RemoteException) {
                s_logger.warn("Encounter remote exception to vCenter, invalidate VMware session context");
                invalidateServiceContext();
            }
        }
    }

    @Override
    public Type getType() {
        return com.cloud.host.Host.Type.Routing;
    }

    @Override
    public StartupCommand[] initialize() {
        try {
            String hostApiVersion = "4.1";
            VmwareContext context = getServiceContext();
            try {
                VmwareHypervisorHost hyperHost = getHyperHost(context);
                assert (hyperHost instanceof HostMO);
                if (!((HostMO)hyperHost).isHyperHostConnected()) {
                    s_logger.info("Host " + hyperHost.getHyperHostName() + " is not in connected state");
                    return null;
                }

                ((HostMO)hyperHost).enableVncOnHostFirewall();

                AboutInfo aboutInfo = ((HostMO)hyperHost).getHostAboutInfo();
                hostApiVersion = aboutInfo.getApiVersion();

            } catch (Exception e) {
                String msg = "VmwareResource intialize() failed due to : " + VmwareHelper.getExceptionMessage(e);
                s_logger.error(msg);
                invalidateServiceContext();
                return null;
            }

            StartupRoutingCommand cmd = new StartupRoutingCommand();
            fillHostInfo(cmd);
            cmd.setHypervisorType(HypervisorType.VMware);
            cmd.setCluster(_cluster);
            cmd.setHypervisorVersion(hostApiVersion);

            List<StartupStorageCommand> storageCmds = initializeLocalStorage();
            StartupCommand[] answerCmds = new StartupCommand[1 + storageCmds.size()];
            answerCmds[0] = cmd;
            for (int i = 0; i < storageCmds.size(); i++) {
                answerCmds[i + 1] = storageCmds.get(i);
            }

            return answerCmds;
        } finally {
            recycleServiceContext();
        }
    }

    private List<StartupStorageCommand> initializeLocalStorage() {
        List<StartupStorageCommand> storageCmds = new ArrayList<StartupStorageCommand>();
        VmwareContext context = getServiceContext();

        try {
            VmwareHypervisorHost hyperHost = getHyperHost(context);
            if (hyperHost instanceof HostMO) {
                HostMO hostMo = (HostMO)hyperHost;

                List<Pair<ManagedObjectReference, String>> dsList = hostMo.getLocalDatastoreOnHost();
                for (Pair<ManagedObjectReference, String> dsPair : dsList) {
                    DatastoreMO dsMo = new DatastoreMO(context, dsPair.first());

                    String poolUuid = dsMo.getCustomFieldValue(CustomFieldConstants.CLOUD_UUID);
                    if (poolUuid == null || poolUuid.isEmpty()) {
                        poolUuid = UUID.randomUUID().toString();
                        dsMo.setCustomFieldValue(CustomFieldConstants.CLOUD_UUID, poolUuid);
                    }

                    DatastoreSummary dsSummary = dsMo.getSummary();
                    String address = hostMo.getHostName();
                    StoragePoolInfo pInfo = new StoragePoolInfo(poolUuid, address, dsMo.getMor().getValue(), "", StoragePoolType.VMFS, dsSummary.getCapacity(),
                            dsSummary.getFreeSpace());
                    StartupStorageCommand cmd = new StartupStorageCommand();
                    cmd.setName(poolUuid);
                    cmd.setPoolInfo(pInfo);
                    cmd.setGuid(poolUuid); // give storage host the same UUID as the local storage pool itself
                    cmd.setResourceType(Storage.StorageResourceType.STORAGE_POOL);
                    cmd.setDataCenter(_dcId);
                    cmd.setPod(_pod);
                    cmd.setCluster(_cluster);

                    s_logger.info("Add local storage startup command: " + _gson.toJson(cmd));
                    storageCmds.add(cmd);
                }

            } else {
                s_logger.info("Cluster host does not support local storage, skip it");
            }
        } catch (Exception e) {
            String msg = "initializing local storage failed due to : " + VmwareHelper.getExceptionMessage(e);
            s_logger.error(msg);
            invalidateServiceContext();
            throw new CloudRuntimeException(msg);
        }

        return storageCmds;
    }

    protected void fillHostInfo(StartupRoutingCommand cmd) {
        VmwareContext serviceContext = getServiceContext();
        Map<String, String> details = cmd.getHostDetails();
        if (details == null) {
            details = new HashMap<String, String>();
        }

        try {
            fillHostHardwareInfo(serviceContext, cmd);
            fillHostNetworkInfo(serviceContext, cmd);
            fillHostDetailsInfo(serviceContext, details);
        } catch (RuntimeFaultFaultMsg e) {
            s_logger.error("RuntimeFault while retrieving host info: " + e.toString(), e);
            throw new CloudRuntimeException("RuntimeFault while retrieving host info");
        } catch (RemoteException e) {
            s_logger.error("RemoteException while retrieving host info: " + e.toString(), e);
            invalidateServiceContext();
            throw new CloudRuntimeException("RemoteException while retrieving host info");
        } catch (Exception e) {
            s_logger.error("Exception while retrieving host info: " + e.toString(), e);
            invalidateServiceContext();
            throw new CloudRuntimeException("Exception while retrieving host info: " + e.toString());
        }

        cmd.setHostDetails(details);
        cmd.setName(_url);
        cmd.setGuid(_guid);
        cmd.setDataCenter(_dcId);
        cmd.setIqn(getIqn());
        cmd.setPod(_pod);
        cmd.setCluster(_cluster);
        cmd.setVersion(VmwareResource.class.getPackage().getImplementationVersion());
    }

    private String getIqn() {
        try {
            VmwareHypervisorHost hyperHost = getHyperHost(getServiceContext());

            if (hyperHost instanceof HostMO) {
                HostMO host = (HostMO)hyperHost;
                HostStorageSystemMO hostStorageSystem = host.getHostStorageSystemMO();

                for (HostHostBusAdapter hba : hostStorageSystem.getStorageDeviceInfo().getHostBusAdapter()) {
                    if (hba instanceof HostInternetScsiHba) {
                        return ((HostInternetScsiHba)hba).getIScsiName();
                    }
                }
            }
        } catch (Exception ex) {
            s_logger.info("Could not locate an IQN for this host.");
        }

        return null;
    }

    private void fillHostHardwareInfo(VmwareContext serviceContext, StartupRoutingCommand cmd) throws RuntimeFaultFaultMsg, RemoteException, Exception {

        VmwareHypervisorHost hyperHost = getHyperHost(getServiceContext());
        VmwareHypervisorHostResourceSummary summary = hyperHost.getHyperHostResourceSummary();

        if (s_logger.isInfoEnabled()) {
            s_logger.info("Startup report on host hardware info. " + _gson.toJson(summary));
        }

        cmd.setCaps("hvm");
        cmd.setDom0MinMemory(0);
        cmd.setSpeed(summary.getCpuSpeed());
        cmd.setCpuSockets(summary.getCpuSockets());
        cmd.setCpus((int)summary.getCpuCount());
        cmd.setMemory(summary.getMemoryBytes());
    }

    private void fillHostNetworkInfo(VmwareContext serviceContext, StartupRoutingCommand cmd) throws RuntimeFaultFaultMsg, RemoteException {

        try {
            VmwareHypervisorHost hyperHost = getHyperHost(getServiceContext());

            assert (hyperHost instanceof HostMO);
            VmwareManager mgr = hyperHost.getContext().getStockObject(VmwareManager.CONTEXT_STOCK_NAME);

            VmwareHypervisorHostNetworkSummary summary = hyperHost.getHyperHostNetworkSummary(mgr.getManagementPortGroupByHost((HostMO)hyperHost));
            if (summary == null) {
                throw new Exception("No ESX(i) host found");
            }

            if (s_logger.isInfoEnabled()) {
                s_logger.info("Startup report on host network info. " + _gson.toJson(summary));
            }

            cmd.setPrivateIpAddress(summary.getHostIp());
            cmd.setPrivateNetmask(summary.getHostNetmask());
            cmd.setPrivateMacAddress(summary.getHostMacAddress());

            cmd.setStorageIpAddress(summary.getHostIp());
            cmd.setStorageNetmask(summary.getHostNetmask());
            cmd.setStorageMacAddress(summary.getHostMacAddress());

        } catch (Throwable e) {
            String msg = "querying host network info failed due to " + VmwareHelper.getExceptionMessage(e);
            s_logger.error(msg, e);
            throw new CloudRuntimeException(msg);
        }
    }

    private void fillHostDetailsInfo(VmwareContext serviceContext, Map<String, String> details) throws Exception {
        VmwareHypervisorHost hyperHost = getHyperHost(getServiceContext());

        if (hyperHost.isHAEnabled()) {
            details.put("NativeHA", "true");
        }
    }

    protected HashMap<String, HostVmStateReportEntry> syncHostVmStates() {
        try {
            return getHostVmStateReport();
        } catch (Exception e) {
            return new HashMap<String, HostVmStateReportEntry>();
        }
    }

    protected OptionValue[] configureVnc(OptionValue[] optionsToMerge, VmwareHypervisorHost hyperHost, String vmName, String vncPassword, String keyboardLayout) throws Exception {

        VirtualMachineMO vmMo = hyperHost.findVmOnHyperHost(vmName);

        VmwareManager mgr = hyperHost.getContext().getStockObject(VmwareManager.CONTEXT_STOCK_NAME);
        if (!mgr.beginExclusiveOperation(600))
            throw new Exception("Unable to begin exclusive operation, lock time out");

        try {
            int maxVncPorts = 64;
            int vncPort = 0;
            Random random = new Random();

            HostMO vmOwnerHost = vmMo.getRunningHost();

            ManagedObjectReference morParent = vmOwnerHost.getParentMor();
            HashMap<String, Integer> portInfo;
            if (morParent.getType().equalsIgnoreCase("ClusterComputeResource")) {
                ClusterMO clusterMo = new ClusterMO(vmOwnerHost.getContext(), morParent);
                portInfo = clusterMo.getVmVncPortsOnCluster();
            } else {
                portInfo = vmOwnerHost.getVmVncPortsOnHost();
            }

            // allocate first at 5900 - 5964 range
            Collection<Integer> existingPorts = portInfo.values();
            int val = random.nextInt(maxVncPorts);
            int startVal = val;
            do {
                if (!existingPorts.contains(5900 + val)) {
                    vncPort = 5900 + val;
                    break;
                }

                val = (++val) % maxVncPorts;
            } while (val != startVal);

            if (vncPort == 0) {
                s_logger.info("we've run out of range for ports between 5900-5964 for the cluster, we will try port range at 59000-60000");

                Pair<Integer, Integer> additionalRange = mgr.getAddiionalVncPortRange();
                maxVncPorts = additionalRange.second();
                val = random.nextInt(maxVncPorts);
                startVal = val;
                do {
                    if (!existingPorts.contains(additionalRange.first() + val)) {
                        vncPort = additionalRange.first() + val;
                        break;
                    }

                    val = (++val) % maxVncPorts;
                } while (val != startVal);
            }

            if (vncPort == 0) {
                throw new Exception("Unable to find an available VNC port on host");
            }

            if (s_logger.isInfoEnabled()) {
                s_logger.info("Configure VNC port for VM " + vmName + ", port: " + vncPort + ", host: " + vmOwnerHost.getHyperHostName());
            }

            return VmwareHelper.composeVncOptions(optionsToMerge, true, vncPassword, vncPort, keyboardLayout);
        } finally {
            try {
                mgr.endExclusiveOperation();
            } catch (Throwable e) {
                assert (false);
                s_logger.error("Unexpected exception ", e);
            }
        }
    }

    private VirtualMachineGuestOsIdentifier translateGuestOsIdentifier(String cpuArchitecture, String guestOs, String cloudGuestOs) {
        if (cpuArchitecture == null) {
            s_logger.warn("CPU arch is not set, default to i386. guest os: " + guestOs);
            cpuArchitecture = "i386";
        }

        if (cloudGuestOs == null) {
            s_logger.warn("Guest OS mapping name is not set for guest os: " + guestOs);
        }

        VirtualMachineGuestOsIdentifier identifier = null;
        try {
            if (cloudGuestOs != null) {
                identifier = VirtualMachineGuestOsIdentifier.fromValue(cloudGuestOs);
                s_logger.debug("Using mapping name : " + identifier.toString());
            }
        } catch (IllegalArgumentException e) {
            s_logger.warn("Unable to find Guest OS Identifier in VMware for mapping name: " + cloudGuestOs + ". Continuing with defaults.");
        }
        if (identifier != null) {
            return identifier;
        }

        if (cpuArchitecture.equalsIgnoreCase("x86_64")) {
            return VirtualMachineGuestOsIdentifier.OTHER_GUEST_64;
        }
        return VirtualMachineGuestOsIdentifier.OTHER_GUEST;
    }

    private HashMap<String, HostVmStateReportEntry> getHostVmStateReport() throws Exception {
        VmwareHypervisorHost hyperHost = getHyperHost(getServiceContext());

        int key = ((HostMO)hyperHost).getCustomFieldKey("VirtualMachine", CustomFieldConstants.CLOUD_VM_INTERNAL_NAME);
        if (key == 0) {
            s_logger.warn("Custom field " + CustomFieldConstants.CLOUD_VM_INTERNAL_NAME + " is not registered ?!");
        }
        String instanceNameCustomField = "value[" + key + "]";

        // CLOUD_VM_INTERNAL_NAME stores the internal CS generated vm name. This was earlier stored in name. Now, name can be either the hostname or
        // the internal CS name, but the custom field CLOUD_VM_INTERNAL_NAME always stores the internal CS name.
        ObjectContent[] ocs = hyperHost.getVmPropertiesOnHyperHost(new String[] {"name", "runtime.powerState", "config.template", instanceNameCustomField});

        HashMap<String, HostVmStateReportEntry> newStates = new HashMap<String, HostVmStateReportEntry>();
        if (ocs != null && ocs.length > 0) {
            for (ObjectContent oc : ocs) {
                List<DynamicProperty> objProps = oc.getPropSet();
                if (objProps != null) {

                    boolean isTemplate = false;
                    String name = null;
                    String VMInternalCSName = null;
                    VirtualMachinePowerState powerState = VirtualMachinePowerState.POWERED_OFF;
                    for (DynamicProperty objProp : objProps) {
                        if (objProp.getName().equals("config.template")) {
                            if (objProp.getVal().toString().equalsIgnoreCase("true")) {
                                isTemplate = true;
                            }
                        } else if (objProp.getName().equals("runtime.powerState")) {
                            powerState = (VirtualMachinePowerState)objProp.getVal();
                        } else if (objProp.getName().equals("name")) {
                            name = (String)objProp.getVal();
                        } else if (objProp.getName().contains(instanceNameCustomField)) {
                            if (objProp.getVal() != null)
                                VMInternalCSName = ((CustomFieldStringValue)objProp.getVal()).getValue();
                        } else {
                            assert (false);
                        }
                    }

                    if (VMInternalCSName != null)
                        name = VMInternalCSName;

                    if (!isTemplate) {
                        newStates.put(name, new HostVmStateReportEntry(convertPowerState(powerState), hyperHost.getHyperHostName()));
                    }
                }
            }
        }
        return newStates;
    }

    private HashMap<String, PowerState> getVmStates() throws Exception {
        VmwareHypervisorHost hyperHost = getHyperHost(getServiceContext());

        int key = ((HostMO)hyperHost).getCustomFieldKey("VirtualMachine", CustomFieldConstants.CLOUD_VM_INTERNAL_NAME);
        if (key == 0) {
            s_logger.warn("Custom field " + CustomFieldConstants.CLOUD_VM_INTERNAL_NAME + " is not registered ?!");
        }
        String instanceNameCustomField = "value[" + key + "]";

        // CLOUD_VM_INTERNAL_NAME stores the internal CS generated vm name. This was earlier stored in name. Now, name can be either the hostname or
        // the internal CS name, but the custom field CLOUD_VM_INTERNAL_NAME always stores the internal CS name.
        ObjectContent[] ocs = hyperHost.getVmPropertiesOnHyperHost(new String[] {"name", "runtime.powerState", "config.template", instanceNameCustomField});

        HashMap<String, PowerState> newStates = new HashMap<String, PowerState>();
        if (ocs != null && ocs.length > 0) {
            for (ObjectContent oc : ocs) {
                List<DynamicProperty> objProps = oc.getPropSet();
                if (objProps != null) {

                    boolean isTemplate = false;
                    String name = null;
                    String VMInternalCSName = null;
                    VirtualMachinePowerState powerState = VirtualMachinePowerState.POWERED_OFF;
                    for (DynamicProperty objProp : objProps) {
                        if (objProp.getName().equals("config.template")) {
                            if (objProp.getVal().toString().equalsIgnoreCase("true")) {
                                isTemplate = true;
                            }
                        } else if (objProp.getName().equals("runtime.powerState")) {
                            powerState = (VirtualMachinePowerState)objProp.getVal();
                        } else if (objProp.getName().equals("name")) {
                            name = (String)objProp.getVal();
                        } else if (objProp.getName().contains(instanceNameCustomField)) {
                            if (objProp.getVal() != null)
                                VMInternalCSName = ((CustomFieldStringValue)objProp.getVal()).getValue();
                        } else {
                            assert (false);
                        }
                    }

                    if (VMInternalCSName != null)
                        name = VMInternalCSName;

                    if (!isTemplate) {
                        newStates.put(name, convertPowerState(powerState));
                    }
                }
            }
        }
        return newStates;
    }

    private HashMap<String, VmStatsEntry> getVmStats(List<String> vmNames) throws Exception {
        VmwareHypervisorHost hyperHost = getHyperHost(getServiceContext());
        HashMap<String, VmStatsEntry> vmResponseMap = new HashMap<String, VmStatsEntry>();
        ManagedObjectReference perfMgr = getServiceContext().getServiceContent().getPerfManager();
        VimPortType service = getServiceContext().getService();
        PerfCounterInfo rxPerfCounterInfo = null;
        PerfCounterInfo txPerfCounterInfo = null;

        List<PerfCounterInfo> cInfo = getServiceContext().getVimClient().getDynamicProperty(perfMgr, "perfCounter");
        for (PerfCounterInfo info : cInfo) {
            if ("net".equalsIgnoreCase(info.getGroupInfo().getKey())) {
                if ("transmitted".equalsIgnoreCase(info.getNameInfo().getKey())) {
                    txPerfCounterInfo = info;
                }
                if ("received".equalsIgnoreCase(info.getNameInfo().getKey())) {
                    rxPerfCounterInfo = info;
                }
            }
        }

        int key = ((HostMO)hyperHost).getCustomFieldKey("VirtualMachine", CustomFieldConstants.CLOUD_VM_INTERNAL_NAME);
        if (key == 0) {
            s_logger.warn("Custom field " + CustomFieldConstants.CLOUD_VM_INTERNAL_NAME + " is not registered ?!");
        }
        String instanceNameCustomField = "value[" + key + "]";

        final String numCpuStr = "summary.config.numCpu";
        final String cpuUseStr = "summary.quickStats.overallCpuUsage";
        final String guestMemUseStr = "summary.quickStats.guestMemoryUsage";
        final String memLimitStr = "resourceConfig.memoryAllocation.limit";
        final String memMbStr = "config.hardware.memoryMB";
        final String allocatedCpuStr = "summary.runtime.maxCpuUsage";

        ObjectContent[] ocs =
                hyperHost.getVmPropertiesOnHyperHost(new String[] {"name", numCpuStr, cpuUseStr ,guestMemUseStr ,memLimitStr ,memMbStr,allocatedCpuStr ,instanceNameCustomField});

        if (ocs != null && ocs.length > 0) {
            for (ObjectContent oc : ocs) {
                List<DynamicProperty> objProps = oc.getPropSet();
                if (objProps != null) {
                    String name = null;
                    String numberCPUs = null;
                    double maxCpuUsage = 0;
                    String memlimit = null;
                    String memkb = null;
                    String guestMemusage = null;
                    String vmNameOnVcenter = null;
                    String vmInternalCSName = null;
                    double allocatedCpu = 0;
                    for (DynamicProperty objProp : objProps) {
                        if (objProp.getName().equals("name")) {
                            vmNameOnVcenter = objProp.getVal().toString();
                        } else if (objProp.getName().contains(instanceNameCustomField)) {
                            if (objProp.getVal() != null)
                                vmInternalCSName = ((CustomFieldStringValue)objProp.getVal()).getValue();
                        } else if (objProp.getName().equals(guestMemusage)) {
                            guestMemusage = objProp.getVal().toString();
                        } else if (objProp.getName().equals(numCpuStr)) {
                            numberCPUs = objProp.getVal().toString();
                        } else if (objProp.getName().equals(cpuUseStr)) {
                            maxCpuUsage = NumberUtils.toDouble(objProp.getVal().toString());
                        } else if (objProp.getName().equals(memLimitStr)) {
                            memlimit = objProp.getVal().toString();
                        } else if (objProp.getName().equals(memMbStr)) {
                            memkb = objProp.getVal().toString();
                        } else if (objProp.getName().equals(allocatedCpuStr)){
                            allocatedCpu  = NumberUtils.toDouble(objProp.getVal().toString());
                        }
                    }

                    maxCpuUsage = (maxCpuUsage/allocatedCpu)*100;
                    new VirtualMachineMO(hyperHost.getContext(), oc.getObj());
                    if (vmInternalCSName != null) {
                        name = vmInternalCSName;
                    } else {
                        name = vmNameOnVcenter;
                    }

                    if (!vmNames.contains(name)) {
                        continue;
                    }

                    ManagedObjectReference vmMor = hyperHost.findVmOnHyperHost(name).getMor();
                    assert (vmMor != null);

                    ArrayList<PerfMetricId> vmNetworkMetrics = new ArrayList<PerfMetricId>();
                    // get all the metrics from the available sample period
                    List<PerfMetricId> perfMetrics = service.queryAvailablePerfMetric(perfMgr, vmMor, null, null, null);
                    if (perfMetrics != null) {
                        for (int index = 0; index < perfMetrics.size(); ++index) {
                            if (((rxPerfCounterInfo != null) && (perfMetrics.get(index).getCounterId() == rxPerfCounterInfo.getKey()))
                                    || ((txPerfCounterInfo != null) && (perfMetrics.get(index).getCounterId() == txPerfCounterInfo.getKey()))) {
                                vmNetworkMetrics.add(perfMetrics.get(index));
                            }
                        }
                    }

                    double networkReadKBs = 0;
                    double networkWriteKBs = 0;
                    long sampleDuration = 0;

                    if (vmNetworkMetrics.size() != 0) {
                        PerfQuerySpec qSpec = new PerfQuerySpec();
                        qSpec.setEntity(vmMor);
                        PerfMetricId[] availableMetricIds = vmNetworkMetrics.toArray(new PerfMetricId[0]);
                        qSpec.getMetricId().addAll(Arrays.asList(availableMetricIds));
                        List<PerfQuerySpec> qSpecs = new ArrayList<PerfQuerySpec>();
                        qSpecs.add(qSpec);
                        List<PerfEntityMetricBase> values = service.queryPerf(perfMgr, qSpecs);

                        for (int i = 0; i < values.size(); ++i) {
                            List<PerfSampleInfo> infos = ((PerfEntityMetric)values.get(i)).getSampleInfo();
                            if (infos != null && infos.size() > 0) {
                                int endMs = infos.get(infos.size() - 1).getTimestamp().getSecond() * 1000 + infos.get(infos.size() - 1).getTimestamp().getMillisecond();
                                int beginMs = infos.get(0).getTimestamp().getSecond() * 1000 + infos.get(0).getTimestamp().getMillisecond();
                                sampleDuration = (endMs - beginMs) / 1000;
                                List<PerfMetricSeries> vals = ((PerfEntityMetric)values.get(i)).getValue();
                                for (int vi = 0; ((vals != null) && (vi < vals.size())); ++vi) {
                                    if (vals.get(vi) instanceof PerfMetricIntSeries) {
                                        PerfMetricIntSeries val = (PerfMetricIntSeries)vals.get(vi);
                                        List<Long> perfValues = val.getValue();
                                        Long sumRate = 0L;
                                        for (int j = 0; j < infos.size(); j++) { // Size of the array matches the size as the PerfSampleInfo
                                            sumRate += perfValues.get(j);
                                        }
                                        Long averageRate = sumRate / infos.size();
                                        if (vals.get(vi).getId().getCounterId() == rxPerfCounterInfo.getKey()) {
                                            networkReadKBs = sampleDuration * averageRate; //get the average RX rate multiplied by sampled duration
                                        }
                                        if (vals.get(vi).getId().getCounterId() == txPerfCounterInfo.getKey()) {
                                            networkWriteKBs = sampleDuration * averageRate;//get the average TX rate multiplied by sampled duration
                                        }
                                    }
                                }
                            }
                        }
                    }
                    vmResponseMap.put(name, new VmStatsEntry( NumberUtils.toDouble(memkb)*1024,NumberUtils.toDouble(guestMemusage)*1024,NumberUtils.toDouble(memlimit)*1024,
                            maxCpuUsage, networkReadKBs, networkWriteKBs, NumberUtils.toInt(numberCPUs), "vm"));

                }
            }
        }
        return vmResponseMap;
    }

    protected String networkUsage(final String privateIpAddress, final String option, final String ethName) {
        String args = null;
        if (option.equals("get")) {
            args = "-g";
        } else if (option.equals("create")) {
            args = "-c";
        } else if (option.equals("reset")) {
            args = "-r";
        } else if (option.equals("addVif")) {
            args = "-a";
            args += ethName;
        } else if (option.equals("deleteVif")) {
            args = "-d";
            args += ethName;
        }

        ExecutionResult result = executeInVR(privateIpAddress, "netusage.sh", args);

        if (!result.isSuccess()) {
            return null;
        }

        return result.getDetails();
    }

    private long[] getNetworkStats(String privateIP) {
        String result = networkUsage(privateIP, "get", null);
        long[] stats = new long[2];
        if (result != null) {
            try {
                String[] splitResult = result.split(":");
                int i = 0;
                while (i < splitResult.length - 1) {
                    stats[0] += Long.parseLong(splitResult[i++]);
                    stats[1] += Long.parseLong(splitResult[i++]);
                }
            } catch (Throwable e) {
                s_logger.warn("Unable to parse return from script return of network usage command: " + e.toString(), e);
            }
        }
        return stats;
    }

    protected String connect(final String vmName, final String ipAddress, final int port) {
        long startTick = System.currentTimeMillis();

        // wait until we have at least been waiting for _ops_timeout time or
        // at least have tried _retry times, this is to coordinate with system
        // VM patching/rebooting time that may need
        int retry = _retry;
        while (System.currentTimeMillis() - startTick <= _opsTimeout || --retry > 0) {
            s_logger.info("Trying to connect to " + ipAddress);
            try (SocketChannel sch = SocketChannel.open();) {
                sch.configureBlocking(true);
                sch.socket().setSoTimeout(5000);

                InetSocketAddress addr = new InetSocketAddress(ipAddress, port);
                sch.connect(addr);
                return null;
            } catch (IOException e) {
                s_logger.info("Could not connect to " + ipAddress + " due to " + e.toString());
                if (e instanceof ConnectException) {
                    // if connection is refused because of VM is being started,
                    // we give it more sleep time
                    // to avoid running out of retry quota too quickly
                    try {
                        Thread.sleep(5000);
                    } catch (InterruptedException ex) {
                        s_logger.debug("[ignored] interupted while waiting to retry connect after failure.", e);
                    }
                }
            }

            try {
                Thread.sleep(1000);
            } catch (InterruptedException ex) {
                s_logger.debug("[ignored] interupted while waiting to retry connect.");
            }
        }

        s_logger.info("Unable to logon to " + ipAddress);

        return "Unable to connect";
    }

    protected String connect(final String vmname, final String ipAddress) {
        return connect(vmname, ipAddress, 3922);
    }

    public static PowerState getVmState(VirtualMachineMO vmMo) throws Exception {
        VirtualMachineRuntimeInfo runtimeInfo = vmMo.getRuntimeInfo();
        return convertPowerState(runtimeInfo.getPowerState());
    }

    private static PowerState convertPowerState(VirtualMachinePowerState powerState) {
        return s_powerStatesTable.get(powerState);
    }

    public static PowerState getVmPowerState(VirtualMachineMO vmMo) throws Exception {
        VirtualMachineRuntimeInfo runtimeInfo = vmMo.getRuntimeInfo();
        return convertPowerState(runtimeInfo.getPowerState());
    }

    private static HostStatsEntry getHyperHostStats(VmwareHypervisorHost hyperHost) throws Exception {
        ComputeResourceSummary hardwareSummary = hyperHost.getHyperHostHardwareSummary();
        if (hardwareSummary == null)
            return null;

        HostStatsEntry entry = new HostStatsEntry();

        entry.setEntityType("host");
        double cpuUtilization = ((double)(hardwareSummary.getTotalCpu() - hardwareSummary.getEffectiveCpu()) / (double)hardwareSummary.getTotalCpu() * 100);
        entry.setCpuUtilization(cpuUtilization);
        entry.setTotalMemoryKBs(hardwareSummary.getTotalMemory() / 1024);
        entry.setFreeMemoryKBs(hardwareSummary.getEffectiveMemory() * 1024);

        return entry;
    }

    private static String getRouterSshControlIp(NetworkElementCommand cmd) {
        String routerIp = cmd.getAccessDetail(NetworkElementCommand.ROUTER_IP);
        String routerGuestIp = cmd.getAccessDetail(NetworkElementCommand.ROUTER_GUEST_IP);
        String zoneNetworkType = cmd.getAccessDetail(NetworkElementCommand.ZONE_NETWORK_TYPE);

        if (routerGuestIp != null && zoneNetworkType != null && NetworkType.valueOf(zoneNetworkType) == NetworkType.Basic) {
            if (s_logger.isDebugEnabled())
                s_logger.debug("In Basic zone mode, use router's guest IP for SSH control. guest IP : " + routerGuestIp);

            return routerGuestIp;
        }

        if (s_logger.isDebugEnabled())
            s_logger.debug("Use router's private IP for SSH control. IP : " + routerIp);
        return routerIp;
    }

    @Override
    public void setAgentControl(IAgentControl agentControl) {
    }

    @Override
    public boolean configure(String name, Map<String, Object> params) throws ConfigurationException {
        try {
            _name = name;

            _url = (String)params.get("url");
            _username = (String)params.get("username");
            _password = (String)params.get("password");
            _dcId = (String)params.get("zone");
            _pod = (String)params.get("pod");
            _cluster = (String)params.get("cluster");

            _guid = (String)params.get("guid");
            String[] tokens = _guid.split("@");
            _vCenterAddress = tokens[1];
            _morHyperHost = new ManagedObjectReference();
            String[] hostTokens = tokens[0].split(":");
            _morHyperHost.setType(hostTokens[0]);
            _morHyperHost.setValue(hostTokens[1]);

            _guestTrafficInfo = (VmwareTrafficLabel)params.get("guestTrafficInfo");
            _publicTrafficInfo = (VmwareTrafficLabel)params.get("publicTrafficInfo");
            VmwareContext context = getServiceContext();
            VmwareManager mgr = context.getStockObject(VmwareManager.CONTEXT_STOCK_NAME);
            if (mgr == null) {
                throw new ConfigurationException("Invalid vmwareContext:  vmwareMgr stock object is not set or cleared.");
            }
            mgr.setupResourceStartupParams(params);

            CustomFieldsManagerMO cfmMo = new CustomFieldsManagerMO(context, context.getServiceContent().getCustomFieldsManager());
            cfmMo.ensureCustomFieldDef("Datastore", CustomFieldConstants.CLOUD_UUID);
            if (_publicTrafficInfo != null && _publicTrafficInfo.getVirtualSwitchType() != VirtualSwitchType.StandardVirtualSwitch
                    || _guestTrafficInfo != null && _guestTrafficInfo.getVirtualSwitchType() != VirtualSwitchType.StandardVirtualSwitch) {
                cfmMo.ensureCustomFieldDef("DistributedVirtualPortgroup", CustomFieldConstants.CLOUD_GC_DVP);
            }
            cfmMo.ensureCustomFieldDef("Network", CustomFieldConstants.CLOUD_GC);
            cfmMo.ensureCustomFieldDef("VirtualMachine", CustomFieldConstants.CLOUD_UUID);
            cfmMo.ensureCustomFieldDef("VirtualMachine", CustomFieldConstants.CLOUD_NIC_MASK);
            cfmMo.ensureCustomFieldDef("VirtualMachine", CustomFieldConstants.CLOUD_VM_INTERNAL_NAME);
            cfmMo.ensureCustomFieldDef("VirtualMachine", CustomFieldConstants.CLOUD_WORKER);
            cfmMo.ensureCustomFieldDef("VirtualMachine", CustomFieldConstants.CLOUD_WORKER_TAG);

            VmwareHypervisorHost hostMo = this.getHyperHost(context);
            _hostName = hostMo.getHyperHostName();

            if (_guestTrafficInfo.getVirtualSwitchType() == VirtualSwitchType.NexusDistributedVirtualSwitch
                    || _publicTrafficInfo.getVirtualSwitchType() == VirtualSwitchType.NexusDistributedVirtualSwitch) {
                _privateNetworkVSwitchName = mgr.getPrivateVSwitchName(Long.parseLong(_dcId), HypervisorType.VMware);
                _vsmCredentials = mgr.getNexusVSMCredentialsByClusterId(Long.parseLong(_cluster));
            }

            if (_privateNetworkVSwitchName == null) {
                _privateNetworkVSwitchName = (String)params.get("private.network.vswitch.name");
            }

            String value = (String)params.get("vmware.recycle.hung.wokervm");
            if (value != null && value.equalsIgnoreCase("true"))
                _recycleHungWorker = true;

            value = (String)params.get("vmware.root.disk.controller");
            if (value != null && value.equalsIgnoreCase("scsi"))
                _rootDiskController = DiskControllerType.scsi;
            else if (value != null && value.equalsIgnoreCase("ide"))
                _rootDiskController = DiskControllerType.ide;
            else
                _rootDiskController = DiskControllerType.osdefault;

            Integer intObj = (Integer)params.get("ports.per.dvportgroup");
            if (intObj != null)
                _portsPerDvPortGroup = intObj.intValue();

            s_logger.info("VmwareResource network configuration info." + " private traffic over vSwitch: " + _privateNetworkVSwitchName + ", public traffic over "
                    + _publicTrafficInfo.getVirtualSwitchType() + " : " + _publicTrafficInfo.getVirtualSwitchName() + ", guest traffic over "
                    + _guestTrafficInfo.getVirtualSwitchType() + " : " + _guestTrafficInfo.getVirtualSwitchName());

            Boolean boolObj = (Boolean)params.get("vmware.create.full.clone");
            if (boolObj != null && boolObj.booleanValue()) {
                _fullCloneFlag = true;
            } else {
                _fullCloneFlag = false;
            }

            boolObj = (Boolean)params.get("vm.instancename.flag");
            if (boolObj != null && boolObj.booleanValue()) {
                _instanceNameFlag = true;
            } else {
                _instanceNameFlag = false;
            }

            value = (String)params.get("scripts.timeout");
            int timeout = NumbersUtil.parseInt(value, 1440) * 1000;

            storageNfsVersion = NfsSecondaryStorageResource.retrieveNfsVersionFromParams(params);
            _storageProcessor = new VmwareStorageProcessor((VmwareHostService)this, _fullCloneFlag, (VmwareStorageMount)mgr, timeout, this, _shutdownWaitMs, null,
                    storageNfsVersion);
            storageHandler = new VmwareStorageSubsystemCommandHandler(_storageProcessor, storageNfsVersion);

            _vrResource = new VirtualRoutingResource(this);
            if (!_vrResource.configure(name, params)) {
                throw new ConfigurationException("Unable to configure VirtualRoutingResource");
            }

            if (s_logger.isTraceEnabled()) {
                s_logger.trace("Successfully configured VmwareResource.");
            }
            return true;
        } catch (Exception e) {
            s_logger.error("Unexpected Exception ", e);
            throw new ConfigurationException("Failed to configure VmwareResource due to unexpect exception.");
        } finally {
            recycleServiceContext();
        }
    }

    @Override
    public String getName() {
        return _name;
    }

    @Override
    public boolean start() {
        return true;
    }

    @Override
    public boolean stop() {
        return true;
    }

    public VmwareContext getServiceContext() {
        return getServiceContext(null);
    }

    public void invalidateServiceContext() {
        invalidateServiceContext(null);
    }

    public VmwareHypervisorHost getHyperHost(VmwareContext context) {
        return getHyperHost(context, null);
    }

    @Override
    public VmwareContext getServiceContext(Command cmd) {
        VmwareContext context = null;
        if (s_serviceContext.get() != null) {
            context = s_serviceContext.get();
            String poolKey = VmwareContextPool.composePoolKey(_vCenterAddress, _username);
            // Before re-using the thread local context, ensure it corresponds to the right vCenter API session and that it is valid to make calls.
            if (context.getPoolKey().equals(poolKey)) {
                if (context.validate()) {
                    if (s_logger.isTraceEnabled()) {
                        s_logger.trace("ThreadLocal context is still valid, just reuse");
                    }
                    return context;
                } else {
                    s_logger.info("Validation of the context failed, dispose and use a new one");
                    invalidateServiceContext(context);
                }
            } else {
                // Exisitng ThreadLocal context corresponds to a different vCenter API session. Why has it not been recycled?
                s_logger.warn("ThreadLocal VMware context: " + poolKey + " doesn't correspond to the right vCenter. Expected VMware context: " + context.getPoolKey());
            }
        }
        try {
            context = VmwareContextFactory.getContext(_vCenterAddress, _username, _password);
            s_serviceContext.set(context);
        } catch (Exception e) {
            s_logger.error("Unable to connect to vSphere server: " + _vCenterAddress, e);
            throw new CloudRuntimeException("Unable to connect to vSphere server: " + _vCenterAddress);
        }
        return context;
    }

    @Override
    public void invalidateServiceContext(VmwareContext context) {
        assert (s_serviceContext.get() == context);

        s_serviceContext.set(null);
        if (context != null)
            context.close();
    }

    private static void recycleServiceContext() {
        VmwareContext context = s_serviceContext.get();
        if (s_logger.isTraceEnabled()) {
            s_logger.trace("Reset threadlocal context to null");
        }
        s_serviceContext.set(null);

        if (context != null) {
            assert (context.getPool() != null);
            if (s_logger.isTraceEnabled()) {
                s_logger.trace("Recycling threadlocal context to pool");
            }
            context.getPool().registerContext(context);
        }
    }

    @Override
    public VmwareHypervisorHost getHyperHost(VmwareContext context, Command cmd) {
        if (_morHyperHost.getType().equalsIgnoreCase("HostSystem")) {
            return new HostMO(context, _morHyperHost);
        }
        return new ClusterMO(context, _morHyperHost);
    }

    @Override
    @DB
    public String getWorkerName(VmwareContext context, Command cmd, int workerSequence) {
        VmwareManager mgr = context.getStockObject(VmwareManager.CONTEXT_STOCK_NAME);
        String vmName = mgr.composeWorkerName();

        assert (cmd != null);
        context.getStockObject(VmwareManager.CONTEXT_STOCK_NAME);
        // TODO: Fix this? long checkPointId = vmwareMgr.pushCleanupCheckpoint(this._guid, vmName);
        // TODO: Fix this? cmd.setContextParam("checkpoint", String.valueOf(checkPointId));
        return vmName;
    }

    @Override
    public void setName(String name) {
        // TODO Auto-generated method stub
    }

    @Override
    public void setConfigParams(Map<String, Object> params) {
        // TODO Auto-generated method stub

    }

    @Override
    public Map<String, Object> getConfigParams() {
        // TODO Auto-generated method stub
        return null;
    }

    @Override
    public int getRunLevel() {
        // TODO Auto-generated method stub
        return 0;
    }

    @Override
    public void setRunLevel(int level) {
        // TODO Auto-generated method stub
    }

    @Override
    public Answer execute(DestroyCommand cmd) {
        if (s_logger.isInfoEnabled()) {
            s_logger.info("Executing resource DestroyCommand to evict template from storage pool: " + _gson.toJson(cmd));
        }

        try {
            VmwareContext context = getServiceContext(null);
            VmwareHypervisorHost hyperHost = getHyperHost(context, null);
            VolumeTO vol = cmd.getVolume();

            VirtualMachineMO vmMo = findVmOnDatacenter(context, hyperHost, vol);

            if (vmMo != null && vmMo.isTemplate()) {
                if (s_logger.isInfoEnabled()) {
                    s_logger.info("Destroy template volume " + vol.getPath());
                }
                vmMo.destroy();
            } else {
                if (s_logger.isInfoEnabled()) {
                    s_logger.info("Template volume " + vol.getPath() + " is not found, no need to delete.");
                }
            }
            return new Answer(cmd, true, "Success");

        } catch (Throwable e) {
            if (e instanceof RemoteException) {
                s_logger.warn("Encounter remote exception to vCenter, invalidate VMware session context");
                invalidateServiceContext(null);
            }

            String msg = "DestroyCommand failed due to " + VmwareHelper.getExceptionMessage(e);
            s_logger.error(msg, e);
            return new Answer(cmd, false, msg);
        }
    }

    /**
     * Use data center to look for vm, instead of randomly picking up a cluster<br/>
     * (in multiple cluster environments vm could not be found if wrong cluster was chosen)
     * @param context vmware context
     * @param hyperHost vmware hv host
     * @param vol volume
     * @return a virtualmachinemo if could be found on datacenter.
     * @throws Exception if there is an error while finding vm
     * @throws CloudRuntimeException if datacenter cannot be found
     */
    protected VirtualMachineMO findVmOnDatacenter(VmwareContext context, VmwareHypervisorHost hyperHost, VolumeTO vol) throws Exception {
        DatacenterMO dcMo = new DatacenterMO(context, hyperHost.getHyperHostDatacenter());
        if (dcMo.getMor() == null) {
            String msg = "Unable to find VMware DC";
            s_logger.error(msg);
            throw new CloudRuntimeException(msg);
        }
        return dcMo.findVm(vol.getPath());
    }

    private String getAbsoluteVmdkFile(VirtualDisk disk) {
        String vmdkAbsFile = null;
        VirtualDeviceBackingInfo backingInfo = disk.getBacking();
        if (backingInfo instanceof VirtualDiskFlatVer2BackingInfo) {
            VirtualDiskFlatVer2BackingInfo diskBackingInfo = (VirtualDiskFlatVer2BackingInfo)backingInfo;
            vmdkAbsFile = diskBackingInfo.getFileName();
        }
        return vmdkAbsFile;
    }

    protected File getSystemVmKeyFile() {
        if (s_systemVmKeyFile == null) {
            syncFetchSystemVmKeyFile();
        }
        return s_systemVmKeyFile;
    }

    private static void syncFetchSystemVmKeyFile() {
        synchronized (s_syncLockObjectFetchKeyFile) {
            if (s_systemVmKeyFile == null) {
                s_systemVmKeyFile = fetchSystemVmKeyFile();
            }
        }
    }

    private static File fetchSystemVmKeyFile() {
        String filePath = s_relativePathSystemVmKeyFileInstallDir;
        s_logger.debug("Looking for file [" + filePath + "] in the classpath.");
        URL url = Script.class.getClassLoader().getResource(filePath);
        File keyFile = null;
        if (url != null) {
            keyFile = new File(url.getPath());
        }
        if (keyFile == null || !keyFile.exists()) {
            filePath = s_defaultPathSystemVmKeyFile;
            keyFile = new File(filePath);
            s_logger.debug("Looking for file [" + filePath + "] in the classpath.");
        }
        if (!keyFile.exists()) {
            s_logger.error("Unable to locate id_rsa.cloud in your setup at " + keyFile.toString());
        }
        return keyFile;
    }
}<|MERGE_RESOLUTION|>--- conflicted
+++ resolved
@@ -25,12 +25,8 @@
 import java.net.URL;
 import java.nio.channels.SocketChannel;
 import java.rmi.RemoteException;
-<<<<<<< HEAD
-=======
 
 import com.cloud.configuration.Resource.ResourceType;
-import org.joda.time.Duration;
->>>>>>> 7ca4582a
 import java.util.ArrayList;
 import java.util.Arrays;
 import java.util.Collection;
@@ -1889,7 +1885,6 @@
                     for (DiskTO vol : disks) {
                         if (vol.getType() == Volume.Type.ISO) {
 
-<<<<<<< HEAD
                             TemplateObjectTO iso = (TemplateObjectTO) vol.getData();
 
                             if (iso.getPath() != null && !iso.getPath().isEmpty()) {
@@ -1919,32 +1914,6 @@
                                 }
                             }
                             i++;
-=======
-                    if (iso.getPath() != null && !iso.getPath().isEmpty()) {
-                        DataStoreTO imageStore = iso.getDataStore();
-                        if (!(imageStore instanceof NfsTO)) {
-                            s_logger.debug("unsupported protocol");
-                            throw new Exception("unsupported protocol");
-                        }
-                        NfsTO nfsImageStore = (NfsTO)imageStore;
-                        String isoPath = nfsImageStore.getUrl() + File.separator + iso.getPath();
-                        Pair<String, ManagedObjectReference> isoDatastoreInfo = getIsoDatastoreInfo(hyperHost, isoPath);
-                        assert (isoDatastoreInfo != null);
-                        assert (isoDatastoreInfo.second() != null);
-
-                        deviceConfigSpecArray[i] = new VirtualDeviceConfigSpec();
-                        Pair<VirtualDevice, Boolean> isoInfo = VmwareHelper.prepareIsoDevice(vmMo, isoDatastoreInfo.first(), isoDatastoreInfo.second(), true, true, ideUnitNumber++,
-                                i + 1);
-                        deviceConfigSpecArray[i].setDevice(isoInfo.first());
-                        if (isoInfo.second()) {
-                            if (s_logger.isDebugEnabled())
-                                s_logger.debug("Prepare ISO volume at new device " + _gson.toJson(isoInfo.first()));
-                            deviceConfigSpecArray[i].setOperation(VirtualDeviceConfigSpecOperation.ADD);
-                        } else {
-                            if (s_logger.isDebugEnabled())
-                                s_logger.debug("Prepare ISO volume at existing device " + _gson.toJson(isoInfo.first()));
-                            deviceConfigSpecArray[i].setOperation(VirtualDeviceConfigSpecOperation.EDIT);
->>>>>>> 7ca4582a
                         }
                     }
                 } else {
