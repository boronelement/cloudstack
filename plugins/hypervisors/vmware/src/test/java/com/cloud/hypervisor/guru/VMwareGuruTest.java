--- conflicted
+++ resolved
@@ -25,10 +25,7 @@
 import com.cloud.storage.StoragePool;
 import com.cloud.storage.StoragePoolHostVO;
 import com.cloud.storage.Volume;
-<<<<<<< HEAD
 import com.cloud.storage.VolumeApiService;
-=======
->>>>>>> f2d1a342
 import com.cloud.storage.VolumeVO;
 import com.cloud.storage.dao.StoragePoolHostDao;
 import com.cloud.storage.dao.VolumeDao;
@@ -148,7 +145,6 @@
     }
 
     @Test
-<<<<<<< HEAD
     public void detachVolumeTestWhenVolumePathDontExistsInDb() {
         VirtualDisk virtualDisk = Mockito.mock(VirtualDisk.class);
         VirtualDiskFlatVer2BackingInfo info = Mockito.mock(VirtualDiskFlatVer2BackingInfo.class);
@@ -249,7 +245,9 @@
         vMwareGuru.detachVolume(vmInstanceVO, virtualDisk, backupVO);
         Mockito.verify(volumeService, Mockito.times(1)).detachVolumeFromVM(Mockito.any());
         Mockito.verify(logger, Mockito.times(1)).debug("Volume [uuid: 123] detached with success from VM [uuid: 1234, name: test1], during the backup restore process (as this volume does not exist in the metadata of backup [uuid: 321]).");
-=======
+    }
+
+    @Test
     public void createVolumeInfoFromVolumesTestEmptyVolumeListReturnEmptyArray() {
         String volumeInfo = vMwareGuru.createVolumeInfoFromVolumes(new ArrayList<>());
         assertEquals("[]", volumeInfo);
@@ -277,6 +275,5 @@
         String expected = String.format("[{\"uuid\":\"%s\",\"type\":\"ROOT\",\"size\":555,\"path\":\"/root/dir\"},{\"uuid\":\"%s\",\"type\":\"DATADISK\",\"size\":1111000,\"path\":\"/root/dir/data\"}]", rootUuid, dataUuid);
 
         assertEquals(expected, result);
->>>>>>> f2d1a342
     }
 }