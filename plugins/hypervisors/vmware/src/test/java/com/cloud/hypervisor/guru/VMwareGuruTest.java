// Licensed to the Apache Software Foundation (ASF) under one
// or more contributor license agreements.  See the NOTICE file
// distributed with this work for additional information
// regarding copyright ownership.  The ASF licenses this file
// to you under the Apache License, Version 2.0 (the
// "License"); you may not use this file except in compliance
// with the License.  You may obtain a copy of the License at
//
//   http://www.apache.org/licenses/LICENSE-2.0
//
// Unless required by applicable law or agreed to in writing,
// software distributed under the License is distributed on an
// "AS IS" BASIS, WITHOUT WARRANTIES OR CONDITIONS OF ANY
// KIND, either express or implied.  See the License for the
// specific language governing permissions and limitations
// under the License.
package com.cloud.hypervisor.guru;

import static org.junit.Assert.assertEquals;
<<<<<<< HEAD
import static org.junit.Assert.assertNotNull;
import static org.junit.Assert.fail;
=======
import static org.junit.Assert.assertFalse;
import static org.junit.Assert.assertNotNull;
import static org.junit.Assert.assertTrue;
import static org.mockito.ArgumentMatchers.any;
import static org.mockito.ArgumentMatchers.anyBoolean;
import static org.mockito.ArgumentMatchers.anyInt;
import static org.mockito.ArgumentMatchers.anyString;
import static org.mockito.Mockito.spy;
import static org.mockito.Mockito.when;
import static org.mockito.Mockito.withSettings;
>>>>>>> f358813e

import java.util.ArrayList;
import java.util.Date;
import java.util.HashMap;
import java.util.List;
import java.util.Map;

<<<<<<< HEAD
import com.cloud.hypervisor.vmware.mo.VirtualMachineMO;
import com.cloud.storage.VolumeApiService;
import com.cloud.storage.dao.VolumeDao;
import com.vmware.vim25.VirtualDisk;
import com.vmware.vim25.VirtualDiskFlatVer2BackingInfo;
import org.apache.cloudstack.backup.Backup;
import org.apache.cloudstack.backup.BackupVO;
=======
import org.apache.cloudstack.storage.NfsMountManager;
>>>>>>> f358813e
import org.apache.cloudstack.storage.datastore.db.PrimaryDataStoreDao;
import org.apache.cloudstack.storage.datastore.db.StoragePoolVO;
import org.apache.cloudstack.vm.UnmanagedInstanceTO;
import org.junit.After;
import org.junit.AfterClass;
import org.junit.Assert;
import org.junit.Before;
import org.junit.BeforeClass;
import org.junit.Test;
import org.junit.runner.RunWith;
import org.mockito.InjectMocks;
import org.mockito.Mock;
import org.mockito.MockedConstruction;
import org.mockito.MockedStatic;
import org.mockito.Mockito;
import org.mockito.MockitoAnnotations;
import org.mockito.Spy;
import org.mockito.junit.MockitoJUnitRunner;
import org.springframework.test.context.ContextConfiguration;
import org.springframework.test.context.support.AnnotationConfigContextLoader;

import com.cloud.agent.api.Command;
import com.cloud.agent.api.MigrateVmToPoolCommand;
import com.cloud.agent.api.to.DataStoreTO;
import com.cloud.agent.api.to.NfsTO;
import com.cloud.dc.ClusterDetailsDao;
import com.cloud.host.HostVO;
import com.cloud.host.dao.HostDao;
import com.cloud.hypervisor.vmware.mo.DatacenterMO;
import com.cloud.hypervisor.vmware.mo.DatastoreMO;
import com.cloud.hypervisor.vmware.mo.HostMO;
import com.cloud.hypervisor.vmware.mo.VirtualMachineMO;
import com.cloud.hypervisor.vmware.util.VmwareClient;
import com.cloud.hypervisor.vmware.util.VmwareContext;
import com.cloud.hypervisor.vmware.util.VmwareHelper;
import com.cloud.storage.Storage;
import com.cloud.storage.Storage.ProvisioningType;
import com.cloud.storage.StoragePool;
import com.cloud.storage.StoragePoolHostVO;
import com.cloud.storage.Volume;
import com.cloud.storage.VolumeVO;
import com.cloud.storage.dao.StoragePoolHostDao;
import com.cloud.utils.Pair;
<<<<<<< HEAD
import com.cloud.vm.VMInstanceVO;
=======
import com.cloud.utils.UuidUtils;
import com.cloud.utils.exception.CloudRuntimeException;
>>>>>>> f358813e
import com.cloud.vm.VirtualMachine;
import com.cloud.vm.VirtualMachineManager;
import com.cloud.vm.VmDetailConstants;
import com.vmware.vim25.ManagedObjectReference;
import com.vmware.vim25.ServiceContent;
import com.vmware.vim25.VimPortType;
import com.vmware.vim25.VirtualMachinePowerState;

@RunWith(MockitoJUnitRunner.class)
@ContextConfiguration(loader = AnnotationConfigContextLoader.class)
public class VMwareGuruTest {

    @Spy
    @InjectMocks
    private VMwareGuru vMwareGuru = new VMwareGuru();

    @Mock
    PrimaryDataStoreDao _storagePoolDao;

    @Mock
    StoragePoolHostDao storagePoolHostDao;

    @Mock
    HostDao _hostDao;

    @Mock
    VirtualMachineManager vmManager;

    @Mock
    ClusterDetailsDao _clusterDetailsDao;

    @Mock
    VolumeDao volumeDao;

    @Mock
    VolumeApiService volumeService;

    AutoCloseable closeable;

    @Mock
    NfsMountManager mountManager;

    private static MockedStatic<VmwareHelper> mockedVmwareHelper;

    @BeforeClass
    public static void init() {
        mockedVmwareHelper = Mockito.mockStatic(VmwareHelper.class);
    }

    @AfterClass
    public static void close() {
        mockedVmwareHelper.close();
    }

    @Before
    public void testSetUp() throws Exception {
        closeable = MockitoAnnotations.openMocks(this);
    }

    @After
    public void tearDown() throws Exception {
        closeable.close();
    }

    @Test
    public void finalizeMigrateForLocalStorageToHaveTargetHostGuid(){
        VirtualMachine vm = Mockito.mock(VirtualMachine.class);
        Map<Volume, StoragePool> volumeToPool = new HashMap<>();
        Volume rootVolume = Mockito.mock(Volume.class);
        Volume dataVolume = Mockito.mock(Volume.class);
        StoragePool localStorage = Mockito.mock(StoragePool.class);
        volumeToPool.put(rootVolume, localStorage);
        volumeToPool.put(dataVolume, localStorage);

        // prepare localstorage host guid
        StoragePoolVO storagePoolVO = Mockito.mock(StoragePoolVO.class);
        StoragePoolHostVO storagePoolHostVO = Mockito.mock(StoragePoolHostVO.class);
        HostVO hostVO = Mockito.mock(HostVO.class);

        Mockito.when(localStorage.getId()).thenReturn(1L);
        Mockito.when(_storagePoolDao.findById(1L)).thenReturn(storagePoolVO);
        Mockito.when(rootVolume.getVolumeType()).thenReturn(Volume.Type.ROOT);
        Mockito.when(dataVolume.getVolumeType()).thenReturn(Volume.Type.DATADISK);
        Mockito.when(localStorage.isLocal()).thenReturn(true);
        Pair<Long, Long> clusterAndHost = new Pair<>(1L, 1L);

        Mockito.when(vmManager.findClusterAndHostIdForVm(vm, true)).thenReturn(clusterAndHost);

        List<StoragePoolHostVO> storagePoolHostVOS = new ArrayList<>();
        storagePoolHostVOS.add(storagePoolHostVO);
        Mockito.when(storagePoolHostDao.listByPoolId(1L)).thenReturn(storagePoolHostVOS);
        Mockito.when(storagePoolHostVO.getHostId()).thenReturn(2L);
        Mockito.when(_hostDao.findById(2L)).thenReturn(hostVO);
        Mockito.when(hostVO.getGuid()).thenReturn("HostSystem:host-a@x.x.x.x");

        List<Command> commandsList = vMwareGuru.finalizeMigrate(vm, volumeToPool);

        MigrateVmToPoolCommand migrateVmToPoolCommand = (MigrateVmToPoolCommand) commandsList.get(0);
        Assert.assertEquals("HostSystem:host-a@x.x.x.x", migrateVmToPoolCommand.getHostGuidInTargetCluster());
    }

    @Test
    public void detachVolumeTestWhenVolumePathDontExistsInDb() {
        VirtualDisk virtualDisk = Mockito.mock(VirtualDisk.class);
        VirtualDiskFlatVer2BackingInfo info = Mockito.mock(VirtualDiskFlatVer2BackingInfo.class);
        Mockito.when(virtualDisk.getBacking()).thenReturn(info);
        Mockito.when(info.getFileName()).thenReturn("[ae4e2064cdbf3587908f726a23f9a5a3] i-2-444-VM/6b10e0316c5e441dbaeb23a806679c8d.vmdk");
        Mockito.when(volumeDao.findByPath(Mockito.eq("6b10e0316c5e441dbaeb23a806679c8d"))).thenReturn(null);
        VMInstanceVO vmInstanceVO = new VMInstanceVO();
        BackupVO backupVO = new BackupVO();

        VolumeVO detachVolume = vMwareGuru.detachVolume(vmInstanceVO, virtualDisk, backupVO);
        Assert.assertEquals(null, detachVolume);
    }

    @Test
    public void detachVolumeTestWhenVolumeExistsButIsOwnedByAnotherInstance() {
        VirtualDisk virtualDisk = Mockito.mock(VirtualDisk.class);
        VirtualDiskFlatVer2BackingInfo info = Mockito.mock(VirtualDiskFlatVer2BackingInfo.class);
        VolumeVO volumeVO = Mockito.mock(VolumeVO.class);
        VMInstanceVO vmInstanceVO = Mockito.mock(VMInstanceVO.class);

        Mockito.when(virtualDisk.getBacking()).thenReturn(info);
        Mockito.when(info.getFileName()).thenReturn("[ae4e2064cdbf3587908f726a23f9a5a3] i-2-444-VM/6b10e0316c5e441dbaeb23a806679c8d.vmdk");
        Mockito.when(volumeDao.findByPath(Mockito.eq("6b10e0316c5e441dbaeb23a806679c8d"))).thenReturn(volumeVO);
        Mockito.when(volumeVO.getInstanceId()).thenReturn(2L);
        Mockito.when(vmInstanceVO.getId()).thenReturn(1L);
        BackupVO backupVO = new BackupVO();

        Mockito.verify(volumeService, Mockito.never()).detachVolumeFromVM(Mockito.any());
        vMwareGuru.detachVolume(vmInstanceVO, virtualDisk, backupVO);
    }

    @Test
    public void detachVolumeTestWhenVolumeExistsButIsRemoved() {
        VirtualDisk virtualDisk = Mockito.mock(VirtualDisk.class);
        VirtualDiskFlatVer2BackingInfo info = Mockito.mock(VirtualDiskFlatVer2BackingInfo.class);
        VolumeVO volumeVO = Mockito.mock(VolumeVO.class);
        VMInstanceVO vmInstanceVO = Mockito.mock(VMInstanceVO.class);

        Mockito.when(volumeVO.getInstanceId()).thenReturn(1L);
        Mockito.when(volumeVO.getRemoved()).thenReturn(new Date());
        Mockito.when(virtualDisk.getBacking()).thenReturn(info);
        Mockito.when(info.getFileName()).thenReturn("[ae4e2064cdbf3587908f726a23f9a5a3] i-2-444-VM/6b10e0316c5e441dbaeb23a806679c8d.vmdk");
        Mockito.when(volumeDao.findByPath(Mockito.eq("6b10e0316c5e441dbaeb23a806679c8d"))).thenReturn(volumeVO);
        Mockito.when(vmInstanceVO.getId()).thenReturn(1L);
        BackupVO backupVO = new BackupVO();

        Mockito.verify(volumeService, Mockito.never()).detachVolumeFromVM(Mockito.any());
        vMwareGuru.detachVolume(vmInstanceVO, virtualDisk, backupVO);
    }

    @Test
    public void detachVolumeTestWhenVolumeExistsButDetachFail() {
        VirtualDisk virtualDisk = Mockito.mock(VirtualDisk.class);
        VirtualDiskFlatVer2BackingInfo info = Mockito.mock(VirtualDiskFlatVer2BackingInfo.class);
        VolumeVO volumeVO = Mockito.mock(VolumeVO.class);
        VMInstanceVO vmInstanceVO = Mockito.mock(VMInstanceVO.class);
        BackupVO backupVO = Mockito.mock(BackupVO.class);

        Mockito.when(volumeVO.getInstanceId()).thenReturn(1L);
        Mockito.when(volumeVO.getUuid()).thenReturn("123");
        Mockito.when(backupVO.getUuid()).thenReturn("321");
        Mockito.when(vmInstanceVO.getInstanceName()).thenReturn("test1");
        Mockito.when(vmInstanceVO.getUuid()).thenReturn("1234");
        Mockito.when(virtualDisk.getBacking()).thenReturn(info);
        Mockito.when(info.getFileName()).thenReturn("[ae4e2064cdbf3587908f726a23f9a5a3] i-2-444-VM/6b10e0316c5e441dbaeb23a806679c8d.vmdk");
        Mockito.when(volumeDao.findByPath(Mockito.eq("6b10e0316c5e441dbaeb23a806679c8d"))).thenReturn(volumeVO);
        Mockito.when(vmInstanceVO.getId()).thenReturn(1L);
        Mockito.when(volumeService.detachVolumeFromVM(Mockito.any())).thenReturn(null);

        vMwareGuru.detachVolume(vmInstanceVO, virtualDisk, backupVO);
        Mockito.verify(volumeService, Mockito.times(1)).detachVolumeFromVM(Mockito.any());
    }

    @Test
    public void detachVolumeTestWhenVolumeExistsAndDetachDontFail() {
        VirtualDisk virtualDisk = Mockito.mock(VirtualDisk.class);
        VirtualDiskFlatVer2BackingInfo info = Mockito.mock(VirtualDiskFlatVer2BackingInfo.class);
        VolumeVO volumeVO = Mockito.mock(VolumeVO.class);
        VMInstanceVO vmInstanceVO = Mockito.mock(VMInstanceVO.class);
        BackupVO backupVO = Mockito.mock(BackupVO.class);

        Mockito.when(volumeVO.getInstanceId()).thenReturn(1L);
        Mockito.when(volumeVO.getUuid()).thenReturn("123");
        Mockito.when(backupVO.getUuid()).thenReturn("321");
        Mockito.when(vmInstanceVO.getInstanceName()).thenReturn("test1");
        Mockito.when(vmInstanceVO.getUuid()).thenReturn("1234");
        Mockito.when(virtualDisk.getBacking()).thenReturn(info);
        Mockito.when(info.getFileName()).thenReturn("[ae4e2064cdbf3587908f726a23f9a5a3] i-2-444-VM/6b10e0316c5e441dbaeb23a806679c8d.vmdk");
        Mockito.when(volumeDao.findByPath(Mockito.eq("6b10e0316c5e441dbaeb23a806679c8d"))).thenReturn(volumeVO);
        Mockito.when(vmInstanceVO.getId()).thenReturn(1L);
        Mockito.when(volumeService.detachVolumeFromVM(Mockito.any())).thenReturn(volumeVO);

        vMwareGuru.detachVolume(vmInstanceVO, virtualDisk, backupVO);
        Mockito.verify(volumeService, Mockito.times(1)).detachVolumeFromVM(Mockito.any());
    }

    @Test
    public void createVolumeInfoFromVolumesTestEmptyVolumeListReturnEmptyArray() {
        String volumeInfo = vMwareGuru.createVolumeInfoFromVolumes(new ArrayList<>());
        assertEquals("[]", volumeInfo);
    }

    @Test(expected = NullPointerException.class)
    public void createVolumeInfoFromVolumesTestNullVolume() {
        vMwareGuru.createVolumeInfoFromVolumes(null);
    }

    @Test
    public void createVolumeInfoFromVolumesTestCorrectlyConvertOfVolumes() {
        List<VolumeVO> volumesToTest = new ArrayList<>();

        VolumeVO root = new VolumeVO("test", 1l, 1l, 1l, 1l, 1l, "test", "/root/dir", ProvisioningType.THIN, 555l, Volume.Type.ROOT);
        String rootUuid = root.getUuid();

        VolumeVO data = new VolumeVO("test", 1l, 1l, 1l, 1l, 1l, "test", "/root/dir/data", ProvisioningType.THIN, 1111000l, Volume.Type.DATADISK);
        String dataUuid = data.getUuid();

        volumesToTest.add(root);
        volumesToTest.add(data);

        String result = vMwareGuru.createVolumeInfoFromVolumes(volumesToTest);
        String expected = String.format("[{\"uuid\":\"%s\",\"type\":\"ROOT\",\"size\":555,\"path\":\"/root/dir\"},{\"uuid\":\"%s\",\"type\":\"DATADISK\",\"size\":1111000,\"path\":\"/root/dir/data\"}]", rootUuid, dataUuid);

        assertEquals(expected, result);
    }

<<<<<<< HEAD
    @Test
    public void findRestoredVolumeTestNotFindRestoredVolume() throws Exception {
        VirtualMachineMO vmInstanceVO = Mockito.mock(VirtualMachineMO.class);
        Backup.VolumeInfo volumeInfo = Mockito.mock(Backup.VolumeInfo.class);
        Mockito.when(volumeInfo.getSize()).thenReturn(52l);
        Mockito.when(vmInstanceVO.getVirtualDisks()).thenReturn(new ArrayList<>());
        try {
            vMwareGuru.findRestoredVolume(volumeInfo, vmInstanceVO, null, 0);
        } catch (Exception e) {
            assertEquals("Volume to restore could not be found", e.getMessage());
        }
    }

    @Test
    public void findRestoredVolumeTestFindRestoredVolume() throws Exception {
        Backup.VolumeInfo volumeInfo = Mockito.mock(Backup.VolumeInfo.class);
        VirtualMachineMO vmInstanceVO = Mockito.mock(VirtualMachineMO.class);
        VirtualDisk virtualDisk = Mockito.mock(VirtualDisk.class);
        VirtualDiskFlatVer2BackingInfo info = Mockito.mock(VirtualDiskFlatVer2BackingInfo.class);
        ArrayList<VirtualDisk> disks = new ArrayList<>();
        disks.add(virtualDisk);
        Mockito.when(volumeInfo.getSize()).thenReturn(52l);
        Mockito.when(virtualDisk.getCapacityInBytes()).thenReturn(52l);
        Mockito.when(info.getFileName()).thenReturn("test.vmdk");
        Mockito.when(virtualDisk.getBacking()).thenReturn(info);
        Mockito.when(virtualDisk.getUnitNumber()).thenReturn(1);
        Mockito.when(vmInstanceVO.getVirtualDisks()).thenReturn(disks);
        VirtualDisk findRestoredVolume = vMwareGuru.findRestoredVolume(volumeInfo, vmInstanceVO, "test", 1);
        assertNotNull(findRestoredVolume);
    }

    @Test
    public void getPoolIdTestDatastoreNameIsUuid() {
        VirtualDisk virtualDisk = Mockito.mock(VirtualDisk.class);
        VirtualDiskFlatVer2BackingInfo backingInfo = Mockito.mock(VirtualDiskFlatVer2BackingInfo.class);
        StoragePoolVO poolVO = Mockito.mock(StoragePoolVO.class);

        Mockito.when(poolVO.getId()).thenReturn(10L);
        Mockito.when(backingInfo.getFileName()).thenReturn("[5758578ed6a6454087a6c62f13df8ce2] test/test.vmdk");
        Mockito.when(virtualDisk.getBacking()).thenReturn(backingInfo);
        Mockito.when(_storagePoolDao.findByUuid("5758578e-d6a6-4540-87a6-c62f13df8ce2")).thenReturn(poolVO);

        Long result = vMwareGuru.getPoolId(virtualDisk, 1L, 2L);
        assertEquals(10l, (long)result);
    }

    @Test
    public void getPoolIdTestDatastoreNameIsNotUuid() {
        VirtualDisk virtualDisk = Mockito.mock(VirtualDisk.class);
        VirtualDiskFlatVer2BackingInfo backingInfo = Mockito.mock(VirtualDiskFlatVer2BackingInfo.class);
        StoragePoolVO poolVO = Mockito.mock(StoragePoolVO.class);

        Mockito.when(poolVO.getId()).thenReturn(11L);
        Mockito.when(backingInfo.getFileName()).thenReturn("[storage-name] test/test.vmdk");
        Mockito.when(virtualDisk.getBacking()).thenReturn(backingInfo);
        Mockito.when(_storagePoolDao.findPoolByName("storage-name", 1L, 2L)).thenReturn(poolVO);

        Long result = vMwareGuru.getPoolId(virtualDisk, 1L, 2L);
        assertEquals(11l, (long)result);
    }

    @Test
    public void getPoolIdFromDatastoreNameOrPathTestStorageDoesNotExist() {
        VirtualDisk virtualDisk = Mockito.mock(VirtualDisk.class);
        VirtualDiskFlatVer2BackingInfo backingInfo = Mockito.mock(VirtualDiskFlatVer2BackingInfo.class);

        Mockito.when(backingInfo.getFileName()).thenReturn("[storage-name] test/test.vmdk");
        Mockito.when(virtualDisk.getBacking()).thenReturn(backingInfo);
        Mockito.when(_storagePoolDao.findPoolByPathLike("storage-name", 1L, 2L)).thenReturn(null);

        try {
            vMwareGuru.getPoolId(virtualDisk, 1L, 2L);
            fail();
        } catch (Exception e) {
            assertEquals("Could not find storage pool with name or path [storage-name].", e.getMessage());
=======
    @Test(expected=CloudRuntimeException.class)
    public void testCloneHypervisorVM_NoExternalVM() throws Exception {
        String vCenterHost = "10.1.1.2";
        String datacenterName = "datacenter";
        String hostIp = "10.1.1.3";
        String vmName = "test-vm";
        Map<String, String> params = new HashMap<>();
        params.put(VmDetailConstants.VMWARE_VCENTER_HOST, vCenterHost);
        params.put(VmDetailConstants.VMWARE_DATACENTER_NAME, datacenterName);
        params.put(VmDetailConstants.VMWARE_VCENTER_USERNAME, "username");
        params.put(VmDetailConstants.VMWARE_VCENTER_PASSWORD, "password");

        ManagedObjectReference mor = Mockito.mock(ManagedObjectReference.class);
        ServiceContent serviceContent = Mockito.mock(ServiceContent.class);
        VimPortType vimPort = Mockito.mock(VimPortType.class);
        VmwareClient vimClient = spy(new VmwareClient(vCenterHost));
        VmwareContext vmwareContext = spy(new VmwareContext(vimClient, vCenterHost));
        Mockito.doReturn(vimClient).when(vmwareContext).getVimClient();
        Mockito.doReturn(mor).when(vmwareContext).getRootFolder();
        Mockito.doReturn(mor).when(vimClient).getDecendentMoRef(any(ManagedObjectReference.class), anyString(), anyString());
        DatacenterMO dataCenterMO = spy(new DatacenterMO(vmwareContext, datacenterName));

        try (MockedConstruction<VmwareClient> ignored1 = Mockito.mockConstruction(VmwareClient.class, withSettings().spiedInstance(vimClient), (mockVmwareClient, contextVmwareClient) -> {
            Mockito.doReturn(vimPort).when(mockVmwareClient).getService();
            Mockito.doReturn(serviceContent).when(mockVmwareClient).getServiceContent();
            Mockito.doNothing().when(mockVmwareClient).connect(anyString(), anyString(), anyString());
            Mockito.doReturn(mor).when(mockVmwareClient).getRootFolder();
        }); MockedConstruction<VmwareContext> ignored2 = Mockito.mockConstruction(VmwareContext.class, withSettings().spiedInstance(vmwareContext), (mockVmwareContext, contextVmwareContext) -> {
            Mockito.doReturn(vimClient).when(mockVmwareContext).getVimClient();
            Mockito.doReturn(mor).when(mockVmwareContext).getRootFolder();
        }); MockedConstruction<DatacenterMO> ignored3 = Mockito.mockConstruction(DatacenterMO.class, withSettings().spiedInstance(dataCenterMO), (mockDatacenterMO, contextDatacenterMO) -> {
            Mockito.doReturn(null).when(mockDatacenterMO).findVm(vmName);
        })) {
            vMwareGuru.getHypervisorVMOutOfBandAndCloneIfRequired(hostIp, vmName, params);
        }
    }

    @Test(expected=CloudRuntimeException.class)
    public void testCloneHypervisorVM_WindowsVMRunning() throws Exception {
        String vCenterHost = "10.1.1.2";
        String datacenterName = "datacenter";
        String hostIp = "10.1.1.3";
        String vmName = "test-vm";
        Map<String, String> params = new HashMap<>();
        params.put(VmDetailConstants.VMWARE_VCENTER_HOST, vCenterHost);
        params.put(VmDetailConstants.VMWARE_DATACENTER_NAME, datacenterName);
        params.put(VmDetailConstants.VMWARE_VCENTER_USERNAME, "username");
        params.put(VmDetailConstants.VMWARE_VCENTER_PASSWORD, "password");

        ManagedObjectReference mor = Mockito.mock(ManagedObjectReference.class);
        ServiceContent serviceContent = Mockito.mock(ServiceContent.class);
        VimPortType vimPort = Mockito.mock(VimPortType.class);
        VmwareClient vimClient = spy(new VmwareClient(vCenterHost));
        VmwareContext vmwareContext = spy(new VmwareContext(vimClient, vCenterHost));
        Mockito.doReturn(vimClient).when(vmwareContext).getVimClient();
        Mockito.doReturn(mor).when(vmwareContext).getRootFolder();
        Mockito.doReturn(mor).when(vimClient).getDecendentMoRef(any(ManagedObjectReference.class), anyString(), anyString());
        DatacenterMO dataCenterMO = spy(new DatacenterMO(vmwareContext, datacenterName));
        VirtualMachineMO vmMo = Mockito.mock(VirtualMachineMO.class);
        HostMO hostMo = Mockito.mock(HostMO.class);
        Mockito.doReturn(VirtualMachinePowerState.POWERED_ON).when(vmMo).getPowerState();
        Mockito.doReturn(hostMo).when(vmMo).getRunningHost();
        UnmanagedInstanceTO instance = Mockito.mock(UnmanagedInstanceTO.class);
        Mockito.doReturn("Windows 2019").when(instance).getOperatingSystem();
        when(VmwareHelper.getUnmanagedInstance(hostMo, vmMo)).thenReturn(instance);

        try (MockedConstruction<VmwareClient> ignored1 = Mockito.mockConstruction(VmwareClient.class, withSettings().spiedInstance(vimClient), (mockVmwareClient, contextVmwareClient) -> {
            Mockito.doReturn(vimPort).when(mockVmwareClient).getService();
            Mockito.doReturn(serviceContent).when(mockVmwareClient).getServiceContent();
            Mockito.doNothing().when(mockVmwareClient).connect(anyString(), anyString(), anyString());
            Mockito.doReturn(mor).when(mockVmwareClient).getRootFolder();
        }); MockedConstruction<VmwareContext> ignored2 = Mockito.mockConstruction(VmwareContext.class, withSettings().spiedInstance(vmwareContext), (mockVmwareContext, contextVmwareContext) -> {
            Mockito.doReturn(vimClient).when(mockVmwareContext).getVimClient();
            Mockito.doReturn(mor).when(mockVmwareContext).getRootFolder();
        }); MockedConstruction<DatacenterMO> ignored3 = Mockito.mockConstruction(DatacenterMO.class, withSettings().spiedInstance(dataCenterMO), (mockDatacenterMO, contextDatacenterMO) -> {
            Mockito.doReturn(vmMo).when(mockDatacenterMO).findVm(vmName);
        })) {
            vMwareGuru.getHypervisorVMOutOfBandAndCloneIfRequired(hostIp, vmName, params);
        }
    }

    @Test(expected=CloudRuntimeException.class)
    public void testCloneHypervisorVM_GetDatastoresFailed() throws Exception {
        String vCenterHost = "10.1.1.2";
        String datacenterName = "datacenter";
        String hostIp = "10.1.1.3";
        String vmName = "test-vm";
        Map<String, String> params = new HashMap<>();
        params.put(VmDetailConstants.VMWARE_VCENTER_HOST, vCenterHost);
        params.put(VmDetailConstants.VMWARE_DATACENTER_NAME, datacenterName);
        params.put(VmDetailConstants.VMWARE_VCENTER_USERNAME, "username");
        params.put(VmDetailConstants.VMWARE_VCENTER_PASSWORD, "password");

        ManagedObjectReference mor = Mockito.mock(ManagedObjectReference.class);
        ServiceContent serviceContent = Mockito.mock(ServiceContent.class);
        VimPortType vimPort = Mockito.mock(VimPortType.class);
        VmwareClient vimClient = spy(new VmwareClient(vCenterHost));
        VmwareContext vmwareContext = spy(new VmwareContext(vimClient, vCenterHost));
        Mockito.doReturn(vimClient).when(vmwareContext).getVimClient();
        Mockito.doReturn(mor).when(vmwareContext).getRootFolder();
        Mockito.doReturn(mor).when(vimClient).getDecendentMoRef(any(ManagedObjectReference.class), anyString(), anyString());
        DatacenterMO dataCenterMO = spy(new DatacenterMO(vmwareContext, datacenterName));
        VirtualMachineMO vmMo = Mockito.mock(VirtualMachineMO.class);
        HostMO hostMo = Mockito.mock(HostMO.class);
        Mockito.doReturn(VirtualMachinePowerState.POWERED_ON).when(vmMo).getPowerState();
        Mockito.doReturn(hostMo).when(vmMo).getRunningHost();
        UnmanagedInstanceTO instance = Mockito.mock(UnmanagedInstanceTO.class);
        Mockito.doReturn("CentOS").when(instance).getOperatingSystem();
        Mockito.doReturn("test-cluster").when(instance).getClusterName();
        when(VmwareHelper.getUnmanagedInstance(hostMo, vmMo)).thenReturn(instance);
        List<DatastoreMO> datastores = new ArrayList<>();
        Mockito.doReturn(datastores).when(vmMo).getAllDatastores();

        try (MockedConstruction<VmwareClient> ignored1 = Mockito.mockConstruction(VmwareClient.class, withSettings().spiedInstance(vimClient), (mockVmwareClient, contextVmwareClient) -> {
            Mockito.doReturn(vimPort).when(mockVmwareClient).getService();
            Mockito.doReturn(serviceContent).when(mockVmwareClient).getServiceContent();
            Mockito.doNothing().when(mockVmwareClient).connect(anyString(), anyString(), anyString());
            Mockito.doReturn(mor).when(mockVmwareClient).getRootFolder();
        }); MockedConstruction<VmwareContext> ignored2 = Mockito.mockConstruction(VmwareContext.class, withSettings().spiedInstance(vmwareContext), (mockVmwareContext, contextVmwareContext) -> {
            Mockito.doReturn(vimClient).when(mockVmwareContext).getVimClient();
            Mockito.doReturn(mor).when(mockVmwareContext).getRootFolder();
        }); MockedConstruction<DatacenterMO> ignored3 = Mockito.mockConstruction(DatacenterMO.class, withSettings().spiedInstance(dataCenterMO), (mockDatacenterMO, contextDatacenterMO) -> {
            Mockito.doReturn(vmMo).when(mockDatacenterMO).findVm(vmName);
        })) {
            vMwareGuru.getHypervisorVMOutOfBandAndCloneIfRequired(hostIp, vmName, params);
        }
    }

    @Test(expected=CloudRuntimeException.class)
    public void testCloneHypervisorVM_CloneVMFailed() throws Exception {
        String vCenterHost = "10.1.1.2";
        String datacenterName = "datacenter";
        String hostIp = "10.1.1.3";
        String vmName = "test-vm";
        Map<String, String> params = new HashMap<>();
        params.put(VmDetailConstants.VMWARE_VCENTER_HOST, vCenterHost);
        params.put(VmDetailConstants.VMWARE_DATACENTER_NAME, datacenterName);
        params.put(VmDetailConstants.VMWARE_VCENTER_USERNAME, "username");
        params.put(VmDetailConstants.VMWARE_VCENTER_PASSWORD, "password");

        ManagedObjectReference mor = Mockito.mock(ManagedObjectReference.class);
        ServiceContent serviceContent = Mockito.mock(ServiceContent.class);
        VimPortType vimPort = Mockito.mock(VimPortType.class);
        VmwareClient vimClient = spy(new VmwareClient(vCenterHost));
        VmwareContext vmwareContext = spy(new VmwareContext(vimClient, vCenterHost));
        Mockito.doReturn(vimClient).when(vmwareContext).getVimClient();
        Mockito.doReturn(mor).when(vmwareContext).getRootFolder();
        Mockito.doReturn(mor).when(vimClient).getDecendentMoRef(any(ManagedObjectReference.class), anyString(), anyString());
        DatacenterMO dataCenterMO = spy(new DatacenterMO(vmwareContext, datacenterName));
        VirtualMachineMO vmMo = Mockito.mock(VirtualMachineMO.class);
        HostMO hostMo = Mockito.mock(HostMO.class);
        Mockito.doReturn(VirtualMachinePowerState.POWERED_ON).when(vmMo).getPowerState();
        Mockito.doReturn(hostMo).when(vmMo).getRunningHost();
        Mockito.doReturn(mor).when(hostMo).getHyperHostOwnerResourcePool();
        UnmanagedInstanceTO instance = Mockito.mock(UnmanagedInstanceTO.class);
        Mockito.doReturn("CentOS").when(instance).getOperatingSystem();
        Mockito.doReturn("test-cluster").when(instance).getClusterName();
        when(VmwareHelper.getUnmanagedInstance(hostMo, vmMo)).thenReturn(instance);
        DatastoreMO datastoreMO = Mockito.mock(DatastoreMO.class);
        Mockito.doReturn(mor).when(datastoreMO).getMor();
        List<DatastoreMO> datastores = new ArrayList<>();
        datastores.add(datastoreMO);
        Mockito.doReturn(datastores).when(vmMo).getAllDatastores();
        Mockito.lenient().doReturn(false).when(vmMo).createFullClone(anyString(), any(ManagedObjectReference.class), any(ManagedObjectReference.class), any(ManagedObjectReference.class), any(Storage.ProvisioningType.class));

        try (MockedConstruction<VmwareClient> ignored1 = Mockito.mockConstruction(VmwareClient.class, withSettings().spiedInstance(vimClient), (mockVmwareClient, contextVmwareClient) -> {
            Mockito.doReturn(vimPort).when(mockVmwareClient).getService();
            Mockito.doReturn(serviceContent).when(mockVmwareClient).getServiceContent();
            Mockito.doNothing().when(mockVmwareClient).connect(anyString(), anyString(), anyString());
            Mockito.doReturn(mor).when(mockVmwareClient).getRootFolder();
        }); MockedConstruction<VmwareContext> ignored2 = Mockito.mockConstruction(VmwareContext.class, withSettings().spiedInstance(vmwareContext), (mockVmwareContext, contextVmwareContext) -> {
            Mockito.doReturn(vimClient).when(mockVmwareContext).getVimClient();
            Mockito.doReturn(mor).when(mockVmwareContext).getRootFolder();
        }); MockedConstruction<DatacenterMO> ignored3 = Mockito.mockConstruction(DatacenterMO.class, withSettings().spiedInstance(dataCenterMO), (mockDatacenterMO, contextDatacenterMO) -> {
            Mockito.doReturn(vmMo).when(mockDatacenterMO).findVm(anyString());
            Mockito.doReturn(mor).when(mockDatacenterMO).getVmFolder();
            Mockito.doReturn(mor).when(mockDatacenterMO).getMor();
        })) {
            vMwareGuru.getHypervisorVMOutOfBandAndCloneIfRequired(hostIp, vmName, params);
        }
    }

    @Test
    public void testCloneHypervisorVM() throws Exception {
        String vCenterHost = "10.1.1.2";
        String datacenterName = "datacenter";
        String hostIp = "10.1.1.3";
        String vmName = "test-vm";
        Map<String, String> params = new HashMap<>();
        params.put(VmDetailConstants.VMWARE_VCENTER_HOST, vCenterHost);
        params.put(VmDetailConstants.VMWARE_DATACENTER_NAME, datacenterName);
        params.put(VmDetailConstants.VMWARE_VCENTER_USERNAME, "username");
        params.put(VmDetailConstants.VMWARE_VCENTER_PASSWORD, "password");

        ManagedObjectReference mor = Mockito.mock(ManagedObjectReference.class);
        ServiceContent serviceContent = Mockito.mock(ServiceContent.class);
        VimPortType vimPort = Mockito.mock(VimPortType.class);
        VmwareClient vimClient = spy(new VmwareClient(vCenterHost));
        VmwareContext vmwareContext = spy(new VmwareContext(vimClient, vCenterHost));
        Mockito.doReturn(vimClient).when(vmwareContext).getVimClient();
        Mockito.doReturn(mor).when(vmwareContext).getRootFolder();
        Mockito.doReturn(mor).when(vimClient).getDecendentMoRef(any(ManagedObjectReference.class), anyString(), anyString());
        DatacenterMO dataCenterMO = spy(new DatacenterMO(vmwareContext, datacenterName));
        VirtualMachineMO vmMo = Mockito.mock(VirtualMachineMO.class);
        HostMO hostMo = Mockito.mock(HostMO.class);
        Mockito.doReturn(VirtualMachinePowerState.POWERED_ON).when(vmMo).getPowerState();
        Mockito.doReturn(hostMo).when(vmMo).getRunningHost();
        Mockito.doReturn(mor).when(hostMo).getHyperHostOwnerResourcePool();
        Mockito.doReturn(mor).when(hostMo).getMor();
        DatastoreMO datastoreMO = Mockito.mock(DatastoreMO.class);
        Mockito.doReturn(mor).when(datastoreMO).getMor();
        List<DatastoreMO> datastores = new ArrayList<>();
        datastores.add(datastoreMO);
        Mockito.doReturn(datastores).when(vmMo).getAllDatastores();
        Mockito.lenient().doReturn(true).when(vmMo).createFullClone(anyString(), any(ManagedObjectReference.class), any(ManagedObjectReference.class), any(ManagedObjectReference.class), any(Storage.ProvisioningType.class));
        UnmanagedInstanceTO instance = Mockito.mock(UnmanagedInstanceTO.class);
        Mockito.doReturn("CentOS").when(instance).getOperatingSystem();
        Mockito.doReturn("test-cluster").when(instance).getClusterName();
        when(VmwareHelper.getUnmanagedInstance(hostMo, vmMo)).thenReturn(instance);
        UnmanagedInstanceTO.Disk disk = Mockito.mock(UnmanagedInstanceTO.Disk.class);
        Mockito.doReturn("1").when(disk).getDiskId();
        List<UnmanagedInstanceTO.Disk> disks = new ArrayList<>();
        disks.add(disk);
        Mockito.doReturn(disks).when(instance).getDisks();

        try (MockedConstruction<VmwareClient> ignored1 = Mockito.mockConstruction(VmwareClient.class, withSettings().spiedInstance(vimClient), (mockVmwareClient, contextVmwareClient) -> {
            Mockito.doReturn(vimPort).when(mockVmwareClient).getService();
            Mockito.doReturn(serviceContent).when(mockVmwareClient).getServiceContent();
            Mockito.doNothing().when(mockVmwareClient).connect(anyString(), anyString(), anyString());
            Mockito.doReturn(mor).when(mockVmwareClient).getRootFolder();
        }); MockedConstruction<VmwareContext> ignored2 = Mockito.mockConstruction(VmwareContext.class, withSettings().spiedInstance(vmwareContext), (mockVmwareContext, contextVmwareContext) -> {
            Mockito.doReturn(vimClient).when(mockVmwareContext).getVimClient();
            Mockito.doReturn(mor).when(mockVmwareContext).getRootFolder();
        }); MockedConstruction<DatacenterMO> ignored3 = Mockito.mockConstruction(DatacenterMO.class, withSettings().spiedInstance(dataCenterMO), (mockDatacenterMO, contextDatacenterMO) -> {
            Mockito.doReturn(vmMo).when(mockDatacenterMO).findVm(anyString());
            Mockito.doReturn(mor).when(mockDatacenterMO).getVmFolder();
            Mockito.doReturn(mor).when(mockDatacenterMO).getMor();
        })) {
            Pair<UnmanagedInstanceTO, Boolean> clonedVm = vMwareGuru.getHypervisorVMOutOfBandAndCloneIfRequired(hostIp, vmName, params);
            assertNotNull(clonedVm);
        }
    }

    @Test(expected=CloudRuntimeException.class)
    public void testCreateVMTemplateFileOutOfBand_NoClonedVM() throws Exception {
        String vCenterHost = "10.1.1.2";
        String datacenterName = "datacenter";
        String hostIp = "10.1.1.3";
        String vmName = "cloned-test-vm";
        Map<String, String> params = new HashMap<>();
        params.put(VmDetailConstants.VMWARE_VCENTER_HOST, vCenterHost);
        params.put(VmDetailConstants.VMWARE_DATACENTER_NAME, datacenterName);
        params.put(VmDetailConstants.VMWARE_VCENTER_USERNAME, "username");
        params.put(VmDetailConstants.VMWARE_VCENTER_PASSWORD, "password");

        DataStoreTO dataStore = Mockito.mock(DataStoreTO.class);
        ManagedObjectReference mor = Mockito.mock(ManagedObjectReference.class);
        ServiceContent serviceContent = Mockito.mock(ServiceContent.class);
        VimPortType vimPort = Mockito.mock(VimPortType.class);
        VmwareClient vimClient = spy(new VmwareClient(vCenterHost));
        VmwareContext vmwareContext = spy(new VmwareContext(vimClient, vCenterHost));
        Mockito.doReturn(vimClient).when(vmwareContext).getVimClient();
        Mockito.doReturn(mor).when(vmwareContext).getRootFolder();
        Mockito.doReturn(mor).when(vimClient).getDecendentMoRef(any(ManagedObjectReference.class), anyString(), anyString());
        DatacenterMO dataCenterMO = spy(new DatacenterMO(vmwareContext, datacenterName));

        try (MockedConstruction<VmwareClient> ignored1 = Mockito.mockConstruction(VmwareClient.class, withSettings().spiedInstance(vimClient), (mockVmwareClient, contextVmwareClient) -> {
            Mockito.doReturn(vimPort).when(mockVmwareClient).getService();
            Mockito.doReturn(serviceContent).when(mockVmwareClient).getServiceContent();
            Mockito.doNothing().when(mockVmwareClient).connect(anyString(), anyString(), anyString());
            Mockito.doReturn(mor).when(mockVmwareClient).getRootFolder();
        }); MockedConstruction<VmwareContext> ignored2 = Mockito.mockConstruction(VmwareContext.class, withSettings().spiedInstance(vmwareContext), (mockVmwareContext, contextVmwareContext) -> {
            Mockito.doReturn(vimClient).when(mockVmwareContext).getVimClient();
            Mockito.doReturn(mor).when(mockVmwareContext).getRootFolder();
        }); MockedConstruction<DatacenterMO> ignored3 = Mockito.mockConstruction(DatacenterMO.class, withSettings().spiedInstance(dataCenterMO), (mockDatacenterMO, contextDatacenterMO) -> {
            Mockito.doReturn(null).when(mockDatacenterMO).findVm(vmName);
        })) {
            vMwareGuru.createVMTemplateOutOfBand(hostIp, vmName, params, dataStore, -1);
        }
    }

    @Test
    public void testCreateVMTemplateFileOutOfBand() throws Exception {
        String vCenterHost = "10.1.1.2";
        String datacenterName = "datacenter";
        String hostIp = "10.1.1.3";
        String vmName = "cloned-test-vm";
        Map<String, String> params = new HashMap<>();
        params.put(VmDetailConstants.VMWARE_VCENTER_HOST, vCenterHost);
        params.put(VmDetailConstants.VMWARE_DATACENTER_NAME, datacenterName);
        params.put(VmDetailConstants.VMWARE_VCENTER_USERNAME, "username");
        params.put(VmDetailConstants.VMWARE_VCENTER_PASSWORD, "password");

        ManagedObjectReference mor = Mockito.mock(ManagedObjectReference.class);
        ServiceContent serviceContent = Mockito.mock(ServiceContent.class);
        VimPortType vimPort = Mockito.mock(VimPortType.class);
        VmwareClient vimClient = spy(new VmwareClient(vCenterHost));
        VmwareContext vmwareContext = spy(new VmwareContext(vimClient, vCenterHost));
        Mockito.doReturn(vimClient).when(vmwareContext).getVimClient();
        Mockito.doReturn(mor).when(vmwareContext).getRootFolder();
        Mockito.doReturn(mor).when(vimClient).getDecendentMoRef(any(ManagedObjectReference.class), anyString(), anyString());
        DatacenterMO dataCenterMO = spy(new DatacenterMO(vmwareContext, datacenterName));
        VirtualMachineMO vmMo = Mockito.mock(VirtualMachineMO.class);
        Mockito.doNothing().when(vmMo).exportVm(anyString(), anyString(), anyBoolean(), anyBoolean(), anyInt());
        NfsTO dataStore = Mockito.mock(NfsTO.class);
        Mockito.doReturn("nfs://10.1.1.4/testdir").when(dataStore).getUrl();

        try (MockedConstruction<VmwareClient> ignored1 = Mockito.mockConstruction(VmwareClient.class, withSettings().spiedInstance(vimClient), (mockVmwareClient, contextVmwareClient) -> {
            Mockito.doReturn(vimPort).when(mockVmwareClient).getService();
            Mockito.doReturn(serviceContent).when(mockVmwareClient).getServiceContent();
            Mockito.doNothing().when(mockVmwareClient).connect(anyString(), anyString(), anyString());
            Mockito.doReturn(mor).when(mockVmwareClient).getRootFolder();
        }); MockedConstruction<VmwareContext> ignored2 = Mockito.mockConstruction(VmwareContext.class, withSettings().spiedInstance(vmwareContext), (mockVmwareContext, contextVmwareContext) -> {
            Mockito.doReturn(vimClient).when(mockVmwareContext).getVimClient();
            Mockito.doReturn(mor).when(mockVmwareContext).getRootFolder();
        }); MockedConstruction<DatacenterMO> ignored3 = Mockito.mockConstruction(DatacenterMO.class, withSettings().spiedInstance(dataCenterMO), (mockDatacenterMO, contextDatacenterMO) -> {
            Mockito.doReturn(vmMo).when(mockDatacenterMO).findVm(vmName);
        })) {
            String vmTemplate = vMwareGuru.createVMTemplateOutOfBand(hostIp, vmName, params, dataStore, -1);
            assertNotNull(vmTemplate);
            assertTrue(UuidUtils.isUuid(vmTemplate));
>>>>>>> f358813e
        }
    }

    @Test
<<<<<<< HEAD
    public void getPoolIdFromDatastoreNameOrPathTestStorageNameExist() {
        VirtualDisk virtualDisk = Mockito.mock(VirtualDisk.class);
        VirtualDiskFlatVer2BackingInfo backingInfo = Mockito.mock(VirtualDiskFlatVer2BackingInfo.class);
        StoragePoolVO poolVO = Mockito.mock(StoragePoolVO.class);

        Mockito.when(poolVO.getId()).thenReturn(13l);
        Mockito.when(_storagePoolDao.findPoolByName("storage-name", 1L, 2L)).thenReturn(poolVO);
        Mockito.when(backingInfo.getFileName()).thenReturn("[storage-name] test/test.vmdk");
        Mockito.when(virtualDisk.getBacking()).thenReturn(backingInfo);

        Long result = vMwareGuru.getPoolId(virtualDisk, 1L, 2L);
        assertEquals(13l, (long)result);
    }

    @Test
    public void getPoolIdFromDatastoreNameOrPathTestStoragePathExist() {
        VirtualDisk virtualDisk = Mockito.mock(VirtualDisk.class);
        VirtualDiskFlatVer2BackingInfo backingInfo = Mockito.mock(VirtualDiskFlatVer2BackingInfo.class);
        StoragePoolVO poolVO = Mockito.mock(StoragePoolVO.class);

        Mockito.when(poolVO.getId()).thenReturn(14l);
        Mockito.when(_storagePoolDao.findPoolByPathLike("storage-name", 1l, 2L)).thenReturn(poolVO);
        Mockito.when(backingInfo.getFileName()).thenReturn("[storage-name] test/test.vmdk");
        Mockito.when(virtualDisk.getBacking()).thenReturn(backingInfo);

        Long result = vMwareGuru.getPoolId(virtualDisk, 1L, 2L);
        assertEquals(14l, (long)result);
    }

=======
    public void testRemoveClonedHypervisorVM_NoClonedVM() throws Exception {
        String vCenterHost = "10.1.1.2";
        String datacenterName = "datacenter";
        String hostIp = "10.1.1.3";
        String vmName = "cloned-test-vm";
        Map<String, String> params = new HashMap<>();
        params.put(VmDetailConstants.VMWARE_VCENTER_HOST, vCenterHost);
        params.put(VmDetailConstants.VMWARE_DATACENTER_NAME, datacenterName);
        params.put(VmDetailConstants.VMWARE_VCENTER_USERNAME, "username");
        params.put(VmDetailConstants.VMWARE_VCENTER_PASSWORD, "password");

        ManagedObjectReference mor = Mockito.mock(ManagedObjectReference.class);
        ServiceContent serviceContent = Mockito.mock(ServiceContent.class);
        VimPortType vimPort = Mockito.mock(VimPortType.class);
        VmwareClient vimClient = spy(new VmwareClient(vCenterHost));
        VmwareContext vmwareContext = spy(new VmwareContext(vimClient, vCenterHost));
        Mockito.doReturn(vimClient).when(vmwareContext).getVimClient();
        Mockito.doReturn(mor).when(vmwareContext).getRootFolder();
        Mockito.doReturn(mor).when(vimClient).getDecendentMoRef(any(ManagedObjectReference.class), anyString(), anyString());
        DatacenterMO dataCenterMO = spy(new DatacenterMO(vmwareContext, datacenterName));

        try (MockedConstruction<VmwareClient> ignored1 = Mockito.mockConstruction(VmwareClient.class, withSettings().spiedInstance(vimClient), (mockVmwareClient, contextVmwareClient) -> {
            Mockito.doReturn(vimPort).when(mockVmwareClient).getService();
            Mockito.doReturn(serviceContent).when(mockVmwareClient).getServiceContent();
            Mockito.doNothing().when(mockVmwareClient).connect(anyString(), anyString(), anyString());
            Mockito.doReturn(mor).when(mockVmwareClient).getRootFolder();
        }); MockedConstruction<VmwareContext> ignored2 = Mockito.mockConstruction(VmwareContext.class, withSettings().spiedInstance(vmwareContext), (mockVmwareContext, contextVmwareContext) -> {
            Mockito.doReturn(vimClient).when(mockVmwareContext).getVimClient();
            Mockito.doReturn(mor).when(mockVmwareContext).getRootFolder();
        }); MockedConstruction<DatacenterMO> ignored3 = Mockito.mockConstruction(DatacenterMO.class, withSettings().spiedInstance(dataCenterMO), (mockDatacenterMO, contextDatacenterMO) -> {
            Mockito.doReturn(null).when(mockDatacenterMO).findVm(vmName);
        })) {
            boolean result = vMwareGuru.removeClonedHypervisorVMOutOfBand(hostIp, vmName, params);
            assertFalse(result);
        }
    }

    @Test
    public void testRemoveClonedHypervisorVM() throws Exception {
        String vCenterHost = "10.1.1.2";
        String datacenterName = "datacenter";
        String hostIp = "10.1.1.3";
        String vmName = "cloned-test-vm";
        Map<String, String> params = new HashMap<>();
        params.put(VmDetailConstants.VMWARE_VCENTER_HOST, vCenterHost);
        params.put(VmDetailConstants.VMWARE_DATACENTER_NAME, datacenterName);
        params.put(VmDetailConstants.VMWARE_VCENTER_USERNAME, "username");
        params.put(VmDetailConstants.VMWARE_VCENTER_PASSWORD, "password");

        ManagedObjectReference mor = Mockito.mock(ManagedObjectReference.class);
        ServiceContent serviceContent = Mockito.mock(ServiceContent.class);
        VimPortType vimPort = Mockito.mock(VimPortType.class);
        VmwareClient vimClient = spy(new VmwareClient(vCenterHost));
        VmwareContext vmwareContext = spy(new VmwareContext(vimClient, vCenterHost));
        Mockito.doReturn(vimClient).when(vmwareContext).getVimClient();
        Mockito.doReturn(mor).when(vmwareContext).getRootFolder();
        Mockito.doReturn(mor).when(vimClient).getDecendentMoRef(any(ManagedObjectReference.class), anyString(), anyString());
        DatacenterMO dataCenterMO = spy(new DatacenterMO(vmwareContext, datacenterName));
        VirtualMachineMO vmMo = Mockito.mock(VirtualMachineMO.class);
        Mockito.doReturn(true).when(vmMo).destroy();

        try (MockedConstruction<VmwareClient> ignored1 = Mockito.mockConstruction(VmwareClient.class, withSettings().spiedInstance(vimClient), (mockVmwareClient, contextVmwareClient) -> {
            Mockito.doReturn(vimPort).when(mockVmwareClient).getService();
            Mockito.doReturn(serviceContent).when(mockVmwareClient).getServiceContent();
            Mockito.doNothing().when(mockVmwareClient).connect(anyString(), anyString(), anyString());
            Mockito.doReturn(mor).when(mockVmwareClient).getRootFolder();
        }); MockedConstruction<VmwareContext> ignored2 = Mockito.mockConstruction(VmwareContext.class, withSettings().spiedInstance(vmwareContext), (mockVmwareContext, contextVmwareContext) -> {
            Mockito.doReturn(vimClient).when(mockVmwareContext).getVimClient();
            Mockito.doReturn(mor).when(mockVmwareContext).getRootFolder();
        }); MockedConstruction<DatacenterMO> ignored3 = Mockito.mockConstruction(DatacenterMO.class, withSettings().spiedInstance(dataCenterMO), (mockDatacenterMO, contextDatacenterMO) -> {
            Mockito.doReturn(vmMo).when(mockDatacenterMO).findVm(vmName);
        })) {
            boolean result = vMwareGuru.removeClonedHypervisorVMOutOfBand(hostIp, vmName, params);
            assertTrue(result);
        }
    }

    @Test
    public void testRemoveVMTemplateFileOutOfBand() throws Exception {
        NfsTO dataStore = Mockito.mock(NfsTO.class);
        Mockito.doReturn("nfs://10.1.1.4/testdir").when(dataStore).getUrl();
        String templateDir = "f887b7b3-3d1f-4a7d-93e5-3147f58866c6";
        boolean result = vMwareGuru.removeVMTemplateOutOfBand(dataStore, templateDir);
        assertTrue(result);
    }
>>>>>>> f358813e
}<|MERGE_RESOLUTION|>--- conflicted
+++ resolved
@@ -17,13 +17,10 @@
 package com.cloud.hypervisor.guru;
 
 import static org.junit.Assert.assertEquals;
-<<<<<<< HEAD
-import static org.junit.Assert.assertNotNull;
-import static org.junit.Assert.fail;
-=======
 import static org.junit.Assert.assertFalse;
 import static org.junit.Assert.assertNotNull;
 import static org.junit.Assert.assertTrue;
+import static org.junit.Assert.fail;
 import static org.mockito.ArgumentMatchers.any;
 import static org.mockito.ArgumentMatchers.anyBoolean;
 import static org.mockito.ArgumentMatchers.anyInt;
@@ -31,7 +28,6 @@
 import static org.mockito.Mockito.spy;
 import static org.mockito.Mockito.when;
 import static org.mockito.Mockito.withSettings;
->>>>>>> f358813e
 
 import java.util.ArrayList;
 import java.util.Date;
@@ -39,7 +35,6 @@
 import java.util.List;
 import java.util.Map;
 
-<<<<<<< HEAD
 import com.cloud.hypervisor.vmware.mo.VirtualMachineMO;
 import com.cloud.storage.VolumeApiService;
 import com.cloud.storage.dao.VolumeDao;
@@ -47,9 +42,7 @@
 import com.vmware.vim25.VirtualDiskFlatVer2BackingInfo;
 import org.apache.cloudstack.backup.Backup;
 import org.apache.cloudstack.backup.BackupVO;
-=======
 import org.apache.cloudstack.storage.NfsMountManager;
->>>>>>> f358813e
 import org.apache.cloudstack.storage.datastore.db.PrimaryDataStoreDao;
 import org.apache.cloudstack.storage.datastore.db.StoragePoolVO;
 import org.apache.cloudstack.vm.UnmanagedInstanceTO;
@@ -81,7 +74,6 @@
 import com.cloud.hypervisor.vmware.mo.DatacenterMO;
 import com.cloud.hypervisor.vmware.mo.DatastoreMO;
 import com.cloud.hypervisor.vmware.mo.HostMO;
-import com.cloud.hypervisor.vmware.mo.VirtualMachineMO;
 import com.cloud.hypervisor.vmware.util.VmwareClient;
 import com.cloud.hypervisor.vmware.util.VmwareContext;
 import com.cloud.hypervisor.vmware.util.VmwareHelper;
@@ -93,12 +85,9 @@
 import com.cloud.storage.VolumeVO;
 import com.cloud.storage.dao.StoragePoolHostDao;
 import com.cloud.utils.Pair;
-<<<<<<< HEAD
 import com.cloud.vm.VMInstanceVO;
-=======
 import com.cloud.utils.UuidUtils;
 import com.cloud.utils.exception.CloudRuntimeException;
->>>>>>> f358813e
 import com.cloud.vm.VirtualMachine;
 import com.cloud.vm.VirtualMachineManager;
 import com.cloud.vm.VmDetailConstants;
@@ -327,7 +316,6 @@
         assertEquals(expected, result);
     }
 
-<<<<<<< HEAD
     @Test
     public void findRestoredVolumeTestNotFindRestoredVolume() throws Exception {
         VirtualMachineMO vmInstanceVO = Mockito.mock(VirtualMachineMO.class);
@@ -341,69 +329,6 @@
         }
     }
 
-    @Test
-    public void findRestoredVolumeTestFindRestoredVolume() throws Exception {
-        Backup.VolumeInfo volumeInfo = Mockito.mock(Backup.VolumeInfo.class);
-        VirtualMachineMO vmInstanceVO = Mockito.mock(VirtualMachineMO.class);
-        VirtualDisk virtualDisk = Mockito.mock(VirtualDisk.class);
-        VirtualDiskFlatVer2BackingInfo info = Mockito.mock(VirtualDiskFlatVer2BackingInfo.class);
-        ArrayList<VirtualDisk> disks = new ArrayList<>();
-        disks.add(virtualDisk);
-        Mockito.when(volumeInfo.getSize()).thenReturn(52l);
-        Mockito.when(virtualDisk.getCapacityInBytes()).thenReturn(52l);
-        Mockito.when(info.getFileName()).thenReturn("test.vmdk");
-        Mockito.when(virtualDisk.getBacking()).thenReturn(info);
-        Mockito.when(virtualDisk.getUnitNumber()).thenReturn(1);
-        Mockito.when(vmInstanceVO.getVirtualDisks()).thenReturn(disks);
-        VirtualDisk findRestoredVolume = vMwareGuru.findRestoredVolume(volumeInfo, vmInstanceVO, "test", 1);
-        assertNotNull(findRestoredVolume);
-    }
-
-    @Test
-    public void getPoolIdTestDatastoreNameIsUuid() {
-        VirtualDisk virtualDisk = Mockito.mock(VirtualDisk.class);
-        VirtualDiskFlatVer2BackingInfo backingInfo = Mockito.mock(VirtualDiskFlatVer2BackingInfo.class);
-        StoragePoolVO poolVO = Mockito.mock(StoragePoolVO.class);
-
-        Mockito.when(poolVO.getId()).thenReturn(10L);
-        Mockito.when(backingInfo.getFileName()).thenReturn("[5758578ed6a6454087a6c62f13df8ce2] test/test.vmdk");
-        Mockito.when(virtualDisk.getBacking()).thenReturn(backingInfo);
-        Mockito.when(_storagePoolDao.findByUuid("5758578e-d6a6-4540-87a6-c62f13df8ce2")).thenReturn(poolVO);
-
-        Long result = vMwareGuru.getPoolId(virtualDisk, 1L, 2L);
-        assertEquals(10l, (long)result);
-    }
-
-    @Test
-    public void getPoolIdTestDatastoreNameIsNotUuid() {
-        VirtualDisk virtualDisk = Mockito.mock(VirtualDisk.class);
-        VirtualDiskFlatVer2BackingInfo backingInfo = Mockito.mock(VirtualDiskFlatVer2BackingInfo.class);
-        StoragePoolVO poolVO = Mockito.mock(StoragePoolVO.class);
-
-        Mockito.when(poolVO.getId()).thenReturn(11L);
-        Mockito.when(backingInfo.getFileName()).thenReturn("[storage-name] test/test.vmdk");
-        Mockito.when(virtualDisk.getBacking()).thenReturn(backingInfo);
-        Mockito.when(_storagePoolDao.findPoolByName("storage-name", 1L, 2L)).thenReturn(poolVO);
-
-        Long result = vMwareGuru.getPoolId(virtualDisk, 1L, 2L);
-        assertEquals(11l, (long)result);
-    }
-
-    @Test
-    public void getPoolIdFromDatastoreNameOrPathTestStorageDoesNotExist() {
-        VirtualDisk virtualDisk = Mockito.mock(VirtualDisk.class);
-        VirtualDiskFlatVer2BackingInfo backingInfo = Mockito.mock(VirtualDiskFlatVer2BackingInfo.class);
-
-        Mockito.when(backingInfo.getFileName()).thenReturn("[storage-name] test/test.vmdk");
-        Mockito.when(virtualDisk.getBacking()).thenReturn(backingInfo);
-        Mockito.when(_storagePoolDao.findPoolByPathLike("storage-name", 1L, 2L)).thenReturn(null);
-
-        try {
-            vMwareGuru.getPoolId(virtualDisk, 1L, 2L);
-            fail();
-        } catch (Exception e) {
-            assertEquals("Could not find storage pool with name or path [storage-name].", e.getMessage());
-=======
     @Test(expected=CloudRuntimeException.class)
     public void testCloneHypervisorVM_NoExternalVM() throws Exception {
         String vCenterHost = "10.1.1.2";
@@ -585,6 +510,72 @@
             vMwareGuru.getHypervisorVMOutOfBandAndCloneIfRequired(hostIp, vmName, params);
         }
     }
+
+    @Test
+    public void findRestoredVolumeTestFindRestoredVolume() throws Exception {
+        Backup.VolumeInfo volumeInfo = Mockito.mock(Backup.VolumeInfo.class);
+        VirtualMachineMO vmInstanceVO = Mockito.mock(VirtualMachineMO.class);
+        VirtualDisk virtualDisk = Mockito.mock(VirtualDisk.class);
+        VirtualDiskFlatVer2BackingInfo info = Mockito.mock(VirtualDiskFlatVer2BackingInfo.class);
+        ArrayList<VirtualDisk> disks = new ArrayList<>();
+        disks.add(virtualDisk);
+        Mockito.when(volumeInfo.getSize()).thenReturn(52l);
+        Mockito.when(virtualDisk.getCapacityInBytes()).thenReturn(52l);
+        Mockito.when(info.getFileName()).thenReturn("test.vmdk");
+        Mockito.when(virtualDisk.getBacking()).thenReturn(info);
+        Mockito.when(virtualDisk.getUnitNumber()).thenReturn(1);
+        Mockito.when(vmInstanceVO.getVirtualDisks()).thenReturn(disks);
+        VirtualDisk findRestoredVolume = vMwareGuru.findRestoredVolume(volumeInfo, vmInstanceVO, "test", 1);
+        assertNotNull(findRestoredVolume);
+    }
+
+    @Test
+    public void getPoolIdTestDatastoreNameIsUuid() {
+        VirtualDisk virtualDisk = Mockito.mock(VirtualDisk.class);
+        VirtualDiskFlatVer2BackingInfo backingInfo = Mockito.mock(VirtualDiskFlatVer2BackingInfo.class);
+        StoragePoolVO poolVO = Mockito.mock(StoragePoolVO.class);
+
+        Mockito.when(poolVO.getId()).thenReturn(10L);
+        Mockito.when(backingInfo.getFileName()).thenReturn("[5758578ed6a6454087a6c62f13df8ce2] test/test.vmdk");
+        Mockito.when(virtualDisk.getBacking()).thenReturn(backingInfo);
+        Mockito.when(_storagePoolDao.findByUuid("5758578e-d6a6-4540-87a6-c62f13df8ce2")).thenReturn(poolVO);
+
+        Long result = vMwareGuru.getPoolId(virtualDisk, 1L, 2L);
+        assertEquals(10l, (long)result);
+    }
+
+    @Test
+    public void getPoolIdTestDatastoreNameIsNotUuid() {
+        VirtualDisk virtualDisk = Mockito.mock(VirtualDisk.class);
+        VirtualDiskFlatVer2BackingInfo backingInfo = Mockito.mock(VirtualDiskFlatVer2BackingInfo.class);
+        StoragePoolVO poolVO = Mockito.mock(StoragePoolVO.class);
+
+        Mockito.when(poolVO.getId()).thenReturn(11L);
+        Mockito.when(backingInfo.getFileName()).thenReturn("[storage-name] test/test.vmdk");
+        Mockito.when(virtualDisk.getBacking()).thenReturn(backingInfo);
+        Mockito.when(_storagePoolDao.findPoolByName("storage-name", 1L, 2L)).thenReturn(poolVO);
+
+        Long result = vMwareGuru.getPoolId(virtualDisk, 1L, 2L);
+        assertEquals(11l, (long)result);
+    }
+
+    @Test
+    public void getPoolIdFromDatastoreNameOrPathTestStorageDoesNotExist() {
+        VirtualDisk virtualDisk = Mockito.mock(VirtualDisk.class);
+        VirtualDiskFlatVer2BackingInfo backingInfo = Mockito.mock(VirtualDiskFlatVer2BackingInfo.class);
+
+        Mockito.when(backingInfo.getFileName()).thenReturn("[storage-name] test/test.vmdk");
+        Mockito.when(virtualDisk.getBacking()).thenReturn(backingInfo);
+        Mockito.when(_storagePoolDao.findPoolByPathLike("storage-name", 1L, 2L)).thenReturn(null);
+
+        try {
+            vMwareGuru.getPoolId(virtualDisk, 1L, 2L);
+            fail();
+        } catch (Exception e) {
+            assertEquals("Could not find storage pool with name or path [storage-name].", e.getMessage());
+        }
+    }
+
 
     @Test
     public void testCloneHypervisorVM() throws Exception {
@@ -686,6 +677,37 @@
     }
 
     @Test
+    public void getPoolIdFromDatastoreNameOrPathTestStorageNameExist() {
+        VirtualDisk virtualDisk = Mockito.mock(VirtualDisk.class);
+        VirtualDiskFlatVer2BackingInfo backingInfo = Mockito.mock(VirtualDiskFlatVer2BackingInfo.class);
+        StoragePoolVO poolVO = Mockito.mock(StoragePoolVO.class);
+
+        Mockito.when(poolVO.getId()).thenReturn(13l);
+        Mockito.when(_storagePoolDao.findPoolByName("storage-name", 1L, 2L)).thenReturn(poolVO);
+        Mockito.when(backingInfo.getFileName()).thenReturn("[storage-name] test/test.vmdk");
+        Mockito.when(virtualDisk.getBacking()).thenReturn(backingInfo);
+
+        Long result = vMwareGuru.getPoolId(virtualDisk, 1L, 2L);
+        assertEquals(13l, (long)result);
+    }
+
+    @Test
+    public void getPoolIdFromDatastoreNameOrPathTestStoragePathExist() {
+        VirtualDisk virtualDisk = Mockito.mock(VirtualDisk.class);
+        VirtualDiskFlatVer2BackingInfo backingInfo = Mockito.mock(VirtualDiskFlatVer2BackingInfo.class);
+        StoragePoolVO poolVO = Mockito.mock(StoragePoolVO.class);
+
+        Mockito.when(poolVO.getId()).thenReturn(14l);
+        Mockito.when(_storagePoolDao.findPoolByPathLike("storage-name", 1l, 2L)).thenReturn(poolVO);
+        Mockito.when(backingInfo.getFileName()).thenReturn("[storage-name] test/test.vmdk");
+        Mockito.when(virtualDisk.getBacking()).thenReturn(backingInfo);
+
+        Long result = vMwareGuru.getPoolId(virtualDisk, 1L, 2L);
+        assertEquals(14l, (long)result);
+    }
+
+
+    @Test
     public void testCreateVMTemplateFileOutOfBand() throws Exception {
         String vCenterHost = "10.1.1.2";
         String datacenterName = "datacenter";
@@ -725,42 +747,10 @@
             String vmTemplate = vMwareGuru.createVMTemplateOutOfBand(hostIp, vmName, params, dataStore, -1);
             assertNotNull(vmTemplate);
             assertTrue(UuidUtils.isUuid(vmTemplate));
->>>>>>> f358813e
-        }
-    }
-
-    @Test
-<<<<<<< HEAD
-    public void getPoolIdFromDatastoreNameOrPathTestStorageNameExist() {
-        VirtualDisk virtualDisk = Mockito.mock(VirtualDisk.class);
-        VirtualDiskFlatVer2BackingInfo backingInfo = Mockito.mock(VirtualDiskFlatVer2BackingInfo.class);
-        StoragePoolVO poolVO = Mockito.mock(StoragePoolVO.class);
-
-        Mockito.when(poolVO.getId()).thenReturn(13l);
-        Mockito.when(_storagePoolDao.findPoolByName("storage-name", 1L, 2L)).thenReturn(poolVO);
-        Mockito.when(backingInfo.getFileName()).thenReturn("[storage-name] test/test.vmdk");
-        Mockito.when(virtualDisk.getBacking()).thenReturn(backingInfo);
-
-        Long result = vMwareGuru.getPoolId(virtualDisk, 1L, 2L);
-        assertEquals(13l, (long)result);
-    }
-
-    @Test
-    public void getPoolIdFromDatastoreNameOrPathTestStoragePathExist() {
-        VirtualDisk virtualDisk = Mockito.mock(VirtualDisk.class);
-        VirtualDiskFlatVer2BackingInfo backingInfo = Mockito.mock(VirtualDiskFlatVer2BackingInfo.class);
-        StoragePoolVO poolVO = Mockito.mock(StoragePoolVO.class);
-
-        Mockito.when(poolVO.getId()).thenReturn(14l);
-        Mockito.when(_storagePoolDao.findPoolByPathLike("storage-name", 1l, 2L)).thenReturn(poolVO);
-        Mockito.when(backingInfo.getFileName()).thenReturn("[storage-name] test/test.vmdk");
-        Mockito.when(virtualDisk.getBacking()).thenReturn(backingInfo);
-
-        Long result = vMwareGuru.getPoolId(virtualDisk, 1L, 2L);
-        assertEquals(14l, (long)result);
-    }
-
-=======
+        }
+    }
+
+    @Test
     public void testRemoveClonedHypervisorVM_NoClonedVM() throws Exception {
         String vCenterHost = "10.1.1.2";
         String datacenterName = "datacenter";
@@ -846,5 +836,4 @@
         boolean result = vMwareGuru.removeVMTemplateOutOfBand(dataStore, templateDir);
         assertTrue(result);
     }
->>>>>>> f358813e
 }