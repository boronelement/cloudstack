--- conflicted
+++ resolved
@@ -92,13 +92,8 @@
         if (isOnVmware(srcData, destData)
                 && isOnPrimary(srcData, destData)
                 && isVolumesOnly(srcData, destData)
-<<<<<<< HEAD
                 && isDetachedOrAttachedToStoppedVM(srcData)
                 && isIntraPodOrZoneWideStoreInvolved(srcData, destData)) {
-=======
-                && isIntraPodOrZoneWideStoreInvolved(srcData, destData)
-                && isDettached(srcData)) {
->>>>>>> e824fdba
             if (s_logger.isDebugEnabled()) {
                 String msg = String.format("%s can handle the request because %d(%s) and %d(%s) share the pod"
                         , this.getClass()
@@ -113,14 +108,16 @@
         return StrategyPriority.CANT_HANDLE;
     }
 
-<<<<<<< HEAD
     private boolean isAttachedToStoppedVM(Volume volume) {
         VMInstanceVO vm = instanceDao.findById(volume.getInstanceId());
         return vm != null && VirtualMachine.State.Stopped.equals(vm.getState());
     }
 
     private boolean isDetachedOrAttachedToStoppedVM(DataObject srcData) {
-=======
+        VolumeVO volume = volDao.findById(srcData.getId());
+        return volume.getInstanceId() == null || isAttachedToStoppedVM(volume);
+    }
+
     private boolean isIntraPodOrZoneWideStoreInvolved(DataObject srcData, DataObject destData) {
         DataStore srcStore = srcData.getDataStore();
         StoragePoolVO srcPool = storagePoolDao.findById(srcStore.getId());
@@ -132,23 +129,6 @@
         return (ScopeType.ZONE.equals(srcPool.getScope()) || ScopeType.ZONE.equals(destPool.getScope()));
     }
 
-    private boolean isDettached(DataObject srcData) {
->>>>>>> e824fdba
-        VolumeVO volume = volDao.findById(srcData.getId());
-        return volume.getInstanceId() == null || isAttachedToStoppedVM(volume);
-    }
-
-    private boolean isIntraPodOrZoneWideStoreInvolved(DataObject srcData, DataObject destData) {
-        DataStore srcStore = srcData.getDataStore();
-        StoragePoolVO srcPool = storagePoolDao.findById(srcStore.getId());
-        DataStore destStore = destData.getDataStore();
-        StoragePoolVO destPool = storagePoolDao.findById(destStore.getId());
-        if (srcPool.getPodId() != null && destPool.getPodId() != null) {
-            return srcPool.getPodId().equals(destPool.getPodId());
-        }
-        return (ScopeType.ZONE.equals(srcPool.getScope()) || ScopeType.ZONE.equals(destPool.getScope()));
-    }
-
     private boolean isVolumesOnly(DataObject srcData, DataObject destData) {
         return DataObjectType.VOLUME.equals(srcData.getType())
                 && DataObjectType.VOLUME.equals(destData.getType());
@@ -164,7 +144,6 @@
                 && HypervisorType.VMware.equals(destData.getTO().getHypervisorType());
     }
 
-<<<<<<< HEAD
     private Pair<Long, Long> findClusterAndHostIdForVm(VirtualMachine vm) {
         Long hostId = vm.getHostId();
         Long clusterId = null;
@@ -271,40 +250,6 @@
             return getHostIdForVmAndHostGuidInTargetClusterForAttachedVm(vm, targetPool, targetScopeType);
         }
         return getHostIdForVmAndHostGuidInTargetClusterForWorkerVm(sourcePool, sourceScopeType, targetPool, targetScopeType);
-
-=======
-    private Pair<Long, String> getHostIdForVmAndHostGuidInTargetCluster(DataObject srcData, DataObject destData) {
-        StoragePool sourcePool = (StoragePool) srcData.getDataStore();
-        ScopeType sourceScopeType = srcData.getDataStore().getScope().getScopeType();
-        StoragePool targetPool = (StoragePool) destData.getDataStore();
-        ScopeType targetScopeType = destData.getDataStore().getScope().getScopeType();
-        Long hostId = null;
-        String hostGuidInTargetCluster = null;
-        if (ScopeType.CLUSTER.equals(sourceScopeType)) {
-            // Find Volume source cluster and select any Vmware hypervisor host to attach worker VM
-            hostId = findSuitableHostIdForWorkerVmPlacement(sourcePool.getClusterId());
-            if (hostId == null) {
-                throw new CloudRuntimeException("Offline Migration failed, unable to find suitable host for worker VM placement in the cluster of storage pool: " + sourcePool.getName());
-            }
-            if (ScopeType.CLUSTER.equals(targetScopeType) && !sourcePool.getClusterId().equals(targetPool.getClusterId())) {
-                // Without host vMotion might fail between non-shared storages with error similar to,
-                // https://kb.vmware.com/s/article/1003795
-                List<HostVO> hosts = hostDao.findHypervisorHostInCluster(targetPool.getClusterId());
-                if (CollectionUtils.isNotEmpty(hosts)) {
-                    hostGuidInTargetCluster = hosts.get(0).getGuid();
-                }
-                if (hostGuidInTargetCluster == null) {
-                    throw new CloudRuntimeException("Offline Migration failed, unable to find suitable target host for worker VM placement while migrating between storage pools of different cluster without shared storages");
-                }
-            }
-        } else if (ScopeType.CLUSTER.equals(targetScopeType)) {
-            hostId = findSuitableHostIdForWorkerVmPlacement(targetPool.getClusterId());
-            if (hostId == null) {
-                throw new CloudRuntimeException("Offline Migration failed, unable to find suitable host for worker VM placement in the cluster of storage pool: " + targetPool.getName());
-            }
-        }
-        return new Pair<>(hostId, hostGuidInTargetCluster);
->>>>>>> e824fdba
     }
 
     @Override
@@ -341,13 +286,7 @@
             // OfflineVmwareMigration: we shouldn't be here as we would have refused in the canHandle call
             throw new UnsupportedOperationException();
         }
-<<<<<<< HEAD
         VirtualMachine vm = getVolumeVm(srcData);
-=======
-        Pair<Long, String> hostIdForVmAndHostGuidInTargetCluster = getHostIdForVmAndHostGuidInTargetCluster(srcData, destData);
-        Long hostId = hostIdForVmAndHostGuidInTargetCluster.first();
-        String hostGuidInTargetCluster = hostIdForVmAndHostGuidInTargetCluster.second();
->>>>>>> e824fdba
         StoragePool sourcePool = (StoragePool) srcData.getDataStore();
         StoragePool targetPool = (StoragePool) destData.getDataStore();
         Pair<Long, String> hostIdForVmAndHostGuidInTargetCluster =
@@ -358,12 +297,7 @@
                 , vm != null ? vm.getInstanceName() : null
                 , sourcePool
                 , targetPool
-<<<<<<< HEAD
                 , hostIdForVmAndHostGuidInTargetCluster.second());
-=======
-                , hostGuidInTargetCluster);
-        // OfflineVmwareMigration: should be ((StoragePool)srcData.getDataStore()).getHypervisor() but that is NULL, so hardcoding
->>>>>>> e824fdba
         Answer answer;
         if (hostId != null) {
             answer = agentMgr.easySend(hostId, cmd);
