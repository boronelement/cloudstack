// Licensed to the Apache Software Foundation (ASF) under one
// or more contributor license agreements.  See the NOTICE file
// distributed with this work for additional information
// regarding copyright ownership.  The ASF licenses this file
// to you under the Apache License, Version 2.0 (the
// "License"); you may not use this file except in compliance
// with the License.  You may obtain a copy of the License at
//
//   http://www.apache.org/licenses/LICENSE-2.0
//
// Unless required by applicable law or agreed to in writing,
// software distributed under the License is distributed on an
// "AS IS" BASIS, WITHOUT WARRANTIES OR CONDITIONS OF ANY
// KIND, either express or implied.  See the License for the
// specific language governing permissions and limitations
// under the License.
package com.cloud.hypervisor.guru;

import com.cloud.agent.api.to.DeployAsIsInfoTO;
import com.cloud.agent.api.to.NicTO;
import com.cloud.agent.api.to.VirtualMachineTO;
import com.cloud.exception.InsufficientAddressCapacityException;
import com.cloud.host.HostVO;
import com.cloud.host.dao.HostDao;
import com.cloud.hypervisor.Hypervisor;
import com.cloud.hypervisor.vmware.manager.VmwareManager;
import com.cloud.hypervisor.vmware.mo.DiskControllerType;
import com.cloud.hypervisor.vmware.mo.VirtualEthernetCardType;
import com.cloud.network.Network;
import com.cloud.network.NetworkModel;
import com.cloud.network.Networks;
import com.cloud.network.dao.NetworkDao;
import com.cloud.network.dao.NetworkVO;
import com.cloud.storage.GuestOSHypervisorVO;
import com.cloud.storage.GuestOSVO;
import com.cloud.storage.dao.GuestOSDao;
import com.cloud.storage.dao.GuestOSHypervisorDao;
import com.cloud.storage.dao.VMTemplatePoolDao;
import com.cloud.template.VirtualMachineTemplate;
import com.cloud.utils.exception.CloudRuntimeException;
import com.cloud.vm.DomainRouterVO;
import com.cloud.vm.NicProfile;
import com.cloud.vm.VirtualMachine;
import com.cloud.vm.VirtualMachineProfile;
import com.cloud.vm.VmDetailConstants;
import com.cloud.vm.dao.DomainRouterDao;
import com.cloud.vm.dao.NicDao;
import org.apache.cloudstack.storage.datastore.db.PrimaryDataStoreDao;
import org.apache.cloudstack.storage.image.deployasis.DeployAsIsHelper;
import org.apache.cloudstack.utils.CloudStackVersion;
import org.apache.commons.lang.BooleanUtils;
import org.apache.logging.log4j.Logger;
import org.apache.logging.log4j.LogManager;

import javax.inject.Inject;
import java.util.ArrayList;
import java.util.Collections;
import java.util.Comparator;
import java.util.HashMap;
import java.util.List;
import java.util.Map;

class VmwareVmImplementer {
    protected Logger logger = LogManager.getLogger(getClass());

    @Inject
    DomainRouterDao domainRouterDao;
    @Inject
    GuestOSDao guestOsDao;
    @Inject
    GuestOSHypervisorDao guestOsHypervisorDao;
    @Inject
    HostDao hostDao;
    @Inject
    NetworkDao networkDao;
    @Inject
    NetworkModel networkModel;
    @Inject
    NicDao nicDao;
    @Inject
    PrimaryDataStoreDao storagePoolDao;
    @Inject
    VMTemplatePoolDao templateStoragePoolDao;
    @Inject
    VmwareManager vmwareMgr;
    @Inject
    DeployAsIsHelper deployAsIsHelper;

    private Boolean globalNestedVirtualisationEnabled;
    private Boolean globalNestedVPerVMEnabled;

    Boolean getGlobalNestedVirtualisationEnabled() {
        return globalNestedVirtualisationEnabled != null ? globalNestedVirtualisationEnabled : false;
    }

    void setGlobalNestedVirtualisationEnabled(Boolean globalNestedVirtualisationEnabled) {
        this.globalNestedVirtualisationEnabled = globalNestedVirtualisationEnabled;
    }

    Boolean getGlobalNestedVPerVMEnabled() {
        return globalNestedVPerVMEnabled != null ? globalNestedVPerVMEnabled : false;
    }

    void setGlobalNestedVPerVMEnabled(Boolean globalNestedVPerVMEnabled) {
        this.globalNestedVPerVMEnabled = globalNestedVPerVMEnabled;
    }

    VirtualMachineTO implement(VirtualMachineProfile vm, VirtualMachineTO to, long clusterId) {
        to.setBootloader(VirtualMachineTemplate.BootloaderType.HVM);
        boolean deployAsIs = vm.getTemplate().isDeployAsIs();
        HostVO host = hostDao.findById(vm.getVirtualMachine().getHostId());
        Map<String, String> details = to.getDetails();
        if (details == null)
            details = new HashMap<>();

        VirtualMachine.Type vmType = vm.getType();
        boolean userVm = !(vmType.equals(VirtualMachine.Type.DomainRouter) || vmType.equals(VirtualMachine.Type.ConsoleProxy) || vmType.equals(VirtualMachine.Type.SecondaryStorageVm));

        String nicDeviceType = details.get(VmDetailConstants.NIC_ADAPTER);
        if (!userVm) {

            if (nicDeviceType == null) {
                details.put(VmDetailConstants.NIC_ADAPTER, vmwareMgr.getSystemVMDefaultNicAdapterType());
            } else {
                try {
                    VirtualEthernetCardType.valueOf(nicDeviceType);
                } catch (Exception e) {
                    logger.warn("Invalid NIC device type " + nicDeviceType + " is specified in VM details, switch to default E1000");
                    details.put(VmDetailConstants.NIC_ADAPTER, VirtualEthernetCardType.E1000.toString());
                }
            }
        } else {
            if (nicDeviceType == null) {
                details.put(VmDetailConstants.NIC_ADAPTER, vmwareMgr.VmwareUserVmNicDeviceType.value());
            } else {
                try {
                    VirtualEthernetCardType.valueOf(nicDeviceType);
                } catch (Exception e) {
<<<<<<< HEAD
                    logger.warn("Invalid NIC device type " + nicDeviceType + " is specified in VM details, switch to default E1000");
                    details.put(VmDetailConstants.NIC_ADAPTER, VirtualEthernetCardType.E1000.toString());
=======
                    LOGGER.warn(String.format("Invalid NIC device type [%s] specified in VM details, switching to value [%s] of configuration [%s].",
                            nicDeviceType, vmwareMgr.VmwareUserVmNicDeviceType.value(), vmwareMgr.VmwareUserVmNicDeviceType.toString()));
                    details.put(VmDetailConstants.NIC_ADAPTER, vmwareMgr.VmwareUserVmNicDeviceType.value());
>>>>>>> 0735b910
                }
            }
        }

        setBootParameters(vm, to, details);

        setDiskControllers(vm, details, userVm);

        List<NicProfile> nicProfiles = getNicProfiles(vm, details);

        addReservationDetails(clusterId, details);

        if (vmType.equals(VirtualMachine.Type.DomainRouter)) {
            configureDomainRouterNicsAndDetails(vm, to, details, nicProfiles);
        }

        // Don't do this if the virtual machine is one of the special types
        // Should only be done on user machines
        if (userVm) {
            configureNestedVirtualization(details, to);
        }
        // Determine the VM's OS description
        GuestOSVO guestOS = guestOsDao.findByIdIncludingRemoved(vm.getVirtualMachine().getGuestOSId());
        to.setOs(guestOS.getDisplayName());
        to.setHostName(vm.getHostName());

        GuestOSHypervisorVO guestOsMapping = null;
        if (host != null) {
            guestOsMapping = getGuestOsMapping(guestOS, host.getHypervisorVersion());
        }
        if (guestOsMapping == null || host == null) {
            to.setPlatformEmulator(null);
        } else {
            to.setPlatformEmulator(guestOsMapping.getGuestOsName());
        }

        if (deployAsIs) {
            setDeployAsIsInfoTO(vm, to, details);
        }

        setDetails(to, details);

        return to;
    }

    /**
     * Set the information relevant for deploy-as-is VMs on the VM TO
     */
    private void setDeployAsIsInfoTO(VirtualMachineProfile vm, VirtualMachineTO to, Map<String, String> details) {
        Map<String, String> properties = deployAsIsHelper.getVirtualMachineDeployAsIsProperties(vm);
        Map<Integer, String> nicsAdapterMapping = deployAsIsHelper.getAllocatedVirtualMachineNicsAdapterMapping(vm, to.getNics());
        DeployAsIsInfoTO info = new DeployAsIsInfoTO(properties, nicsAdapterMapping);
        to.setDeployAsIsInfo(info);
    }

    private void setDetails(VirtualMachineTO to, Map<String, String> details) {
        if (logger.isTraceEnabled()) {
            for (String key : details.keySet()) {
                logger.trace(String.format("Detail for VM %s: %s => %s", to.getName(), key, details.get(key)));
            }
        }
        to.setDetails(details);
    }

    private void configureDomainRouterNicsAndDetails(VirtualMachineProfile vm, VirtualMachineTO to, Map<String, String> details, List<NicProfile> nicProfiles) {
        NicProfile publicNicProfile = null;
        for (NicProfile nicProfile : nicProfiles) {
            if (nicProfile.getTrafficType() == Networks.TrafficType.Public) {
                publicNicProfile = nicProfile;
                break;
            }
        }

        if (publicNicProfile != null) {
            NicTO[] nics = to.getNics();

            // reserve extra NICs
            NicTO[] expandedNics = new NicTO[nics.length];
            int i = 0;
            int deviceId = -1;
            for (i = 0; i < nics.length; i++) {
                expandedNics[i] = nics[i];
                if (nics[i].getDeviceId() > deviceId)
                    deviceId = nics[i].getDeviceId();
            }
            deviceId++;

            long networkId = publicNicProfile.getNetworkId();
            NetworkVO network = networkDao.findById(networkId);

            for (; i < nics.length; i++) {
                NicTO nicTo = new NicTO();

                nicTo.setDeviceId(deviceId++);
                nicTo.setBroadcastType(publicNicProfile.getBroadcastType());
                nicTo.setType(publicNicProfile.getTrafficType());
                nicTo.setIp("0.0.0.0");
                nicTo.setNetmask("255.255.255.255");

                try {
                    String mac = networkModel.getNextAvailableMacAddressInNetwork(networkId);
                    nicTo.setMac(mac);
                } catch (InsufficientAddressCapacityException e) {
                    throw new CloudRuntimeException("unable to allocate mac address on network: " + networkId);
                }
                nicTo.setDns1(publicNicProfile.getIPv4Dns1());
                nicTo.setDns2(publicNicProfile.getIPv4Dns2());
                if (publicNicProfile.getIPv4Gateway() != null) {
                    nicTo.setGateway(publicNicProfile.getIPv4Gateway());
                } else {
                    nicTo.setGateway(network.getGateway());
                }
                nicTo.setDefaultNic(false);
                nicTo.setBroadcastUri(publicNicProfile.getBroadCastUri());
                nicTo.setIsolationuri(publicNicProfile.getIsolationUri());

                Integer networkRate = networkModel.getNetworkRate(network.getId(), null);
                nicTo.setNetworkRateMbps(networkRate);

                expandedNics[i] = nicTo;
            }

            to.setNics(expandedNics);

            VirtualMachine router = vm.getVirtualMachine();
            DomainRouterVO routerVO = domainRouterDao.findById(router.getId());
            if (routerVO != null && routerVO.getIsRedundantRouter()) {
                Long peerRouterId = nicDao.getPeerRouterId(publicNicProfile.getMacAddress(), router.getId());
                DomainRouterVO peerRouterVO = null;
                if (peerRouterId != null) {
                    peerRouterVO = domainRouterDao.findById(peerRouterId);
                    if (peerRouterVO != null) {
                        details.put("PeerRouterInstanceName", peerRouterVO.getInstanceName());
                    }
                }
            }
        }

        StringBuffer sbMacSequence = new StringBuffer();
        for (NicTO nicTo : sortNicsByDeviceId(to.getNics())) {
            sbMacSequence.append(nicTo.getMac()).append("|");
        }
        if (!sbMacSequence.toString().isEmpty()) {
            sbMacSequence.deleteCharAt(sbMacSequence.length() - 1);
            String bootArgs = to.getBootArgs();
            to.setBootArgs(bootArgs + " nic_macs=" + sbMacSequence.toString());
        }
    }

    private void addReservationDetails(long clusterId, Map<String, String> details) {
        details.put(VMwareGuru.VmwareReserveCpu.key(), VMwareGuru.VmwareReserveCpu.valueIn(clusterId).toString());
        details.put(VMwareGuru.VmwareReserveMemory.key(), VMwareGuru.VmwareReserveMemory.valueIn(clusterId).toString());
    }

    private List<NicProfile> getNicProfiles(VirtualMachineProfile vm, Map<String, String> details) {
        List<NicProfile> nicProfiles = vm.getNics();

        for (NicProfile nicProfile : nicProfiles) {
            if (nicProfile.getTrafficType() == Networks.TrafficType.Guest) {
                if (networkModel.isProviderSupportServiceInNetwork(nicProfile.getNetworkId(), Network.Service.Firewall, Network.Provider.CiscoVnmc)) {
                    details.put("ConfigureVServiceInNexus", Boolean.TRUE.toString());
                }
                break;
            }
        }
        return nicProfiles;
    }

    private void setDiskControllers(VirtualMachineProfile vm, Map<String, String> details, boolean userVm) {
        String diskDeviceType = details.get(VmDetailConstants.ROOT_DISK_CONTROLLER);
        if (userVm) {
            if (diskDeviceType == null) {
                details.put(VmDetailConstants.ROOT_DISK_CONTROLLER,vmwareMgr.getRootDiskController());
            }
        }
        String diskController = details.get(VmDetailConstants.DATA_DISK_CONTROLLER);
        if (userVm) {
            if (diskController == null) {
                details.put(VmDetailConstants.DATA_DISK_CONTROLLER, DiskControllerType.lsilogic.toString());
            }
        }

        if (vm.getType() == VirtualMachine.Type.NetScalerVm) {
            details.put(VmDetailConstants.ROOT_DISK_CONTROLLER, "scsi");
        }
    }

    private void setBootParameters(VirtualMachineProfile vm, VirtualMachineTO to, Map<String, String> details) {
        details.put(VmDetailConstants.BOOT_MODE, to.getBootMode());
        if (vm.getParameter(VirtualMachineProfile.Param.BootIntoSetup) != null && (Boolean)vm.getParameter(VirtualMachineProfile.Param.BootIntoSetup) == true) {
            to.setEnterHardwareSetup(true);
        }
// there should also be
//        details.put(VmDetailConstants.BOOT_TYPE, to.getBootType());
    }

    /**
     * Adds {@code 'nestedVirtualizationFlag'} value to {@code details} due to if it should be enabled or not
     * @param details vm details should not be null
     * @param to vm to
     */
    protected void configureNestedVirtualization(Map<String, String> details, VirtualMachineTO to) {
        String localNestedV = details.get(VmDetailConstants.NESTED_VIRTUALIZATION_FLAG);

        Boolean globalNestedVirtualisationEnabled = getGlobalNestedVirtualisationEnabled();
        Boolean globalNestedVPerVMEnabled = getGlobalNestedVPerVMEnabled();

        Boolean shouldEnableNestedVirtualization = shouldEnableNestedVirtualization(globalNestedVirtualisationEnabled, globalNestedVPerVMEnabled, localNestedV);
        if(logger.isDebugEnabled()) {
            logger.debug(String.format(
                    "Due to '%B'(globalNestedVirtualisationEnabled) and '%B'(globalNestedVPerVMEnabled) I'm adding a flag with value %B to the vm configuration for Nested Virtualisation.",
                    globalNestedVirtualisationEnabled,
                    globalNestedVPerVMEnabled,
                    shouldEnableNestedVirtualization)
            );
        }
        details.put(VmDetailConstants.NESTED_VIRTUALIZATION_FLAG, Boolean.toString(shouldEnableNestedVirtualization));
    }

    /**
     * Decide in which cases nested virtualization should be enabled based on (1){@code globalNestedV}, (2){@code globalNestedVPerVM}, (3){@code localNestedV}<br/>
     * Nested virtualization should be enabled when one of this cases:
     * <ul>
     * <li>(1)=TRUE, (2)=TRUE, (3) is NULL (missing)</li>
     * <li>(1)=TRUE, (2)=TRUE, (3)=TRUE</li>
     * <li>(1)=TRUE, (2)=FALSE</li>
     * <li>(1)=FALSE, (2)=TRUE, (3)=TRUE</li>
     * </ul>
     * In any other case, it shouldn't be enabled
     * @param globalNestedV value of {@code 'vmware.nested.virtualization'} global config
     * @param globalNestedVPerVM value of {@code 'vmware.nested.virtualization.perVM'} global config
     * @param localNestedV value of {@code 'nestedVirtualizationFlag'} key in vm details if present, null if not present
     * @return "true" for cases in which nested virtualization is enabled, "false" if not
     */
    Boolean shouldEnableNestedVirtualization(Boolean globalNestedV, Boolean globalNestedVPerVM, String localNestedV) {
        if (globalNestedV == null || globalNestedVPerVM == null) {
            return false;
        }
        boolean globalNV = globalNestedV.booleanValue();
        boolean globalNVPVM = globalNestedVPerVM.booleanValue();

        if (globalNVPVM) {
            return (localNestedV == null && globalNV) || BooleanUtils.toBoolean(localNestedV);
        }
        return globalNV;
    }

    private NicTO[] sortNicsByDeviceId(NicTO[] nics) {

        List<NicTO> listForSort = new ArrayList<NicTO>();
        for (NicTO nic : nics) {
            listForSort.add(nic);
        }
        Collections.sort(listForSort, new Comparator<NicTO>() {

            @Override public int compare(NicTO arg0, NicTO arg1) {
                if (arg0.getDeviceId() < arg1.getDeviceId()) {
                    return -1;
                } else if (arg0.getDeviceId() == arg1.getDeviceId()) {
                    return 0;
                }

                return 1;
            }
        });

        return listForSort.toArray(new NicTO[0]);
    }

    protected GuestOSHypervisorVO getGuestOsMapping(GuestOSVO guestOS , String hypervisorVersion) {
        GuestOSHypervisorVO guestOsMapping = guestOsHypervisorDao.findByOsIdAndHypervisor(guestOS.getId(), Hypervisor.HypervisorType.VMware.toString(), hypervisorVersion);
        if (guestOsMapping == null) {
            logger.debug(String.format("Cannot find guest os mappings for guest os \"%s\" on VMware %s", guestOS.getDisplayName(), hypervisorVersion));
            String parentVersion = CloudStackVersion.getVMwareParentVersion(hypervisorVersion);
            if (parentVersion != null) {
                guestOsMapping = guestOsHypervisorDao.findByOsIdAndHypervisor(guestOS.getId(), Hypervisor.HypervisorType.VMware.toString(), parentVersion);
                logger.debug(String.format("Found guest os mappings for guest os \"%s\" on VMware %s: %s", guestOS.getDisplayName(), parentVersion, guestOsMapping));
            }
        }
        return guestOsMapping;
    }
}<|MERGE_RESOLUTION|>--- conflicted
+++ resolved
@@ -136,14 +136,9 @@
                 try {
                     VirtualEthernetCardType.valueOf(nicDeviceType);
                 } catch (Exception e) {
-<<<<<<< HEAD
-                    logger.warn("Invalid NIC device type " + nicDeviceType + " is specified in VM details, switch to default E1000");
-                    details.put(VmDetailConstants.NIC_ADAPTER, VirtualEthernetCardType.E1000.toString());
-=======
-                    LOGGER.warn(String.format("Invalid NIC device type [%s] specified in VM details, switching to value [%s] of configuration [%s].",
+                    logger.warn(String.format("Invalid NIC device type [%s] specified in VM details, switching to value [%s] of configuration [%s].",
                             nicDeviceType, vmwareMgr.VmwareUserVmNicDeviceType.value(), vmwareMgr.VmwareUserVmNicDeviceType.toString()));
                     details.put(VmDetailConstants.NIC_ADAPTER, vmwareMgr.VmwareUserVmNicDeviceType.value());
->>>>>>> 0735b910
                 }
             }
         }
