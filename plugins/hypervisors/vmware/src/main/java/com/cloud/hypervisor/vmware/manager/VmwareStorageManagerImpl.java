// Licensed to the Apache Software Foundation (ASF) under one
// or more contributor license agreements.  See the NOTICE file
// distributed with this work for additional information
// regarding copyright ownership.  The ASF licenses this file
// to you under the Apache License, Version 2.0 (the
// "License"); you may not use this file except in compliance
// with the License.  You may obtain a copy of the License at
//
//   http://www.apache.org/licenses/LICENSE-2.0
//
// Unless required by applicable law or agreed to in writing,
// software distributed under the License is distributed on an
// "AS IS" BASIS, WITHOUT WARRANTIES OR CONDITIONS OF ANY
// KIND, either express or implied.  See the License for the
// specific language governing permissions and limitations
// under the License.
package com.cloud.hypervisor.vmware.manager;

import java.io.BufferedWriter;
import java.io.File;
import java.io.FileInputStream;
import java.io.FileOutputStream;
import java.io.OutputStreamWriter;
import java.util.ArrayList;
import java.util.HashMap;
import java.util.List;
import java.util.Map;
import java.util.Properties;
import java.util.UUID;

import org.apache.log4j.Logger;

import com.vmware.vim25.FileInfo;
import com.vmware.vim25.FileQueryFlags;
import com.vmware.vim25.HostDatastoreBrowserSearchResults;
import com.vmware.vim25.HostDatastoreBrowserSearchSpec;
import com.vmware.vim25.ManagedObjectReference;
import com.vmware.vim25.TaskInfo;
import com.vmware.vim25.TaskInfoState;
import com.vmware.vim25.VirtualDisk;

import org.apache.cloudstack.storage.to.TemplateObjectTO;
import org.apache.cloudstack.storage.to.VolumeObjectTO;

import com.cloud.agent.api.Answer;
import com.cloud.agent.api.BackupSnapshotAnswer;
import com.cloud.agent.api.BackupSnapshotCommand;
import com.cloud.agent.api.CreatePrivateTemplateFromSnapshotCommand;
import com.cloud.agent.api.CreatePrivateTemplateFromVolumeCommand;
import com.cloud.agent.api.CreateVMSnapshotAnswer;
import com.cloud.agent.api.CreateVMSnapshotCommand;
import com.cloud.agent.api.CreateVolumeFromSnapshotAnswer;
import com.cloud.agent.api.CreateVolumeFromSnapshotCommand;
import com.cloud.agent.api.DeleteVMSnapshotAnswer;
import com.cloud.agent.api.DeleteVMSnapshotCommand;
import com.cloud.agent.api.RevertToVMSnapshotAnswer;
import com.cloud.agent.api.RevertToVMSnapshotCommand;
import com.cloud.agent.api.storage.CopyVolumeAnswer;
import com.cloud.agent.api.storage.CopyVolumeCommand;
import com.cloud.agent.api.storage.CreateEntityDownloadURLCommand;
import com.cloud.agent.api.storage.CreatePrivateTemplateAnswer;
import com.cloud.agent.api.storage.PrimaryStorageDownloadAnswer;
import com.cloud.agent.api.storage.PrimaryStorageDownloadCommand;
import com.cloud.agent.api.to.DataObjectType;
import com.cloud.agent.api.to.DataStoreTO;
import com.cloud.agent.api.to.DataTO;
import com.cloud.agent.api.to.NfsTO;
import com.cloud.agent.api.to.StorageFilerTO;
import com.cloud.hypervisor.vmware.mo.CustomFieldConstants;
import com.cloud.hypervisor.vmware.mo.DatacenterMO;
import com.cloud.hypervisor.vmware.mo.DatastoreMO;
import com.cloud.hypervisor.vmware.mo.HostDatastoreBrowserMO;
import com.cloud.hypervisor.vmware.mo.HostMO;
import com.cloud.hypervisor.vmware.mo.HypervisorHostHelper;
import com.cloud.hypervisor.vmware.mo.VirtualMachineMO;
import com.cloud.hypervisor.vmware.mo.VmwareHypervisorHost;
import com.cloud.hypervisor.vmware.util.VmwareContext;
import com.cloud.hypervisor.vmware.util.VmwareHelper;
import com.cloud.serializer.GsonHelper;
import com.cloud.storage.JavaStorageLayer;
import com.cloud.storage.Storage.ImageFormat;
import com.cloud.storage.StorageLayer;
import com.cloud.storage.Volume;
import com.cloud.storage.template.OVAProcessor;
import com.cloud.utils.NumbersUtil;
import com.cloud.utils.Pair;
import com.cloud.utils.StringUtils;
import com.cloud.utils.Ternary;
import com.cloud.utils.exception.CloudRuntimeException;
import com.cloud.utils.script.Script;
import com.cloud.vm.VirtualMachine;
import com.cloud.vm.snapshot.VMSnapshot;
import com.google.gson.Gson;

public class VmwareStorageManagerImpl implements VmwareStorageManager {

    private String _nfsVersion;
    private final Gson gson = GsonHelper.getGsonLogger();


    @Override
    public boolean execute(VmwareHostService hostService, CreateEntityDownloadURLCommand cmd) {
        DataTO data = cmd.getData();
        int timeout = NumbersUtil.parseInt(cmd.getContextParam(VmwareManager.s_vmwareOVAPackageTimeout.key()),
                    Integer.valueOf(VmwareManager.s_vmwareOVAPackageTimeout.defaultValue()) * VmwareManager.s_vmwareOVAPackageTimeout.multiplier());
        if (data == null) {
            return false;
        }

        String newPath = null;
        if (data.getObjectType() == DataObjectType.VOLUME) {
            newPath = createOvaForVolume((VolumeObjectTO)data, timeout);
        } else if (data.getObjectType() == DataObjectType.TEMPLATE) {
            newPath = createOvaForTemplate((TemplateObjectTO)data, timeout);
        } else if (data.getObjectType() == DataObjectType.ARCHIVE) {
            newPath = cmd.getInstallPath();
        }
        if (newPath != null) {
            cmd.setInstallPath(newPath);
            return true;
        }
        return false;

    }

    @Override
    public void createOva(String path, String name, int archiveTimeout) {
        Script commandSync = new Script(true, "sync", 0, s_logger);
        commandSync.execute();

        Script command = new Script(false, "tar", archiveTimeout, s_logger);
        command.setWorkDir(path);
        command.add("-cf", name + ".ova");
        command.add(name + ".ovf");        // OVF file should be the first file in OVA archive
        command.add(name + "-disk0.vmdk");

        s_logger.info("Package OVA with commmand: " + command.toString());
        command.execute();
    }

    private static final Logger s_logger = Logger.getLogger(VmwareStorageManagerImpl.class);

    private final VmwareStorageMount _mountService;
    private final StorageLayer _storage = new JavaStorageLayer();

    private int _timeout;

    public VmwareStorageManagerImpl(VmwareStorageMount mountService) {
        assert (mountService != null);
        _mountService = mountService;
    }

    public VmwareStorageManagerImpl(VmwareStorageMount mountService, String nfsVersion) {
        assert (mountService != null);
        _mountService = mountService;
        _nfsVersion = nfsVersion;
    }

    public void configure(Map<String, Object> params) {
        s_logger.info("Configure VmwareStorageManagerImpl");

        String value = (String)params.get("scripts.timeout");
        _timeout = NumbersUtil.parseInt(value, 1440) * 1000;
    }

    @Override
    public String createOvaForTemplate(TemplateObjectTO template, int archiveTimeout) {
        DataStoreTO storeTO = template.getDataStore();
        if (!(storeTO instanceof NfsTO)) {
            s_logger.debug("Can only handle NFS storage, while creating OVA from template");
            return null;
        }
        NfsTO nfsStore = (NfsTO)storeTO;
        String secStorageUrl = nfsStore.getUrl();
        assert (secStorageUrl != null);
        String installPath = template.getPath();
        String secondaryMountPoint = _mountService.getMountPoint(secStorageUrl, nfsStore.getNfsVersion());
        String installFullPath = secondaryMountPoint + "/" + installPath;
        try {
            if (installFullPath.endsWith(".ova")) {
                if (new File(installFullPath).exists()) {
                    s_logger.debug("OVA file found at: " + installFullPath);
                } else {
                    if (new File(installFullPath + ".meta").exists()) {
                        createOVAFromMetafile(installFullPath + ".meta", archiveTimeout);
                    } else {
                        String msg = "Unable to find OVA or OVA MetaFile to prepare template.";
                        s_logger.error(msg);
                        throw new Exception(msg);
                    }
                }
                return installPath;
            }
        } catch (Throwable e) {
            s_logger.debug("Failed to create OVA: " + e.toString());
        }
        return null;
    }

    //Fang: new command added;
    // Important! we need to sync file system before we can safely use tar to work around a linux kernal bug(or feature)
    public String createOvaForVolume(VolumeObjectTO volume, int archiveTimeout) {
        DataStoreTO storeTO = volume.getDataStore();
        if (!(storeTO instanceof NfsTO)) {
            s_logger.debug("can only handle nfs storage, when create ova from volume");
            return null;
        }
        NfsTO nfsStore = (NfsTO)storeTO;
        String secStorageUrl = nfsStore.getUrl();
        assert (secStorageUrl != null);
        //Note the volume path is volumes/accountId/volumeId/uuid/, the actual volume is uuid/uuid.vmdk
        String installPath = volume.getPath();
        int index = installPath.lastIndexOf(File.separator);
        String volumeUuid = installPath.substring(index + 1);
        String secondaryMountPoint = _mountService.getMountPoint(secStorageUrl, nfsStore.getNfsVersion());
        //The real volume path
        String volumePath = installPath + File.separator + volumeUuid + ".ova";
        String installFullPath = secondaryMountPoint + "/" + installPath;

        try {
            if (new File(secondaryMountPoint + File.separator + volumePath).exists()) {
                s_logger.debug("ova already exists:" + volumePath);
                return volumePath;
            } else {
                Script commandSync = new Script(true, "sync", 0, s_logger);
                commandSync.execute();
                Script command = new Script(false, "tar", archiveTimeout, s_logger);
                command.setWorkDir(installFullPath);
                command.add("-cf", volumeUuid + ".ova");
                command.add(volumeUuid + ".ovf");        // OVF file should be the first file in OVA archive
                command.add(volumeUuid + "-disk0.vmdk");

                String result = command.execute();
                if (result != Script.ERR_TIMEOUT) {
                    return volumePath;
                }

            }
        } catch (Throwable e) {
            s_logger.info("Exception for createVolumeOVA");
        }
        return null;
    }

    @Override
    public Answer execute(VmwareHostService hostService, PrimaryStorageDownloadCommand cmd) {
        String secondaryStorageUrl = cmd.getSecondaryStorageUrl();
        assert (secondaryStorageUrl != null);

        String templateUrl = cmd.getUrl();

        String templateName = null;
        String mountPoint = null;
        if (templateUrl.endsWith(".ova")) {
            int index = templateUrl.lastIndexOf("/");
            mountPoint = templateUrl.substring(0, index);
            mountPoint = mountPoint.substring(secondaryStorageUrl.length() + 1);
            if (!mountPoint.endsWith("/")) {
                mountPoint = mountPoint + "/";
            }

            templateName = templateUrl.substring(index + 1).replace("." + ImageFormat.OVA.getFileExtension(), "");

            if (templateName == null || templateName.isEmpty()) {
                templateName = cmd.getName();
            }
        } else {
            mountPoint = templateUrl.substring(secondaryStorageUrl.length() + 1);
            if (!mountPoint.endsWith("/")) {
                mountPoint = mountPoint + "/";
            }
            templateName = cmd.getName();
        }

        VmwareContext context = hostService.getServiceContext(cmd);
        try {
            VmwareHypervisorHost hyperHost = hostService.getHyperHost(context, cmd);

            String templateUuidName = UUID.nameUUIDFromBytes((templateName + "@" + cmd.getPoolUuid() + "-" + hyperHost.getMor().getValue()).getBytes("UTF-8")).toString();
            // truncate template name to 32 chars to ensure they work well with vSphere API's.
            templateUuidName = templateUuidName.replace("-", "");

            DatacenterMO dcMo = new DatacenterMO(context, hyperHost.getHyperHostDatacenter());
            VirtualMachineMO templateMo = VmwareHelper.pickOneVmOnRunningHost(dcMo.findVmByNameAndLabel(templateUuidName), true);

            if (templateMo == null) {
                if (s_logger.isInfoEnabled()) {
                    s_logger.info("Template " + templateName + " is not setup yet, setup template from secondary storage with uuid name: " + templateUuidName);
                }
                ManagedObjectReference morDs = HypervisorHostHelper.findDatastoreWithBackwardsCompatibility(hyperHost, cmd.getPoolUuid());
                assert (morDs != null);
                DatastoreMO primaryStorageDatastoreMo = new DatastoreMO(context, morDs);

                copyTemplateFromSecondaryToPrimary(hyperHost, primaryStorageDatastoreMo, secondaryStorageUrl, mountPoint, templateName, templateUuidName, cmd.getNfsVersion());
            } else {
                s_logger.info("Template " + templateName + " has already been setup, skip the template setup process in primary storage");
            }

            return new PrimaryStorageDownloadAnswer(templateUuidName, 0);
        } catch (Throwable e) {
            return new PrimaryStorageDownloadAnswer(hostService.createLogMessageException(e, cmd));
        }
    }

    @Override
    @Deprecated
    public Answer execute(VmwareHostService hostService, BackupSnapshotCommand cmd) {
        s_logger.debug(String.format("Received BackupSnapshotCommand: [%s].", gson.toJson(cmd)));

        Long accountId = cmd.getAccountId();
        Long volumeId = cmd.getVolumeId();
        String secondaryStorageUrl = cmd.getSecondaryStorageUrl();
        String snapshotUuid = cmd.getSnapshotUuid(); // not null: Precondition.
        String prevSnapshotUuid = cmd.getPrevSnapshotUuid();
        String prevBackupUuid = cmd.getPrevBackupUuid();
        String searchExcludedFolders = cmd.getContextParam("searchexludefolders");
        VirtualMachineMO workerVm = null;
        String workerVMName = null;
        String volumePath = cmd.getVolumePath();
        ManagedObjectReference morDs = null;
        DatastoreMO dsMo = null;

        // By default assume failure
        String details = null;
        boolean success = false;
        String snapshotBackupUuid = null;

        VmwareContext context = hostService.getServiceContext(cmd);
        VirtualMachineMO vmMo = null;
        try {
            VmwareHypervisorHost hyperHost = hostService.getHyperHost(context, cmd);
            morDs = HypervisorHostHelper.findDatastoreWithBackwardsCompatibility(hyperHost, cmd.getPool().getUuid());

            try {
                vmMo = hyperHost.findVmOnHyperHost(cmd.getVmName());
                if (vmMo == null) {
                    if (s_logger.isDebugEnabled()) {
                        s_logger.debug("Unable to find owner VM for BackupSnapshotCommand on host " + hyperHost.getHyperHostName() + ", will try within datacenter");
                    }

                    vmMo = hyperHost.findVmOnPeerHyperHost(cmd.getVmName());
                    if (vmMo == null) {
                        dsMo = new DatastoreMO(hyperHost.getContext(), morDs);

                        workerVMName = hostService.getWorkerName(context, cmd, 0, dsMo);
                        vmMo = HypervisorHostHelper.createWorkerVM(hyperHost, dsMo, workerVMName, null);

                        if (vmMo == null) {
                            throw new Exception("Failed to find the newly create or relocated VM. vmName: " + workerVMName);
                        }
                        workerVm = vmMo;

                        // attach volume to worker VM
                        String datastoreVolumePath = getVolumePathInDatastore(dsMo, volumePath + ".vmdk", searchExcludedFolders);
                        vmMo.attachDisk(new String[] {datastoreVolumePath}, morDs);
                    }
                }

                if (!vmMo.createSnapshot(snapshotUuid, "Snapshot taken for " + cmd.getSnapshotName(), false, false)) {
                    throw new Exception("Failed to take snapshot " + cmd.getSnapshotName() + " on vm: " + cmd.getVmName());
                }

                snapshotBackupUuid = backupSnapshotToSecondaryStorage(vmMo, accountId, volumeId, cmd.getVolumePath(), snapshotUuid, secondaryStorageUrl, prevSnapshotUuid,
                        prevBackupUuid, hostService.getWorkerName(context, cmd, 1, dsMo), cmd.getNfsVersion());

                success = (snapshotBackupUuid != null);
                if (success) {
                    details = "Successfully backedUp the snapshotUuid: " + snapshotUuid + " to secondary storage.";
                }

            } finally {
                if (vmMo != null) {
                    ManagedObjectReference snapshotMor = vmMo.getSnapshotMor(snapshotUuid);
                    if (snapshotMor != null) {
                        vmMo.removeSnapshot(snapshotUuid, false);
                    }
                }

                try {
                    if (workerVm != null) {
<<<<<<< HEAD
=======
                        // detach volume and destroy worker vm
>>>>>>> 56f4da6d
                        workerVm.detachAllDisksAndDestroy();
                    }
                } catch (Throwable e) {
                    s_logger.warn(String.format("Failed to destroy worker VM [%s] due to: [%s].", workerVMName, e.getMessage()), e);
                }
            }
        } catch (Throwable e) {
            return new BackupSnapshotAnswer(cmd, false, hostService.createLogMessageException(e, cmd), snapshotBackupUuid, true);
        }

        return new BackupSnapshotAnswer(cmd, success, details, snapshotBackupUuid, true);
    }

    @Override
    public Answer execute(VmwareHostService hostService, CreatePrivateTemplateFromVolumeCommand cmd) {
        String secondaryStoragePoolURL = cmd.getSecondaryStorageUrl();
        String volumePath = cmd.getVolumePath();
        Long accountId = cmd.getAccountId();
        Long templateId = cmd.getTemplateId();
        String details = null;

        VmwareContext context = hostService.getServiceContext(cmd);
        try {
            VmwareHypervisorHost hyperHost = hostService.getHyperHost(context, cmd);

            VirtualMachineMO vmMo = hyperHost.findVmOnHyperHost(cmd.getVmName());
            if (vmMo == null) {
                if (s_logger.isDebugEnabled()) {
                    s_logger.debug("Unable to find the owner VM for CreatePrivateTemplateFromVolumeCommand on host " + hyperHost.getHyperHostName() + ", try within datacenter");
                }
                vmMo = hyperHost.findVmOnPeerHyperHost(cmd.getVmName());

                if (vmMo == null) {
                    String msg = "Unable to find the owner VM for volume operation. vm: " + cmd.getVmName();
                    s_logger.error(msg);
                    throw new Exception(msg);
                }
            }

            Ternary<String, Long, Long> result = createTemplateFromVolume(vmMo, accountId, templateId, cmd.getUniqueName(), secondaryStoragePoolURL, volumePath,
                    hostService.getWorkerName(context, cmd, 0, null), cmd.getNfsVersion());

            return new CreatePrivateTemplateAnswer(cmd, true, null, result.first(), result.third(), result.second(), cmd.getUniqueName(), ImageFormat.OVA);

        } catch (Throwable e) {
            return new CreatePrivateTemplateAnswer(cmd, false, hostService.createLogMessageException(e, cmd));
        }
    }

    @Override
    public Answer execute(VmwareHostService hostService, CreatePrivateTemplateFromSnapshotCommand cmd) {
        Long accountId = cmd.getAccountId();
        Long volumeId = cmd.getVolumeId();
        String secondaryStorageUrl = cmd.getSecondaryStorageUrl();
        String backedUpSnapshotUuid = cmd.getSnapshotUuid();
        Long newTemplateId = cmd.getNewTemplateId();
        String details;
        String uniqeName = UUID.randomUUID().toString();

        VmwareContext context = hostService.getServiceContext(cmd);
        try {
            Ternary<String, Long, Long> result = createTemplateFromSnapshot(accountId, newTemplateId, uniqeName, secondaryStorageUrl, volumeId, backedUpSnapshotUuid,
                    cmd.getNfsVersion());

            return new CreatePrivateTemplateAnswer(cmd, true, null, result.first(), result.third(), result.second(), uniqeName, ImageFormat.OVA);
        } catch (Throwable e) {
            return new CreatePrivateTemplateAnswer(cmd, false, hostService.createLogMessageException(e, cmd));
        }
    }

    @Override
    public Answer execute(VmwareHostService hostService, CopyVolumeCommand cmd) {
        Long volumeId = cmd.getVolumeId();
        String volumePath = cmd.getVolumePath();
        String secondaryStorageURL = cmd.getSecondaryStorageURL();
        String vmName = cmd.getVmName();

        VmwareContext context = hostService.getServiceContext(cmd);
        try {
            VmwareHypervisorHost hyperHost = hostService.getHyperHost(context, cmd);

            Pair<String, String> result;
            if (cmd.toSecondaryStorage()) {
                result = copyVolumeToSecStorage(hostService, hyperHost, cmd, vmName, volumeId, cmd.getPool().getUuid(), volumePath, secondaryStorageURL,
                        hostService.getWorkerName(context, cmd, 0, null), cmd.getNfsVersion());
            } else {
                StorageFilerTO poolTO = cmd.getPool();

                ManagedObjectReference morDatastore = HypervisorHostHelper.findDatastoreWithBackwardsCompatibility(hyperHost, poolTO.getUuid());
                if (morDatastore == null) {
                    morDatastore = hyperHost.mountDatastore(false, poolTO.getHost(), 0, poolTO.getPath(), poolTO.getUuid().replace("-", ""), true);

                    if (morDatastore == null) {
                        throw new Exception("Unable to mount storage pool on host. storeUrl: " + poolTO.getHost() + ":/" + poolTO.getPath());
                    }
                }

                result = copyVolumeFromSecStorage(hyperHost, volumeId, new DatastoreMO(context, morDatastore), secondaryStorageURL, volumePath, cmd.getNfsVersion());
                deleteVolumeDirOnSecondaryStorage(volumeId, secondaryStorageURL, cmd.getNfsVersion());
            }
            return new CopyVolumeAnswer(cmd, true, null, result.first(), result.second());
        } catch (Throwable e) {
            return new CopyVolumeAnswer(cmd, false, hostService.createLogMessageException(e, cmd), null, null);
        }
    }

    @Override
    public Answer execute(VmwareHostService hostService, CreateVolumeFromSnapshotCommand cmd) {

        String primaryStorageNameLabel = cmd.getPrimaryStoragePoolNameLabel();
        Long accountId = cmd.getAccountId();
        Long volumeId = cmd.getVolumeId();
        String secondaryStorageUrl = cmd.getSecondaryStorageUrl();
        String backedUpSnapshotUuid = cmd.getSnapshotUuid();

        String details = null;
        boolean success = false;
        String newVolumeName = UUID.randomUUID().toString().replace("-", "");

        VmwareContext context = hostService.getServiceContext(cmd);
        try {
            VmwareHypervisorHost hyperHost = hostService.getHyperHost(context, cmd);
            ManagedObjectReference morPrimaryDs = HypervisorHostHelper.findDatastoreWithBackwardsCompatibility(hyperHost, primaryStorageNameLabel);
            if (morPrimaryDs == null) {
                String msg = "Unable to find datastore: " + primaryStorageNameLabel;
                s_logger.error(msg);
                throw new Exception(msg);
            }

            DatastoreMO primaryDsMo = new DatastoreMO(hyperHost.getContext(), morPrimaryDs);
            details = createVolumeFromSnapshot(hyperHost, primaryDsMo, newVolumeName, accountId, volumeId, secondaryStorageUrl, backedUpSnapshotUuid, cmd.getNfsVersion());
            if (details == null) {
                success = true;
            }
        } catch (Throwable e) {
            details = hostService.createLogMessageException(e, cmd);
        }

        return new CreateVolumeFromSnapshotAnswer(cmd, success, details, newVolumeName);
    }


    // templateName: name in secondary storage
    // templateUuid: will be used at hypervisor layer
    private void copyTemplateFromSecondaryToPrimary(VmwareHypervisorHost hyperHost, DatastoreMO datastoreMo, String secondaryStorageUrl, String templatePathAtSecondaryStorage,
                                                    String templateName, String templateUuid, String nfsVersion) throws Exception {

        s_logger.info("Executing copyTemplateFromSecondaryToPrimary. secondaryStorage: " + secondaryStorageUrl + ", templatePathAtSecondaryStorage: "
                + templatePathAtSecondaryStorage + ", templateName: " + templateName);

        String secondaryMountPoint = _mountService.getMountPoint(secondaryStorageUrl, nfsVersion);
        s_logger.info("Secondary storage mount point: " + secondaryMountPoint);

        String srcOVAFileName = secondaryMountPoint + "/" + templatePathAtSecondaryStorage + templateName + "." + ImageFormat.OVA.getFileExtension();

        String srcFileName = getOVFFilePath(srcOVAFileName);
        if (srcFileName == null) {
            Script command = new Script("tar", 0, s_logger);
            command.add("--no-same-owner");
            command.add("-xf", srcOVAFileName);
            command.setWorkDir(secondaryMountPoint + "/" + templatePathAtSecondaryStorage);
            s_logger.info("Executing command: " + command.toString());
            String result = command.execute();
            if (result != null) {
                String msg = "Unable to unpack snapshot OVA file at: " + srcOVAFileName;
                s_logger.error(msg);
                throw new Exception(msg);
            }
        }

        srcFileName = getOVFFilePath(srcOVAFileName);
        if (srcFileName == null) {
            String msg = "Unable to locate OVF file in template package directory: " + srcOVAFileName;
            s_logger.error(msg);
            throw new Exception(msg);
        }

        String vmName = templateUuid;
        hyperHost.importVmFromOVF(srcFileName, vmName, datastoreMo, "thin", null);

        VirtualMachineMO vmMo = hyperHost.findVmOnHyperHost(vmName);
        if (vmMo == null) {
            String msg = "Failed to import OVA template. secondaryStorage: " + secondaryStorageUrl + ", templatePathAtSecondaryStorage: " + templatePathAtSecondaryStorage
                    + ", templateName: " + templateName + ", templateUuid: " + templateUuid;
            s_logger.error(msg);
            throw new Exception(msg);
        }

        if (vmMo.createSnapshot("cloud.template.base", "Base snapshot", false, false)) {
            vmMo.setCustomFieldValue(CustomFieldConstants.CLOUD_UUID, templateUuid);
            vmMo.markAsTemplate();
        } else {
            vmMo.destroy();
            String msg = "Unable to create base snapshot for template, templateName: " + templateName + ", templateUuid: " + templateUuid;
            s_logger.error(msg);
            throw new Exception(msg);
        }
    }

    private Ternary<String, Long, Long> createTemplateFromVolume(VirtualMachineMO vmMo, long accountId, long templateId, String templateUniqueName, String secStorageUrl,
                                                                 String volumePath, String workerVmName, String nfsVersion) throws Exception {

        String secondaryMountPoint = _mountService.getMountPoint(secStorageUrl, nfsVersion);
        String installPath = getTemplateRelativeDirInSecStorage(accountId, templateId);
        String installFullPath = secondaryMountPoint + "/" + installPath;
        synchronized (installPath.intern()) {
            Script command = new Script(false, "mkdir", _timeout, s_logger);
            command.add("-p");
            command.add(installFullPath);

            String result = command.execute();
            if (result != null) {
                String msg = "unable to prepare template directory: " + installPath + ", storage: " + secStorageUrl + ", error msg: " + result;
                s_logger.error(msg);
                throw new Exception(msg);
            }
        }

        VirtualMachineMO clonedVm = null;
        try {
            Pair<VirtualDisk, String> volumeDeviceInfo = vmMo.getDiskDevice(volumePath);
            if (volumeDeviceInfo == null) {
                String msg = "Unable to find related disk device for volume. volume path: " + volumePath;
                s_logger.error(msg);
                throw new Exception(msg);
            }

            if (!vmMo.createSnapshot(templateUniqueName, "Temporary snapshot for template creation", false, false)) {
                String msg = "Unable to take snapshot for creating template from volume. volume path: " + volumePath;
                s_logger.error(msg);
                throw new Exception(msg);
            }

            // 4 MB is the minimum requirement for VM memory in VMware
            String vmxFormattedVirtualHardwareVersion = VirtualMachineMO.getVmxFormattedVirtualHardwareVersion(vmMo.getVirtualHardwareVersion());
            vmMo.cloneFromCurrentSnapshot(workerVmName, 0, 4, volumeDeviceInfo.second(), VmwareHelper.getDiskDeviceDatastore(volumeDeviceInfo.first()), vmxFormattedVirtualHardwareVersion);
            clonedVm = vmMo.getRunningHost().findVmOnHyperHost(workerVmName);
            if (clonedVm == null) {
                String msg = "Unable to create dummy VM to export volume. volume path: " + volumePath;
                s_logger.error(msg);
                throw new Exception(msg);
            }

            clonedVm.exportVm(secondaryMountPoint + "/" + installPath, templateUniqueName, true, false);

            long physicalSize = new File(installFullPath + "/" + templateUniqueName + ".ova").length();
            OVAProcessor processor = new OVAProcessor();
            Map<String, Object> params = new HashMap<String, Object>();
            params.put(StorageLayer.InstanceConfigKey, _storage);
            processor.configure("OVA Processor", params);
            long virtualSize = processor.getTemplateVirtualSize(installFullPath, templateUniqueName);

            postCreatePrivateTemplate(installFullPath, templateId, templateUniqueName, physicalSize, virtualSize);
            return new Ternary<String, Long, Long>(installPath + "/" + templateUniqueName + ".ova", physicalSize, virtualSize);

        } finally {
            if (clonedVm != null) {
                clonedVm.detachAllDisksAndDestroy();
            }

            vmMo.removeSnapshot(templateUniqueName, false);
        }
    }

    private Ternary<String, Long, Long> createTemplateFromSnapshot(long accountId, long templateId, String templateUniqueName, String secStorageUrl, long volumeId,
                                                                   String backedUpSnapshotUuid, String nfsVersion) throws Exception {

        String secondaryMountPoint = _mountService.getMountPoint(secStorageUrl, nfsVersion);
        String installPath = getTemplateRelativeDirInSecStorage(accountId, templateId);
        String installFullPath = secondaryMountPoint + "/" + installPath;
        String installFullOVAName = installFullPath + "/" + templateUniqueName + ".ova";  //Note: volss for tmpl
        String snapshotRoot = secondaryMountPoint + "/" + getSnapshotRelativeDirInSecStorage(accountId, volumeId);
        String snapshotFullOVAName = snapshotRoot + "/" + backedUpSnapshotUuid + ".ova";
        String snapshotFullOvfName = snapshotRoot + "/" + backedUpSnapshotUuid + ".ovf";
        String result;
        Script command;
        String templateVMDKName = "";
        //String snapshotFullVMDKName = snapshotRoot + "/";
        // the backedUpSnapshotUuid field currently has the format: uuid/uuid. so we need to extract the uuid out
        String backupSSUuid = backedUpSnapshotUuid.substring(0, backedUpSnapshotUuid.indexOf('/'));
        String snapshotFullVMDKName = snapshotRoot + "/" + backupSSUuid + "/";

        synchronized (installPath.intern()) {
            command = new Script(false, "mkdir", _timeout, s_logger);
            command.add("-p");
            command.add(installFullPath);

            result = command.execute();
            if (result != null) {
                String msg = "unable to prepare template directory: " + installPath + ", storage: " + secStorageUrl + ", error msg: " + result;
                s_logger.error(msg);
                throw new Exception(msg);
            }
        }

        try {
            if (new File(snapshotFullOVAName).exists()) {
                command = new Script(false, "cp", _timeout, s_logger);
                command.add(snapshotFullOVAName);
                command.add(installFullOVAName);
                result = command.execute();
                if (result != null) {
                    String msg = "unable to copy snapshot " + snapshotFullOVAName + " to " + installFullPath;
                    s_logger.error(msg);
                    throw new Exception(msg);
                }

                // untar OVA file at template directory
                command = new Script("tar", 0, s_logger);
                command.add("--no-same-owner");
                command.add("-xf", installFullOVAName);
                command.setWorkDir(installFullPath);
                s_logger.info("Executing command: " + command.toString());
                result = command.execute();
                if (result != null) {
                    String msg = "unable to untar snapshot " + snapshotFullOVAName + " to " + installFullPath;
                    s_logger.error(msg);
                    throw new Exception(msg);
                }

            } else {  // there is no ova file, only ovf originally;
                if (new File(snapshotFullOvfName).exists()) {
                    command = new Script(false, "cp", _timeout, s_logger);
                    command.add(snapshotFullOvfName);
                    //command.add(installFullOvfName);
                    command.add(installFullPath);
                    result = command.execute();
                    if (result != null) {
                        String msg = "unable to copy snapshot " + snapshotFullOvfName + " to " + installFullPath;
                        s_logger.error(msg);
                        throw new Exception(msg);
                    }

                    s_logger.info("vmdkfile parent dir: " + snapshotFullVMDKName);
                    File snapshotdir = new File(snapshotFullVMDKName);
                    // File snapshotdir = new File(snapshotRoot);
                    File[] ssfiles = snapshotdir.listFiles();
                    // List<String> filenames = new ArrayList<String>();
                    for (int i = 0; i < ssfiles.length; i++) {
                        String vmdkfile = ssfiles[i].getName();
                        s_logger.info("vmdk file name: " + vmdkfile);
                        if (vmdkfile.toLowerCase().startsWith(backupSSUuid) && vmdkfile.toLowerCase().endsWith(".vmdk")) {
                            snapshotFullVMDKName += vmdkfile;
                            templateVMDKName += vmdkfile;
                            break;
                        }
                    }
                    if (snapshotFullVMDKName != null) {
                        command = new Script(false, "cp", _timeout, s_logger);
                        command.add(snapshotFullVMDKName);
                        command.add(installFullPath);
                        result = command.execute();
                        s_logger.info("Copy VMDK file: " + snapshotFullVMDKName);
                        if (result != null) {
                            String msg = "unable to copy snapshot vmdk file " + snapshotFullVMDKName + " to " + installFullPath;
                            s_logger.error(msg);
                            throw new Exception(msg);
                        }
                    }
                } else {
                    String msg = "unable to find any snapshot ova/ovf files" + snapshotFullOVAName + " to " + installFullPath;
                    s_logger.error(msg);
                    throw new Exception(msg);
                }
            }

            long physicalSize = new File(installFullPath + "/" + templateVMDKName).length();
            OVAProcessor processor = new OVAProcessor();
            // long physicalSize = new File(installFullPath + "/" + templateUniqueName + ".ova").length();
            Map<String, Object> params = new HashMap<String, Object>();
            params.put(StorageLayer.InstanceConfigKey, _storage);
            processor.configure("OVA Processor", params);
            long virtualSize = processor.getTemplateVirtualSize(installFullPath, templateUniqueName);

            postCreatePrivateTemplate(installFullPath, templateId, templateUniqueName, physicalSize, virtualSize);
            writeMetaOvaForTemplate(installFullPath, backedUpSnapshotUuid + ".ovf", templateVMDKName, templateUniqueName, physicalSize);
            return new Ternary<String, Long, Long>(installPath + "/" + templateUniqueName + ".ova", physicalSize, virtualSize);
        } catch (Exception e) {
            // TODO, clean up left over files
            throw e;
        }
    }

    private void postCreatePrivateTemplate(String installFullPath, long templateId, String templateName, long size, long virtualSize) throws Exception {

        // TODO a bit ugly here
        BufferedWriter out = null;
        try {
            out = new BufferedWriter(new OutputStreamWriter(new FileOutputStream(installFullPath + "/template.properties"), "UTF-8"));
            out.write("filename=" + templateName + ".ova");
            out.newLine();
            out.write("description=");
            out.newLine();
            out.write("checksum=");
            out.newLine();
            out.write("hvm=false");
            out.newLine();
            out.write("size=" + size);
            out.newLine();
            //out.write("ova=true");
            out.write("ova=false");  //volss: the real ova file is not created
            out.newLine();
            out.write("id=" + templateId);
            out.newLine();
            out.write("public=false");
            out.newLine();
            out.write("ova.filename=" + templateName + ".ova");
            out.newLine();
            out.write("uniquename=" + templateName);
            out.newLine();
            out.write("ova.virtualsize=" + virtualSize);
            out.newLine();
            out.write("virtualsize=" + virtualSize);
            out.newLine();
            out.write("ova.size=" + size);
            out.newLine();
        } finally {
            if (out != null) {
                out.close();
            }
        }
    }

    private void writeMetaOvaForTemplate(String installFullPath, String ovfFilename, String vmdkFilename, String templateName, long diskSize) throws Exception {

        // TODO a bit ugly here
        BufferedWriter out = null;
        try {
            out = new BufferedWriter(new OutputStreamWriter(new FileOutputStream(installFullPath + "/" + templateName + ".ova.meta"), "UTF-8"));
            out.write("ova.filename=" + templateName + ".ova");
            out.newLine();
            out.write("version=1.0");
            out.newLine();
            out.write("ovf=" + ovfFilename);
            out.newLine();
            out.write("numDisks=1");
            out.newLine();
            out.write("disk1.name=" + vmdkFilename);
            out.newLine();
            out.write("disk1.size=" + diskSize);
            out.newLine();
        } finally {
            if (out != null) {
                out.close();
            }
        }
    }

    private String createVolumeFromSnapshot(VmwareHypervisorHost hyperHost, DatastoreMO primaryDsMo, String newVolumeName, long accountId, long volumeId, String secStorageUrl,
                                            String snapshotBackupUuid, String nfsVersion) throws Exception {

        restoreVolumeFromSecStorage(hyperHost, primaryDsMo, newVolumeName, secStorageUrl, getSnapshotRelativeDirInSecStorage(accountId, volumeId), snapshotBackupUuid, nfsVersion);
        return null;
    }

    private void restoreVolumeFromSecStorage(VmwareHypervisorHost hyperHost, DatastoreMO primaryDsMo, String newVolumeName, String secStorageUrl, String secStorageDir,
                                             String backupName, String nfsVersion) throws Exception {

        String secondaryMountPoint = _mountService.getMountPoint(secStorageUrl, nfsVersion);
        String srcOVAFileName = secondaryMountPoint + "/" + secStorageDir + "/" + backupName + "." + ImageFormat.OVA.getFileExtension();
        String snapshotDir = "";
        if (backupName.contains("/")) {
            snapshotDir = backupName.split("/")[0];
        }

        File ovafile = new File(srcOVAFileName);
        String srcOVFFileName = secondaryMountPoint + "/" + secStorageDir + "/" + backupName + ".ovf";
        File ovfFile = new File(srcOVFFileName);
        // String srcFileName = getOVFFilePath(srcOVAFileName);
        if (!ovfFile.exists()) {
            srcOVFFileName = getOVFFilePath(srcOVAFileName);
            if (srcOVFFileName == null && ovafile.exists()) {  // volss: ova file exists; o/w can't do tar
                Script command = new Script("tar", 0, s_logger);
                command.add("--no-same-owner");
                command.add("-xf", srcOVAFileName);
                command.setWorkDir(secondaryMountPoint + "/" + secStorageDir + "/" + snapshotDir);
                s_logger.info("Executing command: " + command.toString());
                String result = command.execute();
                if (result != null) {
                    String msg = "Unable to unpack snapshot OVA file at: " + srcOVAFileName;
                    s_logger.error(msg);
                    throw new Exception(msg);
                }
            } else {
                String msg = "Unable to find snapshot OVA file at: " + srcOVAFileName;
                s_logger.error(msg);
                throw new Exception(msg);
            }

            srcOVFFileName = getOVFFilePath(srcOVAFileName);
        }
        if (srcOVFFileName == null) {
            String msg = "Unable to locate OVF file in template package directory: " + srcOVAFileName;
            s_logger.error(msg);
            throw new Exception(msg);
        }

        VirtualMachineMO clonedVm = null;
        try {
            hyperHost.importVmFromOVF(srcOVFFileName, newVolumeName, primaryDsMo, "thin", null);
            clonedVm = hyperHost.findVmOnHyperHost(newVolumeName);
            if (clonedVm == null) {
                throw new Exception("Unable to create container VM for volume creation");
            }

            clonedVm.moveAllVmDiskFiles(primaryDsMo, "", false);
            clonedVm.detachAllDisks();
        } finally {
            if (clonedVm != null) {
                clonedVm.detachAllDisksAndDestroy();
            }
        }
    }

    private String backupSnapshotToSecondaryStorage(VirtualMachineMO vmMo, long accountId, long volumeId, String volumePath, String snapshotUuid, String secStorageUrl,
                                                    String prevSnapshotUuid, String prevBackupUuid, String workerVmName, String nfsVersion) throws Exception {

        String backupUuid = UUID.randomUUID().toString();
        exportVolumeToSecondaryStorage(vmMo, volumePath, secStorageUrl, getSnapshotRelativeDirInSecStorage(accountId, volumeId), backupUuid, workerVmName, nfsVersion, true);
        return backupUuid + "/" + backupUuid;
    }

    private void exportVolumeToSecondaryStorage(VirtualMachineMO vmMo, String volumePath, String secStorageUrl, String secStorageDir, String exportName, String workerVmName,
                                                String nfsVersion, boolean clonedWorkerVMNeeded) throws Exception {

        String secondaryMountPoint = _mountService.getMountPoint(secStorageUrl, nfsVersion);
        String exportPath = secondaryMountPoint + "/" + secStorageDir + "/" + exportName;

        synchronized (exportPath.intern()) {
            if (!new File(exportPath).exists()) {
                Script command = new Script(false, "mkdir", _timeout, s_logger);
                command.add("-p");
                command.add(exportPath);

                String result = command.execute();
                if (result != null) {
                    String errorMessage = String.format("Unable to prepare snapshot backup directory: [%s] due to [%s].", exportPath, result);
                    s_logger.error(errorMessage);
                    throw new Exception(errorMessage);
                }
            }
        }

        VirtualMachineMO clonedVm = null;
        try {

            Pair<VirtualDisk, String> volumeDeviceInfo = vmMo.getDiskDevice(volumePath);
            if (volumeDeviceInfo == null) {
                String msg = "Unable to find related disk device for volume. volume path: " + volumePath;
                s_logger.error(msg);
                throw new Exception(msg);
            }

            if (clonedWorkerVMNeeded) {
                // 4 MB is the minimum requirement for VM memory in VMware
                String vmxFormattedVirtualHardwareVersion = VirtualMachineMO.getVmxFormattedVirtualHardwareVersion(vmMo.getVirtualHardwareVersion());
                vmMo.cloneFromCurrentSnapshot(workerVmName, 0, 4, volumeDeviceInfo.second(), VmwareHelper.getDiskDeviceDatastore(volumeDeviceInfo.first()), vmxFormattedVirtualHardwareVersion);
                clonedVm = vmMo.getRunningHost().findVmOnHyperHost(workerVmName);
                if (clonedVm == null) {
                    String msg = String.format("Unable to create dummy VM to export volume. volume path: [%s].", volumePath);
                    s_logger.error(msg);
                    throw new Exception(msg);
                }
                clonedVm.exportVm(exportPath, exportName, false, false);  //Note: volss: not to create ova.
            } else {
                vmMo.exportVm(exportPath, exportName, false, false);
            }
        } finally {
            if (clonedVm != null) {
                clonedVm.detachAllDisksAndDestroy();
            }
        }
    }

    private Pair<String, String> copyVolumeToSecStorage(VmwareHostService hostService, VmwareHypervisorHost hyperHost, CopyVolumeCommand cmd, String vmName, long volumeId,
                                                        String poolId, String volumePath, String secStorageUrl, String workerVmName, String nfsVersion) throws Exception {

        String volumeFolder = String.valueOf(volumeId) + "/";
        VirtualMachineMO workerVm = null;
        VirtualMachineMO vmMo = null;
        String exportName = UUID.randomUUID().toString();
        String searchExcludedFolders = cmd.getContextParam("searchexludefolders");


        try {
            ManagedObjectReference morDs = HypervisorHostHelper.findDatastoreWithBackwardsCompatibility(hyperHost, poolId);

            if (morDs == null) {
                String msg = "Unable to find volumes's storage pool for copy volume operation";
                s_logger.error(msg);
                throw new Exception(msg);
            }

            boolean clonedWorkerVMNeeded = true;
            vmMo = hyperHost.findVmOnHyperHost(vmName);
            if (vmMo == null) {
                // create a dummy worker vm for attaching the volume
                DatastoreMO dsMo = new DatastoreMO(hyperHost.getContext(), morDs);
                workerVm = HypervisorHostHelper.createWorkerVM(hyperHost, dsMo, workerVmName, null);

                if (workerVm == null) {
                    String msg = "Unable to create worker VM to execute CopyVolumeCommand";
                    s_logger.error(msg);
                    throw new Exception(msg);
                }

                //attach volume to worker VM
                String datastoreVolumePath = getVolumePathInDatastore(dsMo, volumePath + ".vmdk", searchExcludedFolders);
                workerVm.attachDisk(new String[] {datastoreVolumePath}, morDs);
                vmMo = workerVm;
                clonedWorkerVMNeeded = false;
            } else {
                vmMo.createSnapshot(exportName, "Temporary snapshot for copy-volume command", false, false);
            }

            exportVolumeToSecondaryStorage(vmMo, volumePath, secStorageUrl, "volumes/" + volumeFolder, exportName, hostService.getWorkerName(hyperHost.getContext(), cmd, 1, null),
                    nfsVersion, clonedWorkerVMNeeded);
            return new Pair<String, String>(volumeFolder, exportName);

        } finally {
            if (vmMo != null && vmMo.getSnapshotMor(exportName) != null) {
                vmMo.removeSnapshot(exportName, false);
            }
            if (workerVm != null) {
<<<<<<< HEAD
=======
                //detach volume and destroy worker vm
>>>>>>> 56f4da6d
                workerVm.detachAllDisksAndDestroy();
            }
        }
    }

    private String getVolumePathInDatastore(DatastoreMO dsMo, String volumeFileName, String searchExcludeFolders) throws Exception {
        String datastoreVolumePath = dsMo.searchFileInSubFolders(volumeFileName, true, searchExcludeFolders);
        if (datastoreVolumePath == null) {
            throw new CloudRuntimeException("Unable to find file " + volumeFileName + " in datastore " + dsMo.getName());
        }
        return datastoreVolumePath;
    }

    private Pair<String, String> copyVolumeFromSecStorage(VmwareHypervisorHost hyperHost, long volumeId, DatastoreMO dsMo, String secStorageUrl, String exportName,
                                                          String nfsVersion) throws Exception {

        String volumeFolder = String.valueOf(volumeId) + "/";
        String newVolume = UUID.randomUUID().toString().replace("-", "");
        restoreVolumeFromSecStorage(hyperHost, dsMo, newVolume, secStorageUrl, "volumes/" + volumeFolder, exportName, nfsVersion);

        return new Pair<String, String>(volumeFolder, newVolume);
    }

    // here we use a method to return the ovf and vmdk file names; Another way to do it:
    // create a new class, and like TemplateLocation.java and create templateOvfInfo.java to handle it;
    private String createOVAFromMetafile(String metafileName, int archiveTimeout) throws Exception {
        File ova_metafile = new File(metafileName);
        Properties props = null;
        String ovaFileName = "";
        s_logger.info("Creating OVA using MetaFile: " + metafileName);
        try (FileInputStream strm = new FileInputStream(ova_metafile);) {

            s_logger.info("loading properties from ova meta file: " + metafileName);
            props = new Properties();
            props.load(strm);
            ovaFileName = props.getProperty("ova.filename");
            s_logger.info("ovafilename: " + ovaFileName);
            String ovfFileName = props.getProperty("ovf");
            s_logger.info("ovffilename: " + ovfFileName);
            int diskNum = Integer.parseInt(props.getProperty("numDisks"));
            if (diskNum <= 0) {
                String msg = "VMDK disk file number is 0. Error";
                s_logger.error(msg);
                throw new Exception(msg);
            }
            String[] disks = new String[diskNum];
            for (int i = 0; i < diskNum; i++) {
                // String diskNameKey = "disk" + Integer.toString(i+1) + ".name"; // Fang use this
                String diskNameKey = "disk1.name";
                disks[i] = props.getProperty(diskNameKey);
                s_logger.info("diskname " + disks[i]);
            }
            String exportDir = ova_metafile.getParent();
            s_logger.info("exportDir: " + exportDir);
            // Important! we need to sync file system before we can safely use tar to work around a linux kernal bug(or feature)
            s_logger.info("Sync file system before we package OVA..., before tar ");
            s_logger.info("ova: " + ovaFileName + ", ovf:" + ovfFileName + ", vmdk:" + disks[0] + ".");
            Script commandSync = new Script(true, "sync", 0, s_logger);
            commandSync.execute();
            Script command = new Script(false, "tar", archiveTimeout, s_logger);
            command.setWorkDir(exportDir); // Fang: pass this in to the method?
            command.add("-cf", ovaFileName);
            command.add(ovfFileName); // OVF file should be the first file in OVA archive
            for (String diskName : disks) {
                command.add(diskName);
            }
            command.execute();
            s_logger.info("Package OVA for template in dir: " + exportDir + "cmd: " + command.toString());
            // to be safe, physically test existence of the target OVA file
            if ((new File(exportDir + File.separator + ovaFileName)).exists()) {
                s_logger.info("OVA file: " + ovaFileName + " is created and ready to extract.");
                return ovaFileName;
            } else {
                String msg = exportDir + File.separator + ovaFileName + " is not created as expected";
                s_logger.error(msg);
                throw new Exception(msg);
            }
        } catch (Exception e) {
            s_logger.error("Exception while creating OVA using Metafile", e);
            throw e;
        }

    }

    private String getOVFFilePath(String srcOVAFileName) {
        File file = new File(srcOVAFileName);
        assert (_storage != null);
        String[] files = _storage.listFiles(file.getParent());
        if (files != null) {
            for (String fileName : files) {
                if (fileName.toLowerCase().endsWith(".ovf")) {
                    File ovfFile = new File(fileName);
                    return file.getParent() + File.separator + ovfFile.getName();
                }
            }
        }
        return null;
    }

    private static String getTemplateRelativeDirInSecStorage(long accountId, long templateId) {
        return "template/tmpl/" + accountId + "/" + templateId;
    }

    private static String getSnapshotRelativeDirInSecStorage(long accountId, long volumeId) {
        return "snapshots/" + accountId + "/" + volumeId;
    }

    private long getVMSnapshotChainSize(VmwareContext context, VmwareHypervisorHost hyperHost, String fileName, ManagedObjectReference morDs, String exceptFileName)
            throws Exception {
        long size = 0;
        DatastoreMO dsMo = new DatastoreMO(context, morDs);
        HostDatastoreBrowserMO browserMo = dsMo.getHostDatastoreBrowserMO();
        String datastorePath = "[" + dsMo.getName() + "]";
        HostDatastoreBrowserSearchSpec searchSpec = new HostDatastoreBrowserSearchSpec();
        FileQueryFlags fqf = new FileQueryFlags();
        fqf.setFileSize(true);
        fqf.setFileOwner(true);
        fqf.setModification(true);
        searchSpec.setDetails(fqf);
        searchSpec.setSearchCaseInsensitive(false);
        searchSpec.getMatchPattern().add(fileName);
        ArrayList<HostDatastoreBrowserSearchResults> results = browserMo.searchDatastoreSubFolders(datastorePath, searchSpec);
        for (HostDatastoreBrowserSearchResults result : results) {
            if (result != null) {
                List<FileInfo> info = result.getFile();
                for (FileInfo fi : info) {
                    if (exceptFileName != null && fi.getPath().contains(exceptFileName)) {
                        continue;
                    } else {
                        size = size + fi.getFileSize();
                    }
                }
            }
        }
        return size;
    }

    @Override
    public CreateVMSnapshotAnswer execute(VmwareHostService hostService, CreateVMSnapshotCommand cmd) {
        List<VolumeObjectTO> volumeTOs = cmd.getVolumeTOs();
        String vmName = cmd.getVmName();
        String vmSnapshotName = cmd.getTarget().getSnapshotName();
        String vmSnapshotDesc = cmd.getTarget().getDescription();
        boolean snapshotMemory = cmd.getTarget().getType() == VMSnapshot.Type.DiskAndMemory;
        boolean quiescevm = cmd.getTarget().getQuiescevm();
        VirtualMachineMO vmMo = null;
        VmwareContext context = hostService.getServiceContext(cmd);

        try {
            VmwareHypervisorHost hyperHost = hostService.getHyperHost(context, cmd);

            // wait if there are already VM snapshot task running
            ManagedObjectReference taskmgr = context.getServiceContent().getTaskManager();
            List<ManagedObjectReference> tasks = context.getVimClient().getDynamicProperty(taskmgr, "recentTask");

            for (ManagedObjectReference taskMor : tasks) {
                TaskInfo info = (TaskInfo)(context.getVimClient().getDynamicProperty(taskMor, "info"));

                if (info.getEntityName().equals(cmd.getVmName()) && StringUtils.isNotBlank(info.getName()) && info.getName().equalsIgnoreCase("CreateSnapshot_Task")) {
                    if (!(info.getState().equals(TaskInfoState.SUCCESS) || info.getState().equals(TaskInfoState.ERROR))) {
                        s_logger.debug("There is already a VM snapshot task running, wait for it");
                        context.getVimClient().waitForTask(taskMor);
                    }
                }
            }

            vmMo = hyperHost.findVmOnHyperHost(vmName);

            if (vmMo == null) {
                vmMo = hyperHost.findVmOnPeerHyperHost(vmName);
            }

            if (vmMo == null) {
                String msg = "Unable to find VM for CreateVMSnapshotCommand";
                s_logger.info(msg);

                return new CreateVMSnapshotAnswer(cmd, false, msg);
            } else {
                if (vmMo.getSnapshotMor(vmSnapshotName) != null) {
                    s_logger.info("VM snapshot " + vmSnapshotName + " already exists");
                } else if (!vmMo.createSnapshot(vmSnapshotName, vmSnapshotDesc, snapshotMemory, quiescevm)) {
                    return new CreateVMSnapshotAnswer(cmd, false, "Unable to create snapshot due to esxi internal failed");
                }

                Map<String, String> mapNewDisk = getNewDiskMap(vmMo);

                setVolumeToPathAndSize(volumeTOs, mapNewDisk, context, hyperHost, cmd.getVmName());

                return new CreateVMSnapshotAnswer(cmd, cmd.getTarget(), volumeTOs);
            }
        } catch (Exception e) {
            String msg = e.getMessage();
            s_logger.error("failed to create snapshot for vm:" + vmName + " due to " + msg);

            try {
                if (vmMo.getSnapshotMor(vmSnapshotName) != null) {
                    vmMo.removeSnapshot(vmSnapshotName, false);
                }
            } catch (Exception e1) {
                s_logger.info("[ignored]" + "error during snapshot remove: " + e1.getLocalizedMessage());
            }

            return new CreateVMSnapshotAnswer(cmd, false, e.getMessage());
        }
    }

    private Map<String, String> getNewDiskMap(VirtualMachineMO vmMo) throws Exception {
        Map<String, String> mapNewDisk = new HashMap<String, String>();

        // find VM disk file path after creating snapshot
        VirtualDisk[] vdisks = vmMo.getAllDiskDevice();

        for (int i = 0; i < vdisks.length; i++) {
            List<Pair<String, ManagedObjectReference>> vmdkFiles = vmMo.getDiskDatastorePathChain(vdisks[i], false);

            for (Pair<String, ManagedObjectReference> fileItem : vmdkFiles) {
                String fullPath = fileItem.first();
                String baseName = null;
                String vmdkName = null;

                // if this is managed storage
                if (fullPath.startsWith("[-iqn.")) { // ex. [-iqn.2010-01.com.company:3y8w.vol-10.64-0] -iqn.2010-01.com.company:3y8w.vol-10.64-0-000001.vmdk
                    baseName = fullPath.split(" ")[0]; // ex. [-iqn.2010-01.com.company:3y8w.vol-10.64-0]

                    // remove '[' and ']'
                    baseName = baseName.substring(1, baseName.length() - 1);

                    vmdkName = fullPath; // for managed storage, vmdkName == fullPath
                } else {
                    vmdkName = fullPath.split("] ")[1];

                    if (vmdkName.endsWith(".vmdk")) {
                        vmdkName = vmdkName.substring(0, vmdkName.length() - (".vmdk").length());
                    }

                    String token = "/";

                    if (vmdkName.contains(token)) {
                        vmdkName = vmdkName.substring(vmdkName.indexOf(token) + token.length());
                    }

                    baseName = VmwareHelper.trimSnapshotDeltaPostfix(vmdkName);
                }

                mapNewDisk.put(baseName, vmdkName);
            }
        }

        return mapNewDisk;
    }

    private void setVolumeToPathAndSize(List<VolumeObjectTO> volumeTOs, Map<String, String> mapNewDisk, VmwareContext context, VmwareHypervisorHost hyperHost, String vmName)
            throws Exception {
        for (VolumeObjectTO volumeTO : volumeTOs) {
            String oldPath = volumeTO.getPath();

            final String baseName;

            // if this is managed storage
            if (oldPath.startsWith("[-iqn.")) { // ex. [-iqn.2010-01.com.company:3y8w.vol-10.64-0] -iqn.2010-01.com.company:3y8w.vol-10.64-0-000001.vmdk
                oldPath = oldPath.split(" ")[0]; // ex. [-iqn.2010-01.com.company:3y8w.vol-10.64-0]

                // remove '[' and ']'
                baseName = oldPath.substring(1, oldPath.length() - 1);
            } else {
                baseName = VmwareHelper.trimSnapshotDeltaPostfix(volumeTO.getPath());
            }

            String newPath = mapNewDisk.get(baseName);

            // get volume's chain size for this VM snapshot; exclude current volume vdisk
            DataStoreTO store = volumeTO.getDataStore();
            ManagedObjectReference morDs = getDatastoreAsManagedObjectReference(baseName, hyperHost, store);
            long size = getVMSnapshotChainSize(context, hyperHost, baseName + ".vmdk", morDs, newPath);
            size = getVMSnapshotChainSize(context, hyperHost, baseName + "-*.vmdk", morDs, newPath);

            if (volumeTO.getVolumeType() == Volume.Type.ROOT) {
                // add memory snapshot size
                size += getVMSnapshotChainSize(context, hyperHost, vmName + "-*.vmsn", morDs, null);
            }

            volumeTO.setSize(size);
            volumeTO.setPath(newPath);
        }
    }

    private ManagedObjectReference getDatastoreAsManagedObjectReference(String baseName, VmwareHypervisorHost hyperHost, DataStoreTO store) throws Exception {
        try {
            // if baseName equates to a datastore name, this should be managed storage
            ManagedObjectReference morDs = hyperHost.findDatastoreByName(baseName);

            if (morDs != null) {
                return morDs;
            }
        } catch (Exception ex) {
            s_logger.info("[ignored]" + "error getting managed object refference: " + ex.getLocalizedMessage());
        }

        // not managed storage, so use the standard way of getting a ManagedObjectReference for a datastore
        return HypervisorHostHelper.findDatastoreWithBackwardsCompatibility(hyperHost, store.getUuid());
    }

    @Override
    public DeleteVMSnapshotAnswer execute(VmwareHostService hostService, DeleteVMSnapshotCommand cmd) {
        List<VolumeObjectTO> listVolumeTo = cmd.getVolumeTOs();
        VirtualMachineMO vmMo = null;
        VmwareContext context = hostService.getServiceContext(cmd);
        String vmName = cmd.getVmName();
        String vmSnapshotName = cmd.getTarget().getSnapshotName();

        try {
            VmwareHypervisorHost hyperHost = hostService.getHyperHost(context, cmd);
            vmMo = hyperHost.findVmOnHyperHost(vmName);

            if (vmMo == null) {
                vmMo = hyperHost.findVmOnPeerHyperHost(vmName);
            }

            if (vmMo == null) {
                String msg = "Unable to find VM for RevertToVMSnapshotCommand";
                s_logger.debug(msg);

                return new DeleteVMSnapshotAnswer(cmd, false, msg);
            } else {
                if (vmMo.getSnapshotMor(vmSnapshotName) == null) {
                    s_logger.debug("can not find the snapshot " + vmSnapshotName + ", assume it is already removed");
                } else {
                    if (!vmMo.removeSnapshot(vmSnapshotName, false)) {
                        String msg = "delete vm snapshot " + vmSnapshotName + " due to error occured in vmware";
                        s_logger.error(msg);

                        return new DeleteVMSnapshotAnswer(cmd, false, msg);
                    }
                }

                s_logger.debug("snapshot: " + vmSnapshotName + " is removed");

                // after removed snapshot, the volumes' paths have been changed for the VM, needs to report new paths to manager

                Map<String, String> mapNewDisk = getNewDiskMap(vmMo);

                setVolumeToPathAndSize(listVolumeTo, mapNewDisk, context, hyperHost, cmd.getVmName());

                return new DeleteVMSnapshotAnswer(cmd, listVolumeTo);
            }
        } catch (Exception e) {
            String msg = e.getMessage();
            s_logger.error("failed to delete vm snapshot " + vmSnapshotName + " of vm " + vmName + " due to " + msg);

            return new DeleteVMSnapshotAnswer(cmd, false, msg);
        }
    }

    @Override
    public RevertToVMSnapshotAnswer execute(VmwareHostService hostService, RevertToVMSnapshotCommand cmd) {
        String snapshotName = cmd.getTarget().getSnapshotName();
        String vmName = cmd.getVmName();
        Boolean snapshotMemory = cmd.getTarget().getType() == VMSnapshot.Type.DiskAndMemory;
        List<VolumeObjectTO> listVolumeTo = cmd.getVolumeTOs();
        VirtualMachine.PowerState vmState = VirtualMachine.PowerState.PowerOn;
        VirtualMachineMO vmMo = null;
        VmwareContext context = hostService.getServiceContext(cmd);

        try {
            VmwareHypervisorHost hyperHost = hostService.getHyperHost(context, cmd);

            // wait if there are already VM revert task running
            ManagedObjectReference taskmgr = context.getServiceContent().getTaskManager();
            List<ManagedObjectReference> tasks = context.getVimClient().getDynamicProperty(taskmgr, "recentTask");

            for (ManagedObjectReference taskMor : tasks) {
                TaskInfo info = (TaskInfo)(context.getVimClient().getDynamicProperty(taskMor, "info"));

                if (info.getEntityName().equals(cmd.getVmName()) && StringUtils.isNotBlank(info.getName()) && info.getName().equalsIgnoreCase("RevertToSnapshot_Task")) {
                    s_logger.debug("There is already a VM snapshot task running, wait for it");
                    context.getVimClient().waitForTask(taskMor);
                }
            }

            HostMO hostMo = (HostMO)hyperHost;
            vmMo = hyperHost.findVmOnHyperHost(vmName);

            if (vmMo == null) {
                vmMo = hyperHost.findVmOnPeerHyperHost(vmName);
            }

            if (vmMo == null) {
                String msg = "Unable to find VM for RevertToVMSnapshotCommand";
                s_logger.debug(msg);

                return new RevertToVMSnapshotAnswer(cmd, false, msg);
            } else {
                if (cmd.isReloadVm()) {
                    vmMo.reload();
                }

                boolean result = false;

                if (snapshotName != null) {
                    ManagedObjectReference morSnapshot = vmMo.getSnapshotMor(snapshotName);

                    result = hostMo.revertToSnapshot(morSnapshot);
                } else {
                    return new RevertToVMSnapshotAnswer(cmd, false, "Unable to find the snapshot by name " + snapshotName);
                }

                if (result) {
                    Map<String, String> mapNewDisk = getNewDiskMap(vmMo);

                    setVolumeToPathAndSize(listVolumeTo, mapNewDisk, context, hyperHost, cmd.getVmName());

                    if (!snapshotMemory) {
                        vmState = VirtualMachine.PowerState.PowerOff;
                    }

                    return new RevertToVMSnapshotAnswer(cmd, listVolumeTo, vmState);
                } else {
                    return new RevertToVMSnapshotAnswer(cmd, false, "Error while reverting to snapshot due to execute in ESXi");
                }
            }
        } catch (Exception e) {
            String msg = "revert vm " + vmName + " to snapshot " + snapshotName + " failed due to " + e.getMessage();
            s_logger.error(msg);

            return new RevertToVMSnapshotAnswer(cmd, false, msg);
        }
    }

    private String deleteVolumeDirOnSecondaryStorage(long volumeId, String secStorageUrl, String nfsVersion) throws Exception {
        String secondaryMountPoint = _mountService.getMountPoint(secStorageUrl, nfsVersion);
        String volumeMountRoot = secondaryMountPoint + "/" + getVolumeRelativeDirInSecStroage(volumeId);

        return deleteDir(volumeMountRoot);
    }

    private String deleteDir(String dir) {
        synchronized (dir.intern()) {
            Script command = new Script(false, "rm", _timeout, s_logger);
            command.add("-rf");
            command.add(dir);
            return command.execute();
        }
    }

    private static String getVolumeRelativeDirInSecStroage(long volumeId) {
        return "volumes/" + volumeId;
    }
}<|MERGE_RESOLUTION|>--- conflicted
+++ resolved
@@ -378,10 +378,7 @@
 
                 try {
                     if (workerVm != null) {
-<<<<<<< HEAD
-=======
                         // detach volume and destroy worker vm
->>>>>>> 56f4da6d
                         workerVm.detachAllDisksAndDestroy();
                     }
                 } catch (Throwable e) {
@@ -1006,10 +1003,7 @@
                 vmMo.removeSnapshot(exportName, false);
             }
             if (workerVm != null) {
-<<<<<<< HEAD
-=======
                 //detach volume and destroy worker vm
->>>>>>> 56f4da6d
                 workerVm.detachAllDisksAndDestroy();
             }
         }
