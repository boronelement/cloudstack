--- conflicted
+++ resolved
@@ -1054,19 +1054,11 @@
                 logger.info("diskname " + disks[i]);
             }
             String exportDir = ova_metafile.getParent();
-<<<<<<< HEAD
             logger.info("exportDir: " + exportDir);
-            // Important! we need to sync file system before we can safely use tar to work around a linux kernal bug(or feature)
+            // Important! we need to sync file system before we can safely use tar to work around a linux kernel bug(or feature)
             logger.info("Sync file system before we package OVA..., before tar ");
             logger.info("ova: " + ovaFileName + ", ovf:" + ovfFileName + ", vmdk:" + disks[0] + ".");
             Script commandSync = new Script(true, "sync", 0, logger);
-=======
-            s_logger.info("exportDir: " + exportDir);
-            // Important! we need to sync file system before we can safely use tar to work around a linux kernel bug(or feature)
-            s_logger.info("Sync file system before we package OVA..., before tar ");
-            s_logger.info("ova: " + ovaFileName + ", ovf:" + ovfFileName + ", vmdk:" + disks[0] + ".");
-            Script commandSync = new Script(true, "sync", 0, s_logger);
->>>>>>> c9b103c8
             commandSync.execute();
             Script command = new Script(false, "tar", archiveTimeout, logger);
             command.setWorkDir(exportDir); // Fang: pass this in to the method?
