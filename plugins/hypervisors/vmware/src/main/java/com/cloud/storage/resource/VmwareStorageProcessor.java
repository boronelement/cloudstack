// Licensed to the Apache Software Foundation (ASF) under one
// or more contributor license agreements.  See the NOTICE file
// distributed with this work for additional information
// regarding copyright ownership.  The ASF licenses this file
// to you under the Apache License, Version 2.0 (the
// "License"); you may not use this file except in compliance
// with the License.  You may obtain a copy of the License at
//
//   http://www.apache.org/licenses/LICENSE-2.0
//
// Unless required by applicable law or agreed to in writing,
// software distributed under the License is distributed on an
// "AS IS" BASIS, WITHOUT WARRANTIES OR CONDITIONS OF ANY
// KIND, either express or implied.  See the License for the
// specific language governing permissions and limitations
// under the License.
package com.cloud.storage.resource;

import java.io.BufferedWriter;
import java.io.File;
import java.io.FileOutputStream;
import java.io.OutputStreamWriter;
import java.io.UnsupportedEncodingException;
import java.net.URI;
import java.nio.charset.Charset;
import java.rmi.RemoteException;
import java.util.ArrayList;
import java.util.HashMap;
import java.util.List;
import java.util.Map;
import java.util.Random;
import java.util.UUID;
import java.util.concurrent.ExecutorService;
import java.util.concurrent.Executors;
import java.util.concurrent.TimeUnit;

import org.apache.cloudstack.agent.directdownload.DirectDownloadCommand;
import org.apache.cloudstack.storage.command.AttachAnswer;
import org.apache.cloudstack.storage.command.AttachCommand;
import org.apache.cloudstack.storage.command.CheckDataStoreStoragePolicyComplainceCommand;
import org.apache.cloudstack.storage.command.CopyCmdAnswer;
import org.apache.cloudstack.storage.command.CopyCommand;
import org.apache.cloudstack.storage.command.CreateObjectAnswer;
import org.apache.cloudstack.storage.command.CreateObjectCommand;
import org.apache.cloudstack.storage.command.DeleteCommand;
import org.apache.cloudstack.storage.command.DettachCommand;
import org.apache.cloudstack.storage.command.ForgetObjectCmd;
import org.apache.cloudstack.storage.command.IntroduceObjectCmd;
import org.apache.cloudstack.storage.command.ResignatureAnswer;
import org.apache.cloudstack.storage.command.ResignatureCommand;
import org.apache.cloudstack.storage.command.SnapshotAndCopyAnswer;
import org.apache.cloudstack.storage.command.SnapshotAndCopyCommand;
import org.apache.cloudstack.storage.command.SyncVolumePathCommand;
import org.apache.cloudstack.storage.command.SyncVolumePathAnswer;
import org.apache.cloudstack.storage.to.PrimaryDataStoreTO;
import org.apache.cloudstack.storage.to.SnapshotObjectTO;
import org.apache.cloudstack.storage.to.TemplateObjectTO;
import org.apache.cloudstack.storage.to.VolumeObjectTO;
import org.apache.cloudstack.utils.volume.VirtualMachineDiskInfo;
import org.apache.commons.lang.StringUtils;
import org.apache.log4j.Logger;

import com.cloud.agent.api.Answer;
import com.cloud.agent.api.Command;
import com.cloud.agent.api.ModifyTargetsCommand;
import com.cloud.agent.api.to.DataStoreTO;
import com.cloud.agent.api.to.DataTO;
import com.cloud.agent.api.to.DiskTO;
import com.cloud.agent.api.to.NfsTO;
import com.cloud.hypervisor.vmware.manager.VmwareHostService;
import com.cloud.hypervisor.vmware.manager.VmwareManager;
import com.cloud.hypervisor.vmware.manager.VmwareStorageMount;
import com.cloud.hypervisor.vmware.mo.ClusterMO;
import com.cloud.hypervisor.vmware.mo.CustomFieldConstants;
import com.cloud.hypervisor.vmware.mo.DatacenterMO;
import com.cloud.hypervisor.vmware.mo.DatastoreFile;
import com.cloud.hypervisor.vmware.mo.DatastoreMO;
import com.cloud.hypervisor.vmware.mo.DiskControllerType;
import com.cloud.hypervisor.vmware.mo.HostDatastoreSystemMO;
import com.cloud.hypervisor.vmware.mo.HostMO;
import com.cloud.hypervisor.vmware.mo.HostStorageSystemMO;
import com.cloud.hypervisor.vmware.mo.HypervisorHostHelper;
import com.cloud.hypervisor.vmware.mo.NetworkDetails;
import com.cloud.hypervisor.vmware.mo.VirtualMachineDiskInfoBuilder;
import com.cloud.hypervisor.vmware.mo.VirtualMachineMO;
import com.cloud.hypervisor.vmware.mo.VirtualStorageObjectManagerMO;
import com.cloud.hypervisor.vmware.mo.VmwareHypervisorHost;
import com.cloud.hypervisor.vmware.resource.VmwareResource;
import com.cloud.hypervisor.vmware.util.VmwareContext;
import com.cloud.hypervisor.vmware.util.VmwareHelper;
import com.cloud.serializer.GsonHelper;
import com.cloud.storage.DataStoreRole;
import com.cloud.storage.JavaStorageLayer;
import com.cloud.storage.Storage.ImageFormat;
import com.cloud.storage.StorageLayer;
import com.cloud.storage.Volume;
import com.cloud.storage.template.OVAProcessor;
import com.cloud.template.TemplateManager;
import com.cloud.utils.Pair;
import com.cloud.utils.Ternary;
import com.cloud.utils.exception.CloudRuntimeException;
import com.cloud.utils.script.Script;
import com.cloud.vm.VirtualMachine.PowerState;
import com.cloud.vm.VmDetailConstants;
import com.google.common.base.Strings;
import com.google.gson.Gson;
import com.vmware.vim25.BaseConfigInfoDiskFileBackingInfo;
import com.vmware.vim25.DatastoreHostMount;
import com.vmware.vim25.HostHostBusAdapter;
import com.vmware.vim25.HostInternetScsiHba;
import com.vmware.vim25.HostInternetScsiHbaAuthenticationProperties;
import com.vmware.vim25.HostInternetScsiHbaSendTarget;
import com.vmware.vim25.HostInternetScsiHbaStaticTarget;
import com.vmware.vim25.HostInternetScsiTargetTransport;
import com.vmware.vim25.HostResignatureRescanResult;
import com.vmware.vim25.HostScsiDisk;
import com.vmware.vim25.HostScsiTopology;
import com.vmware.vim25.HostScsiTopologyInterface;
import com.vmware.vim25.HostScsiTopologyLun;
import com.vmware.vim25.HostScsiTopologyTarget;
import com.vmware.vim25.HostUnresolvedVmfsExtent;
import com.vmware.vim25.HostUnresolvedVmfsResignatureSpec;
import com.vmware.vim25.HostUnresolvedVmfsVolume;
import com.vmware.vim25.InvalidStateFaultMsg;
import com.vmware.vim25.ManagedObjectReference;
import com.vmware.vim25.VStorageObject;
import com.vmware.vim25.VirtualDeviceBackingInfo;
import com.vmware.vim25.VirtualDeviceConfigSpec;
import com.vmware.vim25.VirtualDeviceConfigSpecOperation;
import com.vmware.vim25.VirtualDisk;
import com.vmware.vim25.VirtualDiskFlatVer2BackingInfo;
import com.vmware.vim25.VirtualDiskType;
import com.vmware.vim25.VirtualMachineConfigSpec;
import com.vmware.vim25.VmConfigInfo;
import com.vmware.vim25.VmfsDatastoreExpandSpec;
import com.vmware.vim25.VmfsDatastoreOption;

public class VmwareStorageProcessor implements StorageProcessor {

    public enum VmwareStorageProcessorConfigurableFields {
        NFS_VERSION("nfsVersion"), FULL_CLONE_FLAG("fullCloneFlag");

        private String name;

        VmwareStorageProcessorConfigurableFields(String name){
            this.name = name;
        }

        public String getName() {
            return name;
        }
    }

    private static final Logger s_logger = Logger.getLogger(VmwareStorageProcessor.class);
    private static final int DEFAULT_NFS_PORT = 2049;
    private static final int SECONDS_TO_WAIT_FOR_DATASTORE = 120;

    private final VmwareHostService hostService;
    private boolean _fullCloneFlag;
    private final VmwareStorageMount mountService;
    private final VmwareResource resource;
    private final Integer _timeout;
    protected Integer _shutdownWaitMs;
    private final Gson _gson;
    private final StorageLayer _storage = new JavaStorageLayer();
    private String _nfsVersion;
    private static final Random RANDOM = new Random(System.nanoTime());

    public VmwareStorageProcessor(VmwareHostService hostService, boolean fullCloneFlag, VmwareStorageMount mountService, Integer timeout, VmwareResource resource,
                                  Integer shutdownWaitMs, PremiumSecondaryStorageResource storageResource, String nfsVersion) {
        this.hostService = hostService;
        _fullCloneFlag = fullCloneFlag;
        this.mountService = mountService;
        _timeout = timeout;
        this.resource = resource;
        _shutdownWaitMs = shutdownWaitMs;
        _gson = GsonHelper.getGsonLogger();
        _nfsVersion = nfsVersion;
    }

    @Override
    public SnapshotAndCopyAnswer snapshotAndCopy(SnapshotAndCopyCommand cmd) {
        s_logger.info("'SnapshotAndCopyAnswer snapshotAndCopy(SnapshotAndCopyCommand)' not currently used for VmwareStorageProcessor");

        return new SnapshotAndCopyAnswer();
    }

    @Override
    public ResignatureAnswer resignature(ResignatureCommand cmd) {
        final Map<String, String> details = cmd.getDetails();

        String scsiNaaDeviceId = details.get(DiskTO.SCSI_NAA_DEVICE_ID);

        if (scsiNaaDeviceId == null || scsiNaaDeviceId.trim().length() == 0) {
            throw new CloudRuntimeException("The 'scsiNaaDeviceId' needs to be specified when resignaturing a VMware datastore.");
        }

        final String iScsiName = details.get(DiskTO.IQN);
        final String datastoreName = getMaximumDatastoreName(VmwareResource.getDatastoreName(iScsiName));

        String vmdk = null;

        try {
            VmwareContext context = hostService.getServiceContext(null);
            VmwareHypervisorHost hyperHost = hostService.getHyperHost(context, null);

            ManagedObjectReference morCluster = hyperHost.getHyperHostCluster();
            ClusterMO clusterMO = new ClusterMO(context, morCluster);

            List<Pair<ManagedObjectReference, String>> lstHosts = clusterMO.getClusterHosts();

            // add iSCSI connection to host

            final String storageHost = details.get(DiskTO.STORAGE_HOST);
            final int storagePortNumber = Integer.parseInt(details.get(DiskTO.STORAGE_PORT));
            final String chapInitiatorUsername = details.get(DiskTO.CHAP_INITIATOR_USERNAME);
            final String chapInitiatorSecret = details.get(DiskTO.CHAP_INITIATOR_SECRET);
            final String chapTargetUsername = details.get(DiskTO.CHAP_TARGET_USERNAME);
            final String chapTargetSecret = details.get(DiskTO.CHAP_TARGET_SECRET);

            HostDiscoveryMethod hostDiscoveryMethod = getHostDiscoveryMethod(context, storageHost, lstHosts);
            List<HostMO> hostsUsingStaticDiscovery = hostDiscoveryMethod.getHostsUsingStaticDiscovery();

            if (hostsUsingStaticDiscovery != null && hostsUsingStaticDiscovery.size() > 0) {
                List<HostInternetScsiHbaStaticTarget> lstTargets = getTargets(storageHost, storagePortNumber, trimIqn(iScsiName),
                        chapInitiatorUsername, chapInitiatorSecret, chapTargetUsername, chapTargetSecret);

                addRemoveInternetScsiTargetsToAllHosts(true, lstTargets, hostsUsingStaticDiscovery);
            }

            rescanAllHosts(context, lstHosts, true, true);

            // perform resignature operation

            HostMO hostMO = new HostMO(context, lstHosts.get(0).first());

            HostDatastoreSystemMO hostDatastoreSystem = hostMO.getHostDatastoreSystemMO();

            List<HostUnresolvedVmfsVolume> hostUnresolvedVmfsVolumes = hostDatastoreSystem.queryUnresolvedVmfsVolumes();

            if (hostUnresolvedVmfsVolumes == null || hostUnresolvedVmfsVolumes.size() == 0) {
                throw new CloudRuntimeException("Unable to locate any snapshot datastores");
            }

            boolean foundExtent = false;

            for (HostUnresolvedVmfsVolume hostUnresolvedVmfsVolume : hostUnresolvedVmfsVolumes) {
                List<HostUnresolvedVmfsExtent> extents = hostUnresolvedVmfsVolume.getExtent();
                List<HostUnresolvedVmfsExtent> matchingExtents = getExtentsMatching(extents, scsiNaaDeviceId);

                if (matchingExtents.size() >= 1) {
                    String extentDevicePath = matchingExtents.get(0).getDevicePath();
                    HostResignatureRescanResult hostResignatureRescanResult = resignatureDatastore(hostDatastoreSystem, extentDevicePath);

                    if (hostResignatureRescanResult == null) {
                        throw new CloudRuntimeException("'hostResignatureRescanResult' should not be 'null'.");
                    }

                    ManagedObjectReference morDs = hostResignatureRescanResult.getResult();

                    if (morDs == null) {
                        throw new CloudRuntimeException("'morDs' should not be 'null'.");
                    }

                    DatastoreMO datastoreMO = new DatastoreMO(context, morDs);

                    boolean isOnlyForTemplate = Boolean.parseBoolean(details.get(DiskTO.TEMPLATE_RESIGN));

                    // If this is only for a template, all we really want to do is resignature the datastore (done at this point),
                    // then rename the datastore.
                    if (isOnlyForTemplate) {
                        vmdk = details.get(DiskTO.VMDK);
                    }
                    else {
                        vmdk = cleanUpDatastore(cmd, hostDatastoreSystem, datastoreMO, details);
                    }

                    if (renameDatastore(context, morDs, datastoreName, lstHosts)) {
                        foundExtent = true;

                        break;
                    }
                }
            }

            removeVmfsDatastore(cmd, hyperHost, datastoreName, storageHost, storagePortNumber, trimIqn(iScsiName), lstHosts);

            if (!foundExtent) {
                throw new CloudRuntimeException("Unable to locate the applicable extent");
            }

            final ResignatureAnswer answer = new ResignatureAnswer();

            final long volumeSize = Long.parseLong(details.get(DiskTO.VOLUME_SIZE));

            answer.setSize(volumeSize);

            answer.setPath("[" + datastoreName + "] " + vmdk);

            answer.setFormat(ImageFormat.OVA);

            return answer;
        }
        catch (Exception ex) {
            s_logger.debug(ex.getMessage());

            throw new CloudRuntimeException(ex.getMessage());
        }
    }

    private List<HostUnresolvedVmfsExtent> getExtentsMatching(List<HostUnresolvedVmfsExtent> extents, String naa) {
        List<HostUnresolvedVmfsExtent> matchingExtents = new ArrayList<>();

        if (extents != null) {
            for (HostUnresolvedVmfsExtent extent : extents) {
                s_logger.debug("extent devicePath=" + extent.getDevicePath() + ", ordinal=" + extent.getOrdinal()
                        + ", reason=" + extent.getReason() + ", isHeadExtent=" + extent.isIsHeadExtent());

                String extentDevicePath = extent.getDevicePath();

                if (extentDevicePath.contains(naa)) {
                    matchingExtents.add(extent);
                }
            }
        }

        return matchingExtents;
    }

    private class HostUnresolvedVmfsResignatureSpecCustom extends HostUnresolvedVmfsResignatureSpec {
        private HostUnresolvedVmfsResignatureSpecCustom(String extentDevicePath) {
            this.extentDevicePath = new ArrayList<>(1);

            this.extentDevicePath.add(extentDevicePath);
        }
    }

    private HostResignatureRescanResult resignatureDatastore(HostDatastoreSystemMO hostDatastoreSystemMO, String extentDevicePath) throws Exception {
        HostUnresolvedVmfsResignatureSpecCustom resignatureSpec = new HostUnresolvedVmfsResignatureSpecCustom(extentDevicePath);

        return hostDatastoreSystemMO.resignatureUnresolvedVmfsVolume(resignatureSpec);
    }

    private boolean renameDatastore(VmwareContext context, ManagedObjectReference morDs, String newName, List<Pair<ManagedObjectReference, String>> lstHosts) throws Exception {
        if (morDs != null) {
            DatastoreMO datastoreMO = new DatastoreMO(context, morDs);

            datastoreMO.renameDatastore(newName);

            waitForAllHostsToMountDatastore(lstHosts, datastoreMO);

            return true;
        }

        s_logger.debug("Unable to locate datastore to rename");

        return false;
    }

    private String getMaximumDatastoreName(String datastoreName) {
        final int maxDatastoreNameLength = 80;

        return datastoreName.length() > maxDatastoreNameLength ? datastoreName.substring(0, maxDatastoreNameLength) : datastoreName;
    }

    /**
     * 1) Possibly expand the datastore.
     * 2) Possibly consolidate all relevant VMDK files into one VMDK file.
     * 3) Possibly move the VMDK file to the root folder (may already be there).
     * 4) If the VMDK file wasn't already in the root folder, then delete the folder the VMDK file was in.
     * 5) Possibly rename the VMDK file (this will lead to there being a delta file with the new name and the
     *    original file with the original name).
     *
     * Note: If the underlying VMDK file was for a root disk, the 'vmdk' parameter's value might look, for example,
     *  like "i-2-32-VM/ROOT-32.vmdk".
     *
     * Note: If the underlying VMDK file was for a data disk, the 'vmdk' parameter's value might look, for example,
     *  like "-iqn.2010-01.com.solidfire:4nhe.data-32.79-0.vmdk".
     *
     * Returns the (potentially new) name of the VMDK file.
     */
    private String cleanUpDatastore(Command cmd, HostDatastoreSystemMO hostDatastoreSystem, DatastoreMO dsMo, Map<String, String> details) throws Exception {
        boolean expandDatastore = Boolean.parseBoolean(details.get(DiskTO.EXPAND_DATASTORE));

        // A volume on the storage system holding a template uses a minimum hypervisor snapshot reserve value.
        // When this volume is cloned to a new volume, the new volume can be expanded (to take a new hypervisor snapshot reserve value
        // into consideration). If expandDatastore is true, we want to expand the datastore in the new volume to the size of the cloned volume.
        // It's possible that expandDatastore might be true and there isn't any extra space in the cloned volume (if the hypervisor snapshot
        // reserve value in use is set to the minimum for the cloned volume), but that's fine.
        if (expandDatastore) {
            expandDatastore(hostDatastoreSystem, dsMo);
        }

        String vmdk = details.get(DiskTO.VMDK);
        String fullVmdkPath = new DatastoreFile(dsMo.getName(), vmdk).getPath();

        VmwareContext context = hostService.getServiceContext(null);
        VmwareHypervisorHost hyperHost = hostService.getHyperHost(context, null);

        DatacenterMO dcMo = new DatacenterMO(context, hyperHost.getHyperHostDatacenter());

        String vmName = getVmName(vmdk);

        // If vmName is not null, then move all VMDK files out of this folder to the root folder and then delete the folder named vmName.
        if (vmName != null) {
            String workerVmName = hostService.getWorkerName(context, cmd, 0, dsMo);

            VirtualMachineMO vmMo = HypervisorHostHelper.createWorkerVM(hyperHost, dsMo, workerVmName, null);

            if (vmMo == null) {
                throw new Exception("Unable to create a worker VM for volume creation");
            }

            vmMo.attachDisk(new String[] { fullVmdkPath }, dsMo.getMor());

            List<String> backingFiles = new ArrayList<>(1);

            List<VirtualDisk> virtualDisks = vmMo.getVirtualDisks();

            VirtualDisk virtualDisk = virtualDisks.get(0);

            VirtualDeviceBackingInfo virtualDeviceBackingInfo = virtualDisk.getBacking();

            while (virtualDeviceBackingInfo instanceof VirtualDiskFlatVer2BackingInfo) {
                VirtualDiskFlatVer2BackingInfo backingInfo = (VirtualDiskFlatVer2BackingInfo)virtualDeviceBackingInfo;

                backingFiles.add(backingInfo.getFileName());

                virtualDeviceBackingInfo = backingInfo.getParent();
            }

            vmMo.detachAllDisksAndDestroy();

            VmwareStorageLayoutHelper.moveVolumeToRootFolder(dcMo, backingFiles);

            vmdk = new DatastoreFile(vmdk).getFileName();

            // Delete the folder the VMDK file was in.

            DatastoreFile folderToDelete = new DatastoreFile(dsMo.getName(), vmName);

            dsMo.deleteFolder(folderToDelete.getPath(), dcMo.getMor());
        }

        return vmdk;
    }

    /**
     * Example input for the 'vmdk' parameter:
     *  i-2-32-VM/ROOT-32.vmdk
     *  -iqn.2010-01.com.solidfire:4nhe.data-32.79-0.vmdk
     */
    private String getVmName(String vmdk) {
        int indexOf = vmdk.indexOf("/");

        if (indexOf == -1) {
            return null;
        }

        return vmdk.substring(0, indexOf).trim();
    }

    public void expandDatastore(HostDatastoreSystemMO hostDatastoreSystem, DatastoreMO datastoreMO) throws Exception {
        List<VmfsDatastoreOption> vmfsDatastoreOptions = hostDatastoreSystem.queryVmfsDatastoreExpandOptions(datastoreMO);

        if (vmfsDatastoreOptions != null && vmfsDatastoreOptions.size() > 0) {
            VmfsDatastoreExpandSpec vmfsDatastoreExpandSpec = (VmfsDatastoreExpandSpec)vmfsDatastoreOptions.get(0).getSpec();

            hostDatastoreSystem.expandVmfsDatastore(datastoreMO, vmfsDatastoreExpandSpec);
        }
    }

    private String getOVFFilePath(String srcOVAFileName) {
        File file = new File(srcOVAFileName);
        assert (_storage != null);
        String[] files = _storage.listFiles(file.getParent());
        if (files != null) {
            for (String fileName : files) {
                if (fileName.toLowerCase().endsWith(".ovf")) {
                    File ovfFile = new File(fileName);
                    return file.getParent() + File.separator + ovfFile.getName();
                }
            }
        }
        return null;
    }

    private Pair<VirtualMachineMO, Long> copyTemplateFromSecondaryToPrimary(VmwareHypervisorHost hyperHost, DatastoreMO datastoreMo, String secondaryStorageUrl,
                                                                            String templatePathAtSecondaryStorage, String templateName, String templateUuid,
                                                                            boolean createSnapshot, String nfsVersion, String configuration) throws Exception {
        s_logger.info("Executing copyTemplateFromSecondaryToPrimary. secondaryStorage: " + secondaryStorageUrl + ", templatePathAtSecondaryStorage: " +
                templatePathAtSecondaryStorage + ", templateName: " + templateName + ", configuration: " + configuration);

        String secondaryMountPoint = mountService.getMountPoint(secondaryStorageUrl, nfsVersion);
        s_logger.info("Secondary storage mount point: " + secondaryMountPoint);

        String srcOVAFileName =
                VmwareStorageLayoutHelper.getTemplateOnSecStorageFilePath(secondaryMountPoint, templatePathAtSecondaryStorage, templateName,
                        ImageFormat.OVA.getFileExtension());

        String srcFileName = getOVFFilePath(srcOVAFileName);
        if (srcFileName == null) {
            Script command = new Script("tar", 0, s_logger);
            command.add("--no-same-owner");
            command.add("-xf", srcOVAFileName);
            command.setWorkDir(secondaryMountPoint + "/" + templatePathAtSecondaryStorage);
            s_logger.info("Executing command: " + command.toString());
            String result = command.execute();
            if (result != null) {
                String msg = "Unable to unpack snapshot OVA file at: " + srcOVAFileName;
                s_logger.error(msg);
                throw new Exception(msg);
            }
        }

        srcFileName = getOVFFilePath(srcOVAFileName);
        if (srcFileName == null) {
            String msg = "Unable to locate OVF file in template package directory: " + srcOVAFileName;
            s_logger.error(msg);
            throw new Exception(msg);
        }

        if (datastoreMo.getDatastoreType().equalsIgnoreCase("VVOL")) {
            templateUuid = CustomFieldConstants.CLOUD_UUID + "-" + templateUuid;
        }

        VmConfigInfo vAppConfig;
        if (s_logger.isDebugEnabled()) {
            s_logger.debug(String.format("Deploying OVF template %s with configuration %s", templateName, configuration));
        }
        hyperHost.importVmFromOVF(srcFileName, templateUuid, datastoreMo, "thin", configuration);
        VirtualMachineMO vmMo = hyperHost.findVmOnHyperHost(templateUuid);
        if (vmMo == null) {
            String msg =
                    "Failed to import OVA template. secondaryStorage: " + secondaryStorageUrl + ", templatePathAtSecondaryStorage: " + templatePathAtSecondaryStorage +
                            ", templateName: " + templateName + ", templateUuid: " + templateUuid;
            s_logger.error(msg);
            throw new Exception(msg);
        } else {
            vAppConfig = vmMo.getConfigInfo().getVAppConfig();
            if (vAppConfig != null) {
                s_logger.info("Found vApp configuration");
            }
        }

        OVAProcessor processor = new OVAProcessor();
        Map<String, Object> params = new HashMap<>();
        params.put(StorageLayer.InstanceConfigKey, _storage);
        processor.configure("OVA Processor", params);
        long virtualSize = processor.getTemplateVirtualSize(secondaryMountPoint + "/" + templatePathAtSecondaryStorage, templateName);

        if (createSnapshot) {
            if (vmMo.createSnapshot("cloud.template.base", "Base snapshot", false, false)) {
                // the same template may be deployed with multiple copies at per-datastore per-host basis,
                // save the original template name from CloudStack DB as the UUID to associate them.
                vmMo.setCustomFieldValue(CustomFieldConstants.CLOUD_UUID, templateName);
                if (vAppConfig == null || (vAppConfig.getProperty().size() == 0)) {
                    vmMo.markAsTemplate();
                }
            } else {
                vmMo.destroy();

                String msg = "Unable to create base snapshot for template, templateName: " + templateName + ", templateUuid: " + templateUuid;

                s_logger.error(msg);

                throw new Exception(msg);
            }
        }

        return new Pair<>(vmMo, virtualSize);
    }

    @Override
    public Answer copyTemplateToPrimaryStorage(CopyCommand cmd) {
        DataTO srcData = cmd.getSrcTO();
        TemplateObjectTO template = (TemplateObjectTO)srcData;
        DataStoreTO srcStore = srcData.getDataStore();

        if (!(srcStore instanceof NfsTO)) {
            return new CopyCmdAnswer("unsupported protocol");
        }

        NfsTO nfsImageStore = (NfsTO)srcStore;
        DataTO destData = cmd.getDestTO();
        DataStoreTO destStore = destData.getDataStore();
        DataStoreTO primaryStore = destStore;
        String configurationId = ((TemplateObjectTO) destData).getDeployAsIsConfiguration();

        String secondaryStorageUrl = nfsImageStore.getUrl();

        assert secondaryStorageUrl != null;

        boolean managed = false;
        String storageHost = null;
        int storagePort = Integer.MIN_VALUE;
        String managedStoragePoolName = null;
        String managedStoragePoolRootVolumeName = null;
        String chapInitiatorUsername = null;
        String chapInitiatorSecret = null;
        String chapTargetUsername = null;
        String chapTargetSecret = null;

        if (destStore instanceof PrimaryDataStoreTO) {
            PrimaryDataStoreTO destPrimaryDataStoreTo = (PrimaryDataStoreTO)destStore;

            Map<String, String> details = destPrimaryDataStoreTo.getDetails();

            if (details != null) {
                managed = Boolean.parseBoolean(details.get(PrimaryDataStoreTO.MANAGED));

                if (managed) {
                    storageHost = details.get(PrimaryDataStoreTO.STORAGE_HOST);

                    try {
                        storagePort = Integer.parseInt(details.get(PrimaryDataStoreTO.STORAGE_PORT));
                    }
                    catch (Exception ex) {
                        storagePort = 3260;
                    }

                    managedStoragePoolName = details.get(PrimaryDataStoreTO.MANAGED_STORE_TARGET);
                    managedStoragePoolRootVolumeName = details.get(PrimaryDataStoreTO.MANAGED_STORE_TARGET_ROOT_VOLUME);
                    chapInitiatorUsername = details.get(PrimaryDataStoreTO.CHAP_INITIATOR_USERNAME);
                    chapInitiatorSecret = details.get(PrimaryDataStoreTO.CHAP_INITIATOR_SECRET);
                    chapTargetUsername = details.get(PrimaryDataStoreTO.CHAP_TARGET_USERNAME);
                    chapTargetSecret = details.get(PrimaryDataStoreTO.CHAP_TARGET_SECRET);
                }
            }
        }

        String templateUrl = secondaryStorageUrl + "/" + srcData.getPath();
        Pair<String, String> templateInfo = VmwareStorageLayoutHelper.decodeTemplateRelativePathAndNameFromUrl(secondaryStorageUrl, templateUrl, template.getName());

        VmwareContext context = hostService.getServiceContext(cmd);

        if (context == null) {
            return new CopyCmdAnswer("Failed to create a VMware context, check the management server logs or the SSVM log for details");
        }

        VmwareHypervisorHost hyperHost = hostService.getHyperHost(context, cmd);
        DatastoreMO dsMo = null;

        try {
            String storageUuid = managed ? managedStoragePoolName : primaryStore.getUuid();

            // Generate a new template uuid if the template is marked as deploy-as-is,
            // as it supports multiple configurations
            String templateUuidName = template.isDeployAsIs() ?
                    UUID.randomUUID().toString() :
                    deriveTemplateUuidOnHost(hyperHost, storageUuid, templateInfo.second());

            DatacenterMO dcMo = new DatacenterMO(context, hyperHost.getHyperHostDatacenter());
            VirtualMachineMO templateMo = VmwareHelper.pickOneVmOnRunningHost(dcMo.findVmByNameAndLabel(templateUuidName), true);
            Pair<VirtualMachineMO, Long> vmInfo = null;

            final ManagedObjectReference morDs;
            if (managed) {
                morDs = prepareManagedDatastore(context, hyperHost, null, managedStoragePoolName, storageHost, storagePort,
                        chapInitiatorUsername, chapInitiatorSecret, chapTargetUsername, chapTargetSecret);
            }
            else {
                morDs = HypervisorHostHelper.findDatastoreWithBackwardsCompatibility(hyperHost, storageUuid);
            }
            assert (morDs != null);
            dsMo = new DatastoreMO(context, morDs);

            if (templateMo == null) {
                if (s_logger.isInfoEnabled()) {
                    s_logger.info("Template " + templateInfo.second() + " is not setup yet. Set up template from secondary storage with uuid name: " + templateUuidName);
                }

                if (managed) {
                    vmInfo = copyTemplateFromSecondaryToPrimary(hyperHost, dsMo, secondaryStorageUrl, templateInfo.first(), templateInfo.second(),
                            managedStoragePoolRootVolumeName, false, _nfsVersion, configurationId);

                    VirtualMachineMO vmMo = vmInfo.first();
                    vmMo.unregisterVm();

                    String[] vmwareLayoutFilePair = VmwareStorageLayoutHelper.getVmdkFilePairManagedDatastorePath(dsMo, managedStoragePoolRootVolumeName,
                            managedStoragePoolRootVolumeName, VmwareStorageLayoutType.VMWARE, false);
                    String[] legacyCloudStackLayoutFilePair = VmwareStorageLayoutHelper.getVmdkFilePairManagedDatastorePath(dsMo, null,
                            managedStoragePoolRootVolumeName, VmwareStorageLayoutType.CLOUDSTACK_LEGACY, false);

                    dsMo.moveDatastoreFile(vmwareLayoutFilePair[0], dcMo.getMor(), dsMo.getMor(), legacyCloudStackLayoutFilePair[0], dcMo.getMor(), true);
                    for (int i=1; i<vmwareLayoutFilePair.length; i++) {
                        dsMo.moveDatastoreFile(vmwareLayoutFilePair[i], dcMo.getMor(), dsMo.getMor(), legacyCloudStackLayoutFilePair[i], dcMo.getMor(), true);
                    }

                    String folderToDelete = dsMo.getDatastorePath(managedStoragePoolRootVolumeName, true);
                    dsMo.deleteFolder(folderToDelete, dcMo.getMor());
                }
                else {
                    vmInfo = copyTemplateFromSecondaryToPrimary(hyperHost, dsMo, secondaryStorageUrl, templateInfo.first(), templateInfo.second(),
                            templateUuidName, true, _nfsVersion, configurationId);
                }
            } else {
                s_logger.info("Template " + templateInfo.second() + " has already been setup, skip the template setup process in primary storage");
            }

            TemplateObjectTO newTemplate = new TemplateObjectTO();

            if (managed) {
                if (dsMo != null) {
                    String path = dsMo.getDatastorePath(managedStoragePoolRootVolumeName + ".vmdk");

                    newTemplate.setPath(path);
                }
            }
            else {
                if (dsMo.getDatastoreType().equalsIgnoreCase("VVOL")) {
                    newTemplate.setPath(CustomFieldConstants.CLOUD_UUID + "-" + templateUuidName);
                } else {
                    newTemplate.setPath(templateUuidName);
                }
            }

            newTemplate.setDeployAsIsConfiguration(configurationId);
            newTemplate.setSize((vmInfo != null)? vmInfo.second() : new Long(0));

            return new CopyCmdAnswer(newTemplate);
        } catch (Throwable e) {
            if (e instanceof RemoteException) {
                hostService.invalidateServiceContext(context);
            }

            String msg = "Unable to copy template to primary storage due to exception:" + VmwareHelper.getExceptionMessage(e);

            s_logger.error(msg, e);

            return new CopyCmdAnswer(msg);
        }
        finally {
            if (dsMo != null && managedStoragePoolName != null) {
                try {
                    removeVmfsDatastore(cmd, hyperHost, VmwareResource.getDatastoreName(managedStoragePoolName), storageHost, storagePort, trimIqn(managedStoragePoolName));
                }
                catch (Exception ex) {
                    s_logger.error("Unable to remove the following datastore: " + VmwareResource.getDatastoreName(managedStoragePoolName), ex);
                }
            }
        }
    }

    private boolean createVMLinkedClone(VirtualMachineMO vmTemplate, DatacenterMO dcMo, String vmdkName, ManagedObjectReference morDatastore,
                                        ManagedObjectReference morPool) throws Exception {
        return createVMLinkedClone(vmTemplate, dcMo, vmdkName, morDatastore, morPool, null);
    }

    private boolean createVMLinkedClone(VirtualMachineMO vmTemplate, DatacenterMO dcMo, String vmdkName, ManagedObjectReference morDatastore,
                                        ManagedObjectReference morPool, ManagedObjectReference morBaseSnapshot) throws Exception {
        if (morBaseSnapshot == null) {
            morBaseSnapshot = vmTemplate.getSnapshotMor("cloud.template.base");
        }

        if (morBaseSnapshot == null) {
            String msg = "Unable to find template base snapshot, invalid template";

            s_logger.error(msg);

            throw new Exception(msg);
        }

        s_logger.info("creating linked clone from template");

        if (!vmTemplate.createLinkedClone(vmdkName, morBaseSnapshot, dcMo.getVmFolder(), morPool, morDatastore)) {
            String msg = "Unable to clone from the template";

            s_logger.error(msg);

            throw new Exception(msg);
        }

        return true;
    }

    private boolean createVMFullClone(VirtualMachineMO vmTemplate, DatacenterMO dcMo, DatastoreMO dsMo, String vmdkName, ManagedObjectReference morDatastore,
                                      ManagedObjectReference morPool) throws Exception {
        s_logger.info("creating full clone from template");

        if (!vmTemplate.createFullClone(vmdkName, dcMo.getVmFolder(), morPool, morDatastore)) {
            String msg = "Unable to create full clone from the template";

            s_logger.error(msg);

            throw new Exception(msg);
        }

        return true;
    }

    @Override
    public Answer cloneVolumeFromBaseTemplate(CopyCommand cmd) {
        DataTO srcData = cmd.getSrcTO();
        TemplateObjectTO template = (TemplateObjectTO)srcData;
        DataTO destData = cmd.getDestTO();
        VolumeObjectTO volume = (VolumeObjectTO)destData;
        DataStoreTO primaryStore = volume.getDataStore();
        DataStoreTO srcStore = template.getDataStore();
        String searchExcludedFolders = cmd.getContextParam("searchexludefolders");

        try {
            VmwareContext context = hostService.getServiceContext(null);
            VmwareHypervisorHost hyperHost = hostService.getHyperHost(context, null);
            DatacenterMO dcMo = new DatacenterMO(context, hyperHost.getHyperHostDatacenter());
            VirtualMachineMO vmMo = null;
            ManagedObjectReference morDatastore = HypervisorHostHelper.findDatastoreWithBackwardsCompatibility(hyperHost, primaryStore.getUuid());
            if (morDatastore == null) {
                throw new Exception("Unable to find datastore in vSphere");
            }

            DatastoreMO dsMo = new DatastoreMO(context, morDatastore);

            String vmdkName = volume.getName();
            String vmName = volume.getVmName();
            String vmdkFileBaseName = null;
            if (template.isDeployAsIs() && volume.getVolumeType() == Volume.Type.ROOT) {
                VirtualMachineMO existingVm = dcMo.findVm(vmName);
                if (volume.getDeviceId().equals(0L)) {
                    if (existingVm != null) {
                        s_logger.info("Found existing VM " + vmName + " before cloning from template, destroying it");
                        existingVm.detachAllDisksAndDestroy();
                    }
                    s_logger.info("ROOT Volume from deploy-as-is template, cloning template");
                    cloneVMFromTemplate(hyperHost, template.getPath(), vmName, primaryStore.getUuid());
                } else {
                    s_logger.info("ROOT Volume from deploy-as-is template, volume already created at this point");
                }
            } else {
                if (srcStore == null) {
                    // create a root volume for blank VM (created from ISO)
                    String dummyVmName = hostService.getWorkerName(context, cmd, 0, dsMo);

                    try {
                        vmMo = HypervisorHostHelper.createWorkerVM(hyperHost, dsMo, dummyVmName, null);
                        if (vmMo == null) {
                            throw new Exception("Unable to create a dummy VM for volume creation");
                        }

                        vmdkFileBaseName = vmMo.getVmdkFileBaseNames().get(0);
                        // we only use the first file in the pair, linked or not will not matter
                        String vmdkFilePair[] = VmwareStorageLayoutHelper.getVmdkFilePairDatastorePath(dsMo, null, vmdkFileBaseName, VmwareStorageLayoutType.CLOUDSTACK_LEGACY, true);
                        String volumeDatastorePath = vmdkFilePair[0];
                        synchronized (this) {
                            s_logger.info("Delete file if exists in datastore to clear the way for creating the volume. file: " + volumeDatastorePath);
                            VmwareStorageLayoutHelper.deleteVolumeVmdkFiles(dsMo, vmdkName, dcMo, searchExcludedFolders);
                            vmMo.createDisk(volumeDatastorePath, (long)(volume.getSize() / (1024L * 1024L)), morDatastore, -1, null);
                            vmMo.detachDisk(volumeDatastorePath, false);
                        }
                    } finally {
                        s_logger.info("Destroy dummy VM after volume creation");
                        if (vmMo != null) {
                            s_logger.warn("Unable to destroy a null VM ManagedObjectReference");
                            vmMo.detachAllDisksAndDestroy();
                        }
                    }
                } else {
                    String templatePath = template.getPath();
                    VirtualMachineMO vmTemplate = VmwareHelper.pickOneVmOnRunningHost(dcMo.findVmByNameAndLabel(templatePath), true);
                    if (vmTemplate == null) {
                        s_logger.warn("Template host in vSphere is not in connected state, request template reload");
                        return new CopyCmdAnswer("Template host in vSphere is not in connected state, request template reload");
                    }
                    if (dsMo.getDatastoreType().equalsIgnoreCase("VVOL")) {
                        vmdkFileBaseName = cloneVMforVvols(context, hyperHost, template, vmTemplate, volume, dcMo, dsMo);
                    } else {
                        vmdkFileBaseName = createVMFolderWithVMName(context, hyperHost, template, vmTemplate, volume, dcMo, dsMo, searchExcludedFolders);
                    }
                }
                // restoreVM - move the new ROOT disk into corresponding VM folder
                VirtualMachineMO restoreVmMo = dcMo.findVm(volume.getVmName());
                if (restoreVmMo != null) {
                    if (!dsMo.getDatastoreType().equalsIgnoreCase("VVOL")) {
                        String vmNameInVcenter = restoreVmMo.getName(); // VM folder name in datastore will be VM's name in vCenter.
                        if (dsMo.folderExists(String.format("[%s]", dsMo.getName()), vmNameInVcenter)) {
                            VmwareStorageLayoutHelper.syncVolumeToVmDefaultFolder(dcMo, vmNameInVcenter, dsMo, vmdkFileBaseName, searchExcludedFolders);
                        }
                    }
                }
            }

            VolumeObjectTO newVol = new VolumeObjectTO();
            newVol.setPath(vmdkFileBaseName);
            if (template.isDeployAsIs()) {
                newVol.setSize(volume.getSize());
            } else if (template.getSize() != null) {
                newVol.setSize(template.getSize());
            } else {
                newVol.setSize(volume.getSize());
            }
            return new CopyCmdAnswer(newVol);
        } catch (Throwable e) {
            if (e instanceof RemoteException) {
                s_logger.warn("Encounter remote exception to vCenter, invalidate VMware session context");
                hostService.invalidateServiceContext(null);
            }

            String msg = "clone volume from base image failed due to " + VmwareHelper.getExceptionMessage(e);
            s_logger.error(msg, e);
            return new CopyCmdAnswer(e.toString());
        }
    }

    private String cloneVMforVvols(VmwareContext context, VmwareHypervisorHost hyperHost, TemplateObjectTO template,
                                   VirtualMachineMO vmTemplate, VolumeObjectTO volume, DatacenterMO dcMo, DatastoreMO dsMo) throws Exception {
        ManagedObjectReference morDatastore = dsMo.getMor();
        ManagedObjectReference morPool = hyperHost.getHyperHostOwnerResourcePool();
        ManagedObjectReference morCluster = hyperHost.getHyperHostCluster();
        if (template.getSize() != null) {
            _fullCloneFlag = volume.getSize() > template.getSize() ? true : _fullCloneFlag;
        }
        String vmName = volume.getVmName();
        if (volume.getVolumeType() == Volume.Type.DATADISK)
            vmName = volume.getName();
        if (!_fullCloneFlag) {
            createVMLinkedClone(vmTemplate, dcMo, vmName, morDatastore, morPool);
        } else {
            createVMFullClone(vmTemplate, dcMo, dsMo, vmName, morDatastore, morPool);
        }

        VirtualMachineMO vmMo = new ClusterMO(context, morCluster).findVmOnHyperHost(vmName);
        assert (vmMo != null);
        String vmdkFileBaseName = vmMo.getVmdkFileBaseNames().get(0);
        if (volume.getVolumeType() == Volume.Type.DATADISK) {
            s_logger.info("detach disks from volume-wrapper VM " + vmName);
            vmMo.detachAllDisksAndDestroy();
        }
        return vmdkFileBaseName;
    }

    private String createVMFolderWithVMName(VmwareContext context, VmwareHypervisorHost hyperHost, TemplateObjectTO template,
                                            VirtualMachineMO vmTemplate, VolumeObjectTO volume, DatacenterMO dcMo, DatastoreMO dsMo,
                                            String searchExcludedFolders) throws Exception {
        String vmdkName = volume.getName();
        try {
            ManagedObjectReference morDatastore = dsMo.getMor();
            ManagedObjectReference morPool = hyperHost.getHyperHostOwnerResourcePool();
            ManagedObjectReference morCluster = hyperHost.getHyperHostCluster();
            if (template.getSize() != null){
                _fullCloneFlag = volume.getSize() > template.getSize() ? true : _fullCloneFlag;
            }
            if (!_fullCloneFlag) {
                createVMLinkedClone(vmTemplate, dcMo, vmdkName, morDatastore, morPool);
            } else {
                createVMFullClone(vmTemplate, dcMo, dsMo, vmdkName, morDatastore, morPool);
            }

            VirtualMachineMO vmMo = new ClusterMO(context, morCluster).findVmOnHyperHost(vmdkName);
            assert (vmMo != null);

            String vmdkFileBaseName = vmMo.getVmdkFileBaseNames().get(0);
            s_logger.info("Move volume out of volume-wrapper VM " + vmdkFileBaseName);
            String[] vmwareLayoutFilePair = VmwareStorageLayoutHelper.getVmdkFilePairDatastorePath(dsMo, vmdkName, vmdkFileBaseName, VmwareStorageLayoutType.VMWARE, !_fullCloneFlag);
            String[] legacyCloudStackLayoutFilePair = VmwareStorageLayoutHelper.getVmdkFilePairDatastorePath(dsMo, vmdkName, vmdkFileBaseName, VmwareStorageLayoutType.CLOUDSTACK_LEGACY, !_fullCloneFlag);

            for (int i=0; i<vmwareLayoutFilePair.length; i++) {
                dsMo.moveDatastoreFile(vmwareLayoutFilePair[i], dcMo.getMor(), dsMo.getMor(), legacyCloudStackLayoutFilePair[i], dcMo.getMor(), true);
            }

            s_logger.info("detach disks from volume-wrapper VM and destroy" + vmdkName);
            vmMo.detachAllDisksAndDestroy();

            String srcFile = dsMo.getDatastorePath(vmdkName, true);

            dsMo.deleteFile(srcFile, dcMo.getMor(), true, searchExcludedFolders);

            if (dsMo.folderExists(String.format("[%s]", dsMo.getName()), vmdkName)) {
                dsMo.deleteFolder(srcFile, dcMo.getMor());
            }

            // restoreVM - move the new ROOT disk into corresponding VM folder
            VirtualMachineMO restoreVmMo = dcMo.findVm(volume.getVmName());
            if (restoreVmMo != null) {
                String vmNameInVcenter = restoreVmMo.getName(); // VM folder name in datastore will be VM's name in vCenter.
                if (dsMo.folderExists(String.format("[%s]", dsMo.getName()), vmNameInVcenter)) {
                    VmwareStorageLayoutHelper.syncVolumeToVmDefaultFolder(dcMo, vmNameInVcenter, dsMo, vmdkFileBaseName, searchExcludedFolders);
                }
            }

            return vmdkFileBaseName;
        } finally {
            // check if volume wrapper VM is cleaned, if not cleanup
            VirtualMachineMO vmdknamedVM = dcMo.findVm(vmdkName);
            if (vmdknamedVM != null) {
                vmdknamedVM.destroy();
            }
        }
    }

    private void createLinkedOrFullClone(TemplateObjectTO template, VolumeObjectTO volume, DatacenterMO dcMo, VirtualMachineMO vmMo, ManagedObjectReference morDatastore,
                                         DatastoreMO dsMo, String cloneName, ManagedObjectReference morPool) throws Exception {
        if (template.getSize() != null) {
            _fullCloneFlag = volume.getSize() > template.getSize() || _fullCloneFlag;
        }
        if (!_fullCloneFlag) {
            createVMLinkedClone(vmMo, dcMo, cloneName, morDatastore, morPool);
        } else {
            createVMFullClone(vmMo, dcMo, dsMo, cloneName, morDatastore, morPool);
        }
    }

    private Pair<String, String> copyVolumeFromSecStorage(VmwareHypervisorHost hyperHost, String srcVolumePath, DatastoreMO dsMo, String secStorageUrl,
                                                          long wait, String nfsVersion) throws Exception {
        String volumeFolder;
        String volumeName;
        String sufix = ".ova";
        int index = srcVolumePath.lastIndexOf(File.separator);
        if (srcVolumePath.endsWith(sufix)) {
            volumeFolder = srcVolumePath.substring(0, index);
            volumeName = srcVolumePath.substring(index + 1).replace(sufix, "");
        } else {
            volumeFolder = srcVolumePath;
            volumeName = srcVolumePath.substring(index + 1);
        }

        String newVolume = VmwareHelper.getVCenterSafeUuid(dsMo);
        restoreVolumeFromSecStorage(hyperHost, dsMo, newVolume, secStorageUrl, volumeFolder, volumeName, wait, nfsVersion);

        return new Pair<>(volumeFolder, newVolume);
    }

    private String deleteVolumeDirOnSecondaryStorage(String volumeDir, String secStorageUrl, String nfsVersion) throws Exception {
        String secondaryMountPoint = mountService.getMountPoint(secStorageUrl, nfsVersion);
        String volumeMountRoot = secondaryMountPoint + File.separator + volumeDir;

        return deleteDir(volumeMountRoot);
    }

    private String deleteDir(String dir) {
        synchronized (dir.intern()) {
            Script command = new Script(false, "rm", _timeout, s_logger);
            command.add("-rf");
            command.add(dir);
            return command.execute();
        }
    }

    @Override
    public Answer copyVolumeFromImageCacheToPrimary(CopyCommand cmd) {
        VolumeObjectTO srcVolume = (VolumeObjectTO)cmd.getSrcTO();
        VolumeObjectTO destVolume = (VolumeObjectTO)cmd.getDestTO();
        VmwareContext context = hostService.getServiceContext(cmd);
        try {

            NfsTO srcStore = (NfsTO)srcVolume.getDataStore();
            DataStoreTO destStore = destVolume.getDataStore();

            VmwareHypervisorHost hyperHost = hostService.getHyperHost(context, cmd);
            String uuid = destStore.getUuid();

            ManagedObjectReference morDatastore = HypervisorHostHelper.findDatastoreWithBackwardsCompatibility(hyperHost, uuid);
            if (morDatastore == null) {
                URI uri = new URI(destStore.getUrl());

                morDatastore = hyperHost.mountDatastore(false, uri.getHost(), 0, uri.getPath(), destStore.getUuid().replace("-", ""), true);

                if (morDatastore == null) {
                    throw new Exception("Unable to mount storage pool on host. storeUrl: " + uri.getHost() + ":/" + uri.getPath());
                }
            }

            Pair<String, String> result = copyVolumeFromSecStorage(hyperHost, srcVolume.getPath(), new DatastoreMO(context, morDatastore), srcStore.getUrl(), (long)cmd.getWait() * 1000, _nfsVersion);
            deleteVolumeDirOnSecondaryStorage(result.first(), srcStore.getUrl(), _nfsVersion);
            VolumeObjectTO newVolume = new VolumeObjectTO();
            newVolume.setPath(result.second());
            return new CopyCmdAnswer(newVolume);
        } catch (Throwable t) {
            if (t instanceof RemoteException) {
                hostService.invalidateServiceContext(context);
            }

            String msg = "Unable to execute CopyVolumeCommand due to exception";
            s_logger.error(msg, t);
            return new CopyCmdAnswer("copy volume secondary to primary failed due to exception: " + VmwareHelper.getExceptionMessage(t));
        }

    }

    private String getVolumePathInDatastore(DatastoreMO dsMo, String volumeFileName, String searchExcludedFolders) throws Exception {
        String datastoreVolumePath = dsMo.searchFileInSubFolders(volumeFileName, true, searchExcludedFolders);
        assert (datastoreVolumePath != null) : "Virtual disk file missing from datastore.";
        return datastoreVolumePath;
    }

    private Pair<String, String> copyVolumeToSecStorage(VmwareHostService hostService, VmwareHypervisorHost hyperHost, CopyCommand cmd, String vmName, String poolId,
                                                        String volumePath, String destVolumePath, String secStorageUrl, String workerVmName) throws Exception {
        VirtualMachineMO workerVm = null;
        VirtualMachineMO vmMo = null;
        String exportName = UUID.randomUUID().toString().replace("-", "");
        String searchExcludedFolders = cmd.getContextParam("searchexludefolders");

        try {
            ManagedObjectReference morDs = HypervisorHostHelper.findDatastoreWithBackwardsCompatibility(hyperHost, poolId);

            if (morDs == null) {
                String msg = "Unable to find volumes's storage pool for copy volume operation";
                s_logger.error(msg);
                throw new Exception(msg);
            }

            boolean clonedWorkerVMNeeded = true;
            vmMo = hyperHost.findVmOnHyperHost(vmName);
            if (vmMo == null || VmwareResource.getVmState(vmMo) == PowerState.PowerOff) {
                // create a dummy worker vm for attaching the volume
                DatastoreMO dsMo = new DatastoreMO(hyperHost.getContext(), morDs);
                workerVm = HypervisorHostHelper.createWorkerVM(hyperHost, dsMo, workerVmName, null);

                if (workerVm == null) {
                    String msg = "Unable to create worker VM to execute CopyVolumeCommand";
                    s_logger.error(msg);
                    throw new Exception(msg);
                }

                // attach volume to worker VM
                String datastoreVolumePath = getVolumePathInDatastore(dsMo, volumePath + ".vmdk", searchExcludedFolders);
                workerVm.attachDisk(new String[] {datastoreVolumePath}, morDs);
                vmMo = workerVm;
                clonedWorkerVMNeeded = false;
            }

            exportVolumeToSecondaryStorage(hyperHost.getContext(), vmMo, hyperHost, volumePath, secStorageUrl, destVolumePath, exportName, hostService.getWorkerName(hyperHost.getContext(), cmd, 1, null), _nfsVersion, clonedWorkerVMNeeded);
            return new Pair<>(destVolumePath, exportName);

        } finally {
            if (vmMo != null && vmMo.getSnapshotMor(exportName) != null) {
                vmMo.removeSnapshot(exportName, false);
            }
            if (workerVm != null) {
                //detach volume and destroy worker vm
                workerVm.detachAllDisksAndDestroy();
            }
        }
    }

    @Override
    public Answer copyVolumeFromPrimaryToSecondary(CopyCommand cmd) {
        VolumeObjectTO srcVolume = (VolumeObjectTO)cmd.getSrcTO();
        VolumeObjectTO destVolume = (VolumeObjectTO)cmd.getDestTO();
        String vmName = srcVolume.getVmName();

        VmwareContext context = hostService.getServiceContext(cmd);
        try {
            DataStoreTO primaryStorage = srcVolume.getDataStore();
            NfsTO destStore = (NfsTO)destVolume.getDataStore();
            VmwareHypervisorHost hyperHost = hostService.getHyperHost(context, cmd);

            Pair<String, String> result;

            result =
                    copyVolumeToSecStorage(hostService, hyperHost, cmd, vmName, primaryStorage.getUuid(), srcVolume.getPath(), destVolume.getPath(), destStore.getUrl(),
                            hostService.getWorkerName(context, cmd, 0, null));
            VolumeObjectTO newVolume = new VolumeObjectTO();
            newVolume.setPath(result.first() + File.separator + result.second());
            return new CopyCmdAnswer(newVolume);
        } catch (Throwable e) {
            if (e instanceof RemoteException) {
                hostService.invalidateServiceContext(context);
            }

            String msg = "Unable to execute CopyVolumeCommand due to exception";
            s_logger.error(msg, e);
            return new CopyCmdAnswer("copy volume from primary to secondary failed due to exception: " + VmwareHelper.getExceptionMessage(e));
        }
    }

    private void postCreatePrivateTemplate(String installFullPath, long templateId, String templateName, long size, long virtualSize) throws Exception {

        // TODO a bit ugly here
        BufferedWriter out = null;
        try {
            out = new BufferedWriter(new OutputStreamWriter(new FileOutputStream(installFullPath + "/template.properties"),"UTF-8"));
            out.write("filename=" + templateName + ".ova");
            out.newLine();
            out.write("description=");
            out.newLine();
            out.write("checksum=");
            out.newLine();
            out.write("hvm=false");
            out.newLine();
            out.write("size=" + size);
            out.newLine();
            out.write("ova=true");
            out.newLine();
            out.write("id=" + templateId);
            out.newLine();
            out.write("public=false");
            out.newLine();
            out.write("ova.filename=" + templateName + ".ova");
            out.newLine();
            out.write("uniquename=" + templateName);
            out.newLine();
            out.write("ova.virtualsize=" + virtualSize);
            out.newLine();
            out.write("virtualsize=" + virtualSize);
            out.newLine();
            out.write("ova.size=" + size);
            out.newLine();
        } finally {
            if (out != null) {
                out.close();
            }
        }
    }

    private Ternary<String, Long, Long> createTemplateFromVolume(VmwareContext context, VirtualMachineMO vmMo, VmwareHypervisorHost hyperHost, String installPath, long templateId, String templateUniqueName,
                                                                 String secStorageUrl, String volumePath, String workerVmName, String nfsVersion) throws Exception {

        String secondaryMountPoint = mountService.getMountPoint(secStorageUrl, nfsVersion);
        String installFullPath = secondaryMountPoint + "/" + installPath;
        synchronized (installPath.intern()) {
            Script command = new Script(false, "mkdir", _timeout, s_logger);
            command.add("-p");
            command.add(installFullPath);

            String result = command.execute();
            if (result != null) {
                String msg = "unable to prepare template directory: " + installPath + ", storage: " + secStorageUrl + ", error msg: " + result;
                s_logger.error(msg);
                throw new Exception(msg);
            }
        }

        VirtualMachineMO clonedVm = null;
        try {
            Pair<VirtualDisk, String> volumeDeviceInfo = vmMo.getDiskDevice(volumePath);
            if (volumeDeviceInfo == null) {
                String msg = "Unable to find related disk device for volume. volume path: " + volumePath;
                s_logger.error(msg);
                throw new Exception(msg);
            }

            DatacenterMO dcMo = new DatacenterMO(context, hyperHost.getHyperHostDatacenter());
            ManagedObjectReference morPool = hyperHost.getHyperHostOwnerResourcePool();
            vmMo.createFullCloneWithSpecificDisk(templateUniqueName, dcMo.getVmFolder(), morPool, VmwareHelper.getDiskDeviceDatastore(volumeDeviceInfo.first()), volumeDeviceInfo);
            clonedVm = dcMo.findVm(templateUniqueName);

            clonedVm.tagAsWorkerVM();
            clonedVm.exportVm(secondaryMountPoint + "/" + installPath, templateUniqueName, false, false);

            // Get VMDK filename
            String templateVMDKName = "";
            File[] files = new File(installFullPath).listFiles();
            if(files != null) {
                for(File file : files) {
                    String fileName = file.getName();
                    if(fileName.toLowerCase().startsWith(templateUniqueName) && fileName.toLowerCase().endsWith(".vmdk")) {
                        templateVMDKName += fileName;
                        break;
                    }
                }
            }

            long physicalSize = new File(installFullPath + "/" + templateVMDKName).length();
            OVAProcessor processor = new OVAProcessor();

            Map<String, Object> params = new HashMap<>();
            params.put(StorageLayer.InstanceConfigKey, _storage);
            processor.configure("OVA Processor", params);
            long virtualSize = processor.getTemplateVirtualSize(installFullPath, templateUniqueName);

            postCreatePrivateTemplate(installFullPath, templateId, templateUniqueName, physicalSize, virtualSize);
            writeMetaOvaForTemplate(installFullPath, templateUniqueName + ".ovf", templateVMDKName, templateUniqueName, physicalSize);
            return new Ternary<String, Long, Long>(installPath + "/" + templateUniqueName + ".ova", physicalSize, virtualSize);

        } finally {
            if (clonedVm != null) {
<<<<<<< HEAD
                s_logger.debug(String.format("Destroying cloned VM: %s with its disks", clonedVm.getName()));
                clonedVm.destroy();
=======
                clonedVm.detachAllDisksAndDestroy();
>>>>>>> fc285e23
            }
        }
    }

    @Override
    public Answer createTemplateFromVolume(CopyCommand cmd) {
        VolumeObjectTO volume = (VolumeObjectTO)cmd.getSrcTO();
        TemplateObjectTO template = (TemplateObjectTO)cmd.getDestTO();
        DataStoreTO imageStore = template.getDataStore();

        if (!(imageStore instanceof NfsTO)) {
            return new CopyCmdAnswer("unsupported protocol");
        }
        NfsTO nfsImageStore = (NfsTO)imageStore;
        String secondaryStoragePoolURL = nfsImageStore.getUrl();
        String volumePath = volume.getPath();

        String details = null;
        VirtualMachineMO vmMo = null;
        VirtualMachineMO workerVmMo = null;
        VmwareContext context = hostService.getServiceContext(cmd);
        try {
            VmwareHypervisorHost hyperHost = hostService.getHyperHost(context, cmd);
            if (volume.getVmName() == null) {
                ManagedObjectReference secMorDs = HypervisorHostHelper.findDatastoreWithBackwardsCompatibility(hyperHost, volume.getDataStore().getUuid());
                DatastoreMO dsMo = new DatastoreMO(hyperHost.getContext(), secMorDs);
                workerVmMo = HypervisorHostHelper.createWorkerVM(hyperHost, dsMo, "workervm"+volume.getUuid(), null);
                if (workerVmMo == null) {
                    throw new Exception("Unable to find created worker VM");
                }
                vmMo = workerVmMo;
                String vmdkDataStorePath = VmwareStorageLayoutHelper.getLegacyDatastorePathFromVmdkFileName(dsMo, volumePath + ".vmdk");
                vmMo.attachDisk(new String[] {vmdkDataStorePath}, secMorDs);
            } else {
                vmMo = hyperHost.findVmOnHyperHost(volume.getVmName());
                if (vmMo == null) {
                    if (s_logger.isDebugEnabled()) {
                        s_logger.debug("Unable to find the owner VM for CreatePrivateTemplateFromVolumeCommand on host " + hyperHost.getHyperHostName() +
                                ", try within datacenter");
                    }
                    vmMo = hyperHost.findVmOnPeerHyperHost(volume.getVmName());

                    if (vmMo == null) {
                        // This means either the volume is on a zone wide storage pool or VM is deleted by external entity.
                        // Look for the VM in the datacenter.
                        ManagedObjectReference dcMor = hyperHost.getHyperHostDatacenter();
                        DatacenterMO dcMo = new DatacenterMO(context, dcMor);
                        vmMo = dcMo.findVm(volume.getVmName());
                    }

                    if (vmMo == null) {
                        String msg = "Unable to find the owner VM for volume operation. vm: " + volume.getVmName();
                        s_logger.error(msg);
                        throw new Exception(msg);
                    }
                }
            }

            Ternary<String, Long, Long> result =
                    createTemplateFromVolume(context, vmMo, hyperHost, template.getPath(), template.getId(), template.getName(), secondaryStoragePoolURL, volumePath,
                            hostService.getWorkerName(context, cmd, 0, null), _nfsVersion);
            TemplateObjectTO newTemplate = new TemplateObjectTO();
            newTemplate.setPath(result.first());
            newTemplate.setFormat(ImageFormat.OVA);
            newTemplate.setSize(result.third());
            newTemplate.setPhysicalSize(result.second());
            return new CopyCmdAnswer(newTemplate);

        } catch (Throwable e) {
            if (e instanceof RemoteException) {
                hostService.invalidateServiceContext(context);
            }

            s_logger.error("Unexpecpted exception ", e);

            details = "create template from volume exception: " + VmwareHelper.getExceptionMessage(e);
            return new CopyCmdAnswer(details);
        } finally {
            try {
                if (volume.getVmName() == null && workerVmMo != null) {
                    workerVmMo.detachAllDisksAndDestroy();
                }
            } catch (Throwable e) {
                s_logger.error("Failed to destroy worker VM created for detached volume");
            }
        }
    }

    private void writeMetaOvaForTemplate(String installFullPath, String ovfFilename, String vmdkFilename, String templateName, long diskSize) throws Exception {

        // TODO a bit ugly here
        BufferedWriter out = null;
        try {
            out = new BufferedWriter(new OutputStreamWriter(new FileOutputStream(installFullPath + "/" + templateName + ".ova.meta"),"UTF-8"));
            out.write("ova.filename=" + templateName + ".ova");
            out.newLine();
            out.write("version=1.0");
            out.newLine();
            out.write("ovf=" + ovfFilename);
            out.newLine();
            out.write("numDisks=1");
            out.newLine();
            out.write("disk1.name=" + vmdkFilename);
            out.newLine();
            out.write("disk1.size=" + diskSize);
            out.newLine();
        } finally {
            if (out != null) {
                out.close();
            }
        }
    }

    private Ternary<String, Long, Long> createTemplateFromSnapshot(String installPath, String templateUniqueName, String secStorageUrl, String snapshotPath,
                                                                   Long templateId, long wait, String nfsVersion) throws Exception {
        //Snapshot path is decoded in this form: /snapshots/account/volumeId/uuid/uuid
        String backupSSUuid;
        String snapshotFolder;
        if (snapshotPath.endsWith(".ova")) {
            int index = snapshotPath.lastIndexOf(File.separator);
            backupSSUuid = snapshotPath.substring(index + 1).replace(".ova", "");
            snapshotFolder = snapshotPath.substring(0, index);
        } else {
            String[] tokens = snapshotPath.split(File.separatorChar == '\\' ? "\\\\" : File.separator);
            backupSSUuid = tokens[tokens.length - 1];
            snapshotFolder = StringUtils.join(tokens, File.separator, 0, tokens.length - 1);
        }

        String secondaryMountPoint = mountService.getMountPoint(secStorageUrl, nfsVersion);
        String installFullPath = secondaryMountPoint + "/" + installPath;
        String installFullOVAName = installFullPath + "/" + templateUniqueName + ".ova";  //Note: volss for tmpl
        String snapshotRoot = secondaryMountPoint + "/" + snapshotFolder;
        String snapshotFullOVAName = snapshotRoot + "/" + backupSSUuid + ".ova";
        String snapshotFullOvfName = snapshotRoot + "/" + backupSSUuid + ".ovf";
        String result;
        Script command;
        String templateVMDKName = "";
        String snapshotFullVMDKName = snapshotRoot + "/" + backupSSUuid + "/";

        synchronized (installPath.intern()) {
            command = new Script(false, "mkdir", _timeout, s_logger);
            command.add("-p");
            command.add(installFullPath);

            result = command.execute();
            if (result != null) {
                String msg = "unable to prepare template directory: " + installPath + ", storage: " + secStorageUrl + ", error msg: " + result;
                s_logger.error(msg);
                throw new Exception(msg);
            }
        }

        try {
            if (new File(snapshotFullOVAName).exists()) {
                command = new Script(false, "cp", wait, s_logger);
                command.add(snapshotFullOVAName);
                command.add(installFullOVAName);
                result = command.execute();
                if (result != null) {
                    String msg = "unable to copy snapshot " + snapshotFullOVAName + " to " + installFullPath;
                    s_logger.error(msg);
                    throw new Exception(msg);
                }

                // untar OVA file at template directory
                command = new Script("tar", wait, s_logger);
                command.add("--no-same-owner");
                command.add("-xf", installFullOVAName);
                command.setWorkDir(installFullPath);
                s_logger.info("Executing command: " + command.toString());
                result = command.execute();
                if (result != null) {
                    String msg = "unable to untar snapshot " + snapshotFullOVAName + " to " + installFullPath;
                    s_logger.error(msg);
                    throw new Exception(msg);
                }

            } else {  // there is no ova file, only ovf originally;
                if (new File(snapshotFullOvfName).exists()) {
                    command = new Script(false, "cp", wait, s_logger);
                    command.add(snapshotFullOvfName);
                    //command.add(installFullOvfName);
                    command.add(installFullPath);
                    result = command.execute();
                    if (result != null) {
                        String msg = "unable to copy snapshot " + snapshotFullOvfName + " to " + installFullPath;
                        s_logger.error(msg);
                        throw new Exception(msg);
                    }

                    s_logger.info("vmdkfile parent dir: " + snapshotRoot);
                    File snapshotdir = new File(snapshotRoot);
                    File[] ssfiles = snapshotdir.listFiles();
                    if (ssfiles == null) {
                        String msg = "unable to find snapshot vmdk files in " + snapshotRoot;
                        s_logger.error(msg);
                        throw new Exception(msg);
                    }
                    // List<String> filenames = new ArrayList<String>();
                    for (int i = 0; i < ssfiles.length; i++) {
                        String vmdkfile = ssfiles[i].getName();
                        s_logger.info("vmdk file name: " + vmdkfile);
                        if (vmdkfile.toLowerCase().startsWith(backupSSUuid) && vmdkfile.toLowerCase().endsWith(".vmdk")) {
                            snapshotFullVMDKName = snapshotRoot + File.separator + vmdkfile;
                            templateVMDKName += vmdkfile;
                            break;
                        }
                    }
                    if (snapshotFullVMDKName != null) {
                        command = new Script(false, "cp", wait, s_logger);
                        command.add(snapshotFullVMDKName);
                        command.add(installFullPath);
                        result = command.execute();
                        s_logger.info("Copy VMDK file: " + snapshotFullVMDKName);
                        if (result != null) {
                            String msg = "unable to copy snapshot vmdk file " + snapshotFullVMDKName + " to " + installFullPath;
                            s_logger.error(msg);
                            throw new Exception(msg);
                        }
                    }
                } else {
                    String msg = "unable to find any snapshot ova/ovf files" + snapshotFullOVAName + " to " + installFullPath;
                    s_logger.error(msg);
                    throw new Exception(msg);
                }
            }

            Size size = handleMetadataCreateTemplateFromSnapshot(installFullPath, templateVMDKName, templateId, templateUniqueName, backupSSUuid);

            return new Ternary<>(installPath + "/" + templateUniqueName + ".ova", size.getPhysicalSize(), size.getVirtualSize());
        } finally {
            // TODO, clean up left over files
        }
    }

    private class Size {
        private final long _physicalSize;
        private final long _virtualSize;

        Size(long physicalSize, long virtualSize) {
            _physicalSize = physicalSize;
            _virtualSize = virtualSize;
        }

        long getPhysicalSize() {
            return _physicalSize;
        }

        long getVirtualSize() {
            return _virtualSize;
        }
    }

    private Size handleMetadataCreateTemplateFromSnapshot(String installFullPath, String templateVMDKName, long templateId, String templateUniqueName,
                                                          String ovfFilename) throws Exception {
        long physicalSize = new File(installFullPath + "/" + templateVMDKName).length();

        OVAProcessor processor = new OVAProcessor();

        Map<String, Object> params = new HashMap<>();

        params.put(StorageLayer.InstanceConfigKey, _storage);

        processor.configure("OVA Processor", params);

        long virtualSize = processor.getTemplateVirtualSize(installFullPath, templateUniqueName);

        postCreatePrivateTemplate(installFullPath, templateId, templateUniqueName, physicalSize, virtualSize);

        writeMetaOvaForTemplate(installFullPath, ovfFilename + ".ovf", templateVMDKName, templateUniqueName, physicalSize);

        return new Size(physicalSize, virtualSize);
    }

    private void setUpManagedStorageCopyTemplateFromSnapshot(CopyCommand cmd) throws Exception {
        VmwareContext context = hostService.getServiceContext(cmd);
        VmwareHypervisorHost hyperHost = hostService.getHyperHost(context, cmd);

        ManagedObjectReference morCluster = hyperHost.getHyperHostCluster();
        ClusterMO clusterMO = new ClusterMO(context, morCluster);

        List<Pair<ManagedObjectReference, String>> lstHosts = clusterMO.getClusterHosts();

        final Map<String, String> options = cmd.getOptions();

        final String storageHost = options.get(DiskTO.STORAGE_HOST);
        final int storagePortNumber = Integer.parseInt(options.get(DiskTO.STORAGE_PORT));
        final String iScsiName = options.get(DiskTO.IQN);
        final String snapshotPath = options.get(DiskTO.VMDK);
        final String chapInitiatorUsername = options.get(DiskTO.CHAP_INITIATOR_USERNAME);
        final String chapInitiatorSecret = options.get(DiskTO.CHAP_INITIATOR_SECRET);
        final String chapTargetUsername = options.get(DiskTO.CHAP_TARGET_USERNAME);
        final String chapTargetSecret = options.get(DiskTO.CHAP_TARGET_SECRET);

        String datastoreName = getManagedDatastoreNameFromPath(snapshotPath);

        HostDiscoveryMethod hostDiscoveryMethod = getHostDiscoveryMethod(context, storageHost, lstHosts);
        List<HostMO> hostsUsingStaticDiscovery = hostDiscoveryMethod.getHostsUsingStaticDiscovery();

        if (hostsUsingStaticDiscovery != null && hostsUsingStaticDiscovery.size() > 0) {
            final List<HostInternetScsiHbaStaticTarget> lstTargets = getTargets(storageHost, storagePortNumber, trimIqn(iScsiName),
                    chapInitiatorUsername, chapInitiatorSecret, chapTargetUsername, chapTargetSecret);

            addRemoveInternetScsiTargetsToAllHosts(true, lstTargets, hostsUsingStaticDiscovery);
        }

        rescanAllHosts(context, lstHosts, true, true);

        Pair<ManagedObjectReference, String> firstHost = lstHosts.get(0);
        HostMO firstHostMO = new HostMO(context, firstHost.first());
        HostDatastoreSystemMO firstHostDatastoreSystemMO = firstHostMO.getHostDatastoreSystemMO();
        ManagedObjectReference morDs = firstHostDatastoreSystemMO.findDatastoreByName(datastoreName);
        DatastoreMO datastoreMO = new DatastoreMO(context, morDs);

        mountVmfsDatastore(datastoreMO, lstHosts);
    }

    private void takeDownManagedStorageCopyTemplateFromSnapshot(CopyCommand cmd) throws Exception {
        VmwareContext context = hostService.getServiceContext(cmd);
        VmwareHypervisorHost hyperHost = hostService.getHyperHost(context, cmd);

        ManagedObjectReference morCluster = hyperHost.getHyperHostCluster();
        ClusterMO clusterMO = new ClusterMO(context, morCluster);

        List<Pair<ManagedObjectReference, String>> lstHosts = clusterMO.getClusterHosts();

        final Map<String, String> options = cmd.getOptions();

        final String storageHost = options.get(DiskTO.STORAGE_HOST);
        final int storagePortNumber = Integer.parseInt(options.get(DiskTO.STORAGE_PORT));
        final String iScsiName = options.get(DiskTO.IQN);
        final String snapshotPath = options.get(DiskTO.VMDK);

        String datastoreName = getManagedDatastoreNameFromPath(snapshotPath);

        unmountVmfsDatastore(context, hyperHost, datastoreName, lstHosts);

        HostDiscoveryMethod hostDiscoveryMethod = getHostDiscoveryMethod(context, storageHost, lstHosts);
        List<HostMO> hostsUsingStaticDiscovery = hostDiscoveryMethod.getHostsUsingStaticDiscovery();

        if (hostsUsingStaticDiscovery != null && hostsUsingStaticDiscovery.size() > 0) {
            final List<HostInternetScsiHbaStaticTarget> lstTargets = getTargets(storageHost, storagePortNumber, trimIqn(iScsiName),
                    null, null, null, null);

            addRemoveInternetScsiTargetsToAllHosts(false, lstTargets, hostsUsingStaticDiscovery);

            rescanAllHosts(context, lstHosts, true, false);
        }
    }

    private void createTemplateFolder(String installPath, String installFullPath, NfsTO nfsSvr) {
        synchronized (installPath.intern()) {
            Script command = new Script(false, "mkdir", _timeout, s_logger);

            command.add("-p");
            command.add(installFullPath);

            String result = command.execute();

            if (result != null) {
                String secStorageUrl = nfsSvr.getUrl();
                String msg = "unable to prepare template directory: " + installPath + "; storage: " + secStorageUrl + "; error msg: " + result;

                s_logger.error(msg);

                throw new CloudRuntimeException(msg);
            }
        }
    }

    private void exportManagedStorageSnapshotToTemplate(CopyCommand cmd, String installFullPath, String snapshotPath, String exportName) throws Exception {
        DatastoreFile dsFile = new DatastoreFile(snapshotPath);

        VmwareContext context = hostService.getServiceContext(cmd);
        VmwareHypervisorHost hyperHost = hostService.getHyperHost(context, null);

        ManagedObjectReference dsMor = hyperHost.findDatastoreByName(dsFile.getDatastoreName());
        DatastoreMO dsMo = new DatastoreMO(context, dsMor);
        String workerVMName = hostService.getWorkerName(context, cmd, 0, dsMo);

        VirtualMachineMO workerVM = HypervisorHostHelper.createWorkerVM(hyperHost, dsMo, workerVMName, null);

        if (workerVM == null) {
            throw new CloudRuntimeException("Failed to find the newly created worker VM: " + workerVMName);
        }

        workerVM.attachDisk(new String[]{snapshotPath}, dsMor);

        workerVM.exportVm(installFullPath, exportName, false, false);

        workerVM.detachAllDisksAndDestroy();
    }

    private String getTemplateVmdkName(String installFullPath, String exportName) {
        File templateDir = new File(installFullPath);
        File[] templateFiles = templateDir.listFiles();

        if (templateFiles == null) {
            String msg = "Unable to find template files in " + installFullPath;

            s_logger.error(msg);

            throw new CloudRuntimeException(msg);
        }

        for (int i = 0; i < templateFiles.length; i++) {
            String templateFile = templateFiles[i].getName();

            if (templateFile.toLowerCase().startsWith(exportName) && templateFile.toLowerCase().endsWith(".vmdk")) {
                return templateFile;
            }
        }

        throw new CloudRuntimeException("Unable to locate the template VMDK file");
    }

    private Answer handleManagedStorageCreateTemplateFromSnapshot(CopyCommand cmd, TemplateObjectTO template, NfsTO nfsSvr) {
        try {
            setUpManagedStorageCopyTemplateFromSnapshot(cmd);

            final Map<String, String> options = cmd.getOptions();

            String snapshotPath = options.get(DiskTO.VMDK);

            String secondaryMountPoint = mountService.getMountPoint(nfsSvr.getUrl(), _nfsVersion);
            String installPath = template.getPath();
            String installFullPath = secondaryMountPoint + "/" + installPath;

            createTemplateFolder(installPath, installFullPath, nfsSvr);

            String exportName = UUID.randomUUID().toString();

            exportManagedStorageSnapshotToTemplate(cmd, installFullPath, snapshotPath, exportName);

            String templateVmdkName = getTemplateVmdkName(installFullPath, exportName);

            String uniqueName = options.get(DiskTO.UUID);

            Size size = handleMetadataCreateTemplateFromSnapshot(installFullPath, templateVmdkName, template.getId(), uniqueName, exportName);

            TemplateObjectTO newTemplate = new TemplateObjectTO();

            newTemplate.setPath(installPath + "/" + uniqueName + ".ova");
            newTemplate.setPhysicalSize(size.getPhysicalSize());
            newTemplate.setSize(size.getVirtualSize());
            newTemplate.setFormat(ImageFormat.OVA);
            newTemplate.setName(uniqueName);

            return new CopyCmdAnswer(newTemplate);
        }
        catch (Exception ex) {
            String errMsg = "Problem creating a template from a snapshot for managed storage: " + ex.getMessage();

            s_logger.error(errMsg);

            throw new CloudRuntimeException(errMsg, ex);
        }
        finally {
            try {
                takeDownManagedStorageCopyTemplateFromSnapshot(cmd);
            }
            catch (Exception ex) {
                s_logger.warn("Unable to remove one or more static targets");
            }
        }
    }

    @Override
    public Answer createTemplateFromSnapshot(CopyCommand cmd) {
        String details;

        SnapshotObjectTO snapshot = (SnapshotObjectTO)cmd.getSrcTO();
        TemplateObjectTO template = (TemplateObjectTO)cmd.getDestTO();

        DataStoreTO imageStore = template.getDataStore();

        String uniqueName = UUID.randomUUID().toString();

        VmwareContext context = hostService.getServiceContext(cmd);

        try {
            if (!(imageStore instanceof NfsTO)) {
                return new CopyCmdAnswer("Creating a template from a snapshot is only supported when the destination store is NFS.");
            }

            NfsTO nfsSvr = (NfsTO)imageStore;

            if (snapshot.getDataStore() instanceof PrimaryDataStoreTO && template.getDataStore() instanceof NfsTO) {
                return handleManagedStorageCreateTemplateFromSnapshot(cmd, template, nfsSvr);
            }

            Ternary<String, Long, Long> result = createTemplateFromSnapshot(template.getPath(), uniqueName, nfsSvr.getUrl(), snapshot.getPath(), template.getId(),
                    cmd.getWait() * 1000, _nfsVersion);

            TemplateObjectTO newTemplate = new TemplateObjectTO();

            newTemplate.setPath(result.first());
            newTemplate.setPhysicalSize(result.second());
            newTemplate.setSize(result.third());
            newTemplate.setFormat(ImageFormat.OVA);
            newTemplate.setName(uniqueName);

            return new CopyCmdAnswer(newTemplate);
        } catch (Throwable e) {
            if (e instanceof RemoteException) {
                hostService.invalidateServiceContext(context);
            }

            s_logger.error("Unexpected exception ", e);

            details = "create template from snapshot exception: " + VmwareHelper.getExceptionMessage(e);

            return new CopyCmdAnswer(details);
        }
    }

    // return Pair<String(divice bus name), String[](disk chain)>
    private Pair<String, String[]> exportVolumeToSecondaryStorage(VmwareContext context, VirtualMachineMO vmMo, VmwareHypervisorHost hyperHost, String volumePath, String secStorageUrl, String secStorageDir,
                                                                  String exportName, String workerVmName, String nfsVersion, boolean clonedWorkerVMNeeded) throws Exception {

        String secondaryMountPoint = mountService.getMountPoint(secStorageUrl, nfsVersion);
        String exportPath = secondaryMountPoint + "/" + secStorageDir + "/" + exportName;

        synchronized (exportPath.intern()) {
            if (!new File(exportPath).exists()) {
                Script command = new Script(false, "mkdir", _timeout, s_logger);
                command.add("-p");
                command.add(exportPath);
                if (command.execute() != null) {
                    throw new Exception("unable to prepare snapshot backup directory");
                }
            }
        }

        VirtualMachineMO clonedVm = null;
        try {

            Pair<VirtualDisk, String> volumeDeviceInfo = vmMo.getDiskDevice(volumePath);
            if (volumeDeviceInfo == null) {
                String msg = "Unable to find related disk device for volume. volume path: " + volumePath;
                s_logger.error(msg);
                throw new Exception(msg);
            }

            String virtualHardwareVersion = String.valueOf(vmMo.getVirtualHardwareVersion());

            String diskDevice = volumeDeviceInfo.second();
            String disks[] = vmMo.getCurrentSnapshotDiskChainDatastorePaths(diskDevice);
            if (clonedWorkerVMNeeded) {
                // 4 MB is the minimum requirement for VM memory in VMware
                DatacenterMO dcMo = new DatacenterMO(context, hyperHost.getHyperHostDatacenter());
                ManagedObjectReference morPool = hyperHost.getHyperHostOwnerResourcePool();
                vmMo.createFullCloneWithSpecificDisk(exportName, dcMo.getVmFolder(), morPool, VmwareHelper.getDiskDeviceDatastore(volumeDeviceInfo.first()), volumeDeviceInfo);
                clonedVm = dcMo.findVm(exportName);
                if (clonedVm == null) {
                    String msg = "Failed to clone VM. volume path: " + volumePath;
                    s_logger.error(msg);
                    throw new Exception(msg);
                }
                clonedVm.tagAsWorkerVM();
                vmMo = clonedVm;
            }
            vmMo.exportVm(exportPath, exportName, false, false);

            return new Pair<>(diskDevice, disks);
        } finally {
            if (clonedVm != null) {
<<<<<<< HEAD
                s_logger.debug(String.format("Destroying cloned VM: %s with its disks", clonedVm.getName()));
                clonedVm.destroy();
=======
                clonedVm.detachAllDisksAndDestroy();
>>>>>>> fc285e23
            }
        }
    }

    // Ternary<String(backup uuid in secondary storage), String(device bus name), String[](original disk chain in the snapshot)>
    private Ternary<String, String, String[]> backupSnapshotToSecondaryStorage(VmwareContext context, VirtualMachineMO vmMo, VmwareHypervisorHost hypervisorHost, String installPath, String volumePath, String snapshotUuid,
                                                                               String secStorageUrl, String prevSnapshotUuid, String prevBackupUuid, String workerVmName,
                                                                               String nfsVersion) throws Exception {

        String backupUuid = UUID.randomUUID().toString();
        Pair<String, String[]> snapshotInfo = exportVolumeToSecondaryStorage(context, vmMo, hypervisorHost, volumePath, secStorageUrl, installPath, backupUuid, workerVmName, nfsVersion, true);
        return new Ternary<>(backupUuid, snapshotInfo.first(), snapshotInfo.second());
    }

    @Override
    public Answer backupSnapshot(CopyCommand cmd) {
        SnapshotObjectTO srcSnapshot = (SnapshotObjectTO)cmd.getSrcTO();
        DataStoreTO primaryStore = srcSnapshot.getDataStore();
        SnapshotObjectTO destSnapshot = (SnapshotObjectTO)cmd.getDestTO();
        DataStoreTO destStore = destSnapshot.getDataStore();
        if (!(destStore instanceof NfsTO)) {
            return new CopyCmdAnswer("unsupported protocol");
        }

        NfsTO destNfsStore = (NfsTO)destStore;

        String secondaryStorageUrl = destNfsStore.getUrl();
        String snapshotUuid = srcSnapshot.getPath();
        String prevSnapshotUuid = srcSnapshot.getParentSnapshotPath();
        String prevBackupUuid = destSnapshot.getParentSnapshotPath();
        VirtualMachineMO workerVm = null;
        String workerVMName = null;
        String volumePath = srcSnapshot.getVolume().getPath();
        ManagedObjectReference morDs;
        DatastoreMO dsMo;

        // By default assume failure
        String details;
        boolean success;
        String snapshotBackupUuid;

        boolean hasOwnerVm = false;
        Ternary<String, String, String[]> backupResult = null;

        VmwareContext context = hostService.getServiceContext(cmd);
        VirtualMachineMO vmMo = null;
        String vmName = srcSnapshot.getVmName();
        try {
            VmwareHypervisorHost hyperHost = hostService.getHyperHost(context, cmd);
            morDs = HypervisorHostHelper.findDatastoreWithBackwardsCompatibility(hyperHost, primaryStore.getUuid());

            CopyCmdAnswer answer = null;

            try {
                if(vmName != null) {
                    vmMo = hyperHost.findVmOnHyperHost(vmName);
                    if (vmMo == null) {
                        if(s_logger.isDebugEnabled()) {
                            s_logger.debug("Unable to find owner VM for BackupSnapshotCommand on host " + hyperHost.getHyperHostName() + ", will try within datacenter");
                        }
                        vmMo = hyperHost.findVmOnPeerHyperHost(vmName);
                    }
                }
                if(vmMo == null) {
                    dsMo = new DatastoreMO(hyperHost.getContext(), morDs);
                    workerVMName = hostService.getWorkerName(context, cmd, 0, dsMo);
                    vmMo = HypervisorHostHelper.createWorkerVM(hyperHost, dsMo, workerVMName, null);
                    if (vmMo == null) {
                        throw new Exception("Failed to find the newly create or relocated VM. vmName: " + workerVMName);
                    }
                    workerVm = vmMo;
                    // attach volume to worker VM
                    String datastoreVolumePath = VmwareStorageLayoutHelper.getLegacyDatastorePathFromVmdkFileName(dsMo, volumePath + ".vmdk");
                    vmMo.attachDisk(new String[] { datastoreVolumePath }, morDs);
                } else {
                    s_logger.info("Using owner VM " + vmName + " for snapshot operation");
                    hasOwnerVm = true;
                }

                backupResult =
                        backupSnapshotToSecondaryStorage(context, vmMo, hyperHost, destSnapshot.getPath(), srcSnapshot.getVolume().getPath(), snapshotUuid, secondaryStorageUrl,
                                prevSnapshotUuid, prevBackupUuid, hostService.getWorkerName(context, cmd, 1, null), _nfsVersion);
                snapshotBackupUuid = backupResult.first();

                success = (snapshotBackupUuid != null);
                if (!success) {
                    details = "Failed to backUp the snapshot with uuid: " + snapshotUuid + " to secondary storage.";
                    answer = new CopyCmdAnswer(details);
                } else {
                    details = "Successfully backedUp the snapshot with Uuid: " + snapshotUuid + " to secondary storage.";

                    // Get snapshot physical size
                    long physicalSize = 0;
                    String secondaryMountPoint = mountService.getMountPoint(secondaryStorageUrl, _nfsVersion);
                    String snapshotDir =  destSnapshot.getPath() + "/" + snapshotBackupUuid;
                    File[] files = new File(secondaryMountPoint + "/" + snapshotDir).listFiles();
                    if(files != null) {
                        for(File file : files) {
                            String fileName = file.getName();
                            if(fileName.toLowerCase().startsWith(snapshotBackupUuid) && fileName.toLowerCase().endsWith(".vmdk")) {
                                physicalSize = new File(secondaryMountPoint + "/" + snapshotDir + "/" + fileName).length();
                                break;
                            }
                        }
                    }

                    SnapshotObjectTO newSnapshot = new SnapshotObjectTO();
                    newSnapshot.setPath(snapshotDir + "/" + snapshotBackupUuid);
                    newSnapshot.setPhysicalSize(physicalSize);
                    answer = new CopyCmdAnswer(newSnapshot);
                }
            } finally {
                if (vmMo != null) {
                    ManagedObjectReference snapshotMor = vmMo.getSnapshotMor(snapshotUuid);
                    if (snapshotMor != null) {
                        vmMo.removeSnapshot(snapshotUuid, false);

                        // Snapshot operation may cause disk consolidation in VMware, when this happens
                        // we need to update CloudStack DB
                        //
                        // TODO: this post operation fixup is not atomic and not safe when management server stops
                        // in the middle
                        if (backupResult != null && hasOwnerVm) {
                            s_logger.info("Check if we have disk consolidation after snapshot operation");

                            boolean chainConsolidated = false;
                            for (String vmdkDsFilePath : backupResult.third()) {
                                s_logger.info("Validate disk chain file:" + vmdkDsFilePath);

                                if (vmMo.getDiskDevice(vmdkDsFilePath) == null) {
                                    s_logger.info("" + vmdkDsFilePath + " no longer exists, consolidation detected");
                                    chainConsolidated = true;
                                    break;
                                } else {
                                    s_logger.info("" + vmdkDsFilePath + " is found still in chain");
                                }
                            }

                            if (chainConsolidated) {
                                String topVmdkFilePath = null;
                                try {
                                    topVmdkFilePath = vmMo.getDiskCurrentTopBackingFileInChain(backupResult.second());
                                } catch (Exception e) {
                                    s_logger.error("Unexpected exception", e);
                                }

                                s_logger.info("Disk has been consolidated, top VMDK is now: " + topVmdkFilePath);
                                if (topVmdkFilePath != null) {
                                    DatastoreFile file = new DatastoreFile(topVmdkFilePath);

                                    SnapshotObjectTO snapshotInfo = (SnapshotObjectTO)answer.getNewData();
                                    VolumeObjectTO vol = new VolumeObjectTO();
                                    vol.setUuid(srcSnapshot.getVolume().getUuid());
                                    vol.setPath(file.getFileBaseName());
                                    snapshotInfo.setVolume(vol);
                                } else {
                                    s_logger.error("Disk has been consolidated, but top VMDK is not found ?!");
                                }
                            }
                        }
                    } else {
                        s_logger.info("No snapshots created to be deleted!");
                    }
                }

                try {
                    if (workerVm != null) {
                        // detach volume and destroy worker vm
                        workerVm.detachAllDisksAndDestroy();
                    }
                } catch (Throwable e) {
                    s_logger.warn("Failed to destroy worker VM: " + workerVMName);
                }
            }

            return answer;
        } catch (Throwable e) {
            if (e instanceof RemoteException) {
                hostService.invalidateServiceContext(context);
            }

            s_logger.error("Unexpecpted exception ", e);

            details = "backup snapshot exception: " + VmwareHelper.getExceptionMessage(e);
            return new CopyCmdAnswer(details);
        }
    }

    @Override
    public Answer attachIso(AttachCommand cmd) {
        return this.attachIso(cmd.getDisk(), true, cmd.getVmName(), cmd.isForced());
    }

    @Override
    public Answer attachVolume(AttachCommand cmd) {
        Map<String, String> details = cmd.getDisk().getDetails();
        boolean isManaged = Boolean.parseBoolean(details.get(DiskTO.MANAGED));
        String iScsiName = details.get(DiskTO.IQN);
        String storageHost = details.get(DiskTO.STORAGE_HOST);
        int storagePort = Integer.parseInt(details.get(DiskTO.STORAGE_PORT));

        return this.attachVolume(cmd, cmd.getDisk(), true, isManaged, cmd.getVmName(), iScsiName, storageHost, storagePort, cmd.getControllerInfo());
    }

    private Answer attachVolume(Command cmd, DiskTO disk, boolean isAttach, boolean isManaged, String vmName, String iScsiName,
                                String storageHost, int storagePort, Map<String, String> controllerInfo) {
        VolumeObjectTO volumeTO = (VolumeObjectTO)disk.getData();
        DataStoreTO primaryStore = volumeTO.getDataStore();
        String volumePath = volumeTO.getPath();
        String storagePolicyId = volumeTO.getvSphereStoragePolicyId();

        String vmdkPath = isManaged ? resource.getVmdkPath(volumePath) : null;

        try {
            VmwareContext context = hostService.getServiceContext(null);
            VmwareHypervisorHost hyperHost = hostService.getHyperHost(context, null);
            VirtualMachineMO vmMo = hyperHost.findVmOnHyperHost(vmName);

            if (vmMo == null) {
                vmMo = hyperHost.findVmOnPeerHyperHost(vmName);

                if (vmMo == null) {
                    String msg = "Unable to find the VM to execute AttachCommand, vmName: " + vmName;

                    s_logger.error(msg);

                    throw new Exception(msg);
                }
            }

            vmName = vmMo.getName();

            ManagedObjectReference morDs;
            String diskUuid =  volumeTO.getUuid().replace("-", "");

            if (isAttach && isManaged) {
                Map<String, String> details = disk.getDetails();

                morDs = prepareManagedStorage(context, hyperHost, diskUuid, iScsiName, storageHost, storagePort, vmdkPath,
                            details.get(DiskTO.CHAP_INITIATOR_USERNAME), details.get(DiskTO.CHAP_INITIATOR_SECRET),
                            details.get(DiskTO.CHAP_TARGET_USERNAME), details.get(DiskTO.CHAP_TARGET_SECRET),
                            volumeTO.getSize(), cmd);
            }
            else {
                if (storagePort == DEFAULT_NFS_PORT) {
                    morDs = HypervisorHostHelper.findDatastoreWithBackwardsCompatibility(hyperHost, isManaged ? VmwareResource.getDatastoreName(diskUuid) : primaryStore.getUuid());
                } else {
                    morDs = HypervisorHostHelper.findDatastoreWithBackwardsCompatibility(hyperHost, isManaged ? VmwareResource.getDatastoreName(iScsiName) : primaryStore.getUuid());
                }
            }

            if (morDs == null) {
                String msg = "Unable to find the mounted datastore to execute AttachCommand, vmName: " + vmName;
                s_logger.error(msg);
                throw new Exception(msg);
            }

            DatastoreMO dsMo = new DatastoreMO(context, morDs);
            String datastoreVolumePath;
            boolean datastoreChangeObserved = false;
            boolean volumePathChangeObserved = false;
            String chainInfo = null;

            if (isAttach) {
                if (isManaged) {
                    datastoreVolumePath = dsMo.getDatastorePath((vmdkPath != null ? vmdkPath : dsMo.getName()) + ".vmdk");
                } else {
                    if (dsMo.getDatastoreType().equalsIgnoreCase("VVOL")) {
                        datastoreVolumePath = VmwareStorageLayoutHelper.getLegacyDatastorePathFromVmdkFileName(dsMo, volumePath + ".vmdk");
                        if (!dsMo.fileExists(datastoreVolumePath)) {
                            datastoreVolumePath = VmwareStorageLayoutHelper.getVmwareDatastorePathFromVmdkFileName(dsMo, vmName, volumePath + ".vmdk");
                        }
                        if (!dsMo.folderExists(String.format("[%s]", dsMo.getName()), vmName) || !dsMo.fileExists(datastoreVolumePath)) {
                            datastoreVolumePath = VmwareStorageLayoutHelper.getVmwareDatastorePathFromVmdkFileName(dsMo, volumePath, volumePath + ".vmdk");
                        }
                        if (!dsMo.folderExists(String.format("[%s]", dsMo.getName()), volumePath) || !dsMo.fileExists(datastoreVolumePath)) {
                            datastoreVolumePath = dsMo.searchFileInSubFolders(volumePath + ".vmdk", true, null);
                        }

                    } else {
                        datastoreVolumePath = VmwareStorageLayoutHelper.syncVolumeToVmDefaultFolder(dsMo.getOwnerDatacenter().first(), vmName, dsMo, volumePath, VmwareManager.s_vmwareSearchExcludeFolder.value());
                    }
                }
            } else {
                if (isManaged) {
                    datastoreVolumePath = dsMo.getDatastorePath((vmdkPath != null ? vmdkPath : dsMo.getName()) + ".vmdk");
                } else {
                    String datastoreUUID = primaryStore.getUuid();
                    if (disk.getDetails().get(DiskTO.PROTOCOL_TYPE) != null && disk.getDetails().get(DiskTO.PROTOCOL_TYPE).equalsIgnoreCase("DatastoreCluster")) {
                        VirtualMachineDiskInfo matchingExistingDisk = getMatchingExistingDisk(hyperHost, context, vmMo, disk);
                        VirtualMachineDiskInfoBuilder diskInfoBuilder = vmMo.getDiskInfoBuilder();
                        if (diskInfoBuilder != null && matchingExistingDisk != null) {
                            String[] diskChain = matchingExistingDisk.getDiskChain();
                            assert (diskChain.length > 0);
                            DatastoreFile file = new DatastoreFile(diskChain[0]);
                            if (!file.getFileBaseName().equalsIgnoreCase(volumePath)) {
                                if (s_logger.isInfoEnabled())
                                    s_logger.info("Detected disk-chain top file change on volume: " + volumeTO.getId() + " " + volumePath + " -> " + file.getFileBaseName());
                                volumePathChangeObserved = true;
                                volumePath = file.getFileBaseName();
                                volumeTO.setPath(volumePath);
                                chainInfo = _gson.toJson(matchingExistingDisk);
                            }

                            DatastoreMO diskDatastoreMofromVM = getDiskDatastoreMofromVM(hyperHost, context, vmMo, disk, diskInfoBuilder);
                            if (diskDatastoreMofromVM != null) {
                                String actualPoolUuid = diskDatastoreMofromVM.getCustomFieldValue(CustomFieldConstants.CLOUD_UUID);
                                if (!actualPoolUuid.equalsIgnoreCase(primaryStore.getUuid())) {
                                    s_logger.warn(String.format("Volume %s found to be in a different storage pool %s", volumePath, actualPoolUuid));
                                    datastoreChangeObserved = true;
                                    datastoreUUID = actualPoolUuid;
                                    chainInfo = _gson.toJson(matchingExistingDisk);
                                }
                            }
                        }
                    }
                    if (storagePort == DEFAULT_NFS_PORT) {
                        morDs = HypervisorHostHelper.findDatastoreWithBackwardsCompatibility(hyperHost, isManaged ? VmwareResource.getDatastoreName(diskUuid) : datastoreUUID);
                    } else {
                        morDs = HypervisorHostHelper.findDatastoreWithBackwardsCompatibility(hyperHost, isManaged ? VmwareResource.getDatastoreName(iScsiName) : datastoreUUID);
                    }
                    dsMo = new DatastoreMO(context, morDs);

                    datastoreVolumePath = VmwareStorageLayoutHelper.getLegacyDatastorePathFromVmdkFileName(dsMo, volumePath + ".vmdk");
                    if (!dsMo.fileExists(datastoreVolumePath)) {
                        datastoreVolumePath = VmwareStorageLayoutHelper.getVmwareDatastorePathFromVmdkFileName(dsMo, vmName, volumePath + ".vmdk");
                    }
                    if (!dsMo.folderExists(String.format("[%s]", dsMo.getName()), vmName) || !dsMo.fileExists(datastoreVolumePath)) {
                        datastoreVolumePath = VmwareStorageLayoutHelper.getVmwareDatastorePathFromVmdkFileName(dsMo, volumePath, volumePath + ".vmdk");
                    }
                    if (!dsMo.folderExists(String.format("[%s]", dsMo.getName()), volumePath) || !dsMo.fileExists(datastoreVolumePath)) {
                        datastoreVolumePath = dsMo.searchFileInSubFolders(volumePath + ".vmdk", true, null);
                    }
                }
            }

            disk.setPath(datastoreVolumePath);

            AttachAnswer answer = new AttachAnswer(disk);

            if (isAttach) {
                String diskController = getLegacyVmDataDiskController();

                if (controllerInfo != null && !Strings.isNullOrEmpty(controllerInfo.get(VmDetailConstants.DATA_DISK_CONTROLLER))) {
                    diskController = controllerInfo.get(VmDetailConstants.DATA_DISK_CONTROLLER);
                }

                if (DiskControllerType.getType(diskController) == DiskControllerType.osdefault) {
                    diskController = vmMo.getRecommendedDiskController(null);
                }

                vmMo.attachDisk(new String[] { datastoreVolumePath }, morDs, diskController, storagePolicyId);
                VirtualMachineDiskInfoBuilder diskInfoBuilder = vmMo.getDiskInfoBuilder();
                VirtualMachineDiskInfo diskInfo = diskInfoBuilder.getDiskInfoByBackingFileBaseName(volumePath, dsMo.getName());
                chainInfo = _gson.toJson(diskInfo);

                if (isManaged) {
                    expandVirtualDisk(vmMo, datastoreVolumePath, volumeTO.getSize());
                }
            } else {
                vmMo.removeAllSnapshots();
                vmMo.detachDisk(datastoreVolumePath, false);

                if (isManaged) {
                    handleDatastoreAndVmdkDetachManaged(cmd, diskUuid, iScsiName, storageHost, storagePort);
                } else {
                    if (!dsMo.getDatastoreType().equalsIgnoreCase("VVOL")) {
                        VmwareStorageLayoutHelper.syncVolumeToRootFolder(dsMo.getOwnerDatacenter().first(), dsMo, volumePath, vmName, VmwareManager.s_vmwareSearchExcludeFolder.value());
                    }
                }
                if (datastoreChangeObserved) {
                    answer.setContextParam("datastoreName", dsMo.getCustomFieldValue(CustomFieldConstants.CLOUD_UUID));
                }

                if (volumePathChangeObserved) {
                    answer.setContextParam("volumePath", volumePath);
                }
            }

            if (chainInfo != null && !chainInfo.isEmpty())
                answer.setContextParam("chainInfo", chainInfo);

            return answer;
        } catch (Throwable e) {
            if (e instanceof RemoteException) {
                s_logger.warn("Encounter remote exception to vCenter, invalidate VMware session context");

                hostService.invalidateServiceContext(null);
            }

            String msg = "";

            if (isAttach) {
                msg += "Failed to attach volume: ";
            }
            else {
                msg += "Failed to detach volume: ";
            }

            s_logger.error(msg + e.getMessage(), e);

            // Sending empty error message - too many duplicate errors in UI
            return new AttachAnswer("");
        }
    }

    private VirtualMachineDiskInfo getMatchingExistingDisk(VmwareHypervisorHost hyperHost, VmwareContext context, VirtualMachineMO vmMo, DiskTO vol)
            throws Exception {
        VirtualMachineDiskInfoBuilder diskInfoBuilder = vmMo.getDiskInfoBuilder();
        if (diskInfoBuilder != null) {
            VolumeObjectTO volume = (VolumeObjectTO) vol.getData();

            ManagedObjectReference morDs = HypervisorHostHelper.findDatastoreWithBackwardsCompatibility(hyperHost, volume.getDataStore().getUuid());
            DatastoreMO dsMo = new DatastoreMO(context, morDs);

            String dsName = dsMo.getName();

            String diskBackingFileBaseName = volume.getPath();

            VirtualMachineDiskInfo diskInfo = diskInfoBuilder.getDiskInfoByBackingFileBaseName(diskBackingFileBaseName, dsName);
            if (diskInfo != null) {
                s_logger.info("Found existing disk info from volume path: " + volume.getPath());
                return diskInfo;
            } else {
                String chainInfo = volume.getChainInfo();
                if (chainInfo != null) {
                    VirtualMachineDiskInfo infoInChain = _gson.fromJson(chainInfo, VirtualMachineDiskInfo.class);
                    if (infoInChain != null) {
                        String[] disks = infoInChain.getDiskChain();
                        if (disks.length > 0) {
                            for (String diskPath : disks) {
                                DatastoreFile file = new DatastoreFile(diskPath);
                                diskInfo = diskInfoBuilder.getDiskInfoByBackingFileBaseName(file.getFileBaseName(), dsName);
                                if (diskInfo != null) {
                                    s_logger.info("Found existing disk from chain info: " + diskPath);
                                    return diskInfo;
                                }
                            }
                        }

                        if (diskInfo == null) {
                            diskInfo = diskInfoBuilder.getDiskInfoByDeviceBusName(infoInChain.getDiskDeviceBusName());
                            if (diskInfo != null) {
                                s_logger.info("Found existing disk from from chain device bus information: " + infoInChain.getDiskDeviceBusName());
                                return diskInfo;
                            }
                        }
                    }
                }
            }
        }
        return null;
    }

    private DatastoreMO getDiskDatastoreMofromVM(VmwareHypervisorHost hyperHost, VmwareContext context,
                                                 VirtualMachineMO vmMo, DiskTO disk, VirtualMachineDiskInfoBuilder diskInfoBuilder) throws Exception {
        assert (hyperHost != null) && (context != null);
        List<Pair<Integer, ManagedObjectReference>> diskDatastores = vmMo.getAllDiskDatastores();
        VolumeObjectTO volume = (VolumeObjectTO) disk.getData();
        String diskBackingFileBaseName = volume.getPath();
        for (Pair<Integer, ManagedObjectReference> diskDatastore : diskDatastores) {
            DatastoreMO dsMo = new DatastoreMO(hyperHost.getContext(), diskDatastore.second());
            String dsName = dsMo.getName();

            VirtualMachineDiskInfo diskInfo = diskInfoBuilder.getDiskInfoByBackingFileBaseName(diskBackingFileBaseName, dsName);
            if (diskInfo != null) {
                s_logger.info("Found existing disk info from volume path: " + volume.getPath());
                return dsMo;
            } else {
                String chainInfo = volume.getChainInfo();
                if (chainInfo != null) {
                    VirtualMachineDiskInfo infoInChain = _gson.fromJson(chainInfo, VirtualMachineDiskInfo.class);
                    if (infoInChain != null) {
                        String[] disks = infoInChain.getDiskChain();
                        if (disks.length > 0) {
                            for (String diskPath : disks) {
                                DatastoreFile file = new DatastoreFile(diskPath);
                                diskInfo = diskInfoBuilder.getDiskInfoByBackingFileBaseName(file.getFileBaseName(), dsName);
                                if (diskInfo != null) {
                                    s_logger.info("Found existing disk from chain info: " + diskPath);
                                    return dsMo;
                                }
                            }
                        }
                    }
                }
            }
        }
        return null;
    }

    private boolean expandVirtualDisk(VirtualMachineMO vmMo, String datastoreVolumePath, long currentSizeInBytes) throws Exception {
        long currentSizeInKB = currentSizeInBytes / 1024;

        Pair<VirtualDisk, String> vDiskPair = vmMo.getDiskDevice(datastoreVolumePath);

        VirtualDisk vDisk = vDiskPair.first();

        if (vDisk.getCapacityInKB() < currentSizeInKB) {
            // IDE virtual disk cannot be re-sized if VM is running
            if (vDiskPair.second() != null && vDiskPair.second().contains("ide")) {
                throw new Exception("Re-sizing a virtual disk over an IDE controller is not supported in VMware hypervisor. " +
                        "Please re-try when virtual disk is attached to a VM using a SCSI controller.");
            }

            String vmdkAbsFile = resource.getAbsoluteVmdkFile(vDisk);

            if (vmdkAbsFile != null && !vmdkAbsFile.isEmpty()) {
                vmMo.updateAdapterTypeIfRequired(vmdkAbsFile);
            }

            vDisk.setCapacityInKB(currentSizeInKB);

            VirtualDeviceConfigSpec deviceConfigSpec = new VirtualDeviceConfigSpec();

            deviceConfigSpec.setDevice(vDisk);
            deviceConfigSpec.setOperation(VirtualDeviceConfigSpecOperation.EDIT);

            VirtualMachineConfigSpec vmConfigSpec = new VirtualMachineConfigSpec();

            vmConfigSpec.getDeviceChange().add(deviceConfigSpec);

            if (!vmMo.configureVm(vmConfigSpec)) {
                throw new Exception("Failed to configure VM to resize disk. vmName: " + vmMo.getName());
            }

            return true;
        }

        return false;
    }

    private static String getSecondaryDatastoreUUID(String storeUrl) {
        String uuid = null;
        try{
            uuid=UUID.nameUUIDFromBytes(storeUrl.getBytes("UTF-8")).toString();
        }catch(UnsupportedEncodingException e){
            s_logger.warn("Failed to create UUID from string " + storeUrl + ". Bad storeUrl or UTF-8 encoding error." );
        }
        return uuid;
    }

    private synchronized ManagedObjectReference prepareSecondaryDatastoreOnHost(String storeUrl) throws Exception {
        String storeName = getSecondaryDatastoreUUID(storeUrl);
        URI uri = new URI(storeUrl);

        VmwareHypervisorHost hyperHost = hostService.getHyperHost(hostService.getServiceContext(null), null);
        ManagedObjectReference morDatastore = hyperHost.mountDatastore(false, uri.getHost(), 0, uri.getPath(), storeName.replace("-", ""), false);

        if (morDatastore == null) {
            throw new Exception("Unable to mount secondary storage on host. storeUrl: " + storeUrl);
        }

        return morDatastore;
    }

    private Answer attachIso(DiskTO disk, boolean isAttach, String vmName, boolean force) {
        try {
            VmwareContext context = hostService.getServiceContext(null);
            VmwareHypervisorHost hyperHost = hostService.getHyperHost(context, null);
            VirtualMachineMO vmMo = hyperHost.findVmOnHyperHost(vmName);
            if (vmMo == null) {
                String msg = "Unable to find VM in vSphere to execute AttachIsoCommand, vmName: " + vmName;
                s_logger.error(msg);
                throw new Exception(msg);
            }
            TemplateObjectTO iso = (TemplateObjectTO)disk.getData();
            NfsTO nfsImageStore = (NfsTO)iso.getDataStore();
            String storeUrl = null;
            if (nfsImageStore != null) {
                storeUrl = nfsImageStore.getUrl();
            }
            if (storeUrl == null) {
                if (!iso.getName().equalsIgnoreCase(TemplateManager.VMWARE_TOOLS_ISO)) {
                    String msg = "ISO store root url is not found in AttachIsoCommand";
                    s_logger.error(msg);
                    throw new Exception(msg);
                } else {
                    if (isAttach) {
                        vmMo.mountToolsInstaller();
                    } else {
                        try{
                            if (!vmMo.unmountToolsInstaller()) {
                                return new AttachAnswer("Failed to unmount vmware-tools installer ISO as the corresponding CDROM device is locked by VM. Please unmount the CDROM device inside the VM and ret-try.");
                            }
                        } catch(Throwable e){
                            vmMo.detachIso(null, force);
                        }
                    }

                    return new AttachAnswer(disk);
                }
            }

            ManagedObjectReference morSecondaryDs = prepareSecondaryDatastoreOnHost(storeUrl);
            String isoPath = nfsImageStore.getUrl() + File.separator + iso.getPath();
            if (!isoPath.startsWith(storeUrl)) {
                assert (false);
                String msg = "ISO path does not start with the secondary storage root";
                s_logger.error(msg);
                throw new Exception(msg);
            }

            int isoNameStartPos = isoPath.lastIndexOf('/');
            String isoFileName = isoPath.substring(isoNameStartPos + 1);
            String isoStorePathFromRoot = isoPath.substring(storeUrl.length() + 1, isoNameStartPos);

            // TODO, check if iso is already attached, or if there is a previous
            // attachment
            DatastoreMO secondaryDsMo = new DatastoreMO(context, morSecondaryDs);
            String storeName = secondaryDsMo.getName();
            String isoDatastorePath = String.format("[%s] %s/%s", storeName, isoStorePathFromRoot, isoFileName);

            if (isAttach) {
                vmMo.attachIso(isoDatastorePath, morSecondaryDs, true, false, force);
            } else {
                vmMo.detachIso(isoDatastorePath, force);
            }

            return new AttachAnswer(disk);
        } catch (Throwable e) {
            if (e instanceof RemoteException) {
                s_logger.warn("Encounter remote exception to vCenter, invalidate VMware session context");
                hostService.invalidateServiceContext(null);
            }

            if (isAttach) {
                String msg = "AttachIsoCommand(attach) failed due to " + VmwareHelper.getExceptionMessage(e);
                msg = msg + " Also check if your guest os is a supported version";
                s_logger.error(msg, e);
                return new AttachAnswer(msg);
            } else {
                String msg = "AttachIsoCommand(detach) failed due to " + VmwareHelper.getExceptionMessage(e);
                msg = msg + " Also check if your guest os is a supported version";
                s_logger.warn(msg, e);
                return new AttachAnswer(msg);
            }
        }
    }

    @Override
    public Answer dettachIso(DettachCommand cmd) {
        return this.attachIso(cmd.getDisk(), false, cmd.getVmName(), cmd.isForced());
    }

    @Override
    public Answer dettachVolume(DettachCommand cmd) {
        return this.attachVolume(cmd, cmd.getDisk(), false, cmd.isManaged(), cmd.getVmName(), cmd.get_iScsiName(), cmd.getStorageHost(), cmd.getStoragePort(), null);
    }

    @Override
    public Answer createVolume(CreateObjectCommand cmd) {

        VolumeObjectTO volume = (VolumeObjectTO)cmd.getData();
        DataStoreTO primaryStore = volume.getDataStore();
        String vSphereStoragePolicyId = volume.getvSphereStoragePolicyId();

        try {
            VmwareContext context = hostService.getServiceContext(null);
            VmwareHypervisorHost hyperHost = hostService.getHyperHost(context, null);
            DatacenterMO dcMo = new DatacenterMO(context, hyperHost.getHyperHostDatacenter());

            ManagedObjectReference morDatastore = HypervisorHostHelper.findDatastoreWithBackwardsCompatibility(hyperHost, primaryStore.getUuid());
            if (morDatastore == null) {
                throw new Exception("Unable to find datastore in vSphere");
            }

            DatastoreMO dsMo = new DatastoreMO(context, morDatastore);
            // create data volume
            VirtualMachineMO vmMo = null;
            String volumeUuid = UUID.randomUUID().toString().replace("-", "");

            String volumeDatastorePath = VmwareStorageLayoutHelper.getDatastorePathBaseFolderFromVmdkFileName(dsMo, volumeUuid + ".vmdk");
            VolumeObjectTO newVol = new VolumeObjectTO();

            try {
                VirtualStorageObjectManagerMO vStorageObjectManagerMO = new VirtualStorageObjectManagerMO(context);
                VStorageObject virtualDisk = vStorageObjectManagerMO.createDisk(morDatastore, VirtualDiskType.THIN, volume.getSize(), volumeDatastorePath, volumeUuid);
                DatastoreFile file = new DatastoreFile(((BaseConfigInfoDiskFileBackingInfo)virtualDisk.getConfig().getBacking()).getFilePath());
                newVol.setPath(file.getFileBaseName());
                newVol.setSize(volume.getSize());
            } catch (Exception e) {
                s_logger.debug("Create disk using vStorageObject manager failed due to exception " + e.getMessage() + ", retying using worker VM");
                String dummyVmName = hostService.getWorkerName(context, cmd, 0, dsMo);
                try {
                    s_logger.info("Create worker VM " + dummyVmName);
                    vmMo = HypervisorHostHelper.createWorkerVM(hyperHost, dsMo, dummyVmName, null);
                    if (vmMo == null) {
                        throw new Exception("Unable to create a dummy VM for volume creation");
                    }

                    synchronized (this) {
                        try {
                            vmMo.createDisk(volumeDatastorePath, (int)(volume.getSize() / (1024L * 1024L)), morDatastore, vmMo.getScsiDeviceControllerKey(), vSphereStoragePolicyId);
                            vmMo.detachDisk(volumeDatastorePath, false);
                        }
                        catch (Exception e1) {
                            s_logger.error("Deleting file " + volumeDatastorePath + " due to error: " + e1.getMessage());
                            VmwareStorageLayoutHelper.deleteVolumeVmdkFiles(dsMo, volumeUuid, dcMo, VmwareManager.s_vmwareSearchExcludeFolder.value());
                            throw new CloudRuntimeException("Unable to create volume due to: " + e1.getMessage());
                        }
                    }

                    newVol = new VolumeObjectTO();
                    newVol.setPath(volumeUuid);
                    newVol.setSize(volume.getSize());
                    return new CreateObjectAnswer(newVol);
                } finally {
                    s_logger.info("Destroy dummy VM after volume creation");
                    if (vmMo != null) {
                        vmMo.detachAllDisksAndDestroy();
                    }
                }
            }
            return new CreateObjectAnswer(newVol);
        } catch (Throwable e) {
            if (e instanceof RemoteException) {
                s_logger.warn("Encounter remote exception to vCenter, invalidate VMware session context");
                hostService.invalidateServiceContext(null);
            }

            String msg = "create volume failed due to " + VmwareHelper.getExceptionMessage(e);
            s_logger.error(msg, e);
            return new CreateObjectAnswer(e.toString());
        }
    }

    @Override
    public Answer createSnapshot(CreateObjectCommand cmd) {
        // snapshot operation (create or destroy) is handled inside BackupSnapshotCommand(), we just fake
        // a success return here
        String snapshotUUID = UUID.randomUUID().toString();
        SnapshotObjectTO newSnapshot = new SnapshotObjectTO();
        newSnapshot.setPath(snapshotUUID);
        return new CreateObjectAnswer(newSnapshot);
    }

    // format: [datastore_name] file_name.vmdk (the '[' and ']' chars should only be used to denote the datastore)
    private String getManagedDatastoreNameFromPath(String path) {
        int lastIndexOf = path.lastIndexOf("]");

        return path.substring(1, lastIndexOf);
    }

    @Override
    public Answer deleteVolume(DeleteCommand cmd) {
        if (s_logger.isInfoEnabled()) {
            s_logger.info("Executing resource DeleteCommand: " + _gson.toJson(cmd));
        }

        try {
            VmwareContext context = hostService.getServiceContext(null);
            VmwareHypervisorHost hyperHost = hostService.getHyperHost(context, null);
            VolumeObjectTO vol = (VolumeObjectTO)cmd.getData();
            DataStoreTO store = vol.getDataStore();
            PrimaryDataStoreTO primaryDataStoreTO = (PrimaryDataStoreTO)store;

            Map<String, String> details = primaryDataStoreTO.getDetails();
            boolean isManaged = false;
            String managedDatastoreName = null;

            if (details != null) {
                isManaged = Boolean.parseBoolean(details.get(PrimaryDataStoreTO.MANAGED));

                if (isManaged) {
                    managedDatastoreName = getManagedDatastoreNameFromPath(vol.getPath());
                }
            }

            ManagedObjectReference morDs = HypervisorHostHelper.findDatastoreWithBackwardsCompatibility(hyperHost,
                    isManaged ? managedDatastoreName : store.getUuid());

            if (morDs == null) {
                String msg = "Unable to find datastore based on volume mount point " + store.getUuid();
                s_logger.error(msg);
                throw new Exception(msg);
            }

            DatastoreMO dsMo = new DatastoreMO(context, morDs);

            ManagedObjectReference morDc = hyperHost.getHyperHostDatacenter();
            ManagedObjectReference morCluster = hyperHost.getHyperHostCluster();
            ClusterMO clusterMo = new ClusterMO(context, morCluster);

            if (vol.getVolumeType() == Volume.Type.ROOT) {

                String vmName = vol.getVmName();
                if (vmName != null) {
                    VirtualMachineMO vmMo = clusterMo.findVmOnHyperHost(vmName);
                    if (vmMo == null) {
                        // Volume might be on a zone-wide storage pool, look for VM in datacenter
                        DatacenterMO dcMo = new DatacenterMO(context, morDc);
                        vmMo = dcMo.findVm(vmName);
                    }

                    List<Map<String, String>> dynamicTargetsToRemove = null;

                    boolean deployAsIs = vol.isDeployAsIs();
                    if (vmMo != null) {
                        if (s_logger.isInfoEnabled()) {
                            if (deployAsIs) {
                                s_logger.info("Destroying root volume " + vol.getPath() + " of deploy-as-is VM " + vmName);
                            } else {
                                s_logger.info("Destroy root volume and VM itself. vmName " + vmName);
                            }
                        }

                        VirtualMachineDiskInfo diskInfo = null;
                        if (vol.getChainInfo() != null)
                            diskInfo = _gson.fromJson(vol.getChainInfo(), VirtualMachineDiskInfo.class);

                        HostMO hostMo = vmMo.getRunningHost();
                        List<NetworkDetails> networks = vmMo.getNetworksWithDetails();

                        // tear down all devices first before we destroy the VM to avoid accidently delete disk backing files
                        if (VmwareResource.getVmState(vmMo) != PowerState.PowerOff) {
                            vmMo.safePowerOff(_shutdownWaitMs);
                        }

                        // call this before calling detachAllDisksExcept
                        // when expunging a VM, we need to see if any of its disks are serviced by managed storage
                        // if there is one or more disk serviced by managed storage, remove the iSCSI connection(s)
                        // don't remove the iSCSI connection(s) until the supported disk(s) is/are removed from the VM
                        // (removeManagedTargetsFromCluster should be called after detachAllDisksExcept and vm.destroy)
                        List<VirtualDisk> virtualDisks = vmMo.getVirtualDisks();
                        List<String> managedDatastoreNames = getManagedDatastoreNamesFromVirtualDisks(virtualDisks);

                        // Preserve other disks of the VM
                        List<String> detachedDisks = vmMo.detachAllDisksExcept(vol.getPath(), diskInfo != null ? diskInfo.getDiskDeviceBusName() : null);
                        VmwareStorageLayoutHelper.moveVolumeToRootFolder(new DatacenterMO(context, morDc), detachedDisks);
                        // let vmMo.destroy to delete volume for us
                        // vmMo.tearDownDevices(new Class<?>[] { VirtualDisk.class, VirtualEthernetCard.class });
                        if (isManaged) {
                            vmMo.unregisterVm();
                        } else {
                            vmMo.destroy();
                        }

                        // this.hostService.handleDatastoreAndVmdkDetach(iScsiName, storageHost, storagePort);
                        if (managedDatastoreNames != null && !managedDatastoreNames.isEmpty()) {
                            removeManagedTargetsFromCluster(managedDatastoreNames);
                        }

                        for (NetworkDetails netDetails : networks) {
                            if (netDetails.getGCTag() != null && netDetails.getGCTag().equalsIgnoreCase("true")) {
                                if (netDetails.getVMMorsOnNetwork() == null || netDetails.getVMMorsOnNetwork().length == 1) {
                                    resource.cleanupNetwork(hostMo, netDetails);
                                }
                            }
                        }
                    } else if (deployAsIs) {
                        if (s_logger.isInfoEnabled()) {
                            s_logger.info("Destroying root volume " + vol.getPath() + " of already removed deploy-as-is VM " + vmName);
                        }
                        // The disks of the deploy-as-is VM have been detached from the VM and moved to root folder
                        String deployAsIsRootDiskPath = dsMo.searchFileInSubFolders(vol.getPath() + VmwareResource.VMDK_EXTENSION,
                                true, null);
                        if (StringUtils.isNotBlank(deployAsIsRootDiskPath)) {
                            if (s_logger.isInfoEnabled()) {
                                s_logger.info("Removing disk " + deployAsIsRootDiskPath);
                            }
                            dsMo.deleteFile(deployAsIsRootDiskPath, morDc, true);
                            String deltaFilePath = dsMo.searchFileInSubFolders(vol.getPath() + "-delta" + VmwareResource.VMDK_EXTENSION,
                                    true, null);
                            if (StringUtils.isNotBlank(deltaFilePath)) {
                                dsMo.deleteFile(deltaFilePath, morDc, true);
                            }
                        }
                    }

                    /*
                    if (s_logger.isInfoEnabled()) {
                        s_logger.info("Destroy volume by original name: " + vol.getPath() + ".vmdk");
                    }

                    VmwareStorageLayoutHelper.deleteVolumeVmdkFiles(dsMo, vol.getPath(), new DatacenterMO(context, morDc));
                     */

                    return new Answer(cmd, true, "");
                }

                if (s_logger.isInfoEnabled()) {
                    s_logger.info("Destroy root volume directly from datastore");
                }
            }

            if (!isManaged) {
                VmwareStorageLayoutHelper.deleteVolumeVmdkFiles(dsMo, vol.getPath(), new DatacenterMO(context, morDc), VmwareManager.s_vmwareSearchExcludeFolder.value());
            }

            return new Answer(cmd, true, "Success");
        } catch (Throwable e) {
            if (e instanceof RemoteException) {
                s_logger.warn("Encounter remote exception to vCenter, invalidate VMware session context");
                hostService.invalidateServiceContext(null);
            }

            String msg = "delete volume failed due to " + VmwareHelper.getExceptionMessage(e);
            s_logger.error(msg, e);
            return new Answer(cmd, false, msg);
        }
    }

    public ManagedObjectReference prepareManagedDatastore(VmwareContext context, VmwareHypervisorHost hyperHost, String datastoreName,
                                                          String iScsiName, String storageHost, int storagePort) throws Exception {
        return getVmfsDatastore(context, hyperHost, datastoreName, storageHost, storagePort, trimIqn(iScsiName), null, null, null, null);
    }

    private ManagedObjectReference prepareManagedDatastore(VmwareContext context, VmwareHypervisorHost hyperHost, String diskUuid, String iScsiName,
                                                           String storageHost, int storagePort, String chapInitiatorUsername, String chapInitiatorSecret,
                                                           String chapTargetUsername, String chapTargetSecret) throws Exception {
        if (storagePort == DEFAULT_NFS_PORT) {
            s_logger.info("creating the NFS datastore with the following configuration - storageHost: " + storageHost + ", storagePort: " + storagePort +
                    ", exportpath: " + iScsiName + "and diskUuid : " + diskUuid);
            ManagedObjectReference morCluster = hyperHost.getHyperHostCluster();
            ClusterMO cluster = new ClusterMO(context, morCluster);
            List<Pair<ManagedObjectReference, String>> lstHosts = cluster.getClusterHosts();

            HostMO host = new HostMO(context, lstHosts.get(0).first());
            HostDatastoreSystemMO hostDatastoreSystem = host.getHostDatastoreSystemMO();

            return hostDatastoreSystem.createNfsDatastore(storageHost, storagePort, iScsiName, diskUuid);
        } else {
            return getVmfsDatastore(context, hyperHost, VmwareResource.getDatastoreName(iScsiName), storageHost, storagePort,
                    trimIqn(iScsiName), chapInitiatorUsername, chapInitiatorSecret, chapTargetUsername, chapTargetSecret);
        }
    }

    private List<HostInternetScsiHbaStaticTarget> getTargets(String storageIpAddress, int storagePortNumber, String iqn,
                                                             String chapName, String chapSecret, String mutualChapName, String mutualChapSecret) {
        HostInternetScsiHbaStaticTarget target = new HostInternetScsiHbaStaticTarget();

        target.setAddress(storageIpAddress);
        target.setPort(storagePortNumber);
        target.setIScsiName(iqn);

        if (StringUtils.isNotBlank(chapName) && StringUtils.isNotBlank(chapSecret)) {
            HostInternetScsiHbaAuthenticationProperties auth = new HostInternetScsiHbaAuthenticationProperties();

            String strAuthType = "chapRequired";

            auth.setChapAuthEnabled(true);
            auth.setChapInherited(false);
            auth.setChapAuthenticationType(strAuthType);
            auth.setChapName(chapName);
            auth.setChapSecret(chapSecret);

            if (StringUtils.isNotBlank(mutualChapName) && StringUtils.isNotBlank(mutualChapSecret)) {
                auth.setMutualChapInherited(false);
                auth.setMutualChapAuthenticationType(strAuthType);
                auth.setMutualChapName(mutualChapName);
                auth.setMutualChapSecret(mutualChapSecret);
            }

            target.setAuthenticationProperties(auth);
        }

        final List<HostInternetScsiHbaStaticTarget> lstTargets = new ArrayList<>();

        lstTargets.add(target);

        return lstTargets;
    }

    private class HostDiscoveryMethod {
        private final List<HostMO> hostsUsingDynamicDiscovery;
        private final List<HostMO> hostsUsingStaticDiscovery;

        HostDiscoveryMethod(List<HostMO> hostsUsingDynamicDiscovery, List<HostMO> hostsUsingStaticDiscovery) {
            this.hostsUsingDynamicDiscovery = hostsUsingDynamicDiscovery;
            this.hostsUsingStaticDiscovery = hostsUsingStaticDiscovery;
        }

        List<HostMO> getHostsUsingDynamicDiscovery() {
            return hostsUsingDynamicDiscovery;
        }

        List<HostMO> getHostsUsingStaticDiscovery() {
            return hostsUsingStaticDiscovery;
        }
    }

    private HostDiscoveryMethod getHostDiscoveryMethod(VmwareContext context, String address,
                                                       List<Pair<ManagedObjectReference, String>> hostPairs) throws Exception {
        List<HostMO> hosts = new ArrayList<>();

        for (Pair<ManagedObjectReference, String> hostPair : hostPairs) {
            HostMO host = new HostMO(context, hostPair.first());

            hosts.add(host);
        }

        return getHostDiscoveryMethod(address, hosts);
    }

    private HostDiscoveryMethod getHostDiscoveryMethod(String address, List<HostMO> lstHosts) throws Exception {
        List<HostMO> hostsUsingDynamicDiscovery = new ArrayList<>();
        List<HostMO> hostsUsingStaticDiscovery = new ArrayList<>();

        for (HostMO host : lstHosts) {
            boolean usingDynamicDiscovery = false;

            HostStorageSystemMO hostStorageSystem = host.getHostStorageSystemMO();

            for (HostHostBusAdapter hba : hostStorageSystem.getStorageDeviceInfo().getHostBusAdapter()) {
                if (hba instanceof HostInternetScsiHba) {
                    HostInternetScsiHba hostInternetScsiHba = (HostInternetScsiHba)hba;

                    if (hostInternetScsiHba.isIsSoftwareBased()) {
                        List<HostInternetScsiHbaSendTarget> sendTargets = hostInternetScsiHba.getConfiguredSendTarget();

                        if (sendTargets != null) {
                            for (HostInternetScsiHbaSendTarget sendTarget : sendTargets) {
                                String sendTargetAddress = sendTarget.getAddress();

                                if (sendTargetAddress.contains(address)) {
                                    usingDynamicDiscovery = true;
                                }
                            }
                        }
                    }
                }
            }

            if (usingDynamicDiscovery) {
                hostsUsingDynamicDiscovery.add(host);
            }
            else {
                hostsUsingStaticDiscovery.add(host);
            }
        }

        return new HostDiscoveryMethod(hostsUsingDynamicDiscovery, hostsUsingStaticDiscovery);
    }

    private ManagedObjectReference getVmfsDatastore(VmwareContext context, VmwareHypervisorHost hyperHost, String datastoreName, String storageIpAddress, int storagePortNumber,
                                                    String iqn, String chapName, String chapSecret, String mutualChapName, String mutualChapSecret) throws Exception {
        ManagedObjectReference morDs;

        ManagedObjectReference morCluster = hyperHost.getHyperHostCluster();
        ClusterMO cluster = new ClusterMO(context, morCluster);
        List<Pair<ManagedObjectReference, String>> lstHosts = cluster.getClusterHosts();

        Pair<ManagedObjectReference, String> firstHost = lstHosts.get(0);
        HostMO firstHostMO = new HostMO(context, firstHost.first());
        HostDatastoreSystemMO firstHostDatastoreSystemMO = firstHostMO.getHostDatastoreSystemMO();

        HostDiscoveryMethod hostDiscoveryMethod = getHostDiscoveryMethod(context, storageIpAddress, lstHosts);
        List<HostMO> hostsUsingStaticDiscovery = hostDiscoveryMethod.getHostsUsingStaticDiscovery();

        if (hostsUsingStaticDiscovery != null && hostsUsingStaticDiscovery.size() > 0) {
            List<HostInternetScsiHbaStaticTarget> lstTargets = getTargets(storageIpAddress, storagePortNumber, iqn,
                    chapName, chapSecret, mutualChapName, mutualChapSecret);

            addRemoveInternetScsiTargetsToAllHosts(true, lstTargets, hostsUsingStaticDiscovery);
        }

        rescanAllHosts(context, lstHosts, true, false);

        HostStorageSystemMO firstHostStorageSystem = firstHostMO.getHostStorageSystemMO();
        List<HostScsiDisk> lstHostScsiDisks = firstHostDatastoreSystemMO.queryAvailableDisksForVmfs();

        HostScsiDisk hostScsiDisk = getHostScsiDisk(firstHostStorageSystem.getStorageDeviceInfo().getScsiTopology(), lstHostScsiDisks, iqn);

        if (hostScsiDisk == null) {
            rescanAllHosts(context, lstHosts, false, true);

            morDs = firstHostDatastoreSystemMO.findDatastoreByName(datastoreName);

            if (morDs != null) {
                waitForAllHostsToSeeDatastore(lstHosts, new DatastoreMO(context, morDs));

                mountVmfsDatastore(new DatastoreMO(context, morDs), lstHosts);

                expandDatastore(firstHostDatastoreSystemMO, new DatastoreMO(context, morDs));

                return morDs;
            }

            throw new Exception("A relevant SCSI disk could not be located to use to create a datastore.");
        }

        morDs = firstHostDatastoreSystemMO.createVmfsDatastore(datastoreName, hostScsiDisk);

        if (morDs != null) {
            waitForAllHostsToMountDatastore(lstHosts, new DatastoreMO(context, morDs));

            expandDatastore(firstHostDatastoreSystemMO, new DatastoreMO(context, morDs));

            return morDs;
        }

        throw new Exception("Unable to create a datastore");
    }

    private void waitForAllHostsToSeeDatastore(List<Pair<ManagedObjectReference, String>> lstHosts, DatastoreMO dsMO) throws Exception {
        long endWaitTime = System.currentTimeMillis() + SECONDS_TO_WAIT_FOR_DATASTORE * 1000;

        boolean isConditionMet = false;

        while (System.currentTimeMillis() < endWaitTime && !isConditionMet) {
            Thread.sleep(5000);

            isConditionMet = verifyAllHostsSeeDatastore(lstHosts, dsMO);
        }

        if (!isConditionMet) {
            throw new CloudRuntimeException("Not all hosts mounted the datastore");
        }
    }

    private boolean verifyAllHostsSeeDatastore(List<Pair<ManagedObjectReference, String>> lstHosts, DatastoreMO dsMO) throws Exception {
        int numHostsChecked = 0;

        for (Pair<ManagedObjectReference, String> host : lstHosts) {
            ManagedObjectReference morHostToMatch = host.first();
            HostMO hostToMatchMO = new HostMO(dsMO.getContext(), morHostToMatch);

            List<DatastoreHostMount> datastoreHostMounts = dsMO.getHostMounts();

            for (DatastoreHostMount datastoreHostMount : datastoreHostMounts) {
                ManagedObjectReference morHost = datastoreHostMount.getKey();
                HostMO hostMO = new HostMO(dsMO.getContext(), morHost);

                if (hostMO.getHostName().equals(hostToMatchMO.getHostName())) {
                    numHostsChecked++;
                }
            }
        }

        return lstHosts.size() == numHostsChecked;
    }

    private void waitForAllHostsToMountDatastore(List<Pair<ManagedObjectReference, String>> lstHosts, DatastoreMO dsMO) throws Exception {
        long endWaitTime = System.currentTimeMillis() + SECONDS_TO_WAIT_FOR_DATASTORE * 1000;

        boolean isConditionMet = false;

        while (System.currentTimeMillis() < endWaitTime && !isConditionMet) {
            Thread.sleep(5000);

            isConditionMet = verifyAllHostsMountedDatastore(lstHosts, dsMO);
        }

        if (!isConditionMet) {
            throw new CloudRuntimeException("Not all hosts mounted the datastore");
        }
    }

    private void waitForAllHostsToMountDatastore2(List<HostMO> lstHosts, DatastoreMO dsMO) throws Exception {
        long endWaitTime = System.currentTimeMillis() + SECONDS_TO_WAIT_FOR_DATASTORE * 1000;

        boolean isConditionMet = false;

        while (System.currentTimeMillis() < endWaitTime && !isConditionMet) {
            Thread.sleep(5000);

            isConditionMet = verifyAllHostsMountedDatastore2(lstHosts, dsMO);
        }

        if (!isConditionMet) {
            throw new CloudRuntimeException("Not all hosts mounted the datastore");
        }
    }

    private boolean verifyAllHostsMountedDatastore(List<Pair<ManagedObjectReference, String>> lstHosts, DatastoreMO dsMO) throws Exception {
        List<HostMO> hostMOs = new ArrayList<>(lstHosts.size());

        for (Pair<ManagedObjectReference, String> host : lstHosts) {
            ManagedObjectReference morHostToMatch = host.first();
            HostMO hostToMatchMO = new HostMO(dsMO.getContext(), morHostToMatch);

            hostMOs.add(hostToMatchMO);
        }

        return verifyAllHostsMountedDatastore2(hostMOs, dsMO);
    }

    private boolean verifyAllHostsMountedDatastore2(List<HostMO> lstHosts, DatastoreMO dsMO) throws Exception {
        int numHostsChecked = 0;

        for (HostMO hostToMatchMO : lstHosts) {
            List<DatastoreHostMount> datastoreHostMounts = dsMO.getHostMounts();

            for (DatastoreHostMount datastoreHostMount : datastoreHostMounts) {
                ManagedObjectReference morHost = datastoreHostMount.getKey();
                HostMO hostMO = new HostMO(dsMO.getContext(), morHost);

                if (hostMO.getHostName().equals(hostToMatchMO.getHostName())) {
                    if (datastoreHostMount.getMountInfo().isMounted() && datastoreHostMount.getMountInfo().isAccessible()) {
                        numHostsChecked++;
                    }
                    else {
                        return false;
                    }
                }
            }
        }

        return lstHosts.size() == numHostsChecked;
    }

    // the purpose of this method is to find the HostScsiDisk in the passed-in array that exists (if any) because
    // we added the static iqn to an iSCSI HBA
    private static HostScsiDisk getHostScsiDisk(HostScsiTopology hst, List<HostScsiDisk> lstHostScsiDisks, String iqn) {
        for (HostScsiTopologyInterface adapter : hst.getAdapter()) {
            if (adapter.getTarget() != null) {
                for (HostScsiTopologyTarget target : adapter.getTarget()) {
                    if (target.getTransport() instanceof HostInternetScsiTargetTransport) {
                        String iScsiName = ((HostInternetScsiTargetTransport)target.getTransport()).getIScsiName();

                        if (iqn.equals(iScsiName)) {
                            for (HostScsiDisk hostScsiDisk : lstHostScsiDisks) {
                                for (HostScsiTopologyLun hstl : target.getLun()) {
                                    if (hstl.getScsiLun().contains(hostScsiDisk.getUuid())) {
                                        return hostScsiDisk;
                                    }
                                }
                            }
                        }
                    }
                }
            }
        }

        return null;
    }

    private boolean isDatastoreMounted(DatastoreMO dsMO, HostMO hostToMatchMO) throws Exception {
        List<DatastoreHostMount> datastoreHostMounts = dsMO.getHostMounts();

        for (DatastoreHostMount datastoreHostMount : datastoreHostMounts) {
            ManagedObjectReference morHost = datastoreHostMount.getKey();
            HostMO hostMO = new HostMO(dsMO.getContext(), morHost);

            if (hostMO.getHostName().equals(hostToMatchMO.getHostName())) {
                return datastoreHostMount.getMountInfo().isMounted();
            }
        }

        throw new CloudRuntimeException("Unable to locate the applicable host");
    }

    private String getDatastoreUuid(DatastoreMO dsMO, HostMO hostToMatchMO) throws Exception {
        List<DatastoreHostMount> datastoreHostMounts = dsMO.getHostMounts();

        for (DatastoreHostMount datastoreHostMount : datastoreHostMounts) {
            ManagedObjectReference morHost = datastoreHostMount.getKey();
            HostMO hostMO = new HostMO(dsMO.getContext(), morHost);

            if (hostMO.getHostName().equals(hostToMatchMO.getHostName())) {
                String path = datastoreHostMount.getMountInfo().getPath();

                String searchStr = "/vmfs/volumes/";
                int index = path.indexOf(searchStr);

                if (index == -1) {
                    throw new CloudRuntimeException("Unable to find the following search string: " + searchStr);
                }

                return path.substring(index + searchStr.length());
            }
        }

        throw new CloudRuntimeException("Unable to locate the UUID of the datastore");
    }

    private void mountVmfsDatastore(DatastoreMO dsMO, List<Pair<ManagedObjectReference, String>> hosts) throws Exception {
        for (Pair<ManagedObjectReference, String> host : hosts) {
            HostMO hostMO = new HostMO(dsMO.getContext(), host.first());

            List<HostMO> hostMOs = new ArrayList<>(1);

            hostMOs.add(hostMO);

            mountVmfsDatastore2(dsMO, hostMOs);
        }
    }

    private void mountVmfsDatastore2(DatastoreMO dsMO, List<HostMO> hosts) throws Exception {
        for (HostMO hostMO : hosts) {
            if (!isDatastoreMounted(dsMO, hostMO)) {
                HostStorageSystemMO hostStorageSystemMO = hostMO.getHostStorageSystemMO();

                try {
                    hostStorageSystemMO.mountVmfsVolume(getDatastoreUuid(dsMO, hostMO));
                }
                catch (InvalidStateFaultMsg ex) {
                    s_logger.trace("'" + ex.getClass().getName() + "' exception thrown: " + ex.getMessage());

                    List<HostMO> currentHosts = new ArrayList<>(1);

                    currentHosts.add(hostMO);

                    s_logger.trace("Waiting for host " + hostMO.getHostName() + " to mount datastore " + dsMO.getName());

                    waitForAllHostsToMountDatastore2(currentHosts, dsMO);
                }
            }
        }
    }

    private void unmountVmfsDatastore(VmwareContext context, VmwareHypervisorHost hyperHost, String datastoreName,
                                      List<Pair<ManagedObjectReference, String>> hosts) throws Exception {
        for (Pair<ManagedObjectReference, String> host : hosts) {
            HostMO hostMO = new HostMO(context, host.first());

            List<HostMO> hostMOs = new ArrayList<>(1);

            hostMOs.add(hostMO);

            unmountVmfsDatastore2(context, hyperHost, datastoreName, hostMOs);
        }
    }

    private void unmountVmfsDatastore2(VmwareContext context, VmwareHypervisorHost hyperHost, String datastoreName,
                                       List<HostMO> hosts) throws Exception {
        ManagedObjectReference morDs = HypervisorHostHelper.findDatastoreWithBackwardsCompatibility(hyperHost, datastoreName);
        DatastoreMO dsMO = new DatastoreMO(context, morDs);

        for (HostMO hostMO : hosts) {
            unmountVmfsVolume(dsMO, hostMO);
        }
    }

    private void unmountVmfsVolume(DatastoreMO dsMO, HostMO hostMO) throws Exception {
        if (isDatastoreMounted(dsMO, hostMO)) {
            HostStorageSystemMO hostStorageSystemMO = hostMO.getHostStorageSystemMO();

            hostStorageSystemMO.unmountVmfsVolume(getDatastoreUuid(dsMO, hostMO));
        }
    }

    private List<HostInternetScsiHbaStaticTarget> getTargets(List<Map<String, String>> targets) {
        List<HostInternetScsiHbaStaticTarget> iScsiTargets = new ArrayList<>();

        for (Map<String, String> target : targets) {
            HostInternetScsiHbaStaticTarget iScsiTarget = new HostInternetScsiHbaStaticTarget();

            iScsiTarget.setAddress(target.get(ModifyTargetsCommand.STORAGE_HOST));
            iScsiTarget.setPort(Integer.parseInt(target.get(ModifyTargetsCommand.STORAGE_PORT)));
            iScsiTarget.setIScsiName(trimIqn(target.get(ModifyTargetsCommand.IQN)));

            iScsiTargets.add(iScsiTarget);
        }

        return iScsiTargets;
    }

    private void removeVmfsDatastore(Command cmd, VmwareHypervisorHost hyperHost, String datastoreName, String storageIpAddress, int storagePortNumber,
                                     String iqn) throws Exception {
        VmwareContext context = hostService.getServiceContext(cmd);
        ManagedObjectReference morCluster = hyperHost.getHyperHostCluster();
        ClusterMO cluster = new ClusterMO(context, morCluster);
        List<Pair<ManagedObjectReference, String>> lstHosts = cluster.getClusterHosts();

        removeVmfsDatastore(cmd, hyperHost, datastoreName, storageIpAddress, storagePortNumber, iqn, lstHosts);
    }

    private void removeVmfsDatastore(Command cmd, VmwareHypervisorHost hyperHost, String datastoreName, String storageIpAddress, int storagePortNumber,
                                     String iqn, List<Pair<ManagedObjectReference, String>> lstHosts) throws Exception {
        VmwareContext context = hostService.getServiceContext(cmd);

        unmountVmfsDatastore(context, hyperHost, datastoreName, lstHosts);

        HostDiscoveryMethod hostDiscoveryMethod = getHostDiscoveryMethod(context, storageIpAddress, lstHosts);
        List<HostMO> hostsUsingStaticDiscovery = hostDiscoveryMethod.getHostsUsingStaticDiscovery();

        if (hostsUsingStaticDiscovery != null && hostsUsingStaticDiscovery.size() > 0) {
            HostInternetScsiHbaStaticTarget target = new HostInternetScsiHbaStaticTarget();

            target.setAddress(storageIpAddress);
            target.setPort(storagePortNumber);
            target.setIScsiName(iqn);

            final List<HostInternetScsiHbaStaticTarget> lstTargets = new ArrayList<>();

            lstTargets.add(target);

            addRemoveInternetScsiTargetsToAllHosts(false, lstTargets, hostsUsingStaticDiscovery);

            rescanAllHosts(hostsUsingStaticDiscovery, true, false);
        }
    }

    private void createVmdk(Command cmd, DatastoreMO dsMo, String vmdkDatastorePath, Long volumeSize) throws Exception {
        VmwareContext context = hostService.getServiceContext(null);
        VmwareHypervisorHost hyperHost = hostService.getHyperHost(context, null);

        String dummyVmName = hostService.getWorkerName(context, cmd, 0, dsMo);

        VirtualMachineMO vmMo = HypervisorHostHelper.createWorkerVM(hyperHost, dsMo, dummyVmName, null);

        if (vmMo == null) {
            throw new Exception("Unable to create a dummy VM for volume creation");
        }

        Long volumeSizeToUse = volumeSize < dsMo.getDatastoreSummary().getFreeSpace() ? volumeSize : dsMo.getDatastoreSummary().getFreeSpace();

        vmMo.createDisk(vmdkDatastorePath, getMBsFromBytes(volumeSizeToUse), dsMo.getMor(), vmMo.getScsiDeviceControllerKey(), null);
        vmMo.detachDisk(vmdkDatastorePath, false);
        vmMo.destroy();
    }

    private static int getMBsFromBytes(long bytes) {
        return (int)(bytes / (1024L * 1024L));
    }

    public void handleTargets(boolean add, ModifyTargetsCommand.TargetTypeToRemove targetTypeToRemove, boolean isRemoveAsync,
                              List<Map<String, String>> targets, List<HostMO> lstHosts) throws Exception {
        ExecutorService executorService = Executors.newFixedThreadPool(lstHosts.size());

        for (HostMO host : lstHosts) {
            List<HostMO> hosts = new ArrayList<>();

            hosts.add(host);

            List<Map<String, String>> dynamicTargetsForHost = new ArrayList<>();
            List<Map<String, String>> staticTargetsForHost = new ArrayList<>();

            for (Map<String, String> target : targets) {
                String storageAddress = target.get(ModifyTargetsCommand.STORAGE_HOST);

                HostDiscoveryMethod hostDiscoveryMethod = getHostDiscoveryMethod(storageAddress, hosts);
                List<HostMO> hostsUsingDynamicDiscovery = hostDiscoveryMethod.getHostsUsingDynamicDiscovery();

                if (hostsUsingDynamicDiscovery != null && hostsUsingDynamicDiscovery.size() > 0) {
                    dynamicTargetsForHost.add(target);
                }
                else {
                    staticTargetsForHost.add(target);
                }
            }

            if (add) {
                executorService.submit(new Thread(() -> {
                    try {
                        boolean rescan = false;

                        if (staticTargetsForHost.size() > 0) {
                            addRemoveInternetScsiTargetsToAllHosts(true, getTargets(staticTargetsForHost), hosts);

                            rescan = true;
                        }

                        if (dynamicTargetsForHost.size() > 0) {
                            rescan = true;
                        }

                        if (rescan) {
                            rescanAllHosts(hosts, true, false);

                            List<HostInternetScsiHbaStaticTarget> targetsToAdd = new ArrayList<>();

                            targetsToAdd.addAll(getTargets(staticTargetsForHost));
                            targetsToAdd.addAll(getTargets(dynamicTargetsForHost));

                            for (HostInternetScsiHbaStaticTarget targetToAdd : targetsToAdd) {
                                HostDatastoreSystemMO hostDatastoreSystemMO = host.getHostDatastoreSystemMO();
                                String datastoreName = waitForDatastoreName(hostDatastoreSystemMO, targetToAdd.getIScsiName());
                                ManagedObjectReference morDs = hostDatastoreSystemMO.findDatastoreByName(datastoreName);
                                DatastoreMO datastoreMO = new DatastoreMO(host.getContext(), morDs);

                                mountVmfsDatastore2(datastoreMO, hosts);
                            }
                        }
                    }
                    catch (Exception ex) {
                        s_logger.warn(ex.getMessage());
                    }
                }));
            }
            else {
                List<HostInternetScsiHbaStaticTarget> targetsToRemove = new ArrayList<>();

                if (staticTargetsForHost.size() > 0 &&
                        (ModifyTargetsCommand.TargetTypeToRemove.STATIC.equals(targetTypeToRemove) || ModifyTargetsCommand.TargetTypeToRemove.BOTH.equals(targetTypeToRemove))) {
                    targetsToRemove.addAll(getTargets(staticTargetsForHost));
                }

                if (dynamicTargetsForHost.size() > 0 &&
                        (ModifyTargetsCommand.TargetTypeToRemove.DYNAMIC.equals(targetTypeToRemove) || ModifyTargetsCommand.TargetTypeToRemove.BOTH.equals(targetTypeToRemove))) {
                    targetsToRemove.addAll(getTargets(dynamicTargetsForHost));
                }

                if (targetsToRemove.size() > 0) {
                    if (isRemoveAsync) {
                        new Thread(() -> handleRemove(targetsToRemove, host, hosts)).start();
                    } else {
                        executorService.submit(new Thread(() -> handleRemove(targetsToRemove, host, hosts)));
                    }
                }
            }
        }

        executorService.shutdown();

        if (!executorService.awaitTermination(Long.MAX_VALUE, TimeUnit.MINUTES)) {
            throw new Exception("The system timed out before completing the task 'handleTargets'.");
        }
    }

    private String waitForDatastoreName(HostDatastoreSystemMO hostDatastoreSystemMO, String iqn) throws Exception {
        long endWaitTime = System.currentTimeMillis() + SECONDS_TO_WAIT_FOR_DATASTORE * 1000;

        do {
            String datastoreName = getDatastoreName(hostDatastoreSystemMO, iqn);

            if (datastoreName != null) {
                return datastoreName;
            }

            Thread.sleep(5000);
        }
        while (System.currentTimeMillis() < endWaitTime);

        throw new CloudRuntimeException("Could not find the datastore name");
    }

    private String getDatastoreName(HostDatastoreSystemMO hostDatastoreSystemMO, String iqn) throws Exception {
        String datastoreName = "-" + iqn + "-0";

        ManagedObjectReference morDs = hostDatastoreSystemMO.findDatastoreByName(datastoreName);

        if (morDs != null) {
            return datastoreName;
        }

        datastoreName = "_" + iqn + "_0";

        morDs = hostDatastoreSystemMO.findDatastoreByName(datastoreName);

        if (morDs != null) {
            return datastoreName;
        }

        return null;
    }

    private void handleRemove(List<HostInternetScsiHbaStaticTarget> targetsToRemove, HostMO host, List<HostMO> hosts) {
        try {
            for (HostInternetScsiHbaStaticTarget target : targetsToRemove) {
                String datastoreName = waitForDatastoreName(host.getHostDatastoreSystemMO(), target.getIScsiName());

                unmountVmfsDatastore2(host.getContext(), host, datastoreName, hosts);
            }

            addRemoveInternetScsiTargetsToAllHosts(false, targetsToRemove, hosts);

            rescanAllHosts(hosts, true, false);
        }
        catch (Exception ex) {
            s_logger.warn(ex.getMessage());
        }
    }

    private void addRemoveInternetScsiTargetsToAllHosts(VmwareContext context, final boolean add, final List<HostInternetScsiHbaStaticTarget> targets,
                                                        List<Pair<ManagedObjectReference, String>> hostPairs) throws Exception {
        List<HostMO> hosts = new ArrayList<>();

        for (Pair<ManagedObjectReference, String> hostPair : hostPairs) {
            HostMO host = new HostMO(context, hostPair.first());

            hosts.add(host);
        }

        addRemoveInternetScsiTargetsToAllHosts(add, targets, hosts);
    }

    private void addRemoveInternetScsiTargetsToAllHosts(boolean add, List<HostInternetScsiHbaStaticTarget> targets,
                                                        List<HostMO> hosts) throws Exception {
        ExecutorService executorService = Executors.newFixedThreadPool(hosts.size());

        final List<Exception> exceptions = new ArrayList<>();

        for (HostMO host : hosts) {
            HostStorageSystemMO hostStorageSystem = host.getHostStorageSystemMO();

            boolean iScsiHbaConfigured = false;

            for (HostHostBusAdapter hba : hostStorageSystem.getStorageDeviceInfo().getHostBusAdapter()) {
                if (hba instanceof HostInternetScsiHba && ((HostInternetScsiHba)hba).isIsSoftwareBased()) {
                    iScsiHbaConfigured = true;

                    final String iScsiHbaDevice = hba.getDevice();

                    final HostStorageSystemMO hss = hostStorageSystem;

                    executorService.submit(new Thread(() -> {
                        try {
                            if (add) {
                                hss.addInternetScsiStaticTargets(iScsiHbaDevice, targets);
                            } else {
                                hss.removeInternetScsiStaticTargets(iScsiHbaDevice, targets);
                            }
                        } catch (Exception ex) {
                            synchronized (exceptions) {
                                exceptions.add(ex);
                            }
                        }
                    }));
                }
            }

            if (!iScsiHbaConfigured) {
                throw new Exception("An iSCSI HBA must be configured before a host can use iSCSI storage.");
            }
        }

        executorService.shutdown();

        if (!executorService.awaitTermination(Long.MAX_VALUE, TimeUnit.MINUTES)) {
            throw new Exception("The system timed out before completing the task 'addRemoveInternetScsiTargetsToAllHosts'.");
        }

        if (exceptions.size() > 0) {
            throw new Exception(exceptions.get(0).getMessage());
        }
    }

    private void rescanAllHosts(VmwareContext context, List<Pair<ManagedObjectReference, String>> lstHostPairs, boolean rescanHba, boolean rescanVmfs) throws Exception {
        List<HostMO> hosts = new ArrayList<>(lstHostPairs.size());

        for (Pair<ManagedObjectReference, String> hostPair : lstHostPairs) {
            HostMO host = new HostMO(context, hostPair.first());

            hosts.add(host);
        }

        rescanAllHosts(hosts, rescanHba, rescanVmfs);
    }

    private void rescanAllHosts(List<HostMO> lstHosts, boolean rescanHba, boolean rescanVmfs) throws Exception {
        if (!rescanHba && !rescanVmfs) {
            // nothing to do
            return;
        }

        ExecutorService executorService = Executors.newFixedThreadPool(lstHosts.size());

        final List<Exception> exceptions = new ArrayList<>();

        for (HostMO host : lstHosts) {
            HostStorageSystemMO hostStorageSystem = host.getHostStorageSystemMO();

            boolean iScsiHbaConfigured = false;

            for (HostHostBusAdapter hba : hostStorageSystem.getStorageDeviceInfo().getHostBusAdapter()) {
                if (hba instanceof HostInternetScsiHba && ((HostInternetScsiHba)hba).isIsSoftwareBased()) {
                    iScsiHbaConfigured = true;

                    final String iScsiHbaDevice = hba.getDevice();

                    final HostStorageSystemMO hss = hostStorageSystem;

                    executorService.submit(new Thread(() -> {
                        try {
                            if (rescanHba) {
                                hss.rescanHba(iScsiHbaDevice);
                            }

                            if (rescanVmfs) {
                                hss.rescanVmfs();
                            }
                        } catch (Exception ex) {
                            synchronized (exceptions) {
                                exceptions.add(ex);
                            }
                        }
                    }));
                }
            }

            if (!iScsiHbaConfigured) {
                throw new Exception("An iSCSI HBA must be configured before a host can use iSCSI storage.");
            }
        }

        executorService.shutdown();

        if (!executorService.awaitTermination(Long.MAX_VALUE, TimeUnit.MINUTES)) {
            throw new Exception("The system timed out before completing the task 'rescanAllHosts'.");
        }

        if (exceptions.size() > 0) {
            throw new Exception(exceptions.get(0).getMessage());
        }
    }

    private static String trimIqn(String iqn) {
        String[] tmp = iqn.split("/");

        if (tmp.length != 3) {
            String msg = "Wrong format for iSCSI path: " + iqn + ". It should be formatted as '/targetIQN/LUN'.";

            s_logger.warn(msg);

            throw new CloudRuntimeException(msg);
        }

        return tmp[1].trim();
    }

    public ManagedObjectReference prepareManagedStorage(VmwareContext context, VmwareHypervisorHost hyperHost, String diskUuid, String iScsiName,
                                                        String storageHost, int storagePort, String volumeName, String chapInitiatorUsername, String chapInitiatorSecret,
                                                        String chapTargetUsername, String chapTargetSecret, long size, Command cmd) throws Exception {

        ManagedObjectReference morDs = prepareManagedDatastore(context, hyperHost, diskUuid, iScsiName, storageHost, storagePort,
                chapInitiatorUsername, chapInitiatorSecret, chapTargetUsername, chapTargetSecret);

        DatastoreMO dsMo = new DatastoreMO(hostService.getServiceContext(null), morDs);

        String volumeDatastorePath = String.format("[%s] %s.vmdk", dsMo.getName(), volumeName != null ? volumeName : dsMo.getName());

        if (!dsMo.fileExists(volumeDatastorePath)) {
            createVmdk(cmd, dsMo, volumeDatastorePath, size);
        }

        return morDs;
    }

    public void handleDatastoreAndVmdkDetach(Command cmd, String datastoreName, String iqn, String storageHost, int storagePort) throws Exception {
        VmwareContext context = hostService.getServiceContext(null);
        VmwareHypervisorHost hyperHost = hostService.getHyperHost(context, null);

        removeVmfsDatastore(cmd, hyperHost, datastoreName, storageHost, storagePort, trimIqn(iqn));
    }

    private void handleDatastoreAndVmdkDetachManaged(Command cmd, String diskUuid, String iqn, String storageHost, int storagePort) throws Exception {
        if (storagePort == DEFAULT_NFS_PORT) {
            VmwareContext context = hostService.getServiceContext(null);
            VmwareHypervisorHost hyperHost = hostService.getHyperHost(context, null);
            // for managed NFS datastore
            hyperHost.unmountDatastore(diskUuid);
        } else {
            handleDatastoreAndVmdkDetach(cmd, VmwareResource.getDatastoreName(iqn), iqn, storageHost, storagePort);
        }
    }

    private class ManagedTarget {
        private final String storageAddress;
        private final int storagePort;
        private final String iqn;

        ManagedTarget(String storageAddress, int storagePort, String iqn) {
            this.storageAddress = storageAddress;
            this.storagePort = storagePort;
            this.iqn = iqn;
        }

        public String toString() {
            return storageAddress + storagePort + iqn;
        }
    }

    private void removeManagedTargetsFromCluster(List<String> managedDatastoreNames) throws Exception {
        List<HostInternetScsiHbaStaticTarget> lstManagedTargets = new ArrayList<>();

        VmwareContext context = hostService.getServiceContext(null);
        VmwareHypervisorHost hyperHost = hostService.getHyperHost(context, null);
        ManagedObjectReference morCluster = hyperHost.getHyperHostCluster();
        ClusterMO cluster = new ClusterMO(context, morCluster);
        List<Pair<ManagedObjectReference, String>> lstHosts = cluster.getClusterHosts();
        HostMO hostMO = new HostMO(context, lstHosts.get(0).first());
        HostStorageSystemMO hostStorageSystem = hostMO.getHostStorageSystemMO();

        for (String managedDatastoreName : managedDatastoreNames) {
            unmountVmfsDatastore(context, hyperHost, managedDatastoreName, lstHosts);
        }

        for (HostHostBusAdapter hba : hostStorageSystem.getStorageDeviceInfo().getHostBusAdapter()) {
            if (hba instanceof HostInternetScsiHba && ((HostInternetScsiHba)hba).isIsSoftwareBased()) {
                List<HostInternetScsiHbaStaticTarget> lstTargets = ((HostInternetScsiHba)hba).getConfiguredStaticTarget();

                if (lstTargets != null) {
                    for (HostInternetScsiHbaStaticTarget target : lstTargets) {
                        if (managedDatastoreNames.contains(VmwareResource.createDatastoreNameFromIqn(target.getIScsiName()))) {
                            lstManagedTargets.add(target);
                        }
                    }
                }
            }
        }

        ExecutorService executorService = Executors.newFixedThreadPool(lstHosts.size());

        for (Pair<ManagedObjectReference, String> host : lstHosts) {
            List<Pair<ManagedObjectReference, String>> hosts = new ArrayList<>();

            hosts.add(host);

            List<HostInternetScsiHbaStaticTarget> staticTargetsForHost = new ArrayList<>();

            for (HostInternetScsiHbaStaticTarget iScsiManagedTarget : lstManagedTargets) {
                String storageAddress = iScsiManagedTarget.getAddress();

                HostDiscoveryMethod hostDiscoveryMethod = getHostDiscoveryMethod(context, storageAddress, hosts);
                List<HostMO> hostsUsingStaticDiscovery = hostDiscoveryMethod.getHostsUsingStaticDiscovery();

                if (hostsUsingStaticDiscovery != null && hostsUsingStaticDiscovery.size() > 0) {
                    staticTargetsForHost.add(iScsiManagedTarget);
                }
            }

            if (staticTargetsForHost.size() > 0) {
                executorService.submit(new Thread(() -> {
                    try {
                        addRemoveInternetScsiTargetsToAllHosts(context, false, staticTargetsForHost, hosts);

                        rescanAllHosts(context, hosts, true, false);
                    }
                    catch (Exception ex) {
                        s_logger.warn(ex.getMessage());
                    }
                }));
            }
        }

        executorService.shutdown();

        if (!executorService.awaitTermination(Long.MAX_VALUE, TimeUnit.MINUTES)) {
            throw new Exception("The system timed out before completing the task 'removeManagedTargetsFromCluster'.");
        }
    }

    private List<String> getManagedDatastoreNamesFromVirtualDisks(List<VirtualDisk> virtualDisks) {
        List<String> managedDatastoreNames = new ArrayList<>();

        if (virtualDisks != null) {
            for (VirtualDisk virtualDisk : virtualDisks) {
                if (virtualDisk.getBacking() instanceof VirtualDiskFlatVer2BackingInfo) {
                    VirtualDiskFlatVer2BackingInfo backingInfo = (VirtualDiskFlatVer2BackingInfo)virtualDisk.getBacking();
                    String path = backingInfo.getFileName();

                    String search = "[-";
                    int index = path.indexOf(search);

                    if (index > -1) {
                        path = path.substring(index + search.length());

                        String search2 = "-0]";

                        index = path.lastIndexOf(search2);

                        if (index > -1) {
                            path = path.substring(0, index);

                            if (path.startsWith("iqn.")) {
                                managedDatastoreNames.add("-" + path + "-0");
                            }
                        }
                    }
                }
            }
        }

        return managedDatastoreNames;
    }

    private Long restoreVolumeFromSecStorage(VmwareHypervisorHost hyperHost, DatastoreMO primaryDsMo, String newVolumeName, String secStorageUrl, String secStorageDir,
                                             String backupName, long wait, String nfsVersion) throws Exception {

        String secondaryMountPoint = mountService.getMountPoint(secStorageUrl, null);
        String srcOVAFileName;
        String srcOVFFileName;

        srcOVAFileName = secondaryMountPoint + "/" + secStorageDir + "/" + backupName + "." + ImageFormat.OVA.getFileExtension();
        srcOVFFileName = secondaryMountPoint + "/" + secStorageDir + "/" + backupName + ".ovf";

        String snapshotDir = "";
        if (backupName.contains("/")) {
            snapshotDir = backupName.split("/")[0];
        }

        File ovafile = new File(srcOVAFileName);

        File ovfFile = new File(srcOVFFileName);
        // String srcFileName = getOVFFilePath(srcOVAFileName);
        if (!ovfFile.exists()) {
            srcOVFFileName = getOVFFilePath(srcOVAFileName);
            if (srcOVFFileName == null && ovafile.exists()) {  // volss: ova file exists; o/w can't do tar
                Script command = new Script("tar", wait, s_logger);
                command.add("--no-same-owner");
                command.add("-xf", srcOVAFileName);
                command.setWorkDir(secondaryMountPoint + "/" + secStorageDir + "/" + snapshotDir);
                s_logger.info("Executing command: " + command.toString());
                String result = command.execute();
                if (result != null) {
                    String msg = "Unable to unpack snapshot OVA file at: " + srcOVAFileName;
                    s_logger.error(msg);
                    throw new Exception(msg);
                }
                srcOVFFileName = getOVFFilePath(srcOVAFileName);
            } else if (srcOVFFileName == null) {
                String msg = "Unable to find snapshot OVA file at: " + srcOVAFileName;
                s_logger.error(msg);
                throw new Exception(msg);
            }
        }
        if (srcOVFFileName == null) {
            String msg = "Unable to locate OVF file in template package directory: " + srcOVAFileName;
            s_logger.error(msg);
            throw new Exception(msg);
        }

        VirtualMachineMO workerVm = null;
        try {
            hyperHost.importVmFromOVF(srcOVFFileName, newVolumeName, primaryDsMo, "thin", null);
            workerVm = hyperHost.findVmOnHyperHost(newVolumeName);
            if (workerVm == null) {
                throw new Exception("Unable to create container VM for volume creation");
            }

            if(!primaryDsMo.getDatastoreType().equalsIgnoreCase("VVOL")) {
                HypervisorHostHelper.createBaseFolderInDatastore(primaryDsMo, primaryDsMo.getDataCenterMor());
                workerVm.moveAllVmDiskFiles(primaryDsMo, HypervisorHostHelper.VSPHERE_DATASTORE_BASE_FOLDER, false);
            }
            workerVm.detachAllDisks();
            return _storage.getSize(srcOVFFileName);
        } finally {
<<<<<<< HEAD
            if (workerVm != null) {
                workerVm.detachAllDisks();
                workerVm.destroy();
=======
            if (clonedVm != null) {
                clonedVm.detachAllDisksAndDestroy();
>>>>>>> fc285e23
            }
        }
    }

    @Override
    public Answer createVolumeFromSnapshot(CopyCommand cmd) {
        DataTO srcData = cmd.getSrcTO();
        SnapshotObjectTO snapshot = (SnapshotObjectTO)srcData;
        DataTO destData = cmd.getDestTO();
        DataStoreTO pool = destData.getDataStore();
        DataStoreTO imageStore = srcData.getDataStore();

        if (!(imageStore instanceof NfsTO)) {
            return new CopyCmdAnswer("unsupported protocol");
        }

        NfsTO nfsImageStore = (NfsTO)imageStore;
        String primaryStorageNameLabel = pool.getUuid();

        String secondaryStorageUrl = nfsImageStore.getUrl();
        String backedUpSnapshotUuid = snapshot.getPath();
        int index = backedUpSnapshotUuid.lastIndexOf(File.separator);
        String backupPath = backedUpSnapshotUuid.substring(0, index);
        backedUpSnapshotUuid = backedUpSnapshotUuid.substring(index + 1);
        String details;

        VmwareContext context = hostService.getServiceContext(cmd);
        try {
            VmwareHypervisorHost hyperHost = hostService.getHyperHost(context, cmd);
            ManagedObjectReference morPrimaryDs = HypervisorHostHelper.findDatastoreWithBackwardsCompatibility(hyperHost, primaryStorageNameLabel);
            if (morPrimaryDs == null) {
                String msg = "Unable to find datastore: " + primaryStorageNameLabel;
                s_logger.error(msg);
                throw new Exception(msg);
            }

            DatastoreMO primaryDsMo = new DatastoreMO(hyperHost.getContext(), morPrimaryDs);
            String newVolumeName = VmwareHelper.getVCenterSafeUuid(primaryDsMo);
            // strip off the extension since restoreVolumeFromSecStorage internally will append suffix there.
            if (backedUpSnapshotUuid.endsWith(".ova")){
                backedUpSnapshotUuid = backedUpSnapshotUuid.replace(".ova", "");
            } else if (backedUpSnapshotUuid.endsWith(".ovf")){
                backedUpSnapshotUuid = backedUpSnapshotUuid.replace(".ovf", "");
            }
            restoreVolumeFromSecStorage(hyperHost, primaryDsMo, newVolumeName, secondaryStorageUrl, backupPath, backedUpSnapshotUuid, (long)cmd.getWait() * 1000, _nfsVersion);

            VolumeObjectTO newVol = new VolumeObjectTO();
            newVol.setPath(newVolumeName);
            return new CopyCmdAnswer(newVol);
        } catch (Throwable e) {
            if (e instanceof RemoteException) {
                hostService.invalidateServiceContext(context);
            }

            s_logger.error("Unexpecpted exception ", e);
            details = "create volume from snapshot exception: " + VmwareHelper.getExceptionMessage(e);
        }
        return new CopyCmdAnswer(details);
    }

    @Override
    public Answer deleteSnapshot(DeleteCommand cmd) {
        SnapshotObjectTO snapshot = (SnapshotObjectTO)cmd.getData();
        DataStoreTO store = snapshot.getDataStore();
        if (store.getRole() == DataStoreRole.Primary) {
            return new Answer(cmd);
        } else {
            return new Answer(cmd, false, "unsupported command");
        }
    }

    @Override
    public Answer introduceObject(IntroduceObjectCmd cmd) {
        return new Answer(cmd, false, "not implememented yet");
    }

    @Override
    public Answer forgetObject(ForgetObjectCmd cmd) {
        return new Answer(cmd, false, "not implememented yet");
    }

    private static String deriveTemplateUuidOnHost(VmwareHypervisorHost hyperHost, String storeIdentifier, String templateName) {
        String templateUuid;
        try {
            templateUuid = UUID.nameUUIDFromBytes((templateName + "@" + storeIdentifier + "-" + hyperHost.getMor().getValue()).getBytes("UTF-8")).toString();
        } catch(UnsupportedEncodingException e){
            s_logger.warn("unexpected encoding error, using default Charset: " + e.getLocalizedMessage());
            templateUuid = UUID.nameUUIDFromBytes((templateName + "@" + storeIdentifier + "-" + hyperHost.getMor().getValue()).getBytes(Charset.defaultCharset()))
                    .toString();
        }
        templateUuid = templateUuid.replaceAll("-", "");
        return templateUuid;
    }

    private String getLegacyVmDataDiskController() throws Exception {
        return DiskControllerType.lsilogic.toString();
    }

    void setNfsVersion(String nfsVersion){
        this._nfsVersion = nfsVersion;
        s_logger.debug("VmwareProcessor instance now using NFS version: " + nfsVersion);
    }

    void setFullCloneFlag(boolean value){
        this._fullCloneFlag = value;
        s_logger.debug("VmwareProcessor instance - create full clone = " + (value ? "TRUE" : "FALSE"));
    }

    @Override
    public Answer handleDownloadTemplateToPrimaryStorage(DirectDownloadCommand cmd) {
        return null;
    }

    @Override
    public Answer checkDataStoreStoragePolicyCompliance(CheckDataStoreStoragePolicyComplainceCommand cmd) {
        String primaryStorageNameLabel = cmd.getStoragePool().getUuid();
        String storagePolicyId = cmd.getStoragePolicyId();
        VmwareContext context = hostService.getServiceContext(cmd);
        try {
            VmwareHypervisorHost hyperHost = hostService.getHyperHost(context, cmd);
            ManagedObjectReference morPrimaryDs = HypervisorHostHelper.findDatastoreWithBackwardsCompatibility(hyperHost, primaryStorageNameLabel);
            if (morPrimaryDs == null) {
                String msg = "Unable to find datastore: " + primaryStorageNameLabel;
                s_logger.error(msg);
                throw new Exception(msg);
            }

            DatastoreMO primaryDsMo = new DatastoreMO(hyperHost.getContext(), morPrimaryDs);
            boolean isDatastoreStoragePolicyComplaint = primaryDsMo.isDatastoreStoragePolicyComplaint(storagePolicyId);

            String failedMessage = String.format("DataStore %s is not complaince with storage policy id %s", primaryStorageNameLabel, storagePolicyId);
            if (!isDatastoreStoragePolicyComplaint)
                return new Answer(cmd, isDatastoreStoragePolicyComplaint, failedMessage);
            else
                return new Answer(cmd, isDatastoreStoragePolicyComplaint, null);
        } catch (Throwable e) {
            if (e instanceof RemoteException) {
                hostService.invalidateServiceContext(context);
            }
            String details = String.format("Exception while checking if datastore %s is storage policy %s complaince : %s", primaryStorageNameLabel, storagePolicyId,  VmwareHelper.getExceptionMessage(e));
            s_logger.error(details, e);
            return new Answer(cmd, false, details);
        }
    }

    @Override
    public Answer copyVolumeFromPrimaryToPrimary(CopyCommand cmd) {
        return null;
    }

    /**
     * Return the cloned VM from the template
     */
    public VirtualMachineMO cloneVMFromTemplate(VmwareHypervisorHost hyperHost, String templateName, String cloneName, String templatePrimaryStoreUuid) {
        try {
            VmwareContext context = hyperHost.getContext();
            DatacenterMO dcMo = new DatacenterMO(context, hyperHost.getHyperHostDatacenter());
            VirtualMachineMO templateMo = dcMo.findVm(templateName);
            if (templateMo == null) {
                throw new CloudRuntimeException(String.format("Unable to find template %s in vSphere", templateName));
            }
            ManagedObjectReference morDatastore = HypervisorHostHelper.findDatastoreWithBackwardsCompatibility(hyperHost, templatePrimaryStoreUuid);
            DatastoreMO dsMo = new DatastoreMO(context, morDatastore);
            ManagedObjectReference morPool = hyperHost.getHyperHostOwnerResourcePool();
            if (morDatastore == null) {
                throw new CloudRuntimeException("Unable to find datastore in vSphere");
            }
            s_logger.info("Cloning VM " + cloneName + " from template " + templateName + " into datastore " + templatePrimaryStoreUuid);
            if (!_fullCloneFlag) {
                createVMLinkedClone(templateMo, dcMo, cloneName, morDatastore, morPool);
            } else {
                createVMFullClone(templateMo, dcMo, dsMo, cloneName, morDatastore, morPool);
            }
            VirtualMachineMO vm = dcMo.findVm(cloneName);
            if (vm == null) {
                throw new CloudRuntimeException("Unable to get the cloned VM " + cloneName);
            }
            return vm;
        } catch (Throwable e) {
            String msg = "Error cloning VM from template in primary storage: %s" + e.getMessage();
            s_logger.error(msg, e);
            throw new CloudRuntimeException(msg, e);
        }
    }

    @Override
    public Answer syncVolumePath(SyncVolumePathCommand cmd) {
        DiskTO disk = cmd.getDisk();
        VolumeObjectTO volumeTO = (VolumeObjectTO)disk.getData();
        DataStoreTO primaryStore = volumeTO.getDataStore();
        String volumePath = volumeTO.getPath();
        String vmName = volumeTO.getVmName();

        boolean datastoreChangeObserved = false;
        boolean volumePathChangeObserved = false;
        String chainInfo = null;
        try {
            VmwareContext context = hostService.getServiceContext(null);
            VmwareHypervisorHost hyperHost = hostService.getHyperHost(context, null);
            VirtualMachineMO vmMo = hyperHost.findVmOnHyperHost(vmName);
            if (vmMo == null) {
                vmMo = hyperHost.findVmOnPeerHyperHost(vmName);
                if (vmMo == null) {
                    String msg = "Unable to find the VM to execute SyncVolumePathCommand, vmName: " + vmName;
                    s_logger.error(msg);
                    throw new Exception(msg);
                }
            }

            String datastoreUUID = primaryStore.getUuid();
            if (disk.getDetails().get(DiskTO.PROTOCOL_TYPE) != null && disk.getDetails().get(DiskTO.PROTOCOL_TYPE).equalsIgnoreCase("DatastoreCluster")) {
                VirtualMachineDiskInfo matchingExistingDisk = getMatchingExistingDisk(hyperHost, context, vmMo, disk);
                VirtualMachineDiskInfoBuilder diskInfoBuilder = vmMo.getDiskInfoBuilder();
                if (diskInfoBuilder != null && matchingExistingDisk != null) {
                    String[] diskChain = matchingExistingDisk.getDiskChain();
                    assert (diskChain.length > 0);
                    DatastoreFile file = new DatastoreFile(diskChain[0]);
                    if (!file.getFileBaseName().equalsIgnoreCase(volumePath)) {
                        if (s_logger.isInfoEnabled())
                            s_logger.info("Detected disk-chain top file change on volume: " + volumeTO.getId() + " " + volumePath + " -> " + file.getFileBaseName());
                        volumePathChangeObserved = true;
                        volumePath = file.getFileBaseName();
                        volumeTO.setPath(volumePath);
                        chainInfo = _gson.toJson(matchingExistingDisk);
                    }

                    DatastoreMO diskDatastoreMofromVM = getDiskDatastoreMofromVM(hyperHost, context, vmMo, disk, diskInfoBuilder);
                    if (diskDatastoreMofromVM != null) {
                        String actualPoolUuid = diskDatastoreMofromVM.getCustomFieldValue(CustomFieldConstants.CLOUD_UUID);
                        if (!actualPoolUuid.equalsIgnoreCase(primaryStore.getUuid())) {
                            s_logger.warn(String.format("Volume %s found to be in a different storage pool %s", volumePath, actualPoolUuid));
                            datastoreChangeObserved = true;
                            datastoreUUID = actualPoolUuid;
                            chainInfo = _gson.toJson(matchingExistingDisk);
                        }
                    }
                }
            }

            SyncVolumePathAnswer answer = new SyncVolumePathAnswer(disk);
            if (datastoreChangeObserved) {
                answer.setContextParam("datastoreName", datastoreUUID);
            }
            if (volumePathChangeObserved) {
                answer.setContextParam("volumePath", volumePath);
            }
            if (chainInfo != null && !chainInfo.isEmpty()) {
                answer.setContextParam("chainInfo", chainInfo);
            }

            return answer;
        }  catch (Throwable e) {
            if (e instanceof RemoteException) {
                s_logger.warn("Encounter remote exception to vCenter, invalidate VMware session context");

                hostService.invalidateServiceContext(null);
            }

            return new SyncVolumePathAnswer("Failed to process SyncVolumePathCommand due to " + e.getMessage());
        }
    }
}<|MERGE_RESOLUTION|>--- conflicted
+++ resolved
@@ -1264,12 +1264,8 @@
 
         } finally {
             if (clonedVm != null) {
-<<<<<<< HEAD
                 s_logger.debug(String.format("Destroying cloned VM: %s with its disks", clonedVm.getName()));
                 clonedVm.destroy();
-=======
-                clonedVm.detachAllDisksAndDestroy();
->>>>>>> fc285e23
             }
         }
     }
@@ -1837,12 +1833,8 @@
             return new Pair<>(diskDevice, disks);
         } finally {
             if (clonedVm != null) {
-<<<<<<< HEAD
                 s_logger.debug(String.format("Destroying cloned VM: %s with its disks", clonedVm.getName()));
                 clonedVm.destroy();
-=======
-                clonedVm.detachAllDisksAndDestroy();
->>>>>>> fc285e23
             }
         }
     }
@@ -3763,14 +3755,8 @@
             workerVm.detachAllDisks();
             return _storage.getSize(srcOVFFileName);
         } finally {
-<<<<<<< HEAD
             if (workerVm != null) {
-                workerVm.detachAllDisks();
-                workerVm.destroy();
-=======
-            if (clonedVm != null) {
-                clonedVm.detachAllDisksAndDestroy();
->>>>>>> fc285e23
+                workerVm.detachAllDisksAndDestroy();
             }
         }
     }
