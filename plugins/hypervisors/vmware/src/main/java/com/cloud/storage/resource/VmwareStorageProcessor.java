--- conflicted
+++ resolved
@@ -1196,11 +1196,7 @@
             if (volume.getVmName() == null) {
                 ManagedObjectReference secMorDs = HypervisorHostHelper.findDatastoreWithBackwardsCompatibility(hyperHost, volume.getDataStore().getUuid());
                 DatastoreMO dsMo = new DatastoreMO(hyperHost.getContext(), secMorDs);
-<<<<<<< HEAD
-                workerVmMo = HypervisorHostHelper.createWorkerVM(hyperHost, dsMo, "workervm"+volume.getUuid());
-=======
                 workerVmMo = HypervisorHostHelper.createWorkerVM(hyperHost, dsMo, "workervm"+volume.getUuid(), null);
->>>>>>> 71c5dbcf
                 if (workerVmMo == null) {
                     throw new Exception("Unable to find created worker VM");
                 }
