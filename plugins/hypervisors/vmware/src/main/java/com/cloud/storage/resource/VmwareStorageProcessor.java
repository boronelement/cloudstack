// Licensed to the Apache Software Foundation (ASF) under one
// or more contributor license agreements.  See the NOTICE file
// distributed with this work for additional information
// regarding copyright ownership.  The ASF licenses this file
// to you under the Apache License, Version 2.0 (the
// "License"); you may not use this file except in compliance
// with the License.  You may obtain a copy of the License at
//
//   http://www.apache.org/licenses/LICENSE-2.0
//
// Unless required by applicable law or agreed to in writing,
// software distributed under the License is distributed on an
// "AS IS" BASIS, WITHOUT WARRANTIES OR CONDITIONS OF ANY
// KIND, either express or implied.  See the License for the
// specific language governing permissions and limitations
// under the License.
package com.cloud.storage.resource;

import java.io.BufferedWriter;
import java.io.File;
import java.io.FileOutputStream;
import java.io.OutputStreamWriter;
import java.io.UnsupportedEncodingException;
import java.net.URI;
import java.nio.charset.Charset;
import java.rmi.RemoteException;
import java.util.ArrayList;
import java.util.HashMap;
import java.util.List;
import java.util.Map;
import java.util.Random;
import java.util.UUID;
import java.util.concurrent.ExecutorService;
import java.util.concurrent.Executors;
import java.util.concurrent.TimeUnit;

import org.apache.cloudstack.agent.directdownload.DirectDownloadCommand;
import org.apache.cloudstack.storage.command.AttachAnswer;
import org.apache.cloudstack.storage.command.AttachCommand;
import org.apache.cloudstack.storage.command.CheckDataStoreStoragePolicyComplainceCommand;
import org.apache.cloudstack.storage.command.CopyCmdAnswer;
import org.apache.cloudstack.storage.command.CopyCommand;
import org.apache.cloudstack.storage.command.CreateObjectAnswer;
import org.apache.cloudstack.storage.command.CreateObjectCommand;
import org.apache.cloudstack.storage.command.DeleteCommand;
import org.apache.cloudstack.storage.command.DettachCommand;
import org.apache.cloudstack.storage.command.ForgetObjectCmd;
import org.apache.cloudstack.storage.command.IntroduceObjectCmd;
import org.apache.cloudstack.storage.command.ResignatureAnswer;
import org.apache.cloudstack.storage.command.ResignatureCommand;
import org.apache.cloudstack.storage.command.SnapshotAndCopyAnswer;
import org.apache.cloudstack.storage.command.SnapshotAndCopyCommand;
import org.apache.cloudstack.storage.command.SyncVolumePathAnswer;
import org.apache.cloudstack.storage.command.SyncVolumePathCommand;
import org.apache.cloudstack.storage.to.PrimaryDataStoreTO;
import org.apache.cloudstack.storage.to.SnapshotObjectTO;
import org.apache.cloudstack.storage.to.TemplateObjectTO;
import org.apache.cloudstack.storage.to.VolumeObjectTO;
import org.apache.cloudstack.utils.volume.VirtualMachineDiskInfo;
import org.apache.commons.lang3.StringUtils;
import org.apache.logging.log4j.Logger;
import org.apache.logging.log4j.LogManager;

import com.cloud.agent.api.Answer;
import com.cloud.agent.api.Command;
import com.cloud.agent.api.ModifyTargetsCommand;
import com.cloud.agent.api.to.DataStoreTO;
import com.cloud.agent.api.to.DataTO;
import com.cloud.agent.api.to.DiskTO;
import com.cloud.agent.api.to.NfsTO;
import com.cloud.hypervisor.vmware.manager.VmwareHostService;
import com.cloud.hypervisor.vmware.manager.VmwareManager;
import com.cloud.hypervisor.vmware.manager.VmwareStorageMount;
import com.cloud.hypervisor.vmware.mo.ClusterMO;
import com.cloud.hypervisor.vmware.mo.CustomFieldConstants;
import com.cloud.hypervisor.vmware.mo.DatacenterMO;
import com.cloud.hypervisor.vmware.mo.DatastoreFile;
import com.cloud.hypervisor.vmware.mo.DatastoreMO;
import com.cloud.hypervisor.vmware.mo.DiskControllerType;
import com.cloud.hypervisor.vmware.mo.HostDatastoreSystemMO;
import com.cloud.hypervisor.vmware.mo.HostMO;
import com.cloud.hypervisor.vmware.mo.HostStorageSystemMO;
import com.cloud.hypervisor.vmware.mo.HypervisorHostHelper;
import com.cloud.hypervisor.vmware.mo.NetworkDetails;
import com.cloud.hypervisor.vmware.mo.VirtualMachineDiskInfoBuilder;
import com.cloud.hypervisor.vmware.mo.VirtualMachineMO;
import com.cloud.hypervisor.vmware.mo.VirtualStorageObjectManagerMO;
import com.cloud.hypervisor.vmware.mo.VmwareHypervisorHost;
import com.cloud.hypervisor.vmware.resource.VmwareResource;
import com.cloud.hypervisor.vmware.util.VmwareContext;
import com.cloud.hypervisor.vmware.util.VmwareHelper;
import com.cloud.serializer.GsonHelper;
import com.cloud.storage.DataStoreRole;
import com.cloud.storage.JavaStorageLayer;
import com.cloud.storage.Storage.ImageFormat;
import com.cloud.storage.Storage.ProvisioningType;
import com.cloud.storage.StorageLayer;
import com.cloud.storage.Volume;
import com.cloud.storage.template.OVAProcessor;
import com.cloud.template.TemplateManager;
import com.cloud.utils.LogUtils;
import com.cloud.utils.Pair;
import com.cloud.utils.Ternary;
import com.cloud.utils.exception.CloudRuntimeException;
import com.cloud.utils.script.Script;
import com.cloud.vm.VirtualMachine.PowerState;
import com.cloud.vm.VmDetailConstants;
import com.google.gson.Gson;
import com.vmware.vim25.BaseConfigInfoDiskFileBackingInfo;
import com.vmware.vim25.DatastoreHostMount;
import com.vmware.vim25.HostHostBusAdapter;
import com.vmware.vim25.HostInternetScsiHba;
import com.vmware.vim25.HostInternetScsiHbaAuthenticationProperties;
import com.vmware.vim25.HostInternetScsiHbaSendTarget;
import com.vmware.vim25.HostInternetScsiHbaStaticTarget;
import com.vmware.vim25.HostInternetScsiTargetTransport;
import com.vmware.vim25.HostResignatureRescanResult;
import com.vmware.vim25.HostScsiDisk;
import com.vmware.vim25.HostScsiTopology;
import com.vmware.vim25.HostScsiTopologyInterface;
import com.vmware.vim25.HostScsiTopologyLun;
import com.vmware.vim25.HostScsiTopologyTarget;
import com.vmware.vim25.HostUnresolvedVmfsExtent;
import com.vmware.vim25.HostUnresolvedVmfsResignatureSpec;
import com.vmware.vim25.HostUnresolvedVmfsVolume;
import com.vmware.vim25.InvalidStateFaultMsg;
import com.vmware.vim25.ManagedObjectReference;
import com.vmware.vim25.VStorageObject;
import com.vmware.vim25.VirtualDeviceBackingInfo;
import com.vmware.vim25.VirtualDeviceConfigSpec;
import com.vmware.vim25.VirtualDeviceConfigSpecOperation;
import com.vmware.vim25.VirtualDisk;
import com.vmware.vim25.VirtualDiskFlatVer2BackingInfo;
import com.vmware.vim25.VirtualMachineConfigSpec;
import com.vmware.vim25.VmConfigInfo;
import com.vmware.vim25.VmfsDatastoreExpandSpec;
import com.vmware.vim25.VmfsDatastoreOption;

public class VmwareStorageProcessor implements StorageProcessor {

    public enum VmwareStorageProcessorConfigurableFields {
        NFS_VERSION("nfsVersion"), FULL_CLONE_FLAG("fullCloneFlag"), DISK_PROVISIONING_STRICTNESS("diskProvisioningStrictness");

        private String name;

        VmwareStorageProcessorConfigurableFields(String name){
            this.name = name;
        }

        public String getName() {
            return name;
        }
    }

    protected Logger logger = LogManager.getLogger(getClass());
    private static final int DEFAULT_NFS_PORT = 2049;
    private static final int SECONDS_TO_WAIT_FOR_DATASTORE = 120;

    private final VmwareHostService hostService;
    private boolean _fullCloneFlag;
    private boolean _diskProvisioningStrictness;
    private final VmwareStorageMount mountService;
    private final VmwareResource resource;
    private final Integer _timeout;
    protected Integer _shutdownWaitMs;
    private final Gson _gson;
    private final StorageLayer _storage = new JavaStorageLayer();
    private String _nfsVersion;
    private static final Random RANDOM = new Random(System.nanoTime());

    public VmwareStorageProcessor(VmwareHostService hostService, boolean fullCloneFlag, VmwareStorageMount mountService, Integer timeout, VmwareResource resource,
                                  Integer shutdownWaitMs, PremiumSecondaryStorageResource storageResource, String nfsVersion) {
        this.hostService = hostService;
        _fullCloneFlag = fullCloneFlag;
        this.mountService = mountService;
        _timeout = timeout;
        this.resource = resource;
        _shutdownWaitMs = shutdownWaitMs;
        _gson = GsonHelper.getGsonLogger();
        _nfsVersion = nfsVersion;
    }

    @Override
    public SnapshotAndCopyAnswer snapshotAndCopy(SnapshotAndCopyCommand cmd) {
        logger.info("'SnapshotAndCopyAnswer snapshotAndCopy(SnapshotAndCopyCommand)' not currently used for VmwareStorageProcessor");

        return new SnapshotAndCopyAnswer();
    }

    @Override
    public ResignatureAnswer resignature(ResignatureCommand cmd) {
        final Map<String, String> details = cmd.getDetails();

        String scsiNaaDeviceId = details.get(DiskTO.SCSI_NAA_DEVICE_ID);

        if (scsiNaaDeviceId == null || scsiNaaDeviceId.trim().length() == 0) {
            throw new CloudRuntimeException("The 'scsiNaaDeviceId' needs to be specified when resignaturing a VMware datastore.");
        }

        final String iScsiName = details.get(DiskTO.IQN);
        final String datastoreName = getMaximumDatastoreName(VmwareResource.getDatastoreName(iScsiName));

        String vmdk = null;

        try {
            VmwareContext context = hostService.getServiceContext(null);
            VmwareHypervisorHost hyperHost = hostService.getHyperHost(context, null);

            ManagedObjectReference morCluster = hyperHost.getHyperHostCluster();
            ClusterMO clusterMO = new ClusterMO(context, morCluster);

            List<Pair<ManagedObjectReference, String>> lstHosts = clusterMO.getClusterHosts();

            // add iSCSI connection to host

            final String storageHost = details.get(DiskTO.STORAGE_HOST);
            final int storagePortNumber = Integer.parseInt(details.get(DiskTO.STORAGE_PORT));
            final String chapInitiatorUsername = details.get(DiskTO.CHAP_INITIATOR_USERNAME);
            final String chapInitiatorSecret = details.get(DiskTO.CHAP_INITIATOR_SECRET);
            final String chapTargetUsername = details.get(DiskTO.CHAP_TARGET_USERNAME);
            final String chapTargetSecret = details.get(DiskTO.CHAP_TARGET_SECRET);

            HostDiscoveryMethod hostDiscoveryMethod = getHostDiscoveryMethod(context, storageHost, lstHosts);
            List<HostMO> hostsUsingStaticDiscovery = hostDiscoveryMethod.getHostsUsingStaticDiscovery();

            if (hostsUsingStaticDiscovery != null && hostsUsingStaticDiscovery.size() > 0) {
                List<HostInternetScsiHbaStaticTarget> lstTargets = getTargets(storageHost, storagePortNumber, trimIqn(iScsiName),
                        chapInitiatorUsername, chapInitiatorSecret, chapTargetUsername, chapTargetSecret);

                addRemoveInternetScsiTargetsToAllHosts(true, lstTargets, hostsUsingStaticDiscovery);
            }

            rescanAllHosts(context, lstHosts, true, true);

            // perform resignature operation

            HostMO hostMO = new HostMO(context, lstHosts.get(0).first());

            HostDatastoreSystemMO hostDatastoreSystem = hostMO.getHostDatastoreSystemMO();

            List<HostUnresolvedVmfsVolume> hostUnresolvedVmfsVolumes = hostDatastoreSystem.queryUnresolvedVmfsVolumes();

            if (hostUnresolvedVmfsVolumes == null || hostUnresolvedVmfsVolumes.size() == 0) {
                throw new CloudRuntimeException("Unable to locate any snapshot datastores");
            }

            boolean foundExtent = false;

            for (HostUnresolvedVmfsVolume hostUnresolvedVmfsVolume : hostUnresolvedVmfsVolumes) {
                List<HostUnresolvedVmfsExtent> extents = hostUnresolvedVmfsVolume.getExtent();
                List<HostUnresolvedVmfsExtent> matchingExtents = getExtentsMatching(extents, scsiNaaDeviceId);

                if (matchingExtents.size() >= 1) {
                    String extentDevicePath = matchingExtents.get(0).getDevicePath();
                    HostResignatureRescanResult hostResignatureRescanResult = resignatureDatastore(hostDatastoreSystem, extentDevicePath);

                    if (hostResignatureRescanResult == null) {
                        throw new CloudRuntimeException("'hostResignatureRescanResult' should not be 'null'.");
                    }

                    ManagedObjectReference morDs = hostResignatureRescanResult.getResult();

                    if (morDs == null) {
                        throw new CloudRuntimeException("'morDs' should not be 'null'.");
                    }

                    DatastoreMO datastoreMO = new DatastoreMO(context, morDs);

                    boolean isOnlyForTemplate = Boolean.parseBoolean(details.get(DiskTO.TEMPLATE_RESIGN));

                    // If this is only for a template, all we really want to do is resignature the datastore (done at this point),
                    // then rename the datastore.
                    if (isOnlyForTemplate) {
                        vmdk = details.get(DiskTO.VMDK);
                    }
                    else {
                        vmdk = cleanUpDatastore(cmd, hostDatastoreSystem, datastoreMO, details);
                    }

                    if (renameDatastore(context, morDs, datastoreName, lstHosts)) {
                        foundExtent = true;

                        break;
                    }
                }
            }

            removeVmfsDatastore(cmd, hyperHost, datastoreName, storageHost, storagePortNumber, trimIqn(iScsiName), lstHosts);

            if (!foundExtent) {
                throw new CloudRuntimeException("Unable to locate the applicable extent");
            }

            final ResignatureAnswer answer = new ResignatureAnswer();

            final long volumeSize = Long.parseLong(details.get(DiskTO.VOLUME_SIZE));

            answer.setSize(volumeSize);

            answer.setPath("[" + datastoreName + "] " + vmdk);

            answer.setFormat(ImageFormat.OVA);

            return answer;
        }
        catch (Exception ex) {
            logger.error(String.format("Command %s failed due to: [%s].", cmd.getClass().getSimpleName(), ex.getMessage()), ex);

            throw new CloudRuntimeException(ex.getMessage());
        }
    }

    private List<HostUnresolvedVmfsExtent> getExtentsMatching(List<HostUnresolvedVmfsExtent> extents, String naa) {
        List<HostUnresolvedVmfsExtent> matchingExtents = new ArrayList<>();

        if (extents != null) {
            for (HostUnresolvedVmfsExtent extent : extents) {
                logger.debug(String.format("HostUnresolvedVmfsExtent details: [devicePath: %s, ordinal: %s, reason: %s, isHeadExtent: %s].", extent.getDevicePath(),
                        extent.getOrdinal(), extent.getReason(), extent.isIsHeadExtent()));

                String extentDevicePath = extent.getDevicePath();

                if (extentDevicePath.contains(naa)) {
                    matchingExtents.add(extent);
                }
            }
        }

        return matchingExtents;
    }

    private class HostUnresolvedVmfsResignatureSpecCustom extends HostUnresolvedVmfsResignatureSpec {
        private HostUnresolvedVmfsResignatureSpecCustom(String extentDevicePath) {
            this.extentDevicePath = new ArrayList<>(1);

            this.extentDevicePath.add(extentDevicePath);
        }
    }

    private HostResignatureRescanResult resignatureDatastore(HostDatastoreSystemMO hostDatastoreSystemMO, String extentDevicePath) throws Exception {
        HostUnresolvedVmfsResignatureSpecCustom resignatureSpec = new HostUnresolvedVmfsResignatureSpecCustom(extentDevicePath);

        return hostDatastoreSystemMO.resignatureUnresolvedVmfsVolume(resignatureSpec);
    }

    private boolean renameDatastore(VmwareContext context, ManagedObjectReference morDs, String newName, List<Pair<ManagedObjectReference, String>> lstHosts) throws Exception {
        if (morDs != null) {
            DatastoreMO datastoreMO = new DatastoreMO(context, morDs);

            datastoreMO.renameDatastore(newName);

            waitForAllHostsToMountDatastore(lstHosts, datastoreMO);

            return true;
        }

        logger.debug("Unable to locate datastore to rename");

        return false;
    }

    private String getMaximumDatastoreName(String datastoreName) {
        final int maxDatastoreNameLength = 80;

        return datastoreName.length() > maxDatastoreNameLength ? datastoreName.substring(0, maxDatastoreNameLength) : datastoreName;
    }

    /**
     * 1) Possibly expand the datastore.
     * 2) Possibly consolidate all relevant VMDK files into one VMDK file.
     * 3) Possibly move the VMDK file to the root folder (may already be there).
     * 4) If the VMDK file wasn't already in the root folder, then delete the folder the VMDK file was in.
     * 5) Possibly rename the VMDK file (this will lead to there being a delta file with the new name and the
     *    original file with the original name).
     *
     * Note: If the underlying VMDK file was for a root disk, the 'vmdk' parameter's value might look, for example,
     *  like "i-2-32-VM/ROOT-32.vmdk".
     *
     * Note: If the underlying VMDK file was for a data disk, the 'vmdk' parameter's value might look, for example,
     *  like "-iqn.2010-01.com.solidfire:4nhe.data-32.79-0.vmdk".
     *
     * Returns the (potentially new) name of the VMDK file.
     */
    private String cleanUpDatastore(Command cmd, HostDatastoreSystemMO hostDatastoreSystem, DatastoreMO dsMo, Map<String, String> details) throws Exception {
        logger.debug(String.format("Executing clean up in DataStore: [%s].", dsMo.getName()));
        boolean expandDatastore = Boolean.parseBoolean(details.get(DiskTO.EXPAND_DATASTORE));

        // A volume on the storage system holding a template uses a minimum hypervisor snapshot reserve value.
        // When this volume is cloned to a new volume, the new volume can be expanded (to take a new hypervisor snapshot reserve value
        // into consideration). If expandDatastore is true, we want to expand the datastore in the new volume to the size of the cloned volume.
        // It's possible that expandDatastore might be true and there isn't any extra space in the cloned volume (if the hypervisor snapshot
        // reserve value in use is set to the minimum for the cloned volume), but that's fine.
        if (expandDatastore) {
            expandDatastore(hostDatastoreSystem, dsMo);
        }

        String vmdk = details.get(DiskTO.VMDK);
        String fullVmdkPath = new DatastoreFile(dsMo.getName(), vmdk).getPath();

        VmwareContext context = hostService.getServiceContext(null);
        VmwareHypervisorHost hyperHost = hostService.getHyperHost(context, null);

        DatacenterMO dcMo = new DatacenterMO(context, hyperHost.getHyperHostDatacenter());

        String vmName = getVmName(vmdk);

        // If vmName is not null, then move all VMDK files out of this folder to the root folder and then delete the folder named vmName.
        if (vmName != null) {
            String workerVmName = hostService.getWorkerName(context, cmd, 0, dsMo);

            VirtualMachineMO vmMo = HypervisorHostHelper.createWorkerVM(hyperHost, dsMo, workerVmName, null);

            if (vmMo == null) {
                throw new Exception("Unable to create a worker VM for volume creation");
            }

            vmMo.attachDisk(new String[] { fullVmdkPath }, dsMo.getMor());

            List<String> backingFiles = new ArrayList<>(1);

            List<VirtualDisk> virtualDisks = vmMo.getVirtualDisks();

            VirtualDisk virtualDisk = virtualDisks.get(0);

            VirtualDeviceBackingInfo virtualDeviceBackingInfo = virtualDisk.getBacking();

            while (virtualDeviceBackingInfo instanceof VirtualDiskFlatVer2BackingInfo) {
                VirtualDiskFlatVer2BackingInfo backingInfo = (VirtualDiskFlatVer2BackingInfo)virtualDeviceBackingInfo;

                backingFiles.add(backingInfo.getFileName());

                virtualDeviceBackingInfo = backingInfo.getParent();
            }

            vmMo.detachAllDisksAndDestroy();

            VmwareStorageLayoutHelper.moveVolumeToRootFolder(dcMo, backingFiles);

            vmdk = new DatastoreFile(vmdk).getFileName();

            // Delete the folder the VMDK file was in.

            DatastoreFile folderToDelete = new DatastoreFile(dsMo.getName(), vmName);

            dsMo.deleteFolder(folderToDelete.getPath(), dcMo.getMor());
        }

        return vmdk;
    }

    /**
     * Example input for the 'vmdk' parameter:
     *  i-2-32-VM/ROOT-32.vmdk
     *  -iqn.2010-01.com.solidfire:4nhe.data-32.79-0.vmdk
     */
    private String getVmName(String vmdk) {
        int indexOf = vmdk.indexOf("/");

        if (indexOf == -1) {
            return null;
        }

        return vmdk.substring(0, indexOf).trim();
    }

    public void expandDatastore(HostDatastoreSystemMO hostDatastoreSystem, DatastoreMO datastoreMO) throws Exception {
        List<VmfsDatastoreOption> vmfsDatastoreOptions = hostDatastoreSystem.queryVmfsDatastoreExpandOptions(datastoreMO);

        if (vmfsDatastoreOptions != null && vmfsDatastoreOptions.size() > 0) {
            VmfsDatastoreExpandSpec vmfsDatastoreExpandSpec = (VmfsDatastoreExpandSpec)vmfsDatastoreOptions.get(0).getSpec();

            hostDatastoreSystem.expandVmfsDatastore(datastoreMO, vmfsDatastoreExpandSpec);
        }
    }

    private String getOVFFilePath(String srcOVAFileName) {
        File file = new File(srcOVAFileName);
        assert (_storage != null);
        String[] files = _storage.listFiles(file.getParent());
        if (files != null) {
            for (String fileName : files) {
                if (fileName.toLowerCase().endsWith(".ovf")) {
                    File ovfFile = new File(fileName);
                    return file.getParent() + File.separator + ovfFile.getName();
                }
            }
        }
        return null;
    }

    private Pair<VirtualMachineMO, Long> copyTemplateFromSecondaryToPrimary(VmwareHypervisorHost hyperHost, DatastoreMO datastoreMo, String secondaryStorageUrl,
                                                                            String templatePathAtSecondaryStorage, String templateName, String templateUuid,
                                                                            boolean createSnapshot, String nfsVersion, String configuration) throws Exception {
        String secondaryMountPoint = mountService.getMountPoint(secondaryStorageUrl, nfsVersion);

        logger.info(String.format("Init copy of template [name: %s, path in secondary storage: %s, configuration: %s] in secondary storage [url: %s, mount point: %s] to primary storage.",
                templateName, templatePathAtSecondaryStorage, configuration, secondaryStorageUrl, secondaryMountPoint));

        String srcOVAFileName =
                VmwareStorageLayoutHelper.getTemplateOnSecStorageFilePath(secondaryMountPoint, templatePathAtSecondaryStorage, templateName,
                        ImageFormat.OVA.getFileExtension());

        String srcFileName = getOVFFilePath(srcOVAFileName);
        if (srcFileName == null) {
            Script command = new Script("tar", 0, logger);
            command.add("--no-same-owner");
            command.add("-xf", srcOVAFileName);
            command.setWorkDir(secondaryMountPoint + "/" + templatePathAtSecondaryStorage);
            logger.info("Executing command: " + command.toString());
            String result = command.execute();
            if (result != null) {
                String msg = "Unable to unpack snapshot OVA file at: " + srcOVAFileName;
                logger.error(msg);
                throw new Exception(msg);
            }
        }

        srcFileName = getOVFFilePath(srcOVAFileName);
        if (srcFileName == null) {
            String msg = "Unable to locate OVF file in template package directory: " + srcOVAFileName;
            logger.error(msg);
            throw new Exception(msg);
        }

        if (datastoreMo.getDatastoreType().equalsIgnoreCase("VVOL")) {
            templateUuid = CustomFieldConstants.CLOUD_UUID + "-" + templateUuid;
        }

        VmConfigInfo vAppConfig;
        logger.debug(String.format("Deploying OVF template %s with configuration %s.", templateName, configuration));
        hyperHost.importVmFromOVF(srcFileName, templateUuid, datastoreMo, "thin", configuration);
        VirtualMachineMO vmMo = hyperHost.findVmOnHyperHost(templateUuid);
        if (vmMo == null) {
            String msg =
                    "Failed to import OVA template. secondaryStorage: " + secondaryStorageUrl + ", templatePathAtSecondaryStorage: " + templatePathAtSecondaryStorage +
                            ", templateName: " + templateName + ", templateUuid: " + templateUuid;
            logger.error(msg);
            throw new Exception(msg);
        } else {
            vAppConfig = vmMo.getConfigInfo().getVAppConfig();
            if (vAppConfig != null) {
                logger.info("Found vApp configuration");
            }
        }

        OVAProcessor processor = new OVAProcessor();
        Map<String, Object> params = new HashMap<>();
        params.put(StorageLayer.InstanceConfigKey, _storage);
        processor.configure("OVA Processor", params);
        long virtualSize = processor.getTemplateVirtualSize(secondaryMountPoint + "/" + templatePathAtSecondaryStorage, templateName);

        if (createSnapshot) {
            if (vmMo.createSnapshot("cloud.template.base", "Base snapshot", false, false)) {
                // the same template may be deployed with multiple copies at per-datastore per-host basis,
                // save the original template name from CloudStack DB as the UUID to associate them.
                vmMo.setCustomFieldValue(CustomFieldConstants.CLOUD_UUID, templateName);
                if (vAppConfig == null || (vAppConfig.getProperty().size() == 0)) {
                    vmMo.markAsTemplate();
                }
            } else {
                vmMo.destroy();

                String msg = "Unable to create base snapshot for template, templateName: " + templateName + ", templateUuid: " + templateUuid;

                logger.error(msg);

                throw new Exception(msg);
            }
        }

        return new Pair<>(vmMo, virtualSize);
    }

    @Override
    public Answer copyTemplateToPrimaryStorage(CopyCommand cmd) {
        DataTO srcData = cmd.getSrcTO();
        TemplateObjectTO template = (TemplateObjectTO)srcData;
        DataStoreTO srcStore = srcData.getDataStore();

        if (!(srcStore instanceof NfsTO)) {
            return new CopyCmdAnswer("unsupported protocol");
        }

        NfsTO nfsImageStore = (NfsTO)srcStore;
        DataTO destData = cmd.getDestTO();
        DataStoreTO destStore = destData.getDataStore();
        DataStoreTO primaryStore = destStore;
        String configurationId = ((TemplateObjectTO) destData).getDeployAsIsConfiguration();

        String secondaryStorageUrl = nfsImageStore.getUrl();

        assert secondaryStorageUrl != null;

        boolean managed = false;
        String storageHost = null;
        int storagePort = Integer.MIN_VALUE;
        String managedStoragePoolName = null;
        String managedStoragePoolRootVolumeName = null;
        String chapInitiatorUsername = null;
        String chapInitiatorSecret = null;
        String chapTargetUsername = null;
        String chapTargetSecret = null;

        if (destStore instanceof PrimaryDataStoreTO) {
            PrimaryDataStoreTO destPrimaryDataStoreTo = (PrimaryDataStoreTO)destStore;

            Map<String, String> details = destPrimaryDataStoreTo.getDetails();

            if (details != null) {
                managed = Boolean.parseBoolean(details.get(PrimaryDataStoreTO.MANAGED));

                if (managed) {
                    storageHost = details.get(PrimaryDataStoreTO.STORAGE_HOST);

                    try {
                        storagePort = Integer.parseInt(details.get(PrimaryDataStoreTO.STORAGE_PORT));
                    }
                    catch (Exception ex) {
                        storagePort = 3260;
                    }

                    managedStoragePoolName = details.get(PrimaryDataStoreTO.MANAGED_STORE_TARGET);
                    managedStoragePoolRootVolumeName = details.get(PrimaryDataStoreTO.MANAGED_STORE_TARGET_ROOT_VOLUME);
                    chapInitiatorUsername = details.get(PrimaryDataStoreTO.CHAP_INITIATOR_USERNAME);
                    chapInitiatorSecret = details.get(PrimaryDataStoreTO.CHAP_INITIATOR_SECRET);
                    chapTargetUsername = details.get(PrimaryDataStoreTO.CHAP_TARGET_USERNAME);
                    chapTargetSecret = details.get(PrimaryDataStoreTO.CHAP_TARGET_SECRET);
                }
            }
        }

        String templateUrl = secondaryStorageUrl + "/" + srcData.getPath();
        Pair<String, String> templateInfo = VmwareStorageLayoutHelper.decodeTemplateRelativePathAndNameFromUrl(secondaryStorageUrl, templateUrl, template.getName());

        VmwareContext context = hostService.getServiceContext(cmd);

        if (context == null) {
            return new CopyCmdAnswer("Failed to create a VMware context, check the management server logs or the SSVM log for details");
        }

        VmwareHypervisorHost hyperHost = hostService.getHyperHost(context, cmd);
        DatastoreMO dsMo = null;

        try {
            String storageUuid = managed ? managedStoragePoolName : primaryStore.getUuid();

            // Generate a new template uuid if the template is marked as deploy-as-is,
            // as it supports multiple configurations
            String templateUuidName = template.isDeployAsIs() ?
                    UUID.randomUUID().toString() :
                    deriveTemplateUuidOnHost(hyperHost, storageUuid, templateInfo.second());

            DatacenterMO dcMo = new DatacenterMO(context, hyperHost.getHyperHostDatacenter());
            VirtualMachineMO templateMo = VmwareHelper.pickOneVmOnRunningHost(dcMo.findVmByNameAndLabel(templateUuidName), true);
            Pair<VirtualMachineMO, Long> vmInfo = null;

            final ManagedObjectReference morDs;
            if (managed) {
                morDs = prepareManagedDatastore(context, hyperHost, null, managedStoragePoolName, storageHost, storagePort,
                        chapInitiatorUsername, chapInitiatorSecret, chapTargetUsername, chapTargetSecret);
            }
            else {
                morDs = HypervisorHostHelper.findDatastoreWithBackwardsCompatibility(hyperHost, storageUuid);
            }
            assert (morDs != null);
            dsMo = new DatastoreMO(context, morDs);

            if (templateMo == null) {
                if (logger.isInfoEnabled()) {
                    logger.info("Template " + templateInfo.second() + " is not setup yet. Set up template from secondary storage with uuid name: " + templateUuidName);
                }

                if (managed) {
                    vmInfo = copyTemplateFromSecondaryToPrimary(hyperHost, dsMo, secondaryStorageUrl, templateInfo.first(), templateInfo.second(),
                            managedStoragePoolRootVolumeName, false, _nfsVersion, configurationId);

                    VirtualMachineMO vmMo = vmInfo.first();
                    vmMo.unregisterVm();

                    String[] vmwareLayoutFilePair = VmwareStorageLayoutHelper.getVmdkFilePairManagedDatastorePath(dsMo, managedStoragePoolRootVolumeName,
                            managedStoragePoolRootVolumeName, VmwareStorageLayoutType.VMWARE, false);
                    String[] legacyCloudStackLayoutFilePair = VmwareStorageLayoutHelper.getVmdkFilePairManagedDatastorePath(dsMo, null,
                            managedStoragePoolRootVolumeName, VmwareStorageLayoutType.CLOUDSTACK_LEGACY, false);

                    dsMo.moveDatastoreFile(vmwareLayoutFilePair[0], dcMo.getMor(), dsMo.getMor(), legacyCloudStackLayoutFilePair[0], dcMo.getMor(), true);
                    for (int i=1; i<vmwareLayoutFilePair.length; i++) {
                        dsMo.moveDatastoreFile(vmwareLayoutFilePair[i], dcMo.getMor(), dsMo.getMor(), legacyCloudStackLayoutFilePair[i], dcMo.getMor(), true);
                    }

                    String folderToDelete = dsMo.getDatastorePath(managedStoragePoolRootVolumeName, true);
                    dsMo.deleteFolder(folderToDelete, dcMo.getMor());
                }
                else {
                    vmInfo = copyTemplateFromSecondaryToPrimary(hyperHost, dsMo, secondaryStorageUrl, templateInfo.first(), templateInfo.second(),
                            templateUuidName, true, _nfsVersion, configurationId);
                }
            } else {
                logger.info("Template " + templateInfo.second() + " has already been setup, skip the template setup process in primary storage");
            }

            TemplateObjectTO newTemplate = new TemplateObjectTO();

            if (managed) {
                if (dsMo != null) {
                    String path = dsMo.getDatastorePath(managedStoragePoolRootVolumeName + ".vmdk");

                    newTemplate.setPath(path);
                }
            }
            else {
                if (dsMo.getDatastoreType().equalsIgnoreCase("VVOL")) {
                    newTemplate.setPath(CustomFieldConstants.CLOUD_UUID + "-" + templateUuidName);
                } else {
                    newTemplate.setPath(templateUuidName);
                }
            }

            newTemplate.setDeployAsIsConfiguration(configurationId);
            newTemplate.setSize((vmInfo != null)? vmInfo.second() : new Long(0));

            return new CopyCmdAnswer(newTemplate);
        } catch (Throwable e) {
            return new CopyCmdAnswer(hostService.createLogMessageException(e, cmd));
        }
        finally {
            if (dsMo != null && managedStoragePoolName != null) {
                try {
                    removeVmfsDatastore(cmd, hyperHost, VmwareResource.getDatastoreName(managedStoragePoolName), storageHost, storagePort, trimIqn(managedStoragePoolName));
                }
                catch (Exception ex) {
                    logger.error("Unable to remove the following datastore: " + VmwareResource.getDatastoreName(managedStoragePoolName), ex);
                }
            }
        }
    }

    private boolean createVMLinkedClone(VirtualMachineMO vmTemplate, DatacenterMO dcMo, String vmdkName, ManagedObjectReference morDatastore,
                                        ManagedObjectReference morPool) throws Exception {
        return createVMLinkedClone(vmTemplate, dcMo, vmdkName, morDatastore, morPool, null);
    }

    private boolean createVMLinkedClone(VirtualMachineMO vmTemplate, DatacenterMO dcMo, String vmdkName, ManagedObjectReference morDatastore,
                                        ManagedObjectReference morPool, ManagedObjectReference morBaseSnapshot) throws Exception {
        if (morBaseSnapshot == null) {
            morBaseSnapshot = vmTemplate.getSnapshotMor("cloud.template.base");
        }

        if (morBaseSnapshot == null) {
            String msg = "Unable to find template base snapshot, invalid template";

            logger.error(msg);

            throw new Exception(msg);
        }

        logger.info("creating linked clone from template");

        if (!vmTemplate.createLinkedClone(vmdkName, morBaseSnapshot, dcMo.getVmFolder(), morPool, morDatastore)) {
            String msg = "Unable to clone from the template";

            logger.error(msg);

            throw new Exception(msg);
        }

        return true;
    }

    private boolean createVMFullClone(VirtualMachineMO vmTemplate, DatacenterMO dcMo, DatastoreMO dsMo, String vmdkName, ManagedObjectReference morDatastore,
                                      ManagedObjectReference morPool, ProvisioningType diskProvisioningType) throws Exception {
        logger.info("creating full clone from template");

        if (!vmTemplate.createFullClone(vmdkName, dcMo.getVmFolder(), morPool, morDatastore, diskProvisioningType)) {
            String msg = "Unable to create full clone from the template";

            logger.error(msg);

            throw new Exception(msg);
        }

        return true;
    }

    @Override
    public Answer cloneVolumeFromBaseTemplate(CopyCommand cmd) {
        DataTO srcData = cmd.getSrcTO();
        TemplateObjectTO template = (TemplateObjectTO)srcData;
        DataTO destData = cmd.getDestTO();
        VolumeObjectTO volume = (VolumeObjectTO)destData;
        DataStoreTO primaryStore = volume.getDataStore();
        DataStoreTO srcStore = template.getDataStore();
        String searchExcludedFolders = cmd.getContextParam("searchexludefolders");

        try {
            VmwareContext context = hostService.getServiceContext(null);
            VmwareHypervisorHost hyperHost = hostService.getHyperHost(context, null);
            DatacenterMO dcMo = new DatacenterMO(context, hyperHost.getHyperHostDatacenter());
            VirtualMachineMO vmMo = null;
            ManagedObjectReference morDatastore = HypervisorHostHelper.findDatastoreWithBackwardsCompatibility(hyperHost, primaryStore.getUuid());
            if (morDatastore == null) {
                throw new Exception("Unable to find datastore in vSphere");
            }

            DatastoreMO dsMo = new DatastoreMO(context, morDatastore);

            String vmdkName = volume.getName();
            String vmName = volume.getVmName();
            String vmdkFileBaseName = null;
            if (template.isDeployAsIs() && volume.getVolumeType() == Volume.Type.ROOT) {
                VirtualMachineMO existingVm = dcMo.findVm(vmName);
                if (volume.getDeviceId().equals(0L)) {
                    if (existingVm != null) {
                        logger.info(String.format("Found existing VM wth name [%s] before cloning from template, destroying it", vmName));
                        existingVm.detachAllDisksAndDestroy();
                    }
                    logger.info("ROOT Volume from deploy-as-is template, cloning template");
                    cloneVMFromTemplate(hyperHost, template.getPath(), vmName, primaryStore.getUuid());
                } else {
                    logger.info("ROOT Volume from deploy-as-is template, volume already created at this point");
                }
            } else {
                if (srcStore == null) {
                    // create a root volume for blank VM (created from ISO)
                    String dummyVmName = hostService.getWorkerName(context, cmd, 0, dsMo);

                    try {
                        vmMo = HypervisorHostHelper.createWorkerVM(hyperHost, dsMo, dummyVmName, null);
                        if (vmMo == null) {
                            throw new Exception("Unable to create a dummy VM for volume creation");
                        }

                        vmdkFileBaseName = vmMo.getVmdkFileBaseNames().get(0);
                        // we only use the first file in the pair, linked or not will not matter
                        String vmdkFilePair[] = VmwareStorageLayoutHelper.getVmdkFilePairDatastorePath(dsMo, null, vmdkFileBaseName, VmwareStorageLayoutType.CLOUDSTACK_LEGACY, true);
                        String volumeDatastorePath = vmdkFilePair[0];
                        synchronized (this) {
                            logger.info("Delete file if exists in datastore to clear the way for creating the volume. file: " + volumeDatastorePath);
                            VmwareStorageLayoutHelper.deleteVolumeVmdkFiles(dsMo, vmdkName, dcMo, searchExcludedFolders);
                            vmMo.createDisk(volumeDatastorePath, (long)(volume.getSize() / (1024L * 1024L)), morDatastore, -1, null);
                            vmMo.detachDisk(volumeDatastorePath, false);
                        }
                    } finally {
                        logger.info("Destroy dummy VM after volume creation");
                        if (vmMo != null) {
                            logger.warn("Unable to destroy a null VM ManagedObjectReference");
                            vmMo.detachAllDisksAndDestroy();
                        }
                    }
                } else {
                    String templatePath = template.getPath();
                    VirtualMachineMO vmTemplate = VmwareHelper.pickOneVmOnRunningHost(dcMo.findVmByNameAndLabel(templatePath), true);
                    if (vmTemplate == null) {
                        logger.warn("Template host in vSphere is not in connected state, request template reload");
                        return new CopyCmdAnswer("Template host in vSphere is not in connected state, request template reload");
                    }
                    if (dsMo.getDatastoreType().equalsIgnoreCase("VVOL")) {
                        vmdkFileBaseName = cloneVMforVvols(context, hyperHost, template, vmTemplate, volume, dcMo, dsMo);
                    } else {
                        vmdkFileBaseName = createVMAndFolderWithVMName(context, hyperHost, template, vmTemplate, volume, dcMo, dsMo, searchExcludedFolders);
                    }
                }
                // restoreVM - move the new ROOT disk into corresponding VM folder
                VirtualMachineMO restoreVmMo = dcMo.findVm(volume.getVmName());
                if (restoreVmMo != null) {
                    if (!dsMo.getDatastoreType().equalsIgnoreCase("VVOL")) {
                        String vmNameInVcenter = restoreVmMo.getName(); // VM folder name in datastore will be VM's name in vCenter.
                        if (dsMo.folderExists(String.format("[%s]", dsMo.getName()), vmNameInVcenter)) {
                            VmwareStorageLayoutHelper.syncVolumeToVmDefaultFolder(dcMo, vmNameInVcenter, dsMo, vmdkFileBaseName, searchExcludedFolders);
                        }
                    }
                }
            }

            VolumeObjectTO newVol = new VolumeObjectTO();
            newVol.setPath(vmdkFileBaseName);
            if (template.isDeployAsIs()) {
                newVol.setSize(volume.getSize());
            } else if (template.getSize() != null) {
                newVol.setSize(template.getSize());
            } else {
                newVol.setSize(volume.getSize());
            }
            return new CopyCmdAnswer(newVol);
        } catch (Throwable e) {
            return new CopyCmdAnswer(hostService.createLogMessageException(e, cmd));
        }
    }

    private String cloneVMforVvols(VmwareContext context, VmwareHypervisorHost hyperHost, TemplateObjectTO template,
                                   VirtualMachineMO vmTemplate, VolumeObjectTO volume, DatacenterMO dcMo, DatastoreMO dsMo) throws Exception {
        ManagedObjectReference morDatastore = dsMo.getMor();
        ManagedObjectReference morPool = hyperHost.getHyperHostOwnerResourcePool();
        ManagedObjectReference morCluster = hyperHost.getHyperHostCluster();
        if (template.getSize() != null) {
            _fullCloneFlag = volume.getSize() > template.getSize() ? true : _fullCloneFlag;
        }
        String vmName = volume.getVmName();
        if (volume.getVolumeType() == Volume.Type.DATADISK)
            vmName = volume.getName();
        if (!_fullCloneFlag) {
            if (_diskProvisioningStrictness && volume.getProvisioningType() != ProvisioningType.THIN) {
                throw new CloudRuntimeException("Unable to create linked clones with strict disk provisioning enabled");
            }
            createVMLinkedClone(vmTemplate, dcMo, vmName, morDatastore, morPool);
        } else {
            createVMFullClone(vmTemplate, dcMo, dsMo, vmName, morDatastore, morPool, volume.getProvisioningType());
        }

        VirtualMachineMO vmMo = new ClusterMO(context, morCluster).findVmOnHyperHost(vmName);
        assert (vmMo != null);
        String vmdkFileBaseName = vmMo.getVmdkFileBaseNames().get(0);
        if (volume.getVolumeType() == Volume.Type.DATADISK) {
            logger.info("detach disks from volume-wrapper VM " + vmName);
            vmMo.detachAllDisksAndDestroy();
        }
        return vmdkFileBaseName;
    }

    private String createVMAndFolderWithVMName(VmwareContext context, VmwareHypervisorHost hyperHost, TemplateObjectTO template,
                                               VirtualMachineMO vmTemplate, VolumeObjectTO volume, DatacenterMO dcMo, DatastoreMO dsMo,
                                               String searchExcludedFolders) throws Exception {
        String vmdkName = volume.getName();
        try {
            ManagedObjectReference morDatastore = dsMo.getMor();
            ManagedObjectReference morPool = hyperHost.getHyperHostOwnerResourcePool();
            ManagedObjectReference morCluster = hyperHost.getHyperHostCluster();
            if (template.getSize() != null) {
                _fullCloneFlag = volume.getSize() > template.getSize() ? true : _fullCloneFlag;
            }
            if (!_fullCloneFlag) {
                if (_diskProvisioningStrictness && volume.getProvisioningType() != ProvisioningType.THIN) {
                    throw new CloudRuntimeException("Unable to create linked clones with strict disk provisioning enabled");
                }
                createVMLinkedClone(vmTemplate, dcMo, vmdkName, morDatastore, morPool);
            } else {
                createVMFullClone(vmTemplate, dcMo, dsMo, vmdkName, morDatastore, morPool, volume.getProvisioningType());
            }

            VirtualMachineMO vmMo = new ClusterMO(context, morCluster).findVmOnHyperHost(vmdkName);
            assert (vmMo != null);

            String vmdkFileBaseName = vmMo.getVmdkFileBaseNames().get(0);
            logger.info("Move volume out of volume-wrapper VM " + vmdkFileBaseName);
            String[] vmwareLayoutFilePair = VmwareStorageLayoutHelper.getVmdkFilePairDatastorePath(dsMo, vmdkName, vmdkFileBaseName, VmwareStorageLayoutType.VMWARE, !_fullCloneFlag);
            String[] legacyCloudStackLayoutFilePair = VmwareStorageLayoutHelper.getVmdkFilePairDatastorePath(dsMo, vmdkName, vmdkFileBaseName, VmwareStorageLayoutType.CLOUDSTACK_LEGACY, !_fullCloneFlag);

            for (int i = 0; i < vmwareLayoutFilePair.length; i++) {
                dsMo.moveDatastoreFile(vmwareLayoutFilePair[i], dcMo.getMor(), dsMo.getMor(), legacyCloudStackLayoutFilePair[i], dcMo.getMor(), true);
            }

            logger.info("detach disks from volume-wrapper VM and destroy" + vmdkName);
            vmMo.detachAllDisksAndDestroy();

            String srcFile = dsMo.getDatastorePath(vmdkName, true);

            dsMo.deleteFile(srcFile, dcMo.getMor(), true, searchExcludedFolders);

            if (dsMo.folderExists(String.format("[%s]", dsMo.getName()), vmdkName)) {
                dsMo.deleteFolder(srcFile, dcMo.getMor());
            }

            // restoreVM - move the new ROOT disk into corresponding VM folder
            VirtualMachineMO restoreVmMo = dcMo.findVm(volume.getVmName());
            if (restoreVmMo != null) {
                String vmNameInVcenter = restoreVmMo.getName(); // VM folder name in datastore will be VM's name in vCenter.
                if (dsMo.folderExists(String.format("[%s]", dsMo.getName()), vmNameInVcenter)) {
                    VmwareStorageLayoutHelper.syncVolumeToVmDefaultFolder(dcMo, vmNameInVcenter, dsMo, vmdkFileBaseName, searchExcludedFolders);
                }
            }

            return vmdkFileBaseName;
        } finally {
            // check if volume wrapper VM is cleaned, if not cleanup
            VirtualMachineMO vmdknamedVM = dcMo.findVm(vmdkName);
            if (vmdknamedVM != null) {
                vmdknamedVM.destroy();
            }
        }
    }

    private void createLinkedOrFullClone(TemplateObjectTO template, VolumeObjectTO volume, DatacenterMO dcMo, VirtualMachineMO vmMo, ManagedObjectReference morDatastore,
                                         DatastoreMO dsMo, String cloneName, ManagedObjectReference morPool) throws Exception {
        if (template.getSize() != null) {
            _fullCloneFlag = volume.getSize() > template.getSize() || _fullCloneFlag;
        }
        if (!_fullCloneFlag) {
            if (_diskProvisioningStrictness && volume.getProvisioningType() != ProvisioningType.THIN) {
                throw new CloudRuntimeException("Unable to create linked clones with strict disk provisioning enabled");
            }
            createVMLinkedClone(vmMo, dcMo, cloneName, morDatastore, morPool);
        } else {
            createVMFullClone(vmMo, dcMo, dsMo, cloneName, morDatastore, morPool, volume.getProvisioningType());
        }
    }

    private Pair<String, String> copyVolumeFromSecStorage(VmwareHypervisorHost hyperHost, String srcVolumePath, DatastoreMO dsMo, String secStorageUrl,
                                                          long wait, String nfsVersion) throws Exception {
        String volumeFolder;
        String volumeName;
        String sufix = ".ova";
        int index = srcVolumePath.lastIndexOf(File.separator);
        if (srcVolumePath.endsWith(sufix)) {
            volumeFolder = srcVolumePath.substring(0, index);
            volumeName = srcVolumePath.substring(index + 1).replace(sufix, "");
        } else {
            volumeFolder = srcVolumePath;
            volumeName = srcVolumePath.substring(index + 1);
        }

        String newVolume = VmwareHelper.getVCenterSafeUuid(dsMo);
        restoreVolumeFromSecStorage(hyperHost, dsMo, newVolume, secStorageUrl, volumeFolder, volumeName, wait, nfsVersion);

        return new Pair<>(volumeFolder, newVolume);
    }

    private String deleteVolumeDirOnSecondaryStorage(String volumeDir, String secStorageUrl, String nfsVersion) throws Exception {
        String secondaryMountPoint = mountService.getMountPoint(secStorageUrl, nfsVersion);
        String volumeMountRoot = secondaryMountPoint + File.separator + volumeDir;

        return deleteDir(volumeMountRoot);
    }

    private String deleteDir(String dir) {
        synchronized (dir.intern()) {
            Script command = new Script(false, "rm", _timeout, logger);
            command.add("-rf");
            command.add(dir);
            return command.execute();
        }
    }

    @Override
    public Answer copyVolumeFromImageCacheToPrimary(CopyCommand cmd) {
        VolumeObjectTO srcVolume = (VolumeObjectTO)cmd.getSrcTO();
        VolumeObjectTO destVolume = (VolumeObjectTO)cmd.getDestTO();
        VmwareContext context = hostService.getServiceContext(cmd);
        try {

            NfsTO srcStore = (NfsTO)srcVolume.getDataStore();
            DataStoreTO destStore = destVolume.getDataStore();

            VmwareHypervisorHost hyperHost = hostService.getHyperHost(context, cmd);
            String uuid = destStore.getUuid();

            ManagedObjectReference morDatastore = HypervisorHostHelper.findDatastoreWithBackwardsCompatibility(hyperHost, uuid);
            if (morDatastore == null) {
                URI uri = new URI(destStore.getUrl());

                morDatastore = hyperHost.mountDatastore(false, uri.getHost(), 0, uri.getPath(), destStore.getUuid().replace("-", ""), true);

                if (morDatastore == null) {
                    throw new Exception("Unable to mount storage pool on host. storeUrl: " + uri.getHost() + ":/" + uri.getPath());
                }
            }

            Pair<String, String> result = copyVolumeFromSecStorage(hyperHost, srcVolume.getPath(), new DatastoreMO(context, morDatastore), srcStore.getUrl(), (long)cmd.getWait() * 1000, _nfsVersion);
            deleteVolumeDirOnSecondaryStorage(result.first(), srcStore.getUrl(), _nfsVersion);
            VolumeObjectTO newVolume = new VolumeObjectTO();
            newVolume.setPath(result.second());
            return new CopyCmdAnswer(newVolume);
        } catch (Throwable t) {
            return new CopyCmdAnswer(hostService.createLogMessageException(t, cmd));
        }

    }

    private String getVolumePathInDatastore(DatastoreMO dsMo, String volumeFileName, String searchExcludedFolders) throws Exception {
        String datastoreVolumePath = dsMo.searchFileInSubFolders(volumeFileName, true, searchExcludedFolders);
        assert (datastoreVolumePath != null) : "Virtual disk file missing from datastore.";
        return datastoreVolumePath;
    }

    private Pair<String, String> copyVolumeToSecStorage(VmwareHostService hostService, VmwareHypervisorHost hyperHost, CopyCommand cmd, String vmName, String poolId,
                                                        String volumePath, String destVolumePath, String secStorageUrl, String workerVmName) throws Exception {
        VirtualMachineMO workerVm = null;
        VirtualMachineMO vmMo = null;
        String exportName = UUID.randomUUID().toString().replace("-", "");
        String searchExcludedFolders = cmd.getContextParam("searchexludefolders");

        try {
            ManagedObjectReference morDs = HypervisorHostHelper.findDatastoreWithBackwardsCompatibility(hyperHost, poolId);

            if (morDs == null) {
                String msg = "Unable to find volumes's storage pool for copy volume operation";
                logger.error(msg);
                throw new Exception(msg);
            }

            boolean clonedWorkerVMNeeded = true;
            vmMo = hyperHost.findVmOnHyperHost(vmName);
            if (vmMo == null || VmwareResource.getVmState(vmMo) == PowerState.PowerOff) {
                // create a dummy worker vm for attaching the volume
                DatastoreMO dsMo = new DatastoreMO(hyperHost.getContext(), morDs);
                workerVm = HypervisorHostHelper.createWorkerVM(hyperHost, dsMo, workerVmName, null);

                if (workerVm == null) {
                    String msg = "Unable to create worker VM to execute CopyVolumeCommand";
                    logger.error(msg);
                    throw new Exception(msg);
                }

                // attach volume to worker VM
                String datastoreVolumePath = getVolumePathInDatastore(dsMo, volumePath + ".vmdk", searchExcludedFolders);
                workerVm.attachDisk(new String[] {datastoreVolumePath}, morDs);
                vmMo = workerVm;
                clonedWorkerVMNeeded = false;
            }

            exportVolumeToSecondaryStorage(hyperHost.getContext(), vmMo, hyperHost, volumePath, secStorageUrl, destVolumePath, exportName, hostService.getWorkerName(hyperHost.getContext(), cmd, 1, null), _nfsVersion, clonedWorkerVMNeeded);
            return new Pair<>(destVolumePath, exportName);

        } finally {
            if (vmMo != null && vmMo.getSnapshotMor(exportName) != null) {
                vmMo.removeSnapshot(exportName, false);
            }
            if (workerVm != null) {
                workerVm.detachAllDisksAndDestroy();
            }
        }
    }

    @Override
    public Answer copyVolumeFromPrimaryToSecondary(CopyCommand cmd) {
        VolumeObjectTO srcVolume = (VolumeObjectTO)cmd.getSrcTO();
        VolumeObjectTO destVolume = (VolumeObjectTO)cmd.getDestTO();
        String vmName = srcVolume.getVmName();

        VmwareContext context = hostService.getServiceContext(cmd);
        try {
            DataStoreTO primaryStorage = srcVolume.getDataStore();
            NfsTO destStore = (NfsTO)destVolume.getDataStore();
            VmwareHypervisorHost hyperHost = hostService.getHyperHost(context, cmd);

            Pair<String, String> result;

            result =
                    copyVolumeToSecStorage(hostService, hyperHost, cmd, vmName, primaryStorage.getUuid(), srcVolume.getPath(), destVolume.getPath(), destStore.getUrl(),
                            hostService.getWorkerName(context, cmd, 0, null));
            VolumeObjectTO newVolume = new VolumeObjectTO();
            newVolume.setPath(result.first() + File.separator + result.second());
            return new CopyCmdAnswer(newVolume);
        } catch (Throwable e) {
            return new CopyCmdAnswer(hostService.createLogMessageException(e, cmd));
        }
    }

    private void postCreatePrivateTemplate(String installFullPath, long templateId, String templateName, long size, long virtualSize) throws Exception {

        // TODO a bit ugly here
        BufferedWriter out = null;
        try {
            out = new BufferedWriter(new OutputStreamWriter(new FileOutputStream(installFullPath + "/template.properties"),"UTF-8"));
            out.write("filename=" + templateName + ".ova");
            out.newLine();
            out.write("description=");
            out.newLine();
            out.write("checksum=");
            out.newLine();
            out.write("hvm=false");
            out.newLine();
            out.write("size=" + size);
            out.newLine();
            out.write("ova=true");
            out.newLine();
            out.write("id=" + templateId);
            out.newLine();
            out.write("public=false");
            out.newLine();
            out.write("ova.filename=" + templateName + ".ova");
            out.newLine();
            out.write("uniquename=" + templateName);
            out.newLine();
            out.write("ova.virtualsize=" + virtualSize);
            out.newLine();
            out.write("virtualsize=" + virtualSize);
            out.newLine();
            out.write("ova.size=" + size);
            out.newLine();
        } finally {
            if (out != null) {
                out.close();
            }
        }
    }

    private Ternary<String, Long, Long> createTemplateFromVolume(VmwareContext context, VirtualMachineMO vmMo, VmwareHypervisorHost hyperHost, String installPath, long templateId, String templateUniqueName,
                                                                 String secStorageUrl, String volumePath, String workerVmName, String nfsVersion) throws Exception {

        String secondaryMountPoint = mountService.getMountPoint(secStorageUrl, nfsVersion);
        String installFullPath = secondaryMountPoint + "/" + installPath;
        synchronized (installPath.intern()) {
            Script command = new Script(false, "mkdir", _timeout, logger);
            command.add("-p");
            command.add(installFullPath);

            String result = command.execute();
            if (result != null) {
                String msg = "unable to prepare template directory: " + installPath + ", storage: " + secStorageUrl + ", error msg: " + result;
                logger.error(msg);
                throw new Exception(msg);
            }
        }

        VirtualMachineMO clonedVm = null;
        try {
            Pair<VirtualDisk, String> volumeDeviceInfo = vmMo.getDiskDevice(volumePath);
            if (volumeDeviceInfo == null) {
                String msg = "Unable to find related disk device for volume. volume path: " + volumePath;
                logger.error(msg);
                throw new Exception(msg);
            }

            DatacenterMO dcMo = new DatacenterMO(context, hyperHost.getHyperHostDatacenter());
            ManagedObjectReference morPool = hyperHost.getHyperHostOwnerResourcePool();
            VirtualDisk requiredDisk = volumeDeviceInfo.first();
            clonedVm = vmMo.createFullCloneWithSpecificDisk(templateUniqueName, dcMo.getVmFolder(), morPool, requiredDisk);
            if (clonedVm == null) {
                throw new Exception(String.format("Failed to clone VM with name %s during create template from volume operation", templateUniqueName));
            }
            clonedVm.exportVm(secondaryMountPoint + "/" + installPath, templateUniqueName, false, false);

            // Get VMDK filename
            String templateVMDKName = "";
            File[] files = new File(installFullPath).listFiles();
            if(files != null) {
                for(File file : files) {
                    String fileName = file.getName();
                    if(fileName.toLowerCase().startsWith(templateUniqueName) && fileName.toLowerCase().endsWith(".vmdk")) {
                        templateVMDKName += fileName;
                        break;
                    }
                }
            }

            long physicalSize = new File(installFullPath + "/" + templateVMDKName).length();
            OVAProcessor processor = new OVAProcessor();

            Map<String, Object> params = new HashMap<>();
            params.put(StorageLayer.InstanceConfigKey, _storage);
            processor.configure("OVA Processor", params);
            long virtualSize = processor.getTemplateVirtualSize(installFullPath, templateUniqueName);

            postCreatePrivateTemplate(installFullPath, templateId, templateUniqueName, physicalSize, virtualSize);
            writeMetaOvaForTemplate(installFullPath, templateUniqueName + ".ovf", templateVMDKName, templateUniqueName, physicalSize);
            return new Ternary<String, Long, Long>(installPath + "/" + templateUniqueName + ".ova", physicalSize, virtualSize);

        } finally {
            if (clonedVm != null) {
                logger.debug(String.format("Destroying cloned VM: %s with its disks", clonedVm.getName()));
                clonedVm.destroy();
            }
        }
    }

    @Override
    public Answer createTemplateFromVolume(CopyCommand cmd) {
        VolumeObjectTO volume = (VolumeObjectTO)cmd.getSrcTO();
        TemplateObjectTO template = (TemplateObjectTO)cmd.getDestTO();
        DataStoreTO imageStore = template.getDataStore();

        if (!(imageStore instanceof NfsTO)) {
            return new CopyCmdAnswer("unsupported protocol");
        }
        NfsTO nfsImageStore = (NfsTO)imageStore;
        String secondaryStoragePoolURL = nfsImageStore.getUrl();
        String volumePath = volume.getPath();

        String details = null;
        VirtualMachineMO vmMo = null;
        VirtualMachineMO workerVmMo = null;
        VmwareContext context = hostService.getServiceContext(cmd);
        try {
            VmwareHypervisorHost hyperHost = hostService.getHyperHost(context, cmd);
            if (volume.getVmName() == null) {
                ManagedObjectReference secMorDs = HypervisorHostHelper.findDatastoreWithBackwardsCompatibility(hyperHost, volume.getDataStore().getUuid());
                DatastoreMO dsMo = new DatastoreMO(hyperHost.getContext(), secMorDs);
                workerVmMo = HypervisorHostHelper.createWorkerVM(hyperHost, dsMo, "workervm"+volume.getUuid(), null);
                if (workerVmMo == null) {
                    throw new Exception("Unable to find created worker VM");
                }
                vmMo = workerVmMo;
                String vmdkDataStorePath = VmwareStorageLayoutHelper.getLegacyDatastorePathFromVmdkFileName(dsMo, volumePath + ".vmdk");
                vmMo.attachDisk(new String[] {vmdkDataStorePath}, secMorDs);
            } else {
                vmMo = hyperHost.findVmOnHyperHost(volume.getVmName());
                if (vmMo == null) {
                    if (logger.isDebugEnabled()) {
                        logger.debug("Unable to find the owner VM for CreatePrivateTemplateFromVolumeCommand on host " + hyperHost.getHyperHostName() +
                                ", try within datacenter");
                    }
                    vmMo = hyperHost.findVmOnPeerHyperHost(volume.getVmName());

                    if (vmMo == null) {
                        // This means either the volume is on a zone wide storage pool or VM is deleted by external entity.
                        // Look for the VM in the datacenter.
                        ManagedObjectReference dcMor = hyperHost.getHyperHostDatacenter();
                        DatacenterMO dcMo = new DatacenterMO(context, dcMor);
                        vmMo = dcMo.findVm(volume.getVmName());
                    }

                    if (vmMo == null) {
                        String msg = "Unable to find the owner VM for volume operation. vm: " + volume.getVmName();
                        logger.error(msg);
                        throw new Exception(msg);
                    }
                }
            }

            Ternary<String, Long, Long> result =
                    createTemplateFromVolume(context, vmMo, hyperHost, template.getPath(), template.getId(), template.getName(), secondaryStoragePoolURL, volumePath,
                            hostService.getWorkerName(context, cmd, 0, null), _nfsVersion);
            TemplateObjectTO newTemplate = new TemplateObjectTO();
            newTemplate.setPath(result.first());
            newTemplate.setFormat(ImageFormat.OVA);
            newTemplate.setSize(result.third());
            newTemplate.setPhysicalSize(result.second());
            return new CopyCmdAnswer(newTemplate);

        } catch (Throwable e) {
            return new CopyCmdAnswer(hostService.createLogMessageException(e, cmd));
        } finally {
            try {
                if (volume.getVmName() == null && workerVmMo != null) {
                    workerVmMo.detachAllDisksAndDestroy();
                }
            } catch (Throwable e) {
                logger.error("Failed to destroy worker VM created for detached volume");
            }
        }
    }

    private void writeMetaOvaForTemplate(String installFullPath, String ovfFilename, String vmdkFilename, String templateName, long diskSize) throws Exception {

        // TODO a bit ugly here
        BufferedWriter out = null;
        try {
            out = new BufferedWriter(new OutputStreamWriter(new FileOutputStream(installFullPath + "/" + templateName + ".ova.meta"),"UTF-8"));
            out.write("ova.filename=" + templateName + ".ova");
            out.newLine();
            out.write("version=1.0");
            out.newLine();
            out.write("ovf=" + ovfFilename);
            out.newLine();
            out.write("numDisks=1");
            out.newLine();
            out.write("disk1.name=" + vmdkFilename);
            out.newLine();
            out.write("disk1.size=" + diskSize);
            out.newLine();
        } finally {
            if (out != null) {
                out.close();
            }
        }
    }

    private Ternary<String, Long, Long> createTemplateFromSnapshot(String installPath, String templateUniqueName, String secStorageUrl, String snapshotPath,
                                                                   Long templateId, long wait, String nfsVersion) throws Exception {
        //Snapshot path is decoded in this form: /snapshots/account/volumeId/uuid/uuid
        String backupSSUuid;
        String snapshotFolder;
        if (snapshotPath.endsWith(".ova")) {
            int index = snapshotPath.lastIndexOf(File.separator);
            backupSSUuid = snapshotPath.substring(index + 1).replace(".ova", "");
            snapshotFolder = snapshotPath.substring(0, index);
        } else {
            String[] tokens = snapshotPath.split(File.separatorChar == '\\' ? "\\\\" : File.separator);
            backupSSUuid = tokens[tokens.length - 1];
            snapshotFolder = StringUtils.join(tokens, File.separator, 0, tokens.length - 1);
        }

        String secondaryMountPoint = mountService.getMountPoint(secStorageUrl, nfsVersion);
        String installFullPath = secondaryMountPoint + "/" + installPath;
        String installFullOVAName = installFullPath + "/" + templateUniqueName + ".ova";  //Note: volss for tmpl
        String snapshotRoot = secondaryMountPoint + "/" + snapshotFolder;
        String snapshotFullOVAName = snapshotRoot + "/" + backupSSUuid + ".ova";
        String snapshotFullOvfName = snapshotRoot + "/" + backupSSUuid + ".ovf";
        String result;
        Script command;
        String templateVMDKName = "";
        String snapshotFullVMDKName = snapshotRoot + "/" + backupSSUuid + "/";

        synchronized (installPath.intern()) {
            command = new Script(false, "mkdir", _timeout, logger);
            command.add("-p");
            command.add(installFullPath);

            result = command.execute();
            if (result != null) {
                String msg = "unable to prepare template directory: " + installPath + ", storage: " + secStorageUrl + ", error msg: " + result;
                logger.error(msg);
                throw new Exception(msg);
            }
        }

        try {
            if (new File(snapshotFullOVAName).exists()) {
                command = new Script(false, "cp", wait, logger);
                command.add(snapshotFullOVAName);
                command.add(installFullOVAName);
                result = command.execute();
                if (result != null) {
                    String msg = "unable to copy snapshot " + snapshotFullOVAName + " to " + installFullPath;
                    logger.error(msg);
                    throw new Exception(msg);
                }

                // untar OVA file at template directory
                command = new Script("tar", wait, logger);
                command.add("--no-same-owner");
                command.add("-xf", installFullOVAName);
                command.setWorkDir(installFullPath);
                logger.info("Executing command: " + command.toString());
                result = command.execute();
                if (result != null) {
                    String msg = "unable to untar snapshot " + snapshotFullOVAName + " to " + installFullPath;
                    logger.error(msg);
                    throw new Exception(msg);
                }

            } else {  // there is no ova file, only ovf originally;
                if (new File(snapshotFullOvfName).exists()) {
                    command = new Script(false, "cp", wait, logger);
                    command.add(snapshotFullOvfName);
                    //command.add(installFullOvfName);
                    command.add(installFullPath);
                    result = command.execute();
                    if (result != null) {
                        String msg = "unable to copy snapshot " + snapshotFullOvfName + " to " + installFullPath;
                        logger.error(msg);
                        throw new Exception(msg);
                    }

                    logger.info("vmdkfile parent dir: " + snapshotRoot);
                    File snapshotdir = new File(snapshotRoot);
                    File[] ssfiles = snapshotdir.listFiles();
                    if (ssfiles == null) {
                        String msg = "unable to find snapshot vmdk files in " + snapshotRoot;
                        logger.error(msg);
                        throw new Exception(msg);
                    }
                    // List<String> filenames = new ArrayList<String>();
                    for (int i = 0; i < ssfiles.length; i++) {
                        String vmdkfile = ssfiles[i].getName();
                        logger.info("vmdk file name: " + vmdkfile);
                        if (vmdkfile.toLowerCase().startsWith(backupSSUuid) && vmdkfile.toLowerCase().endsWith(".vmdk")) {
                            snapshotFullVMDKName = snapshotRoot + File.separator + vmdkfile;
                            templateVMDKName += vmdkfile;
                            break;
                        }
                    }
                    if (snapshotFullVMDKName != null) {
                        command = new Script(false, "cp", wait, logger);
                        command.add(snapshotFullVMDKName);
                        command.add(installFullPath);
                        result = command.execute();
                        logger.info("Copy VMDK file: " + snapshotFullVMDKName);
                        if (result != null) {
                            String msg = "unable to copy snapshot vmdk file " + snapshotFullVMDKName + " to " + installFullPath;
                            logger.error(msg);
                            throw new Exception(msg);
                        }
                    }
                } else {
                    String msg = "unable to find any snapshot ova/ovf files" + snapshotFullOVAName + " to " + installFullPath;
                    logger.error(msg);
                    throw new Exception(msg);
                }
            }

            Size size = handleMetadataCreateTemplateFromSnapshot(installFullPath, templateVMDKName, templateId, templateUniqueName, backupSSUuid);

            return new Ternary<>(installPath + "/" + templateUniqueName + ".ova", size.getPhysicalSize(), size.getVirtualSize());
        } finally {
            // TODO, clean up left over files
        }
    }

    private class Size {
        private final long _physicalSize;
        private final long _virtualSize;

        Size(long physicalSize, long virtualSize) {
            _physicalSize = physicalSize;
            _virtualSize = virtualSize;
        }

        long getPhysicalSize() {
            return _physicalSize;
        }

        long getVirtualSize() {
            return _virtualSize;
        }
    }

    private Size handleMetadataCreateTemplateFromSnapshot(String installFullPath, String templateVMDKName, long templateId, String templateUniqueName,
                                                          String ovfFilename) throws Exception {
        long physicalSize = new File(installFullPath + "/" + templateVMDKName).length();

        OVAProcessor processor = new OVAProcessor();

        Map<String, Object> params = new HashMap<>();

        params.put(StorageLayer.InstanceConfigKey, _storage);

        processor.configure("OVA Processor", params);

        long virtualSize = processor.getTemplateVirtualSize(installFullPath, templateUniqueName);

        postCreatePrivateTemplate(installFullPath, templateId, templateUniqueName, physicalSize, virtualSize);

        writeMetaOvaForTemplate(installFullPath, ovfFilename + ".ovf", templateVMDKName, templateUniqueName, physicalSize);

        return new Size(physicalSize, virtualSize);
    }

    private void setUpManagedStorageCopyTemplateFromSnapshot(CopyCommand cmd) throws Exception {
        VmwareContext context = hostService.getServiceContext(cmd);
        VmwareHypervisorHost hyperHost = hostService.getHyperHost(context, cmd);

        ManagedObjectReference morCluster = hyperHost.getHyperHostCluster();
        ClusterMO clusterMO = new ClusterMO(context, morCluster);

        List<Pair<ManagedObjectReference, String>> lstHosts = clusterMO.getClusterHosts();

        final Map<String, String> options = cmd.getOptions();

        final String storageHost = options.get(DiskTO.STORAGE_HOST);
        final int storagePortNumber = Integer.parseInt(options.get(DiskTO.STORAGE_PORT));
        final String iScsiName = options.get(DiskTO.IQN);
        final String snapshotPath = options.get(DiskTO.VMDK);
        final String chapInitiatorUsername = options.get(DiskTO.CHAP_INITIATOR_USERNAME);
        final String chapInitiatorSecret = options.get(DiskTO.CHAP_INITIATOR_SECRET);
        final String chapTargetUsername = options.get(DiskTO.CHAP_TARGET_USERNAME);
        final String chapTargetSecret = options.get(DiskTO.CHAP_TARGET_SECRET);

        String datastoreName = getManagedDatastoreNameFromPath(snapshotPath);

        HostDiscoveryMethod hostDiscoveryMethod = getHostDiscoveryMethod(context, storageHost, lstHosts);
        List<HostMO> hostsUsingStaticDiscovery = hostDiscoveryMethod.getHostsUsingStaticDiscovery();

        if (hostsUsingStaticDiscovery != null && hostsUsingStaticDiscovery.size() > 0) {
            final List<HostInternetScsiHbaStaticTarget> lstTargets = getTargets(storageHost, storagePortNumber, trimIqn(iScsiName),
                    chapInitiatorUsername, chapInitiatorSecret, chapTargetUsername, chapTargetSecret);

            addRemoveInternetScsiTargetsToAllHosts(true, lstTargets, hostsUsingStaticDiscovery);
        }

        rescanAllHosts(context, lstHosts, true, true);

        Pair<ManagedObjectReference, String> firstHost = lstHosts.get(0);
        HostMO firstHostMO = new HostMO(context, firstHost.first());
        HostDatastoreSystemMO firstHostDatastoreSystemMO = firstHostMO.getHostDatastoreSystemMO();
        ManagedObjectReference morDs = firstHostDatastoreSystemMO.findDatastoreByName(datastoreName);
        DatastoreMO datastoreMO = new DatastoreMO(context, morDs);

        mountVmfsDatastore(datastoreMO, lstHosts);
    }

    private void takeDownManagedStorageCopyTemplateFromSnapshot(CopyCommand cmd) throws Exception {
        VmwareContext context = hostService.getServiceContext(cmd);
        VmwareHypervisorHost hyperHost = hostService.getHyperHost(context, cmd);

        ManagedObjectReference morCluster = hyperHost.getHyperHostCluster();
        ClusterMO clusterMO = new ClusterMO(context, morCluster);

        List<Pair<ManagedObjectReference, String>> lstHosts = clusterMO.getClusterHosts();

        final Map<String, String> options = cmd.getOptions();

        final String storageHost = options.get(DiskTO.STORAGE_HOST);
        final int storagePortNumber = Integer.parseInt(options.get(DiskTO.STORAGE_PORT));
        final String iScsiName = options.get(DiskTO.IQN);
        final String snapshotPath = options.get(DiskTO.VMDK);

        String datastoreName = getManagedDatastoreNameFromPath(snapshotPath);

        unmountVmfsDatastore(context, hyperHost, datastoreName, lstHosts);

        HostDiscoveryMethod hostDiscoveryMethod = getHostDiscoveryMethod(context, storageHost, lstHosts);
        List<HostMO> hostsUsingStaticDiscovery = hostDiscoveryMethod.getHostsUsingStaticDiscovery();

        if (hostsUsingStaticDiscovery != null && hostsUsingStaticDiscovery.size() > 0) {
            final List<HostInternetScsiHbaStaticTarget> lstTargets = getTargets(storageHost, storagePortNumber, trimIqn(iScsiName),
                    null, null, null, null);

            addRemoveInternetScsiTargetsToAllHosts(false, lstTargets, hostsUsingStaticDiscovery);

            rescanAllHosts(context, lstHosts, true, false);
        }
    }

    private void createTemplateFolder(String installPath, String installFullPath, NfsTO nfsSvr) {
        synchronized (installPath.intern()) {
            Script command = new Script(false, "mkdir", _timeout, logger);

            command.add("-p");
            command.add(installFullPath);

            String result = command.execute();

            if (result != null) {
                String secStorageUrl = nfsSvr.getUrl();
                String msg = "unable to prepare template directory: " + installPath + "; storage: " + secStorageUrl + "; error msg: " + result;

                logger.error(msg);

                throw new CloudRuntimeException(msg);
            }
        }
    }

    private void exportManagedStorageSnapshotToTemplate(CopyCommand cmd, String installFullPath, String snapshotPath, String exportName) throws Exception {
        DatastoreFile dsFile = new DatastoreFile(snapshotPath);

        VmwareContext context = hostService.getServiceContext(cmd);
        VmwareHypervisorHost hyperHost = hostService.getHyperHost(context, null);

        ManagedObjectReference dsMor = hyperHost.findDatastoreByName(dsFile.getDatastoreName());
        DatastoreMO dsMo = new DatastoreMO(context, dsMor);
        String workerVMName = hostService.getWorkerName(context, cmd, 0, dsMo);

        VirtualMachineMO workerVM = HypervisorHostHelper.createWorkerVM(hyperHost, dsMo, workerVMName, null);

        if (workerVM == null) {
            throw new CloudRuntimeException("Failed to find the newly created worker VM: " + workerVMName);
        }

        workerVM.attachDisk(new String[]{snapshotPath}, dsMor);

        workerVM.exportVm(installFullPath, exportName, false, false);

        workerVM.detachAllDisksAndDestroy();
    }

    private String getTemplateVmdkName(String installFullPath, String exportName) {
        File templateDir = new File(installFullPath);
        File[] templateFiles = templateDir.listFiles();

        if (templateFiles == null) {
            String msg = "Unable to find template files in " + installFullPath;

            logger.error(msg);

            throw new CloudRuntimeException(msg);
        }

        for (int i = 0; i < templateFiles.length; i++) {
            String templateFile = templateFiles[i].getName();

            if (templateFile.toLowerCase().startsWith(exportName) && templateFile.toLowerCase().endsWith(".vmdk")) {
                return templateFile;
            }
        }

        throw new CloudRuntimeException("Unable to locate the template VMDK file");
    }

    private Answer handleManagedStorageCreateTemplateFromSnapshot(CopyCommand cmd, TemplateObjectTO template, NfsTO nfsSvr) {
        try {
            setUpManagedStorageCopyTemplateFromSnapshot(cmd);

            final Map<String, String> options = cmd.getOptions();

            String snapshotPath = options.get(DiskTO.VMDK);

            String secondaryMountPoint = mountService.getMountPoint(nfsSvr.getUrl(), _nfsVersion);
            String installPath = template.getPath();
            String installFullPath = secondaryMountPoint + "/" + installPath;

            createTemplateFolder(installPath, installFullPath, nfsSvr);

            String exportName = UUID.randomUUID().toString();

            exportManagedStorageSnapshotToTemplate(cmd, installFullPath, snapshotPath, exportName);

            String templateVmdkName = getTemplateVmdkName(installFullPath, exportName);

            String uniqueName = options.get(DiskTO.UUID);

            Size size = handleMetadataCreateTemplateFromSnapshot(installFullPath, templateVmdkName, template.getId(), uniqueName, exportName);

            TemplateObjectTO newTemplate = new TemplateObjectTO();

            newTemplate.setPath(installPath + "/" + uniqueName + ".ova");
            newTemplate.setPhysicalSize(size.getPhysicalSize());
            newTemplate.setSize(size.getVirtualSize());
            newTemplate.setFormat(ImageFormat.OVA);
            newTemplate.setName(uniqueName);

            return new CopyCmdAnswer(newTemplate);
        }
        catch (Exception ex) {
            String errMsg = "Problem creating a template from a snapshot for managed storage: " + ex.getMessage();

            logger.error(errMsg);

            throw new CloudRuntimeException(errMsg, ex);
        }
        finally {
            try {
                takeDownManagedStorageCopyTemplateFromSnapshot(cmd);
            }
            catch (Exception ex) {
                logger.warn("Unable to remove one or more static targets");
            }
        }
    }

    @Override
    public Answer createTemplateFromSnapshot(CopyCommand cmd) {
        String details;

        SnapshotObjectTO snapshot = (SnapshotObjectTO)cmd.getSrcTO();
        TemplateObjectTO template = (TemplateObjectTO)cmd.getDestTO();

        DataStoreTO imageStore = template.getDataStore();

        String uniqueName = UUID.randomUUID().toString();

        VmwareContext context = hostService.getServiceContext(cmd);

        try {
            if (!(imageStore instanceof NfsTO)) {
                return new CopyCmdAnswer("Creating a template from a snapshot is only supported when the destination store is NFS.");
            }

            NfsTO nfsSvr = (NfsTO)imageStore;

            if (snapshot.getDataStore() instanceof PrimaryDataStoreTO && template.getDataStore() instanceof NfsTO) {
                return handleManagedStorageCreateTemplateFromSnapshot(cmd, template, nfsSvr);
            }

            Ternary<String, Long, Long> result = createTemplateFromSnapshot(template.getPath(), uniqueName, nfsSvr.getUrl(), snapshot.getPath(), template.getId(),
                    cmd.getWait() * 1000, _nfsVersion);

            TemplateObjectTO newTemplate = new TemplateObjectTO();

            newTemplate.setPath(result.first());
            newTemplate.setPhysicalSize(result.second());
            newTemplate.setSize(result.third());
            newTemplate.setFormat(ImageFormat.OVA);
            newTemplate.setName(uniqueName);

            return new CopyCmdAnswer(newTemplate);
        } catch (Throwable e) {
            return new CopyCmdAnswer(hostService.createLogMessageException(e, cmd));
        }
    }

    // return Pair<String(divice bus name), String[](disk chain)>
    private Pair<String, String[]> exportVolumeToSecondaryStorage(VmwareContext context, VirtualMachineMO vmMo, VmwareHypervisorHost hyperHost, String volumePath, String secStorageUrl, String secStorageDir,
                                                                  String exportName, String workerVmName, String nfsVersion, boolean clonedWorkerVMNeeded) throws Exception {

        String secondaryMountPoint = mountService.getMountPoint(secStorageUrl, nfsVersion);
        String exportPath = secondaryMountPoint + "/" + secStorageDir + "/" + exportName;

        synchronized (exportPath.intern()) {
            if (!new File(exportPath).exists()) {
                Script command = new Script(false, "mkdir", _timeout, logger);
                command.add("-p");
                command.add(exportPath);
                String result = command.execute();
                if (result != null) {
                    String errorMessage = String.format("Unable to prepare snapshot backup directory: [%s] due to [%s].", exportPath, result);
                    logger.error(errorMessage);
                    throw new Exception(errorMessage);
                }
            }
        }

        VirtualMachineMO clonedVm = null;
        try {

            Pair<VirtualDisk, String> volumeDeviceInfo = vmMo.getDiskDevice(volumePath);
            if (volumeDeviceInfo == null) {
                String msg = "Unable to find related disk device for volume. volume path: " + volumePath;
                logger.error(msg);
                throw new Exception(msg);
            }

            String virtualHardwareVersion = String.valueOf(vmMo.getVirtualHardwareVersion());

            String diskDevice = volumeDeviceInfo.second();
            String disks[] = vmMo.getCurrentSnapshotDiskChainDatastorePaths(diskDevice);
            if (clonedWorkerVMNeeded) {
                // 4 MB is the minimum requirement for VM memory in VMware
                DatacenterMO dcMo = new DatacenterMO(context, hyperHost.getHyperHostDatacenter());
                ManagedObjectReference morPool = hyperHost.getHyperHostOwnerResourcePool();
                VirtualDisk requiredDisk = volumeDeviceInfo.first();
                clonedVm = vmMo.createFullCloneWithSpecificDisk(exportName, dcMo.getVmFolder(), morPool, requiredDisk);
                if (clonedVm == null) {
                    throw new Exception(String.format("Failed to clone VM with name %s during export volume operation", exportName));
                }
                vmMo = clonedVm;
            }

            vmMo.exportVm(exportPath, exportName, false, false);
            return new Pair<>(diskDevice, disks);
        } finally {
            if (clonedVm != null) {
                logger.debug(String.format("Destroying cloned VM: %s with its disks", clonedVm.getName()));
                clonedVm.destroy();
            }
        }
    }

    // Ternary<String(backup uuid in secondary storage), String(device bus name), String[](original disk chain in the snapshot)>
    private Ternary<String, String, String[]> backupSnapshotToSecondaryStorage(VmwareContext context, VirtualMachineMO vmMo, VmwareHypervisorHost hypervisorHost, String installPath, String volumePath, String snapshotUuid,
                                                                               String secStorageUrl, String prevSnapshotUuid, String prevBackupUuid, String workerVmName,
                                                                               String nfsVersion) throws Exception {

        String backupUuid = UUID.randomUUID().toString();
        Pair<String, String[]> snapshotInfo = exportVolumeToSecondaryStorage(context, vmMo, hypervisorHost, volumePath, secStorageUrl, installPath, backupUuid, workerVmName, nfsVersion, true);
        return new Ternary<>(backupUuid, snapshotInfo.first(), snapshotInfo.second());
    }

    @Override
    public Answer backupSnapshot(CopyCommand cmd) {
        SnapshotObjectTO srcSnapshot = (SnapshotObjectTO)cmd.getSrcTO();
        DataStoreTO primaryStore = srcSnapshot.getDataStore();
        SnapshotObjectTO destSnapshot = (SnapshotObjectTO)cmd.getDestTO();
        DataStoreTO destStore = destSnapshot.getDataStore();
        if (!(destStore instanceof NfsTO)) {
            return new CopyCmdAnswer("unsupported protocol");
        }

        NfsTO destNfsStore = (NfsTO)destStore;

        String secondaryStorageUrl = destNfsStore.getUrl();
        String snapshotUuid = srcSnapshot.getPath();
        String prevSnapshotUuid = srcSnapshot.getParentSnapshotPath();
        String prevBackupUuid = destSnapshot.getParentSnapshotPath();
        VirtualMachineMO workerVm = null;
        String workerVMName = null;
        String volumePath = srcSnapshot.getVolume().getPath();
        ManagedObjectReference morDs;
        DatastoreMO dsMo;

        // By default assume failure
        String details;
        boolean success;
        String snapshotBackupUuid;

        boolean hasOwnerVm = false;
        Ternary<String, String, String[]> backupResult = null;

        VmwareContext context = hostService.getServiceContext(cmd);
        VirtualMachineMO vmMo = null;
        String vmName = srcSnapshot.getVmName();
        try {
            VmwareHypervisorHost hyperHost = hostService.getHyperHost(context, cmd);
            morDs = HypervisorHostHelper.findDatastoreWithBackwardsCompatibility(hyperHost, primaryStore.getUuid());

            CopyCmdAnswer answer = null;

            try {
                if(vmName != null) {
                    vmMo = hyperHost.findVmOnHyperHost(vmName);
                    if (vmMo == null) {
                        if(logger.isDebugEnabled()) {
                            logger.debug("Unable to find owner VM for BackupSnapshotCommand on host " + hyperHost.getHyperHostName() + ", will try within datacenter");
                        }
                        vmMo = hyperHost.findVmOnPeerHyperHost(vmName);
                    }
                }
                if(vmMo == null) {
                    dsMo = new DatastoreMO(hyperHost.getContext(), morDs);
                    workerVMName = hostService.getWorkerName(context, cmd, 0, dsMo);
                    vmMo = HypervisorHostHelper.createWorkerVM(hyperHost, dsMo, workerVMName, null);
                    if (vmMo == null) {
                        throw new Exception("Failed to find the newly create or relocated VM. vmName: " + workerVMName);
                    }
                    workerVm = vmMo;
                    // attach volume to worker VM
                    String datastoreVolumePath = VmwareStorageLayoutHelper.getLegacyDatastorePathFromVmdkFileName(dsMo, volumePath + ".vmdk");
                    vmMo.attachDisk(new String[] { datastoreVolumePath }, morDs);
                } else {
                    logger.info("Using owner VM " + vmName + " for snapshot operation");
                    hasOwnerVm = true;
                }

                logger.debug(String.format("Executing backup snapshot with UUID [%s] to secondary storage.", snapshotUuid));
                backupResult =
                        backupSnapshotToSecondaryStorage(context, vmMo, hyperHost, destSnapshot.getPath(), srcSnapshot.getVolume().getPath(), snapshotUuid, secondaryStorageUrl,
                                prevSnapshotUuid, prevBackupUuid, hostService.getWorkerName(context, cmd, 1, null), _nfsVersion);
                snapshotBackupUuid = backupResult.first();

                success = (snapshotBackupUuid != null);
                if (!success) {
                    details = "Failed to backUp the snapshot with uuid: " + snapshotUuid + " to secondary storage.";
                    answer = new CopyCmdAnswer(details);
                } else {
                    details = "Successfully backedUp the snapshot with Uuid: " + snapshotUuid + " to secondary storage.";

                    // Get snapshot physical size
                    long physicalSize = 0;
                    String secondaryMountPoint = mountService.getMountPoint(secondaryStorageUrl, _nfsVersion);
                    String snapshotDir =  destSnapshot.getPath() + "/" + snapshotBackupUuid;
                    File[] files = new File(secondaryMountPoint + "/" + snapshotDir).listFiles();
                    if(files != null) {
                        for(File file : files) {
                            String fileName = file.getName();
                            if(fileName.toLowerCase().startsWith(snapshotBackupUuid) && fileName.toLowerCase().endsWith(".vmdk")) {
                                physicalSize = new File(secondaryMountPoint + "/" + snapshotDir + "/" + fileName).length();
                                break;
                            }
                        }
                    }

                    SnapshotObjectTO newSnapshot = new SnapshotObjectTO();
                    newSnapshot.setPath(snapshotDir + "/" + snapshotBackupUuid);
                    newSnapshot.setPhysicalSize(physicalSize);
                    answer = new CopyCmdAnswer(newSnapshot);
                }
            } finally {
                if (vmMo != null) {
                    ManagedObjectReference snapshotMor = vmMo.getSnapshotMor(snapshotUuid);
                    if (snapshotMor != null) {
                        vmMo.removeSnapshot(snapshotUuid, false);

                        // Snapshot operation may cause disk consolidation in VMware, when this happens
                        // we need to update CloudStack DB
                        //
                        // TODO: this post operation fixup is not atomic and not safe when management server stops
                        // in the middle
                        if (backupResult != null && hasOwnerVm) {
                            logger.info("Check if we have disk consolidation after snapshot operation");

                            boolean chainConsolidated = false;
                            for (String vmdkDsFilePath : backupResult.third()) {
                                logger.info("Validate disk chain file:" + vmdkDsFilePath);

                                if (vmMo.getDiskDevice(vmdkDsFilePath) == null) {
                                    logger.info("" + vmdkDsFilePath + " no longer exists, consolidation detected");
                                    chainConsolidated = true;
                                    break;
                                } else {
                                    logger.info("" + vmdkDsFilePath + " is found still in chain");
                                }
                            }

                            if (chainConsolidated) {
                                String topVmdkFilePath = null;
                                try {
                                    topVmdkFilePath = vmMo.getDiskCurrentTopBackingFileInChain(backupResult.second());
                                } catch (Exception e) {
                                    logger.error("Unexpected exception", e);
                                }

                                logger.info("Disk has been consolidated, top VMDK is now: " + topVmdkFilePath);
                                if (topVmdkFilePath != null) {
                                    DatastoreFile file = new DatastoreFile(topVmdkFilePath);

                                    SnapshotObjectTO snapshotInfo = (SnapshotObjectTO)answer.getNewData();
                                    VolumeObjectTO vol = new VolumeObjectTO();
                                    vol.setUuid(srcSnapshot.getVolume().getUuid());
                                    vol.setPath(file.getFileBaseName());
                                    snapshotInfo.setVolume(vol);
                                } else {
                                    logger.error("Disk has been consolidated, but top VMDK is not found ?!");
                                }
                            }
                        }
                    } else {
                        logger.info("No snapshots created to be deleted!");
                    }
                }

                try {
                    if (workerVm != null) {
                        workerVm.detachAllDisksAndDestroy();
                    }
                } catch (Throwable e) {
                    logger.warn(String.format("Failed to destroy worker VM [%s] due to: [%s]", workerVMName, e.getMessage()), e);
                }
            }

            return answer;
        } catch (Throwable e) {
            return new CopyCmdAnswer(hostService.createLogMessageException(e, cmd));
        }
    }

    @Override
    public Answer attachIso(AttachCommand cmd) {
        return this.attachIso(cmd.getDisk(), true, cmd.getVmName(), cmd.isForced());
    }

    @Override
    public Answer attachVolume(AttachCommand cmd) {
        Map<String, String> details = cmd.getDisk().getDetails();
        boolean isManaged = Boolean.parseBoolean(details.get(DiskTO.MANAGED));
        String iScsiName = details.get(DiskTO.IQN);
        String storageHost = details.get(DiskTO.STORAGE_HOST);
        int storagePort = Integer.parseInt(details.get(DiskTO.STORAGE_PORT));

        return this.attachVolume(cmd, cmd.getDisk(), true, isManaged, cmd.getVmName(), iScsiName, storageHost, storagePort, cmd.getControllerInfo());
    }

    private Answer attachVolume(Command cmd, DiskTO disk, boolean isAttach, boolean isManaged, String vmName, String iScsiName,
                                String storageHost, int storagePort, Map<String, String> controllerInfo) {
        VolumeObjectTO volumeTO = (VolumeObjectTO)disk.getData();
        DataStoreTO primaryStore = volumeTO.getDataStore();
        String volumePath = volumeTO.getPath();
        String storagePolicyId = volumeTO.getvSphereStoragePolicyId();

        String vmdkPath = isManaged ? resource.getVmdkPath(volumePath) : null;

        try {
            VmwareContext context = hostService.getServiceContext(null);
            VmwareHypervisorHost hyperHost = hostService.getHyperHost(context, null);
            VirtualMachineMO vmMo = hyperHost.findVmOnHyperHost(vmName);

            if (vmMo == null) {
                vmMo = hyperHost.findVmOnPeerHyperHost(vmName);

                if (vmMo == null) {
                    String msg = "Unable to find the VM to execute AttachCommand, vmName: " + vmName;

                    logger.error(msg);

                    throw new Exception(msg);
                }
            }

            vmName = vmMo.getName();

            ManagedObjectReference morDs;
            String diskUuid =  volumeTO.getUuid().replace("-", "");

            if (isAttach && isManaged) {
                Map<String, String> details = disk.getDetails();

                morDs = prepareManagedStorage(context, hyperHost, diskUuid, iScsiName, storageHost, storagePort, vmdkPath,
                            details.get(DiskTO.CHAP_INITIATOR_USERNAME), details.get(DiskTO.CHAP_INITIATOR_SECRET),
                            details.get(DiskTO.CHAP_TARGET_USERNAME), details.get(DiskTO.CHAP_TARGET_SECRET),
                            volumeTO.getSize(), cmd);
            }
            else {
                if (storagePort == DEFAULT_NFS_PORT) {
                    morDs = HypervisorHostHelper.findDatastoreWithBackwardsCompatibility(hyperHost, isManaged ? VmwareResource.getDatastoreName(diskUuid) : primaryStore.getUuid());
                } else {
                    morDs = HypervisorHostHelper.findDatastoreWithBackwardsCompatibility(hyperHost, isManaged ? VmwareResource.getDatastoreName(iScsiName) : primaryStore.getUuid());
                }
            }

            if (morDs == null) {
                String msg = "Unable to find the mounted datastore to execute AttachCommand, vmName: " + vmName;
                logger.error(msg);
                throw new Exception(msg);
            }

            DatastoreMO dsMo = new DatastoreMO(context, morDs);
            String datastoreVolumePath;
            boolean datastoreChangeObserved = false;
            boolean volumePathChangeObserved = false;
            String chainInfo = null;

            if (isAttach) {
                if (isManaged) {
                    datastoreVolumePath = dsMo.getDatastorePath((vmdkPath != null ? vmdkPath : dsMo.getName()) + ".vmdk");
                } else {
                    if (dsMo.getDatastoreType().equalsIgnoreCase("VVOL")) {
                        datastoreVolumePath = VmwareStorageLayoutHelper.getLegacyDatastorePathFromVmdkFileName(dsMo, volumePath + ".vmdk");
                        if (!dsMo.fileExists(datastoreVolumePath)) {
                            datastoreVolumePath = VmwareStorageLayoutHelper.getVmwareDatastorePathFromVmdkFileName(dsMo, vmName, volumePath + ".vmdk");
                        }
                        if (!dsMo.folderExists(String.format("[%s]", dsMo.getName()), vmName) || !dsMo.fileExists(datastoreVolumePath)) {
                            datastoreVolumePath = VmwareStorageLayoutHelper.getVmwareDatastorePathFromVmdkFileName(dsMo, volumePath, volumePath + ".vmdk");
                        }
                        if (!dsMo.folderExists(String.format("[%s]", dsMo.getName()), volumePath) || !dsMo.fileExists(datastoreVolumePath)) {
                            datastoreVolumePath = dsMo.searchFileInSubFolders(volumePath + ".vmdk", true, null);
                        }

                    } else {
                        datastoreVolumePath = VmwareStorageLayoutHelper.syncVolumeToVmDefaultFolder(dsMo.getOwnerDatacenter().first(), vmName, dsMo, volumePath, VmwareManager.s_vmwareSearchExcludeFolder.value());
                    }
                }
            } else {
                if (isManaged) {
                    datastoreVolumePath = dsMo.getDatastorePath((vmdkPath != null ? vmdkPath : dsMo.getName()) + ".vmdk");
                } else {
                    String datastoreUUID = primaryStore.getUuid();
                    Pair<Boolean, Boolean> changes = getSyncedVolume(vmMo, context, hyperHost, disk, volumeTO);
                    volumePathChangeObserved = changes.first();
                    datastoreChangeObserved = changes.second();
                    if (datastoreChangeObserved) {
                        datastoreUUID = volumeTO.getDataStoreUuid();
                    }
                    if (volumePathChangeObserved) {
                        volumePath = volumeTO.getPath();
                    }
                    if ((volumePathChangeObserved || datastoreChangeObserved) && StringUtils.isNotEmpty(volumeTO.getChainInfo())) {
                        chainInfo = volumeTO.getChainInfo();
                    }
                    if (storagePort == DEFAULT_NFS_PORT) {
                        morDs = HypervisorHostHelper.findDatastoreWithBackwardsCompatibility(hyperHost, isManaged ? VmwareResource.getDatastoreName(diskUuid) : datastoreUUID);
                    } else {
                        morDs = HypervisorHostHelper.findDatastoreWithBackwardsCompatibility(hyperHost, isManaged ? VmwareResource.getDatastoreName(iScsiName) : datastoreUUID);
                    }
                    dsMo = new DatastoreMO(context, morDs);

                    datastoreVolumePath = VmwareStorageLayoutHelper.getLegacyDatastorePathFromVmdkFileName(dsMo, volumePath + ".vmdk");
                    if (!dsMo.fileExists(datastoreVolumePath)) {
                        datastoreVolumePath = VmwareStorageLayoutHelper.getVmwareDatastorePathFromVmdkFileName(dsMo, vmName, volumePath + ".vmdk");
                    }
                    if (!dsMo.folderExists(String.format("[%s]", dsMo.getName()), vmName) || !dsMo.fileExists(datastoreVolumePath)) {
                        datastoreVolumePath = VmwareStorageLayoutHelper.getVmwareDatastorePathFromVmdkFileName(dsMo, volumePath, volumePath + ".vmdk");
                    }
                    if (!dsMo.folderExists(String.format("[%s]", dsMo.getName()), volumePath) || !dsMo.fileExists(datastoreVolumePath)) {
                        datastoreVolumePath = dsMo.searchFileInSubFolders(volumePath + ".vmdk", true, null);
                    }
                }
            }

            disk.setPath(datastoreVolumePath);

            AttachAnswer answer = new AttachAnswer(disk);

            if (isAttach) {
                String diskController = getLegacyVmDataDiskController();

                if (controllerInfo != null && StringUtils.isNotEmpty(controllerInfo.get(VmDetailConstants.DATA_DISK_CONTROLLER))) {
                    diskController = controllerInfo.get(VmDetailConstants.DATA_DISK_CONTROLLER);
                }

                if (DiskControllerType.getType(diskController) == DiskControllerType.osdefault) {
                    diskController = vmMo.getRecommendedDiskController(null);
                }

                vmMo.attachDisk(new String[] { datastoreVolumePath }, morDs, diskController, storagePolicyId, volumeTO.getIopsReadRate() + volumeTO.getIopsWriteRate());
                VirtualMachineDiskInfoBuilder diskInfoBuilder = vmMo.getDiskInfoBuilder();
                VirtualMachineDiskInfo diskInfo = diskInfoBuilder.getDiskInfoByBackingFileBaseName(volumePath, dsMo.getName());
                chainInfo = _gson.toJson(diskInfo);

                answer.setContextParam("vdiskUuid",vmMo.getExternalDiskUUID(datastoreVolumePath));

                if (isManaged) {
                    expandVirtualDisk(vmMo, datastoreVolumePath, volumeTO.getSize());
                }
            } else {
                vmMo.removeAllSnapshots();
                vmMo.detachDisk(datastoreVolumePath, false);

                if (isManaged) {
                    handleDatastoreAndVmdkDetachManaged(cmd, diskUuid, iScsiName, storageHost, storagePort);
                } else {
                    if (!dsMo.getDatastoreType().equalsIgnoreCase("VVOL")) {
                        VmwareStorageLayoutHelper.syncVolumeToRootFolder(dsMo.getOwnerDatacenter().first(), dsMo, volumePath, vmName, VmwareManager.s_vmwareSearchExcludeFolder.value());
                    }
                }
                if (datastoreChangeObserved) {
                    answer.setContextParam("datastoreName", dsMo.getCustomFieldValue(CustomFieldConstants.CLOUD_UUID));
                }

                if (volumePathChangeObserved) {
                    answer.setContextParam("volumePath", volumePath);
                }
            }

            if (chainInfo != null && !chainInfo.isEmpty())
                answer.setContextParam("chainInfo", chainInfo);

            return answer;
        } catch (Throwable e) {
            String msg = String.format("Failed to %s volume!", isAttach? "attach" : "detach");
            logger.error(msg, e);
            hostService.createLogMessageException(e, cmd);
            // Sending empty error message - too many duplicate errors in UI
            return new AttachAnswer("");
        }
    }

    private VirtualMachineDiskInfo getMatchingExistingDisk(VmwareHypervisorHost hyperHost, VmwareContext context, VirtualMachineMO vmMo, DiskTO vol)
            throws Exception {
        VirtualMachineDiskInfoBuilder diskInfoBuilder = vmMo.getDiskInfoBuilder();
        if (diskInfoBuilder != null) {
            VolumeObjectTO volume = (VolumeObjectTO) vol.getData();

            ManagedObjectReference morDs = HypervisorHostHelper.findDatastoreWithBackwardsCompatibility(hyperHost, volume.getDataStore().getUuid());
            DatastoreMO dsMo = new DatastoreMO(context, morDs);

            String dsName = dsMo.getName();

            String diskBackingFileBaseName = volume.getPath();

            VirtualMachineDiskInfo diskInfo = diskInfoBuilder.getDiskInfoByBackingFileBaseName(diskBackingFileBaseName, dsName);
            if (diskInfo != null) {
                logger.info("Found existing disk info from volume path: " + volume.getPath());
                return diskInfo;
            } else {
                String chainInfo = volume.getChainInfo();
                if (chainInfo != null) {
                    VirtualMachineDiskInfo infoInChain = _gson.fromJson(chainInfo, VirtualMachineDiskInfo.class);
                    if (infoInChain != null) {
                        String[] disks = infoInChain.getDiskChain();
                        if (disks.length > 0) {
                            for (String diskPath : disks) {
                                DatastoreFile file = new DatastoreFile(diskPath);
                                diskInfo = diskInfoBuilder.getDiskInfoByBackingFileBaseName(file.getFileBaseName(), dsName);
                                if (diskInfo != null) {
                                    logger.info("Found existing disk from chain info: " + diskPath);
                                    return diskInfo;
                                }
                            }
                        }

                        if (diskInfo == null) {
                            diskInfo = diskInfoBuilder.getDiskInfoByDeviceBusName(infoInChain.getDiskDeviceBusName());
                            if (diskInfo != null) {
<<<<<<< HEAD
                                logger.info("Found existing disk from from chain device bus information: " + infoInChain.getDiskDeviceBusName());
=======
                                s_logger.info("Found existing disk from chain device bus information: " + infoInChain.getDiskDeviceBusName());
>>>>>>> 33e2a4dd
                                return diskInfo;
                            }
                        }
                    }
                }
            }
        }
        return null;
    }

    private DatastoreMO getDiskDatastoreMofromVM(VmwareHypervisorHost hyperHost, VmwareContext context,
                                                 VirtualMachineMO vmMo, DiskTO disk, VirtualMachineDiskInfoBuilder diskInfoBuilder) throws Exception {
        assert (hyperHost != null) && (context != null);
        List<Pair<Integer, ManagedObjectReference>> diskDatastores = vmMo.getAllDiskDatastores();
        VolumeObjectTO volume = (VolumeObjectTO) disk.getData();
        String diskBackingFileBaseName = volume.getPath();
        for (Pair<Integer, ManagedObjectReference> diskDatastore : diskDatastores) {
            DatastoreMO dsMo = new DatastoreMO(hyperHost.getContext(), diskDatastore.second());
            String dsName = dsMo.getName();

            VirtualMachineDiskInfo diskInfo = diskInfoBuilder.getDiskInfoByBackingFileBaseName(diskBackingFileBaseName, dsName);
            if (diskInfo != null) {
                logger.info("Found existing disk info from volume path: " + volume.getPath());
                return dsMo;
            } else {
                String chainInfo = volume.getChainInfo();
                if (chainInfo != null) {
                    VirtualMachineDiskInfo infoInChain = _gson.fromJson(chainInfo, VirtualMachineDiskInfo.class);
                    if (infoInChain != null) {
                        String[] disks = infoInChain.getDiskChain();
                        if (disks.length > 0) {
                            for (String diskPath : disks) {
                                DatastoreFile file = new DatastoreFile(diskPath);
                                diskInfo = diskInfoBuilder.getDiskInfoByBackingFileBaseName(file.getFileBaseName(), dsName);
                                if (diskInfo != null) {
                                    logger.info("Found existing disk from chain info: " + diskPath);
                                    return dsMo;
                                }
                            }
                        }
                    }
                }
            }
        }
        return null;
    }

    private boolean expandVirtualDisk(VirtualMachineMO vmMo, String datastoreVolumePath, long currentSizeInBytes) throws Exception {
        long currentSizeInKB = currentSizeInBytes / 1024;

        Pair<VirtualDisk, String> vDiskPair = vmMo.getDiskDevice(datastoreVolumePath);

        VirtualDisk vDisk = vDiskPair.first();

        if (vDisk.getCapacityInKB() < currentSizeInKB) {
            // IDE virtual disk cannot be re-sized if VM is running
            if (vDiskPair.second() != null && vDiskPair.second().contains("ide")) {
                throw new Exception("Re-sizing a virtual disk over an IDE controller is not supported in VMware hypervisor. " +
                        "Please re-try when virtual disk is attached to a VM using a SCSI controller.");
            }

            String vmdkAbsFile = VmwareHelper.getAbsoluteVmdkFile(vDisk);

            if (vmdkAbsFile != null && !vmdkAbsFile.isEmpty()) {
                vmMo.updateAdapterTypeIfRequired(vmdkAbsFile);
            }

            vDisk.setCapacityInKB(currentSizeInKB);

            VirtualDeviceConfigSpec deviceConfigSpec = new VirtualDeviceConfigSpec();

            deviceConfigSpec.setDevice(vDisk);
            deviceConfigSpec.setOperation(VirtualDeviceConfigSpecOperation.EDIT);

            VirtualMachineConfigSpec vmConfigSpec = new VirtualMachineConfigSpec();

            vmConfigSpec.getDeviceChange().add(deviceConfigSpec);

            if (!vmMo.configureVm(vmConfigSpec)) {
                throw new Exception("Failed to configure VM to resize disk. vmName: " + vmMo.getName());
            }

            return true;
        }

        return false;
    }

    private String getSecondaryDatastoreUUID(String storeUrl) {
        String uuid = null;
        try{
            uuid=UUID.nameUUIDFromBytes(storeUrl.getBytes("UTF-8")).toString();
        }catch(UnsupportedEncodingException e){
            logger.warn("Failed to create UUID from string " + storeUrl + ". Bad storeUrl or UTF-8 encoding error." );
        }
        return uuid;
    }

    private synchronized ManagedObjectReference prepareSecondaryDatastoreOnHost(String storeUrl) throws Exception {
        String storeName = getSecondaryDatastoreUUID(storeUrl);
        URI uri = new URI(storeUrl);

        VmwareHypervisorHost hyperHost = hostService.getHyperHost(hostService.getServiceContext(null), null);
        ManagedObjectReference morDatastore = hyperHost.mountDatastore(false, uri.getHost(), 0, uri.getPath(), storeName.replace("-", ""), false);

        if (morDatastore == null) {
            throw new Exception("Unable to mount secondary storage on host. storeUrl: " + storeUrl);
        }

        return morDatastore;
    }

    private Answer attachIso(DiskTO disk, boolean isAttach, String vmName, boolean force) {
        try {
            VmwareContext context = hostService.getServiceContext(null);
            VmwareHypervisorHost hyperHost = hostService.getHyperHost(context, null);
            VirtualMachineMO vmMo = HypervisorHostHelper.findVmOnHypervisorHostOrPeer(hyperHost, vmName);
            if (vmMo == null) {
                String msg = "Unable to find VM in vSphere to execute AttachIsoCommand, vmName: " + vmName;
                logger.error(msg);
                throw new Exception(msg);
            }
            TemplateObjectTO iso = (TemplateObjectTO)disk.getData();
            NfsTO nfsImageStore = (NfsTO)iso.getDataStore();
            String storeUrl = null;
            if (nfsImageStore != null) {
                storeUrl = nfsImageStore.getUrl();
            }
            if (storeUrl == null) {
                if (!iso.getName().equalsIgnoreCase(TemplateManager.VMWARE_TOOLS_ISO)) {
                    String msg = "ISO store root url is not found in AttachIsoCommand";
                    logger.error(msg);
                    throw new Exception(msg);
                } else {
                    if (isAttach) {
                        vmMo.mountToolsInstaller();
                    } else {
                        try{
                            if (!vmMo.unmountToolsInstaller()) {
                                return new AttachAnswer("Failed to unmount vmware-tools installer ISO as the corresponding CDROM device is locked by VM. Please unmount the CDROM device inside the VM and ret-try.");
                            }
                        } catch(Throwable e){
                            vmMo.detachIso(null, force);
                        }
                    }

                    return new AttachAnswer(disk);
                }
            }

            ManagedObjectReference morSecondaryDs = prepareSecondaryDatastoreOnHost(storeUrl);
            String isoPath = nfsImageStore.getUrl() + File.separator + iso.getPath();
            if (!isoPath.startsWith(storeUrl)) {
                assert (false);
                String msg = "ISO path does not start with the secondary storage root";
                logger.error(msg);
                throw new Exception(msg);
            }

            int isoNameStartPos = isoPath.lastIndexOf('/');
            String isoFileName = isoPath.substring(isoNameStartPos + 1);
            String isoStorePathFromRoot = isoPath.substring(storeUrl.length() + 1, isoNameStartPos);

            // TODO, check if iso is already attached, or if there is a previous
            // attachment
            DatastoreMO secondaryDsMo = new DatastoreMO(context, morSecondaryDs);
            String storeName = secondaryDsMo.getName();
            String isoDatastorePath = String.format("[%s] %s/%s", storeName, isoStorePathFromRoot, isoFileName);

            if (isAttach) {
                vmMo.attachIso(isoDatastorePath, morSecondaryDs, true, false, force);
            } else {
                vmMo.detachIso(isoDatastorePath, force);
            }

            return new AttachAnswer(disk);
        } catch (Throwable e) {
            if (e instanceof RemoteException) {
                logger.warn("Encounter remote exception to vCenter, invalidate VMware session context");
                hostService.invalidateServiceContext(null);
            }

            String message = String.format("AttachIsoCommand(%s) failed due to: [%s]. Also check if your guest os is a supported version", isAttach? "attach" : "detach", VmwareHelper.getExceptionMessage(e));
            logger.error(message, e);
            return new AttachAnswer(message);
        }
    }

    @Override
    public Answer dettachIso(DettachCommand cmd) {
        return this.attachIso(cmd.getDisk(), false, cmd.getVmName(), cmd.isForced());
    }

    @Override
    public Answer dettachVolume(DettachCommand cmd) {
        return this.attachVolume(cmd, cmd.getDisk(), false, cmd.isManaged(), cmd.getVmName(), cmd.get_iScsiName(), cmd.getStorageHost(), cmd.getStoragePort(), null);
    }

    @Override
    public Answer createVolume(CreateObjectCommand cmd) {
        logger.debug(LogUtils.logGsonWithoutException("Executing CreateObjectCommand cmd: [%s].", cmd));
        VolumeObjectTO volume = (VolumeObjectTO)cmd.getData();
        DataStoreTO primaryStore = volume.getDataStore();
        String vSphereStoragePolicyId = volume.getvSphereStoragePolicyId();

        try {
            VmwareContext context = hostService.getServiceContext(null);
            VmwareHypervisorHost hyperHost = hostService.getHyperHost(context, null);
            DatacenterMO dcMo = new DatacenterMO(context, hyperHost.getHyperHostDatacenter());

            ManagedObjectReference morDatastore = HypervisorHostHelper.findDatastoreWithBackwardsCompatibility(hyperHost, primaryStore.getUuid());
            if (morDatastore == null) {
                throw new CloudRuntimeException(String.format("Unable to find datastore [%s] in vSphere.", primaryStore.getUuid()));
            }

            DatastoreMO dsMo = new DatastoreMO(context, morDatastore);
            // create data volume
            VirtualMachineMO vmMo = null;
            String volumeUuid = UUID.randomUUID().toString().replace("-", "");

            String volumeDatastorePath = VmwareStorageLayoutHelper.getDatastorePathBaseFolderFromVmdkFileName(dsMo, volumeUuid + ".vmdk");
            VolumeObjectTO newVol = new VolumeObjectTO();

            try {
                VirtualStorageObjectManagerMO vStorageObjectManagerMO = new VirtualStorageObjectManagerMO(context);
                VStorageObject virtualDisk = vStorageObjectManagerMO.createDisk(morDatastore, volume.getProvisioningType(), volume.getSize(), volumeDatastorePath, volumeUuid);
                DatastoreFile file = new DatastoreFile(((BaseConfigInfoDiskFileBackingInfo)virtualDisk.getConfig().getBacking()).getFilePath());
                newVol.setPath(file.getFileBaseName());
                newVol.setSize(volume.getSize());
            } catch (Exception e) {
                logger.error(String.format("Create disk using vStorageObject manager failed due to [%s], retrying using worker VM.", e.getMessage()), e);
                String dummyVmName = hostService.getWorkerName(context, cmd, 0, dsMo);
                try {
                    logger.info(String.format("Creating worker VM [%s].", dummyVmName));
                    vmMo = HypervisorHostHelper.createWorkerVM(hyperHost, dsMo, dummyVmName, null);
                    if (vmMo == null) {
                        throw new CloudRuntimeException("Unable to create a dummy VM for volume creation.");
                    }

                    synchronized (this) {
                        try {
                            vmMo.createDisk(volumeDatastorePath, (int)(volume.getSize() / (1024L * 1024L)), morDatastore, vmMo.getScsiDeviceControllerKey(), vSphereStoragePolicyId);
                            vmMo.detachDisk(volumeDatastorePath, false);
                        }
                        catch (Exception e1) {
                            logger.error(String.format("Deleting file [%s] due to [%s].", volumeDatastorePath, e1.getMessage()), e1);
                            VmwareStorageLayoutHelper.deleteVolumeVmdkFiles(dsMo, volumeUuid, dcMo, VmwareManager.s_vmwareSearchExcludeFolder.value());
                            throw new CloudRuntimeException(String.format("Unable to create volume due to [%s].", e1.getMessage()));
                        }
                    }

                    newVol = new VolumeObjectTO();
                    newVol.setPath(volumeUuid);
                    newVol.setSize(volume.getSize());
                    return new CreateObjectAnswer(newVol);
                } finally {
                    logger.info("Destroying dummy VM after volume creation.");
                    if (vmMo != null) {
                        vmMo.detachAllDisksAndDestroy();
                    }
                }
            }
            return new CreateObjectAnswer(newVol);
        } catch (Throwable e) {
            return new CreateObjectAnswer(hostService.createLogMessageException(e, cmd));
        }
    }

    @Override
    public Answer createSnapshot(CreateObjectCommand cmd) {
        // snapshot operation (create or destroy) is handled inside BackupSnapshotCommand(), we just fake
        // a success return here
        String snapshotUUID = UUID.randomUUID().toString();
        SnapshotObjectTO newSnapshot = new SnapshotObjectTO();
        newSnapshot.setPath(snapshotUUID);
        return new CreateObjectAnswer(newSnapshot);
    }

    // format: [datastore_name] file_name.vmdk (the '[' and ']' chars should only be used to denote the datastore)
    private String getManagedDatastoreNameFromPath(String path) {
        int lastIndexOf = path.lastIndexOf("]");

        return path.substring(1, lastIndexOf);
    }

    @Override
    public Answer deleteVolume(DeleteCommand cmd) {
        try {
            VmwareContext context = hostService.getServiceContext(null);
            VmwareHypervisorHost hyperHost = hostService.getHyperHost(context, null);
            VolumeObjectTO vol = (VolumeObjectTO)cmd.getData();
            DataStoreTO store = vol.getDataStore();
            PrimaryDataStoreTO primaryDataStoreTO = (PrimaryDataStoreTO)store;

            Map<String, String> details = primaryDataStoreTO.getDetails();
            boolean isManaged = false;
            String managedDatastoreName = null;

            if (details != null) {
                isManaged = Boolean.parseBoolean(details.get(PrimaryDataStoreTO.MANAGED));

                if (isManaged) {
                    managedDatastoreName = getManagedDatastoreNameFromPath(vol.getPath());
                }
            }

            ManagedObjectReference morDs = HypervisorHostHelper.findDatastoreWithBackwardsCompatibility(hyperHost,
                    isManaged ? managedDatastoreName : store.getUuid());

            if (morDs == null) {
                String msg = "Unable to find datastore based on volume mount point " + store.getUuid();
                logger.error(msg);
                throw new Exception(msg);
            }

            DatastoreMO dsMo = new DatastoreMO(context, morDs);

            ManagedObjectReference morDc = hyperHost.getHyperHostDatacenter();
            DatacenterMO dcMo = new DatacenterMO(context, morDc);

            ManagedObjectReference morCluster = hyperHost.getHyperHostCluster();
            ClusterMO clusterMo = new ClusterMO(context, morCluster);

            if (vol.getVolumeType() == Volume.Type.ROOT) {

                String vmName = vol.getVmName();
                if (vmName != null) {
                    VirtualMachineMO vmMo = clusterMo.findVmOnHyperHost(vmName);
                    if (vmMo == null) {
                        // Volume might be on a zone-wide storage pool, look for VM in datacenter
                        vmMo = dcMo.findVm(vmName);
                    }

                    List<Map<String, String>> dynamicTargetsToRemove = null;

                    boolean deployAsIs = vol.isDeployAsIs();
                    if (vmMo != null) {
                        if (logger.isInfoEnabled()) {
                            if (deployAsIs) {
                                logger.info("Destroying root volume " + vol.getPath() + " of deploy-as-is VM " + vmName);
                            } else {
                                logger.info("Destroy root volume and VM itself. vmName " + vmName);
                            }
                        }

                        VirtualMachineDiskInfo diskInfo = null;
                        if (vol.getChainInfo() != null)
                            diskInfo = _gson.fromJson(vol.getChainInfo(), VirtualMachineDiskInfo.class);

                        HostMO hostMo = vmMo.getRunningHost();
                        List<NetworkDetails> networks = vmMo.getNetworksWithDetails();

                        // tear down all devices first before we destroy the VM to avoid accidentally delete disk backing files
                        if (VmwareResource.getVmState(vmMo) != PowerState.PowerOff) {
                            vmMo.safePowerOff(_shutdownWaitMs);
                        }

                        // call this before calling detachAllDisksExcept
                        // when expunging a VM, we need to see if any of its disks are serviced by managed storage
                        // if there is one or more disk serviced by managed storage, remove the iSCSI connection(s)
                        // don't remove the iSCSI connection(s) until the supported disk(s) is/are removed from the VM
                        // (removeManagedTargetsFromCluster should be called after detachAllDisksExcept and vm.destroy)
                        List<VirtualDisk> virtualDisks = vmMo.getVirtualDisks();
                        List<String> managedDatastoreNames = getManagedDatastoreNamesFromVirtualDisks(virtualDisks);

                        // Preserve other disks of the VM
                        List<String> detachedDisks = vmMo.detachAllDisksExcept(vol.getPath(), diskInfo != null ? diskInfo.getDiskDeviceBusName() : null);
                        VmwareStorageLayoutHelper.moveVolumeToRootFolder(new DatacenterMO(context, morDc), detachedDisks);
                        // let vmMo.destroy to delete volume for us
                        // vmMo.tearDownDevices(new Class<?>[] { VirtualDisk.class, VirtualEthernetCard.class });
                        if (isManaged) {
                            vmMo.unregisterVm();
                        } else {
                            vmMo.destroy();
                        }

                        // this.hostService.handleDatastoreAndVmdkDetach(iScsiName, storageHost, storagePort);
                        if (managedDatastoreNames != null && !managedDatastoreNames.isEmpty()) {
                            removeManagedTargetsFromCluster(managedDatastoreNames);
                        }

                        for (NetworkDetails netDetails : networks) {
                            if (netDetails.getGCTag() != null && netDetails.getGCTag().equalsIgnoreCase("true")) {
                                if (netDetails.getVMMorsOnNetwork() == null || netDetails.getVMMorsOnNetwork().length == 1) {
                                    resource.cleanupNetwork(dcMo, netDetails);
                                }
                            }
                        }
                    } else if (deployAsIs) {
                        if (logger.isInfoEnabled()) {
                            logger.info("Destroying root volume " + vol.getPath() + " of already removed deploy-as-is VM " + vmName);
                        }
                        // The disks of the deploy-as-is VM have been detached from the VM and moved to root folder
                        String deployAsIsRootDiskPath = dsMo.searchFileInSubFolders(vol.getPath() + VmwareResource.VMDK_EXTENSION,
                                true, null);
                        if (StringUtils.isNotBlank(deployAsIsRootDiskPath)) {
                            if (logger.isInfoEnabled()) {
                                logger.info("Removing disk " + deployAsIsRootDiskPath);
                            }
                            dsMo.deleteFile(deployAsIsRootDiskPath, morDc, true);
                            String deltaFilePath = dsMo.searchFileInSubFolders(vol.getPath() + "-delta" + VmwareResource.VMDK_EXTENSION,
                                    true, null);
                            if (StringUtils.isNotBlank(deltaFilePath)) {
                                dsMo.deleteFile(deltaFilePath, morDc, true);
                            }
                        }
                    }

                    /*
                    if (logger.isInfoEnabled()) {
                        logger.info("Destroy volume by original name: " + vol.getPath() + ".vmdk");
                    }

                    VmwareStorageLayoutHelper.deleteVolumeVmdkFiles(dsMo, vol.getPath(), new DatacenterMO(context, morDc));
                     */

                    return new Answer(cmd, true, "");
                }

                if (logger.isInfoEnabled()) {
                    logger.info("Destroy root volume directly from datastore");
                }
            }

            if (!isManaged) {
                VmwareStorageLayoutHelper.deleteVolumeVmdkFiles(dsMo, vol.getPath(), new DatacenterMO(context, morDc), VmwareManager.s_vmwareSearchExcludeFolder.value());
            }

            return new Answer(cmd, true, "Success");
        } catch (Throwable e) {
            return new Answer(cmd, false, hostService.createLogMessageException(e, cmd));
        }
    }

    public ManagedObjectReference prepareManagedDatastore(VmwareContext context, VmwareHypervisorHost hyperHost, String datastoreName,
                                                          String iScsiName, String storageHost, int storagePort) throws Exception {
        return getVmfsDatastore(context, hyperHost, datastoreName, storageHost, storagePort, trimIqn(iScsiName), null, null, null, null);
    }

    private ManagedObjectReference prepareManagedDatastore(VmwareContext context, VmwareHypervisorHost hyperHost, String diskUuid, String iScsiName,
                                                           String storageHost, int storagePort, String chapInitiatorUsername, String chapInitiatorSecret,
                                                           String chapTargetUsername, String chapTargetSecret) throws Exception {
        if (storagePort == DEFAULT_NFS_PORT) {
            logger.info("creating the NFS datastore with the following configuration - storageHost: " + storageHost + ", storagePort: " + storagePort +
                    ", exportpath: " + iScsiName + "and diskUuid : " + diskUuid);
            ManagedObjectReference morCluster = hyperHost.getHyperHostCluster();
            ClusterMO cluster = new ClusterMO(context, morCluster);
            List<Pair<ManagedObjectReference, String>> lstHosts = cluster.getClusterHosts();

            HostMO host = new HostMO(context, lstHosts.get(0).first());
            HostDatastoreSystemMO hostDatastoreSystem = host.getHostDatastoreSystemMO();

            return hostDatastoreSystem.createNfsDatastore(storageHost, storagePort, iScsiName, diskUuid);
        } else {
            return getVmfsDatastore(context, hyperHost, VmwareResource.getDatastoreName(iScsiName), storageHost, storagePort,
                    trimIqn(iScsiName), chapInitiatorUsername, chapInitiatorSecret, chapTargetUsername, chapTargetSecret);
        }
    }

    private List<HostInternetScsiHbaStaticTarget> getTargets(String storageIpAddress, int storagePortNumber, String iqn,
                                                             String chapName, String chapSecret, String mutualChapName, String mutualChapSecret) {
        HostInternetScsiHbaStaticTarget target = new HostInternetScsiHbaStaticTarget();

        target.setAddress(storageIpAddress);
        target.setPort(storagePortNumber);
        target.setIScsiName(iqn);

        if (StringUtils.isNoneBlank(chapName, chapSecret)) {
            HostInternetScsiHbaAuthenticationProperties auth = new HostInternetScsiHbaAuthenticationProperties();

            String strAuthType = "chapRequired";

            auth.setChapAuthEnabled(true);
            auth.setChapInherited(false);
            auth.setChapAuthenticationType(strAuthType);
            auth.setChapName(chapName);
            auth.setChapSecret(chapSecret);

            if (StringUtils.isNoneBlank(mutualChapName, mutualChapSecret)) {
                auth.setMutualChapInherited(false);
                auth.setMutualChapAuthenticationType(strAuthType);
                auth.setMutualChapName(mutualChapName);
                auth.setMutualChapSecret(mutualChapSecret);
            }

            target.setAuthenticationProperties(auth);
        }

        final List<HostInternetScsiHbaStaticTarget> lstTargets = new ArrayList<>();

        lstTargets.add(target);

        return lstTargets;
    }

    private class HostDiscoveryMethod {
        private final List<HostMO> hostsUsingDynamicDiscovery;
        private final List<HostMO> hostsUsingStaticDiscovery;

        HostDiscoveryMethod(List<HostMO> hostsUsingDynamicDiscovery, List<HostMO> hostsUsingStaticDiscovery) {
            this.hostsUsingDynamicDiscovery = hostsUsingDynamicDiscovery;
            this.hostsUsingStaticDiscovery = hostsUsingStaticDiscovery;
        }

        List<HostMO> getHostsUsingDynamicDiscovery() {
            return hostsUsingDynamicDiscovery;
        }

        List<HostMO> getHostsUsingStaticDiscovery() {
            return hostsUsingStaticDiscovery;
        }
    }

    private HostDiscoveryMethod getHostDiscoveryMethod(VmwareContext context, String address,
                                                       List<Pair<ManagedObjectReference, String>> hostPairs) throws Exception {
        List<HostMO> hosts = new ArrayList<>();

        for (Pair<ManagedObjectReference, String> hostPair : hostPairs) {
            HostMO host = new HostMO(context, hostPair.first());

            hosts.add(host);
        }

        return getHostDiscoveryMethod(address, hosts);
    }

    private HostDiscoveryMethod getHostDiscoveryMethod(String address, List<HostMO> lstHosts) throws Exception {
        List<HostMO> hostsUsingDynamicDiscovery = new ArrayList<>();
        List<HostMO> hostsUsingStaticDiscovery = new ArrayList<>();

        for (HostMO host : lstHosts) {
            boolean usingDynamicDiscovery = false;

            HostStorageSystemMO hostStorageSystem = host.getHostStorageSystemMO();

            for (HostHostBusAdapter hba : hostStorageSystem.getStorageDeviceInfo().getHostBusAdapter()) {
                if (hba instanceof HostInternetScsiHba) {
                    HostInternetScsiHba hostInternetScsiHba = (HostInternetScsiHba)hba;

                    if (hostInternetScsiHba.isIsSoftwareBased()) {
                        List<HostInternetScsiHbaSendTarget> sendTargets = hostInternetScsiHba.getConfiguredSendTarget();

                        if (sendTargets != null) {
                            for (HostInternetScsiHbaSendTarget sendTarget : sendTargets) {
                                String sendTargetAddress = sendTarget.getAddress();

                                if (sendTargetAddress.contains(address)) {
                                    usingDynamicDiscovery = true;
                                }
                            }
                        }
                    }
                }
            }

            if (usingDynamicDiscovery) {
                hostsUsingDynamicDiscovery.add(host);
            }
            else {
                hostsUsingStaticDiscovery.add(host);
            }
        }

        return new HostDiscoveryMethod(hostsUsingDynamicDiscovery, hostsUsingStaticDiscovery);
    }

    private ManagedObjectReference getVmfsDatastore(VmwareContext context, VmwareHypervisorHost hyperHost, String datastoreName, String storageIpAddress, int storagePortNumber,
                                                    String iqn, String chapName, String chapSecret, String mutualChapName, String mutualChapSecret) throws Exception {
        ManagedObjectReference morDs;

        ManagedObjectReference morCluster = hyperHost.getHyperHostCluster();
        ClusterMO cluster = new ClusterMO(context, morCluster);
        List<Pair<ManagedObjectReference, String>> lstHosts = cluster.getClusterHosts();

        Pair<ManagedObjectReference, String> firstHost = lstHosts.get(0);
        HostMO firstHostMO = new HostMO(context, firstHost.first());
        HostDatastoreSystemMO firstHostDatastoreSystemMO = firstHostMO.getHostDatastoreSystemMO();

        HostDiscoveryMethod hostDiscoveryMethod = getHostDiscoveryMethod(context, storageIpAddress, lstHosts);
        List<HostMO> hostsUsingStaticDiscovery = hostDiscoveryMethod.getHostsUsingStaticDiscovery();

        if (hostsUsingStaticDiscovery != null && hostsUsingStaticDiscovery.size() > 0) {
            List<HostInternetScsiHbaStaticTarget> lstTargets = getTargets(storageIpAddress, storagePortNumber, iqn,
                    chapName, chapSecret, mutualChapName, mutualChapSecret);

            addRemoveInternetScsiTargetsToAllHosts(true, lstTargets, hostsUsingStaticDiscovery);
        }

        rescanAllHosts(context, lstHosts, true, false);

        HostStorageSystemMO firstHostStorageSystem = firstHostMO.getHostStorageSystemMO();
        List<HostScsiDisk> lstHostScsiDisks = firstHostDatastoreSystemMO.queryAvailableDisksForVmfs();

        HostScsiDisk hostScsiDisk = getHostScsiDisk(firstHostStorageSystem.getStorageDeviceInfo().getScsiTopology(), lstHostScsiDisks, iqn);

        if (hostScsiDisk == null) {
            rescanAllHosts(context, lstHosts, false, true);

            morDs = firstHostDatastoreSystemMO.findDatastoreByName(datastoreName);

            if (morDs != null) {
                waitForAllHostsToSeeDatastore(lstHosts, new DatastoreMO(context, morDs));

                mountVmfsDatastore(new DatastoreMO(context, morDs), lstHosts);

                expandDatastore(firstHostDatastoreSystemMO, new DatastoreMO(context, morDs));

                return morDs;
            }

            throw new Exception("A relevant SCSI disk could not be located to use to create a datastore.");
        }

        morDs = firstHostDatastoreSystemMO.findDatastoreByName(datastoreName);
        if (morDs == null) {
            final String hostVersion = firstHostMO.getProductVersion();
            if (hostVersion.compareTo(VmwareHelper.MIN_VERSION_VMFS6) >= 0) {
                morDs = firstHostDatastoreSystemMO.createVmfs6Datastore(datastoreName, hostScsiDisk);
            } else {
                morDs = firstHostDatastoreSystemMO.createVmfs5Datastore(datastoreName, hostScsiDisk);
            }
        } else {
            // in case of iSCSI/solidfire 1:1 VMFS datastore could be inaccessible
            mountVmfsDatastore(new DatastoreMO(context, morDs), lstHosts);
        }

        if (morDs != null) {
            waitForAllHostsToMountDatastore(lstHosts, new DatastoreMO(context, morDs));

            expandDatastore(firstHostDatastoreSystemMO, new DatastoreMO(context, morDs));

            return morDs;
        }

        throw new Exception("Unable to create a datastore");
    }

    private void waitForAllHostsToSeeDatastore(List<Pair<ManagedObjectReference, String>> lstHosts, DatastoreMO dsMO) throws Exception {
        long endWaitTime = System.currentTimeMillis() + SECONDS_TO_WAIT_FOR_DATASTORE * 1000;

        boolean isConditionMet = false;

        while (System.currentTimeMillis() < endWaitTime && !isConditionMet) {
            Thread.sleep(5000);

            isConditionMet = verifyAllHostsSeeDatastore(lstHosts, dsMO);
        }

        if (!isConditionMet) {
            throw new CloudRuntimeException("Not all hosts mounted the datastore");
        }
    }

    private boolean verifyAllHostsSeeDatastore(List<Pair<ManagedObjectReference, String>> lstHosts, DatastoreMO dsMO) throws Exception {
        int numHostsChecked = 0;

        for (Pair<ManagedObjectReference, String> host : lstHosts) {
            ManagedObjectReference morHostToMatch = host.first();
            HostMO hostToMatchMO = new HostMO(dsMO.getContext(), morHostToMatch);

            List<DatastoreHostMount> datastoreHostMounts = dsMO.getHostMounts();

            for (DatastoreHostMount datastoreHostMount : datastoreHostMounts) {
                ManagedObjectReference morHost = datastoreHostMount.getKey();
                HostMO hostMO = new HostMO(dsMO.getContext(), morHost);

                if (hostMO.getHostName().equals(hostToMatchMO.getHostName())) {
                    numHostsChecked++;
                }
            }
        }

        return lstHosts.size() == numHostsChecked;
    }

    private void waitForAllHostsToMountDatastore(List<Pair<ManagedObjectReference, String>> lstHosts, DatastoreMO dsMO) throws Exception {
        long endWaitTime = System.currentTimeMillis() + SECONDS_TO_WAIT_FOR_DATASTORE * 1000;

        boolean isConditionMet = false;

        while (System.currentTimeMillis() < endWaitTime && !isConditionMet) {
            Thread.sleep(5000);

            isConditionMet = verifyAllHostsMountedDatastore(lstHosts, dsMO);
        }

        if (!isConditionMet) {
            throw new CloudRuntimeException("Not all hosts mounted the datastore");
        }
    }

    private void waitForAllHostsToMountDatastore2(List<HostMO> lstHosts, DatastoreMO dsMO) throws Exception {
        long endWaitTime = System.currentTimeMillis() + SECONDS_TO_WAIT_FOR_DATASTORE * 1000;

        boolean isConditionMet = false;

        while (System.currentTimeMillis() < endWaitTime && !isConditionMet) {
            Thread.sleep(5000);

            isConditionMet = verifyAllHostsMountedDatastore2(lstHosts, dsMO);
        }

        if (!isConditionMet) {
            throw new CloudRuntimeException("Not all hosts mounted the datastore");
        }
    }

    private boolean verifyAllHostsMountedDatastore(List<Pair<ManagedObjectReference, String>> lstHosts, DatastoreMO dsMO) throws Exception {
        List<HostMO> hostMOs = new ArrayList<>(lstHosts.size());

        for (Pair<ManagedObjectReference, String> host : lstHosts) {
            ManagedObjectReference morHostToMatch = host.first();
            HostMO hostToMatchMO = new HostMO(dsMO.getContext(), morHostToMatch);

            hostMOs.add(hostToMatchMO);
        }

        return verifyAllHostsMountedDatastore2(hostMOs, dsMO);
    }

    private boolean verifyAllHostsMountedDatastore2(List<HostMO> lstHosts, DatastoreMO dsMO) throws Exception {
        int numHostsChecked = 0;

        for (HostMO hostToMatchMO : lstHosts) {
            List<DatastoreHostMount> datastoreHostMounts = dsMO.getHostMounts();

            for (DatastoreHostMount datastoreHostMount : datastoreHostMounts) {
                ManagedObjectReference morHost = datastoreHostMount.getKey();
                HostMO hostMO = new HostMO(dsMO.getContext(), morHost);

                if (hostMO.getHostName().equals(hostToMatchMO.getHostName())) {
                    if (datastoreHostMount.getMountInfo().isMounted() && datastoreHostMount.getMountInfo().isAccessible()) {
                        numHostsChecked++;
                    }
                    else {
                        return false;
                    }
                }
            }
        }

        return lstHosts.size() == numHostsChecked;
    }

    // the purpose of this method is to find the HostScsiDisk in the passed-in array that exists (if any) because
    // we added the static iqn to an iSCSI HBA
    private static HostScsiDisk getHostScsiDisk(HostScsiTopology hst, List<HostScsiDisk> lstHostScsiDisks, String iqn) {
        for (HostScsiTopologyInterface adapter : hst.getAdapter()) {
            if (adapter.getTarget() != null) {
                for (HostScsiTopologyTarget target : adapter.getTarget()) {
                    if (target.getTransport() instanceof HostInternetScsiTargetTransport) {
                        String iScsiName = ((HostInternetScsiTargetTransport)target.getTransport()).getIScsiName();

                        if (iqn.equals(iScsiName)) {
                            for (HostScsiDisk hostScsiDisk : lstHostScsiDisks) {
                                for (HostScsiTopologyLun hstl : target.getLun()) {
                                    if (hstl.getScsiLun().contains(hostScsiDisk.getUuid())) {
                                        return hostScsiDisk;
                                    }
                                }
                            }
                        }
                    }
                }
            }
        }

        return null;
    }

    private boolean isDatastoreMounted(DatastoreMO dsMO, HostMO hostToMatchMO) throws Exception {
        List<DatastoreHostMount> datastoreHostMounts = dsMO.getHostMounts();

        for (DatastoreHostMount datastoreHostMount : datastoreHostMounts) {
            ManagedObjectReference morHost = datastoreHostMount.getKey();
            HostMO hostMO = new HostMO(dsMO.getContext(), morHost);

            if (hostMO.getHostName().equals(hostToMatchMO.getHostName())) {
                return datastoreHostMount.getMountInfo().isMounted();
            }
        }

        throw new CloudRuntimeException("Unable to locate the applicable host");
    }

    private String getDatastoreUuid(DatastoreMO dsMO, HostMO hostToMatchMO) throws Exception {
        List<DatastoreHostMount> datastoreHostMounts = dsMO.getHostMounts();

        for (DatastoreHostMount datastoreHostMount : datastoreHostMounts) {
            ManagedObjectReference morHost = datastoreHostMount.getKey();
            HostMO hostMO = new HostMO(dsMO.getContext(), morHost);

            if (hostMO.getHostName().equals(hostToMatchMO.getHostName())) {
                String path = datastoreHostMount.getMountInfo().getPath();

                String searchStr = "/vmfs/volumes/";
                int index = path.indexOf(searchStr);

                if (index == -1) {
                    throw new CloudRuntimeException("Unable to find the following search string: " + searchStr);
                }

                return path.substring(index + searchStr.length());
            }
        }

        throw new CloudRuntimeException("Unable to locate the UUID of the datastore");
    }

    private void mountVmfsDatastore(DatastoreMO dsMO, List<Pair<ManagedObjectReference, String>> hosts) throws Exception {
        for (Pair<ManagedObjectReference, String> host : hosts) {
            HostMO hostMO = new HostMO(dsMO.getContext(), host.first());

            List<HostMO> hostMOs = new ArrayList<>(1);

            hostMOs.add(hostMO);

            mountVmfsDatastore2(dsMO, hostMOs);
        }
    }

    private void mountVmfsDatastore2(DatastoreMO dsMO, List<HostMO> hosts) throws Exception {
        for (HostMO hostMO : hosts) {
            if (!isDatastoreMounted(dsMO, hostMO)) {
                HostStorageSystemMO hostStorageSystemMO = hostMO.getHostStorageSystemMO();

                try {
                    hostStorageSystemMO.mountVmfsVolume(getDatastoreUuid(dsMO, hostMO));
                }
                catch (InvalidStateFaultMsg ex) {
                    logger.trace("'" + ex.getClass().getName() + "' exception thrown: " + ex.getMessage());

                    List<HostMO> currentHosts = new ArrayList<>(1);

                    currentHosts.add(hostMO);

                    logger.trace("Waiting for host " + hostMO.getHostName() + " to mount datastore " + dsMO.getName());

                    waitForAllHostsToMountDatastore2(currentHosts, dsMO);
                }
            }
        }
    }

    private void unmountVmfsDatastore(VmwareContext context, VmwareHypervisorHost hyperHost, String datastoreName,
                                      List<Pair<ManagedObjectReference, String>> hosts) throws Exception {
        for (Pair<ManagedObjectReference, String> host : hosts) {
            HostMO hostMO = new HostMO(context, host.first());

            List<HostMO> hostMOs = new ArrayList<>(1);

            hostMOs.add(hostMO);

            unmountVmfsDatastore2(context, hyperHost, datastoreName, hostMOs);
        }
    }

    private void unmountVmfsDatastore2(VmwareContext context, VmwareHypervisorHost hyperHost, String datastoreName,
                                       List<HostMO> hosts) throws Exception {
        ManagedObjectReference morDs = HypervisorHostHelper.findDatastoreWithBackwardsCompatibility(hyperHost, datastoreName);
        DatastoreMO dsMO = new DatastoreMO(context, morDs);

        for (HostMO hostMO : hosts) {
            unmountVmfsVolume(dsMO, hostMO);
        }
    }

    private void unmountVmfsVolume(DatastoreMO dsMO, HostMO hostMO) throws Exception {
        if (isDatastoreMounted(dsMO, hostMO)) {
            HostStorageSystemMO hostStorageSystemMO = hostMO.getHostStorageSystemMO();

            hostStorageSystemMO.unmountVmfsVolume(getDatastoreUuid(dsMO, hostMO));
        }
    }

    private List<HostInternetScsiHbaStaticTarget> getTargets(List<Map<String, String>> targets) {
        List<HostInternetScsiHbaStaticTarget> iScsiTargets = new ArrayList<>();

        for (Map<String, String> target : targets) {
            HostInternetScsiHbaStaticTarget iScsiTarget = new HostInternetScsiHbaStaticTarget();

            iScsiTarget.setAddress(target.get(ModifyTargetsCommand.STORAGE_HOST));
            iScsiTarget.setPort(Integer.parseInt(target.get(ModifyTargetsCommand.STORAGE_PORT)));
            iScsiTarget.setIScsiName(trimIqn(target.get(ModifyTargetsCommand.IQN)));

            iScsiTargets.add(iScsiTarget);
        }

        return iScsiTargets;
    }

    private void removeVmfsDatastore(Command cmd, VmwareHypervisorHost hyperHost, String datastoreName, String storageIpAddress, int storagePortNumber,
                                     String iqn) throws Exception {
        VmwareContext context = hostService.getServiceContext(cmd);
        ManagedObjectReference morCluster = hyperHost.getHyperHostCluster();
        ClusterMO cluster = new ClusterMO(context, morCluster);
        List<Pair<ManagedObjectReference, String>> lstHosts = cluster.getClusterHosts();

        removeVmfsDatastore(cmd, hyperHost, datastoreName, storageIpAddress, storagePortNumber, iqn, lstHosts);
    }

    private void removeVmfsDatastore(Command cmd, VmwareHypervisorHost hyperHost, String datastoreName, String storageIpAddress, int storagePortNumber,
                                     String iqn, List<Pair<ManagedObjectReference, String>> lstHosts) throws Exception {
        VmwareContext context = hostService.getServiceContext(cmd);

        unmountVmfsDatastore(context, hyperHost, datastoreName, lstHosts);

        HostDiscoveryMethod hostDiscoveryMethod = getHostDiscoveryMethod(context, storageIpAddress, lstHosts);
        List<HostMO> hostsUsingStaticDiscovery = hostDiscoveryMethod.getHostsUsingStaticDiscovery();

        if (hostsUsingStaticDiscovery != null && hostsUsingStaticDiscovery.size() > 0) {
            HostInternetScsiHbaStaticTarget target = new HostInternetScsiHbaStaticTarget();

            target.setAddress(storageIpAddress);
            target.setPort(storagePortNumber);
            target.setIScsiName(iqn);

            final List<HostInternetScsiHbaStaticTarget> lstTargets = new ArrayList<>();

            lstTargets.add(target);

            addRemoveInternetScsiTargetsToAllHosts(false, lstTargets, hostsUsingStaticDiscovery);

            rescanAllHosts(hostsUsingStaticDiscovery, true, false);
        }
    }

    private void createVmdk(Command cmd, DatastoreMO dsMo, String vmdkDatastorePath, Long volumeSize) throws Exception {
        VmwareContext context = hostService.getServiceContext(null);
        VmwareHypervisorHost hyperHost = hostService.getHyperHost(context, null);

        String dummyVmName = hostService.getWorkerName(context, cmd, 0, dsMo);

        VirtualMachineMO vmMo = HypervisorHostHelper.createWorkerVM(hyperHost, dsMo, dummyVmName, null);

        if (vmMo == null) {
            throw new Exception("Unable to create a dummy VM for volume creation");
        }

        Long volumeSizeToUse = volumeSize < dsMo.getDatastoreSummary().getFreeSpace() ? volumeSize : dsMo.getDatastoreSummary().getFreeSpace();

        vmMo.createDisk(vmdkDatastorePath, getMBsFromBytes(volumeSizeToUse), dsMo.getMor(), vmMo.getScsiDeviceControllerKey(), null);
        vmMo.detachDisk(vmdkDatastorePath, false);
        vmMo.destroy();
    }

    private static int getMBsFromBytes(long bytes) {
        return (int)(bytes / (1024L * 1024L));
    }

    public void handleTargets(boolean add, ModifyTargetsCommand.TargetTypeToRemove targetTypeToRemove, boolean isRemoveAsync,
                              List<Map<String, String>> targets, List<HostMO> lstHosts) throws Exception {
        ExecutorService executorService = Executors.newFixedThreadPool(lstHosts.size());

        for (HostMO host : lstHosts) {
            List<HostMO> hosts = new ArrayList<>();

            hosts.add(host);

            List<Map<String, String>> dynamicTargetsForHost = new ArrayList<>();
            List<Map<String, String>> staticTargetsForHost = new ArrayList<>();

            for (Map<String, String> target : targets) {
                String storageAddress = target.get(ModifyTargetsCommand.STORAGE_HOST);

                HostDiscoveryMethod hostDiscoveryMethod = getHostDiscoveryMethod(storageAddress, hosts);
                List<HostMO> hostsUsingDynamicDiscovery = hostDiscoveryMethod.getHostsUsingDynamicDiscovery();

                if (hostsUsingDynamicDiscovery != null && hostsUsingDynamicDiscovery.size() > 0) {
                    dynamicTargetsForHost.add(target);
                }
                else {
                    staticTargetsForHost.add(target);
                }
            }

            if (add) {
                executorService.submit(new Thread(() -> {
                    try {
                        boolean rescan = false;

                        if (staticTargetsForHost.size() > 0) {
                            addRemoveInternetScsiTargetsToAllHosts(true, getTargets(staticTargetsForHost), hosts);

                            rescan = true;
                        }

                        if (dynamicTargetsForHost.size() > 0) {
                            rescan = true;
                        }

                        if (rescan) {
                            rescanAllHosts(hosts, true, false);

                            List<HostInternetScsiHbaStaticTarget> targetsToAdd = new ArrayList<>();

                            targetsToAdd.addAll(getTargets(staticTargetsForHost));
                            targetsToAdd.addAll(getTargets(dynamicTargetsForHost));

                            for (HostInternetScsiHbaStaticTarget targetToAdd : targetsToAdd) {
                                HostDatastoreSystemMO hostDatastoreSystemMO = host.getHostDatastoreSystemMO();
                                String datastoreName = waitForDatastoreName(hostDatastoreSystemMO, targetToAdd.getIScsiName());
                                ManagedObjectReference morDs = hostDatastoreSystemMO.findDatastoreByName(datastoreName);
                                DatastoreMO datastoreMO = new DatastoreMO(host.getContext(), morDs);

                                mountVmfsDatastore2(datastoreMO, hosts);
                            }
                        }
                    }
                    catch (Exception ex) {
                        logger.warn(ex.getMessage());
                    }
                }));
            }
            else {
                List<HostInternetScsiHbaStaticTarget> targetsToRemove = new ArrayList<>();

                if (staticTargetsForHost.size() > 0 &&
                        (ModifyTargetsCommand.TargetTypeToRemove.STATIC.equals(targetTypeToRemove) || ModifyTargetsCommand.TargetTypeToRemove.BOTH.equals(targetTypeToRemove))) {
                    targetsToRemove.addAll(getTargets(staticTargetsForHost));
                }

                if (dynamicTargetsForHost.size() > 0 &&
                        (ModifyTargetsCommand.TargetTypeToRemove.DYNAMIC.equals(targetTypeToRemove) || ModifyTargetsCommand.TargetTypeToRemove.BOTH.equals(targetTypeToRemove))) {
                    targetsToRemove.addAll(getTargets(dynamicTargetsForHost));
                }

                if (targetsToRemove.size() > 0) {
                    if (isRemoveAsync) {
                        new Thread(() -> handleRemove(targetsToRemove, host, hosts)).start();
                    } else {
                        executorService.submit(new Thread(() -> handleRemove(targetsToRemove, host, hosts)));
                    }
                }
            }
        }

        executorService.shutdown();

        if (!executorService.awaitTermination(Long.MAX_VALUE, TimeUnit.MINUTES)) {
            throw new Exception("The system timed out before completing the task 'handleTargets'.");
        }
    }

    private String waitForDatastoreName(HostDatastoreSystemMO hostDatastoreSystemMO, String iqn) throws Exception {
        long endWaitTime = System.currentTimeMillis() + SECONDS_TO_WAIT_FOR_DATASTORE * 1000;

        do {
            String datastoreName = getDatastoreName(hostDatastoreSystemMO, iqn);

            if (datastoreName != null) {
                return datastoreName;
            }

            Thread.sleep(5000);
        }
        while (System.currentTimeMillis() < endWaitTime);

        throw new CloudRuntimeException("Could not find the datastore name");
    }

    private String getDatastoreName(HostDatastoreSystemMO hostDatastoreSystemMO, String iqn) throws Exception {
        String datastoreName = "-" + iqn + "-0";

        ManagedObjectReference morDs = hostDatastoreSystemMO.findDatastoreByName(datastoreName);

        if (morDs != null) {
            return datastoreName;
        }

        datastoreName = "_" + iqn + "_0";

        morDs = hostDatastoreSystemMO.findDatastoreByName(datastoreName);

        if (morDs != null) {
            return datastoreName;
        }

        return null;
    }

    private void handleRemove(List<HostInternetScsiHbaStaticTarget> targetsToRemove, HostMO host, List<HostMO> hosts) {
        try {
            for (HostInternetScsiHbaStaticTarget target : targetsToRemove) {
                String datastoreName = waitForDatastoreName(host.getHostDatastoreSystemMO(), target.getIScsiName());

                unmountVmfsDatastore2(host.getContext(), host, datastoreName, hosts);
            }

            addRemoveInternetScsiTargetsToAllHosts(false, targetsToRemove, hosts);

            rescanAllHosts(hosts, true, false);
        }
        catch (Exception ex) {
            logger.warn(ex.getMessage());
        }
    }

    private void addRemoveInternetScsiTargetsToAllHosts(VmwareContext context, final boolean add, final List<HostInternetScsiHbaStaticTarget> targets,
                                                        List<Pair<ManagedObjectReference, String>> hostPairs) throws Exception {
        List<HostMO> hosts = new ArrayList<>();

        for (Pair<ManagedObjectReference, String> hostPair : hostPairs) {
            HostMO host = new HostMO(context, hostPair.first());

            hosts.add(host);
        }

        addRemoveInternetScsiTargetsToAllHosts(add, targets, hosts);
    }

    private void addRemoveInternetScsiTargetsToAllHosts(boolean add, List<HostInternetScsiHbaStaticTarget> targets,
                                                        List<HostMO> hosts) throws Exception {
        ExecutorService executorService = Executors.newFixedThreadPool(hosts.size());

        final List<Exception> exceptions = new ArrayList<>();

        for (HostMO host : hosts) {
            HostStorageSystemMO hostStorageSystem = host.getHostStorageSystemMO();

            boolean iScsiHbaConfigured = false;

            for (HostHostBusAdapter hba : hostStorageSystem.getStorageDeviceInfo().getHostBusAdapter()) {
                if (hba instanceof HostInternetScsiHba && ((HostInternetScsiHba)hba).isIsSoftwareBased()) {
                    iScsiHbaConfigured = true;

                    final String iScsiHbaDevice = hba.getDevice();

                    final HostStorageSystemMO hss = hostStorageSystem;

                    executorService.submit(new Thread(() -> {
                        try {
                            if (add) {
                                hss.addInternetScsiStaticTargets(iScsiHbaDevice, targets);
                            } else {
                                hss.removeInternetScsiStaticTargets(iScsiHbaDevice, targets);
                            }
                        } catch (Exception ex) {
                            synchronized (exceptions) {
                                exceptions.add(ex);
                            }
                        }
                    }));
                }
            }

            if (!iScsiHbaConfigured) {
                throw new Exception("An iSCSI HBA must be configured before a host can use iSCSI storage.");
            }
        }

        executorService.shutdown();

        if (!executorService.awaitTermination(Long.MAX_VALUE, TimeUnit.MINUTES)) {
            throw new Exception("The system timed out before completing the task 'addRemoveInternetScsiTargetsToAllHosts'.");
        }

        if (exceptions.size() > 0) {
            throw new Exception(exceptions.get(0).getMessage());
        }
    }

    public void rescanAllHosts(VmwareContext context, List<Pair<ManagedObjectReference, String>> lstHostPairs, boolean rescanHba, boolean rescanVmfs) throws Exception {
        List<HostMO> hosts = new ArrayList<>(lstHostPairs.size());

        for (Pair<ManagedObjectReference, String> hostPair : lstHostPairs) {
            HostMO host = new HostMO(context, hostPair.first());

            hosts.add(host);
        }

        rescanAllHosts(hosts, rescanHba, rescanVmfs);
    }

    private void rescanAllHosts(List<HostMO> lstHosts, boolean rescanHba, boolean rescanVmfs) throws Exception {
        if (!rescanHba && !rescanVmfs) {
            // nothing to do
            return;
        }

        ExecutorService executorService = Executors.newFixedThreadPool(lstHosts.size());

        final List<Exception> exceptions = new ArrayList<>();

        for (HostMO host : lstHosts) {
            HostStorageSystemMO hostStorageSystem = host.getHostStorageSystemMO();

            boolean iScsiHbaConfigured = false;

            for (HostHostBusAdapter hba : hostStorageSystem.getStorageDeviceInfo().getHostBusAdapter()) {
                if (hba instanceof HostInternetScsiHba && ((HostInternetScsiHba)hba).isIsSoftwareBased()) {
                    iScsiHbaConfigured = true;

                    final String iScsiHbaDevice = hba.getDevice();

                    final HostStorageSystemMO hss = hostStorageSystem;

                    executorService.submit(new Thread(() -> {
                        try {
                            if (rescanHba) {
                                hss.rescanHba(iScsiHbaDevice);
                            }

                            if (rescanVmfs) {
                                hss.rescanVmfs();
                            }
                        } catch (Exception ex) {
                            synchronized (exceptions) {
                                exceptions.add(ex);
                            }
                        }
                    }));
                }
            }

            if (!iScsiHbaConfigured) {
                throw new Exception("An iSCSI HBA must be configured before a host can use iSCSI storage.");
            }
        }

        executorService.shutdown();

        if (!executorService.awaitTermination(Long.MAX_VALUE, TimeUnit.MINUTES)) {
            throw new Exception("The system timed out before completing the task 'rescanAllHosts'.");
        }

        if (exceptions.size() > 0) {
            throw new Exception(exceptions.get(0).getMessage());
        }
    }

    private String trimIqn(String iqn) {
        String[] tmp = iqn.split("/");

        if (tmp.length != 3) {
            String msg = "Wrong format for iSCSI path: " + iqn + ". It should be formatted as '/targetIQN/LUN'.";

            logger.warn(msg);

            throw new CloudRuntimeException(msg);
        }

        return tmp[1].trim();
    }

    public ManagedObjectReference prepareManagedStorage(VmwareContext context, VmwareHypervisorHost hyperHost, String diskUuid, String iScsiName,
                                                        String storageHost, int storagePort, String volumeName, String chapInitiatorUsername, String chapInitiatorSecret,
                                                        String chapTargetUsername, String chapTargetSecret, long size, Command cmd) throws Exception {

        ManagedObjectReference morDs = prepareManagedDatastore(context, hyperHost, diskUuid, iScsiName, storageHost, storagePort,
                chapInitiatorUsername, chapInitiatorSecret, chapTargetUsername, chapTargetSecret);

        DatastoreMO dsMo = new DatastoreMO(hostService.getServiceContext(null), morDs);

        String volumeDatastorePath = String.format("[%s] %s.vmdk", dsMo.getName(), volumeName != null ? volumeName : dsMo.getName());

        if (!dsMo.fileExists(volumeDatastorePath)) {
            createVmdk(cmd, dsMo, volumeDatastorePath, size);
        }

        return morDs;
    }

    public void handleDatastoreAndVmdkDetach(Command cmd, String datastoreName, String iqn, String storageHost, int storagePort) throws Exception {
        VmwareContext context = hostService.getServiceContext(null);
        VmwareHypervisorHost hyperHost = hostService.getHyperHost(context, null);

        removeVmfsDatastore(cmd, hyperHost, datastoreName, storageHost, storagePort, trimIqn(iqn));
    }

    private void handleDatastoreAndVmdkDetachManaged(Command cmd, String diskUuid, String iqn, String storageHost, int storagePort) throws Exception {
        if (storagePort == DEFAULT_NFS_PORT) {
            VmwareContext context = hostService.getServiceContext(null);
            VmwareHypervisorHost hyperHost = hostService.getHyperHost(context, null);
            // for managed NFS datastore
            hyperHost.unmountDatastore(diskUuid);
        } else {
            handleDatastoreAndVmdkDetach(cmd, VmwareResource.getDatastoreName(iqn), iqn, storageHost, storagePort);
        }
    }

    private class ManagedTarget {
        private final String storageAddress;
        private final int storagePort;
        private final String iqn;

        ManagedTarget(String storageAddress, int storagePort, String iqn) {
            this.storageAddress = storageAddress;
            this.storagePort = storagePort;
            this.iqn = iqn;
        }

        public String toString() {
            return storageAddress + storagePort + iqn;
        }
    }

    private void removeManagedTargetsFromCluster(List<String> managedDatastoreNames) throws Exception {
        List<HostInternetScsiHbaStaticTarget> lstManagedTargets = new ArrayList<>();

        VmwareContext context = hostService.getServiceContext(null);
        VmwareHypervisorHost hyperHost = hostService.getHyperHost(context, null);
        ManagedObjectReference morCluster = hyperHost.getHyperHostCluster();
        ClusterMO cluster = new ClusterMO(context, morCluster);
        List<Pair<ManagedObjectReference, String>> lstHosts = cluster.getClusterHosts();
        HostMO hostMO = new HostMO(context, lstHosts.get(0).first());
        HostStorageSystemMO hostStorageSystem = hostMO.getHostStorageSystemMO();

        for (String managedDatastoreName : managedDatastoreNames) {
            unmountVmfsDatastore(context, hyperHost, managedDatastoreName, lstHosts);
        }

        for (HostHostBusAdapter hba : hostStorageSystem.getStorageDeviceInfo().getHostBusAdapter()) {
            if (hba instanceof HostInternetScsiHba && ((HostInternetScsiHba)hba).isIsSoftwareBased()) {
                List<HostInternetScsiHbaStaticTarget> lstTargets = ((HostInternetScsiHba)hba).getConfiguredStaticTarget();

                if (lstTargets != null) {
                    for (HostInternetScsiHbaStaticTarget target : lstTargets) {
                        if (managedDatastoreNames.contains(VmwareResource.createDatastoreNameFromIqn(target.getIScsiName()))) {
                            lstManagedTargets.add(target);
                        }
                    }
                }
            }
        }

        ExecutorService executorService = Executors.newFixedThreadPool(lstHosts.size());

        for (Pair<ManagedObjectReference, String> host : lstHosts) {
            List<Pair<ManagedObjectReference, String>> hosts = new ArrayList<>();

            hosts.add(host);

            List<HostInternetScsiHbaStaticTarget> staticTargetsForHost = new ArrayList<>();

            for (HostInternetScsiHbaStaticTarget iScsiManagedTarget : lstManagedTargets) {
                String storageAddress = iScsiManagedTarget.getAddress();

                HostDiscoveryMethod hostDiscoveryMethod = getHostDiscoveryMethod(context, storageAddress, hosts);
                List<HostMO> hostsUsingStaticDiscovery = hostDiscoveryMethod.getHostsUsingStaticDiscovery();

                if (hostsUsingStaticDiscovery != null && hostsUsingStaticDiscovery.size() > 0) {
                    staticTargetsForHost.add(iScsiManagedTarget);
                }
            }

            if (staticTargetsForHost.size() > 0) {
                executorService.submit(new Thread(() -> {
                    try {
                        addRemoveInternetScsiTargetsToAllHosts(context, false, staticTargetsForHost, hosts);

                        rescanAllHosts(context, hosts, true, false);
                    }
                    catch (Exception ex) {
                        logger.warn(ex.getMessage());
                    }
                }));
            }
        }

        executorService.shutdown();

        if (!executorService.awaitTermination(Long.MAX_VALUE, TimeUnit.MINUTES)) {
            throw new Exception("The system timed out before completing the task 'removeManagedTargetsFromCluster'.");
        }
    }

    private List<String> getManagedDatastoreNamesFromVirtualDisks(List<VirtualDisk> virtualDisks) {
        List<String> managedDatastoreNames = new ArrayList<>();

        if (virtualDisks != null) {
            for (VirtualDisk virtualDisk : virtualDisks) {
                if (virtualDisk.getBacking() instanceof VirtualDiskFlatVer2BackingInfo) {
                    VirtualDiskFlatVer2BackingInfo backingInfo = (VirtualDiskFlatVer2BackingInfo)virtualDisk.getBacking();
                    String path = backingInfo.getFileName();

                    String search = "[-";
                    int index = path.indexOf(search);

                    if (index > -1) {
                        path = path.substring(index + search.length());

                        String search2 = "-0]";

                        index = path.lastIndexOf(search2);

                        if (index > -1) {
                            path = path.substring(0, index);

                            if (path.startsWith("iqn.")) {
                                managedDatastoreNames.add("-" + path + "-0");
                            }
                        }
                    }
                }
            }
        }

        return managedDatastoreNames;
    }

    private Long restoreVolumeFromSecStorage(VmwareHypervisorHost hyperHost, DatastoreMO primaryDsMo, String newVolumeName, String secStorageUrl, String secStorageDir,
                                             String backupName, long wait, String nfsVersion) throws Exception {

        String secondaryMountPoint = mountService.getMountPoint(secStorageUrl, null);
        String srcOVAFileName;
        String srcOVFFileName;

        srcOVAFileName = secondaryMountPoint + "/" + secStorageDir + "/" + backupName + "." + ImageFormat.OVA.getFileExtension();
        srcOVFFileName = secondaryMountPoint + "/" + secStorageDir + "/" + backupName + ".ovf";

        String snapshotDir = "";
        if (backupName.contains("/")) {
            snapshotDir = backupName.split("/")[0];
        }

        File ovafile = new File(srcOVAFileName);

        File ovfFile = new File(srcOVFFileName);
        // String srcFileName = getOVFFilePath(srcOVAFileName);
        if (!ovfFile.exists()) {
            srcOVFFileName = getOVFFilePath(srcOVAFileName);
            if (srcOVFFileName == null && ovafile.exists()) {  // volss: ova file exists; o/w can't do tar
                Script command = new Script("tar", wait, logger);
                command.add("--no-same-owner");
                command.add("-xf", srcOVAFileName);
                command.setWorkDir(secondaryMountPoint + "/" + secStorageDir + "/" + snapshotDir);
                logger.info("Executing command: " + command.toString());
                String result = command.execute();
                if (result != null) {
                    String msg = "Unable to unpack snapshot OVA file at: " + srcOVAFileName;
                    logger.error(msg);
                    throw new Exception(msg);
                }
                srcOVFFileName = getOVFFilePath(srcOVAFileName);
            } else if (srcOVFFileName == null) {
                String msg = "Unable to find snapshot OVA file at: " + srcOVAFileName;
                logger.error(msg);
                throw new Exception(msg);
            }
        }
        if (srcOVFFileName == null) {
            String msg = "Unable to locate OVF file in template package directory: " + srcOVAFileName;
            logger.error(msg);
            throw new Exception(msg);
        }

        VirtualMachineMO workerVm = null;
        try {
            hyperHost.importVmFromOVF(srcOVFFileName, newVolumeName, primaryDsMo, "thin", null);
            workerVm = hyperHost.findVmOnHyperHost(newVolumeName);
            if (workerVm == null) {
                throw new Exception("Unable to create container VM for volume creation");
            }
            workerVm.tagAsWorkerVM();

            if(!primaryDsMo.getDatastoreType().equalsIgnoreCase("VVOL")) {
                HypervisorHostHelper.createBaseFolderInDatastore(primaryDsMo, primaryDsMo.getDataCenterMor());
                workerVm.moveAllVmDiskFiles(primaryDsMo, HypervisorHostHelper.VSPHERE_DATASTORE_BASE_FOLDER, false);
            }
            workerVm.detachAllDisks();
            return _storage.getSize(srcOVFFileName);
        } finally {
            if (workerVm != null) {
                workerVm.detachAllDisksAndDestroy();
            }
        }
    }

    @Override
    public Answer createVolumeFromSnapshot(CopyCommand cmd) {
        DataTO srcData = cmd.getSrcTO();
        SnapshotObjectTO snapshot = (SnapshotObjectTO)srcData;
        DataTO destData = cmd.getDestTO();
        DataStoreTO pool = destData.getDataStore();
        DataStoreTO imageStore = srcData.getDataStore();

        if (!(imageStore instanceof NfsTO)) {
            return new CopyCmdAnswer("unsupported protocol");
        }

        NfsTO nfsImageStore = (NfsTO)imageStore;
        String primaryStorageNameLabel = pool.getUuid();

        String secondaryStorageUrl = nfsImageStore.getUrl();
        String backedUpSnapshotUuid = snapshot.getPath();
        int index = backedUpSnapshotUuid.lastIndexOf(File.separator);
        String backupPath = backedUpSnapshotUuid.substring(0, index);
        backedUpSnapshotUuid = backedUpSnapshotUuid.substring(index + 1);
        String details;

        VmwareContext context = hostService.getServiceContext(cmd);
        try {
            VmwareHypervisorHost hyperHost = hostService.getHyperHost(context, cmd);
            ManagedObjectReference morPrimaryDs = HypervisorHostHelper.findDatastoreWithBackwardsCompatibility(hyperHost, primaryStorageNameLabel);
            if (morPrimaryDs == null) {
                String msg = "Unable to find datastore: " + primaryStorageNameLabel;
                logger.error(msg);
                throw new Exception(msg);
            }

            DatastoreMO primaryDsMo = new DatastoreMO(hyperHost.getContext(), morPrimaryDs);
            String newVolumeName = VmwareHelper.getVCenterSafeUuid(primaryDsMo);
            // strip off the extension since restoreVolumeFromSecStorage internally will append suffix there.
            if (backedUpSnapshotUuid.endsWith(".ova")){
                backedUpSnapshotUuid = backedUpSnapshotUuid.replace(".ova", "");
            } else if (backedUpSnapshotUuid.endsWith(".ovf")){
                backedUpSnapshotUuid = backedUpSnapshotUuid.replace(".ovf", "");
            }
            restoreVolumeFromSecStorage(hyperHost, primaryDsMo, newVolumeName, secondaryStorageUrl, backupPath, backedUpSnapshotUuid, (long)cmd.getWait() * 1000, _nfsVersion);

            VolumeObjectTO newVol = new VolumeObjectTO();
            newVol.setPath(newVolumeName);
            return new CopyCmdAnswer(newVol);
        } catch (Throwable e) {
            hostService.createLogMessageException(e, cmd);
            details = String.format("Failed to create volume from snapshot due to exception: [%s]", VmwareHelper.getExceptionMessage(e));
        }
        return new CopyCmdAnswer(details);
    }

    @Override
    public Answer deleteSnapshot(DeleteCommand cmd) {
        SnapshotObjectTO snapshot = (SnapshotObjectTO)cmd.getData();
        DataStoreTO store = snapshot.getDataStore();
        if (store.getRole() == DataStoreRole.Primary) {
            return new Answer(cmd);
        } else {
            return new Answer(cmd, false, "unsupported command");
        }
    }

    @Override
    public Answer introduceObject(IntroduceObjectCmd cmd) {
        return new Answer(cmd, false, "not implememented yet");
    }

    @Override
    public Answer forgetObject(ForgetObjectCmd cmd) {
        return new Answer(cmd, false, "not implememented yet");
    }

    private String deriveTemplateUuidOnHost(VmwareHypervisorHost hyperHost, String storeIdentifier, String templateName) {
        String templateUuid;
        try {
            templateUuid = UUID.nameUUIDFromBytes((templateName + "@" + storeIdentifier + "-" + hyperHost.getMor().getValue()).getBytes("UTF-8")).toString();
        } catch(UnsupportedEncodingException e){
            logger.warn("unexpected encoding error, using default Charset: " + e.getLocalizedMessage());
            templateUuid = UUID.nameUUIDFromBytes((templateName + "@" + storeIdentifier + "-" + hyperHost.getMor().getValue()).getBytes(Charset.defaultCharset()))
                    .toString();
        }
        templateUuid = templateUuid.replaceAll("-", "");
        return templateUuid;
    }

    private String getLegacyVmDataDiskController() throws Exception {
        return DiskControllerType.lsilogic.toString();
    }

    void setNfsVersion(String nfsVersion){
        this._nfsVersion = nfsVersion;
        logger.debug("VmwareProcessor instance now using NFS version: " + nfsVersion);
    }

    void setFullCloneFlag(boolean value){
        this._fullCloneFlag = value;
        logger.debug("VmwareProcessor instance - create full clone = " + (value ? "TRUE" : "FALSE"));
    }

    void setDiskProvisioningStrictness(boolean value){
        this._diskProvisioningStrictness = value;
        logger.debug("VmwareProcessor instance - diskProvisioningStrictness = " + (value ? "TRUE" : "FALSE"));
    }

    @Override
    public Answer handleDownloadTemplateToPrimaryStorage(DirectDownloadCommand cmd) {
        return null;
    }

    @Override
    public Answer checkDataStoreStoragePolicyCompliance(CheckDataStoreStoragePolicyComplainceCommand cmd) {
        String primaryStorageNameLabel = cmd.getStoragePool().getUuid();
        String storagePolicyId = cmd.getStoragePolicyId();
        VmwareContext context = hostService.getServiceContext(cmd);
        try {
            VmwareHypervisorHost hyperHost = hostService.getHyperHost(context, cmd);
            ManagedObjectReference morPrimaryDs = HypervisorHostHelper.findDatastoreWithBackwardsCompatibility(hyperHost, primaryStorageNameLabel);
            if (morPrimaryDs == null) {
                String msg = "Unable to find datastore: " + primaryStorageNameLabel;
                logger.error(msg);
                throw new Exception(msg);
            }

            DatastoreMO primaryDsMo = new DatastoreMO(hyperHost.getContext(), morPrimaryDs);
            boolean isDatastoreStoragePolicyComplaint = primaryDsMo.isDatastoreStoragePolicyComplaint(storagePolicyId);

            String failedMessage = String.format("DataStore %s is not complaince with storage policy id %s", primaryStorageNameLabel, storagePolicyId);
            if (!isDatastoreStoragePolicyComplaint)
                return new Answer(cmd, isDatastoreStoragePolicyComplaint, failedMessage);
            else
                return new Answer(cmd, isDatastoreStoragePolicyComplaint, null);
        } catch (Throwable e) {
            hostService.createLogMessageException(e, cmd);
            String details = String.format("Exception while checking if datastore [%s] is storage policy [%s] complaince due to: [%s]", primaryStorageNameLabel, storagePolicyId, VmwareHelper.getExceptionMessage(e));
            return new Answer(cmd, false, details);
        }
    }

    @Override
    public Answer copyVolumeFromPrimaryToPrimary(CopyCommand cmd) {
        return null;
    }

    /**
     * Return the cloned VM from the template
     */
    public VirtualMachineMO cloneVMFromTemplate(VmwareHypervisorHost hyperHost, String templateName, String cloneName, String templatePrimaryStoreUuid) {
        try {
            VmwareContext context = hyperHost.getContext();
            DatacenterMO dcMo = new DatacenterMO(context, hyperHost.getHyperHostDatacenter());
            VirtualMachineMO templateMo = dcMo.findVm(templateName);
            if (templateMo == null) {
                throw new CloudRuntimeException(String.format("Unable to find template %s in vSphere", templateName));
            }
            ManagedObjectReference morDatastore = HypervisorHostHelper.findDatastoreWithBackwardsCompatibility(hyperHost, templatePrimaryStoreUuid);
            DatastoreMO dsMo = new DatastoreMO(context, morDatastore);
            ManagedObjectReference morPool = hyperHost.getHyperHostOwnerResourcePool();
            if (morDatastore == null) {
                throw new CloudRuntimeException("Unable to find datastore in vSphere");
            }
            logger.info("Cloning VM " + cloneName + " from template " + templateName + " into datastore " + templatePrimaryStoreUuid);
            if (!_fullCloneFlag) {
                createVMLinkedClone(templateMo, dcMo, cloneName, morDatastore, morPool, null);
            } else {
                createVMFullClone(templateMo, dcMo, dsMo, cloneName, morDatastore, morPool, null);
            }
            VirtualMachineMO vm = dcMo.findVm(cloneName);
            if (vm == null) {
                throw new CloudRuntimeException("Unable to get the cloned VM " + cloneName);
            }
            return vm;
        } catch (Throwable e) {
            String msg = "Error cloning VM from template in primary storage: %s" + e.getMessage();
            logger.error(msg, e);
            throw new CloudRuntimeException(msg, e);
        }
    }

    public Pair<Boolean, Boolean> getSyncedVolume(VirtualMachineMO vmMo, VmwareContext context,VmwareHypervisorHost hyperHost, DiskTO disk, VolumeObjectTO volumeTO) throws Exception {
        DataStoreTO primaryStore = volumeTO.getDataStore();
        boolean datastoreChangeObserved = false;
        boolean volumePathChangeObserved = false;
        if (!"DatastoreCluster".equalsIgnoreCase(disk.getDetails().get(DiskTO.PROTOCOL_TYPE))) {
            return new Pair<>(volumePathChangeObserved, datastoreChangeObserved);
        }
        VirtualMachineDiskInfo matchingExistingDisk = getMatchingExistingDisk(hyperHost, context, vmMo, disk);
        VirtualMachineDiskInfoBuilder diskInfoBuilder = vmMo.getDiskInfoBuilder();
        if (diskInfoBuilder != null && matchingExistingDisk != null) {
            String[] diskChain = matchingExistingDisk.getDiskChain();
            assert (diskChain.length > 0);
            DatastoreFile file = new DatastoreFile(diskChain[0]);
            String volumePath = volumeTO.getPath();
            if (!file.getFileBaseName().equalsIgnoreCase(volumePath)) {
                if (logger.isInfoEnabled()) {
                    logger.info("Detected disk-chain top file change on volume: " + volumeTO.getId() + " " + volumePath + " -> " + file.getFileBaseName());
                }
                volumePathChangeObserved = true;
                volumePath = file.getFileBaseName();
                volumeTO.setPath(volumePath);
                volumeTO.setChainInfo(_gson.toJson(matchingExistingDisk));
            }

            DatastoreMO diskDatastoreMoFromVM = getDiskDatastoreMofromVM(hyperHost, context, vmMo, disk, diskInfoBuilder);
            if (diskDatastoreMoFromVM != null) {
                String actualPoolUuid = diskDatastoreMoFromVM.getCustomFieldValue(CustomFieldConstants.CLOUD_UUID);
                if (!actualPoolUuid.equalsIgnoreCase(primaryStore.getUuid())) {
                    logger.warn(String.format("Volume %s found to be in a different storage pool %s", volumePath, actualPoolUuid));
                    datastoreChangeObserved = true;
                    volumeTO.setDataStoreUuid(actualPoolUuid);
                    volumeTO.setChainInfo(_gson.toJson(matchingExistingDisk));
                }
            }
        }
        return new Pair<>(volumePathChangeObserved, datastoreChangeObserved);
    }

    @Override
    public Answer syncVolumePath(SyncVolumePathCommand cmd) {
        DiskTO disk = cmd.getDisk();
        VolumeObjectTO volumeTO = (VolumeObjectTO)disk.getData();
        String vmName = volumeTO.getVmName();

        try {
            VmwareContext context = hostService.getServiceContext(null);
            VmwareHypervisorHost hyperHost = hostService.getHyperHost(context, null);
            VirtualMachineMO vmMo = hyperHost.findVmOnHyperHost(vmName);
            if (vmMo == null) {
                vmMo = hyperHost.findVmOnPeerHyperHost(vmName);
                if (vmMo == null) {
                    String msg = "Unable to find the VM to execute SyncVolumePathCommand, vmName: " + vmName;
                    logger.error(msg);
                    throw new Exception(msg);
                }
            }
            Pair<Boolean, Boolean> changes = getSyncedVolume(vmMo, context, hyperHost, disk, volumeTO);
            boolean volumePathChangeObserved = changes.first();
            boolean datastoreChangeObserved = changes.second();

            SyncVolumePathAnswer answer = new SyncVolumePathAnswer(disk);
            if (datastoreChangeObserved) {
                answer.setContextParam("datastoreName", volumeTO.getDataStoreUuid());
            }
            if (volumePathChangeObserved) {
                answer.setContextParam("volumePath", volumeTO.getPath());
            }
            if ((volumePathChangeObserved || datastoreChangeObserved) && StringUtils.isNotEmpty(volumeTO.getChainInfo())) {
                answer.setContextParam("chainInfo", volumeTO.getChainInfo());
            }

            return answer;
        }  catch (Throwable e) {
            return new SyncVolumePathAnswer(hostService.createLogMessageException(e, cmd));
        }
    }
}<|MERGE_RESOLUTION|>--- conflicted
+++ resolved
@@ -2210,11 +2210,7 @@
                         if (diskInfo == null) {
                             diskInfo = diskInfoBuilder.getDiskInfoByDeviceBusName(infoInChain.getDiskDeviceBusName());
                             if (diskInfo != null) {
-<<<<<<< HEAD
-                                logger.info("Found existing disk from from chain device bus information: " + infoInChain.getDiskDeviceBusName());
-=======
-                                s_logger.info("Found existing disk from chain device bus information: " + infoInChain.getDiskDeviceBusName());
->>>>>>> 33e2a4dd
+                                logger.info("Found existing disk from chain device bus information: " + infoInChain.getDiskDeviceBusName());
                                 return diskInfo;
                             }
                         }
