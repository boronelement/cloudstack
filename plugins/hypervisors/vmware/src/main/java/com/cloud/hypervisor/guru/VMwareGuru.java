// Licensed to the Apache Software Foundation (ASF) under one
// or more contributor license agreements.  See the NOTICE file
// distributed with this work for additional information
// regarding copyright ownership.  The ASF licenses this file
// to you under the Apache License, Version 2.0 (the
// "License"); you may not use this file except in compliance
// with the License.  You may obtain a copy of the License at
//
//   http://www.apache.org/licenses/LICENSE-2.0
//
// Unless required by applicable law or agreed to in writing,
// software distributed under the License is distributed on an
// "AS IS" BASIS, WITHOUT WARRANTIES OR CONDITIONS OF ANY
// KIND, either express or implied.  See the License for the
// specific language governing permissions and limitations
// under the License.
package com.cloud.hypervisor.guru;

import static com.cloud.utils.NumbersUtil.toHumanReadableSize;

import java.util.ArrayList;
import java.util.Date;
import java.util.HashMap;
import java.util.List;
import java.util.Map;
import java.util.UUID;

import javax.inject.Inject;

import com.cloud.hypervisor.vmware.mo.DatastoreMO;
import com.cloud.hypervisor.vmware.mo.HostMO;
import com.cloud.hypervisor.vmware.util.VmwareClient;
import com.cloud.hypervisor.vmware.util.VmwareHelper;
import com.cloud.vm.VmDetailConstants;
import com.vmware.vim25.VirtualMachinePowerState;
import org.apache.cloudstack.acl.ControlledEntity;
import org.apache.cloudstack.backup.Backup;
import org.apache.cloudstack.engine.subsystem.api.storage.ObjectInDataStoreStateMachine;
import org.apache.cloudstack.engine.subsystem.api.storage.PrimaryDataStore;
import org.apache.cloudstack.engine.subsystem.api.storage.VolumeDataFactory;
import org.apache.cloudstack.engine.subsystem.api.storage.VolumeInfo;
import org.apache.cloudstack.framework.config.ConfigKey;
import org.apache.cloudstack.framework.config.Configurable;
import org.apache.cloudstack.storage.command.CopyCommand;
import org.apache.cloudstack.storage.command.DeleteCommand;
import org.apache.cloudstack.storage.command.DownloadCommand;
import org.apache.cloudstack.storage.command.StorageSubSystemCommand;
import org.apache.cloudstack.storage.datastore.db.PrimaryDataStoreDao;
import org.apache.cloudstack.storage.datastore.db.StoragePoolVO;
import org.apache.cloudstack.storage.to.VolumeObjectTO;
import org.apache.cloudstack.utils.reflectiontostringbuilderutils.ReflectionToStringBuilderUtils;
import org.apache.cloudstack.utils.volume.VirtualMachineDiskInfo;
import org.apache.cloudstack.vm.UnmanagedInstanceTO;
import org.apache.commons.collections.CollectionUtils;
import org.apache.commons.lang.BooleanUtils;
import org.apache.commons.lang3.StringUtils;

import com.cloud.agent.api.BackupSnapshotCommand;
import com.cloud.agent.api.Command;
import com.cloud.agent.api.CreatePrivateTemplateFromSnapshotCommand;
import com.cloud.agent.api.CreatePrivateTemplateFromVolumeCommand;
import com.cloud.agent.api.CreateVolumeFromSnapshotCommand;
import com.cloud.agent.api.MigrateVmToPoolCommand;
import com.cloud.agent.api.UnregisterNicCommand;
import com.cloud.agent.api.UnregisterVMCommand;
import com.cloud.agent.api.storage.CopyVolumeCommand;
import com.cloud.agent.api.storage.CreateEntityDownloadURLCommand;
import com.cloud.agent.api.storage.CreateVolumeOVACommand;
import com.cloud.agent.api.storage.PrepareOVAPackingCommand;
import com.cloud.agent.api.to.DataObjectType;
import com.cloud.agent.api.to.DataStoreTO;
import com.cloud.agent.api.to.DataTO;
import com.cloud.agent.api.to.DiskTO;
import com.cloud.agent.api.to.StorageFilerTO;
import com.cloud.agent.api.to.VirtualMachineTO;
import com.cloud.agent.api.to.VolumeTO;
import com.cloud.cluster.ClusterManager;
import com.cloud.configuration.Resource;
import com.cloud.dc.ClusterDetailsDao;
import com.cloud.event.EventTypes;
import com.cloud.event.UsageEventUtils;
import com.cloud.exception.InvalidParameterValueException;
import com.cloud.host.Host;
import com.cloud.host.HostVO;
import com.cloud.host.dao.HostDetailsDao;
import com.cloud.hypervisor.Hypervisor.HypervisorType;
import com.cloud.hypervisor.HypervisorGuru;
import com.cloud.hypervisor.HypervisorGuruBase;
import com.cloud.dc.VmwareDatacenterVO;
import com.cloud.hypervisor.vmware.VmwareDatacenterZoneMapVO;
import com.cloud.dc.dao.VmwareDatacenterDao;
import com.cloud.hypervisor.vmware.dao.VmwareDatacenterZoneMapDao;
import com.cloud.hypervisor.vmware.manager.VmwareManager;
import com.cloud.hypervisor.vmware.mo.DatacenterMO;
import com.cloud.hypervisor.vmware.mo.NetworkMO;
import com.cloud.hypervisor.vmware.mo.VirtualDiskManagerMO;
import com.cloud.hypervisor.vmware.mo.VirtualMachineDiskInfoBuilder;
import com.cloud.hypervisor.vmware.mo.VirtualMachineMO;
import com.cloud.hypervisor.vmware.resource.VmwareContextFactory;
import com.cloud.hypervisor.vmware.util.VmwareContext;
import com.cloud.network.Network;
import com.cloud.network.Networks;
import com.cloud.network.Networks.BroadcastDomainType;
import com.cloud.network.Networks.TrafficType;
import com.cloud.network.dao.NetworkVO;
import com.cloud.network.dao.PhysicalNetworkDao;
import com.cloud.network.dao.PhysicalNetworkTrafficTypeDao;
import com.cloud.network.dao.PhysicalNetworkTrafficTypeVO;
import com.cloud.network.dao.PhysicalNetworkVO;
import com.cloud.secstorage.CommandExecLogDao;
import com.cloud.secstorage.CommandExecLogVO;
import com.cloud.serializer.GsonHelper;
import com.cloud.service.ServiceOfferingVO;
import com.cloud.storage.DataStoreRole;
import com.cloud.storage.DiskOfferingVO;
import com.cloud.storage.GuestOSVO;
import com.cloud.storage.Storage;
import com.cloud.storage.StorageManager;
import com.cloud.storage.StoragePool;
import com.cloud.storage.StoragePoolHostVO;
import com.cloud.storage.VMTemplateStoragePoolVO;
import com.cloud.storage.VMTemplateStorageResourceAssoc;
import com.cloud.storage.VMTemplateVO;
import com.cloud.storage.Volume;
import com.cloud.storage.VolumeVO;
import com.cloud.storage.dao.DiskOfferingDao;
import com.cloud.storage.dao.GuestOSDao;
import com.cloud.storage.dao.StoragePoolHostDao;
import com.cloud.storage.dao.VMTemplateDao;
import com.cloud.storage.dao.VMTemplatePoolDao;
import com.cloud.storage.dao.VolumeDao;
import com.cloud.storage.secondary.SecondaryStorageVmManager;
import com.cloud.user.ResourceLimitService;
import com.cloud.utils.Pair;
import com.cloud.utils.UuidUtils;
import com.cloud.utils.db.DB;
import com.cloud.utils.exception.CloudRuntimeException;
import com.cloud.utils.net.NetUtils;
import com.cloud.vm.NicProfile;
import com.cloud.vm.NicVO;
import com.cloud.vm.SecondaryStorageVmVO;
import com.cloud.vm.UserVmVO;
import com.cloud.vm.VMInstanceVO;
import com.cloud.vm.VirtualMachine;
import com.cloud.vm.VirtualMachine.Type;
import com.cloud.vm.VirtualMachineManager;
import com.cloud.vm.VirtualMachineProfile;
import com.cloud.vm.dao.UserVmDao;
import com.cloud.vm.dao.VMInstanceDao;
import com.google.gson.Gson;
import com.vmware.vim25.ManagedObjectReference;
import com.vmware.vim25.VirtualDevice;
import com.vmware.vim25.VirtualDeviceBackingInfo;
import com.vmware.vim25.VirtualDeviceConnectInfo;
import com.vmware.vim25.VirtualDisk;
import com.vmware.vim25.VirtualDiskFlatVer2BackingInfo;
import com.vmware.vim25.VirtualEthernetCard;
import com.vmware.vim25.VirtualEthernetCardNetworkBackingInfo;
import com.vmware.vim25.VirtualMachineConfigSummary;
import com.vmware.vim25.VirtualMachineRuntimeInfo;

public class VMwareGuru extends HypervisorGuruBase implements HypervisorGuru, Configurable {
    private static final Gson GSON = GsonHelper.getGson();


    @Inject VmwareVmImplementer vmwareVmImplementer;
    @Inject GuestOSDao _guestOsDao;
    @Inject HostDetailsDao _hostDetailsDao;
    @Inject ClusterDetailsDao _clusterDetailsDao;
    @Inject CommandExecLogDao _cmdExecLogDao;
    @Inject VmwareManager _vmwareMgr;
    @Inject VMInstanceDao vmDao;
    @Inject SecondaryStorageVmManager _secStorageMgr;
    @Inject PhysicalNetworkTrafficTypeDao _physicalNetworkTrafficTypeDao;
    @Inject VirtualMachineManager vmManager;
    @Inject ClusterManager _clusterMgr;
    @Inject VolumeDao _volumeDao;
    @Inject ResourceLimitService _resourceLimitService;
    @Inject PrimaryDataStoreDao _storagePoolDao;
    @Inject VolumeDataFactory _volFactory;
    @Inject VmwareDatacenterDao vmwareDatacenterDao;
    @Inject VmwareDatacenterZoneMapDao vmwareDatacenterZoneMapDao;
    @Inject VMTemplatePoolDao templateStoragePoolDao;
    @Inject VMTemplateDao vmTemplateDao;
    @Inject UserVmDao userVmDao;
    @Inject DiskOfferingDao diskOfferingDao;
    @Inject PhysicalNetworkDao physicalNetworkDao;
    @Inject StoragePoolHostDao storagePoolHostDao;

    protected VMwareGuru() {
        super();
    }

    public static final ConfigKey<Boolean> VmwareReserveCpu = new ConfigKey<Boolean>(Boolean.class, "vmware.reserve.cpu", "Advanced", "false",
            "Specify whether or not to reserve CPU when deploying an instance.", true, ConfigKey.Scope.Cluster, null);

    public static final ConfigKey<Boolean> VmwareReserveMemory = new ConfigKey<Boolean>(Boolean.class, "vmware.reserve.mem", "Advanced", "false",
            "Specify whether or not to reserve memory when deploying an instance.", true, ConfigKey.Scope.Cluster, null);

    public static final ConfigKey<Boolean> VmwareEnableNestedVirtualization = new ConfigKey<Boolean>(Boolean.class, "vmware.nested.virtualization", "Advanced", "false",
            "When set to true this will enable nested virtualization when this is supported by the hypervisor", true, ConfigKey.Scope.Global, null);

    public static final ConfigKey<Boolean> VmwareEnableNestedVirtualizationPerVM = new ConfigKey<Boolean>(Boolean.class, "vmware.nested.virtualization.perVM", "Advanced", "false",
            "When set to true this will enable nested virtualization per vm", true, ConfigKey.Scope.Global, null);

    @Override public HypervisorType getHypervisorType() {
        return HypervisorType.VMware;
    }

    @Override public VirtualMachineTO implement(VirtualMachineProfile vm) {
        vmwareVmImplementer.setGlobalNestedVirtualisationEnabled(VmwareEnableNestedVirtualization.value());
        vmwareVmImplementer.setGlobalNestedVPerVMEnabled(VmwareEnableNestedVirtualizationPerVM.value());
        return vmwareVmImplementer.implement(vm, toVirtualMachineTO(vm), vmManager.findClusterAndHostIdForVm(vm.getId()).first());
    }

    @Override @DB public Pair<Boolean, Long> getCommandHostDelegation(long hostId, Command cmd) {
        if (logger.isTraceEnabled()) {
            logger.trace(String.format("Finding delegation for command of type %s to host %d.", cmd.getClass(), hostId));
        }

        boolean needDelegation = false;
        if (cmd instanceof StorageSubSystemCommand) {
            StorageSubSystemCommand c = (StorageSubSystemCommand)cmd;
            c.setExecuteInSequence(StorageManager.shouldExecuteInSequenceOnVmware());
        }
        if (cmd instanceof DownloadCommand) {
            cmd.setContextParam(VmwareManager.s_vmwareOVAPackageTimeout.key(), String.valueOf(VmwareManager.s_vmwareOVAPackageTimeout.value()));
        }
        //NOTE: the hostid can be a hypervisor host, or a ssvm agent. For copycommand, if it's for volume upload, the hypervisor
        //type is empty, so we need to check the format of volume at first.
        if (cmd instanceof CopyCommand) {
            CopyCommand cpyCommand = (CopyCommand)cmd;
            DataTO srcData = cpyCommand.getSrcTO();
            DataStoreTO srcStoreTO = srcData.getDataStore();
            DataTO destData = cpyCommand.getDestTO();
            DataStoreTO destStoreTO = destData.getDataStore();

            boolean inSeq = true;
            if (parallelExecutionAllowed(srcData, destData, srcStoreTO, destStoreTO)) {
                inSeq = false;
            }
            cpyCommand.setExecuteInSequence(inSeq);

            if (srcData.getObjectType() == DataObjectType.VOLUME) {
                VolumeObjectTO volumeObjectTO = (VolumeObjectTO)srcData;
                if (Storage.ImageFormat.OVA == volumeObjectTO.getFormat()) {
                    needDelegation = true;
                }
            }

            if (!needDelegation && !(HypervisorType.VMware == srcData.getHypervisorType() || HypervisorType.VMware == destData.getHypervisorType())) {
                return new Pair<Boolean, Long>(Boolean.FALSE, new Long(hostId));
            }

            if (destData.getObjectType() == DataObjectType.VOLUME && destStoreTO.getRole() == DataStoreRole.Primary && srcData.getObjectType() == DataObjectType.TEMPLATE
                    && srcStoreTO.getRole() == DataStoreRole.Primary) {
                needDelegation = false;
            } else {
                needDelegation = true;
            }
        } else if (cmd instanceof CreateEntityDownloadURLCommand) {
            DataTO srcData = ((CreateEntityDownloadURLCommand)cmd).getData();
            if ((HypervisorType.VMware == srcData.getHypervisorType())) {
                needDelegation = true;
            }
            if (srcData.getObjectType() == DataObjectType.VOLUME) {
                VolumeObjectTO volumeObjectTO = (VolumeObjectTO)srcData;
                if (Storage.ImageFormat.OVA == volumeObjectTO.getFormat()) {
                    needDelegation = true;
                }
            }
        }

        if (logger.isTraceEnabled()) {
            logger.trace(String.format("Command of type %s is going to be executed in sequence? %b", cmd.getClass(), cmd.executeInSequence()));
            logger.trace(String.format("Command of type %s is going to need delegation? %b", cmd.getClass(), needDelegation));
        }

        if (!needDelegation) {
            return new Pair<Boolean, Long>(Boolean.FALSE, new Long(hostId));
        }
        HostVO host = hostDao.findById(hostId);
        long dcId = host.getDataCenterId();
        Pair<HostVO, SecondaryStorageVmVO> cmdTarget = _secStorageMgr.assignSecStorageVm(dcId, cmd);
        if (cmdTarget != null) {
            // TODO, we need to make sure agent is actually connected too

            cmd.setContextParam("hypervisor", HypervisorType.VMware.toString());
            if (host.getType() == Host.Type.Routing) {
                Map<String, String> hostDetails = _hostDetailsDao.findDetails(hostId);
                cmd.setContextParam("guid", resolveNameInGuid(hostDetails.get("guid")));
                cmd.setContextParam("username", hostDetails.get("username"));
                cmd.setContextParam("password", hostDetails.get("password"));
                cmd.setContextParam("serviceconsole", _vmwareMgr.getServiceConsolePortGroupName());
                cmd.setContextParam("manageportgroup", _vmwareMgr.getManagementPortGroupName());
            }

            CommandExecLogVO execLog = new CommandExecLogVO(cmdTarget.first().getId(), cmdTarget.second().getId(), cmd.getClass().getSimpleName(), 1);
            _cmdExecLogDao.persist(execLog);
            cmd.setContextParam("execid", String.valueOf(execLog.getId()));
            cmd.setContextParam("noderuninfo", String.format("%d-%d", _clusterMgr.getManagementNodeId(), _clusterMgr.getCurrentRunId()));
            cmd.setContextParam("vCenterSessionTimeout", String.valueOf(_vmwareMgr.getVcenterSessionTimeout()));
            cmd.setContextParam(VmwareManager.s_vmwareOVAPackageTimeout.key(), String.valueOf(VmwareManager.s_vmwareOVAPackageTimeout.value()));

            if (cmd instanceof BackupSnapshotCommand || cmd instanceof CreatePrivateTemplateFromVolumeCommand || cmd instanceof CreatePrivateTemplateFromSnapshotCommand || cmd instanceof CopyVolumeCommand || cmd instanceof CopyCommand || cmd instanceof CreateVolumeOVACommand || cmd instanceof PrepareOVAPackingCommand
                    || cmd instanceof CreateVolumeFromSnapshotCommand) {
                String workerName = _vmwareMgr.composeWorkerName();
                long checkPointId = 1;
                // FIXME: Fix                    long checkPointId = _checkPointMgr.pushCheckPoint(new VmwareCleanupMaid(hostDetails.get("guid"), workerName));
                cmd.setContextParam("worker", workerName);
                cmd.setContextParam("checkpoint", String.valueOf(checkPointId));

                // some commands use 2 workers
                String workerName2 = _vmwareMgr.composeWorkerName();
                long checkPointId2 = 1;
                // FIXME: Fix                    long checkPointId2 = _checkPointMgr.pushCheckPoint(new VmwareCleanupMaid(hostDetails.get("guid"), workerName2));
                cmd.setContextParam("worker2", workerName2);
                cmd.setContextParam("checkpoint2", String.valueOf(checkPointId2));
                cmd.setContextParam("searchexludefolders", _vmwareMgr.s_vmwareSearchExcludeFolder.value());
            }

            return new Pair<Boolean, Long>(Boolean.TRUE, cmdTarget.first().getId());

        }
        return new Pair<Boolean, Long>(Boolean.FALSE, new Long(hostId));
    }

    private boolean parallelExecutionAllowed(DataTO srcData, DataTO destData, DataStoreTO srcStoreTO, DataStoreTO destStoreTO) {
        Long srcId = srcStoreTO == null || srcStoreTO.getUuid() == null ? null : _storagePoolDao.findByUuid(srcStoreTO.getUuid()).getId();
        Long dstId = destStoreTO == null || destStoreTO.getUuid() == null ? null : _storagePoolDao.findByUuid(destStoreTO.getUuid()).getId();
        return (srcData.getObjectType() == DataObjectType.SNAPSHOT)
                || (destData.getObjectType() == DataObjectType.SNAPSHOT)
                || (destStoreTO != null && destStoreTO.getRole() == DataStoreRole.Image)
                || (destStoreTO != null && destStoreTO.getRole() == DataStoreRole.ImageCache)
                || !StorageManager.shouldExecuteInSequenceOnVmware(srcId, dstId);
    }

    @Override
    public boolean trackVmHostChange() {
        return true;
    }

    private String resolveNameInGuid(String guid) {
        String tokens[] = guid.split("@");
        assert (tokens.length == 2);

        String vCenterIp = NetUtils.resolveToIp(tokens[1]);
        if (vCenterIp == null) {
            logger.error("Fatal : unable to resolve vCenter address " + tokens[1] + ", please check your DNS configuration");
            return guid;
        }

        if (vCenterIp.equals(tokens[1]))
            return guid;

        return tokens[0] + "@" + vCenterIp;
    }

    @Override public List<Command> finalizeExpungeNics(VirtualMachine vm, List<NicProfile> nics) {
        List<Command> commands = new ArrayList<Command>();
        List<NicVO> nicVOs = nicDao.listByVmId(vm.getId());
        for (NicVO nic : nicVOs) {
            NetworkVO network = networkDao.findById(nic.getNetworkId());
            if (network.getBroadcastDomainType() == BroadcastDomainType.Lswitch) {
                logger.debug("Nic " + nic.toString() + " is connected to an lswitch, cleanup required");
                NetworkVO networkVO = networkDao.findById(nic.getNetworkId());
                // We need the traffic label to figure out which vSwitch has the
                // portgroup
                PhysicalNetworkTrafficTypeVO trafficTypeVO = _physicalNetworkTrafficTypeDao.findBy(networkVO.getPhysicalNetworkId(), networkVO.getTrafficType());
                UnregisterNicCommand unregisterNicCommand = new UnregisterNicCommand(vm.getInstanceName(), trafficTypeVO.getVmwareNetworkLabel(), UUID.fromString(nic.getUuid()));
                commands.add(unregisterNicCommand);
            }
        }
        return commands;
    }

    @Override public String getConfigComponentName() {
        return VMwareGuru.class.getSimpleName();
    }

    @Override public ConfigKey<?>[] getConfigKeys() {
        return new ConfigKey<?>[] {VmwareReserveCpu, VmwareReserveMemory, VmwareEnableNestedVirtualization, VmwareEnableNestedVirtualizationPerVM};
    }

    @Override public List<Command> finalizeExpungeVolumes(VirtualMachine vm) {
        List<Command> commands = new ArrayList<Command>();

        List<VolumeVO> volumes = _volumeDao.findByInstance(vm.getId());

        if (volumes != null) {
            for (VolumeVO volume : volumes) {
                StoragePoolVO storagePool = _storagePoolDao.findById(volume.getPoolId());

                // storagePool should be null if we are expunging a volume that was never
                // attached to a VM that was started (the "trick" for storagePool to be null
                // is that none of the VMs this volume may have been attached to were ever started,
                // so the volume was never assigned to a storage pool)
                if (storagePool != null && storagePool.isManaged() && volume.getVolumeType() == Volume.Type.ROOT) {
                    VolumeInfo volumeInfo = _volFactory.getVolume(volume.getId());
                    PrimaryDataStore primaryDataStore = (PrimaryDataStore)volumeInfo.getDataStore();
                    Map<String, String> details = primaryDataStore.getDetails();

                    if (details == null) {
                        details = new HashMap<String, String>();

                        primaryDataStore.setDetails(details);
                    }

                    details.put(DiskTO.MANAGED, Boolean.TRUE.toString());

                    DeleteCommand cmd = new DeleteCommand(volumeInfo.getTO());

                    commands.add(cmd);

                    break;
                }
            }
        }

        return commands;
    }

    @Override public Map<String, String> getClusterSettings(long vmId) {
        Map<String, String> details = new HashMap<String, String>();
        Long clusterId = vmManager.findClusterAndHostIdForVm(vmId).first();
        if (clusterId != null) {
            details.put(VmwareReserveCpu.key(), VmwareReserveCpu.valueIn(clusterId).toString());
            details.put(VmwareReserveMemory.key(), VmwareReserveMemory.valueIn(clusterId).toString());
        }
        return details;
    }

    /**
     * Get vmware datacenter mapped to the zoneId
     */
    private VmwareDatacenterVO getVmwareDatacenter(long zoneId) {
        VmwareDatacenterZoneMapVO zoneMap = vmwareDatacenterZoneMapDao.findByZoneId(zoneId);
        long vmwareDcId = zoneMap.getVmwareDcId();
        return vmwareDatacenterDao.findById(vmwareDcId);
    }

    /**
     * Get Vmware datacenter MO
     */
    private DatacenterMO getDatacenterMO(long zoneId) throws Exception {
        VmwareDatacenterVO vmwareDatacenter = getVmwareDatacenter(zoneId);
        VmwareContext context = VmwareContextFactory.getContext(vmwareDatacenter.getVcenterHost(), vmwareDatacenter.getUser(), vmwareDatacenter.getPassword());
        DatacenterMO dcMo = new DatacenterMO(context, vmwareDatacenter.getVmwareDatacenterName());
        ManagedObjectReference dcMor = dcMo.getMor();
        if (dcMor == null) {
            String msg = "Error while getting Vmware datacenter " + vmwareDatacenter.getVmwareDatacenterName();
            logger.error(msg);
            throw new InvalidParameterValueException(msg);
        }
        return dcMo;
    }

    /**
     * Get guest OS ID for VM being imported.
     * If it cannot be found it is mapped to: "Other (64-bit)" ID
     */
    private Long getImportingVMGuestOs(VirtualMachineConfigSummary configSummary) {
        String guestFullName = configSummary.getGuestFullName();
        GuestOSVO os = _guestOsDao.findOneByDisplayName(guestFullName);
        return os != null ? os.getId() : _guestOsDao.findOneByDisplayName("Other (64-bit)").getId();
    }

    /**
     * Create and persist service offering
     */
    private ServiceOfferingVO createServiceOfferingForVMImporting(Integer cpus, Integer memory, Integer maxCpuUsage) {
        String name = "Imported-" + cpus + "-" + memory;

        DiskOfferingVO diskOfferingVO = new DiskOfferingVO(name, name, Storage.ProvisioningType.THIN, false, null, false, false, true);
        diskOfferingVO = diskOfferingDao.persistDefaultDiskOffering(diskOfferingVO);

        ServiceOfferingVO vo = new ServiceOfferingVO(name, cpus, memory, maxCpuUsage, null, null, false, name, false, Type.User,
                false);
        vo.setDiskOfferingId(diskOfferingVO.getId());
        return serviceOfferingDao.persist(vo);
    }

    /**
     * Get service offering ID for VM being imported.
     * If it cannot be found it creates one and returns its ID
     */
    private Long getImportingVMServiceOffering(VirtualMachineConfigSummary configSummary, VirtualMachineRuntimeInfo runtimeInfo) {
        Integer numCpu = configSummary.getNumCpu();
        Integer memorySizeMB = configSummary.getMemorySizeMB();
        Integer maxCpuUsage = runtimeInfo.getMaxCpuUsage();
        List<ServiceOfferingVO> offerings = serviceOfferingDao.listPublicByCpuAndMemory(numCpu, memorySizeMB);
        return CollectionUtils.isEmpty(offerings) ? createServiceOfferingForVMImporting(numCpu, memorySizeMB, maxCpuUsage).getId() : offerings.get(0).getId();
    }

    /**
     * Check if disk is ROOT disk
     */
    private boolean isRootDisk(VirtualDisk disk, Map<VirtualDisk, VolumeVO> disksMapping, Backup backup) {
        if (!disksMapping.containsKey(disk)) {
            return false;
        }
        VolumeVO volumeVO = disksMapping.get(disk);
        if (volumeVO == null) {
            final VMInstanceVO vm = virtualMachineDao.findByIdIncludingRemoved(backup.getVmId());
            if (vm == null) {
                throw new CloudRuntimeException("Failed to find the volumes details from the VM backup");
            }
            List<Backup.VolumeInfo> backedUpVolumes = vm.getBackupVolumeList();
            for (Backup.VolumeInfo backedUpVolume : backedUpVolumes) {
                if (backedUpVolume.getSize().equals(disk.getCapacityInBytes())) {
                    return backedUpVolume.getType().equals(Volume.Type.ROOT);
                }
            }
        } else {
            return volumeVO.getVolumeType().equals(Volume.Type.ROOT);
        }
        throw new CloudRuntimeException("Could not determinate ROOT disk for VM to import");
    }

    /**
     * Check backing info
     */
    private void checkBackingInfo(VirtualDeviceBackingInfo backingInfo) {
        if (!(backingInfo instanceof VirtualDiskFlatVer2BackingInfo)) {
            String errorMessage = String.format("Unsupported backing info. Expected: [%s], but received: [%s].", VirtualDiskFlatVer2BackingInfo.class.getSimpleName(), backingInfo.getClass().getSimpleName());
            logger.error(errorMessage);
            throw new CloudRuntimeException(errorMessage);
        }
    }

    /**
     * Get pool ID from datastore UUID
     */
    private Long getPoolIdFromDatastoreUuid(String datastoreUuid) {
        String poolUuid = UuidUtils.normalize(datastoreUuid);
        StoragePoolVO pool = _storagePoolDao.findByUuid(poolUuid);
        if (pool == null) {
            throw new CloudRuntimeException("Couldn't find storage pool " + poolUuid);
        }
        return pool.getId();
    }

    /**
     * Get pool ID for disk
     */
    private Long getPoolId(VirtualDisk disk) {
        VirtualDeviceBackingInfo backing = disk.getBacking();
        checkBackingInfo(backing);
        VirtualDiskFlatVer2BackingInfo info = (VirtualDiskFlatVer2BackingInfo)backing;
        String[] fileNameParts = info.getFileName().split(" ");
        String datastoreUuid = StringUtils.substringBetween(fileNameParts[0], "[", "]");
        return getPoolIdFromDatastoreUuid(datastoreUuid);
    }

    /**
     * Get volume name from filename
     */
    private String getVolumeNameFromFileName(String fileName) {
        String[] fileNameParts = fileName.split(" ");
        String volumePath = fileNameParts[1];
        return volumePath.split("/")[1].replaceFirst(".vmdk", "");
    }

    /**
     * Get root disk template path
     */
    private String getRootDiskTemplatePath(VirtualDisk rootDisk) {
        VirtualDeviceBackingInfo backing = rootDisk.getBacking();
        checkBackingInfo(backing);
        VirtualDiskFlatVer2BackingInfo info = (VirtualDiskFlatVer2BackingInfo)backing;
        VirtualDiskFlatVer2BackingInfo parent = info.getParent();
        return (parent != null) ? getVolumeNameFromFileName(parent.getFileName()) : getVolumeNameFromFileName(info.getFileName());
    }

    /**
     * Get template MO
     */
    private VirtualMachineMO getTemplate(DatacenterMO dcMo, String templatePath) throws Exception {
        VirtualMachineMO template = dcMo.findVm(templatePath);
        if (!template.isTemplate()) {
            throw new CloudRuntimeException(templatePath + " is not a template");
        }
        return template;
    }

    /**
     * Get template pool ID
     */
    private Long getTemplatePoolId(VirtualMachineMO template) throws Exception {
        VirtualMachineConfigSummary configSummary = template.getConfigSummary();
        String vmPathName = configSummary.getVmPathName();
        String[] pathParts = vmPathName.split(" ");
        String dataStoreUuid = pathParts[0].replace("[", "").replace("]", "");
        return getPoolIdFromDatastoreUuid(dataStoreUuid);
    }

    /**
     * Get template size
     */
    private Long getTemplateSize(VirtualMachineMO template, String vmInternalName, Map<VirtualDisk, VolumeVO> disksMapping, Backup backup) throws Exception {
        List<VirtualDisk> disks = template.getVirtualDisks();
        if (CollectionUtils.isEmpty(disks)) {
            throw new CloudRuntimeException("Couldn't find VM template size");
        }
        return disks.get(0).getCapacityInBytes();
    }

    /**
     * Create a VM Template record on DB
     */
    private VMTemplateVO createVMTemplateRecord(String vmInternalName, long guestOsId, long accountId) {
        Long nextTemplateId = vmTemplateDao.getNextInSequence(Long.class, "id");
        VMTemplateVO templateVO = new VMTemplateVO(nextTemplateId, "Imported-from-" + vmInternalName, Storage.ImageFormat.OVA, false, false, false, Storage.TemplateType.USER, null,
                false, 64, accountId, null, "Template imported from VM " + vmInternalName, false, guestOsId, false, HypervisorType.VMware, null, null, false, false, false, false);
        return vmTemplateDao.persist(templateVO);
    }

    /**
     * Retrieve the template ID matching the template on templatePath. There are 2 cases:
     * - There are no references on DB for primary storage -> create a template DB record and return its ID
     * - There are references on DB for primary storage -> return template ID for any of those references
     */
    private long getTemplateId(String templatePath, String vmInternalName, Long guestOsId, long accountId) {
        List<VMTemplateStoragePoolVO> poolRefs = templateStoragePoolDao.listByTemplatePath(templatePath);
        return CollectionUtils.isNotEmpty(poolRefs) ? poolRefs.get(0).getTemplateId() : createVMTemplateRecord(vmInternalName, guestOsId, accountId).getId();
    }

    /**
     * Update template reference on primary storage, if needed
     */
    private void updateTemplateRef(long templateId, Long poolId, String templatePath, Long templateSize) {
        VMTemplateStoragePoolVO templateRef = templateStoragePoolDao.findByPoolPath(poolId, templatePath);
        if (templateRef == null) {
            templateRef = new VMTemplateStoragePoolVO(poolId, templateId, null, 100, VMTemplateStorageResourceAssoc.Status.DOWNLOADED, templatePath, null, null, templatePath,
                    templateSize, null);
            templateRef.setState(ObjectInDataStoreStateMachine.State.Ready);
            templateStoragePoolDao.persist(templateRef);
        }
    }

    /**
     * Get template ID for VM being imported. If it is not found, it is created
     */
    private Long getImportingVMTemplate(List<VirtualDisk> virtualDisks, DatacenterMO dcMo, String vmInternalName, Long guestOsId, long accountId, Map<VirtualDisk, VolumeVO> disksMapping, Backup backup) throws Exception {
        for (VirtualDisk disk : virtualDisks) {
            if (isRootDisk(disk, disksMapping, backup)) {
                VolumeVO volumeVO = disksMapping.get(disk);
                if (volumeVO == null) {
                    String templatePath = getRootDiskTemplatePath(disk);
                    VirtualMachineMO template = getTemplate(dcMo, templatePath);
                    Long poolId = getTemplatePoolId(template);
                    Long templateSize = getTemplateSize(template, vmInternalName, disksMapping, backup);
                    long templateId = getTemplateId(templatePath, vmInternalName, guestOsId, accountId);
                    updateTemplateRef(templateId, poolId, templatePath, templateSize);
                    return templateId;
                } else {
                    return volumeVO.getTemplateId();
                }
            }
        }
        throw new CloudRuntimeException("Could not find ROOT disk for VM " + vmInternalName);
    }

    /**
     * If VM does not exist: create and persist VM
     * If VM exists: update VM
     */
    private VMInstanceVO getVM(String vmInternalName, long templateId, long guestOsId, long serviceOfferingId, long zoneId, long accountId, long userId, long domainId) {
        logger.debug(String.format("Trying to get VM with specs: [vmInternalName: %s, templateId: %s, guestOsId: %s, serviceOfferingId: %s].", vmInternalName,
                templateId, guestOsId, serviceOfferingId));
        VMInstanceVO vm = virtualMachineDao.findVMByInstanceNameIncludingRemoved(vmInternalName);
        if (vm != null) {
            logger.debug(String.format("Found an existing VM [id: %s, removed: %s] with internalName: [%s].", vm.getUuid(), vm.getRemoved() != null ? "yes" : "no", vmInternalName));
            vm.setState(VirtualMachine.State.Stopped);
            vm.setPowerState(VirtualMachine.PowerState.PowerOff);
            virtualMachineDao.update(vm.getId(), vm);
            if (vm.getRemoved() != null) {
                virtualMachineDao.unremove(vm.getId());
                UsageEventUtils.publishUsageEvent(EventTypes.EVENT_VM_CREATE, accountId, vm.getDataCenterId(), vm.getId(), vm.getHostName(), vm.getServiceOfferingId(), vm.getTemplateId(),
                        vm.getHypervisorType().toString(), VirtualMachine.class.getName(), vm.getUuid(), vm.isDisplayVm());
            }
            return virtualMachineDao.findById(vm.getId());
        } else {
            long id = userVmDao.getNextInSequence(Long.class, "id");
            logger.debug(String.format("Can't find an existing VM with internalName: [%s]. Creating a new VM with: [id: %s, name: %s, templateId: %s, guestOsId: %s, serviceOfferingId: %s].",
                    vmInternalName, id, vmInternalName, templateId, guestOsId, serviceOfferingId));

            UserVmVO vmInstanceVO = new UserVmVO(id, vmInternalName, vmInternalName, templateId, HypervisorType.VMware, guestOsId, false, false, domainId, accountId, userId,
                    serviceOfferingId, null, null, null, vmInternalName);
            vmInstanceVO.setDataCenterId(zoneId);
            return userVmDao.persist(vmInstanceVO);
        }
    }

    /**
     * Create and persist volume
     */
    private VolumeVO createVolumeRecord(Volume.Type type, String volumeName, long zoneId, long domainId, long accountId, long diskOfferingId, Storage.ProvisioningType provisioningType,
            Long size, long instanceId, Long poolId, long templateId, Integer unitNumber, VirtualMachineDiskInfo diskInfo) {
        VolumeVO volumeVO = new VolumeVO(type, volumeName, zoneId, domainId, accountId, diskOfferingId, provisioningType, size, null, null, null);
        volumeVO.setFormat(Storage.ImageFormat.OVA);
        volumeVO.setPath(volumeName);
        volumeVO.setState(Volume.State.Ready);
        volumeVO.setInstanceId(instanceId);
        volumeVO.setPoolId(poolId);
        volumeVO.setTemplateId(templateId);
        volumeVO.setAttached(new Date());
        volumeVO.setRemoved(null);
        volumeVO.setChainInfo(GSON.toJson(diskInfo));
        if (unitNumber != null) {
            volumeVO.setDeviceId(unitNumber.longValue());
        }
        return _volumeDao.persist(volumeVO);
    }

    /**
     * Get volume name from VM disk
     */
    private String getVolumeName(VirtualDisk disk, VirtualMachineMO vmToImport) throws Exception {
        return vmToImport.getVmdkFileBaseName(disk);
    }

    /**
     * Get provisioning type for VM disk info
     */
    private Storage.ProvisioningType getProvisioningType(VirtualDiskFlatVer2BackingInfo backing) {
        Boolean thinProvisioned = backing.isThinProvisioned();
        if (BooleanUtils.isTrue(thinProvisioned)) {
            return Storage.ProvisioningType.THIN;
        }
        return Storage.ProvisioningType.SPARSE;
    }

    /**
     * Get disk offering ID for volume being imported. If it is not found it is mapped to "Custom" ID
     */
    private long getDiskOfferingId(long size, Storage.ProvisioningType provisioningType) {
        List<DiskOfferingVO> offerings = diskOfferingDao.listAllBySizeAndProvisioningType(size, provisioningType);
        return CollectionUtils.isNotEmpty(offerings) ? offerings.get(0).getId() : diskOfferingDao.findByUniqueName("Cloud.Com-Custom").getId();
    }

    protected VolumeVO updateVolume(VirtualDisk disk, Map<VirtualDisk, VolumeVO> disksMapping, VirtualMachineMO vmToImport, Long poolId, VirtualMachine vm) throws Exception {
        VolumeVO volume = disksMapping.get(disk);
        String volumeName = getVolumeName(disk, vmToImport);
        volume.setPath(volumeName);
        volume.setPoolId(poolId);
        VirtualMachineDiskInfo diskInfo = getDiskInfo(vmToImport, poolId, volumeName);
        volume.setChainInfo(GSON.toJson(diskInfo));
        volume.setInstanceId(vm.getId());
        volume.setState(Volume.State.Ready);
        volume.setAttached(new Date());
        _volumeDao.update(volume.getId(), volume);
        if (volume.getRemoved() != null) {
            logger.debug(String.format("Marking volume [uuid: %s] of restored VM [%s] as non removed.", volume.getUuid(),
                    ReflectionToStringBuilderUtils.reflectOnlySelectedFields(vm, "uuid", "instanceName")));
            _volumeDao.unremove(volume.getId());
            if (vm.getType() == Type.User) {
                UsageEventUtils.publishUsageEvent(EventTypes.EVENT_VOLUME_CREATE, volume.getAccountId(), volume.getDataCenterId(), volume.getId(), volume.getName(), volume.getDiskOfferingId(), null, volume.getSize(),
                        Volume.class.getName(), volume.getUuid(), volume.isDisplayVolume());
                _resourceLimitService.incrementResourceCount(vm.getAccountId(), Resource.ResourceType.volume, volume.isDisplayVolume());
                _resourceLimitService.incrementResourceCount(vm.getAccountId(), Resource.ResourceType.primary_storage, volume.isDisplayVolume(), volume.getSize());
            }
        }
        return volume;
    }

    /**
     * Get volumes for VM being imported
     */
    private void syncVMVolumes(VMInstanceVO vmInstanceVO, List<VirtualDisk> virtualDisks, Map<VirtualDisk, VolumeVO> disksMapping, VirtualMachineMO vmToImport, Backup backup)
            throws Exception {
        long zoneId = vmInstanceVO.getDataCenterId();
        long accountId = vmInstanceVO.getAccountId();
        long domainId = vmInstanceVO.getDomainId();
        long templateId = vmInstanceVO.getTemplateId();
        long instanceId = vmInstanceVO.getId();

        String operation = "";
        for (VirtualDisk disk : virtualDisks) {
            Long poolId = getPoolId(disk);
            Volume volume = null;
            if (disksMapping.containsKey(disk) && disksMapping.get(disk) != null) {
                volume = updateVolume(disk, disksMapping, vmToImport, poolId, vmInstanceVO);
                operation = "updated";
            } else {
                volume = createVolume(disk, vmToImport, domainId, zoneId, accountId, instanceId, poolId, templateId, backup, true);
                operation = "created";
            }
            logger.debug(String.format("Sync volumes to %s in backup restore operation: %s volume [id: %s].", vmInstanceVO, operation, volume.getUuid()));
        }
    }

    private VirtualMachineDiskInfo getDiskInfo(VirtualMachineMO vmMo, Long poolId, String volumeName) throws Exception {
        VirtualMachineDiskInfoBuilder diskInfoBuilder = vmMo.getDiskInfoBuilder();
        String poolName = _storagePoolDao.findById(poolId).getUuid().replace("-", "");
        return diskInfoBuilder.getDiskInfoByBackingFileBaseName(volumeName, poolName);
    }

    private VolumeVO createVolume(VirtualDisk disk, VirtualMachineMO vmToImport, long domainId, long zoneId, long accountId, long instanceId, Long poolId, long templateId, Backup backup, boolean isImport) throws Exception {
        VMInstanceVO vm = virtualMachineDao.findByIdIncludingRemoved(backup.getVmId());
        if (vm == null) {
            throw new CloudRuntimeException("Failed to find the backup volume information from the VM backup");
        }
        List<Backup.VolumeInfo> backedUpVolumes = vm.getBackupVolumeList();
        Volume.Type type = Volume.Type.DATADISK;
        Long size = disk.getCapacityInBytes();
        if (isImport) {
            for (Backup.VolumeInfo volumeInfo : backedUpVolumes) {
                if (volumeInfo.getSize().equals(disk.getCapacityInBytes())) {
                    type = volumeInfo.getType();
                }
            }
        }
        VirtualDeviceBackingInfo backing = disk.getBacking();
        checkBackingInfo(backing);
        VirtualDiskFlatVer2BackingInfo info = (VirtualDiskFlatVer2BackingInfo)backing;
        String volumeName = getVolumeName(disk, vmToImport);
        Storage.ProvisioningType provisioningType = getProvisioningType(info);
        long diskOfferingId = getDiskOfferingId(size, provisioningType);
        Integer unitNumber = disk.getUnitNumber();
        VirtualMachineDiskInfo diskInfo = getDiskInfo(vmToImport, poolId, volumeName);
        return createVolumeRecord(type, volumeName, zoneId, domainId, accountId, diskOfferingId, provisioningType, size, instanceId, poolId, templateId, unitNumber, diskInfo);
    }

    protected String createVolumeInfoFromVolumes(List<VolumeVO> vmVolumes) {
        try {
            List<Backup.VolumeInfo> list = new ArrayList<>();
            for (VolumeVO vol : vmVolumes) {
                list.add(new Backup.VolumeInfo(vol.getUuid(), vol.getPath(), vol.getVolumeType(), vol.getSize()));
            }
            return GSON.toJson(list.toArray(), Backup.VolumeInfo[].class);
        } catch (Exception e) {
            if (CollectionUtils.isEmpty(vmVolumes) || vmVolumes.get(0).getInstanceId() == null) {
                logger.error(String.format("Failed to create VolumeInfo of VM [id: null] volumes due to: [%s].", e.getMessage()), e);
            } else {
                logger.error(String.format("Failed to create VolumeInfo of VM [id: %s] volumes due to: [%s].", vmVolumes.get(0).getInstanceId(), e.getMessage()), e);
            }
            throw e;
        }
    }

    /**
     * Get physical network ID from zoneId and Vmware label
     */
    private long getPhysicalNetworkId(Long zoneId, String tag) {
        List<PhysicalNetworkVO> physicalNetworks = physicalNetworkDao.listByZone(zoneId);
        for (PhysicalNetworkVO physicalNetwork : physicalNetworks) {
            PhysicalNetworkTrafficTypeVO vo = _physicalNetworkTrafficTypeDao.findBy(physicalNetwork.getId(), TrafficType.Guest);
            if (vo == null) {
                continue;
            }
            String vmwareNetworkLabel = vo.getVmwareNetworkLabel();
            if (!vmwareNetworkLabel.startsWith(tag)) {
                throw new CloudRuntimeException("Vmware network label does not start with: " + tag);
            }
            return physicalNetwork.getId();
        }
        throw new CloudRuntimeException("Could not find guest physical network matching tag: " + tag + " on zone " + zoneId);
    }

    /**
     * Create and persist network
     */
    private NetworkVO createNetworkRecord(Long zoneId, String tag, String vlan, long accountId, long domainId) {
        Long physicalNetworkId = getPhysicalNetworkId(zoneId, tag);
        final long id = networkDao.getNextInSequence(Long.class, "id");
        NetworkVO networkVO = new NetworkVO(id, TrafficType.Guest, Networks.Mode.Dhcp, BroadcastDomainType.Vlan, 9L, domainId, accountId, id, "Imported-network-" + id,
                "Imported-network-" + id, null, Network.GuestType.Isolated, zoneId, physicalNetworkId, ControlledEntity.ACLType.Account, false, null, false);
        networkVO.setBroadcastUri(BroadcastDomainType.Vlan.toUri(vlan));
        networkVO.setGuruName("ExternalGuestNetworkGuru");
        networkVO.setState(Network.State.Implemented);
        return networkDao.persist(networkVO);
    }

    /**
     * Get network from VM network name
     */
    private NetworkVO getGuestNetworkFromNetworkMorName(String name, long accountId, Long zoneId, long domainId) {
        String prefix = "cloud.guest.";
        String nameWithoutPrefix = name.replace(prefix, "");
        String[] parts = nameWithoutPrefix.split("\\.");
        String vlan = parts[0];
        String tag = parts[parts.length - 1];
        String[] tagSplit = tag.split("-");
        tag = tagSplit[tagSplit.length - 1];

        logger.debug(String.format("Trying to find network with vlan: [%s].", vlan));
        NetworkVO networkVO = networkDao.findByVlan(vlan);
        if (networkVO == null) {
            networkVO = createNetworkRecord(zoneId, tag, vlan, accountId, domainId);
            logger.debug(String.format("Created new network record [id: %s] with details [zoneId: %s, tag: %s, vlan: %s, accountId: %s and domainId: %s].",
                    networkVO.getUuid(), zoneId, tag, vlan, accountId, domainId));
        }
        return networkVO;
    }

    /**
     * Get map between VM networks and its IDs on CloudStack
     */
    private Map<String, NetworkVO> getNetworksMapping(String[] vmNetworkNames, long accountId, long zoneId, long domainId) {
        Map<String, NetworkVO> mapping = new HashMap<>();
        for (String networkName : vmNetworkNames) {
            NetworkVO networkVO = getGuestNetworkFromNetworkMorName(networkName, accountId, zoneId, domainId);
            logger.debug(String.format("Mapping network name [%s] to networkVO [id: %s].", networkName, networkVO.getUuid()));
            mapping.put(networkName, networkVO);
        }
        return mapping;
    }

    /**
     * Get network MO from VM NIC
     */
    private NetworkMO getNetworkMO(VirtualEthernetCard nic, VmwareContext context) {
        VirtualDeviceConnectInfo connectable = nic.getConnectable();
        VirtualEthernetCardNetworkBackingInfo info = (VirtualEthernetCardNetworkBackingInfo)nic.getBacking();
        ManagedObjectReference networkMor = info.getNetwork();
        if (networkMor == null) {
            throw new CloudRuntimeException("Could not find network for NIC on: " + nic.getMacAddress());
        }
        return new NetworkMO(context, networkMor);
    }

    private Pair<String, String> getNicMacAddressAndNetworkName(VirtualDevice nicDevice, VmwareContext context) throws Exception {
        VirtualEthernetCard nic = (VirtualEthernetCard)nicDevice;
        String macAddress = nic.getMacAddress();
        NetworkMO networkMO = getNetworkMO(nic, context);
        String networkName = networkMO.getName();
        return new Pair<>(macAddress, networkName);
    }

    private void syncVMNics(VirtualDevice[] nicDevices, DatacenterMO dcMo, Map<String, NetworkVO> networksMapping, VMInstanceVO vm) throws Exception {
        VmwareContext context = dcMo.getContext();
        List<NicVO> allNics = nicDao.listByVmId(vm.getId());
        for (VirtualDevice nicDevice : nicDevices) {
            Pair<String, String> pair = getNicMacAddressAndNetworkName(nicDevice, context);
            String macAddress = pair.first();
            String networkName = pair.second();
            NetworkVO networkVO = networksMapping.get(networkName);
            NicVO nicVO = nicDao.findByNetworkIdAndMacAddressIncludingRemoved(networkVO.getId(), macAddress);
            if (nicVO != null) {
                logger.warn(String.format("Find NIC in DB with networkId [%s] and MAC Address [%s], so this NIC will be removed from list of unmapped NICs of VM [id: %s, name: %s].",
                        networkVO.getId(), macAddress, vm.getUuid(), vm.getInstanceName()));
                allNics.remove(nicVO);

                if (nicVO.getRemoved() != null) {
                    nicDao.unremove(nicVO.getId());
                }
            }
        }
        for (final NicVO unMappedNic : allNics) {
            logger.debug(String.format("Removing NIC [%s] from backup restored %s.", ReflectionToStringBuilderUtils.reflectOnlySelectedFields(unMappedNic, "uuid", "macAddress"), vm));
            vmManager.removeNicFromVm(vm, unMappedNic);
        }
    }

    private Map<VirtualDisk, VolumeVO> getDisksMapping(Backup backup, List<VirtualDisk> virtualDisks) {
        final VMInstanceVO vm = virtualMachineDao.findByIdIncludingRemoved(backup.getVmId());
        if (vm == null) {
            throw new CloudRuntimeException("Failed to find the volumes details from the VM backup");
        }

        List<Backup.VolumeInfo> backedUpVolumes = vm.getBackupVolumeList();
        Map<String, Boolean> usedVols = new HashMap<>();
        Map<VirtualDisk, VolumeVO> map = new HashMap<>();

        for (Backup.VolumeInfo backedUpVol : backedUpVolumes) {
            VolumeVO volumeExtra = _volumeDao.findByUuid(backedUpVol.getUuid());
            if (volumeExtra != null) {
                logger.debug(String.format("Marking volume [id: %s] of VM [%s] as removed for the backup process.", backedUpVol.getUuid(), ReflectionToStringBuilderUtils.reflectOnlySelectedFields(vm, "uuid", "instanceName")));
                _volumeDao.remove(volumeExtra.getId());

                if (vm.getType() == Type.User) {
                    UsageEventUtils.publishUsageEvent(EventTypes.EVENT_VOLUME_DETACH, volumeExtra.getAccountId(), volumeExtra.getDataCenterId(), volumeExtra.getId(),
                            volumeExtra.getName(), volumeExtra.getDiskOfferingId(), null, volumeExtra.getSize(), Volume.class.getName(),
                            volumeExtra.getUuid(), volumeExtra.isDisplayVolume());
                    _resourceLimitService.decrementResourceCount(vm.getAccountId(), Resource.ResourceType.volume, volumeExtra.isDisplayVolume());
                    _resourceLimitService.decrementResourceCount(vm.getAccountId(), Resource.ResourceType.primary_storage, volumeExtra.isDisplayVolume(), volumeExtra.getSize());
                }
            }
            for (VirtualDisk disk : virtualDisks) {
                if (!map.containsKey(disk) && backedUpVol.getSize().equals(disk.getCapacityInBytes()) && !usedVols.containsKey(backedUpVol.getUuid())) {
                    String volId = backedUpVol.getUuid();
                    VolumeVO vol = _volumeDao.findByUuidIncludingRemoved(volId);
                    usedVols.put(backedUpVol.getUuid(), true);
                    map.put(disk, vol);
                    logger.debug("VM restore mapping for disk " + disk.getBacking() + " (capacity: " + toHumanReadableSize(disk.getCapacityInBytes()) + ") with volume ID" + vol.getId());
                }
            }
        }
        return map;
    }

    /**
     * Find VM on datacenter
     */
    private VirtualMachineMO findVM(DatacenterMO dcMo, String path) throws Exception {
        VirtualMachineMO vm = dcMo.findVm(path);
        if (vm == null) {
            throw new CloudRuntimeException("Error finding VM: " + path);
        }
        return vm;
    }

    /**
     * Find restored volume based on volume info
     */
    private VirtualDisk findRestoredVolume(Backup.VolumeInfo volumeInfo, VirtualMachineMO vm) throws Exception {
        List<VirtualDisk> virtualDisks = vm.getVirtualDisks();
        for (VirtualDisk disk : virtualDisks) {
            if (disk.getCapacityInBytes().equals(volumeInfo.getSize())) {
                return disk;
            }
        }
        throw new CloudRuntimeException("Volume to restore could not be found");
    }

    /**
     * Get volume full path
     */
    private String getVolumeFullPath(VirtualDisk disk) {
        VirtualDeviceBackingInfo backing = disk.getBacking();
        checkBackingInfo(backing);
        VirtualDiskFlatVer2BackingInfo info = (VirtualDiskFlatVer2BackingInfo)backing;
        return info.getFileName();
    }

    /**
     * Get dest volume full path
     */
    private String getDestVolumeFullPath(VirtualMachineMO vmMo) throws Exception {
        VirtualDisk vmDisk = vmMo.getVirtualDisks().get(0);
        String vmDiskPath = vmMo.getVmdkFileBaseName(vmDisk);
        String vmDiskFullPath = getVolumeFullPath(vmMo.getVirtualDisks().get(0));
        String uuid = UUID.randomUUID().toString().replace("-", "");
        return vmDiskFullPath.replace(vmDiskPath, uuid);
    }

    /**
     * Get dest datastore mor
     */
    private ManagedObjectReference getDestStoreMor(VirtualMachineMO vmMo) throws Exception {
        VirtualDisk vmDisk = vmMo.getVirtualDisks().get(0);
        VirtualDeviceBackingInfo backing = vmDisk.getBacking();
        checkBackingInfo(backing);
        VirtualDiskFlatVer2BackingInfo info = (VirtualDiskFlatVer2BackingInfo)backing;
        return info.getDatastore();
    }

    @Override
    public VirtualMachine importVirtualMachineFromBackup(long zoneId, long domainId, long accountId, long userId, String vmInternalName, Backup backup) throws Exception {
        logger.debug(String.format("Trying to import VM [vmInternalName: %s] from Backup [%s].", vmInternalName,
                ReflectionToStringBuilderUtils.reflectOnlySelectedFields(backup, "id", "uuid", "vmId", "externalId", "backupType")));
        DatacenterMO dcMo = getDatacenterMO(zoneId);
        VirtualMachineMO vmToImport = dcMo.findVm(vmInternalName);
        if (vmToImport == null) {
            throw new CloudRuntimeException("Error finding VM: " + vmInternalName);
        }
        VirtualMachineConfigSummary configSummary = vmToImport.getConfigSummary();
        VirtualMachineRuntimeInfo runtimeInfo = vmToImport.getRuntimeInfo();
        List<VirtualDisk> virtualDisks = vmToImport.getVirtualDisks();
        String[] vmNetworkNames = vmToImport.getNetworks();
        VirtualDevice[] nicDevices = vmToImport.getNicDevices();

        Map<VirtualDisk, VolumeVO> disksMapping = getDisksMapping(backup, virtualDisks);
        Map<String, NetworkVO> networksMapping = getNetworksMapping(vmNetworkNames, accountId, zoneId, domainId);

        long guestOsId = getImportingVMGuestOs(configSummary);
        long serviceOfferingId = getImportingVMServiceOffering(configSummary, runtimeInfo);
        long templateId = getImportingVMTemplate(virtualDisks, dcMo, vmInternalName, guestOsId, accountId, disksMapping, backup);

        VMInstanceVO vm = getVM(vmInternalName, templateId, guestOsId, serviceOfferingId, zoneId, accountId, userId, domainId);
        syncVMVolumes(vm, virtualDisks, disksMapping, vmToImport, backup);
        syncVMNics(nicDevices, dcMo, networksMapping, vm);

        return vm;
    }

    @Override
    public boolean attachRestoredVolumeToVirtualMachine(long zoneId, String location, Backup.VolumeInfo volumeInfo, VirtualMachine vm, long poolId, Backup backup)
            throws Exception {
        DatacenterMO dcMo = getDatacenterMO(zoneId);
        VirtualMachineMO vmRestored = findVM(dcMo, location);
        VirtualMachineMO vmMo = findVM(dcMo, vm.getInstanceName());
        VirtualDisk restoredDisk = findRestoredVolume(volumeInfo, vmRestored);
        String diskPath = vmRestored.getVmdkFileBaseName(restoredDisk);

<<<<<<< HEAD
        logger.debug("Restored disk size=" + toHumanReadableSize(restoredDisk.getCapacityInKB()) + " path=" + diskPath);
=======
        s_logger.debug("Restored disk size=" + toHumanReadableSize(restoredDisk.getCapacityInKB() * Resource.ResourceType.bytesToKiB) + " path=" + diskPath);
>>>>>>> 37bb24f2

        // Detach restored VM disks
        vmRestored.detachDisk(String.format("%s/%s.vmdk", location, diskPath), false);

        String srcPath = getVolumeFullPath(restoredDisk);
        String destPath = getDestVolumeFullPath(vmMo);

        VirtualDiskManagerMO virtualDiskManagerMO = new VirtualDiskManagerMO(dcMo.getContext());

        // Copy volume to the VM folder
        s_logger.debug(String.format("Moving volume from %s to %s", srcPath, destPath));
        virtualDiskManagerMO.moveVirtualDisk(srcPath, dcMo.getMor(), destPath, dcMo.getMor(), true);

        try {
            // Attach volume to VM
            vmMo.attachDisk(new String[] {destPath}, getDestStoreMor(vmMo));
        } catch (Exception e) {
            logger.error("Failed to attach the restored volume: " + diskPath, e);
            return false;
        } finally {
            // Destroy restored VM
            vmRestored.destroy();
        }

        s_logger.debug(String.format("Attaching disk %s to vm %s", destPath, vm.getId()));
        VirtualDisk attachedDisk = getAttachedDisk(vmMo, destPath);
        if (attachedDisk == null) {
<<<<<<< HEAD
            logger.error("Failed to get the attached the (restored) volume " + diskPath);
=======
            s_logger.error("Failed to get the attached the (restored) volume " + destPath);
>>>>>>> 37bb24f2
            return false;
        }
        s_logger.debug(String.format("Creating volume entry for disk %s attached to vm %s", destPath, vm.getId()));
        createVolume(attachedDisk, vmMo, vm.getDomainId(), vm.getDataCenterId(), vm.getAccountId(), vm.getId(), poolId, vm.getTemplateId(), backup, false);

        if (vm.getBackupOfferingId() == null) {
            return true;
        }
        VMInstanceVO vmVO = (VMInstanceVO)vm;
        vmVO.setBackupVolumes(createVolumeInfoFromVolumes(_volumeDao.findByInstance(vm.getId())));
        vmDao.update(vmVO.getId(), vmVO);
        return true;
    }

    private VirtualDisk getAttachedDisk(VirtualMachineMO vmMo, String diskFullPath) throws Exception {
        for (VirtualDisk disk : vmMo.getVirtualDisks()) {
            if (getVolumeFullPath(disk).equals(diskFullPath)) {
                return disk;
            }
        }
        return null;
    }

    private boolean isInterClusterMigration(Long srcClusterId, Long destClusterId) {
        return srcClusterId != null && destClusterId != null && ! srcClusterId.equals(destClusterId);
    }

    private String getHostGuidForLocalStorage(StoragePool pool) {
        List<StoragePoolHostVO> storagePoolHostVOs = storagePoolHostDao.listByPoolId(pool.getId());
        StoragePoolHostVO storagePoolHostVO = storagePoolHostVOs.get(0);
        HostVO hostVO = hostDao.findById(storagePoolHostVO.getHostId());
        return hostVO.getGuid();
    }

    private String getHostGuidInTargetCluster(boolean isInterClusterMigration, Long destClusterId) {
        String hostGuidInTargetCluster = null;
        if (isInterClusterMigration) {
            Host hostInTargetCluster = null;
            // Without host vMotion might fail between non-shared storages with error similar to,
            // https://kb.vmware.com/s/article/1003795
            // As this is offline migration VM won't be started on this host
            List<HostVO> hosts = hostDao.findHypervisorHostInCluster(destClusterId);
            if (CollectionUtils.isNotEmpty(hosts)) {
                hostInTargetCluster = hosts.get(0);
            }
            if (hostInTargetCluster == null) {
                throw new CloudRuntimeException("Migration failed, unable to find suitable target host for VM placement while migrating between storage pools of different clusters without shared storages");
            }
            hostGuidInTargetCluster = hostInTargetCluster.getGuid();
        }
        return hostGuidInTargetCluster;
    }

    @Override
    public List<Command> finalizeMigrate(VirtualMachine vm, Map<Volume, StoragePool> volumeToPool) {
        List<Command> commands = new ArrayList<>();

        // OfflineVmwareMigration: specialised migration command
        List<Pair<VolumeTO, StorageFilerTO>> volumeToFilerTo = new ArrayList<>();
        Long poolClusterId = null;
        StoragePool targetLocalPoolForVM = null;
        for (Map.Entry<Volume, StoragePool> entry : volumeToPool.entrySet()) {
            Volume volume = entry.getKey();
            StoragePool pool = entry.getValue();
            VolumeTO volumeTo = new VolumeTO(volume, _storagePoolDao.findById(pool.getId()));
            StorageFilerTO filerTo = new StorageFilerTO(pool);
            if (pool.getClusterId() != null) {
                poolClusterId = pool.getClusterId();
            }
            if (volume.getVolumeType().equals(Volume.Type.ROOT) && pool.isLocal()) {
                targetLocalPoolForVM = pool;
            }
            volumeToFilerTo.add(new Pair<>(volumeTo, filerTo));
        }
        final Long destClusterId = poolClusterId;
        final Long srcClusterId = vmManager.findClusterAndHostIdForVm(vm, true).first();
        final boolean isInterClusterMigration = isInterClusterMigration(destClusterId, srcClusterId);
        String targetHostGuid = getTargetHostGuid(targetLocalPoolForVM, destClusterId, isInterClusterMigration);

        MigrateVmToPoolCommand migrateVmToPoolCommand = new MigrateVmToPoolCommand(vm.getInstanceName(),
                volumeToFilerTo, targetHostGuid, true);
        commands.add(migrateVmToPoolCommand);

        // OfflineVmwareMigration: cleanup if needed
        if (isInterClusterMigration) {
            final String srcDcName = _clusterDetailsDao.getVmwareDcName(srcClusterId);
            final String destDcName = _clusterDetailsDao.getVmwareDcName(destClusterId);
            if (srcDcName != null && destDcName != null && !srcDcName.equals(destDcName)) {
                final UnregisterVMCommand unregisterVMCommand = new UnregisterVMCommand(vm.getInstanceName(), true);
                unregisterVMCommand.setCleanupVmFiles(true);

                commands.add(unregisterVMCommand);
            }
        }
        return commands;
    }

    private String getTargetHostGuid(StoragePool targetLocalPoolForVM, Long destClusterId, boolean isInterClusterMigration) {
        String targetHostGuid = null;
        if (targetLocalPoolForVM != null) {
            // Get the target host for local storage migration
            targetHostGuid = getHostGuidForLocalStorage(targetLocalPoolForVM);
        } else {
            targetHostGuid = getHostGuidInTargetCluster(isInterClusterMigration, destClusterId);
        }
        return targetHostGuid;
    }

    @Override
    protected VirtualMachineTO toVirtualMachineTO(VirtualMachineProfile vmProfile) {
        return super.toVirtualMachineTO(vmProfile);
    }

    private VmwareContext connectToVcenter(String vcenter, String username, String password) throws Exception {
        VmwareClient vimClient = new VmwareClient(vcenter);
        String serviceUrl = "https://" + vcenter + "/sdk/vimService";
        vimClient.connect(serviceUrl, username, password);
        return new VmwareContext(vimClient, vcenter);
    }

    private void relocateClonedVMToSourceHost(VirtualMachineMO clonedVM, HostMO sourceHost) throws Exception {
        if (!clonedVM.getRunningHost().getMor().equals(sourceHost.getMor())) {
            logger.debug(String.format("Relocating VM to the same host as the source VM: %s", sourceHost.getHostName()));
            if (!clonedVM.relocate(sourceHost.getMor())) {
                String err = String.format("Cannot relocate cloned VM %s to the source host %s", clonedVM.getVmName(), sourceHost.getHostName());
                logger.error(err);
                throw new CloudRuntimeException(err);
            }
        }
    }

    private VirtualMachineMO createCloneFromSourceVM(String vmName, VirtualMachineMO vmMo,
                                                     DatacenterMO dataCenterMO) throws Exception {
        HostMO sourceHost = vmMo.getRunningHost();
        String cloneName = UUID.randomUUID().toString();
        DatastoreMO datastoreMO = vmMo.getAllDatastores().get(0); //pick the first datastore
        ManagedObjectReference morPool = vmMo.getRunningHost().getHyperHostOwnerResourcePool();
        boolean result = vmMo.createFullClone(cloneName, dataCenterMO.getVmFolder(), morPool, datastoreMO.getMor(), Storage.ProvisioningType.THIN);
        VirtualMachineMO clonedVM = dataCenterMO.findVm(cloneName);
        if (!result || clonedVM == null) {
            String err = String.format("Could not clone VM %s before migration from VMware", vmName);
            logger.error(err);
            throw new CloudRuntimeException(err);
        }
        relocateClonedVMToSourceHost(clonedVM, sourceHost);
        return clonedVM;
    }

    @Override
    public UnmanagedInstanceTO cloneHypervisorVMOutOfBand(String hostIp, String vmName,
                                                                 Map<String, String> params) {
        logger.debug(String.format("Cloning VM %s on external vCenter %s", vmName, hostIp));
        String vcenter = params.get(VmDetailConstants.VMWARE_VCENTER_HOST);
        String datacenter = params.get(VmDetailConstants.VMWARE_DATACENTER_NAME);
        String username = params.get(VmDetailConstants.VMWARE_VCENTER_USERNAME);
        String password = params.get(VmDetailConstants.VMWARE_VCENTER_PASSWORD);

        try {
            VmwareContext context = connectToVcenter(vcenter, username, password);
            DatacenterMO dataCenterMO = new DatacenterMO(context, datacenter);
            VirtualMachineMO vmMo = dataCenterMO.findVm(vmName);
            if (vmMo == null) {
                String err = String.format("Cannot find VM with name %s on %s/%s", vmName, vcenter, datacenter);
                logger.error(err);
                throw new CloudRuntimeException(err);
            }
            VirtualMachinePowerState sourceVmPowerState = vmMo.getPowerState();
            if (sourceVmPowerState == VirtualMachinePowerState.POWERED_ON && isWindowsVm(vmMo)) {
                logger.debug(String.format("VM %s is a Windows VM and its Running, cannot be imported." +
                                "Please gracefully shut it down before attempting the import",
                        vmName));
            }

            VirtualMachineMO clonedVM = createCloneFromSourceVM(vmName, vmMo, dataCenterMO);
            logger.debug(String.format("VM %s cloned successfully", vmName));
            UnmanagedInstanceTO clonedInstance = VmwareHelper.getUnmanagedInstance(vmMo.getRunningHost(), clonedVM);
            setNicsFromSourceVM(clonedInstance, vmMo);
            clonedInstance.setCloneSourcePowerState(sourceVmPowerState == VirtualMachinePowerState.POWERED_ON ? UnmanagedInstanceTO.PowerState.PowerOn : UnmanagedInstanceTO.PowerState.PowerOff);
            return clonedInstance;
        } catch (Exception e) {
            String err = String.format("Error cloning VM: %s from external vCenter %s: %s", vmName, vcenter, e.getMessage());
            logger.error(err, e);
            throw new CloudRuntimeException(err, e);
        }
    }

    private boolean isWindowsVm(VirtualMachineMO vmMo) throws Exception {
        UnmanagedInstanceTO sourceInstance = VmwareHelper.getUnmanagedInstance(vmMo.getRunningHost(), vmMo);
        return sourceInstance.getOperatingSystem().toLowerCase().contains("windows");
    }

    private void setNicsFromSourceVM(UnmanagedInstanceTO clonedInstance, VirtualMachineMO vmMo) throws Exception {
        UnmanagedInstanceTO sourceInstance = VmwareHelper.getUnmanagedInstance(vmMo.getRunningHost(), vmMo);
        List<UnmanagedInstanceTO.Disk> sourceDisks = sourceInstance.getDisks();
        List<UnmanagedInstanceTO.Disk> clonedDisks = clonedInstance.getDisks();
        for (int i = 0; i < sourceDisks.size(); i++) {
            UnmanagedInstanceTO.Disk sourceDisk = sourceDisks.get(i);
            UnmanagedInstanceTO.Disk clonedDisk = clonedDisks.get(i);
            clonedDisk.setDiskId(sourceDisk.getDiskId());
        }
    }

    @Override
    public boolean removeClonedHypervisorVMOutOfBand(String hostIp, String vmName, Map<String, String> params) {
        logger.debug(String.format("Removing VM %s on external vCenter %s", vmName, hostIp));
        String vcenter = params.get(VmDetailConstants.VMWARE_VCENTER_HOST);
        String datacenter = params.get(VmDetailConstants.VMWARE_DATACENTER_NAME);
        String username = params.get(VmDetailConstants.VMWARE_VCENTER_USERNAME);
        String password = params.get(VmDetailConstants.VMWARE_VCENTER_PASSWORD);
        try {
            VmwareContext context = connectToVcenter(vcenter, username, password);
            DatacenterMO dataCenterMO = new DatacenterMO(context, datacenter);
            VirtualMachineMO vmMo = dataCenterMO.findVm(vmName);
            if (vmMo == null) {
                String err = String.format("Cannot find VM %s on datacenter %s, not possible to remove VM out of band",
                        vmName, datacenter);
                logger.error(err);
                return false;
            }
            return vmMo.destroy();
        } catch (Exception e) {
            String err = String.format("Error destroying external VM %s: %s", vmName, e.getMessage());
            logger.error(err, e);
            return false;
        }
    }
}<|MERGE_RESOLUTION|>--- conflicted
+++ resolved
@@ -1084,11 +1084,7 @@
         VirtualDisk restoredDisk = findRestoredVolume(volumeInfo, vmRestored);
         String diskPath = vmRestored.getVmdkFileBaseName(restoredDisk);
 
-<<<<<<< HEAD
-        logger.debug("Restored disk size=" + toHumanReadableSize(restoredDisk.getCapacityInKB()) + " path=" + diskPath);
-=======
-        s_logger.debug("Restored disk size=" + toHumanReadableSize(restoredDisk.getCapacityInKB() * Resource.ResourceType.bytesToKiB) + " path=" + diskPath);
->>>>>>> 37bb24f2
+        logger.debug("Restored disk size=" + toHumanReadableSize(restoredDisk.getCapacityInKB() * Resource.ResourceType.bytesToKiB) + " path=" + diskPath);
 
         // Detach restored VM disks
         vmRestored.detachDisk(String.format("%s/%s.vmdk", location, diskPath), false);
@@ -1116,11 +1112,7 @@
         s_logger.debug(String.format("Attaching disk %s to vm %s", destPath, vm.getId()));
         VirtualDisk attachedDisk = getAttachedDisk(vmMo, destPath);
         if (attachedDisk == null) {
-<<<<<<< HEAD
-            logger.error("Failed to get the attached the (restored) volume " + diskPath);
-=======
-            s_logger.error("Failed to get the attached the (restored) volume " + destPath);
->>>>>>> 37bb24f2
+            logger.error("Failed to get the attached the (restored) volume " + destPath);
             return false;
         }
         s_logger.debug(String.format("Creating volume entry for disk %s attached to vm %s", destPath, vm.getId()));
