--- conflicted
+++ resolved
@@ -23,9 +23,10 @@
 import java.util.HashMap;
 import java.util.List;
 import java.util.Map;
-import java.util.Optional;
 import java.util.UUID;
 
+import com.cloud.storage.VolumeApiService;
+import com.cloud.utils.LogUtils;
 import javax.inject.Inject;
 
 import com.cloud.storage.StorageManager;
@@ -119,7 +120,6 @@
 import com.cloud.storage.VMTemplateStorageResourceAssoc;
 import com.cloud.storage.VMTemplateVO;
 import com.cloud.storage.Volume;
-import com.cloud.storage.VolumeApiService;
 import com.cloud.storage.VolumeVO;
 import com.cloud.storage.dao.DiskOfferingDao;
 import com.cloud.storage.dao.GuestOSDao;
@@ -157,13 +157,9 @@
 import com.vmware.vim25.VirtualMachineRuntimeInfo;
 
 public class VMwareGuru extends HypervisorGuruBase implements HypervisorGuru, Configurable {
-<<<<<<< HEAD
-    protected static Logger s_logger = Logger.getLogger(VMwareGuru.class);
-=======
-    private static final Logger s_logger = Logger.getLogger(VMwareGuru.class);
+    protected static final Logger s_logger = Logger.getLogger(VMwareGuru.class);
     private static final Gson GSON = GsonHelper.getGson();
 
->>>>>>> f2d1a342
 
     @Inject VmwareVmImplementer vmwareVmImplementer;
     @Inject GuestOSDao _guestOsDao;
@@ -191,7 +187,6 @@
     @Inject
     protected VolumeApiService volumeService;
 
-
     protected VMwareGuru() {
         super();
     }
@@ -548,7 +543,7 @@
     /**
      * Get pool ID for disk
      */
-    private Long getPoolId(VirtualDisk disk) {
+    private Long getPoolId(VirtualDisk disk, long datacenterId, long clusterId) {
         VirtualDeviceBackingInfo backing = disk.getBacking();
         checkBackingInfo(backing);
         VirtualDiskFlatVer2BackingInfo info = (VirtualDiskFlatVer2BackingInfo)backing;
@@ -557,32 +552,24 @@
         if (UuidUtils.isUuid(datastore)) {
             return getPoolIdFromDatastoreUuid(datastore);
         }
-        return getPoolIdFromDatastoreNameOrUuid(datastore);
-    }
-
-    private Long getPoolIdFromDatastoreNameOrUuid(String datastore) {
+        return getPoolIdFromDatastoreNameOrPath(datastore, datacenterId, clusterId);
+    }
+
+    protected Long getPoolIdFromDatastoreNameOrPath(String datastore, long datacenterId, long clusterId) {
         s_logger.debug(String.format("Trying to find pool Id for datastore: [%s].", datastore));
 
-        String errorMessage = String.format("Couldn't find storage pool with name or UUID: [%s].", datastore);
-        List<StoragePoolVO> pool = _storagePoolDao.findPoolByName(datastore);
-        if (CollectionUtils.isNotEmpty(pool)) {
-            Optional<StoragePoolVO> first = pool.stream().filter(f -> f.getRemoved() == null).findFirst();
-            if (!first.isPresent()) {
-                throw new CloudRuntimeException(errorMessage);
-            }
-            return first.get().getId();
-        }
-        s_logger.debug(String.format("Couldn't find storage pool with name: [%s]. Trying to search by UUID [%s].", datastore, datastore));
-
-        try {
-            StoragePoolVO poolVO = _storagePoolDao.findPoolByUUID(UuidUtils.normalize(datastore));
-            if (poolVO == null) {
-                throw new CloudRuntimeException(errorMessage);
-            }
+        String errorMessage = String.format("Could not find storage pool with name or path [%s].", datastore);
+        StoragePoolVO poolVO = _storagePoolDao.findPoolByName(datastore, datacenterId, clusterId);
+        if (poolVO != null) {
             return poolVO.getId();
-        } catch (Exception e) {
+        }
+        s_logger.debug(String.format("Could not find storage pool with name [%s]. Trying to search by path [%s] in datacenter [%s] and cluster [%s].", datastore, datastore, datacenterId, clusterId));
+
+        poolVO = _storagePoolDao.findPoolByPathLike(datastore, datacenterId, clusterId);
+        if (poolVO == null) {
             throw new CloudRuntimeException(errorMessage);
         }
+        return poolVO.getId();
     }
 
     /**
@@ -807,11 +794,11 @@
         long domainId = vmInstanceVO.getDomainId();
         long templateId = vmInstanceVO.getTemplateId();
         long instanceId = vmInstanceVO.getId();
-        List<Backup.VolumeInfo> backedUpVolumes = backup.getBackupVolumeList();
 
         String operation = "";
         for (VirtualDisk disk : virtualDisks) {
-            Long poolId = getPoolId(disk);
+            Long clusterId = vmManager.findClusterAndHostIdForVm(instanceId).first();
+            Long poolId = getPoolId(disk, vmInstanceVO.getDataCenterId(), clusterId);
             Volume volume = null;
             if (disksMapping.containsKey(disk)) {
                 if (disksMapping.get(disk) != null) {
@@ -832,6 +819,8 @@
 
     protected VolumeVO detachVolume(VMInstanceVO vmInstanceVO, VirtualDisk disk, Backup backup) {
         VolumeVO volume = null;
+        s_logger.debug(LogUtils.logGsonWithoutException("Disk [%s] of VM [uuid: %s, name: %s] does not exist in the metadata of backup [uuid: %s]. Therefore, we need to detach it.",
+                disk, vmInstanceVO.getUuid(), vmInstanceVO.getInstanceName(), backup.getUuid()));
         String volumeFullPath = getVolumeFullPath(disk);
         volume = _volumeDao.findByPath(getVolumeNameFromFileName(volumeFullPath));
         if (volume != null && vmInstanceVO.getId() == volume.getInstanceId() && volume.getRemoved() == null) {
@@ -849,6 +838,7 @@
         return volume;
     }
 
+
     private VirtualMachineDiskInfo getDiskInfo(VirtualMachineMO vmMo, Long poolId, String volumeName) throws Exception {
         VirtualMachineDiskInfoBuilder diskInfoBuilder = vmMo.getDiskInfoBuilder();
         String poolName = _storagePoolDao.findById(poolId).getUuid().replace("-", "");
@@ -882,20 +872,11 @@
     }
 
     protected String createVolumeInfoFromVolumes(List<VolumeVO> vmVolumes) {
-        try {
-            List<Backup.VolumeInfo> list = new ArrayList<>();
-            for (VolumeVO vol : vmVolumes) {
-                list.add(new Backup.VolumeInfo(vol.getUuid(), vol.getPath(), vol.getVolumeType(), vol.getSize()));
-            }
-            return GSON.toJson(list.toArray(), Backup.VolumeInfo[].class);
-        } catch (Exception e) {
-            if (CollectionUtils.isEmpty(vmVolumes) || vmVolumes.get(0).getInstanceId() == null) {
-                s_logger.error(String.format("Failed to create VolumeInfo of VM [id: null] volumes due to: [%s].", e.getMessage()), e);
-            } else {
-                s_logger.error(String.format("Failed to create VolumeInfo of VM [id: %s] volumes due to: [%s].", vmVolumes.get(0).getInstanceId(), e.getMessage()), e);
-            }
-            throw e;
-        }
+        List<Backup.VolumeInfo> list = new ArrayList<>();
+        for (VolumeVO vol : vmVolumes) {
+            list.add(new Backup.VolumeInfo(vol.getUuid(), vol.getPath(), vol.getVolumeType(), vol.getSize(), vol.getDeviceId()));
+        }
+        return new Gson().toJson(list.toArray(), Backup.VolumeInfo[].class);
     }
 
     /**
@@ -1006,11 +987,7 @@
             throw new CloudRuntimeException("Failed to find the volumes details from the VM backup");
         }
 
-<<<<<<< HEAD
         List<Backup.VolumeInfo> backedUpVolumes = backup.getBackupVolumeList();
-=======
-        List<Backup.VolumeInfo> backedUpVolumes = vm.getBackupVolumeList();
->>>>>>> f2d1a342
         Map<String, Boolean> usedVols = new HashMap<>();
         Map<VirtualDisk, VolumeVO> map = new HashMap<>();
 
@@ -1166,8 +1143,6 @@
             return false;
         }
         createVolume(attachedDisk, vmMo, vm.getDomainId(), vm.getDataCenterId(), vm.getAccountId(), vm.getId(), poolId, vm.getTemplateId(), backup, false);
-<<<<<<< HEAD
-=======
 
         if (vm.getBackupOfferingId() == null) {
             return true;
@@ -1175,7 +1150,6 @@
         VMInstanceVO vmVO = (VMInstanceVO)vm;
         vmVO.setBackupVolumes(createVolumeInfoFromVolumes(_volumeDao.findByInstance(vm.getId())));
         vmDao.update(vmVO.getId(), vmVO);
->>>>>>> f2d1a342
         return true;
     }
 
