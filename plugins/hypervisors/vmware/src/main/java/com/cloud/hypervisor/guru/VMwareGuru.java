--- conflicted
+++ resolved
@@ -834,10 +834,6 @@
                 s_logger.warn(String.format("Failed to detach volume [uuid: %s] from VM [uuid: %s, name: %s], during the backup restore process (as this volume does not exist in the metadata of backup [uuid: %s]).",
                         volume.getUuid(), vmInstanceVO.getUuid(), vmInstanceVO.getInstanceName(), backup.getUuid()));
             }
-<<<<<<< HEAD
-=======
-            s_logger.debug(String.format("Sync volumes to %s in backup restore operation: %s volume [id: %s].", vmInstanceVO, operation, volume.getUuid()));
->>>>>>> b0ae701c
         }
         return volume;
     }
