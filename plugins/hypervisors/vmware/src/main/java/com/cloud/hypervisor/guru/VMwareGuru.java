// Licensed to the Apache Software Foundation (ASF) under one
// or more contributor license agreements.  See the NOTICE file
// distributed with this work for additional information
// regarding copyright ownership.  The ASF licenses this file
// to you under the Apache License, Version 2.0 (the
// "License"); you may not use this file except in compliance
// with the License.  You may obtain a copy of the License at
//
//   http://www.apache.org/licenses/LICENSE-2.0
//
// Unless required by applicable law or agreed to in writing,
// software distributed under the License is distributed on an
// "AS IS" BASIS, WITHOUT WARRANTIES OR CONDITIONS OF ANY
// KIND, either express or implied.  See the License for the
// specific language governing permissions and limitations
// under the License.
package com.cloud.hypervisor.guru;

import static com.cloud.utils.NumbersUtil.toHumanReadableSize;

import java.util.ArrayList;
import java.util.Date;
import java.util.HashMap;
import java.util.List;
import java.util.Map;
import java.util.UUID;

import com.cloud.utils.LogUtils;
import javax.inject.Inject;

import com.cloud.hypervisor.vmware.mo.DatastoreMO;
import com.cloud.hypervisor.vmware.mo.HostMO;
import com.cloud.hypervisor.vmware.util.VmwareClient;
import com.cloud.hypervisor.vmware.util.VmwareHelper;
import com.cloud.vm.VmDetailConstants;
import com.vmware.vim25.VirtualMachinePowerState;
import org.apache.cloudstack.acl.ControlledEntity;
import org.apache.cloudstack.backup.Backup;
import org.apache.cloudstack.engine.subsystem.api.storage.ObjectInDataStoreStateMachine;
import org.apache.cloudstack.engine.subsystem.api.storage.PrimaryDataStore;
import org.apache.cloudstack.engine.subsystem.api.storage.VolumeDataFactory;
import org.apache.cloudstack.engine.subsystem.api.storage.VolumeInfo;
import org.apache.cloudstack.framework.config.ConfigKey;
import org.apache.cloudstack.framework.config.Configurable;
import org.apache.cloudstack.storage.command.CopyCommand;
import org.apache.cloudstack.storage.command.DeleteCommand;
import org.apache.cloudstack.storage.command.DownloadCommand;
import org.apache.cloudstack.storage.command.StorageSubSystemCommand;
import org.apache.cloudstack.storage.datastore.db.PrimaryDataStoreDao;
import org.apache.cloudstack.storage.datastore.db.StoragePoolVO;
import org.apache.cloudstack.storage.to.VolumeObjectTO;
import org.apache.cloudstack.utils.reflectiontostringbuilderutils.ReflectionToStringBuilderUtils;
import org.apache.cloudstack.utils.volume.VirtualMachineDiskInfo;
import org.apache.cloudstack.vm.UnmanagedInstanceTO;
import org.apache.commons.collections.CollectionUtils;
import org.apache.commons.lang.BooleanUtils;
import org.apache.commons.lang3.StringUtils;

import com.cloud.agent.api.BackupSnapshotCommand;
import com.cloud.agent.api.Command;
import com.cloud.agent.api.CreatePrivateTemplateFromSnapshotCommand;
import com.cloud.agent.api.CreatePrivateTemplateFromVolumeCommand;
import com.cloud.agent.api.CreateVolumeFromSnapshotCommand;
import com.cloud.agent.api.MigrateVmToPoolCommand;
import com.cloud.agent.api.UnregisterNicCommand;
import com.cloud.agent.api.UnregisterVMCommand;
import com.cloud.agent.api.storage.CopyVolumeCommand;
import com.cloud.agent.api.storage.CreateEntityDownloadURLCommand;
import com.cloud.agent.api.storage.CreateVolumeOVACommand;
import com.cloud.agent.api.storage.PrepareOVAPackingCommand;
import com.cloud.agent.api.to.DataObjectType;
import com.cloud.agent.api.to.DataStoreTO;
import com.cloud.agent.api.to.DataTO;
import com.cloud.agent.api.to.DiskTO;
import com.cloud.agent.api.to.StorageFilerTO;
import com.cloud.agent.api.to.VirtualMachineTO;
import com.cloud.agent.api.to.VolumeTO;
import com.cloud.cluster.ClusterManager;
import com.cloud.configuration.Resource;
import com.cloud.dc.ClusterDetailsDao;
import com.cloud.event.EventTypes;
import com.cloud.event.UsageEventUtils;
import com.cloud.exception.InvalidParameterValueException;
import com.cloud.host.Host;
import com.cloud.host.HostVO;
import com.cloud.host.dao.HostDetailsDao;
import com.cloud.hypervisor.Hypervisor.HypervisorType;
import com.cloud.hypervisor.HypervisorGuru;
import com.cloud.hypervisor.HypervisorGuruBase;
import com.cloud.dc.VmwareDatacenterVO;
import com.cloud.hypervisor.vmware.VmwareDatacenterZoneMapVO;
import com.cloud.dc.dao.VmwareDatacenterDao;
import com.cloud.hypervisor.vmware.dao.VmwareDatacenterZoneMapDao;
import com.cloud.hypervisor.vmware.manager.VmwareManager;
import com.cloud.hypervisor.vmware.mo.DatacenterMO;
import com.cloud.hypervisor.vmware.mo.NetworkMO;
import com.cloud.hypervisor.vmware.mo.VirtualMachineDiskInfoBuilder;
import com.cloud.hypervisor.vmware.mo.VirtualMachineMO;
import com.cloud.hypervisor.vmware.resource.VmwareContextFactory;
import com.cloud.hypervisor.vmware.util.VmwareContext;
import com.cloud.network.Network;
import com.cloud.network.Networks;
import com.cloud.network.Networks.BroadcastDomainType;
import com.cloud.network.Networks.TrafficType;
import com.cloud.network.dao.NetworkVO;
import com.cloud.network.dao.PhysicalNetworkDao;
import com.cloud.network.dao.PhysicalNetworkTrafficTypeDao;
import com.cloud.network.dao.PhysicalNetworkTrafficTypeVO;
import com.cloud.network.dao.PhysicalNetworkVO;
import com.cloud.secstorage.CommandExecLogDao;
import com.cloud.secstorage.CommandExecLogVO;
import com.cloud.serializer.GsonHelper;
import com.cloud.service.ServiceOfferingVO;
import com.cloud.storage.DataStoreRole;
import com.cloud.storage.DiskOfferingVO;
import com.cloud.storage.GuestOSVO;
import com.cloud.storage.Storage;
import com.cloud.storage.StorageManager;
import com.cloud.storage.StoragePool;
import com.cloud.storage.StoragePoolHostVO;
import com.cloud.storage.VMTemplateStoragePoolVO;
import com.cloud.storage.VMTemplateStorageResourceAssoc;
import com.cloud.storage.VMTemplateVO;
import com.cloud.storage.Volume;
import com.cloud.storage.VolumeVO;
import com.cloud.storage.dao.DiskOfferingDao;
import com.cloud.storage.dao.GuestOSDao;
import com.cloud.storage.dao.StoragePoolHostDao;
import com.cloud.storage.dao.VMTemplateDao;
import com.cloud.storage.dao.VMTemplatePoolDao;
import com.cloud.storage.dao.VolumeDao;
import com.cloud.storage.secondary.SecondaryStorageVmManager;
import com.cloud.user.ResourceLimitService;
import com.cloud.utils.Pair;
import com.cloud.utils.UuidUtils;
import com.cloud.utils.db.DB;
import com.cloud.utils.exception.CloudRuntimeException;
import com.cloud.utils.net.NetUtils;
import com.cloud.vm.NicProfile;
import com.cloud.vm.NicVO;
import com.cloud.vm.SecondaryStorageVmVO;
import com.cloud.vm.UserVmVO;
import com.cloud.vm.VMInstanceVO;
import com.cloud.vm.VirtualMachine;
import com.cloud.vm.VirtualMachine.Type;
import com.cloud.vm.VirtualMachineManager;
import com.cloud.vm.VirtualMachineProfile;
import com.cloud.vm.dao.UserVmDao;
import com.cloud.vm.dao.VMInstanceDao;
import com.google.common.collect.Lists;
import com.google.gson.Gson;
import com.vmware.vim25.ManagedObjectReference;
import com.vmware.vim25.VirtualDevice;
import com.vmware.vim25.VirtualDeviceBackingInfo;
import com.vmware.vim25.VirtualDeviceConnectInfo;
import com.vmware.vim25.VirtualDisk;
import com.vmware.vim25.VirtualDiskFlatVer2BackingInfo;
import com.vmware.vim25.VirtualEthernetCard;
import com.vmware.vim25.VirtualEthernetCardNetworkBackingInfo;
import com.vmware.vim25.VirtualMachineConfigSummary;
import com.vmware.vim25.VirtualMachineRuntimeInfo;

public class VMwareGuru extends HypervisorGuruBase implements HypervisorGuru, Configurable {
    private static final Gson GSON = GsonHelper.getGson();


    @Inject VmwareVmImplementer vmwareVmImplementer;
    @Inject GuestOSDao _guestOsDao;
    @Inject HostDetailsDao _hostDetailsDao;
    @Inject ClusterDetailsDao _clusterDetailsDao;
    @Inject CommandExecLogDao _cmdExecLogDao;
    @Inject VmwareManager _vmwareMgr;
    @Inject VMInstanceDao vmDao;
    @Inject SecondaryStorageVmManager _secStorageMgr;
    @Inject PhysicalNetworkTrafficTypeDao _physicalNetworkTrafficTypeDao;
    @Inject VirtualMachineManager vmManager;
    @Inject ClusterManager _clusterMgr;
    @Inject VolumeDao _volumeDao;
    @Inject ResourceLimitService _resourceLimitService;
    @Inject PrimaryDataStoreDao _storagePoolDao;
    @Inject VolumeDataFactory _volFactory;
    @Inject VmwareDatacenterDao vmwareDatacenterDao;
    @Inject VmwareDatacenterZoneMapDao vmwareDatacenterZoneMapDao;
    @Inject VMTemplatePoolDao templateStoragePoolDao;
    @Inject VMTemplateDao vmTemplateDao;
    @Inject UserVmDao userVmDao;
    @Inject DiskOfferingDao diskOfferingDao;
    @Inject PhysicalNetworkDao physicalNetworkDao;
    @Inject StoragePoolHostDao storagePoolHostDao;

    protected VMwareGuru() {
        super();
    }

    public static final ConfigKey<Boolean> VmwareReserveCpu = new ConfigKey<Boolean>(Boolean.class, "vmware.reserve.cpu", "Advanced", "false",
            "Specify whether or not to reserve CPU when deploying an instance.", true, ConfigKey.Scope.Cluster, null);

    public static final ConfigKey<Boolean> VmwareReserveMemory = new ConfigKey<Boolean>(Boolean.class, "vmware.reserve.mem", "Advanced", "false",
            "Specify whether or not to reserve memory when deploying an instance.", true, ConfigKey.Scope.Cluster, null);

    public static final ConfigKey<Boolean> VmwareEnableNestedVirtualization = new ConfigKey<Boolean>(Boolean.class, "vmware.nested.virtualization", "Advanced", "false",
            "When set to true this will enable nested virtualization when this is supported by the hypervisor", true, ConfigKey.Scope.Global, null);

    public static final ConfigKey<Boolean> VmwareEnableNestedVirtualizationPerVM = new ConfigKey<Boolean>(Boolean.class, "vmware.nested.virtualization.perVM", "Advanced", "false",
            "When set to true this will enable nested virtualization per vm", true, ConfigKey.Scope.Global, null);

    @Override public HypervisorType getHypervisorType() {
        return HypervisorType.VMware;
    }

    @Override public VirtualMachineTO implement(VirtualMachineProfile vm) {
        vmwareVmImplementer.setGlobalNestedVirtualisationEnabled(VmwareEnableNestedVirtualization.value());
        vmwareVmImplementer.setGlobalNestedVPerVMEnabled(VmwareEnableNestedVirtualizationPerVM.value());
        return vmwareVmImplementer.implement(vm, toVirtualMachineTO(vm), vmManager.findClusterAndHostIdForVm(vm.getId()).first());
    }

    @Override @DB public Pair<Boolean, Long> getCommandHostDelegation(long hostId, Command cmd) {
        if (logger.isTraceEnabled()) {
            logger.trace(String.format("Finding delegation for command of type %s to host %d.", cmd.getClass(), hostId));
        }

        boolean needDelegation = false;
        if (cmd instanceof StorageSubSystemCommand) {
            StorageSubSystemCommand c = (StorageSubSystemCommand)cmd;
            c.setExecuteInSequence(StorageManager.shouldExecuteInSequenceOnVmware());
        }
        if (cmd instanceof DownloadCommand) {
            cmd.setContextParam(VmwareManager.s_vmwareOVAPackageTimeout.key(), String.valueOf(VmwareManager.s_vmwareOVAPackageTimeout.value()));
        }
        //NOTE: the hostid can be a hypervisor host, or a ssvm agent. For copycommand, if it's for volume upload, the hypervisor
        //type is empty, so we need to check the format of volume at first.
        if (cmd instanceof CopyCommand) {
            CopyCommand cpyCommand = (CopyCommand)cmd;
            DataTO srcData = cpyCommand.getSrcTO();
            DataStoreTO srcStoreTO = srcData.getDataStore();
            DataTO destData = cpyCommand.getDestTO();
            DataStoreTO destStoreTO = destData.getDataStore();

            boolean inSeq = true;
            if (parallelExecutionAllowed(srcData, destData, srcStoreTO, destStoreTO)) {
                inSeq = false;
            }
            cpyCommand.setExecuteInSequence(inSeq);

            if (srcData.getObjectType() == DataObjectType.VOLUME) {
                VolumeObjectTO volumeObjectTO = (VolumeObjectTO)srcData;
                if (Storage.ImageFormat.OVA == volumeObjectTO.getFormat()) {
                    needDelegation = true;
                }
            }

            if (!needDelegation && !(HypervisorType.VMware == srcData.getHypervisorType() || HypervisorType.VMware == destData.getHypervisorType())) {
                return new Pair<Boolean, Long>(Boolean.FALSE, new Long(hostId));
            }

            if (destData.getObjectType() == DataObjectType.VOLUME && destStoreTO.getRole() == DataStoreRole.Primary && srcData.getObjectType() == DataObjectType.TEMPLATE
                    && srcStoreTO.getRole() == DataStoreRole.Primary) {
                needDelegation = false;
            } else {
                needDelegation = true;
            }
        } else if (cmd instanceof CreateEntityDownloadURLCommand) {
            DataTO srcData = ((CreateEntityDownloadURLCommand)cmd).getData();
            if ((HypervisorType.VMware == srcData.getHypervisorType())) {
                needDelegation = true;
            }
            if (srcData.getObjectType() == DataObjectType.VOLUME) {
                VolumeObjectTO volumeObjectTO = (VolumeObjectTO)srcData;
                if (Storage.ImageFormat.OVA == volumeObjectTO.getFormat()) {
                    needDelegation = true;
                }
            }
        }

        if (logger.isTraceEnabled()) {
            logger.trace(String.format("Command of type %s is going to be executed in sequence? %b", cmd.getClass(), cmd.executeInSequence()));
            logger.trace(String.format("Command of type %s is going to need delegation? %b", cmd.getClass(), needDelegation));
        }

        if (!needDelegation) {
            return new Pair<Boolean, Long>(Boolean.FALSE, new Long(hostId));
        }
        HostVO host = hostDao.findById(hostId);
        long dcId = host.getDataCenterId();
        Pair<HostVO, SecondaryStorageVmVO> cmdTarget = _secStorageMgr.assignSecStorageVm(dcId, cmd);
        if (cmdTarget != null) {
            // TODO, we need to make sure agent is actually connected too

            cmd.setContextParam("hypervisor", HypervisorType.VMware.toString());
            if (host.getType() == Host.Type.Routing) {
                Map<String, String> hostDetails = _hostDetailsDao.findDetails(hostId);
                cmd.setContextParam("guid", resolveNameInGuid(hostDetails.get("guid")));
                cmd.setContextParam("username", hostDetails.get("username"));
                cmd.setContextParam("password", hostDetails.get("password"));
                cmd.setContextParam("serviceconsole", _vmwareMgr.getServiceConsolePortGroupName());
                cmd.setContextParam("manageportgroup", _vmwareMgr.getManagementPortGroupName());
            }

            CommandExecLogVO execLog = new CommandExecLogVO(cmdTarget.first().getId(), cmdTarget.second().getId(), cmd.getClass().getSimpleName(), 1);
            _cmdExecLogDao.persist(execLog);
            cmd.setContextParam("execid", String.valueOf(execLog.getId()));
            cmd.setContextParam("noderuninfo", String.format("%d-%d", _clusterMgr.getManagementNodeId(), _clusterMgr.getCurrentRunId()));
            cmd.setContextParam("vCenterSessionTimeout", String.valueOf(_vmwareMgr.getVcenterSessionTimeout()));
            cmd.setContextParam(VmwareManager.s_vmwareOVAPackageTimeout.key(), String.valueOf(VmwareManager.s_vmwareOVAPackageTimeout.value()));

            if (cmd instanceof BackupSnapshotCommand || cmd instanceof CreatePrivateTemplateFromVolumeCommand || cmd instanceof CreatePrivateTemplateFromSnapshotCommand || cmd instanceof CopyVolumeCommand || cmd instanceof CopyCommand || cmd instanceof CreateVolumeOVACommand || cmd instanceof PrepareOVAPackingCommand
                    || cmd instanceof CreateVolumeFromSnapshotCommand) {
                String workerName = _vmwareMgr.composeWorkerName();
                long checkPointId = 1;
                // FIXME: Fix                    long checkPointId = _checkPointMgr.pushCheckPoint(new VmwareCleanupMaid(hostDetails.get("guid"), workerName));
                cmd.setContextParam("worker", workerName);
                cmd.setContextParam("checkpoint", String.valueOf(checkPointId));

                // some commands use 2 workers
                String workerName2 = _vmwareMgr.composeWorkerName();
                long checkPointId2 = 1;
                // FIXME: Fix                    long checkPointId2 = _checkPointMgr.pushCheckPoint(new VmwareCleanupMaid(hostDetails.get("guid"), workerName2));
                cmd.setContextParam("worker2", workerName2);
                cmd.setContextParam("checkpoint2", String.valueOf(checkPointId2));
                cmd.setContextParam("searchexludefolders", _vmwareMgr.s_vmwareSearchExcludeFolder.value());
            }

            return new Pair<Boolean, Long>(Boolean.TRUE, cmdTarget.first().getId());

        }
        return new Pair<Boolean, Long>(Boolean.FALSE, new Long(hostId));
    }

    private boolean parallelExecutionAllowed(DataTO srcData, DataTO destData, DataStoreTO srcStoreTO, DataStoreTO destStoreTO) {
        Long srcId = srcStoreTO == null || srcStoreTO.getUuid() == null ? null : _storagePoolDao.findByUuid(srcStoreTO.getUuid()).getId();
        Long dstId = destStoreTO == null || destStoreTO.getUuid() == null ? null : _storagePoolDao.findByUuid(destStoreTO.getUuid()).getId();
        return (srcData.getObjectType() == DataObjectType.SNAPSHOT)
                || (destData.getObjectType() == DataObjectType.SNAPSHOT)
                || (destStoreTO != null && destStoreTO.getRole() == DataStoreRole.Image)
                || (destStoreTO != null && destStoreTO.getRole() == DataStoreRole.ImageCache)
                || !StorageManager.shouldExecuteInSequenceOnVmware(srcId, dstId);
    }

    @Override
    public boolean trackVmHostChange() {
        return true;
    }

    private String resolveNameInGuid(String guid) {
        String tokens[] = guid.split("@");
        assert (tokens.length == 2);

        String vCenterIp = NetUtils.resolveToIp(tokens[1]);
        if (vCenterIp == null) {
            logger.error("Fatal : unable to resolve vCenter address " + tokens[1] + ", please check your DNS configuration");
            return guid;
        }

        if (vCenterIp.equals(tokens[1]))
            return guid;

        return tokens[0] + "@" + vCenterIp;
    }

    @Override public List<Command> finalizeExpungeNics(VirtualMachine vm, List<NicProfile> nics) {
        List<Command> commands = new ArrayList<Command>();
        List<NicVO> nicVOs = nicDao.listByVmId(vm.getId());
        for (NicVO nic : nicVOs) {
            NetworkVO network = networkDao.findById(nic.getNetworkId());
            if (network.getBroadcastDomainType() == BroadcastDomainType.Lswitch) {
                logger.debug("Nic " + nic.toString() + " is connected to an lswitch, cleanup required");
                NetworkVO networkVO = networkDao.findById(nic.getNetworkId());
                // We need the traffic label to figure out which vSwitch has the
                // portgroup
                PhysicalNetworkTrafficTypeVO trafficTypeVO = _physicalNetworkTrafficTypeDao.findBy(networkVO.getPhysicalNetworkId(), networkVO.getTrafficType());
                UnregisterNicCommand unregisterNicCommand = new UnregisterNicCommand(vm.getInstanceName(), trafficTypeVO.getVmwareNetworkLabel(), UUID.fromString(nic.getUuid()));
                commands.add(unregisterNicCommand);
            }
        }
        return commands;
    }

    @Override public String getConfigComponentName() {
        return VMwareGuru.class.getSimpleName();
    }

    @Override public ConfigKey<?>[] getConfigKeys() {
        return new ConfigKey<?>[] {VmwareReserveCpu, VmwareReserveMemory, VmwareEnableNestedVirtualization, VmwareEnableNestedVirtualizationPerVM};
    }

    @Override public List<Command> finalizeExpungeVolumes(VirtualMachine vm) {
        List<Command> commands = new ArrayList<Command>();

        List<VolumeVO> volumes = _volumeDao.findByInstance(vm.getId());

        if (volumes != null) {
            for (VolumeVO volume : volumes) {
                StoragePoolVO storagePool = _storagePoolDao.findById(volume.getPoolId());

                // storagePool should be null if we are expunging a volume that was never
                // attached to a VM that was started (the "trick" for storagePool to be null
                // is that none of the VMs this volume may have been attached to were ever started,
                // so the volume was never assigned to a storage pool)
                if (storagePool != null && storagePool.isManaged() && volume.getVolumeType() == Volume.Type.ROOT) {
                    VolumeInfo volumeInfo = _volFactory.getVolume(volume.getId());
                    PrimaryDataStore primaryDataStore = (PrimaryDataStore)volumeInfo.getDataStore();
                    Map<String, String> details = primaryDataStore.getDetails();

                    if (details == null) {
                        details = new HashMap<String, String>();

                        primaryDataStore.setDetails(details);
                    }

                    details.put(DiskTO.MANAGED, Boolean.TRUE.toString());

                    DeleteCommand cmd = new DeleteCommand(volumeInfo.getTO());

                    commands.add(cmd);

                    break;
                }
            }
        }

        return commands;
    }

    @Override public Map<String, String> getClusterSettings(long vmId) {
        Map<String, String> details = new HashMap<String, String>();
        Long clusterId = vmManager.findClusterAndHostIdForVm(vmId).first();
        if (clusterId != null) {
            details.put(VmwareReserveCpu.key(), VmwareReserveCpu.valueIn(clusterId).toString());
            details.put(VmwareReserveMemory.key(), VmwareReserveMemory.valueIn(clusterId).toString());
        }
        return details;
    }

    /**
     * Get vmware datacenter mapped to the zoneId
     */
    private VmwareDatacenterVO getVmwareDatacenter(long zoneId) {
        VmwareDatacenterZoneMapVO zoneMap = vmwareDatacenterZoneMapDao.findByZoneId(zoneId);
        long vmwareDcId = zoneMap.getVmwareDcId();
        return vmwareDatacenterDao.findById(vmwareDcId);
    }

    /**
     * Get Vmware datacenter MO
     */
    private DatacenterMO getDatacenterMO(long zoneId) throws Exception {
        VmwareDatacenterVO vmwareDatacenter = getVmwareDatacenter(zoneId);
        VmwareContext context = VmwareContextFactory.getContext(vmwareDatacenter.getVcenterHost(), vmwareDatacenter.getUser(), vmwareDatacenter.getPassword());
        DatacenterMO dcMo = new DatacenterMO(context, vmwareDatacenter.getVmwareDatacenterName());
        ManagedObjectReference dcMor = dcMo.getMor();
        if (dcMor == null) {
            String msg = "Error while getting Vmware datacenter " + vmwareDatacenter.getVmwareDatacenterName();
            logger.error(msg);
            throw new InvalidParameterValueException(msg);
        }
        return dcMo;
    }

    /**
     * Get guest OS ID for VM being imported.
     * If it cannot be found it is mapped to: "Other (64-bit)" ID
     */
    private Long getImportingVMGuestOs(VirtualMachineConfigSummary configSummary) {
        String guestFullName = configSummary.getGuestFullName();
        GuestOSVO os = _guestOsDao.findOneByDisplayName(guestFullName);
        return os != null ? os.getId() : _guestOsDao.findOneByDisplayName("Other (64-bit)").getId();
    }

    /**
     * Create and persist service offering
     */
    private ServiceOfferingVO createServiceOfferingForVMImporting(Integer cpus, Integer memory, Integer maxCpuUsage) {
        String name = "Imported-" + cpus + "-" + memory;

        DiskOfferingVO diskOfferingVO = new DiskOfferingVO(name, name, Storage.ProvisioningType.THIN, false, null, false, false, true);
        diskOfferingVO = diskOfferingDao.persistDefaultDiskOffering(diskOfferingVO);

        ServiceOfferingVO vo = new ServiceOfferingVO(name, cpus, memory, maxCpuUsage, null, null, false, name, false, Type.User,
                false);
        vo.setDiskOfferingId(diskOfferingVO.getId());
        return serviceOfferingDao.persist(vo);
    }

    /**
     * Get service offering ID for VM being imported.
     * If it cannot be found it creates one and returns its ID
     */
    private Long getImportingVMServiceOffering(VirtualMachineConfigSummary configSummary, VirtualMachineRuntimeInfo runtimeInfo) {
        Integer numCpu = configSummary.getNumCpu();
        Integer memorySizeMB = configSummary.getMemorySizeMB();
        Integer maxCpuUsage = runtimeInfo.getMaxCpuUsage();
        List<ServiceOfferingVO> offerings = serviceOfferingDao.listPublicByCpuAndMemory(numCpu, memorySizeMB);
        return CollectionUtils.isEmpty(offerings) ? createServiceOfferingForVMImporting(numCpu, memorySizeMB, maxCpuUsage).getId() : offerings.get(0).getId();
    }

    /**
     * Check if disk is ROOT disk
     */
    private boolean isRootDisk(VirtualDisk disk, Map<VirtualDisk, VolumeVO> disksMapping, Backup backup) {
        if (!disksMapping.containsKey(disk)) {
            return false;
        }
        VolumeVO volumeVO = disksMapping.get(disk);
        if (volumeVO == null) {
            final VMInstanceVO vm = virtualMachineDao.findByIdIncludingRemoved(backup.getVmId());
            if (vm == null) {
                throw new CloudRuntimeException("Failed to find the volumes details from the VM backup");
            }
            List<Backup.VolumeInfo> backedUpVolumes = vm.getBackupVolumeList();
            for (Backup.VolumeInfo backedUpVolume : backedUpVolumes) {
                if (backedUpVolume.getSize().equals(disk.getCapacityInBytes())) {
                    return backedUpVolume.getType().equals(Volume.Type.ROOT);
                }
            }
        } else {
            return volumeVO.getVolumeType().equals(Volume.Type.ROOT);
        }
        throw new CloudRuntimeException("Could not determinate ROOT disk for VM to import");
    }

    /**
     * Check backing info
     */
    private void checkBackingInfo(VirtualDeviceBackingInfo backingInfo) {
        if (!(backingInfo instanceof VirtualDiskFlatVer2BackingInfo)) {
            String errorMessage = String.format("Unsupported backing info. Expected: [%s], but received: [%s].", VirtualDiskFlatVer2BackingInfo.class.getSimpleName(), backingInfo.getClass().getSimpleName());
            logger.error(errorMessage);
            throw new CloudRuntimeException(errorMessage);
        }
    }

    /**
     * Get pool ID from datastore UUID
     */
    private Long getPoolIdFromDatastoreUuid(String datastoreUuid) {
        String poolUuid = UuidUtils.normalize(datastoreUuid);
        StoragePoolVO pool = _storagePoolDao.findByUuid(poolUuid);
        if (pool == null) {
            throw new CloudRuntimeException("Couldn't find storage pool " + poolUuid);
        }
        return pool.getId();
    }

    /**
     * Get pool ID for disk
     */
    private Long getPoolId(VirtualDisk disk) {
        VirtualDeviceBackingInfo backing = disk.getBacking();
        checkBackingInfo(backing);
        VirtualDiskFlatVer2BackingInfo info = (VirtualDiskFlatVer2BackingInfo)backing;
        String[] fileNameParts = info.getFileName().split(" ");
        String datastoreUuid = StringUtils.substringBetween(fileNameParts[0], "[", "]");
        return getPoolIdFromDatastoreUuid(datastoreUuid);
    }

    /**
     * Get volume name from filename
     */
    private String getVolumeNameFromFileName(String fileName) {
        String[] fileNameParts = fileName.split(" ");
        String volumePath = fileNameParts[1];
        return volumePath.split("/")[1].replaceFirst(".vmdk", "");
    }

    /**
     * Get root disk template path
     */
    private String getRootDiskTemplatePath(VirtualDisk rootDisk) {
        VirtualDeviceBackingInfo backing = rootDisk.getBacking();
        checkBackingInfo(backing);
        VirtualDiskFlatVer2BackingInfo info = (VirtualDiskFlatVer2BackingInfo)backing;
        VirtualDiskFlatVer2BackingInfo parent = info.getParent();
        return (parent != null) ? getVolumeNameFromFileName(parent.getFileName()) : getVolumeNameFromFileName(info.getFileName());
    }

    /**
     * Get template MO
     */
    private VirtualMachineMO getTemplate(DatacenterMO dcMo, String templatePath) throws Exception {
        VirtualMachineMO template = dcMo.findVm(templatePath);
        if (!template.isTemplate()) {
            throw new CloudRuntimeException(templatePath + " is not a template");
        }
        return template;
    }

    /**
     * Get template pool ID
     */
    private Long getTemplatePoolId(VirtualMachineMO template) throws Exception {
        VirtualMachineConfigSummary configSummary = template.getConfigSummary();
        String vmPathName = configSummary.getVmPathName();
        String[] pathParts = vmPathName.split(" ");
        String dataStoreUuid = pathParts[0].replace("[", "").replace("]", "");
        return getPoolIdFromDatastoreUuid(dataStoreUuid);
    }

    /**
     * Get template size
     */
    private Long getTemplateSize(VirtualMachineMO template, String vmInternalName, Map<VirtualDisk, VolumeVO> disksMapping, Backup backup) throws Exception {
        List<VirtualDisk> disks = template.getVirtualDisks();
        if (CollectionUtils.isEmpty(disks)) {
            throw new CloudRuntimeException("Couldn't find VM template size");
        }
        return disks.get(0).getCapacityInBytes();
    }

    /**
     * Create a VM Template record on DB
     */
    private VMTemplateVO createVMTemplateRecord(String vmInternalName, long guestOsId, long accountId) {
        Long nextTemplateId = vmTemplateDao.getNextInSequence(Long.class, "id");
        VMTemplateVO templateVO = new VMTemplateVO(nextTemplateId, "Imported-from-" + vmInternalName, Storage.ImageFormat.OVA, false, false, false, Storage.TemplateType.USER, null,
                false, 64, accountId, null, "Template imported from VM " + vmInternalName, false, guestOsId, false, HypervisorType.VMware, null, null, false, false, false, false);
        return vmTemplateDao.persist(templateVO);
    }

    /**
     * Retrieve the template ID matching the template on templatePath. There are 2 cases:
     * - There are no references on DB for primary storage -> create a template DB record and return its ID
     * - There are references on DB for primary storage -> return template ID for any of those references
     */
    private long getTemplateId(String templatePath, String vmInternalName, Long guestOsId, long accountId) {
        List<VMTemplateStoragePoolVO> poolRefs = templateStoragePoolDao.listByTemplatePath(templatePath);
        return CollectionUtils.isNotEmpty(poolRefs) ? poolRefs.get(0).getTemplateId() : createVMTemplateRecord(vmInternalName, guestOsId, accountId).getId();
    }

    /**
     * Update template reference on primary storage, if needed
     */
    private void updateTemplateRef(long templateId, Long poolId, String templatePath, Long templateSize) {
        VMTemplateStoragePoolVO templateRef = templateStoragePoolDao.findByPoolPath(poolId, templatePath);
        if (templateRef == null) {
            templateRef = new VMTemplateStoragePoolVO(poolId, templateId, null, 100, VMTemplateStorageResourceAssoc.Status.DOWNLOADED, templatePath, null, null, templatePath,
                    templateSize, null);
            templateRef.setState(ObjectInDataStoreStateMachine.State.Ready);
            templateStoragePoolDao.persist(templateRef);
        }
    }

    /**
     * Get template ID for VM being imported. If it is not found, it is created
     */
    private Long getImportingVMTemplate(List<VirtualDisk> virtualDisks, DatacenterMO dcMo, String vmInternalName, Long guestOsId, long accountId, Map<VirtualDisk, VolumeVO> disksMapping, Backup backup) throws Exception {
        for (VirtualDisk disk : virtualDisks) {
            if (isRootDisk(disk, disksMapping, backup)) {
                VolumeVO volumeVO = disksMapping.get(disk);
                if (volumeVO == null) {
                    String templatePath = getRootDiskTemplatePath(disk);
                    VirtualMachineMO template = getTemplate(dcMo, templatePath);
                    Long poolId = getTemplatePoolId(template);
                    Long templateSize = getTemplateSize(template, vmInternalName, disksMapping, backup);
                    long templateId = getTemplateId(templatePath, vmInternalName, guestOsId, accountId);
                    updateTemplateRef(templateId, poolId, templatePath, templateSize);
                    return templateId;
                } else {
                    return volumeVO.getTemplateId();
                }
            }
        }
        throw new CloudRuntimeException("Could not find ROOT disk for VM " + vmInternalName);
    }

    /**
     * If VM does not exist: create and persist VM
     * If VM exists: update VM
     */
    private VMInstanceVO getVM(String vmInternalName, long templateId, long guestOsId, long serviceOfferingId, long zoneId, long accountId, long userId, long domainId) {
        logger.debug(String.format("Trying to get VM with specs: [vmInternalName: %s, templateId: %s, guestOsId: %s, serviceOfferingId: %s].", vmInternalName,
                templateId, guestOsId, serviceOfferingId));
        VMInstanceVO vm = virtualMachineDao.findVMByInstanceNameIncludingRemoved(vmInternalName);
        if (vm != null) {
            logger.debug(String.format("Found an existing VM [id: %s, removed: %s] with internalName: [%s].", vm.getUuid(), vm.getRemoved() != null ? "yes" : "no", vmInternalName));
            vm.setState(VirtualMachine.State.Stopped);
            vm.setPowerState(VirtualMachine.PowerState.PowerOff);
            virtualMachineDao.update(vm.getId(), vm);
            if (vm.getRemoved() != null) {
                virtualMachineDao.unremove(vm.getId());
                UsageEventUtils.publishUsageEvent(EventTypes.EVENT_VM_CREATE, accountId, vm.getDataCenterId(), vm.getId(), vm.getHostName(), vm.getServiceOfferingId(), vm.getTemplateId(),
                        vm.getHypervisorType().toString(), VirtualMachine.class.getName(), vm.getUuid(), vm.isDisplayVm());
            }
            return virtualMachineDao.findById(vm.getId());
        } else {
            long id = userVmDao.getNextInSequence(Long.class, "id");
            logger.debug(String.format("Can't find an existing VM with internalName: [%s]. Creating a new VM with: [id: %s, name: %s, templateId: %s, guestOsId: %s, serviceOfferingId: %s].",
                    vmInternalName, id, vmInternalName, templateId, guestOsId, serviceOfferingId));

            UserVmVO vmInstanceVO = new UserVmVO(id, vmInternalName, vmInternalName, templateId, HypervisorType.VMware, guestOsId, false, false, domainId, accountId, userId,
                    serviceOfferingId, null, null, null, vmInternalName);
            vmInstanceVO.setDataCenterId(zoneId);
            return userVmDao.persist(vmInstanceVO);
        }
    }

    /**
     * Create and persist volume
     */
    private VolumeVO createVolumeRecord(Volume.Type type, String volumeName, long zoneId, long domainId, long accountId, long diskOfferingId, Storage.ProvisioningType provisioningType,
            Long size, long instanceId, Long poolId, long templateId, Integer unitNumber, VirtualMachineDiskInfo diskInfo) {
        VolumeVO volumeVO = new VolumeVO(type, volumeName, zoneId, domainId, accountId, diskOfferingId, provisioningType, size, null, null, null);
        volumeVO.setFormat(Storage.ImageFormat.OVA);
        volumeVO.setPath(volumeName);
        volumeVO.setState(Volume.State.Ready);
        volumeVO.setInstanceId(instanceId);
        volumeVO.setPoolId(poolId);
        volumeVO.setTemplateId(templateId);
        volumeVO.setAttached(new Date());
        volumeVO.setRemoved(null);
        volumeVO.setChainInfo(GSON.toJson(diskInfo));
        if (unitNumber != null) {
            volumeVO.setDeviceId(unitNumber.longValue());
        }
        return _volumeDao.persist(volumeVO);
    }

    /**
     * Get volume name from VM disk
     */
    private String getVolumeName(VirtualDisk disk, VirtualMachineMO vmToImport) throws Exception {
        return vmToImport.getVmdkFileBaseName(disk);
    }

    /**
     * Get provisioning type for VM disk info
     */
    private Storage.ProvisioningType getProvisioningType(VirtualDiskFlatVer2BackingInfo backing) {
        Boolean thinProvisioned = backing.isThinProvisioned();
        if (BooleanUtils.isTrue(thinProvisioned)) {
            return Storage.ProvisioningType.THIN;
        }
        return Storage.ProvisioningType.SPARSE;
    }

    /**
     * Get disk offering ID for volume being imported. If it is not found it is mapped to "Custom" ID
     */
    private long getDiskOfferingId(long size, Storage.ProvisioningType provisioningType) {
        List<DiskOfferingVO> offerings = diskOfferingDao.listAllBySizeAndProvisioningType(size, provisioningType);
        return CollectionUtils.isNotEmpty(offerings) ? offerings.get(0).getId() : diskOfferingDao.findByUniqueName("Cloud.Com-Custom").getId();
    }

    protected VolumeVO updateVolume(VirtualDisk disk, Map<VirtualDisk, VolumeVO> disksMapping, VirtualMachineMO vmToImport, Long poolId, VirtualMachine vm) throws Exception {
        VolumeVO volume = disksMapping.get(disk);
        String volumeName = getVolumeName(disk, vmToImport);
        volume.setPath(volumeName);
        volume.setPoolId(poolId);
        VirtualMachineDiskInfo diskInfo = getDiskInfo(vmToImport, poolId, volumeName);
        volume.setChainInfo(GSON.toJson(diskInfo));
        volume.setInstanceId(vm.getId());
        volume.setState(Volume.State.Ready);
        volume.setAttached(new Date());
        _volumeDao.update(volume.getId(), volume);
        if (volume.getRemoved() != null) {
            logger.debug(String.format("Marking volume [uuid: %s] of restored VM [%s] as non removed.", volume.getUuid(),
                    ReflectionToStringBuilderUtils.reflectOnlySelectedFields(vm, "uuid", "instanceName")));
            _volumeDao.unremove(volume.getId());
            if (vm.getType() == Type.User) {
                UsageEventUtils.publishUsageEvent(EventTypes.EVENT_VOLUME_CREATE, volume.getAccountId(), volume.getDataCenterId(), volume.getId(), volume.getName(), volume.getDiskOfferingId(), null, volume.getSize(),
                        Volume.class.getName(), volume.getUuid(), volume.isDisplayVolume());
                _resourceLimitService.incrementResourceCount(vm.getAccountId(), Resource.ResourceType.volume, volume.isDisplayVolume());
                _resourceLimitService.incrementResourceCount(vm.getAccountId(), Resource.ResourceType.primary_storage, volume.isDisplayVolume(), volume.getSize());
            }
        }
        return volume;
    }

    /**
     * Get volumes for VM being imported
     */
    private void syncVMVolumes(VMInstanceVO vmInstanceVO, List<VirtualDisk> virtualDisks, Map<VirtualDisk, VolumeVO> disksMapping, VirtualMachineMO vmToImport, Backup backup)
            throws Exception {
        long zoneId = vmInstanceVO.getDataCenterId();
        long accountId = vmInstanceVO.getAccountId();
        long domainId = vmInstanceVO.getDomainId();
        long templateId = vmInstanceVO.getTemplateId();
        long instanceId = vmInstanceVO.getId();

        String operation = "";
        for (VirtualDisk disk : virtualDisks) {
            Long poolId = getPoolId(disk);
            Volume volume = null;
            if (disksMapping.containsKey(disk) && disksMapping.get(disk) != null) {
                volume = updateVolume(disk, disksMapping, vmToImport, poolId, vmInstanceVO);
                operation = "updated";
            } else {
                volume = createVolume(disk, vmToImport, domainId, zoneId, accountId, instanceId, poolId, templateId, backup, true);
                operation = "created";
            }
            logger.debug(String.format("Sync volumes to %s in backup restore operation: %s volume [id: %s].", vmInstanceVO, operation, volume.getUuid()));
        }
    }

    private VirtualMachineDiskInfo getDiskInfo(VirtualMachineMO vmMo, Long poolId, String volumeName) throws Exception {
        VirtualMachineDiskInfoBuilder diskInfoBuilder = vmMo.getDiskInfoBuilder();
        String poolName = _storagePoolDao.findById(poolId).getUuid().replace("-", "");
        return diskInfoBuilder.getDiskInfoByBackingFileBaseName(volumeName, poolName);
    }

    private VirtualMachineDiskInfo getDiskInfo(VirtualMachineMO vmMo, Long poolId, String volumeName, String busName) throws Exception {
        VirtualMachineDiskInfoBuilder diskInfoBuilder = vmMo.getDiskInfoBuilder();
        String poolName = _storagePoolDao.findById(poolId).getUuid().replace("-", "");
        return diskInfoBuilder.getDiskInfoByBackingFileBaseName(volumeName, poolName, busName);
    }

    private VolumeVO createVolume(VirtualDisk disk, VirtualMachineMO vmToImport, long domainId, long zoneId, long accountId, long instanceId, Long poolId, long templateId, Backup backup, boolean isImport) throws Exception {
        VMInstanceVO vm = virtualMachineDao.findByIdIncludingRemoved(backup.getVmId());
        if (vm == null) {
            throw new CloudRuntimeException("Failed to find the backup volume information from the VM backup");
        }
        List<Backup.VolumeInfo> backedUpVolumes = vm.getBackupVolumeList();
        Volume.Type type = Volume.Type.DATADISK;
        Long size = disk.getCapacityInBytes();
        if (isImport) {
            for (Backup.VolumeInfo volumeInfo : backedUpVolumes) {
                if (volumeInfo.getSize().equals(disk.getCapacityInBytes())) {
                    type = volumeInfo.getType();
                }
            }
        }
        VirtualDeviceBackingInfo backing = disk.getBacking();
        checkBackingInfo(backing);
        VirtualDiskFlatVer2BackingInfo info = (VirtualDiskFlatVer2BackingInfo)backing;
        String volumeName = getVolumeName(disk, vmToImport);
        String deviceBusName = vmToImport.getDeviceBusName(vmToImport.getAllDeviceList(), disk);
        Storage.ProvisioningType provisioningType = getProvisioningType(info);
        long diskOfferingId = getDiskOfferingId(size, provisioningType);
        Integer unitNumber = disk.getUnitNumber();
        VirtualMachineDiskInfo diskInfo = getDiskInfo(vmToImport, poolId, volumeName, deviceBusName);
        return createVolumeRecord(type, volumeName, zoneId, domainId, accountId, diskOfferingId, provisioningType, size, instanceId, poolId, templateId, unitNumber, diskInfo);
    }

    protected String createVolumeInfoFromVolumes(List<VolumeVO> vmVolumes) {
        try {
            List<Backup.VolumeInfo> list = new ArrayList<>();
            for (VolumeVO vol : vmVolumes) {
                list.add(new Backup.VolumeInfo(vol.getUuid(), vol.getPath(), vol.getVolumeType(), vol.getSize()));
            }
            return GSON.toJson(list.toArray(), Backup.VolumeInfo[].class);
        } catch (Exception e) {
            if (CollectionUtils.isEmpty(vmVolumes) || vmVolumes.get(0).getInstanceId() == null) {
                logger.error(String.format("Failed to create VolumeInfo of VM [id: null] volumes due to: [%s].", e.getMessage()), e);
            } else {
                logger.error(String.format("Failed to create VolumeInfo of VM [id: %s] volumes due to: [%s].", vmVolumes.get(0).getInstanceId(), e.getMessage()), e);
            }
            throw e;
        }
    }

    /**
     * Get physical network ID from zoneId and Vmware label
     */
    private long getPhysicalNetworkId(Long zoneId, String tag) {
        List<PhysicalNetworkVO> physicalNetworks = physicalNetworkDao.listByZone(zoneId);
        for (PhysicalNetworkVO physicalNetwork : physicalNetworks) {
            PhysicalNetworkTrafficTypeVO vo = _physicalNetworkTrafficTypeDao.findBy(physicalNetwork.getId(), TrafficType.Guest);
            if (vo == null) {
                continue;
            }
            String vmwareNetworkLabel = vo.getVmwareNetworkLabel();
            if (!vmwareNetworkLabel.startsWith(tag)) {
                throw new CloudRuntimeException("Vmware network label does not start with: " + tag);
            }
            return physicalNetwork.getId();
        }
        throw new CloudRuntimeException("Could not find guest physical network matching tag: " + tag + " on zone " + zoneId);
    }

    /**
     * Create and persist network
     */
    private NetworkVO createNetworkRecord(Long zoneId, String tag, String vlan, long accountId, long domainId) {
        Long physicalNetworkId = getPhysicalNetworkId(zoneId, tag);
        final long id = networkDao.getNextInSequence(Long.class, "id");
        NetworkVO networkVO = new NetworkVO(id, TrafficType.Guest, Networks.Mode.Dhcp, BroadcastDomainType.Vlan, 9L, domainId, accountId, id, "Imported-network-" + id,
                "Imported-network-" + id, null, Network.GuestType.Isolated, zoneId, physicalNetworkId, ControlledEntity.ACLType.Account, false, null, false);
        networkVO.setBroadcastUri(BroadcastDomainType.Vlan.toUri(vlan));
        networkVO.setGuruName("ExternalGuestNetworkGuru");
        networkVO.setState(Network.State.Implemented);
        return networkDao.persist(networkVO);
    }

    /**
     * Get network from VM network name
     */
    private NetworkVO getGuestNetworkFromNetworkMorName(String name, long accountId, Long zoneId, long domainId) {
        String prefix = "cloud.guest.";
        String nameWithoutPrefix = name.replace(prefix, "");
        String[] parts = nameWithoutPrefix.split("\\.");
        String vlan = parts[0];
        String tag = parts[parts.length - 1];
        String[] tagSplit = tag.split("-");
        tag = tagSplit[tagSplit.length - 1];

        logger.debug(String.format("Trying to find network with vlan: [%s].", vlan));
        NetworkVO networkVO = networkDao.findByVlan(vlan);
        if (networkVO == null) {
            networkVO = createNetworkRecord(zoneId, tag, vlan, accountId, domainId);
            logger.debug(String.format("Created new network record [id: %s] with details [zoneId: %s, tag: %s, vlan: %s, accountId: %s and domainId: %s].",
                    networkVO.getUuid(), zoneId, tag, vlan, accountId, domainId));
        }
        return networkVO;
    }

    /**
     * Get map between VM networks and its IDs on CloudStack
     */
    private Map<String, NetworkVO> getNetworksMapping(String[] vmNetworkNames, long accountId, long zoneId, long domainId) {
        Map<String, NetworkVO> mapping = new HashMap<>();
        for (String networkName : vmNetworkNames) {
            NetworkVO networkVO = getGuestNetworkFromNetworkMorName(networkName, accountId, zoneId, domainId);
            logger.debug(String.format("Mapping network name [%s] to networkVO [id: %s].", networkName, networkVO.getUuid()));
            mapping.put(networkName, networkVO);
        }
        return mapping;
    }

    /**
     * Get network MO from VM NIC
     */
    private NetworkMO getNetworkMO(VirtualEthernetCard nic, VmwareContext context) {
        VirtualDeviceConnectInfo connectable = nic.getConnectable();
        VirtualEthernetCardNetworkBackingInfo info = (VirtualEthernetCardNetworkBackingInfo)nic.getBacking();
        ManagedObjectReference networkMor = info.getNetwork();
        if (networkMor == null) {
            throw new CloudRuntimeException("Could not find network for NIC on: " + nic.getMacAddress());
        }
        return new NetworkMO(context, networkMor);
    }

    private Pair<String, String> getNicMacAddressAndNetworkName(VirtualDevice nicDevice, VmwareContext context) throws Exception {
        VirtualEthernetCard nic = (VirtualEthernetCard)nicDevice;
        String macAddress = nic.getMacAddress();
        NetworkMO networkMO = getNetworkMO(nic, context);
        String networkName = networkMO.getName();
        return new Pair<>(macAddress, networkName);
    }

    private void syncVMNics(VirtualDevice[] nicDevices, DatacenterMO dcMo, Map<String, NetworkVO> networksMapping, VMInstanceVO vm) throws Exception {
        VmwareContext context = dcMo.getContext();
        List<NicVO> allNics = nicDao.listByVmId(vm.getId());
        for (VirtualDevice nicDevice : nicDevices) {
            Pair<String, String> pair = getNicMacAddressAndNetworkName(nicDevice, context);
            String macAddress = pair.first();
            String networkName = pair.second();
            NetworkVO networkVO = networksMapping.get(networkName);
            NicVO nicVO = nicDao.findByNetworkIdAndMacAddressIncludingRemoved(networkVO.getId(), macAddress);
            if (nicVO != null) {
                logger.warn(String.format("Find NIC in DB with networkId [%s] and MAC Address [%s], so this NIC will be removed from list of unmapped NICs of VM [id: %s, name: %s].",
                        networkVO.getId(), macAddress, vm.getUuid(), vm.getInstanceName()));
                allNics.remove(nicVO);

                if (nicVO.getRemoved() != null) {
                    nicDao.unremove(nicVO.getId());
                }
            }
        }
        for (final NicVO unMappedNic : allNics) {
            logger.debug(String.format("Removing NIC [%s] from backup restored %s.", ReflectionToStringBuilderUtils.reflectOnlySelectedFields(unMappedNic, "uuid", "macAddress"), vm));
            vmManager.removeNicFromVm(vm, unMappedNic);
        }
    }

    private Map<VirtualDisk, VolumeVO> getDisksMapping(Backup backup, List<VirtualDisk> virtualDisks) {
        final VMInstanceVO vm = virtualMachineDao.findByIdIncludingRemoved(backup.getVmId());
        if (vm == null) {
            throw new CloudRuntimeException("Failed to find the volumes details from the VM backup");
        }

        List<Backup.VolumeInfo> backedUpVolumes = vm.getBackupVolumeList();
        Map<String, Boolean> usedVols = new HashMap<>();
        Map<VirtualDisk, VolumeVO> map = new HashMap<>();

        for (Backup.VolumeInfo backedUpVol : backedUpVolumes) {
            VolumeVO volumeExtra = _volumeDao.findByUuid(backedUpVol.getUuid());
            if (volumeExtra != null) {
                logger.debug(String.format("Marking volume [id: %s] of VM [%s] as removed for the backup process.", backedUpVol.getUuid(), ReflectionToStringBuilderUtils.reflectOnlySelectedFields(vm, "uuid", "instanceName")));
                _volumeDao.remove(volumeExtra.getId());

                if (vm.getType() == Type.User) {
                    UsageEventUtils.publishUsageEvent(EventTypes.EVENT_VOLUME_DETACH, volumeExtra.getAccountId(), volumeExtra.getDataCenterId(), volumeExtra.getId(),
                            volumeExtra.getName(), volumeExtra.getDiskOfferingId(), null, volumeExtra.getSize(), Volume.class.getName(),
                            volumeExtra.getUuid(), volumeExtra.isDisplayVolume());
                    _resourceLimitService.decrementResourceCount(vm.getAccountId(), Resource.ResourceType.volume, volumeExtra.isDisplayVolume());
                    _resourceLimitService.decrementResourceCount(vm.getAccountId(), Resource.ResourceType.primary_storage, volumeExtra.isDisplayVolume(), volumeExtra.getSize());
                }
            }
            for (VirtualDisk disk : virtualDisks) {
                if (!map.containsKey(disk) && backedUpVol.getSize().equals(disk.getCapacityInBytes()) && !usedVols.containsKey(backedUpVol.getUuid())) {
                    String volId = backedUpVol.getUuid();
                    VolumeVO vol = _volumeDao.findByUuidIncludingRemoved(volId);
                    usedVols.put(backedUpVol.getUuid(), true);
                    map.put(disk, vol);
                    logger.debug("VM restore mapping for disk " + disk.getBacking() + " (capacity: " + toHumanReadableSize(disk.getCapacityInBytes()) + ") with volume ID" + vol.getId());
                }
            }
        }
        return map;
    }

    /**
     * Find VM on datacenter
     */
    private VirtualMachineMO findVM(DatacenterMO dcMo, String path) throws Exception {
        VirtualMachineMO vm = dcMo.findVm(path);
        if (vm == null) {
            throw new CloudRuntimeException("Error finding VM: " + path);
        }
        return vm;
    }

    /**
     * Find restored volume based on volume info
     */
    protected VirtualDisk findRestoredVolume(Backup.VolumeInfo volumeInfo, VirtualMachineMO vm, String volumeName, int deviceId) throws Exception {
        List<VirtualDisk> virtualDisks = Lists.reverse(vm.getVirtualDisks());
        s_logger.debug(LogUtils.logGsonWithoutException("Trying to find restored volume with size [%s], name [%s] and deviceId (unitNumber in VMWare) [%s] "
                + "in VM [%s] disks [%s].", volumeInfo.getSize(), volumeName, deviceId, vm.getVmName(), virtualDisks));
        for (VirtualDisk disk : virtualDisks) {
            VirtualDeviceBackingInfo backingInfo = disk.getBacking();
            if(backingInfo instanceof VirtualDiskFlatVer2BackingInfo) {
                VirtualDiskFlatVer2BackingInfo diskBackingInfo = (VirtualDiskFlatVer2BackingInfo)backingInfo;
                if (disk.getCapacityInBytes().equals(volumeInfo.getSize()) && diskBackingInfo.getFileName().contains(volumeName) && disk.getUnitNumber() == deviceId) {
                    return disk;
                }
            }
        }
        throw new CloudRuntimeException("Volume to restore could not be found");
    }

    /**
     * Get volume full path
     */
    private String getVolumeFullPath(VirtualDisk disk) {
        VirtualDeviceBackingInfo backing = disk.getBacking();
        checkBackingInfo(backing);
        VirtualDiskFlatVer2BackingInfo info = (VirtualDiskFlatVer2BackingInfo)backing;
        return info.getFileName();
    }

<<<<<<< HEAD
=======
    /**
     * Get dest volume full path
     */
    private String getDestVolumeFullPath(VirtualMachineMO vmMo) throws Exception {
        VirtualDisk vmDisk = vmMo.getVirtualDisks().get(0);
        String vmDiskPath = vmMo.getVmdkFileBaseName(vmDisk);
        String vmDiskFullPath = getVolumeFullPath(vmMo.getVirtualDisks().get(0));
        String uuid = UUID.randomUUID().toString().replace("-", "");
        return vmDiskFullPath.replace(vmDiskPath, uuid);
    }

    /**
     * Get dest datastore mor
     */
    private ManagedObjectReference getDestStoreMor(VirtualMachineMO vmMo) throws Exception {
        VirtualDisk vmDisk = vmMo.getVirtualDisks().get(0);
        VirtualDeviceBackingInfo backing = vmDisk.getBacking();
        checkBackingInfo(backing);
        VirtualDiskFlatVer2BackingInfo info = (VirtualDiskFlatVer2BackingInfo)backing;
        return info.getDatastore();
    }

>>>>>>> 8806e44e
    @Override
    public VirtualMachine importVirtualMachineFromBackup(long zoneId, long domainId, long accountId, long userId, String vmInternalName, Backup backup) throws Exception {
        logger.debug(String.format("Trying to import VM [vmInternalName: %s] from Backup [%s].", vmInternalName,
                ReflectionToStringBuilderUtils.reflectOnlySelectedFields(backup, "id", "uuid", "vmId", "externalId", "backupType")));
        DatacenterMO dcMo = getDatacenterMO(zoneId);
        VirtualMachineMO vmToImport = dcMo.findVm(vmInternalName);
        if (vmToImport == null) {
            throw new CloudRuntimeException("Error finding VM: " + vmInternalName);
        }
        VirtualMachineConfigSummary configSummary = vmToImport.getConfigSummary();
        VirtualMachineRuntimeInfo runtimeInfo = vmToImport.getRuntimeInfo();
        List<VirtualDisk> virtualDisks = vmToImport.getVirtualDisks();
        String[] vmNetworkNames = vmToImport.getNetworks();
        VirtualDevice[] nicDevices = vmToImport.getNicDevices();

        Map<VirtualDisk, VolumeVO> disksMapping = getDisksMapping(backup, virtualDisks);
        Map<String, NetworkVO> networksMapping = getNetworksMapping(vmNetworkNames, accountId, zoneId, domainId);

        long guestOsId = getImportingVMGuestOs(configSummary);
        long serviceOfferingId = getImportingVMServiceOffering(configSummary, runtimeInfo);
        long templateId = getImportingVMTemplate(virtualDisks, dcMo, vmInternalName, guestOsId, accountId, disksMapping, backup);

        VMInstanceVO vm = getVM(vmInternalName, templateId, guestOsId, serviceOfferingId, zoneId, accountId, userId, domainId);
        syncVMVolumes(vm, virtualDisks, disksMapping, vmToImport, backup);
        syncVMNics(nicDevices, dcMo, networksMapping, vm);

        return vm;
    }

    @Override
    public boolean attachRestoredVolumeToVirtualMachine(long zoneId, String restoredVolumeName, Backup.VolumeInfo volumeInfo, VirtualMachine vm, long poolId, Backup backup)
            throws Exception {
        DatacenterMO dcMo = getDatacenterMO(zoneId);
        VirtualMachineMO vmMo = findVM(dcMo, vm.getInstanceName());
<<<<<<< HEAD
        int newDeviceId = (int) (_volumeDao.findByInstance(vm.getId()).stream().mapToLong(VolumeVO::getDeviceId).max().orElse(0L) + 1);
        VirtualDisk restoredDisk = findRestoredVolume(volumeInfo, vmMo, restoredVolumeName.split(".vmdk")[0], newDeviceId);
        String diskPath = vmMo.getVmdkFileBaseName(restoredDisk);
        s_logger.debug("Restored disk size=" + toHumanReadableSize(restoredDisk.getCapacityInKB()) + " path=" + diskPath);
        createVolume(restoredDisk, vmMo, vm.getDomainId(), vm.getDataCenterId(), vm.getAccountId(), vm.getId(), poolId, vm.getTemplateId(), backup, false);
        return true;
    }

=======
        VirtualDisk restoredDisk = findRestoredVolume(volumeInfo, vmRestored);
        String diskPath = vmRestored.getVmdkFileBaseName(restoredDisk);

        logger.debug("Restored disk size=" + toHumanReadableSize(restoredDisk.getCapacityInKB() * Resource.ResourceType.bytesToKiB) + " path=" + diskPath);

        // Detach restored VM disks
        vmRestored.detachDisk(String.format("%s/%s.vmdk", location, diskPath), false);

        String srcPath = getVolumeFullPath(restoredDisk);
        String destPath = getDestVolumeFullPath(vmMo);

        VirtualDiskManagerMO virtualDiskManagerMO = new VirtualDiskManagerMO(dcMo.getContext());

        // Copy volume to the VM folder
        logger.debug(String.format("Moving volume from %s to %s", srcPath, destPath));
        virtualDiskManagerMO.moveVirtualDisk(srcPath, dcMo.getMor(), destPath, dcMo.getMor(), true);

        try {
            // Attach volume to VM
            vmMo.attachDisk(new String[] {destPath}, getDestStoreMor(vmMo));
        } catch (Exception e) {
            logger.error("Failed to attach the restored volume: " + diskPath, e);
            return false;
        } finally {
            // Destroy restored VM
            vmRestored.destroy();
        }

        logger.debug(String.format("Attaching disk %s to vm %s", destPath, vm.getId()));
        VirtualDisk attachedDisk = getAttachedDisk(vmMo, destPath);
        if (attachedDisk == null) {
            logger.error("Failed to get the attached the (restored) volume " + destPath);
            return false;
        }
        logger.debug(String.format("Creating volume entry for disk %s attached to vm %s", destPath, vm.getId()));
        createVolume(attachedDisk, vmMo, vm.getDomainId(), vm.getDataCenterId(), vm.getAccountId(), vm.getId(), poolId, vm.getTemplateId(), backup, false);

        if (vm.getBackupOfferingId() == null) {
            return true;
        }
        VMInstanceVO vmVO = (VMInstanceVO)vm;
        vmVO.setBackupVolumes(createVolumeInfoFromVolumes(_volumeDao.findByInstance(vm.getId())));
        vmDao.update(vmVO.getId(), vmVO);
        return true;
    }

    private VirtualDisk getAttachedDisk(VirtualMachineMO vmMo, String diskFullPath) throws Exception {
        for (VirtualDisk disk : vmMo.getVirtualDisks()) {
            if (getVolumeFullPath(disk).equals(diskFullPath)) {
                return disk;
            }
        }
        return null;
    }

>>>>>>> 8806e44e
    private boolean isInterClusterMigration(Long srcClusterId, Long destClusterId) {
        return srcClusterId != null && destClusterId != null && ! srcClusterId.equals(destClusterId);
    }

    private String getHostGuidForLocalStorage(StoragePool pool) {
        List<StoragePoolHostVO> storagePoolHostVOs = storagePoolHostDao.listByPoolId(pool.getId());
        StoragePoolHostVO storagePoolHostVO = storagePoolHostVOs.get(0);
        HostVO hostVO = hostDao.findById(storagePoolHostVO.getHostId());
        return hostVO.getGuid();
    }

    private String getHostGuidInTargetCluster(boolean isInterClusterMigration, Long destClusterId) {
        String hostGuidInTargetCluster = null;
        if (isInterClusterMigration) {
            Host hostInTargetCluster = null;
            // Without host vMotion might fail between non-shared storages with error similar to,
            // https://kb.vmware.com/s/article/1003795
            // As this is offline migration VM won't be started on this host
            List<HostVO> hosts = hostDao.findHypervisorHostInCluster(destClusterId);
            if (CollectionUtils.isNotEmpty(hosts)) {
                hostInTargetCluster = hosts.get(0);
            }
            if (hostInTargetCluster == null) {
                throw new CloudRuntimeException("Migration failed, unable to find suitable target host for VM placement while migrating between storage pools of different clusters without shared storages");
            }
            hostGuidInTargetCluster = hostInTargetCluster.getGuid();
        }
        return hostGuidInTargetCluster;
    }

    @Override
    public List<Command> finalizeMigrate(VirtualMachine vm, Map<Volume, StoragePool> volumeToPool) {
        List<Command> commands = new ArrayList<>();

        // OfflineVmwareMigration: specialised migration command
        List<Pair<VolumeTO, StorageFilerTO>> volumeToFilerTo = new ArrayList<>();
        Long poolClusterId = null;
        StoragePool targetLocalPoolForVM = null;
        for (Map.Entry<Volume, StoragePool> entry : volumeToPool.entrySet()) {
            Volume volume = entry.getKey();
            StoragePool pool = entry.getValue();
            VolumeTO volumeTo = new VolumeTO(volume, _storagePoolDao.findById(pool.getId()));
            StorageFilerTO filerTo = new StorageFilerTO(pool);
            if (pool.getClusterId() != null) {
                poolClusterId = pool.getClusterId();
            }
            if (volume.getVolumeType().equals(Volume.Type.ROOT) && pool.isLocal()) {
                targetLocalPoolForVM = pool;
            }
            volumeToFilerTo.add(new Pair<>(volumeTo, filerTo));
        }
        final Long destClusterId = poolClusterId;
        final Long srcClusterId = vmManager.findClusterAndHostIdForVm(vm, true).first();
        final boolean isInterClusterMigration = isInterClusterMigration(destClusterId, srcClusterId);
        String targetHostGuid = getTargetHostGuid(targetLocalPoolForVM, destClusterId, isInterClusterMigration);

        MigrateVmToPoolCommand migrateVmToPoolCommand = new MigrateVmToPoolCommand(vm.getInstanceName(),
                volumeToFilerTo, targetHostGuid, true);
        commands.add(migrateVmToPoolCommand);

        // OfflineVmwareMigration: cleanup if needed
        if (isInterClusterMigration) {
            final String srcDcName = _clusterDetailsDao.getVmwareDcName(srcClusterId);
            final String destDcName = _clusterDetailsDao.getVmwareDcName(destClusterId);
            if (srcDcName != null && destDcName != null && !srcDcName.equals(destDcName)) {
                final UnregisterVMCommand unregisterVMCommand = new UnregisterVMCommand(vm.getInstanceName(), true);
                unregisterVMCommand.setCleanupVmFiles(true);

                commands.add(unregisterVMCommand);
            }
        }
        return commands;
    }

    private String getTargetHostGuid(StoragePool targetLocalPoolForVM, Long destClusterId, boolean isInterClusterMigration) {
        String targetHostGuid = null;
        if (targetLocalPoolForVM != null) {
            // Get the target host for local storage migration
            targetHostGuid = getHostGuidForLocalStorage(targetLocalPoolForVM);
        } else {
            targetHostGuid = getHostGuidInTargetCluster(isInterClusterMigration, destClusterId);
        }
        return targetHostGuid;
    }

    @Override
    protected VirtualMachineTO toVirtualMachineTO(VirtualMachineProfile vmProfile) {
        return super.toVirtualMachineTO(vmProfile);
    }

    private VmwareContext connectToVcenter(String vcenter, String username, String password) throws Exception {
        VmwareClient vimClient = new VmwareClient(vcenter);
        String serviceUrl = "https://" + vcenter + "/sdk/vimService";
        vimClient.connect(serviceUrl, username, password);
        return new VmwareContext(vimClient, vcenter);
    }

    private void relocateClonedVMToSourceHost(VirtualMachineMO clonedVM, HostMO sourceHost) throws Exception {
        if (!clonedVM.getRunningHost().getMor().equals(sourceHost.getMor())) {
            logger.debug(String.format("Relocating VM to the same host as the source VM: %s", sourceHost.getHostName()));
            if (!clonedVM.relocate(sourceHost.getMor())) {
                String err = String.format("Cannot relocate cloned VM %s to the source host %s", clonedVM.getVmName(), sourceHost.getHostName());
                logger.error(err);
                throw new CloudRuntimeException(err);
            }
        }
    }

    private VirtualMachineMO createCloneFromSourceVM(String vmName, VirtualMachineMO vmMo,
                                                     DatacenterMO dataCenterMO) throws Exception {
        HostMO sourceHost = vmMo.getRunningHost();
        String cloneName = UUID.randomUUID().toString();
        DatastoreMO datastoreMO = vmMo.getAllDatastores().get(0); //pick the first datastore
        ManagedObjectReference morPool = vmMo.getRunningHost().getHyperHostOwnerResourcePool();
        boolean result = vmMo.createFullClone(cloneName, dataCenterMO.getVmFolder(), morPool, datastoreMO.getMor(), Storage.ProvisioningType.THIN);
        VirtualMachineMO clonedVM = dataCenterMO.findVm(cloneName);
        if (!result || clonedVM == null) {
            String err = String.format("Could not clone VM %s before migration from VMware", vmName);
            logger.error(err);
            throw new CloudRuntimeException(err);
        }
        relocateClonedVMToSourceHost(clonedVM, sourceHost);
        return clonedVM;
    }

    @Override
    public UnmanagedInstanceTO cloneHypervisorVMOutOfBand(String hostIp, String vmName,
                                                                 Map<String, String> params) {
        logger.debug(String.format("Cloning VM %s on external vCenter %s", vmName, hostIp));
        String vcenter = params.get(VmDetailConstants.VMWARE_VCENTER_HOST);
        String datacenter = params.get(VmDetailConstants.VMWARE_DATACENTER_NAME);
        String username = params.get(VmDetailConstants.VMWARE_VCENTER_USERNAME);
        String password = params.get(VmDetailConstants.VMWARE_VCENTER_PASSWORD);

        try {
            VmwareContext context = connectToVcenter(vcenter, username, password);
            DatacenterMO dataCenterMO = new DatacenterMO(context, datacenter);
            VirtualMachineMO vmMo = dataCenterMO.findVm(vmName);
            if (vmMo == null) {
                String err = String.format("Cannot find VM with name %s on %s/%s", vmName, vcenter, datacenter);
                logger.error(err);
                throw new CloudRuntimeException(err);
            }
            VirtualMachinePowerState sourceVmPowerState = vmMo.getPowerState();
            if (sourceVmPowerState == VirtualMachinePowerState.POWERED_ON && isWindowsVm(vmMo)) {
                logger.debug(String.format("VM %s is a Windows VM and its Running, cannot be imported." +
                                "Please gracefully shut it down before attempting the import",
                        vmName));
            }

            VirtualMachineMO clonedVM = createCloneFromSourceVM(vmName, vmMo, dataCenterMO);
            logger.debug(String.format("VM %s cloned successfully", vmName));
            UnmanagedInstanceTO clonedInstance = VmwareHelper.getUnmanagedInstance(vmMo.getRunningHost(), clonedVM);
            setNicsFromSourceVM(clonedInstance, vmMo);
            clonedInstance.setCloneSourcePowerState(sourceVmPowerState == VirtualMachinePowerState.POWERED_ON ? UnmanagedInstanceTO.PowerState.PowerOn : UnmanagedInstanceTO.PowerState.PowerOff);
            return clonedInstance;
        } catch (Exception e) {
            String err = String.format("Error cloning VM: %s from external vCenter %s: %s", vmName, vcenter, e.getMessage());
            logger.error(err, e);
            throw new CloudRuntimeException(err, e);
        }
    }

    private boolean isWindowsVm(VirtualMachineMO vmMo) throws Exception {
        UnmanagedInstanceTO sourceInstance = VmwareHelper.getUnmanagedInstance(vmMo.getRunningHost(), vmMo);
        return sourceInstance.getOperatingSystem().toLowerCase().contains("windows");
    }

    private void setNicsFromSourceVM(UnmanagedInstanceTO clonedInstance, VirtualMachineMO vmMo) throws Exception {
        UnmanagedInstanceTO sourceInstance = VmwareHelper.getUnmanagedInstance(vmMo.getRunningHost(), vmMo);
        List<UnmanagedInstanceTO.Disk> sourceDisks = sourceInstance.getDisks();
        List<UnmanagedInstanceTO.Disk> clonedDisks = clonedInstance.getDisks();
        for (int i = 0; i < sourceDisks.size(); i++) {
            UnmanagedInstanceTO.Disk sourceDisk = sourceDisks.get(i);
            UnmanagedInstanceTO.Disk clonedDisk = clonedDisks.get(i);
            clonedDisk.setDiskId(sourceDisk.getDiskId());
        }
    }

    @Override
    public boolean removeClonedHypervisorVMOutOfBand(String hostIp, String vmName, Map<String, String> params) {
        logger.debug(String.format("Removing VM %s on external vCenter %s", vmName, hostIp));
        String vcenter = params.get(VmDetailConstants.VMWARE_VCENTER_HOST);
        String datacenter = params.get(VmDetailConstants.VMWARE_DATACENTER_NAME);
        String username = params.get(VmDetailConstants.VMWARE_VCENTER_USERNAME);
        String password = params.get(VmDetailConstants.VMWARE_VCENTER_PASSWORD);
        try {
            VmwareContext context = connectToVcenter(vcenter, username, password);
            DatacenterMO dataCenterMO = new DatacenterMO(context, datacenter);
            VirtualMachineMO vmMo = dataCenterMO.findVm(vmName);
            if (vmMo == null) {
                String err = String.format("Cannot find VM %s on datacenter %s, not possible to remove VM out of band",
                        vmName, datacenter);
                logger.error(err);
                return false;
            }
            return vmMo.destroy();
        } catch (Exception e) {
            String err = String.format("Error destroying external VM %s: %s", vmName, e.getMessage());
            logger.error(err, e);
            return false;
        }
    }
}<|MERGE_RESOLUTION|>--- conflicted
+++ resolved
@@ -1038,8 +1038,6 @@
         return info.getFileName();
     }
 
-<<<<<<< HEAD
-=======
     /**
      * Get dest volume full path
      */
@@ -1062,7 +1060,6 @@
         return info.getDatastore();
     }
 
->>>>>>> 8806e44e
     @Override
     public VirtualMachine importVirtualMachineFromBackup(long zoneId, long domainId, long accountId, long userId, String vmInternalName, Backup backup) throws Exception {
         logger.debug(String.format("Trying to import VM [vmInternalName: %s] from Backup [%s].", vmInternalName,
@@ -1097,7 +1094,6 @@
             throws Exception {
         DatacenterMO dcMo = getDatacenterMO(zoneId);
         VirtualMachineMO vmMo = findVM(dcMo, vm.getInstanceName());
-<<<<<<< HEAD
         int newDeviceId = (int) (_volumeDao.findByInstance(vm.getId()).stream().mapToLong(VolumeVO::getDeviceId).max().orElse(0L) + 1);
         VirtualDisk restoredDisk = findRestoredVolume(volumeInfo, vmMo, restoredVolumeName.split(".vmdk")[0], newDeviceId);
         String diskPath = vmMo.getVmdkFileBaseName(restoredDisk);
@@ -1106,53 +1102,6 @@
         return true;
     }
 
-=======
-        VirtualDisk restoredDisk = findRestoredVolume(volumeInfo, vmRestored);
-        String diskPath = vmRestored.getVmdkFileBaseName(restoredDisk);
-
-        logger.debug("Restored disk size=" + toHumanReadableSize(restoredDisk.getCapacityInKB() * Resource.ResourceType.bytesToKiB) + " path=" + diskPath);
-
-        // Detach restored VM disks
-        vmRestored.detachDisk(String.format("%s/%s.vmdk", location, diskPath), false);
-
-        String srcPath = getVolumeFullPath(restoredDisk);
-        String destPath = getDestVolumeFullPath(vmMo);
-
-        VirtualDiskManagerMO virtualDiskManagerMO = new VirtualDiskManagerMO(dcMo.getContext());
-
-        // Copy volume to the VM folder
-        logger.debug(String.format("Moving volume from %s to %s", srcPath, destPath));
-        virtualDiskManagerMO.moveVirtualDisk(srcPath, dcMo.getMor(), destPath, dcMo.getMor(), true);
-
-        try {
-            // Attach volume to VM
-            vmMo.attachDisk(new String[] {destPath}, getDestStoreMor(vmMo));
-        } catch (Exception e) {
-            logger.error("Failed to attach the restored volume: " + diskPath, e);
-            return false;
-        } finally {
-            // Destroy restored VM
-            vmRestored.destroy();
-        }
-
-        logger.debug(String.format("Attaching disk %s to vm %s", destPath, vm.getId()));
-        VirtualDisk attachedDisk = getAttachedDisk(vmMo, destPath);
-        if (attachedDisk == null) {
-            logger.error("Failed to get the attached the (restored) volume " + destPath);
-            return false;
-        }
-        logger.debug(String.format("Creating volume entry for disk %s attached to vm %s", destPath, vm.getId()));
-        createVolume(attachedDisk, vmMo, vm.getDomainId(), vm.getDataCenterId(), vm.getAccountId(), vm.getId(), poolId, vm.getTemplateId(), backup, false);
-
-        if (vm.getBackupOfferingId() == null) {
-            return true;
-        }
-        VMInstanceVO vmVO = (VMInstanceVO)vm;
-        vmVO.setBackupVolumes(createVolumeInfoFromVolumes(_volumeDao.findByInstance(vm.getId())));
-        vmDao.update(vmVO.getId(), vmVO);
-        return true;
-    }
-
     private VirtualDisk getAttachedDisk(VirtualMachineMO vmMo, String diskFullPath) throws Exception {
         for (VirtualDisk disk : vmMo.getVirtualDisks()) {
             if (getVolumeFullPath(disk).equals(diskFullPath)) {
@@ -1162,7 +1111,6 @@
         return null;
     }
 
->>>>>>> 8806e44e
     private boolean isInterClusterMigration(Long srcClusterId, Long destClusterId) {
         return srcClusterId != null && destClusterId != null && ! srcClusterId.equals(destClusterId);
     }
