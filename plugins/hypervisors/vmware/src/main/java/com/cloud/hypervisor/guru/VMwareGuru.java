--- conflicted
+++ resolved
@@ -855,13 +855,9 @@
         String tag = parts[parts.length - 1];
         String[] tagSplit = tag.split("-");
         tag = tagSplit[tagSplit.length - 1];
-<<<<<<< HEAD
 
         s_logger.debug(String.format("Trying to find network with vlan: [%s].", vlan));
         NetworkVO networkVO = _networkDao.findByVlan(vlan);
-=======
-        NetworkVO networkVO = networkDao.findByVlan(vlan);
->>>>>>> 5f04018b
         if (networkVO == null) {
             networkVO = createNetworkRecord(zoneId, tag, vlan, accountId, domainId);
             s_logger.debug(String.format("Created new network record [id: %s] with details [zoneId: %s, tag: %s, vlan: %s, accountId: %s and domainId: %s].",
@@ -912,11 +908,7 @@
             String macAddress = pair.first();
             String networkName = pair.second();
             NetworkVO networkVO = networksMapping.get(networkName);
-<<<<<<< HEAD
             NicVO nicVO = _nicDao.findByNetworkIdAndMacAddressIncludingRemoved(networkVO.getId(), macAddress);
-=======
-            NicVO nicVO = nicDao.findByNetworkIdAndMacAddress(networkVO.getId(), macAddress);
->>>>>>> 5f04018b
             if (nicVO != null) {
                 s_logger.warn(String.format("Find NIC in DB with networkId [%s] and MAC Address [%s], so this NIC will be removed from list of unmapped NICs of VM [id: %s, name: %s].",
                         networkVO.getId(), macAddress, vm.getUuid(), vm.getInstanceName()));
