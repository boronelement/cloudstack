// Licensed to the Apache Software Foundation (ASF) under one
// or more contributor license agreements.  See the NOTICE file
// distributed with this work for additional information
// regarding copyright ownership.  The ASF licenses this file
// to you under the Apache License, Version 2.0 (the
// "License"); you may not use this file except in compliance
// with the License.  You may obtain a copy of the License at
//
//   http://www.apache.org/licenses/LICENSE-2.0
//
// Unless required by applicable law or agreed to in writing,
// software distributed under the License is distributed on an
// "AS IS" BASIS, WITHOUT WARRANTIES OR CONDITIONS OF ANY
// KIND, either express or implied.  See the License for the
// specific language governing permissions and limitations
// under the License.
package com.cloud.hypervisor.guru;

import static com.cloud.utils.NumbersUtil.toHumanReadableSize;

import java.util.ArrayList;
import java.util.Date;
import java.util.HashMap;
import java.util.List;
import java.util.Map;
import java.util.UUID;

import javax.inject.Inject;

import org.apache.cloudstack.acl.ControlledEntity;
import org.apache.cloudstack.backup.Backup;
import org.apache.cloudstack.engine.subsystem.api.storage.ObjectInDataStoreStateMachine;
import org.apache.cloudstack.engine.subsystem.api.storage.PrimaryDataStore;
import org.apache.cloudstack.engine.subsystem.api.storage.VolumeDataFactory;
import org.apache.cloudstack.engine.subsystem.api.storage.VolumeInfo;
import org.apache.cloudstack.framework.config.ConfigKey;
import org.apache.cloudstack.framework.config.Configurable;
import org.apache.cloudstack.storage.command.CopyCommand;
import org.apache.cloudstack.storage.command.DeleteCommand;
import org.apache.cloudstack.storage.command.DownloadCommand;
import org.apache.cloudstack.storage.command.StorageSubSystemCommand;
import org.apache.cloudstack.storage.datastore.db.PrimaryDataStoreDao;
import org.apache.cloudstack.storage.datastore.db.StoragePoolVO;
import org.apache.cloudstack.storage.to.VolumeObjectTO;
import org.apache.cloudstack.utils.reflectiontostringbuilderutils.ReflectionToStringBuilderUtils;
import org.apache.cloudstack.utils.volume.VirtualMachineDiskInfo;
import org.apache.commons.collections.CollectionUtils;
import org.apache.commons.lang.BooleanUtils;
import org.apache.commons.lang3.StringUtils;

import com.cloud.agent.api.BackupSnapshotCommand;
import com.cloud.agent.api.Command;
import com.cloud.agent.api.CreatePrivateTemplateFromSnapshotCommand;
import com.cloud.agent.api.CreatePrivateTemplateFromVolumeCommand;
import com.cloud.agent.api.CreateVolumeFromSnapshotCommand;
import com.cloud.agent.api.MigrateVmToPoolCommand;
import com.cloud.agent.api.UnregisterNicCommand;
import com.cloud.agent.api.UnregisterVMCommand;
import com.cloud.agent.api.storage.CopyVolumeCommand;
import com.cloud.agent.api.storage.CreateEntityDownloadURLCommand;
import com.cloud.agent.api.storage.CreateVolumeOVACommand;
import com.cloud.agent.api.storage.PrepareOVAPackingCommand;
import com.cloud.agent.api.to.DataObjectType;
import com.cloud.agent.api.to.DataStoreTO;
import com.cloud.agent.api.to.DataTO;
import com.cloud.agent.api.to.DiskTO;
import com.cloud.agent.api.to.StorageFilerTO;
import com.cloud.agent.api.to.VirtualMachineTO;
import com.cloud.agent.api.to.VolumeTO;
import com.cloud.cluster.ClusterManager;
import com.cloud.configuration.Resource;
import com.cloud.dc.ClusterDetailsDao;
import com.cloud.event.EventTypes;
import com.cloud.event.UsageEventUtils;
import com.cloud.exception.InvalidParameterValueException;
import com.cloud.host.Host;
import com.cloud.host.HostVO;
import com.cloud.host.dao.HostDetailsDao;
import com.cloud.hypervisor.Hypervisor.HypervisorType;
import com.cloud.hypervisor.HypervisorGuru;
import com.cloud.hypervisor.HypervisorGuruBase;
import com.cloud.hypervisor.vmware.VmwareDatacenterVO;
import com.cloud.hypervisor.vmware.VmwareDatacenterZoneMapVO;
import com.cloud.hypervisor.vmware.dao.VmwareDatacenterDao;
import com.cloud.hypervisor.vmware.dao.VmwareDatacenterZoneMapDao;
import com.cloud.hypervisor.vmware.manager.VmwareManager;
import com.cloud.hypervisor.vmware.mo.DatacenterMO;
import com.cloud.hypervisor.vmware.mo.NetworkMO;
import com.cloud.hypervisor.vmware.mo.VirtualDiskManagerMO;
import com.cloud.hypervisor.vmware.mo.VirtualMachineDiskInfoBuilder;
import com.cloud.hypervisor.vmware.mo.VirtualMachineMO;
import com.cloud.hypervisor.vmware.resource.VmwareContextFactory;
import com.cloud.hypervisor.vmware.util.VmwareContext;
import com.cloud.network.Network;
import com.cloud.network.Networks;
import com.cloud.network.Networks.BroadcastDomainType;
import com.cloud.network.Networks.TrafficType;
import com.cloud.network.dao.NetworkVO;
import com.cloud.network.dao.PhysicalNetworkDao;
import com.cloud.network.dao.PhysicalNetworkTrafficTypeDao;
import com.cloud.network.dao.PhysicalNetworkTrafficTypeVO;
import com.cloud.network.dao.PhysicalNetworkVO;
import com.cloud.secstorage.CommandExecLogDao;
import com.cloud.secstorage.CommandExecLogVO;
import com.cloud.serializer.GsonHelper;
import com.cloud.service.ServiceOfferingVO;
import com.cloud.storage.DataStoreRole;
import com.cloud.storage.DiskOfferingVO;
import com.cloud.storage.GuestOSVO;
import com.cloud.storage.Storage;
import com.cloud.storage.StorageManager;
import com.cloud.storage.StoragePool;
import com.cloud.storage.StoragePoolHostVO;
import com.cloud.storage.VMTemplateStoragePoolVO;
import com.cloud.storage.VMTemplateStorageResourceAssoc;
import com.cloud.storage.VMTemplateVO;
import com.cloud.storage.Volume;
import com.cloud.storage.VolumeVO;
import com.cloud.storage.dao.DiskOfferingDao;
import com.cloud.storage.dao.GuestOSDao;
import com.cloud.storage.dao.StoragePoolHostDao;
import com.cloud.storage.dao.VMTemplateDao;
import com.cloud.storage.dao.VMTemplatePoolDao;
import com.cloud.storage.dao.VolumeDao;
import com.cloud.storage.secondary.SecondaryStorageVmManager;
import com.cloud.user.ResourceLimitService;
import com.cloud.utils.Pair;
import com.cloud.utils.UuidUtils;
import com.cloud.utils.db.DB;
import com.cloud.utils.exception.CloudRuntimeException;
import com.cloud.utils.net.NetUtils;
import com.cloud.vm.NicProfile;
import com.cloud.vm.NicVO;
import com.cloud.vm.SecondaryStorageVmVO;
import com.cloud.vm.UserVmVO;
import com.cloud.vm.VMInstanceVO;
import com.cloud.vm.VirtualMachine;
import com.cloud.vm.VirtualMachine.Type;
import com.cloud.vm.VirtualMachineManager;
import com.cloud.vm.VirtualMachineProfile;
import com.cloud.vm.dao.UserVmDao;
import com.cloud.vm.dao.VMInstanceDao;
import com.google.gson.Gson;
import com.vmware.vim25.ManagedObjectReference;
import com.vmware.vim25.VirtualDevice;
import com.vmware.vim25.VirtualDeviceBackingInfo;
import com.vmware.vim25.VirtualDeviceConnectInfo;
import com.vmware.vim25.VirtualDisk;
import com.vmware.vim25.VirtualDiskFlatVer2BackingInfo;
import com.vmware.vim25.VirtualE1000;
import com.vmware.vim25.VirtualEthernetCardNetworkBackingInfo;
import com.vmware.vim25.VirtualMachineConfigSummary;
import com.vmware.vim25.VirtualMachineRuntimeInfo;

public class VMwareGuru extends HypervisorGuruBase implements HypervisorGuru, Configurable {
    private static final Gson GSON = GsonHelper.getGson();


    @Inject VmwareVmImplementer vmwareVmImplementer;
    @Inject GuestOSDao _guestOsDao;
    @Inject HostDetailsDao _hostDetailsDao;
    @Inject ClusterDetailsDao _clusterDetailsDao;
    @Inject CommandExecLogDao _cmdExecLogDao;
    @Inject VmwareManager _vmwareMgr;
    @Inject VMInstanceDao vmDao;
    @Inject SecondaryStorageVmManager _secStorageMgr;
    @Inject PhysicalNetworkTrafficTypeDao _physicalNetworkTrafficTypeDao;
    @Inject VirtualMachineManager vmManager;
    @Inject ClusterManager _clusterMgr;
    @Inject VolumeDao _volumeDao;
    @Inject ResourceLimitService _resourceLimitService;
    @Inject PrimaryDataStoreDao _storagePoolDao;
    @Inject VolumeDataFactory _volFactory;
    @Inject VmwareDatacenterDao vmwareDatacenterDao;
    @Inject VmwareDatacenterZoneMapDao vmwareDatacenterZoneMapDao;
    @Inject VMTemplatePoolDao templateStoragePoolDao;
    @Inject VMTemplateDao vmTemplateDao;
    @Inject UserVmDao userVmDao;
    @Inject DiskOfferingDao diskOfferingDao;
    @Inject PhysicalNetworkDao physicalNetworkDao;
    @Inject StoragePoolHostDao storagePoolHostDao;

    protected VMwareGuru() {
        super();
    }

    public static final ConfigKey<Boolean> VmwareReserveCpu = new ConfigKey<Boolean>(Boolean.class, "vmware.reserve.cpu", "Advanced", "false",
            "Specify whether or not to reserve CPU when deploying an instance.", true, ConfigKey.Scope.Cluster, null);

    public static final ConfigKey<Boolean> VmwareReserveMemory = new ConfigKey<Boolean>(Boolean.class, "vmware.reserve.mem", "Advanced", "false",
            "Specify whether or not to reserve memory when deploying an instance.", true, ConfigKey.Scope.Cluster, null);

    public static final ConfigKey<Boolean> VmwareEnableNestedVirtualization = new ConfigKey<Boolean>(Boolean.class, "vmware.nested.virtualization", "Advanced", "false",
            "When set to true this will enable nested virtualization when this is supported by the hypervisor", true, ConfigKey.Scope.Global, null);

    public static final ConfigKey<Boolean> VmwareEnableNestedVirtualizationPerVM = new ConfigKey<Boolean>(Boolean.class, "vmware.nested.virtualization.perVM", "Advanced", "false",
            "When set to true this will enable nested virtualization per vm", true, ConfigKey.Scope.Global, null);

    @Override public HypervisorType getHypervisorType() {
        return HypervisorType.VMware;
    }

    @Override public VirtualMachineTO implement(VirtualMachineProfile vm) {
        vmwareVmImplementer.setGlobalNestedVirtualisationEnabled(VmwareEnableNestedVirtualization.value());
        vmwareVmImplementer.setGlobalNestedVPerVMEnabled(VmwareEnableNestedVirtualizationPerVM.value());
        return vmwareVmImplementer.implement(vm, toVirtualMachineTO(vm), vmManager.findClusterAndHostIdForVm(vm.getId()).first());
    }

    @Override @DB public Pair<Boolean, Long> getCommandHostDelegation(long hostId, Command cmd) {
        if (logger.isTraceEnabled()) {
            logger.trace(String.format("Finding delegation for command of type %s to host %d.", cmd.getClass(), hostId));
        }

        boolean needDelegation = false;
        if (cmd instanceof StorageSubSystemCommand) {
            StorageSubSystemCommand c = (StorageSubSystemCommand)cmd;
            c.setExecuteInSequence(StorageManager.shouldExecuteInSequenceOnVmware());
        }
        if (cmd instanceof DownloadCommand) {
            cmd.setContextParam(VmwareManager.s_vmwareOVAPackageTimeout.key(), String.valueOf(VmwareManager.s_vmwareOVAPackageTimeout.value()));
        }
        //NOTE: the hostid can be a hypervisor host, or a ssvm agent. For copycommand, if it's for volume upload, the hypervisor
        //type is empty, so we need to check the format of volume at first.
        if (cmd instanceof CopyCommand) {
            CopyCommand cpyCommand = (CopyCommand)cmd;
            DataTO srcData = cpyCommand.getSrcTO();
            DataStoreTO srcStoreTO = srcData.getDataStore();
            DataTO destData = cpyCommand.getDestTO();
            DataStoreTO destStoreTO = destData.getDataStore();

            boolean inSeq = true;
            if (parallelExecutionAllowed(srcData, destData, srcStoreTO, destStoreTO)) {
                inSeq = false;
            }
            cpyCommand.setExecuteInSequence(inSeq);

            if (srcData.getObjectType() == DataObjectType.VOLUME) {
                VolumeObjectTO volumeObjectTO = (VolumeObjectTO)srcData;
                if (Storage.ImageFormat.OVA == volumeObjectTO.getFormat()) {
                    needDelegation = true;
                }
            }

            if (!needDelegation && !(HypervisorType.VMware == srcData.getHypervisorType() || HypervisorType.VMware == destData.getHypervisorType())) {
                return new Pair<Boolean, Long>(Boolean.FALSE, new Long(hostId));
            }

            if (destData.getObjectType() == DataObjectType.VOLUME && destStoreTO.getRole() == DataStoreRole.Primary && srcData.getObjectType() == DataObjectType.TEMPLATE
                    && srcStoreTO.getRole() == DataStoreRole.Primary) {
                needDelegation = false;
            } else {
                needDelegation = true;
            }
        } else if (cmd instanceof CreateEntityDownloadURLCommand) {
            DataTO srcData = ((CreateEntityDownloadURLCommand)cmd).getData();
            if ((HypervisorType.VMware == srcData.getHypervisorType())) {
                needDelegation = true;
            }
            if (srcData.getObjectType() == DataObjectType.VOLUME) {
                VolumeObjectTO volumeObjectTO = (VolumeObjectTO)srcData;
                if (Storage.ImageFormat.OVA == volumeObjectTO.getFormat()) {
                    needDelegation = true;
                }
            }
        }

        if (logger.isTraceEnabled()) {
            logger.trace(String.format("Command of type %s is going to be executed in sequence? %b", cmd.getClass(), cmd.executeInSequence()));
            logger.trace(String.format("Command of type %s is going to need delegation? %b", cmd.getClass(), needDelegation));
        }

        if (!needDelegation) {
            return new Pair<Boolean, Long>(Boolean.FALSE, new Long(hostId));
        }
        HostVO host = hostDao.findById(hostId);
        long dcId = host.getDataCenterId();
        Pair<HostVO, SecondaryStorageVmVO> cmdTarget = _secStorageMgr.assignSecStorageVm(dcId, cmd);
        if (cmdTarget != null) {
            // TODO, we need to make sure agent is actually connected too

            cmd.setContextParam("hypervisor", HypervisorType.VMware.toString());
            if (host.getType() == Host.Type.Routing) {
                Map<String, String> hostDetails = _hostDetailsDao.findDetails(hostId);
                cmd.setContextParam("guid", resolveNameInGuid(hostDetails.get("guid")));
                cmd.setContextParam("username", hostDetails.get("username"));
                cmd.setContextParam("password", hostDetails.get("password"));
                cmd.setContextParam("serviceconsole", _vmwareMgr.getServiceConsolePortGroupName());
                cmd.setContextParam("manageportgroup", _vmwareMgr.getManagementPortGroupName());
            }

            CommandExecLogVO execLog = new CommandExecLogVO(cmdTarget.first().getId(), cmdTarget.second().getId(), cmd.getClass().getSimpleName(), 1);
            _cmdExecLogDao.persist(execLog);
            cmd.setContextParam("execid", String.valueOf(execLog.getId()));
            cmd.setContextParam("noderuninfo", String.format("%d-%d", _clusterMgr.getManagementNodeId(), _clusterMgr.getCurrentRunId()));
            cmd.setContextParam("vCenterSessionTimeout", String.valueOf(_vmwareMgr.getVcenterSessionTimeout()));
            cmd.setContextParam(VmwareManager.s_vmwareOVAPackageTimeout.key(), String.valueOf(VmwareManager.s_vmwareOVAPackageTimeout.value()));

            if (cmd instanceof BackupSnapshotCommand || cmd instanceof CreatePrivateTemplateFromVolumeCommand || cmd instanceof CreatePrivateTemplateFromSnapshotCommand || cmd instanceof CopyVolumeCommand || cmd instanceof CopyCommand || cmd instanceof CreateVolumeOVACommand || cmd instanceof PrepareOVAPackingCommand
                    || cmd instanceof CreateVolumeFromSnapshotCommand) {
                String workerName = _vmwareMgr.composeWorkerName();
                long checkPointId = 1;
                // FIXME: Fix                    long checkPointId = _checkPointMgr.pushCheckPoint(new VmwareCleanupMaid(hostDetails.get("guid"), workerName));
                cmd.setContextParam("worker", workerName);
                cmd.setContextParam("checkpoint", String.valueOf(checkPointId));

                // some commands use 2 workers
                String workerName2 = _vmwareMgr.composeWorkerName();
                long checkPointId2 = 1;
                // FIXME: Fix                    long checkPointId2 = _checkPointMgr.pushCheckPoint(new VmwareCleanupMaid(hostDetails.get("guid"), workerName2));
                cmd.setContextParam("worker2", workerName2);
                cmd.setContextParam("checkpoint2", String.valueOf(checkPointId2));
                cmd.setContextParam("searchexludefolders", _vmwareMgr.s_vmwareSearchExcludeFolder.value());
            }

            return new Pair<Boolean, Long>(Boolean.TRUE, cmdTarget.first().getId());

        }
        return new Pair<Boolean, Long>(Boolean.FALSE, new Long(hostId));
    }

    private boolean parallelExecutionAllowed(DataTO srcData, DataTO destData, DataStoreTO srcStoreTO, DataStoreTO destStoreTO) {
        Long srcId = srcStoreTO == null || srcStoreTO.getUuid() == null ? null : _storagePoolDao.findByUuid(srcStoreTO.getUuid()).getId();
        Long dstId = destStoreTO == null || destStoreTO.getUuid() == null ? null : _storagePoolDao.findByUuid(destStoreTO.getUuid()).getId();
        return (srcData.getObjectType() == DataObjectType.SNAPSHOT)
                || (destData.getObjectType() == DataObjectType.SNAPSHOT)
                || (destStoreTO != null && destStoreTO.getRole() == DataStoreRole.Image)
                || (destStoreTO != null && destStoreTO.getRole() == DataStoreRole.ImageCache)
                || !StorageManager.shouldExecuteInSequenceOnVmware(srcId, dstId);
    }

    @Override
    public boolean trackVmHostChange() {
        return true;
    }

    private String resolveNameInGuid(String guid) {
        String tokens[] = guid.split("@");
        assert (tokens.length == 2);

        String vCenterIp = NetUtils.resolveToIp(tokens[1]);
        if (vCenterIp == null) {
            logger.error("Fatal : unable to resolve vCenter address " + tokens[1] + ", please check your DNS configuration");
            return guid;
        }

        if (vCenterIp.equals(tokens[1]))
            return guid;

        return tokens[0] + "@" + vCenterIp;
    }

    @Override public List<Command> finalizeExpungeNics(VirtualMachine vm, List<NicProfile> nics) {
        List<Command> commands = new ArrayList<Command>();
        List<NicVO> nicVOs = nicDao.listByVmId(vm.getId());
        for (NicVO nic : nicVOs) {
            NetworkVO network = networkDao.findById(nic.getNetworkId());
            if (network.getBroadcastDomainType() == BroadcastDomainType.Lswitch) {
                logger.debug("Nic " + nic.toString() + " is connected to an lswitch, cleanup required");
                NetworkVO networkVO = networkDao.findById(nic.getNetworkId());
                // We need the traffic label to figure out which vSwitch has the
                // portgroup
                PhysicalNetworkTrafficTypeVO trafficTypeVO = _physicalNetworkTrafficTypeDao.findBy(networkVO.getPhysicalNetworkId(), networkVO.getTrafficType());
                UnregisterNicCommand unregisterNicCommand = new UnregisterNicCommand(vm.getInstanceName(), trafficTypeVO.getVmwareNetworkLabel(), UUID.fromString(nic.getUuid()));
                commands.add(unregisterNicCommand);
            }
        }
        return commands;
    }

    @Override public String getConfigComponentName() {
        return VMwareGuru.class.getSimpleName();
    }

    @Override public ConfigKey<?>[] getConfigKeys() {
        return new ConfigKey<?>[] {VmwareReserveCpu, VmwareReserveMemory, VmwareEnableNestedVirtualization, VmwareEnableNestedVirtualizationPerVM};
    }

    @Override public List<Command> finalizeExpungeVolumes(VirtualMachine vm) {
        List<Command> commands = new ArrayList<Command>();

        List<VolumeVO> volumes = _volumeDao.findByInstance(vm.getId());

        if (volumes != null) {
            for (VolumeVO volume : volumes) {
                StoragePoolVO storagePool = _storagePoolDao.findById(volume.getPoolId());

                // storagePool should be null if we are expunging a volume that was never
                // attached to a VM that was started (the "trick" for storagePool to be null
                // is that none of the VMs this volume may have been attached to were ever started,
                // so the volume was never assigned to a storage pool)
                if (storagePool != null && storagePool.isManaged() && volume.getVolumeType() == Volume.Type.ROOT) {
                    VolumeInfo volumeInfo = _volFactory.getVolume(volume.getId());
                    PrimaryDataStore primaryDataStore = (PrimaryDataStore)volumeInfo.getDataStore();
                    Map<String, String> details = primaryDataStore.getDetails();

                    if (details == null) {
                        details = new HashMap<String, String>();

                        primaryDataStore.setDetails(details);
                    }

                    details.put(DiskTO.MANAGED, Boolean.TRUE.toString());

                    DeleteCommand cmd = new DeleteCommand(volumeInfo.getTO());

                    commands.add(cmd);

                    break;
                }
            }
        }

        return commands;
    }

    @Override public Map<String, String> getClusterSettings(long vmId) {
        Map<String, String> details = new HashMap<String, String>();
        Long clusterId = vmManager.findClusterAndHostIdForVm(vmId).first();
        if (clusterId != null) {
            details.put(VmwareReserveCpu.key(), VmwareReserveCpu.valueIn(clusterId).toString());
            details.put(VmwareReserveMemory.key(), VmwareReserveMemory.valueIn(clusterId).toString());
        }
        return details;
    }

    /**
     * Get vmware datacenter mapped to the zoneId
     */
    private VmwareDatacenterVO getVmwareDatacenter(long zoneId) {
        VmwareDatacenterZoneMapVO zoneMap = vmwareDatacenterZoneMapDao.findByZoneId(zoneId);
        long vmwareDcId = zoneMap.getVmwareDcId();
        return vmwareDatacenterDao.findById(vmwareDcId);
    }

    /**
     * Get Vmware datacenter MO
     */
    private DatacenterMO getDatacenterMO(long zoneId) throws Exception {
        VmwareDatacenterVO vmwareDatacenter = getVmwareDatacenter(zoneId);
        VmwareContext context = VmwareContextFactory.getContext(vmwareDatacenter.getVcenterHost(), vmwareDatacenter.getUser(), vmwareDatacenter.getPassword());
        DatacenterMO dcMo = new DatacenterMO(context, vmwareDatacenter.getVmwareDatacenterName());
        ManagedObjectReference dcMor = dcMo.getMor();
        if (dcMor == null) {
            String msg = "Error while getting Vmware datacenter " + vmwareDatacenter.getVmwareDatacenterName();
            logger.error(msg);
            throw new InvalidParameterValueException(msg);
        }
        return dcMo;
    }

    /**
     * Get guest OS ID for VM being imported.
     * If it cannot be found it is mapped to: "Other (64-bit)" ID
     */
    private Long getImportingVMGuestOs(VirtualMachineConfigSummary configSummary) {
        String guestFullName = configSummary.getGuestFullName();
        GuestOSVO os = _guestOsDao.listByDisplayName(guestFullName);
        return os != null ? os.getId() : _guestOsDao.listByDisplayName("Other (64-bit)").getId();
    }

    /**
     * Create and persist service offering
     */
    private ServiceOfferingVO createServiceOfferingForVMImporting(Integer cpus, Integer memory, Integer maxCpuUsage) {
        String name = "Imported-" + cpus + "-" + memory;

        DiskOfferingVO diskOfferingVO = new DiskOfferingVO(name, name, Storage.ProvisioningType.THIN, false, null, false, false, true);
        diskOfferingVO = diskOfferingDao.persistDefaultDiskOffering(diskOfferingVO);

        ServiceOfferingVO vo = new ServiceOfferingVO(name, cpus, memory, maxCpuUsage, null, null, false, name, false, Type.User,
                false);
        vo.setDiskOfferingId(diskOfferingVO.getId());
        return serviceOfferingDao.persist(vo);
    }

    /**
     * Get service offering ID for VM being imported.
     * If it cannot be found it creates one and returns its ID
     */
    private Long getImportingVMServiceOffering(VirtualMachineConfigSummary configSummary, VirtualMachineRuntimeInfo runtimeInfo) {
        Integer numCpu = configSummary.getNumCpu();
        Integer memorySizeMB = configSummary.getMemorySizeMB();
        Integer maxCpuUsage = runtimeInfo.getMaxCpuUsage();
        List<ServiceOfferingVO> offerings = serviceOfferingDao.listPublicByCpuAndMemory(numCpu, memorySizeMB);
        return CollectionUtils.isEmpty(offerings) ? createServiceOfferingForVMImporting(numCpu, memorySizeMB, maxCpuUsage).getId() : offerings.get(0).getId();
    }

    /**
     * Check if disk is ROOT disk
     */
    private boolean isRootDisk(VirtualDisk disk, Map<VirtualDisk, VolumeVO> disksMapping, Backup backup) {
        if (!disksMapping.containsKey(disk)) {
            return false;
        }
        VolumeVO volumeVO = disksMapping.get(disk);
        if (volumeVO == null) {
            final VMInstanceVO vm = virtualMachineDao.findByIdIncludingRemoved(backup.getVmId());
            if (vm == null) {
                throw new CloudRuntimeException("Failed to find the volumes details from the VM backup");
            }
            List<Backup.VolumeInfo> backedUpVolumes = vm.getBackupVolumeList();
            for (Backup.VolumeInfo backedUpVolume : backedUpVolumes) {
                if (backedUpVolume.getSize().equals(disk.getCapacityInBytes())) {
                    return backedUpVolume.getType().equals(Volume.Type.ROOT);
                }
            }
        } else {
            return volumeVO.getVolumeType().equals(Volume.Type.ROOT);
        }
        throw new CloudRuntimeException("Could not determinate ROOT disk for VM to import");
    }

    /**
     * Check backing info
     */
    private void checkBackingInfo(VirtualDeviceBackingInfo backingInfo) {
        if (!(backingInfo instanceof VirtualDiskFlatVer2BackingInfo)) {
            String errorMessage = String.format("Unsupported backing info. Expected: [%s], but received: [%s].", VirtualDiskFlatVer2BackingInfo.class.getSimpleName(), backingInfo.getClass().getSimpleName());
            logger.error(errorMessage);
            throw new CloudRuntimeException(errorMessage);
        }
    }

    /**
     * Get pool ID from datastore UUID
     */
    private Long getPoolIdFromDatastoreUuid(String datastoreUuid) {
        String poolUuid = UuidUtils.normalize(datastoreUuid);
        StoragePoolVO pool = _storagePoolDao.findByUuid(poolUuid);
        if (pool == null) {
            throw new CloudRuntimeException("Couldn't find storage pool " + poolUuid);
        }
        return pool.getId();
    }

    /**
     * Get pool ID for disk
     */
    private Long getPoolId(VirtualDisk disk) {
        VirtualDeviceBackingInfo backing = disk.getBacking();
        checkBackingInfo(backing);
        VirtualDiskFlatVer2BackingInfo info = (VirtualDiskFlatVer2BackingInfo)backing;
        String[] fileNameParts = info.getFileName().split(" ");
        String datastoreUuid = StringUtils.substringBetween(fileNameParts[0], "[", "]");
        return getPoolIdFromDatastoreUuid(datastoreUuid);
    }

    /**
     * Get volume name from filename
     */
    private String getVolumeNameFromFileName(String fileName) {
        String[] fileNameParts = fileName.split(" ");
        String volumePath = fileNameParts[1];
        return volumePath.split("/")[1].replaceFirst(".vmdk", "");
    }

    /**
     * Get root disk template path
     */
    private String getRootDiskTemplatePath(VirtualDisk rootDisk) {
        VirtualDeviceBackingInfo backing = rootDisk.getBacking();
        checkBackingInfo(backing);
        VirtualDiskFlatVer2BackingInfo info = (VirtualDiskFlatVer2BackingInfo)backing;
        VirtualDiskFlatVer2BackingInfo parent = info.getParent();
        return (parent != null) ? getVolumeNameFromFileName(parent.getFileName()) : getVolumeNameFromFileName(info.getFileName());
    }

    /**
     * Get template MO
     */
    private VirtualMachineMO getTemplate(DatacenterMO dcMo, String templatePath) throws Exception {
        VirtualMachineMO template = dcMo.findVm(templatePath);
        if (!template.isTemplate()) {
            throw new CloudRuntimeException(templatePath + " is not a template");
        }
        return template;
    }

    /**
     * Get template pool ID
     */
    private Long getTemplatePoolId(VirtualMachineMO template) throws Exception {
        VirtualMachineConfigSummary configSummary = template.getConfigSummary();
        String vmPathName = configSummary.getVmPathName();
        String[] pathParts = vmPathName.split(" ");
        String dataStoreUuid = pathParts[0].replace("[", "").replace("]", "");
        return getPoolIdFromDatastoreUuid(dataStoreUuid);
    }

    /**
     * Get template size
     */
    private Long getTemplateSize(VirtualMachineMO template, String vmInternalName, Map<VirtualDisk, VolumeVO> disksMapping, Backup backup) throws Exception {
        List<VirtualDisk> disks = template.getVirtualDisks();
        if (CollectionUtils.isEmpty(disks)) {
            throw new CloudRuntimeException("Couldn't find VM template size");
        }
        return disks.get(0).getCapacityInBytes();
    }

    /**
     * Create a VM Template record on DB
     */
    private VMTemplateVO createVMTemplateRecord(String vmInternalName, long guestOsId, long accountId) {
        Long nextTemplateId = vmTemplateDao.getNextInSequence(Long.class, "id");
        VMTemplateVO templateVO = new VMTemplateVO(nextTemplateId, "Imported-from-" + vmInternalName, Storage.ImageFormat.OVA, false, false, false, Storage.TemplateType.USER, null,
                false, 64, accountId, null, "Template imported from VM " + vmInternalName, false, guestOsId, false, HypervisorType.VMware, null, null, false, false, false, false);
        return vmTemplateDao.persist(templateVO);
    }

    /**
     * Retrieve the template ID matching the template on templatePath. There are 2 cases:
     * - There are no references on DB for primary storage -> create a template DB record and return its ID
     * - There are references on DB for primary storage -> return template ID for any of those references
     */
    private long getTemplateId(String templatePath, String vmInternalName, Long guestOsId, long accountId) {
        List<VMTemplateStoragePoolVO> poolRefs = templateStoragePoolDao.listByTemplatePath(templatePath);
        return CollectionUtils.isNotEmpty(poolRefs) ? poolRefs.get(0).getTemplateId() : createVMTemplateRecord(vmInternalName, guestOsId, accountId).getId();
    }

    /**
     * Update template reference on primary storage, if needed
     */
    private void updateTemplateRef(long templateId, Long poolId, String templatePath, Long templateSize) {
        VMTemplateStoragePoolVO templateRef = templateStoragePoolDao.findByPoolPath(poolId, templatePath);
        if (templateRef == null) {
            templateRef = new VMTemplateStoragePoolVO(poolId, templateId, null, 100, VMTemplateStorageResourceAssoc.Status.DOWNLOADED, templatePath, null, null, templatePath,
                    templateSize, null);
            templateRef.setState(ObjectInDataStoreStateMachine.State.Ready);
            templateStoragePoolDao.persist(templateRef);
        }
    }

    /**
     * Get template ID for VM being imported. If it is not found, it is created
     */
    private Long getImportingVMTemplate(List<VirtualDisk> virtualDisks, DatacenterMO dcMo, String vmInternalName, Long guestOsId, long accountId, Map<VirtualDisk, VolumeVO> disksMapping, Backup backup) throws Exception {
        for (VirtualDisk disk : virtualDisks) {
            if (isRootDisk(disk, disksMapping, backup)) {
                VolumeVO volumeVO = disksMapping.get(disk);
                if (volumeVO == null) {
                    String templatePath = getRootDiskTemplatePath(disk);
                    VirtualMachineMO template = getTemplate(dcMo, templatePath);
                    Long poolId = getTemplatePoolId(template);
                    Long templateSize = getTemplateSize(template, vmInternalName, disksMapping, backup);
                    long templateId = getTemplateId(templatePath, vmInternalName, guestOsId, accountId);
                    updateTemplateRef(templateId, poolId, templatePath, templateSize);
                    return templateId;
                } else {
                    return volumeVO.getTemplateId();
                }
            }
        }
        throw new CloudRuntimeException("Could not find ROOT disk for VM " + vmInternalName);
    }

    /**
     * If VM does not exist: create and persist VM
     * If VM exists: update VM
     */
    private VMInstanceVO getVM(String vmInternalName, long templateId, long guestOsId, long serviceOfferingId, long zoneId, long accountId, long userId, long domainId) {
        logger.debug(String.format("Trying to get VM with specs: [vmInternalName: %s, templateId: %s, guestOsId: %s, serviceOfferingId: %s].", vmInternalName,
                templateId, guestOsId, serviceOfferingId));
        VMInstanceVO vm = virtualMachineDao.findVMByInstanceNameIncludingRemoved(vmInternalName);
        if (vm != null) {
            logger.debug(String.format("Found an existing VM [id: %s, removed: %s] with internalName: [%s].", vm.getUuid(), vm.getRemoved() != null ? "yes" : "no", vmInternalName));
            vm.setState(VirtualMachine.State.Stopped);
            vm.setPowerState(VirtualMachine.PowerState.PowerOff);
            virtualMachineDao.update(vm.getId(), vm);
            if (vm.getRemoved() != null) {
                virtualMachineDao.unremove(vm.getId());
                UsageEventUtils.publishUsageEvent(EventTypes.EVENT_VM_CREATE, accountId, vm.getDataCenterId(), vm.getId(), vm.getHostName(), vm.getServiceOfferingId(), vm.getTemplateId(),
                        vm.getHypervisorType().toString(), VirtualMachine.class.getName(), vm.getUuid(), vm.isDisplayVm());
            }
            return virtualMachineDao.findById(vm.getId());
        } else {
            long id = userVmDao.getNextInSequence(Long.class, "id");
            logger.debug(String.format("Can't find an existing VM with internalName: [%s]. Creating a new VM with: [id: %s, name: %s, templateId: %s, guestOsId: %s, serviceOfferingId: %s].",
                    vmInternalName, id, vmInternalName, templateId, guestOsId, serviceOfferingId));

            UserVmVO vmInstanceVO = new UserVmVO(id, vmInternalName, vmInternalName, templateId, HypervisorType.VMware, guestOsId, false, false, domainId, accountId, userId,
                    serviceOfferingId, null, null, null, vmInternalName);
            vmInstanceVO.setDataCenterId(zoneId);
            return userVmDao.persist(vmInstanceVO);
        }
    }

    /**
     * Create and persist volume
     */
    private VolumeVO createVolumeRecord(Volume.Type type, String volumeName, long zoneId, long domainId, long accountId, long diskOfferingId, Storage.ProvisioningType provisioningType,
            Long size, long instanceId, Long poolId, long templateId, Integer unitNumber, VirtualMachineDiskInfo diskInfo) {
        VolumeVO volumeVO = new VolumeVO(type, volumeName, zoneId, domainId, accountId, diskOfferingId, provisioningType, size, null, null, null);
        volumeVO.setFormat(Storage.ImageFormat.OVA);
        volumeVO.setPath(volumeName);
        volumeVO.setState(Volume.State.Ready);
        volumeVO.setInstanceId(instanceId);
        volumeVO.setPoolId(poolId);
        volumeVO.setTemplateId(templateId);
        volumeVO.setAttached(new Date());
        volumeVO.setRemoved(null);
        volumeVO.setChainInfo(GSON.toJson(diskInfo));
        if (unitNumber != null) {
            volumeVO.setDeviceId(unitNumber.longValue());
        }
        return _volumeDao.persist(volumeVO);
    }

    /**
     * Get volume name from VM disk
     */
    private String getVolumeName(VirtualDisk disk, VirtualMachineMO vmToImport) throws Exception {
        return vmToImport.getVmdkFileBaseName(disk);
    }

    /**
     * Get provisioning type for VM disk info
     */
    private Storage.ProvisioningType getProvisioningType(VirtualDiskFlatVer2BackingInfo backing) {
        Boolean thinProvisioned = backing.isThinProvisioned();
        if (BooleanUtils.isTrue(thinProvisioned)) {
            return Storage.ProvisioningType.THIN;
        }
        return Storage.ProvisioningType.SPARSE;
    }

    /**
     * Get disk offering ID for volume being imported. If it is not found it is mapped to "Custom" ID
     */
    private long getDiskOfferingId(long size, Storage.ProvisioningType provisioningType) {
        List<DiskOfferingVO> offerings = diskOfferingDao.listAllBySizeAndProvisioningType(size, provisioningType);
        return CollectionUtils.isNotEmpty(offerings) ? offerings.get(0).getId() : diskOfferingDao.findByUniqueName("Cloud.Com-Custom").getId();
    }

    protected VolumeVO updateVolume(VirtualDisk disk, Map<VirtualDisk, VolumeVO> disksMapping, VirtualMachineMO vmToImport, Long poolId, VirtualMachine vm) throws Exception {
        VolumeVO volume = disksMapping.get(disk);
        String volumeName = getVolumeName(disk, vmToImport);
        volume.setPath(volumeName);
        volume.setPoolId(poolId);
        VirtualMachineDiskInfo diskInfo = getDiskInfo(vmToImport, poolId, volumeName);
        volume.setChainInfo(GSON.toJson(diskInfo));
        volume.setInstanceId(vm.getId());
        volume.setState(Volume.State.Ready);
        volume.setAttached(new Date());
        _volumeDao.update(volume.getId(), volume);
        if (volume.getRemoved() != null) {
            logger.debug(String.format("Marking volume [uuid: %s] of restored VM [%s] as non removed.", volume.getUuid(),
                    ReflectionToStringBuilderUtils.reflectOnlySelectedFields(vm, "uuid", "instanceName")));
            _volumeDao.unremove(volume.getId());
            if (vm.getType() == Type.User) {
                UsageEventUtils.publishUsageEvent(EventTypes.EVENT_VOLUME_CREATE, volume.getAccountId(), volume.getDataCenterId(), volume.getId(), volume.getName(), volume.getDiskOfferingId(), null, volume.getSize(),
                        Volume.class.getName(), volume.getUuid(), volume.isDisplayVolume());
                _resourceLimitService.incrementResourceCount(vm.getAccountId(), Resource.ResourceType.volume, volume.isDisplayVolume());
                _resourceLimitService.incrementResourceCount(vm.getAccountId(), Resource.ResourceType.primary_storage, volume.isDisplayVolume(), volume.getSize());
            }
        }
        return volume;
    }

    /**
     * Get volumes for VM being imported
     */
    private void syncVMVolumes(VMInstanceVO vmInstanceVO, List<VirtualDisk> virtualDisks, Map<VirtualDisk, VolumeVO> disksMapping, VirtualMachineMO vmToImport, Backup backup)
            throws Exception {
        long zoneId = vmInstanceVO.getDataCenterId();
        long accountId = vmInstanceVO.getAccountId();
        long domainId = vmInstanceVO.getDomainId();
        long templateId = vmInstanceVO.getTemplateId();
        long instanceId = vmInstanceVO.getId();

        String operation = "";
        for (VirtualDisk disk : virtualDisks) {
            Long poolId = getPoolId(disk);
            Volume volume = null;
            if (disksMapping.containsKey(disk) && disksMapping.get(disk) != null) {
                volume = updateVolume(disk, disksMapping, vmToImport, poolId, vmInstanceVO);
                operation = "updated";
            } else {
                volume = createVolume(disk, vmToImport, domainId, zoneId, accountId, instanceId, poolId, templateId, backup, true);
                operation = "created";
            }
<<<<<<< HEAD
            logger.debug(String.format("VM [id: %s, instanceName: %s] backup restore operation %s volume [id: %s].", instanceId, vmInstanceVO.getInstanceName(),
                    operation, volume.getUuid()));
=======
            s_logger.debug(String.format("Sync volumes to %s in backup restore operation: %s volume [id: %s].", vmInstanceVO, operation, volume.getUuid()));
>>>>>>> 3c5fdeaf
        }
    }

    private VirtualMachineDiskInfo getDiskInfo(VirtualMachineMO vmMo, Long poolId, String volumeName) throws Exception {
        VirtualMachineDiskInfoBuilder diskInfoBuilder = vmMo.getDiskInfoBuilder();
        String poolName = _storagePoolDao.findById(poolId).getUuid().replace("-", "");
        return diskInfoBuilder.getDiskInfoByBackingFileBaseName(volumeName, poolName);
    }

    private VolumeVO createVolume(VirtualDisk disk, VirtualMachineMO vmToImport, long domainId, long zoneId, long accountId, long instanceId, Long poolId, long templateId, Backup backup, boolean isImport) throws Exception {
        VMInstanceVO vm = virtualMachineDao.findByIdIncludingRemoved(backup.getVmId());
        if (vm == null) {
            throw new CloudRuntimeException("Failed to find the backup volume information from the VM backup");
        }
        List<Backup.VolumeInfo> backedUpVolumes = vm.getBackupVolumeList();
        Volume.Type type = Volume.Type.DATADISK;
        Long size = disk.getCapacityInBytes();
        if (isImport) {
            for (Backup.VolumeInfo volumeInfo : backedUpVolumes) {
                if (volumeInfo.getSize().equals(disk.getCapacityInBytes())) {
                    type = volumeInfo.getType();
                }
            }
        }
        VirtualDeviceBackingInfo backing = disk.getBacking();
        checkBackingInfo(backing);
        VirtualDiskFlatVer2BackingInfo info = (VirtualDiskFlatVer2BackingInfo)backing;
        String volumeName = getVolumeName(disk, vmToImport);
        Storage.ProvisioningType provisioningType = getProvisioningType(info);
        long diskOfferingId = getDiskOfferingId(size, provisioningType);
        Integer unitNumber = disk.getUnitNumber();
        VirtualMachineDiskInfo diskInfo = getDiskInfo(vmToImport, poolId, volumeName);
        return createVolumeRecord(type, volumeName, zoneId, domainId, accountId, diskOfferingId, provisioningType, size, instanceId, poolId, templateId, unitNumber, diskInfo);
    }

    protected String createVolumeInfoFromVolumes(List<VolumeVO> vmVolumes) {
        try {
            List<Backup.VolumeInfo> list = new ArrayList<>();
            for (VolumeVO vol : vmVolumes) {
                list.add(new Backup.VolumeInfo(vol.getUuid(), vol.getPath(), vol.getVolumeType(), vol.getSize()));
            }
            return GSON.toJson(list.toArray(), Backup.VolumeInfo[].class);
        } catch (Exception e) {
            if (CollectionUtils.isEmpty(vmVolumes) || vmVolumes.get(0).getInstanceId() == null) {
                logger.error(String.format("Failed to create VolumeInfo of VM [id: null] volumes due to: [%s].", e.getMessage()), e);
            } else {
                logger.error(String.format("Failed to create VolumeInfo of VM [id: %s] volumes due to: [%s].", vmVolumes.get(0).getInstanceId(), e.getMessage()), e);
            }
            throw e;
        }
    }

    /**
     * Get physical network ID from zoneId and Vmware label
     */
    private long getPhysicalNetworkId(Long zoneId, String tag) {
        List<PhysicalNetworkVO> physicalNetworks = physicalNetworkDao.listByZone(zoneId);
        for (PhysicalNetworkVO physicalNetwork : physicalNetworks) {
            PhysicalNetworkTrafficTypeVO vo = _physicalNetworkTrafficTypeDao.findBy(physicalNetwork.getId(), TrafficType.Guest);
            if (vo == null) {
                continue;
            }
            String vmwareNetworkLabel = vo.getVmwareNetworkLabel();
            if (!vmwareNetworkLabel.startsWith(tag)) {
                throw new CloudRuntimeException("Vmware network label does not start with: " + tag);
            }
            return physicalNetwork.getId();
        }
        throw new CloudRuntimeException("Could not find guest physical network matching tag: " + tag + " on zone " + zoneId);
    }

    /**
     * Create and persist network
     */
    private NetworkVO createNetworkRecord(Long zoneId, String tag, String vlan, long accountId, long domainId) {
        Long physicalNetworkId = getPhysicalNetworkId(zoneId, tag);
        final long id = networkDao.getNextInSequence(Long.class, "id");
        NetworkVO networkVO = new NetworkVO(id, TrafficType.Guest, Networks.Mode.Dhcp, BroadcastDomainType.Vlan, 9L, domainId, accountId, id, "Imported-network-" + id,
                "Imported-network-" + id, null, Network.GuestType.Isolated, zoneId, physicalNetworkId, ControlledEntity.ACLType.Account, false, null, false);
        networkVO.setBroadcastUri(BroadcastDomainType.Vlan.toUri(vlan));
        networkVO.setGuruName("ExternalGuestNetworkGuru");
        networkVO.setState(Network.State.Implemented);
        return networkDao.persist(networkVO);
    }

    /**
     * Get network from VM network name
     */
    private NetworkVO getGuestNetworkFromNetworkMorName(String name, long accountId, Long zoneId, long domainId) {
        String prefix = "cloud.guest.";
        String nameWithoutPrefix = name.replace(prefix, "");
        String[] parts = nameWithoutPrefix.split("\\.");
        String vlan = parts[0];
        String tag = parts[parts.length - 1];
        String[] tagSplit = tag.split("-");
        tag = tagSplit[tagSplit.length - 1];

        s_logger.debug(String.format("Trying to find network with vlan: [%s].", vlan));
        NetworkVO networkVO = networkDao.findByVlan(vlan);
        if (networkVO == null) {
            networkVO = createNetworkRecord(zoneId, tag, vlan, accountId, domainId);
            s_logger.debug(String.format("Created new network record [id: %s] with details [zoneId: %s, tag: %s, vlan: %s, accountId: %s and domainId: %s].",
                    networkVO.getUuid(), zoneId, tag, vlan, accountId, domainId));
        }
        return networkVO;
    }

    /**
     * Get map between VM networks and its IDs on CloudStack
     */
    private Map<String, NetworkVO> getNetworksMapping(String[] vmNetworkNames, long accountId, long zoneId, long domainId) {
        Map<String, NetworkVO> mapping = new HashMap<>();
        for (String networkName : vmNetworkNames) {
            NetworkVO networkVO = getGuestNetworkFromNetworkMorName(networkName, accountId, zoneId, domainId);
            s_logger.debug(String.format("Mapping network name [%s] to networkVO [id: %s].", networkName, networkVO.getUuid()));
            mapping.put(networkName, networkVO);
        }
        return mapping;
    }

    /**
     * Get network MO from VM NIC
     */
    private NetworkMO getNetworkMO(VirtualE1000 nic, VmwareContext context) {
        VirtualDeviceConnectInfo connectable = nic.getConnectable();
        VirtualEthernetCardNetworkBackingInfo info = (VirtualEthernetCardNetworkBackingInfo)nic.getBacking();
        ManagedObjectReference networkMor = info.getNetwork();
        if (networkMor == null) {
            throw new CloudRuntimeException("Could not find network for NIC on: " + nic.getMacAddress());
        }
        return new NetworkMO(context, networkMor);
    }

    private Pair<String, String> getNicMacAddressAndNetworkName(VirtualDevice nicDevice, VmwareContext context) throws Exception {
        VirtualE1000 nic = (VirtualE1000)nicDevice;
        String macAddress = nic.getMacAddress();
        NetworkMO networkMO = getNetworkMO(nic, context);
        String networkName = networkMO.getName();
        return new Pair<>(macAddress, networkName);
    }

    private void syncVMNics(VirtualDevice[] nicDevices, DatacenterMO dcMo, Map<String, NetworkVO> networksMapping, VMInstanceVO vm) throws Exception {
        VmwareContext context = dcMo.getContext();
        List<NicVO> allNics = nicDao.listByVmId(vm.getId());
        for (VirtualDevice nicDevice : nicDevices) {
            Pair<String, String> pair = getNicMacAddressAndNetworkName(nicDevice, context);
            String macAddress = pair.first();
            String networkName = pair.second();
            NetworkVO networkVO = networksMapping.get(networkName);
            NicVO nicVO = nicDao.findByNetworkIdAndMacAddressIncludingRemoved(networkVO.getId(), macAddress);
            if (nicVO != null) {
                s_logger.warn(String.format("Find NIC in DB with networkId [%s] and MAC Address [%s], so this NIC will be removed from list of unmapped NICs of VM [id: %s, name: %s].",
                        networkVO.getId(), macAddress, vm.getUuid(), vm.getInstanceName()));
                allNics.remove(nicVO);

                if (nicVO.getRemoved() != null) {
                    nicDao.unremove(nicVO.getId());
                }
            }
        }
        for (final NicVO unMappedNic : allNics) {
            s_logger.debug(String.format("Removing NIC [%s] from backup restored %s.", ReflectionToStringBuilderUtils.reflectOnlySelectedFields(unMappedNic, "uuid", "macAddress"), vm));
            vmManager.removeNicFromVm(vm, unMappedNic);
        }
    }

    private Map<VirtualDisk, VolumeVO> getDisksMapping(Backup backup, List<VirtualDisk> virtualDisks) {
        final VMInstanceVO vm = virtualMachineDao.findByIdIncludingRemoved(backup.getVmId());
        if (vm == null) {
            throw new CloudRuntimeException("Failed to find the volumes details from the VM backup");
        }

        List<Backup.VolumeInfo> backedUpVolumes = vm.getBackupVolumeList();
        Map<String, Boolean> usedVols = new HashMap<>();
        Map<VirtualDisk, VolumeVO> map = new HashMap<>();

        for (Backup.VolumeInfo backedUpVol : backedUpVolumes) {
            VolumeVO volumeExtra = _volumeDao.findByUuid(backedUpVol.getUuid());
            if (volumeExtra != null) {
                logger.debug(String.format("Marking volume [id: %s] of VM [%s] as removed for the backup process.", backedUpVol.getUuid(), ReflectionToStringBuilderUtils.reflectOnlySelectedFields(vm, "uuid", "instanceName")));
                _volumeDao.remove(volumeExtra.getId());

                if (vm.getType() == Type.User) {
                    UsageEventUtils.publishUsageEvent(EventTypes.EVENT_VOLUME_DETACH, volumeExtra.getAccountId(), volumeExtra.getDataCenterId(), volumeExtra.getId(),
                            volumeExtra.getName(), volumeExtra.getDiskOfferingId(), null, volumeExtra.getSize(), Volume.class.getName(),
                            volumeExtra.getUuid(), volumeExtra.isDisplayVolume());
                    _resourceLimitService.decrementResourceCount(vm.getAccountId(), Resource.ResourceType.volume, volumeExtra.isDisplayVolume());
                    _resourceLimitService.decrementResourceCount(vm.getAccountId(), Resource.ResourceType.primary_storage, volumeExtra.isDisplayVolume(), volumeExtra.getSize());
                }
            }
            for (VirtualDisk disk : virtualDisks) {
                if (!map.containsKey(disk) && backedUpVol.getSize().equals(disk.getCapacityInBytes()) && !usedVols.containsKey(backedUpVol.getUuid())) {
                    String volId = backedUpVol.getUuid();
                    VolumeVO vol = _volumeDao.findByUuidIncludingRemoved(volId);
                    usedVols.put(backedUpVol.getUuid(), true);
                    map.put(disk, vol);
                    logger.debug("VM restore mapping for disk " + disk.getBacking() + " (capacity: " + toHumanReadableSize(disk.getCapacityInBytes()) + ") with volume ID" + vol.getId());
                }
            }
        }
        return map;
    }

    /**
     * Find VM on datacenter
     */
    private VirtualMachineMO findVM(DatacenterMO dcMo, String path) throws Exception {
        VirtualMachineMO vm = dcMo.findVm(path);
        if (vm == null) {
            throw new CloudRuntimeException("Error finding VM: " + path);
        }
        return vm;
    }

    /**
     * Find restored volume based on volume info
     */
    private VirtualDisk findRestoredVolume(Backup.VolumeInfo volumeInfo, VirtualMachineMO vm) throws Exception {
        List<VirtualDisk> virtualDisks = vm.getVirtualDisks();
        for (VirtualDisk disk : virtualDisks) {
            if (disk.getCapacityInBytes().equals(volumeInfo.getSize())) {
                return disk;
            }
        }
        throw new CloudRuntimeException("Volume to restore could not be found");
    }

    /**
     * Get volume full path
     */
    private String getVolumeFullPath(VirtualDisk disk) {
        VirtualDeviceBackingInfo backing = disk.getBacking();
        checkBackingInfo(backing);
        VirtualDiskFlatVer2BackingInfo info = (VirtualDiskFlatVer2BackingInfo)backing;
        return info.getFileName();
    }

    /**
     * Get dest volume full path
     */
    private String getDestVolumeFullPath(VirtualDisk restoredDisk, VirtualMachineMO restoredVm, VirtualMachineMO vmMo) throws Exception {
        VirtualDisk vmDisk = vmMo.getVirtualDisks().get(0);
        String vmDiskPath = vmMo.getVmdkFileBaseName(vmDisk);
        String vmDiskFullPath = getVolumeFullPath(vmMo.getVirtualDisks().get(0));
        String restoredVolumePath = restoredVm.getVmdkFileBaseName(restoredDisk);
        return vmDiskFullPath.replace(vmDiskPath, restoredVolumePath);
    }

    /**
     * Get dest datastore mor
     */
    private ManagedObjectReference getDestStoreMor(VirtualMachineMO vmMo) throws Exception {
        VirtualDisk vmDisk = vmMo.getVirtualDisks().get(0);
        VirtualDeviceBackingInfo backing = vmDisk.getBacking();
        checkBackingInfo(backing);
        VirtualDiskFlatVer2BackingInfo info = (VirtualDiskFlatVer2BackingInfo)backing;
        return info.getDatastore();
    }

    @Override
    public VirtualMachine importVirtualMachineFromBackup(long zoneId, long domainId, long accountId, long userId, String vmInternalName, Backup backup) throws Exception {
        logger.debug(String.format("Trying to import VM [vmInternalName: %s] from Backup [%s].", vmInternalName,
                ReflectionToStringBuilderUtils.reflectOnlySelectedFields(backup, "id", "uuid", "vmId", "externalId", "backupType")));
        DatacenterMO dcMo = getDatacenterMO(zoneId);
        VirtualMachineMO vmToImport = dcMo.findVm(vmInternalName);
        if (vmToImport == null) {
            throw new CloudRuntimeException("Error finding VM: " + vmInternalName);
        }
        VirtualMachineConfigSummary configSummary = vmToImport.getConfigSummary();
        VirtualMachineRuntimeInfo runtimeInfo = vmToImport.getRuntimeInfo();
        List<VirtualDisk> virtualDisks = vmToImport.getVirtualDisks();
        String[] vmNetworkNames = vmToImport.getNetworks();
        VirtualDevice[] nicDevices = vmToImport.getNicDevices();

        Map<VirtualDisk, VolumeVO> disksMapping = getDisksMapping(backup, virtualDisks);
        Map<String, NetworkVO> networksMapping = getNetworksMapping(vmNetworkNames, accountId, zoneId, domainId);

        long guestOsId = getImportingVMGuestOs(configSummary);
        long serviceOfferingId = getImportingVMServiceOffering(configSummary, runtimeInfo);
        long templateId = getImportingVMTemplate(virtualDisks, dcMo, vmInternalName, guestOsId, accountId, disksMapping, backup);

        VMInstanceVO vm = getVM(vmInternalName, templateId, guestOsId, serviceOfferingId, zoneId, accountId, userId, domainId);
        syncVMVolumes(vm, virtualDisks, disksMapping, vmToImport, backup);
        syncVMNics(nicDevices, dcMo, networksMapping, vm);

        return vm;
    }

    @Override
    public boolean attachRestoredVolumeToVirtualMachine(long zoneId, String location, Backup.VolumeInfo volumeInfo, VirtualMachine vm, long poolId, Backup backup)
            throws Exception {
        DatacenterMO dcMo = getDatacenterMO(zoneId);
        VirtualMachineMO vmRestored = findVM(dcMo, location);
        VirtualMachineMO vmMo = findVM(dcMo, vm.getInstanceName());
        VirtualDisk restoredDisk = findRestoredVolume(volumeInfo, vmRestored);
        String diskPath = vmRestored.getVmdkFileBaseName(restoredDisk);

        logger.debug("Restored disk size=" + toHumanReadableSize(restoredDisk.getCapacityInKB()) + " path=" + diskPath);

        // Detach restored VM disks
        vmRestored.detachAllDisks();

        String srcPath = getVolumeFullPath(restoredDisk);
        String destPath = getDestVolumeFullPath(restoredDisk, vmRestored, vmMo);

        VirtualDiskManagerMO virtualDiskManagerMO = new VirtualDiskManagerMO(dcMo.getContext());

        // Copy volume to the VM folder
        virtualDiskManagerMO.moveVirtualDisk(srcPath, dcMo.getMor(), destPath, dcMo.getMor(), true);

        try {
            // Attach volume to VM
            vmMo.attachDisk(new String[] {destPath}, getDestStoreMor(vmMo));
        } catch (Exception e) {
            logger.error("Failed to attach the restored volume: " + diskPath, e);
            return false;
        } finally {
            // Destroy restored VM
            vmRestored.destroy();
        }

        VirtualDisk attachedDisk = getAttachedDisk(vmMo, diskPath);
        if (attachedDisk == null) {
            logger.error("Failed to get the attached the (restored) volume " + diskPath);
            return false;
        }
        createVolume(attachedDisk, vmMo, vm.getDomainId(), vm.getDataCenterId(), vm.getAccountId(), vm.getId(), poolId, vm.getTemplateId(), backup, false);

        if (vm.getBackupOfferingId() == null) {
            return true;
        }
        VMInstanceVO vmVO = (VMInstanceVO)vm;
        vmVO.setBackupVolumes(createVolumeInfoFromVolumes(_volumeDao.findByInstance(vm.getId())));
        vmDao.update(vmVO.getId(), vmVO);
        return true;
    }

    private VirtualDisk getAttachedDisk(VirtualMachineMO vmMo, String diskPath) throws Exception {
        for (VirtualDisk disk : vmMo.getVirtualDisks()) {
            if (vmMo.getVmdkFileBaseName(disk).equals(diskPath)) {
                return disk;
            }
        }
        return null;
    }

    private boolean isInterClusterMigration(Long srcClusterId, Long destClusterId) {
        return srcClusterId != null && destClusterId != null && ! srcClusterId.equals(destClusterId);
    }

    private String getHostGuidForLocalStorage(StoragePool pool) {
        List<StoragePoolHostVO> storagePoolHostVOs = storagePoolHostDao.listByPoolId(pool.getId());
        StoragePoolHostVO storagePoolHostVO = storagePoolHostVOs.get(0);
        HostVO hostVO = hostDao.findById(storagePoolHostVO.getHostId());
        return hostVO.getGuid();
    }

    private String getHostGuidInTargetCluster(boolean isInterClusterMigration, Long destClusterId) {
        String hostGuidInTargetCluster = null;
        if (isInterClusterMigration) {
            Host hostInTargetCluster = null;
            // Without host vMotion might fail between non-shared storages with error similar to,
            // https://kb.vmware.com/s/article/1003795
            // As this is offline migration VM won't be started on this host
            List<HostVO> hosts = hostDao.findHypervisorHostInCluster(destClusterId);
            if (CollectionUtils.isNotEmpty(hosts)) {
                hostInTargetCluster = hosts.get(0);
            }
            if (hostInTargetCluster == null) {
                throw new CloudRuntimeException("Migration failed, unable to find suitable target host for VM placement while migrating between storage pools of different clusters without shared storages");
            }
            hostGuidInTargetCluster = hostInTargetCluster.getGuid();
        }
        return hostGuidInTargetCluster;
    }

    @Override
    public List<Command> finalizeMigrate(VirtualMachine vm, Map<Volume, StoragePool> volumeToPool) {
        List<Command> commands = new ArrayList<>();

        // OfflineVmwareMigration: specialised migration command
        List<Pair<VolumeTO, StorageFilerTO>> volumeToFilerTo = new ArrayList<>();
        Long poolClusterId = null;
        StoragePool targetLocalPoolForVM = null;
        for (Map.Entry<Volume, StoragePool> entry : volumeToPool.entrySet()) {
            Volume volume = entry.getKey();
            StoragePool pool = entry.getValue();
            VolumeTO volumeTo = new VolumeTO(volume, _storagePoolDao.findById(pool.getId()));
            StorageFilerTO filerTo = new StorageFilerTO(pool);
            if (pool.getClusterId() != null) {
                poolClusterId = pool.getClusterId();
            }
            if (volume.getVolumeType().equals(Volume.Type.ROOT) && pool.isLocal()) {
                targetLocalPoolForVM = pool;
            }
            volumeToFilerTo.add(new Pair<>(volumeTo, filerTo));
        }
        final Long destClusterId = poolClusterId;
        final Long srcClusterId = vmManager.findClusterAndHostIdForVm(vm, true).first();
        final boolean isInterClusterMigration = isInterClusterMigration(destClusterId, srcClusterId);
        String targetHostGuid = getTargetHostGuid(targetLocalPoolForVM, destClusterId, isInterClusterMigration);

        MigrateVmToPoolCommand migrateVmToPoolCommand = new MigrateVmToPoolCommand(vm.getInstanceName(),
                volumeToFilerTo, targetHostGuid, true);
        commands.add(migrateVmToPoolCommand);

        // OfflineVmwareMigration: cleanup if needed
        if (isInterClusterMigration) {
            final String srcDcName = _clusterDetailsDao.getVmwareDcName(srcClusterId);
            final String destDcName = _clusterDetailsDao.getVmwareDcName(destClusterId);
            if (srcDcName != null && destDcName != null && !srcDcName.equals(destDcName)) {
                final UnregisterVMCommand unregisterVMCommand = new UnregisterVMCommand(vm.getInstanceName(), true);
                unregisterVMCommand.setCleanupVmFiles(true);

                commands.add(unregisterVMCommand);
            }
        }
        return commands;
    }

    private String getTargetHostGuid(StoragePool targetLocalPoolForVM, Long destClusterId, boolean isInterClusterMigration) {
        String targetHostGuid = null;
        if (targetLocalPoolForVM != null) {
            // Get the target host for local storage migration
            targetHostGuid = getHostGuidForLocalStorage(targetLocalPoolForVM);
        } else {
            targetHostGuid = getHostGuidInTargetCluster(isInterClusterMigration, destClusterId);
        }
        return targetHostGuid;
    }

    @Override
    protected VirtualMachineTO toVirtualMachineTO(VirtualMachineProfile vmProfile) {
        return super.toVirtualMachineTO(vmProfile);
    }
}<|MERGE_RESOLUTION|>--- conflicted
+++ resolved
@@ -779,12 +779,7 @@
                 volume = createVolume(disk, vmToImport, domainId, zoneId, accountId, instanceId, poolId, templateId, backup, true);
                 operation = "created";
             }
-<<<<<<< HEAD
-            logger.debug(String.format("VM [id: %s, instanceName: %s] backup restore operation %s volume [id: %s].", instanceId, vmInstanceVO.getInstanceName(),
-                    operation, volume.getUuid()));
-=======
-            s_logger.debug(String.format("Sync volumes to %s in backup restore operation: %s volume [id: %s].", vmInstanceVO, operation, volume.getUuid()));
->>>>>>> 3c5fdeaf
+            logger.debug(String.format("Sync volumes to %s in backup restore operation: %s volume [id: %s].", vmInstanceVO, operation, volume.getUuid()));
         }
     }
 
