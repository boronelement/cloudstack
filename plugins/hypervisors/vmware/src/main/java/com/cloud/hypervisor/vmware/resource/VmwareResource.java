// Licensed to the Apache Software Foundation (ASF) under one
// or more contributor license agreements.  See the NOTICE file
// distributed with this work for additional information
// regarding copyright ownership.  The ASF licenses this file
// to you under the Apache License, Version 2.0 (the
// "License"); you may not use this file except in compliance
// with the License.  You may obtain a copy of the License at
//
//   http://www.apache.org/licenses/LICENSE-2.0
//
// Unless required by applicable law or agreed to in writing,
// software distributed under the License is distributed on an
// "AS IS" BASIS, WITHOUT WARRANTIES OR CONDITIONS OF ANY
// KIND, either express or implied.  See the License for the
// specific language governing permissions and limitations
// under the License.
package com.cloud.hypervisor.vmware.resource;

import static com.cloud.utils.HumanReadableJson.getHumanReadableBytesJson;
import static com.cloud.utils.NumbersUtil.toHumanReadableSize;

import java.io.File;
import java.io.IOException;
import java.io.UnsupportedEncodingException;
import java.net.ConnectException;
import java.net.InetSocketAddress;
import java.net.URI;
import java.net.URL;
import java.nio.channels.SocketChannel;
import java.rmi.RemoteException;
import java.util.ArrayList;
import java.util.Arrays;
import java.util.Collection;
import java.util.Collections;
import java.util.Comparator;
import java.util.Date;
import java.util.EnumMap;
import java.util.HashMap;
import java.util.HashSet;
import java.util.List;
import java.util.Map;
import java.util.Random;
import java.util.Set;
import java.util.TimeZone;
import java.util.UUID;
import java.util.stream.Collectors;

import javax.naming.ConfigurationException;
import javax.xml.datatype.XMLGregorianCalendar;

import org.apache.cloudstack.api.ApiConstants;
import org.apache.cloudstack.storage.command.CopyCommand;
import org.apache.cloudstack.storage.command.StorageSubSystemCommand;
import org.apache.cloudstack.storage.configdrive.ConfigDrive;
import org.apache.cloudstack.storage.resource.NfsSecondaryStorageResource;
import org.apache.cloudstack.storage.to.PrimaryDataStoreTO;
import org.apache.cloudstack.storage.to.TemplateObjectTO;
import org.apache.cloudstack.storage.to.VolumeObjectTO;
import org.apache.cloudstack.utils.volume.VirtualMachineDiskInfo;
import org.apache.cloudstack.vm.UnmanagedInstanceTO;
import org.apache.commons.collections.CollectionUtils;
import org.apache.commons.collections.MapUtils;
import org.apache.commons.lang.ArrayUtils;
import org.apache.commons.lang.StringUtils;
import org.apache.commons.lang.math.NumberUtils;
import org.apache.log4j.Logger;
import org.apache.log4j.NDC;
import org.joda.time.Duration;

import com.cloud.agent.IAgentControl;
import com.cloud.agent.api.Answer;
import com.cloud.agent.api.AttachIsoAnswer;
import com.cloud.agent.api.AttachIsoCommand;
import com.cloud.agent.api.BackupSnapshotAnswer;
import com.cloud.agent.api.BackupSnapshotCommand;
import com.cloud.agent.api.CheckHealthAnswer;
import com.cloud.agent.api.CheckHealthCommand;
import com.cloud.agent.api.CheckNetworkAnswer;
import com.cloud.agent.api.CheckNetworkCommand;
import com.cloud.agent.api.CheckOnHostAnswer;
import com.cloud.agent.api.CheckOnHostCommand;
import com.cloud.agent.api.CheckVirtualMachineAnswer;
import com.cloud.agent.api.CheckVirtualMachineCommand;
import com.cloud.agent.api.Command;
import com.cloud.agent.api.CreatePrivateTemplateFromSnapshotCommand;
import com.cloud.agent.api.CreatePrivateTemplateFromVolumeCommand;
import com.cloud.agent.api.CreateStoragePoolCommand;
import com.cloud.agent.api.CreateVMSnapshotAnswer;
import com.cloud.agent.api.CreateVMSnapshotCommand;
import com.cloud.agent.api.CreateVolumeFromSnapshotAnswer;
import com.cloud.agent.api.CreateVolumeFromSnapshotCommand;
import com.cloud.agent.api.DeleteStoragePoolCommand;
import com.cloud.agent.api.DeleteVMSnapshotAnswer;
import com.cloud.agent.api.DeleteVMSnapshotCommand;
import com.cloud.agent.api.GetHostStatsAnswer;
import com.cloud.agent.api.GetHostStatsCommand;
import com.cloud.agent.api.GetStorageStatsAnswer;
import com.cloud.agent.api.GetStorageStatsCommand;
import com.cloud.agent.api.GetUnmanagedInstancesAnswer;
import com.cloud.agent.api.GetUnmanagedInstancesCommand;
import com.cloud.agent.api.GetVmDiskStatsAnswer;
import com.cloud.agent.api.GetVmDiskStatsCommand;
import com.cloud.agent.api.GetVmIpAddressCommand;
import com.cloud.agent.api.GetVmNetworkStatsAnswer;
import com.cloud.agent.api.GetVmNetworkStatsCommand;
import com.cloud.agent.api.GetVmStatsAnswer;
import com.cloud.agent.api.GetVmStatsCommand;
import com.cloud.agent.api.GetVncPortAnswer;
import com.cloud.agent.api.GetVncPortCommand;
import com.cloud.agent.api.GetVolumeStatsAnswer;
import com.cloud.agent.api.GetVolumeStatsCommand;
import com.cloud.agent.api.HostStatsEntry;
import com.cloud.agent.api.HostVmStateReportEntry;
import com.cloud.agent.api.MaintainAnswer;
import com.cloud.agent.api.MaintainCommand;
import com.cloud.agent.api.ManageSnapshotAnswer;
import com.cloud.agent.api.ManageSnapshotCommand;
import com.cloud.agent.api.MigrateAnswer;
import com.cloud.agent.api.MigrateCommand;
import com.cloud.agent.api.MigrateVmToPoolAnswer;
import com.cloud.agent.api.MigrateVmToPoolCommand;
import com.cloud.agent.api.MigrateWithStorageAnswer;
import com.cloud.agent.api.MigrateWithStorageCommand;
import com.cloud.agent.api.ModifySshKeysCommand;
import com.cloud.agent.api.ModifyStoragePoolAnswer;
import com.cloud.agent.api.ModifyStoragePoolCommand;
import com.cloud.agent.api.ModifyTargetsAnswer;
import com.cloud.agent.api.ModifyTargetsCommand;
import com.cloud.agent.api.NetworkUsageAnswer;
import com.cloud.agent.api.NetworkUsageCommand;
import com.cloud.agent.api.PingCommand;
import com.cloud.agent.api.PingRoutingCommand;
import com.cloud.agent.api.PingTestCommand;
import com.cloud.agent.api.PlugNicAnswer;
import com.cloud.agent.api.PlugNicCommand;
import com.cloud.agent.api.PrepareForMigrationAnswer;
import com.cloud.agent.api.PrepareForMigrationCommand;
import com.cloud.agent.api.PrepareUnmanageVMInstanceAnswer;
import com.cloud.agent.api.PrepareUnmanageVMInstanceCommand;
import com.cloud.agent.api.PvlanSetupCommand;
import com.cloud.agent.api.ReadyAnswer;
import com.cloud.agent.api.ReadyCommand;
import com.cloud.agent.api.RebootAnswer;
import com.cloud.agent.api.RebootCommand;
import com.cloud.agent.api.RebootRouterCommand;
import com.cloud.agent.api.ReplugNicAnswer;
import com.cloud.agent.api.ReplugNicCommand;
import com.cloud.agent.api.RevertToVMSnapshotAnswer;
import com.cloud.agent.api.RevertToVMSnapshotCommand;
import com.cloud.agent.api.ScaleVmAnswer;
import com.cloud.agent.api.ScaleVmCommand;
import com.cloud.agent.api.SetupAnswer;
import com.cloud.agent.api.SetupCommand;
import com.cloud.agent.api.SetupGuestNetworkCommand;
import com.cloud.agent.api.StartAnswer;
import com.cloud.agent.api.StartCommand;
import com.cloud.agent.api.StartupCommand;
import com.cloud.agent.api.StartupRoutingCommand;
import com.cloud.agent.api.StartupStorageCommand;
import com.cloud.agent.api.StopAnswer;
import com.cloud.agent.api.StopCommand;
import com.cloud.agent.api.StoragePoolInfo;
import com.cloud.agent.api.UnPlugNicAnswer;
import com.cloud.agent.api.UnPlugNicCommand;
import com.cloud.agent.api.UnregisterNicCommand;
import com.cloud.agent.api.UnregisterVMCommand;
import com.cloud.agent.api.UpgradeSnapshotCommand;
import com.cloud.agent.api.ValidateSnapshotAnswer;
import com.cloud.agent.api.ValidateSnapshotCommand;
import com.cloud.agent.api.ValidateVcenterDetailsCommand;
import com.cloud.agent.api.VmDiskStatsEntry;
import com.cloud.agent.api.VmStatsEntry;
import com.cloud.agent.api.VolumeStatsEntry;
import com.cloud.agent.api.check.CheckSshAnswer;
import com.cloud.agent.api.check.CheckSshCommand;
import com.cloud.agent.api.routing.IpAssocCommand;
import com.cloud.agent.api.routing.IpAssocVpcCommand;
import com.cloud.agent.api.routing.NetworkElementCommand;
import com.cloud.agent.api.routing.SetNetworkACLCommand;
import com.cloud.agent.api.routing.SetSourceNatCommand;
import com.cloud.agent.api.storage.CopyVolumeAnswer;
import com.cloud.agent.api.storage.CopyVolumeCommand;
import com.cloud.agent.api.storage.CreatePrivateTemplateAnswer;
import com.cloud.agent.api.storage.DestroyCommand;
import com.cloud.agent.api.storage.MigrateVolumeAnswer;
import com.cloud.agent.api.storage.MigrateVolumeCommand;
import com.cloud.agent.api.storage.PrimaryStorageDownloadAnswer;
import com.cloud.agent.api.storage.PrimaryStorageDownloadCommand;
import com.cloud.agent.api.storage.ResizeVolumeAnswer;
import com.cloud.agent.api.storage.ResizeVolumeCommand;
import com.cloud.agent.api.to.DataStoreTO;
import com.cloud.agent.api.to.DataTO;
import com.cloud.agent.api.to.DeployAsIsInfoTO;
import com.cloud.agent.api.to.DiskTO;
import com.cloud.agent.api.to.IpAddressTO;
import com.cloud.agent.api.to.NfsTO;
import com.cloud.agent.api.to.NicTO;
import com.cloud.agent.api.to.StorageFilerTO;
import com.cloud.agent.api.to.VirtualMachineTO;
import com.cloud.agent.api.to.VolumeTO;
import com.cloud.agent.api.to.deployasis.OVFPropertyTO;
import com.cloud.agent.resource.virtualnetwork.VRScripts;
import com.cloud.agent.resource.virtualnetwork.VirtualRouterDeployer;
import com.cloud.agent.resource.virtualnetwork.VirtualRoutingResource;
import com.cloud.configuration.Resource.ResourceType;
import com.cloud.dc.Vlan;
import com.cloud.exception.CloudException;
import com.cloud.exception.InternalErrorException;
import com.cloud.host.Host.Type;
import com.cloud.hypervisor.Hypervisor.HypervisorType;
import com.cloud.hypervisor.guru.VMwareGuru;
import com.cloud.hypervisor.vmware.manager.VmwareHostService;
import com.cloud.hypervisor.vmware.manager.VmwareManager;
import com.cloud.hypervisor.vmware.manager.VmwareStorageMount;
import com.cloud.hypervisor.vmware.mo.ClusterMO;
import com.cloud.hypervisor.vmware.mo.CustomFieldConstants;
import com.cloud.hypervisor.vmware.mo.CustomFieldsManagerMO;
import com.cloud.hypervisor.vmware.mo.DatacenterMO;
import com.cloud.hypervisor.vmware.mo.DatastoreFile;
import com.cloud.hypervisor.vmware.mo.DatastoreMO;
import com.cloud.hypervisor.vmware.mo.DiskControllerType;
import com.cloud.hypervisor.vmware.mo.DistributedVirtualSwitchMO;
import com.cloud.hypervisor.vmware.mo.FeatureKeyConstants;
import com.cloud.hypervisor.vmware.mo.HostDatastoreSystemMO;
import com.cloud.hypervisor.vmware.mo.HostMO;
import com.cloud.hypervisor.vmware.mo.HostStorageSystemMO;
import com.cloud.hypervisor.vmware.mo.HypervisorHostHelper;
import com.cloud.hypervisor.vmware.mo.NetworkDetails;
import com.cloud.hypervisor.vmware.mo.PbmProfileManagerMO;
import com.cloud.hypervisor.vmware.mo.StoragepodMO;
import com.cloud.hypervisor.vmware.mo.TaskMO;
import com.cloud.hypervisor.vmware.mo.VirtualEthernetCardType;
import com.cloud.hypervisor.vmware.mo.VirtualMachineDiskInfoBuilder;
import com.cloud.hypervisor.vmware.mo.VirtualMachineMO;
import com.cloud.hypervisor.vmware.mo.VirtualSwitchType;
import com.cloud.hypervisor.vmware.mo.VmwareHypervisorHost;
import com.cloud.hypervisor.vmware.mo.VmwareHypervisorHostNetworkSummary;
import com.cloud.hypervisor.vmware.mo.VmwareHypervisorHostResourceSummary;
import com.cloud.hypervisor.vmware.util.VmwareContext;
import com.cloud.hypervisor.vmware.util.VmwareContextPool;
import com.cloud.hypervisor.vmware.util.VmwareHelper;
import com.cloud.network.Networks;
import com.cloud.network.Networks.BroadcastDomainType;
import com.cloud.network.Networks.TrafficType;
import com.cloud.network.VmwareTrafficLabel;
import com.cloud.resource.ServerResource;
import com.cloud.serializer.GsonHelper;
import com.cloud.storage.Storage;
import com.cloud.storage.Storage.StoragePoolType;
import com.cloud.storage.Volume;
import com.cloud.storage.resource.StoragePoolResource;
import com.cloud.storage.resource.StorageSubsystemCommandHandler;
import com.cloud.storage.resource.VmwareStorageLayoutHelper;
import com.cloud.storage.resource.VmwareStorageProcessor;
import com.cloud.storage.resource.VmwareStorageProcessor.VmwareStorageProcessorConfigurableFields;
import com.cloud.storage.resource.VmwareStorageSubsystemCommandHandler;
import com.cloud.storage.template.TemplateProp;
import com.cloud.utils.DateUtil;
import com.cloud.utils.ExecutionResult;
import com.cloud.utils.NumbersUtil;
import com.cloud.utils.Pair;
import com.cloud.utils.Ternary;
import com.cloud.utils.db.DB;
import com.cloud.utils.exception.CloudRuntimeException;
import com.cloud.utils.exception.ExceptionUtil;
import com.cloud.utils.mgmt.JmxUtil;
import com.cloud.utils.mgmt.PropertyMapDynamicBean;
import com.cloud.utils.net.NetUtils;
import com.cloud.utils.nicira.nvp.plugin.NiciraNvpApiVersion;
import com.cloud.utils.script.Script;
import com.cloud.utils.ssh.SshHelper;
import com.cloud.vm.VirtualMachine;
import com.cloud.vm.VirtualMachine.PowerState;
import com.cloud.vm.VirtualMachineName;
import com.cloud.vm.VmDetailConstants;
import com.google.common.base.Strings;
import com.google.gson.Gson;
import com.vmware.vim25.AboutInfo;
import com.vmware.vim25.ArrayUpdateOperation;
import com.vmware.vim25.BoolPolicy;
import com.vmware.vim25.ComputeResourceSummary;
import com.vmware.vim25.CustomFieldStringValue;
import com.vmware.vim25.DVPortConfigInfo;
import com.vmware.vim25.DVPortConfigSpec;
import com.vmware.vim25.DasVmPriority;
import com.vmware.vim25.DatastoreInfo;
import com.vmware.vim25.DatastoreSummary;
import com.vmware.vim25.DistributedVirtualPort;
import com.vmware.vim25.DistributedVirtualSwitchPortConnection;
import com.vmware.vim25.DistributedVirtualSwitchPortCriteria;
import com.vmware.vim25.DynamicProperty;
import com.vmware.vim25.GuestInfo;
import com.vmware.vim25.GuestNicInfo;
import com.vmware.vim25.HostCapability;
import com.vmware.vim25.HostHostBusAdapter;
import com.vmware.vim25.HostInternetScsiHba;
import com.vmware.vim25.HostPortGroupSpec;
import com.vmware.vim25.ManagedObjectReference;
import com.vmware.vim25.NasDatastoreInfo;
import com.vmware.vim25.ObjectContent;
import com.vmware.vim25.OptionValue;
import com.vmware.vim25.PerfCounterInfo;
import com.vmware.vim25.PerfEntityMetric;
import com.vmware.vim25.PerfEntityMetricBase;
import com.vmware.vim25.PerfMetricId;
import com.vmware.vim25.PerfMetricIntSeries;
import com.vmware.vim25.PerfMetricSeries;
import com.vmware.vim25.PerfQuerySpec;
import com.vmware.vim25.RuntimeFaultFaultMsg;
import com.vmware.vim25.StoragePodSummary;
import com.vmware.vim25.ToolsUnavailableFaultMsg;
import com.vmware.vim25.VAppOvfSectionInfo;
import com.vmware.vim25.VAppOvfSectionSpec;
import com.vmware.vim25.VAppProductInfo;
import com.vmware.vim25.VAppProductSpec;
import com.vmware.vim25.VAppPropertyInfo;
import com.vmware.vim25.VAppPropertySpec;
import com.vmware.vim25.VMwareDVSPortSetting;
import com.vmware.vim25.VimPortType;
import com.vmware.vim25.VirtualDevice;
import com.vmware.vim25.VirtualDeviceBackingInfo;
import com.vmware.vim25.VirtualDeviceConfigSpec;
import com.vmware.vim25.VirtualDeviceConfigSpecOperation;
import com.vmware.vim25.VirtualDeviceFileBackingInfo;
import com.vmware.vim25.VirtualDisk;
import com.vmware.vim25.VirtualDiskFlatVer2BackingInfo;
import com.vmware.vim25.VirtualEthernetCard;
import com.vmware.vim25.VirtualEthernetCardDistributedVirtualPortBackingInfo;
import com.vmware.vim25.VirtualEthernetCardNetworkBackingInfo;
import com.vmware.vim25.VirtualEthernetCardOpaqueNetworkBackingInfo;
import com.vmware.vim25.VirtualIDEController;
import com.vmware.vim25.VirtualMachineBootOptions;
import com.vmware.vim25.VirtualMachineConfigSpec;
import com.vmware.vim25.VirtualMachineDefinedProfileSpec;
import com.vmware.vim25.VirtualMachineFileInfo;
import com.vmware.vim25.VirtualMachineFileLayoutEx;
import com.vmware.vim25.VirtualMachineFileLayoutExFileInfo;
import com.vmware.vim25.VirtualMachineGuestOsIdentifier;
import com.vmware.vim25.VirtualMachinePowerState;
import com.vmware.vim25.VirtualMachineRelocateSpec;
import com.vmware.vim25.VirtualMachineRelocateSpecDiskLocator;
import com.vmware.vim25.VirtualMachineRuntimeInfo;
import com.vmware.vim25.VirtualMachineToolsStatus;
import com.vmware.vim25.VirtualMachineVideoCard;
import com.vmware.vim25.VirtualPCNet32;
import com.vmware.vim25.VirtualSCSIController;
import com.vmware.vim25.VirtualUSBController;
import com.vmware.vim25.VirtualVmxnet2;
import com.vmware.vim25.VirtualVmxnet3;
import com.vmware.vim25.VmConfigInfo;
import com.vmware.vim25.VmConfigSpec;
import com.vmware.vim25.VmwareDistributedVirtualSwitchPvlanSpec;
import com.vmware.vim25.VmwareDistributedVirtualSwitchVlanIdSpec;

public class VmwareResource implements StoragePoolResource, ServerResource, VmwareHostService, VirtualRouterDeployer {
    private static final Logger s_logger = Logger.getLogger(VmwareResource.class);
    public static final String VMDK_EXTENSION = ".vmdk";

    private static final Random RANDOM = new Random(System.nanoTime());

    protected String _name;

    protected final long _opsTimeout = 900000;   // 15 minutes time out to time

    protected final int _shutdownWaitMs = 300000;  // wait up to 5 minutes for shutdown

    // out an operation
    protected final int _retry = 24;
    protected final int _sleep = 10000;
    protected final int DefaultDomRSshPort = 3922;
    protected final int MazCmdMBean = 100;

    protected String _url;
    protected String _dcId;
    protected String _pod;
    protected String _cluster;
    protected String _username;
    protected String _password;
    protected String _guid;
    protected String _vCenterAddress;
    protected String storageNfsVersion;

    protected String _privateNetworkVSwitchName;
    protected VmwareTrafficLabel _guestTrafficInfo = new VmwareTrafficLabel(TrafficType.Guest);
    protected VmwareTrafficLabel _publicTrafficInfo = new VmwareTrafficLabel(TrafficType.Public);
    protected Map<String, String> _vsmCredentials = null;
    protected int _portsPerDvPortGroup;
    protected boolean _fullCloneFlag = false;
    protected boolean _instanceNameFlag = false;

    protected boolean _recycleHungWorker = false;
    protected DiskControllerType _rootDiskController = DiskControllerType.ide;

    protected ManagedObjectReference _morHyperHost;
    protected final static ThreadLocal<VmwareContext> s_serviceContext = new ThreadLocal<VmwareContext>();
    protected String _hostName;

    protected List<PropertyMapDynamicBean> _cmdMBeans = new ArrayList<PropertyMapDynamicBean>();

    protected Gson _gson;

    protected volatile long _cmdSequence = 1;

    protected StorageSubsystemCommandHandler storageHandler;
    private VmwareStorageProcessor _storageProcessor;

    protected VirtualRoutingResource _vrResource;

    protected final static HashMap<VirtualMachinePowerState, PowerState> s_powerStatesTable = new HashMap<VirtualMachinePowerState, PowerState>();

    static {
        s_powerStatesTable.put(VirtualMachinePowerState.POWERED_ON, PowerState.PowerOn);
        s_powerStatesTable.put(VirtualMachinePowerState.POWERED_OFF, PowerState.PowerOff);
        s_powerStatesTable.put(VirtualMachinePowerState.SUSPENDED, PowerState.PowerOn);
    }

    protected static File s_systemVmKeyFile = null;
    private static final Object s_syncLockObjectFetchKeyFile = new Object();
    protected static final String s_relativePathSystemVmKeyFileInstallDir = "scripts/vm/systemvm/id_rsa.cloud";
    protected static final String s_defaultPathSystemVmKeyFile = "/usr/share/cloudstack-common/scripts/vm/systemvm/id_rsa.cloud";

    public Gson getGson() {
        return _gson;
    }

    public VmwareResource() {
        _gson = GsonHelper.getGsonLogger();
    }

    private String getCommandLogTitle(Command cmd) {
        StringBuffer sb = new StringBuffer();
        if (_hostName != null) {
            sb.append(_hostName);
        }

        if (cmd.getContextParam("job") != null) {
            sb.append(", ").append(cmd.getContextParam("job"));
        }
        sb.append(", cmd: ").append(cmd.getClass().getSimpleName());

        return sb.toString();
    }

    @Override
    public Answer executeRequest(Command cmd) {

        if (s_logger.isTraceEnabled())
            s_logger.trace("Begin executeRequest(), cmd: " + cmd.getClass().getSimpleName());

        Answer answer = null;
        NDC.push(getCommandLogTitle(cmd));
        try {
            long cmdSequence = _cmdSequence++;
            Date startTime = DateUtil.currentGMTTime();
            PropertyMapDynamicBean mbean = new PropertyMapDynamicBean();
            mbean.addProp("StartTime", DateUtil.getDateDisplayString(TimeZone.getDefault(), startTime));
            mbean.addProp("Command", _gson.toJson(cmd));
            mbean.addProp("Sequence", String.valueOf(cmdSequence));
            mbean.addProp("Name", cmd.getClass().getSimpleName());

            Class<? extends Command> clz = cmd.getClass();
            if (cmd instanceof NetworkElementCommand) {
                return _vrResource.executeRequest((NetworkElementCommand) cmd);
            } else if (clz == ReadyCommand.class) {
                answer = execute((ReadyCommand) cmd);
            } else if (clz == GetHostStatsCommand.class) {
                answer = execute((GetHostStatsCommand) cmd);
            } else if (clz == GetVmStatsCommand.class) {
                answer = execute((GetVmStatsCommand) cmd);
            } else if (clz == GetVmNetworkStatsCommand.class) {
                answer = execute((GetVmNetworkStatsCommand) cmd);
            } else if (clz == GetVmDiskStatsCommand.class) {
                answer = execute((GetVmDiskStatsCommand) cmd);
            } else if (cmd instanceof GetVolumeStatsCommand) {
                return execute((GetVolumeStatsCommand) cmd);
            } else if (clz == CheckHealthCommand.class) {
                answer = execute((CheckHealthCommand) cmd);
            } else if (clz == StopCommand.class) {
                answer = execute((StopCommand) cmd);
            } else if (clz == RebootRouterCommand.class) {
                answer = execute((RebootRouterCommand) cmd);
            } else if (clz == RebootCommand.class) {
                answer = execute((RebootCommand) cmd);
            } else if (clz == CheckVirtualMachineCommand.class) {
                answer = execute((CheckVirtualMachineCommand) cmd);
            } else if (clz == PrepareForMigrationCommand.class) {
                answer = execute((PrepareForMigrationCommand) cmd);
            } else if (clz == MigrateCommand.class) {
                answer = execute((MigrateCommand) cmd);
            } else if (clz == MigrateVmToPoolCommand.class) {
                answer = execute((MigrateVmToPoolCommand) cmd);
            } else if (clz == MigrateWithStorageCommand.class) {
                answer = execute((MigrateWithStorageCommand) cmd);
            } else if (clz == MigrateVolumeCommand.class) {
                answer = execute((MigrateVolumeCommand) cmd);
            } else if (clz == DestroyCommand.class) {
                answer = execute((DestroyCommand) cmd);
            } else if (clz == CreateStoragePoolCommand.class) {
                return execute((CreateStoragePoolCommand) cmd);
            } else if (clz == ModifyTargetsCommand.class) {
                answer = execute((ModifyTargetsCommand) cmd);
            } else if (clz == ModifyStoragePoolCommand.class) {
                answer = execute((ModifyStoragePoolCommand) cmd);
            } else if (clz == DeleteStoragePoolCommand.class) {
                answer = execute((DeleteStoragePoolCommand) cmd);
            } else if (clz == CopyVolumeCommand.class) {
                answer = execute((CopyVolumeCommand) cmd);
            } else if (clz == AttachIsoCommand.class) {
                answer = execute((AttachIsoCommand) cmd);
            } else if (clz == ValidateSnapshotCommand.class) {
                answer = execute((ValidateSnapshotCommand) cmd);
            } else if (clz == ManageSnapshotCommand.class) {
                answer = execute((ManageSnapshotCommand) cmd);
            } else if (clz == BackupSnapshotCommand.class) {
                answer = execute((BackupSnapshotCommand) cmd);
            } else if (clz == CreateVolumeFromSnapshotCommand.class) {
                answer = execute((CreateVolumeFromSnapshotCommand) cmd);
            } else if (clz == CreatePrivateTemplateFromVolumeCommand.class) {
                answer = execute((CreatePrivateTemplateFromVolumeCommand) cmd);
            } else if (clz == CreatePrivateTemplateFromSnapshotCommand.class) {
                answer = execute((CreatePrivateTemplateFromSnapshotCommand) cmd);
            } else if (clz == UpgradeSnapshotCommand.class) {
                answer = execute((UpgradeSnapshotCommand) cmd);
            } else if (clz == GetStorageStatsCommand.class) {
                answer = execute((GetStorageStatsCommand) cmd);
            } else if (clz == PrimaryStorageDownloadCommand.class) {
                answer = execute((PrimaryStorageDownloadCommand) cmd);
            } else if (clz == GetVncPortCommand.class) {
                answer = execute((GetVncPortCommand) cmd);
            } else if (clz == SetupCommand.class) {
                answer = execute((SetupCommand) cmd);
            } else if (clz == MaintainCommand.class) {
                answer = execute((MaintainCommand) cmd);
            } else if (clz == PingTestCommand.class) {
                answer = execute((PingTestCommand) cmd);
            } else if (clz == CheckOnHostCommand.class) {
                answer = execute((CheckOnHostCommand) cmd);
            } else if (clz == ModifySshKeysCommand.class) {
                answer = execute((ModifySshKeysCommand) cmd);
            } else if (clz == NetworkUsageCommand.class) {
                answer = execute((NetworkUsageCommand) cmd);
            } else if (clz == StartCommand.class) {
                answer = execute((StartCommand) cmd);
            } else if (clz == CheckSshCommand.class) {
                answer = execute((CheckSshCommand) cmd);
            } else if (clz == CheckNetworkCommand.class) {
                answer = execute((CheckNetworkCommand) cmd);
            } else if (clz == PlugNicCommand.class) {
                answer = execute((PlugNicCommand) cmd);
            } else if (clz == ReplugNicCommand.class) {
                answer = execute((ReplugNicCommand) cmd);
            } else if (clz == UnPlugNicCommand.class) {
                answer = execute((UnPlugNicCommand) cmd);
            } else if (cmd instanceof CreateVMSnapshotCommand) {
                return execute((CreateVMSnapshotCommand) cmd);
            } else if (cmd instanceof DeleteVMSnapshotCommand) {
                return execute((DeleteVMSnapshotCommand) cmd);
            } else if (cmd instanceof RevertToVMSnapshotCommand) {
                return execute((RevertToVMSnapshotCommand) cmd);
            } else if (clz == ResizeVolumeCommand.class) {
                return execute((ResizeVolumeCommand) cmd);
            } else if (clz == UnregisterVMCommand.class) {
                return execute((UnregisterVMCommand) cmd);
            } else if (cmd instanceof StorageSubSystemCommand) {
                checkStorageProcessorAndHandlerNfsVersionAttribute((StorageSubSystemCommand) cmd);
                return storageHandler.handleStorageCommands((StorageSubSystemCommand) cmd);
            } else if (clz == ScaleVmCommand.class) {
                return execute((ScaleVmCommand) cmd);
            } else if (clz == PvlanSetupCommand.class) {
                return execute((PvlanSetupCommand) cmd);
            } else if (clz == GetVmIpAddressCommand.class) {
                return execute((GetVmIpAddressCommand) cmd);
            } else if (clz == UnregisterNicCommand.class) {
                answer = execute((UnregisterNicCommand) cmd);
            } else if (clz == GetUnmanagedInstancesCommand.class) {
                answer = execute((GetUnmanagedInstancesCommand) cmd);
            } else if (clz == PrepareUnmanageVMInstanceCommand.class) {
                answer = execute((PrepareUnmanageVMInstanceCommand) cmd);
            } else if (clz == ValidateVcenterDetailsCommand.class) {
                answer = execute((ValidateVcenterDetailsCommand) cmd);
            } else {
                answer = Answer.createUnsupportedCommandAnswer(cmd);
            }

            if (cmd.getContextParam("checkpoint") != null) {
                answer.setContextParam("checkpoint", cmd.getContextParam("checkpoint"));
            }

            Date doneTime = DateUtil.currentGMTTime();
            mbean.addProp("DoneTime", DateUtil.getDateDisplayString(TimeZone.getDefault(), doneTime));
            mbean.addProp("Answer", _gson.toJson(answer));

            synchronized (this) {
                try {
                    JmxUtil.registerMBean("VMware " + _morHyperHost.getValue(), "Command " + cmdSequence + "-" + cmd.getClass().getSimpleName(), mbean);
                    _cmdMBeans.add(mbean);

                    if (_cmdMBeans.size() >= MazCmdMBean) {
                        PropertyMapDynamicBean mbeanToRemove = _cmdMBeans.get(0);
                        _cmdMBeans.remove(0);

                        JmxUtil.unregisterMBean("VMware " + _morHyperHost.getValue(), "Command " + mbeanToRemove.getProp("Sequence") + "-" + mbeanToRemove.getProp("Name"));
                    }
                } catch (Exception e) {
                    if (s_logger.isTraceEnabled())
                        s_logger.trace("Unable to register JMX monitoring due to exception " + ExceptionUtil.toString(e));
                }
            }

        } finally {
            recycleServiceContext();
            NDC.pop();
        }

        if (s_logger.isTraceEnabled())
            s_logger.trace("End executeRequest(), cmd: " + cmd.getClass().getSimpleName());

        return answer;
    }

    /**
     * Check if storage NFS version is already set or needs to be reconfigured.<br>
     * If _storageNfsVersion is not null -> nothing to do, version already set.<br>
     * If _storageNfsVersion is null -> examine StorageSubSystemCommand to get NFS version and set it
     * to the storage processor and storage handler.
     *
     * @param cmd command to execute
     */
    protected void checkStorageProcessorAndHandlerNfsVersionAttribute(StorageSubSystemCommand cmd) {
        if (storageNfsVersion != null)
            return;
        if (cmd instanceof CopyCommand) {
            EnumMap<VmwareStorageProcessorConfigurableFields, Object> params = new EnumMap<VmwareStorageProcessorConfigurableFields, Object>(
                    VmwareStorageProcessorConfigurableFields.class);
            examineStorageSubSystemCommandNfsVersion((CopyCommand) cmd, params);
            params = examineStorageSubSystemCommandFullCloneFlagForVmware((CopyCommand) cmd, params);
            reconfigureProcessorByHandler(params);
        }
    }

    /**
     * Reconfigure processor by handler
     *
     * @param params params
     */
    protected void reconfigureProcessorByHandler(EnumMap<VmwareStorageProcessorConfigurableFields, Object> params) {
        VmwareStorageSubsystemCommandHandler handler = (VmwareStorageSubsystemCommandHandler) storageHandler;
        boolean success = handler.reconfigureStorageProcessor(params);
        if (success) {
            s_logger.info("VmwareStorageProcessor and VmwareStorageSubsystemCommandHandler successfully reconfigured");
        } else {
            s_logger.error("Error while reconfiguring VmwareStorageProcessor and VmwareStorageSubsystemCommandHandler, params=" + _gson.toJson(params));
        }
    }

    /**
     * Examine StorageSubSystem command to get full clone flag, if provided
     *
     * @param cmd    command to execute
     * @param params params
     * @return copy of params including new values, if suitable
     */
    protected EnumMap<VmwareStorageProcessorConfigurableFields, Object> examineStorageSubSystemCommandFullCloneFlagForVmware(CopyCommand cmd,
            EnumMap<VmwareStorageProcessorConfigurableFields, Object> params) {
        EnumMap<VmwareStorageProcessorConfigurableFields, Object> paramsCopy = new EnumMap<VmwareStorageProcessorConfigurableFields, Object>(params);
        HypervisorType hypervisor = cmd.getDestTO().getHypervisorType();
        if (hypervisor != null && hypervisor.equals(HypervisorType.VMware)) {
            DataStoreTO destDataStore = cmd.getDestTO().getDataStore();
            if (destDataStore instanceof PrimaryDataStoreTO) {
                PrimaryDataStoreTO dest = (PrimaryDataStoreTO) destDataStore;
                if (dest.isFullCloneFlag() != null) {
                    paramsCopy.put(VmwareStorageProcessorConfigurableFields.FULL_CLONE_FLAG, dest.isFullCloneFlag().booleanValue());
                }
            }
        }
        return paramsCopy;
    }

    /**
     * Examine StorageSubSystem command to get storage NFS version, if provided
     *
     * @param cmd    command to execute
     * @param params params
     */
    protected void examineStorageSubSystemCommandNfsVersion(CopyCommand cmd, EnumMap<VmwareStorageProcessorConfigurableFields, Object> params) {
        DataStoreTO srcDataStore = cmd.getSrcTO().getDataStore();
        boolean nfsVersionFound = false;

        if (srcDataStore instanceof NfsTO) {
            nfsVersionFound = getStorageNfsVersionFromNfsTO((NfsTO) srcDataStore);
        }

        if (nfsVersionFound) {
            params.put(VmwareStorageProcessorConfigurableFields.NFS_VERSION, storageNfsVersion);
        }
    }

    /**
     * Get storage NFS version from NfsTO
     *
     * @param nfsTO nfsTO
     * @return true if NFS version was found and not null, false in other case
     */
    protected boolean getStorageNfsVersionFromNfsTO(NfsTO nfsTO) {
        if (nfsTO != null && nfsTO.getNfsVersion() != null) {
            storageNfsVersion = nfsTO.getNfsVersion();
            return true;
        }
        return false;
    }

    /**
     * Registers the vm to the inventory given the vmx file.
     */
    private void registerVm(String vmName, DatastoreMO dsMo) throws Exception {

        //1st param
        VmwareHypervisorHost hyperHost = getHyperHost(getServiceContext());
        ManagedObjectReference dcMor = hyperHost.getHyperHostDatacenter();
        DatacenterMO dataCenterMo = new DatacenterMO(getServiceContext(), dcMor);
        ManagedObjectReference vmFolderMor = dataCenterMo.getVmFolder();

        //2nd param
        String vmxFilePath = dsMo.searchFileInSubFolders(vmName + ".vmx", false, VmwareManager.s_vmwareSearchExcludeFolder.value());

        // 5th param
        ManagedObjectReference morPool = hyperHost.getHyperHostOwnerResourcePool();

        ManagedObjectReference morTask = getServiceContext().getService().registerVMTask(vmFolderMor, vmxFilePath, vmName, false, morPool, hyperHost.getMor());
        boolean result = getServiceContext().getVimClient().waitForTask(morTask);
        if (!result) {
            throw new Exception("Unable to register vm due to " + TaskMO.getTaskFailureInfo(getServiceContext(), morTask));
        } else {
            getServiceContext().waitForTaskProgressDone(morTask);
        }

    }

    private Answer execute(ResizeVolumeCommand cmd) {
        String path = cmd.getPath();
        String vmName = cmd.getInstanceName();
        long newSize = cmd.getNewSize() / ResourceType.bytesToKiB;
        long oldSize = cmd.getCurrentSize() / ResourceType.bytesToKiB;
        boolean useWorkerVm = false;

        VmwareHypervisorHost hyperHost = getHyperHost(getServiceContext());
        VirtualMachineMO vmMo = null;

        String vmdkDataStorePath = null;

        try {
            if (newSize < oldSize) {
                throw new Exception(
                        "VMware doesn't support shrinking volume from larger size: " + oldSize / ResourceType.bytesToMiB + " GB to a smaller size: " + newSize / ResourceType.bytesToMiB + " GB");
            } else if (newSize == oldSize) {
                return new ResizeVolumeAnswer(cmd, true, "success", newSize * ResourceType.bytesToKiB);
            }
            /*
            // FR41 this is yet to fix
            ManagedObjectReference morDS1 = HypervisorHostHelper.findDatastoreWithBackwardsCompatibility(hyperHost, cmd.getPoolUuid());
            DatastoreMO dsMo1 = new DatastoreMO(hyperHost.getContext(), morDS1);
            vmdkDataStorePath = VmwareStorageLayoutHelper.getLegacyDatastorePathFromVmdkFileName(dsMo1, path + VMDK_EXTENSION);
            DatastoreFile dsFile1 = new DatastoreFile(vmdkDataStorePath);

            s_logger.debug("vDiskid does not exist for volume " + vmdkDataStorePath + " registering the disk now");
            VirtualStorageObjectManagerMO vStorageObjectManagerMO = new VirtualStorageObjectManagerMO(getServiceContext());
            try {
                VStorageObject vStorageObject = vStorageObjectManagerMO.registerVirtualDisk(dsFile1, null, dsMo1.getOwnerDatacenter().second());
                VStorageObjectConfigInfo diskConfigInfo = vStorageObject.getConfig();
                ID vdiskId = diskConfigInfo.getId();
            } catch (Throwable e) {
                if (e instanceof AlreadyExistsFaultMsg) {

                }
            }*/

            if (vmName.equalsIgnoreCase("none")) {
                // OfflineVmwareMigration: we need to refactor the worker vm creation out for use in migration methods as well as here
                // OfflineVmwareMigration: this method is 100 lines and needs refactorring anyway
                // we need to spawn a worker VM to attach the volume to and resize the volume.
                useWorkerVm = true;

                String poolId = cmd.getPoolUuid();

                // OfflineVmwareMigration: refactor for re-use
                // OfflineVmwareMigration: 1. find data(store)
                ManagedObjectReference morDS = HypervisorHostHelper.findDatastoreWithBackwardsCompatibility(hyperHost, poolId);
                DatastoreMO dsMo = new DatastoreMO(hyperHost.getContext(), morDS);
                vmName = getWorkerName(getServiceContext(), cmd, 0, dsMo);

                s_logger.info("Create worker VM " + vmName);

                // OfflineVmwareMigration: 2. create the worker with access to the data(store)
                vmMo = HypervisorHostHelper.createWorkerVM(hyperHost, dsMo, vmName, null);

                if (vmMo == null) {
                    // OfflineVmwareMigration: don't throw a general Exception but think of a specific one
                    throw new Exception("Unable to create a worker VM for volume resize");
                }

                synchronized (this) {
                    // OfflineVmwareMigration: 3. attach the disk to the worker
                    vmdkDataStorePath = VmwareStorageLayoutHelper.getLegacyDatastorePathFromVmdkFileName(dsMo, path + VMDK_EXTENSION);

                    vmMo.attachDisk(new String[]{vmdkDataStorePath}, morDS);
                }
            }

            // OfflineVmwareMigration: 4. find the (worker-) VM
            // find VM through datacenter (VM is not at the target host yet)
            vmMo = hyperHost.findVmOnPeerHyperHost(vmName);

            if (vmMo == null) {
                String msg = "VM " + vmName + " does not exist in VMware datacenter";

                s_logger.error(msg);

                throw new Exception(msg);
            }

            // OfflineVmwareMigration: 5. ignore/replace the rest of the try-block; It is the functional bit
            Pair<VirtualDisk, String> vdisk = vmMo.getDiskDevice(path);

            if (vdisk == null) {
                if (s_logger.isTraceEnabled()) {
                    s_logger.trace("resize volume done (failed)");
                }

                throw new Exception("No such disk device: " + path);
            }

            // IDE virtual disk cannot be re-sized if VM is running
            if (vdisk.second() != null && vdisk.second().contains("ide")) {
                throw new Exception("Re-sizing a virtual disk over an IDE controller is not supported in the VMware hypervisor. " +
                        "Please re-try when virtual disk is attached to a VM using a SCSI controller.");
            }

            if (cmd.isManaged()) {
                VmwareContext context = getServiceContext();

                ManagedObjectReference morCluster = hyperHost.getHyperHostCluster();
                ClusterMO clusterMO = new ClusterMO(context, morCluster);

                List<Pair<ManagedObjectReference, String>> lstHosts = clusterMO.getClusterHosts();

                Collections.shuffle(lstHosts, RANDOM);

                Pair<ManagedObjectReference, String> host = lstHosts.get(0);

                HostMO hostMO = new HostMO(context, host.first());
                HostDatastoreSystemMO hostDatastoreSystem = hostMO.getHostDatastoreSystemMO();

                String iScsiName = cmd.get_iScsiName();

                ManagedObjectReference morDS = HypervisorHostHelper.findDatastoreWithBackwardsCompatibility(hyperHost, VmwareResource.getDatastoreName(iScsiName));
                DatastoreMO dsMo = new DatastoreMO(hyperHost.getContext(), morDS);

                _storageProcessor.expandDatastore(hostDatastoreSystem, dsMo);
            }

            if (vdisk.second() != null && !vdisk.second().toLowerCase().startsWith("scsi")) {
                s_logger.error("Unsupported disk device bus " + vdisk.second());
                throw new Exception("Unsupported disk device bus " + vdisk.second());
            }
            VirtualDisk disk = vdisk.first();
            if ((VirtualDiskFlatVer2BackingInfo) disk.getBacking() != null && ((VirtualDiskFlatVer2BackingInfo) disk.getBacking()).getParent() != null) {
                s_logger.error("Resize is not supported because Disk device has Parent " + ((VirtualDiskFlatVer2BackingInfo) disk.getBacking()).getParent().getUuid());
                throw new Exception("Resize is not supported because Disk device has Parent " + ((VirtualDiskFlatVer2BackingInfo) disk.getBacking()).getParent().getUuid());
            }
            String vmdkAbsFile = getAbsoluteVmdkFile(disk);

            if (vmdkAbsFile != null && !vmdkAbsFile.isEmpty()) {
                vmMo.updateAdapterTypeIfRequired(vmdkAbsFile);
            }

            disk.setCapacityInKB(newSize);

            VirtualDeviceConfigSpec deviceConfigSpec = new VirtualDeviceConfigSpec();

            deviceConfigSpec.setDevice(disk);
            deviceConfigSpec.setOperation(VirtualDeviceConfigSpecOperation.EDIT);

            VirtualMachineConfigSpec vmConfigSpec = new VirtualMachineConfigSpec();

            vmConfigSpec.getDeviceChange().add(deviceConfigSpec);

            if (!vmMo.configureVm(vmConfigSpec)) {
                throw new Exception("Failed to configure VM to resize disk. vmName: " + vmName);
            }

            return new ResizeVolumeAnswer(cmd, true, "success", newSize * 1024);
        } catch (Exception e) {
            s_logger.error("Unable to resize volume", e);

            String error = "Failed to resize volume: " + e.getMessage();

            return new ResizeVolumeAnswer(cmd, false, error);
        } finally {
            // OfflineVmwareMigration: 6. check if a worker was used and destroy it if needed
            try {
                if (useWorkerVm) {
                    s_logger.info("Destroy worker VM after volume resize");

                    vmMo.detachDisk(vmdkDataStorePath, false);
                    vmMo.destroy();
                }
            } catch (Throwable e) {
                s_logger.info("Failed to destroy worker VM: " + vmName);
            }
        }
    }

    protected Answer execute(CheckNetworkCommand cmd) {
        if (s_logger.isInfoEnabled()) {
            s_logger.info("Executing resource CheckNetworkCommand " + _gson.toJson(cmd));
        }

        // TODO setup portgroup for private network needs to be done here now
        return new CheckNetworkAnswer(cmd, true, "Network Setup check by names is done");
    }

    protected Answer execute(NetworkUsageCommand cmd) {
        if (cmd.isForVpc()) {
            return VPCNetworkUsage(cmd);
        }
        if (s_logger.isInfoEnabled()) {
            s_logger.info("Executing resource NetworkUsageCommand " + _gson.toJson(cmd));
        }
        if (cmd.getOption() != null && cmd.getOption().equals("create")) {
            String result = networkUsage(cmd.getPrivateIP(), "create", null);
            NetworkUsageAnswer answer = new NetworkUsageAnswer(cmd, result, 0L, 0L);
            return answer;
        }
        long[] stats = getNetworkStats(cmd.getPrivateIP());

        NetworkUsageAnswer answer = new NetworkUsageAnswer(cmd, "", stats[0], stats[1]);
        return answer;
    }

    protected NetworkUsageAnswer VPCNetworkUsage(NetworkUsageCommand cmd) {
        String privateIp = cmd.getPrivateIP();
        String option = cmd.getOption();
        String publicIp = cmd.getGatewayIP();

        String args = "-l " + publicIp + " ";
        if (option.equals("get")) {
            args += "-g";
        } else if (option.equals("create")) {
            args += "-c";
            String vpcCIDR = cmd.getVpcCIDR();
            args += " -v " + vpcCIDR;
        } else if (option.equals("reset")) {
            args += "-r";
        } else if (option.equals("vpn")) {
            args += "-n";
        } else if (option.equals("remove")) {
            args += "-d";
        } else {
            return new NetworkUsageAnswer(cmd, "success", 0L, 0L);
        }

        ExecutionResult callResult = executeInVR(privateIp, "vpc_netusage.sh", args);

        if (!callResult.isSuccess()) {
            s_logger.error("Unable to execute NetworkUsage command on DomR (" + privateIp + "), domR may not be ready yet. failure due to " + callResult.getDetails());
        }

        if (option.equals("get") || option.equals("vpn")) {
            String result = callResult.getDetails();
            if (result == null || result.isEmpty()) {
                s_logger.error(" vpc network usage get returns empty ");
            }
            long[] stats = new long[2];
            if (result != null) {
                String[] splitResult = result.split(":");
                int i = 0;
                while (i < splitResult.length - 1) {
                    stats[0] += Long.parseLong(splitResult[i++]);
                    stats[1] += Long.parseLong(splitResult[i++]);
                }
                return new NetworkUsageAnswer(cmd, "success", stats[0], stats[1]);
            }
        }
        return new NetworkUsageAnswer(cmd, "success", 0L, 0L);
    }

    @Override
    public ExecutionResult createFileInVR(String routerIp, String filePath, String fileName, String content) {
        File keyFile = getSystemVmKeyFile();
        try {
            SshHelper.scpTo(routerIp, 3922, "root", keyFile, null, filePath, content.getBytes("UTF-8"), fileName, null);
        } catch (Exception e) {
            s_logger.warn("Fail to create file " + filePath + fileName + " in VR " + routerIp, e);
            return new ExecutionResult(false, e.getMessage());
        }
        return new ExecutionResult(true, null);
    }

    @Override
    public ExecutionResult prepareCommand(NetworkElementCommand cmd) {
        //Update IP used to access router
        cmd.setRouterAccessIp(getRouterSshControlIp(cmd));
        assert cmd.getRouterAccessIp() != null;

        if (cmd instanceof IpAssocVpcCommand) {
            return prepareNetworkElementCommand((IpAssocVpcCommand) cmd);
        } else if (cmd instanceof IpAssocCommand) {
            return prepareNetworkElementCommand((IpAssocCommand) cmd);
        } else if (cmd instanceof SetSourceNatCommand) {
            return prepareNetworkElementCommand((SetSourceNatCommand) cmd);
        } else if (cmd instanceof SetupGuestNetworkCommand) {
            return prepareNetworkElementCommand((SetupGuestNetworkCommand) cmd);
        } else if (cmd instanceof SetNetworkACLCommand) {
            return prepareNetworkElementCommand((SetNetworkACLCommand) cmd);
        }
        return new ExecutionResult(true, null);
    }

    @Override
    public ExecutionResult cleanupCommand(NetworkElementCommand cmd) {
        return new ExecutionResult(true, null);
    }

    //
    // list IP with eth devices
    //  ifconfig ethx |grep -B1 "inet addr" | awk '{ if ( $1 == "inet" ) { print $2 } else if ( $2 == "Link" ) { printf "%s:" ,$1 } }'
    //     | awk -F: '{ print $1 ": " $3 }'
    //
    // returns
    //      eth0:xx.xx.xx.xx
    //
    //
    private int findRouterEthDeviceIndex(String domrName, String routerIp, String mac) throws Exception {
        File keyFile = getSystemVmKeyFile();
        s_logger.info("findRouterEthDeviceIndex. mac: " + mac);
        ArrayList<String> skipInterfaces = new ArrayList<String>(Arrays.asList("all", "default", "lo"));

        // when we dynamically plug in a new NIC into virtual router, it may take time to show up in guest OS
        // we use a waiting loop here as a workaround to synchronize activities in systems
        long startTick = System.currentTimeMillis();
        long waitTimeoutMillis = VmwareManager.s_vmwareNicHotplugWaitTimeout.value();
        while (System.currentTimeMillis() - startTick < waitTimeoutMillis) {

            // TODO : this is a temporary very inefficient solution, will refactor it later
            Pair<Boolean, String> result = SshHelper.sshExecute(routerIp, DefaultDomRSshPort, "root", keyFile, null, "ls /proc/sys/net/ipv4/conf");
            if (result.first()) {
                String[] tokens = result.second().split("\\s+");
                for (String token : tokens) {
                    if (!(skipInterfaces.contains(token))) {
                        String cmd = String.format("ip address show %s | grep link/ether | sed -e 's/^[ \t]*//' | cut -d' ' -f2", token);

                        if (s_logger.isDebugEnabled())
                            s_logger.debug("Run domr script " + cmd);
                        Pair<Boolean, String> result2 = SshHelper.sshExecute(routerIp, DefaultDomRSshPort, "root", keyFile, null,
                                // TODO need to find the dev index inside router based on IP address
                                cmd);
                        if (s_logger.isDebugEnabled())
                            s_logger.debug("result: " + result2.first() + ", output: " + result2.second());

                        if (result2.first() && result2.second().trim().equalsIgnoreCase(mac.trim())) {
                            return Integer.parseInt(token.substring(3));
                        } else {
                            skipInterfaces.add(token);
                        }
                    }
                }
            }

            s_logger.warn("can not find intereface associated with mac: " + mac + ", guest OS may still at loading state, retry...");

            try {
                Thread.currentThread();
                Thread.sleep(1000);
            } catch (InterruptedException e) {
                s_logger.debug("[ignored] interupted while trying to get mac.");
            }
        }

        return -1;
    }

    private VirtualDevice findVirtualNicDevice(VirtualMachineMO vmMo, String mac) throws Exception {

        VirtualDevice[] nics = vmMo.getNicDevices();
        for (VirtualDevice nic : nics) {
            if (nic instanceof VirtualEthernetCard) {
                if (((VirtualEthernetCard) nic).getMacAddress().equals(mac))
                    return nic;
            }
        }
        return null;
    }

    protected ExecutionResult prepareNetworkElementCommand(SetupGuestNetworkCommand cmd) {
        NicTO nic = cmd.getNic();
        String routerIp = getRouterSshControlIp(cmd);
        String domrName = cmd.getAccessDetail(NetworkElementCommand.ROUTER_NAME);

        try {
            int ethDeviceNum = findRouterEthDeviceIndex(domrName, routerIp, nic.getMac());
            nic.setDeviceId(ethDeviceNum);
        } catch (Exception e) {
            String msg = "Prepare SetupGuestNetwork failed due to " + e.toString();
            s_logger.warn(msg, e);
            return new ExecutionResult(false, msg);
        }
        return new ExecutionResult(true, null);
    }

    private ExecutionResult prepareNetworkElementCommand(IpAssocVpcCommand cmd) {
        String routerName = cmd.getAccessDetail(NetworkElementCommand.ROUTER_NAME);
        String routerIp = getRouterSshControlIp(cmd);

        try {
            IpAddressTO[] ips = cmd.getIpAddresses();
            for (IpAddressTO ip : ips) {

                int ethDeviceNum = findRouterEthDeviceIndex(routerName, routerIp, ip.getVifMacAddress());
                if (ethDeviceNum < 0) {
                    if (ip.isAdd()) {
                        throw new InternalErrorException("Failed to find DomR VIF to associate/disassociate IP with.");
                    } else {
                        s_logger.debug("VIF to deassociate IP with does not exist, return success");
                        continue;
                    }
                }

                ip.setNicDevId(ethDeviceNum);
            }
        } catch (Exception e) {
            s_logger.error("Prepare Ip Assoc failure on applying one ip due to exception:  ", e);
            return new ExecutionResult(false, e.toString());
        }

        return new ExecutionResult(true, null);
    }

    protected ExecutionResult prepareNetworkElementCommand(SetSourceNatCommand cmd) {
        String routerName = cmd.getAccessDetail(NetworkElementCommand.ROUTER_NAME);
        String routerIp = getRouterSshControlIp(cmd);
        IpAddressTO pubIp = cmd.getIpAddress();

        try {
            int ethDeviceNum = findRouterEthDeviceIndex(routerName, routerIp, pubIp.getVifMacAddress());
            pubIp.setNicDevId(ethDeviceNum);
        } catch (Exception e) {
            String msg = "Prepare Ip SNAT failure due to " + e.toString();
            s_logger.error(msg, e);
            return new ExecutionResult(false, e.toString());
        }
        return new ExecutionResult(true, null);
    }

    private ExecutionResult prepareNetworkElementCommand(SetNetworkACLCommand cmd) {
        NicTO nic = cmd.getNic();
        String routerName = cmd.getAccessDetail(NetworkElementCommand.ROUTER_NAME);
        String routerIp = getRouterSshControlIp(cmd);

        try {
            int ethDeviceNum = findRouterEthDeviceIndex(routerName, routerIp, nic.getMac());
            nic.setDeviceId(ethDeviceNum);
        } catch (Exception e) {
            String msg = "Prepare SetNetworkACL failed due to " + e.toString();
            s_logger.error(msg, e);
            return new ExecutionResult(false, msg);
        }
        return new ExecutionResult(true, null);
    }

    private PlugNicAnswer execute(PlugNicCommand cmd) {
        if (s_logger.isInfoEnabled()) {
            s_logger.info("Executing resource PlugNicCommand " + _gson.toJson(cmd));
        }

        getServiceContext().getStockObject(VmwareManager.CONTEXT_STOCK_NAME);
        VmwareContext context = getServiceContext();
        try {
            VmwareHypervisorHost hyperHost = getHyperHost(context);

            String vmName = cmd.getVmName();
            VirtualMachineMO vmMo = hyperHost.findVmOnHyperHost(vmName);

            if (vmMo == null) {
                if (hyperHost instanceof HostMO) {
                    ClusterMO clusterMo = new ClusterMO(hyperHost.getContext(), ((HostMO) hyperHost).getParentMor());
                    vmMo = clusterMo.findVmOnHyperHost(vmName);
                }
            }

            if (vmMo == null) {
                String msg = "Router " + vmName + " no longer exists to execute PlugNic command";
                s_logger.error(msg);
                throw new Exception(msg);
            }

            /*
            if(!isVMWareToolsInstalled(vmMo)){
                String errMsg = "vmware tools is not installed or not running, cannot add nic to vm " + vmName;
                s_logger.debug(errMsg);
                return new PlugNicAnswer(cmd, false, "Unable to execute PlugNicCommand due to " + errMsg);
            }
             */
            // Fallback to E1000 if no specific nicAdapter is passed
            VirtualEthernetCardType nicDeviceType = VirtualEthernetCardType.E1000;
            Map<String, String> details = cmd.getDetails();
            if (details != null) {
                nicDeviceType = VirtualEthernetCardType.valueOf((String) details.get("nicAdapter"));
            }

            // find a usable device number in VMware environment
            VirtualDevice[] nicDevices = vmMo.getSortedNicDevices();
            int deviceNumber = -1;
            for (VirtualDevice device : nicDevices) {
                if (device.getUnitNumber() > deviceNumber)
                    deviceNumber = device.getUnitNumber();
            }
            deviceNumber++;

            NicTO nicTo = cmd.getNic();
            VirtualDevice nic;
            Pair<ManagedObjectReference, String> networkInfo = prepareNetworkFromNicInfo(vmMo.getRunningHost(), nicTo, false, cmd.getVMType());
            String dvSwitchUuid = null;
            if (VmwareHelper.isDvPortGroup(networkInfo.first())) {
                ManagedObjectReference dcMor = hyperHost.getHyperHostDatacenter();
                DatacenterMO dataCenterMo = new DatacenterMO(context, dcMor);
                ManagedObjectReference dvsMor = dataCenterMo.getDvSwitchMor(networkInfo.first());
                dvSwitchUuid = dataCenterMo.getDvSwitchUuid(dvsMor);
                s_logger.info("Preparing NIC device on dvSwitch : " + dvSwitchUuid);
                nic = VmwareHelper.prepareDvNicDevice(vmMo, networkInfo.first(), nicDeviceType, networkInfo.second(), dvSwitchUuid,
                        nicTo.getMac(), deviceNumber + 1, true, true);
            } else {
                s_logger.info("Preparing NIC device on network " + networkInfo.second());
                nic = VmwareHelper.prepareNicDevice(vmMo, networkInfo.first(), nicDeviceType, networkInfo.second(),
                        nicTo.getMac(), deviceNumber + 1, true, true);
            }

            VirtualMachineConfigSpec vmConfigSpec = new VirtualMachineConfigSpec();
            VirtualDeviceConfigSpec deviceConfigSpec = new VirtualDeviceConfigSpec();
            deviceConfigSpec.setDevice(nic);
            deviceConfigSpec.setOperation(VirtualDeviceConfigSpecOperation.ADD);

            vmConfigSpec.getDeviceChange().add(deviceConfigSpec);
            if (!vmMo.configureVm(vmConfigSpec)) {
                throw new Exception("Failed to configure devices when running PlugNicCommand");
            }

            return new PlugNicAnswer(cmd, true, "success");
        } catch (Exception e) {
            s_logger.error("Unexpected exception: ", e);
            return new PlugNicAnswer(cmd, false, "Unable to execute PlugNicCommand due to " + e.toString());
        }
    }

    private ReplugNicAnswer execute(ReplugNicCommand cmd) {
        if (s_logger.isInfoEnabled()) {
            s_logger.info("Executing resource ReplugNicCommand " + _gson.toJson(cmd));
        }

        getServiceContext().getStockObject(VmwareManager.CONTEXT_STOCK_NAME);
        VmwareContext context = getServiceContext();
        try {
            VmwareHypervisorHost hyperHost = getHyperHost(context);

            String vmName = cmd.getVmName();
            VirtualMachineMO vmMo = hyperHost.findVmOnHyperHost(vmName);

            if (vmMo == null) {
                if (hyperHost instanceof HostMO) {
                    ClusterMO clusterMo = new ClusterMO(hyperHost.getContext(), ((HostMO) hyperHost).getParentMor());
                    vmMo = clusterMo.findVmOnHyperHost(vmName);
                }
            }

            if (vmMo == null) {
                String msg = "Router " + vmName + " no longer exists to execute ReplugNic command";
                s_logger.error(msg);
                throw new Exception(msg);
            }

            /*
            if(!isVMWareToolsInstalled(vmMo)){
                String errMsg = "vmware tools is not installed or not running, cannot add nic to vm " + vmName;
                s_logger.debug(errMsg);
                return new PlugNicAnswer(cmd, false, "Unable to execute PlugNicCommand due to " + errMsg);
            }
             */
            // Fallback to E1000 if no specific nicAdapter is passed
            VirtualEthernetCardType nicDeviceType = VirtualEthernetCardType.E1000;
            Map<String, String> details = cmd.getDetails();
            if (details != null) {
                nicDeviceType = VirtualEthernetCardType.valueOf((String) details.get("nicAdapter"));
            }

            NicTO nicTo = cmd.getNic();

            VirtualDevice nic = findVirtualNicDevice(vmMo, nicTo.getMac());
            if (nic == null) {
                return new ReplugNicAnswer(cmd, false, "Nic to replug not found");
            }

            Pair<ManagedObjectReference, String> networkInfo = prepareNetworkFromNicInfo(vmMo.getRunningHost(), nicTo, false, cmd.getVMType());
            String dvSwitchUuid = null;
            if (VmwareHelper.isDvPortGroup(networkInfo.first())) {
                ManagedObjectReference dcMor = hyperHost.getHyperHostDatacenter();
                DatacenterMO dataCenterMo = new DatacenterMO(context, dcMor);
                ManagedObjectReference dvsMor = dataCenterMo.getDvSwitchMor(networkInfo.first());
                dvSwitchUuid = dataCenterMo.getDvSwitchUuid(dvsMor);
                s_logger.info("Preparing NIC device on dvSwitch : " + dvSwitchUuid);
                VmwareHelper.updateDvNicDevice(nic, networkInfo.first(), dvSwitchUuid);
            } else {
                s_logger.info("Preparing NIC device on network " + networkInfo.second());

                VmwareHelper.updateNicDevice(nic, networkInfo.first(), networkInfo.second());
            }

            VirtualMachineConfigSpec vmConfigSpec = new VirtualMachineConfigSpec();
            //VirtualDeviceConfigSpec[] deviceConfigSpecArray = new VirtualDeviceConfigSpec[1];
            VirtualDeviceConfigSpec deviceConfigSpec = new VirtualDeviceConfigSpec();
            deviceConfigSpec.setDevice(nic);
            deviceConfigSpec.setOperation(VirtualDeviceConfigSpecOperation.EDIT);

            vmConfigSpec.getDeviceChange().add(deviceConfigSpec);
            if (!vmMo.configureVm(vmConfigSpec)) {
                throw new Exception("Failed to configure devices when running ReplugNicCommand");
            }

            return new ReplugNicAnswer(cmd, true, "success");
        } catch (Exception e) {
            s_logger.error("Unexpected exception: ", e);
            return new ReplugNicAnswer(cmd, false, "Unable to execute ReplugNicCommand due to " + e.toString());
        }
    }

    private UnPlugNicAnswer execute(UnPlugNicCommand cmd) {
        if (s_logger.isInfoEnabled()) {
            s_logger.info("Executing resource UnPlugNicCommand " + _gson.toJson(cmd));
        }

        VmwareContext context = getServiceContext();
        try {
            VmwareHypervisorHost hyperHost = getHyperHost(context);

            String vmName = cmd.getVmName();
            VirtualMachineMO vmMo = hyperHost.findVmOnHyperHost(vmName);

            if (vmMo == null) {
                if (hyperHost instanceof HostMO) {
                    ClusterMO clusterMo = new ClusterMO(hyperHost.getContext(), ((HostMO) hyperHost).getParentMor());
                    vmMo = clusterMo.findVmOnHyperHost(vmName);
                }
            }

            if (vmMo == null) {
                String msg = "VM " + vmName + " no longer exists to execute UnPlugNic command";
                s_logger.error(msg);
                throw new Exception(msg);
            }

            /*
            if(!isVMWareToolsInstalled(vmMo)){
                String errMsg = "vmware tools not installed or not running, cannot remove nic from vm " + vmName;
                s_logger.debug(errMsg);
                return new UnPlugNicAnswer(cmd, false, "Unable to execute unPlugNicCommand due to " + errMsg);
            }
             */
            VirtualDevice nic = findVirtualNicDevice(vmMo, cmd.getNic().getMac());
            if (nic == null) {
                return new UnPlugNicAnswer(cmd, true, "success");
            }
            VirtualMachineConfigSpec vmConfigSpec = new VirtualMachineConfigSpec();
            //VirtualDeviceConfigSpec[] deviceConfigSpecArray = new VirtualDeviceConfigSpec[1];
            VirtualDeviceConfigSpec deviceConfigSpec = new VirtualDeviceConfigSpec();
            deviceConfigSpec.setDevice(nic);
            deviceConfigSpec.setOperation(VirtualDeviceConfigSpecOperation.REMOVE);

            vmConfigSpec.getDeviceChange().add(deviceConfigSpec);
            if (!vmMo.configureVm(vmConfigSpec)) {
                throw new Exception("Failed to configure devices when running unplugNicCommand");
            }

            return new UnPlugNicAnswer(cmd, true, "success");
        } catch (Exception e) {
            s_logger.error("Unexpected exception: ", e);
            return new UnPlugNicAnswer(cmd, false, "Unable to execute unPlugNicCommand due to " + e.toString());
        }
    }

    private void plugPublicNic(VirtualMachineMO vmMo, final String vlanId, final IpAddressTO ipAddressTO) throws Exception {
        // TODO : probably need to set traffic shaping
        Pair<ManagedObjectReference, String> networkInfo = null;
        VirtualSwitchType vSwitchType = VirtualSwitchType.StandardVirtualSwitch;
        if (_publicTrafficInfo != null) {
            vSwitchType = _publicTrafficInfo.getVirtualSwitchType();
        }
        /** FIXME We have no clue which network this nic is on and that means that we can't figure out the BroadcastDomainType
         *  so we assume that it's VLAN for now
         */
        if (VirtualSwitchType.StandardVirtualSwitch == vSwitchType) {
            networkInfo = HypervisorHostHelper.prepareNetwork(_publicTrafficInfo.getVirtualSwitchName(),
                    "cloud.public", vmMo.getRunningHost(), vlanId, ipAddressTO.getNetworkRate(), null,
                    _opsTimeout, true, BroadcastDomainType.Vlan, null, null);
        } else {
            networkInfo =
                    HypervisorHostHelper.prepareNetwork(_publicTrafficInfo.getVirtualSwitchName(), "cloud.public", vmMo.getRunningHost(), vlanId, null, ipAddressTO.getNetworkRate(), null,
                            _opsTimeout, vSwitchType, _portsPerDvPortGroup, null, false, BroadcastDomainType.Vlan, _vsmCredentials, null);
        }

        int nicIndex = allocPublicNicIndex(vmMo);

        try {
            VirtualDevice[] nicDevices = vmMo.getSortedNicDevices();

            VirtualEthernetCard device = (VirtualEthernetCard) nicDevices[nicIndex];

            if (VirtualSwitchType.StandardVirtualSwitch == vSwitchType) {
                VirtualEthernetCardNetworkBackingInfo nicBacking = new VirtualEthernetCardNetworkBackingInfo();
                nicBacking.setDeviceName(networkInfo.second());
                nicBacking.setNetwork(networkInfo.first());
                device.setBacking(nicBacking);
            } else {
                HostMO hostMo = vmMo.getRunningHost();
                DatacenterMO dataCenterMo = new DatacenterMO(hostMo.getContext(), hostMo.getHyperHostDatacenter());
                device.setBacking(dataCenterMo.getDvPortBackingInfo(networkInfo));
            }

            VirtualMachineConfigSpec vmConfigSpec = new VirtualMachineConfigSpec();

            //VirtualDeviceConfigSpec[] deviceConfigSpecArray = new VirtualDeviceConfigSpec[1];
            VirtualDeviceConfigSpec deviceConfigSpec = new VirtualDeviceConfigSpec();
            deviceConfigSpec.setDevice(device);
            deviceConfigSpec.setOperation(VirtualDeviceConfigSpecOperation.EDIT);

            vmConfigSpec.getDeviceChange().add(deviceConfigSpec);
            if (!vmMo.configureVm(vmConfigSpec)) {
                throw new Exception("Failed to configure devices when plugPublicNic");
            }
        } catch (Exception e) {

            // restore allocation mask in case of exceptions
            String nicMasksStr = vmMo.getCustomFieldValue(CustomFieldConstants.CLOUD_NIC_MASK);
            int nicMasks = Integer.parseInt(nicMasksStr);
            nicMasks &= ~(1 << nicIndex);
            vmMo.setCustomFieldValue(CustomFieldConstants.CLOUD_NIC_MASK, String.valueOf(nicMasks));

            throw e;
        }
    }

    private int allocPublicNicIndex(VirtualMachineMO vmMo) throws Exception {
        String nicMasksStr = vmMo.getCustomFieldValue(CustomFieldConstants.CLOUD_NIC_MASK);
        if (nicMasksStr == null || nicMasksStr.isEmpty()) {
            throw new Exception("Could not find NIC allocation info");
        }

        int nicMasks = Integer.parseInt(nicMasksStr);
        VirtualDevice[] nicDevices = vmMo.getNicDevices();
        for (int i = 3; i < nicDevices.length; i++) {
            if ((nicMasks & (1 << i)) == 0) {
                nicMasks |= (1 << i);
                vmMo.setCustomFieldValue(CustomFieldConstants.CLOUD_NIC_MASK, String.valueOf(nicMasks));
                return i;
            }
        }

        throw new Exception("Could not allocate a free public NIC");
    }

    private ExecutionResult prepareNetworkElementCommand(IpAssocCommand cmd) {
        VmwareContext context = getServiceContext();
        try {
            VmwareHypervisorHost hyperHost = getHyperHost(context);

            IpAddressTO[] ips = cmd.getIpAddresses();
            String routerName = cmd.getAccessDetail(NetworkElementCommand.ROUTER_NAME);
            String controlIp = VmwareResource.getRouterSshControlIp(cmd);

            VirtualMachineMO vmMo = hyperHost.findVmOnHyperHost(routerName);

            // command may sometimes be redirect to a wrong host, we relax
            // the check and will try to find it within cluster
            if (vmMo == null) {
                if (hyperHost instanceof HostMO) {
                    ClusterMO clusterMo = new ClusterMO(hyperHost.getContext(), ((HostMO) hyperHost).getParentMor());
                    vmMo = clusterMo.findVmOnHyperHost(routerName);
                }
            }

            if (vmMo == null) {
                String msg = "Router " + routerName + " no longer exists to execute IPAssoc command";
                s_logger.error(msg);
                throw new Exception(msg);
            }

            for (IpAddressTO ip : ips) {
                /**
                 * TODO support other networks
                 */
                URI broadcastUri = BroadcastDomainType.fromString(ip.getBroadcastUri());
                if (BroadcastDomainType.getSchemeValue(broadcastUri) != BroadcastDomainType.Vlan) {
                    throw new InternalErrorException("Unable to assign a public IP to a VIF on network " + ip.getBroadcastUri());
                }
                String vlanId = BroadcastDomainType.getValue(broadcastUri);

                String publicNeworkName = HypervisorHostHelper.getPublicNetworkNamePrefix(vlanId);
                Pair<Integer, VirtualDevice> publicNicInfo = vmMo.getNicDeviceIndex(publicNeworkName);

                if (s_logger.isDebugEnabled()) {
                    s_logger.debug("Find public NIC index, public network name: " + publicNeworkName + ", index: " + publicNicInfo.first());
                }

                boolean addVif = false;
                if (ip.isAdd() && publicNicInfo.first().intValue() == -1) {
                    if (s_logger.isDebugEnabled()) {
                        s_logger.debug("Plug new NIC to associate" + controlIp + " to " + ip.getPublicIp());
                    }
                    addVif = true;
                }

                if (addVif) {
                    plugPublicNic(vmMo, vlanId, ip);
                    publicNicInfo = vmMo.getNicDeviceIndex(publicNeworkName);
                    if (publicNicInfo.first().intValue() >= 0) {
                        networkUsage(controlIp, "addVif", "eth" + publicNicInfo.first());
                    }
                }

                if (publicNicInfo.first().intValue() < 0) {
                    String msg = "Failed to find DomR VIF to associate/disassociate IP with.";
                    s_logger.error(msg);
                    throw new InternalErrorException(msg);
                }
                ip.setNicDevId(publicNicInfo.first().intValue());
                ip.setNewNic(addVif);
            }
        } catch (Throwable e) {
            s_logger.error("Unexpected exception: " + e.toString() + " will shortcut rest of IPAssoc commands", e);
            return new ExecutionResult(false, e.toString());
        }
        return new ExecutionResult(true, null);
    }

    @Override
    public ExecutionResult executeInVR(String routerIP, String script, String args) {
        return executeInVR(routerIP, script, args, VRScripts.VR_SCRIPT_EXEC_TIMEOUT);
    }

    @Override
    public ExecutionResult executeInVR(String routerIP, String script, String args, Duration timeout) {
        Pair<Boolean, String> result;

        //TODO: Password should be masked, cannot output to log directly
        if (s_logger.isDebugEnabled()) {
            s_logger.debug("Run command on VR: " + routerIP + ", script: " + script + " with args: " + args);
        }

        try {
            result = SshHelper.sshExecute(routerIP, DefaultDomRSshPort, "root", getSystemVmKeyFile(), null, "/opt/cloud/bin/" + script + " " + args,
                    VRScripts.CONNECTION_TIMEOUT, VRScripts.CONNECTION_TIMEOUT, timeout);
        } catch (Exception e) {
            String msg = "Command failed due to " + VmwareHelper.getExceptionMessage(e);
            s_logger.error(msg);
            result = new Pair<Boolean, String>(false, msg);
        }
        if (s_logger.isDebugEnabled()) {
            s_logger.debug(script + " execution result: " + result.first().toString());
        }
        return new ExecutionResult(result.first(), result.second());
    }

    protected CheckSshAnswer execute(CheckSshCommand cmd) {
        String vmName = cmd.getName();
        String privateIp = cmd.getIp();
        int cmdPort = cmd.getPort();

        if (s_logger.isDebugEnabled()) {
            s_logger.debug("Ping command port, " + privateIp + ":" + cmdPort);
        }

        try {
            String result = connect(cmd.getName(), privateIp, cmdPort);
            if (result != null) {
                s_logger.error("Can not ping System vm " + vmName + "due to:" + result);
                return new CheckSshAnswer(cmd, "Can not ping System vm " + vmName + "due to:" + result);
            }
        } catch (Exception e) {
            s_logger.error("Can not ping System vm " + vmName + "due to exception");
            return new CheckSshAnswer(cmd, e);
        }

        if (s_logger.isDebugEnabled()) {
            s_logger.debug("Ping command port succeeded for vm " + vmName);
        }

        if (VirtualMachineName.isValidRouterName(vmName)) {
            if (s_logger.isDebugEnabled()) {
                s_logger.debug("Execute network usage setup command on " + vmName);
            }
            networkUsage(privateIp, "create", null);
        }

        return new CheckSshAnswer(cmd);
    }

    private DiskTO[] validateDisks(DiskTO[] disks) {
        List<DiskTO> validatedDisks = new ArrayList<DiskTO>();

        for (DiskTO vol : disks) {
            if (vol.getType() != Volume.Type.ISO) {
                VolumeObjectTO volumeTO = (VolumeObjectTO) vol.getData();
                DataStoreTO primaryStore = volumeTO.getDataStore();
                if (primaryStore.getUuid() != null && !primaryStore.getUuid().isEmpty()) {
                    validatedDisks.add(vol);
                }
            } else if (vol.getType() == Volume.Type.ISO) {
                TemplateObjectTO templateTO = (TemplateObjectTO) vol.getData();
                if (templateTO.getPath() != null && !templateTO.getPath().isEmpty()) {
                    validatedDisks.add(vol);
                }
            } else {
                if (s_logger.isDebugEnabled()) {
                    s_logger.debug("Drop invalid disk option, volumeTO: " + _gson.toJson(vol));
                }
            }
        }
        Collections.sort(validatedDisks, (d1, d2) -> d1.getDiskSeq().compareTo(d2.getDiskSeq()));
        return validatedDisks.toArray(new DiskTO[0]);
    }

    private static DiskTO getIsoDiskTO(DiskTO[] disks) {
        for (DiskTO vol : disks) {
            if (vol.getType() == Volume.Type.ISO) {
                return vol;
            }
        }
        return null;
    }

    protected ScaleVmAnswer execute(ScaleVmCommand cmd) {

        VmwareContext context = getServiceContext();
        VirtualMachineTO vmSpec = cmd.getVirtualMachine();
        try {
            VmwareHypervisorHost hyperHost = getHyperHost(context);
            VirtualMachineMO vmMo = hyperHost.findVmOnHyperHost(cmd.getVmName());
            VirtualMachineConfigSpec vmConfigSpec = new VirtualMachineConfigSpec();
            int ramMb = getReservedMemoryMb(vmSpec);
            long hotaddIncrementSizeInMb;
            long hotaddMemoryLimitInMb;
            long requestedMaxMemoryInMb = vmSpec.getMaxRam() / (1024 * 1024);

            // Check if VM is really running on hypervisor host
            if (getVmPowerState(vmMo) != PowerState.PowerOn) {
                throw new CloudRuntimeException("Found that the VM " + vmMo.getVmName() + " is not running. Unable to scale-up this VM");
            }

            // Check max hot add limit
            hotaddIncrementSizeInMb = vmMo.getHotAddMemoryIncrementSizeInMb();
            hotaddMemoryLimitInMb = vmMo.getHotAddMemoryLimitInMb();
            if (requestedMaxMemoryInMb > hotaddMemoryLimitInMb) {
                throw new CloudRuntimeException("Memory of VM " + vmMo.getVmName() + " cannot be scaled to " + requestedMaxMemoryInMb + "MB."
                        + " Requested memory limit is beyond the hotadd memory limit for this VM at the moment is " + hotaddMemoryLimitInMb + "MB.");
            }

            // Check increment is multiple of increment size
            long reminder = hotaddIncrementSizeInMb > 0 ? requestedMaxMemoryInMb % hotaddIncrementSizeInMb : 0;
            if (reminder != 0) {
                requestedMaxMemoryInMb = requestedMaxMemoryInMb + hotaddIncrementSizeInMb - reminder;
            }

            // Check if license supports the feature
            VmwareHelper.isFeatureLicensed(hyperHost, FeatureKeyConstants.HOTPLUG);
            VmwareHelper.setVmScaleUpConfig(vmConfigSpec, vmSpec.getCpus(), vmSpec.getMaxSpeed(), vmSpec.getMinSpeed(), (int) requestedMaxMemoryInMb, ramMb,
                    vmSpec.getLimitCpuUse());

            if (!vmMo.configureVm(vmConfigSpec)) {
                throw new Exception("Unable to execute ScaleVmCommand");
            }
        } catch (Exception e) {
            s_logger.error("Unexpected exception: ", e);
            return new ScaleVmAnswer(cmd, false, "Unable to execute ScaleVmCommand due to " + e.toString());
        }
        return new ScaleVmAnswer(cmd, true, null);
    }

    protected void ensureDiskControllers(VirtualMachineMO vmMo, Pair<String, String> controllerInfo) throws Exception {
        if (vmMo == null) {
            return;
        }

        String msg;
        String rootDiskController = controllerInfo.first();
        String dataDiskController = controllerInfo.second();
        String scsiDiskController;
        String recommendedDiskController = null;

        if (VmwareHelper.isControllerOsRecommended(dataDiskController) || VmwareHelper.isControllerOsRecommended(rootDiskController)) {
            recommendedDiskController = vmMo.getRecommendedDiskController(null);
        }
        scsiDiskController = HypervisorHostHelper.getScsiController(new Pair<String, String>(rootDiskController, dataDiskController), recommendedDiskController);
        if (scsiDiskController == null) {
            return;
        }

        vmMo.getScsiDeviceControllerKeyNoException();
        // This VM needs SCSI controllers.
        // Get count of existing scsi controllers. Helps not to attempt to create more than the maximum allowed 4
        // Get maximum among the bus numbers in use by scsi controllers. Safe to pick maximum, because we always go sequential allocating bus numbers.
        Ternary<Integer, Integer, DiskControllerType> scsiControllerInfo = vmMo.getScsiControllerInfo();
        int requiredNumScsiControllers = VmwareHelper.MAX_SCSI_CONTROLLER_COUNT - scsiControllerInfo.first();
        int availableBusNum = scsiControllerInfo.second() + 1; // method returned current max. bus number

        if (requiredNumScsiControllers == 0) {
            return;
        }
        if (scsiControllerInfo.first() > 0) {
            // For VMs which already have a SCSI controller, do NOT attempt to add any more SCSI controllers & return the sub type.
            // For Legacy VMs would have only 1 LsiLogic Parallel SCSI controller, and doesn't require more.
            // For VMs created post device ordering support, 4 SCSI subtype controllers are ensured during deployment itself. No need to add more.
            // For fresh VM deployment only, all required controllers should be ensured.
            return;
        }
        ensureScsiDiskControllers(vmMo, scsiDiskController, requiredNumScsiControllers, availableBusNum);
    }

    private void ensureScsiDiskControllers(VirtualMachineMO vmMo, String scsiDiskController, int requiredNumScsiControllers, int availableBusNum) throws Exception {
        // Pick the sub type of scsi
        if (DiskControllerType.getType(scsiDiskController) == DiskControllerType.pvscsi) {
            if (!vmMo.isPvScsiSupported()) {
                String msg = "This VM doesn't support Vmware Paravirtual SCSI controller for virtual disks, because the virtual hardware version is less than 7.";
                throw new Exception(msg);
            }
            vmMo.ensurePvScsiDeviceController(requiredNumScsiControllers, availableBusNum);
        } else if (DiskControllerType.getType(scsiDiskController) == DiskControllerType.lsisas1068) {
            vmMo.ensureLsiLogicSasDeviceControllers(requiredNumScsiControllers, availableBusNum);
        } else if (DiskControllerType.getType(scsiDiskController) == DiskControllerType.buslogic) {
            vmMo.ensureBusLogicDeviceControllers(requiredNumScsiControllers, availableBusNum);
        } else if (DiskControllerType.getType(scsiDiskController) == DiskControllerType.lsilogic) {
            vmMo.ensureLsiLogicDeviceControllers(requiredNumScsiControllers, availableBusNum);
        }
    }

    protected StartAnswer execute(StartCommand cmd) {
        if (s_logger.isInfoEnabled()) {
            s_logger.info("Executing resource StartCommand: " + getHumanReadableBytesJson(_gson.toJson(cmd)));
        }

        VirtualMachineTO vmSpec = cmd.getVirtualMachine();
        boolean vmAlreadyExistsInVcenter = false;

        String existingVmName = null;
        VirtualMachineFileInfo existingVmFileInfo = null;
        VirtualMachineFileLayoutEx existingVmFileLayout = null;
        List<DatastoreMO> existingDatastores = new ArrayList<DatastoreMO>();
        String diskStoragePolicyId = null;
        String vmStoragePolicyId = null;
        VirtualMachineDefinedProfileSpec diskProfileSpec = null;
        VirtualMachineDefinedProfileSpec vmProfileSpec = null;


        DeployAsIsInfoTO deployAsIsInfo = vmSpec.getDeployAsIsInfo();
        boolean deployAsIs = deployAsIsInfo != null;

        Pair<String, String> names = composeVmNames(vmSpec);
        String vmInternalCSName = names.first();
        String vmNameOnVcenter = names.second();
        DiskTO rootDiskTO = null;
        String bootMode = getBootModeFromVmSpec(vmSpec, deployAsIs);
        Pair<String, String> controllerInfo = getControllerInfoFromVmSpec(vmSpec);

        Boolean systemVm = vmSpec.getType().isUsedBySystem();
        // Thus, vmInternalCSName always holds i-x-y, the cloudstack generated internal VM name.
        VmwareContext context = getServiceContext();
        DatacenterMO dcMo = null;
        try {
            VmwareManager mgr = context.getStockObject(VmwareManager.CONTEXT_STOCK_NAME);

            VmwareHypervisorHost hyperHost = getHyperHost(context);
            dcMo = new DatacenterMO(hyperHost.getContext(), hyperHost.getHyperHostDatacenter());

            // Validate VM name is unique in Datacenter
            VirtualMachineMO vmInVcenter = dcMo.checkIfVmAlreadyExistsInVcenter(vmNameOnVcenter, vmInternalCSName);
            if (vmInVcenter != null) {
                vmAlreadyExistsInVcenter = true;
                String msg = "VM with name: " + vmNameOnVcenter + " already exists in vCenter.";
                s_logger.error(msg);
                throw new Exception(msg);
            }

            DiskTO[] specDisks = vmSpec.getDisks();
            String guestOsId = getGuestOsIdFromVmSpec(vmSpec, deployAsIs);
            DiskTO[] disks = validateDisks(vmSpec.getDisks());
            assert (disks.length > 0);
            NicTO[] nics = vmSpec.getNics();

            HashMap<String, Pair<ManagedObjectReference, DatastoreMO>> dataStoresDetails = inferDatastoreDetailsFromDiskInfo(hyperHost, context, disks, cmd);
            if ((dataStoresDetails == null) || (dataStoresDetails.isEmpty())) {
                String msg = "Unable to locate datastore details of the volumes to be attached";
                s_logger.error(msg);
                throw new Exception(msg);
            }

            VirtualMachineDiskInfoBuilder diskInfoBuilder = null;
            VirtualDevice[] nicDevices = null;
            VirtualMachineMO vmMo = hyperHost.findVmOnHyperHost(vmInternalCSName);
            DiskControllerType systemVmScsiControllerType = DiskControllerType.lsilogic;
            int firstScsiControllerBusNum = 0;
            int numScsiControllerForSystemVm = 1;
            boolean hasSnapshot = false;

            List<Pair<Integer, ManagedObjectReference>> diskDatastores = null;
            if (vmMo != null) {
                s_logger.info("VM " + vmInternalCSName + " already exists, tear down devices for reconfiguration");
                if (getVmPowerState(vmMo) != PowerState.PowerOff)
                    vmMo.safePowerOff(_shutdownWaitMs);

                // retrieve disk information before we tear down
                diskDatastores = vmMo.getAllDiskDatastores();
                diskInfoBuilder = vmMo.getDiskInfoBuilder();
                hasSnapshot = vmMo.hasSnapshot();
                nicDevices = vmMo.getNicDevices();

                tearDownVmDevices(vmMo, hasSnapshot, deployAsIs);
                ensureDiskControllersInternal(vmMo, systemVm, controllerInfo, systemVmScsiControllerType,
                        numScsiControllerForSystemVm, firstScsiControllerBusNum, deployAsIs);
            } else {
                ManagedObjectReference morDc = hyperHost.getHyperHostDatacenter();
                assert (morDc != null);

                vmMo = hyperHost.findVmOnPeerHyperHost(vmInternalCSName);
                if (vmMo != null) {
                    if (s_logger.isInfoEnabled()) {
                        s_logger.info("Found vm " + vmInternalCSName + " at other host, relocate to " + hyperHost.getHyperHostName());
                    }

                    takeVmFromOtherHyperHost(hyperHost, vmInternalCSName);

                    if (getVmPowerState(vmMo) != PowerState.PowerOff)
                        vmMo.safePowerOff(_shutdownWaitMs);

                    diskInfoBuilder = vmMo.getDiskInfoBuilder();
                    hasSnapshot = vmMo.hasSnapshot();
                    diskDatastores = vmMo.getAllDiskDatastores();

                    tearDownVmDevices(vmMo, hasSnapshot, deployAsIs);
                    ensureDiskControllersInternal(vmMo, systemVm, controllerInfo, systemVmScsiControllerType,
                            numScsiControllerForSystemVm, firstScsiControllerBusNum, deployAsIs);
                } else {
                    // If a VM with the same name is found in a different cluster in the DC, unregister the old VM and configure a new VM (cold-migration).
                    VirtualMachineMO existingVmInDc = dcMo.findVm(vmInternalCSName);
                    if (existingVmInDc != null) {
                        s_logger.debug("Found VM: " + vmInternalCSName + " on a host in a different cluster. Unregistering the exisitng VM.");
                        existingVmName = existingVmInDc.getName();
                        existingVmFileInfo = existingVmInDc.getFileInfo();
                        existingVmFileLayout = existingVmInDc.getFileLayout();
                        existingDatastores = existingVmInDc.getAllDatastores();
                        existingVmInDc.unregisterVm();
                    }

                    if (deployAsIs) {
                        vmMo = hyperHost.findVmOnHyperHost(vmInternalCSName);
                        if (vmMo == null) {
                            s_logger.info("Cloned deploy-as-is VM " + vmInternalCSName + " is not in this host, relocating it");
                            vmMo = takeVmFromOtherHyperHost(hyperHost, vmInternalCSName);
                        }
                    } else {
                        DiskTO rootDisk = null;
                        for (DiskTO vol : disks) {
                            if (vol.getType() == Volume.Type.ROOT) {
                                rootDisk = vol;
                            }
                        }
                        Pair<ManagedObjectReference, DatastoreMO> rootDiskDataStoreDetails = getDatastoreThatDiskIsOn(dataStoresDetails, rootDisk);
                        assert (vmSpec.getMinSpeed() != null) && (rootDiskDataStoreDetails != null);
                        DatastoreMO dsRootVolumeIsOn = rootDiskDataStoreDetails.second();
                        if (dsRootVolumeIsOn == null) {
                                String msg = "Unable to locate datastore details of root volume";
                                s_logger.error(msg);
                                throw new Exception(msg);
                            }
                        if (rootDisk.getDetails().get(DiskTO.PROTOCOL_TYPE) != null && rootDisk.getDetails().get(DiskTO.PROTOCOL_TYPE).equalsIgnoreCase("DatastoreCluster")) {
                            if (diskInfoBuilder != null) {
                                DatastoreMO diskDatastoreMofromVM = getDataStoreWhereDiskExists(hyperHost, context, diskInfoBuilder, rootDisk, diskDatastores);
                                if (diskDatastoreMofromVM != null) {
                                    String actualPoolUuid = diskDatastoreMofromVM.getCustomFieldValue(CustomFieldConstants.CLOUD_UUID);
                                    if (!actualPoolUuid.equalsIgnoreCase(rootDisk.getData().getDataStore().getUuid())) {
                                        dsRootVolumeIsOn = diskDatastoreMofromVM;
                                    }
                                }
                            }
                        }

                        boolean vmFolderExists = dsRootVolumeIsOn.folderExists(String.format("[%s]", dsRootVolumeIsOn.getName()), vmNameOnVcenter);                        String vmxFileFullPath = dsRootVolumeIsOn.searchFileInSubFolders(vmNameOnVcenter + ".vmx", false, VmwareManager.s_vmwareSearchExcludeFolder.value());
                        if (vmFolderExists && vmxFileFullPath != null) { // VM can be registered only if .vmx is present.
                            registerVm(vmNameOnVcenter, dsRootVolumeIsOn);
                            vmMo = hyperHost.findVmOnHyperHost(vmInternalCSName);
                            if (vmMo != null) {
                                if (s_logger.isDebugEnabled()) {
                                    s_logger.debug("Found registered vm " + vmInternalCSName + " at host " + hyperHost.getHyperHostName());
                                }
                            }
                            tearDownVm(vmMo);
                        } else if (!hyperHost.createBlankVm(vmNameOnVcenter, vmInternalCSName, vmSpec.getCpus(), vmSpec.getMaxSpeed().intValue(), getReservedCpuMHZ(vmSpec),
                                vmSpec.getLimitCpuUse(), (int) (vmSpec.getMaxRam() / ResourceType.bytesToMiB), getReservedMemoryMb(vmSpec), guestOsId, rootDiskDataStoreDetails.first(), false,
                                controllerInfo, systemVm)) {
                            throw new Exception("Failed to create VM. vmName: " + vmInternalCSName);
                        }
                    }
                }

                vmMo = hyperHost.findVmOnHyperHost(vmInternalCSName);
                if (vmMo == null) {
                    throw new Exception("Failed to find the newly create or relocated VM. vmName: " + vmInternalCSName);
                }
            }
            if (deployAsIs) {
                s_logger.info("Mapping VM disks to spec disks and tearing down datadisks (if any)");
                mapSpecDisksToClonedDisksAndTearDownDatadisks(vmMo, vmInternalCSName, specDisks);
            }

            int disksChanges = getDisksChangesNumberFromDisksSpec(disks, deployAsIs);
            int totalChangeDevices = disksChanges + nics.length;
            if (deployAsIsInfo != null && deployAsIsInfo.getProperties() != null) {
                totalChangeDevices++;
            }

            DiskTO volIso = null;
            if (vmSpec.getType() != VirtualMachine.Type.User) {
                // system VM needs a patch ISO
                totalChangeDevices++;
            } else {
                volIso = getIsoDiskTO(disks);
                if (volIso == null && !deployAsIs) {
                    totalChangeDevices++;
                }
            }

            VirtualMachineConfigSpec vmConfigSpec = new VirtualMachineConfigSpec();

            int i = 0;
            int ideUnitNumber = !deployAsIs ? 0 : vmMo.getNextIDEDeviceNumber();
            int scsiUnitNumber = !deployAsIs ? 0 : vmMo.getNextScsiDiskDeviceNumber();
            int ideControllerKey = vmMo.getIDEDeviceControllerKey();
            int scsiControllerKey = vmMo.getScsiDeviceControllerKeyNoException();
            VirtualDeviceConfigSpec[] deviceConfigSpecArray = new VirtualDeviceConfigSpec[totalChangeDevices];
            DiskTO[] sortedDisks = sortVolumesByDeviceId(disks);

            VmwareHelper.setBasicVmConfig(vmConfigSpec, vmSpec.getCpus(), vmSpec.getMaxSpeed(), getReservedCpuMHZ(vmSpec), (int) (vmSpec.getMaxRam() / (1024 * 1024)),
                    getReservedMemoryMb(vmSpec), guestOsId, vmSpec.getLimitCpuUse(), deployAsIs);

            // Check for multi-cores per socket settings
            int numCoresPerSocket = 1;
            String coresPerSocket = vmSpec.getDetails().get(VmDetailConstants.CPU_CORE_PER_SOCKET);
            if (coresPerSocket != null) {
                String apiVersion = HypervisorHostHelper.getVcenterApiVersion(vmMo.getContext());
                // Property 'numCoresPerSocket' is supported since vSphere API 5.0
                if (apiVersion.compareTo("5.0") >= 0) {
                    numCoresPerSocket = NumbersUtil.parseInt(coresPerSocket, 1);
                    vmConfigSpec.setNumCoresPerSocket(numCoresPerSocket);
                }
            }

            // Check for hotadd settings
            vmConfigSpec.setMemoryHotAddEnabled(vmMo.isMemoryHotAddSupported(guestOsId));

            String hostApiVersion = ((HostMO) hyperHost).getHostAboutInfo().getApiVersion();
            if (numCoresPerSocket > 1 && hostApiVersion.compareTo("5.0") < 0) {
                s_logger.warn("Dynamic scaling of CPU is not supported for Virtual Machines with multi-core vCPUs in case of ESXi hosts 4.1 and prior. Hence CpuHotAdd will not be"
                        + " enabled for Virtual Machine: " + vmInternalCSName);
                vmConfigSpec.setCpuHotAddEnabled(false);
            } else {
                vmConfigSpec.setCpuHotAddEnabled(vmMo.isCpuHotAddSupported(guestOsId));
            }

            configNestedHVSupport(vmMo, vmSpec, vmConfigSpec);

            //
            // Setup ISO device
            //

            // prepare systemvm patch ISO
            if (vmSpec.getType() != VirtualMachine.Type.User) {
                // attach ISO (for patching of system VM)
                Pair<String, Long> secStoreUrlAndId = mgr.getSecondaryStorageStoreUrlAndId(Long.parseLong(_dcId));
                String secStoreUrl = secStoreUrlAndId.first();
                Long secStoreId = secStoreUrlAndId.second();
                if (secStoreUrl == null) {
                    String msg = "secondary storage for dc " + _dcId + " is not ready yet?";
                    throw new Exception(msg);
                }
                mgr.prepareSecondaryStorageStore(secStoreUrl, secStoreId);

                ManagedObjectReference morSecDs = prepareSecondaryDatastoreOnHost(secStoreUrl);
                if (morSecDs == null) {
                    String msg = "Failed to prepare secondary storage on host, secondary store url: " + secStoreUrl;
                    throw new Exception(msg);
                }
                DatastoreMO secDsMo = new DatastoreMO(hyperHost.getContext(), morSecDs);

                deviceConfigSpecArray[i] = new VirtualDeviceConfigSpec();
                Pair<VirtualDevice, Boolean> isoInfo = VmwareHelper.prepareIsoDevice(vmMo,
                        String.format("[%s] systemvm/%s", secDsMo.getName(), mgr.getSystemVMIsoFileNameOnDatastore()), secDsMo.getMor(), true, true, ideUnitNumber++, i + 1);
                deviceConfigSpecArray[i].setDevice(isoInfo.first());
                if (isoInfo.second()) {
                    if (s_logger.isDebugEnabled())
                        s_logger.debug("Prepare ISO volume at new device " + _gson.toJson(isoInfo.first()));
                    deviceConfigSpecArray[i].setOperation(VirtualDeviceConfigSpecOperation.ADD);
                } else {
                    if (s_logger.isDebugEnabled())
                        s_logger.debug("Prepare ISO volume at existing device " + _gson.toJson(isoInfo.first()));
                    deviceConfigSpecArray[i].setOperation(VirtualDeviceConfigSpecOperation.EDIT);
                }
                i++;
            } else if (!deployAsIs) {
                // Note: we will always plug a CDROM device
                if (volIso != null) {
                    for (DiskTO vol : disks) {
                        if (vol.getType() == Volume.Type.ISO) {

                            TemplateObjectTO iso = (TemplateObjectTO) vol.getData();

                            if (iso.getPath() != null && !iso.getPath().isEmpty()) {
                                DataStoreTO imageStore = iso.getDataStore();
                                if (!(imageStore instanceof NfsTO)) {
                                    s_logger.debug("unsupported protocol");
                                    throw new Exception("unsupported protocol");
                                }
                                NfsTO nfsImageStore = (NfsTO) imageStore;
                                String isoPath = nfsImageStore.getUrl() + File.separator + iso.getPath();
                                Pair<String, ManagedObjectReference> isoDatastoreInfo = getIsoDatastoreInfo(hyperHost, isoPath);
                                assert (isoDatastoreInfo != null);
                                assert (isoDatastoreInfo.second() != null);

                                deviceConfigSpecArray[i] = new VirtualDeviceConfigSpec();
                                Pair<VirtualDevice, Boolean> isoInfo =
                                        VmwareHelper.prepareIsoDevice(vmMo, isoDatastoreInfo.first(), isoDatastoreInfo.second(), true, true, ideUnitNumber++, i + 1);
                                deviceConfigSpecArray[i].setDevice(isoInfo.first());
                                if (isoInfo.second()) {
                                    if (s_logger.isDebugEnabled())
                                        s_logger.debug("Prepare ISO volume at new device " + _gson.toJson(isoInfo.first()));
                                    deviceConfigSpecArray[i].setOperation(VirtualDeviceConfigSpecOperation.ADD);
                                } else {
                                    if (s_logger.isDebugEnabled())
                                        s_logger.debug("Prepare ISO volume at existing device " + _gson.toJson(isoInfo.first()));
                                    deviceConfigSpecArray[i].setOperation(VirtualDeviceConfigSpecOperation.EDIT);
                                }
                            }
                            i++;
                        }
                    }
                } else {
                    deviceConfigSpecArray[i] = new VirtualDeviceConfigSpec();
                    Pair<VirtualDevice, Boolean> isoInfo = VmwareHelper.prepareIsoDevice(vmMo, null, null, true, true, ideUnitNumber++, i + 1);
                    deviceConfigSpecArray[i].setDevice(isoInfo.first());
                    if (isoInfo.second()) {
                        if (s_logger.isDebugEnabled())
                            s_logger.debug("Prepare ISO volume at existing device " + _gson.toJson(isoInfo.first()));

                        deviceConfigSpecArray[i].setOperation(VirtualDeviceConfigSpecOperation.ADD);
                    } else {
                        if (s_logger.isDebugEnabled())
                            s_logger.debug("Prepare ISO volume at existing device " + _gson.toJson(isoInfo.first()));

                        deviceConfigSpecArray[i].setOperation(VirtualDeviceConfigSpecOperation.EDIT);
                    }
                    i++;
                }
            }

            int controllerKey;

            //
            // Setup ROOT/DATA disk devices
            //
            for (DiskTO vol : sortedDisks) {
                if (vol.getType() == Volume.Type.ISO || deployAsIs && vol.getType() == Volume.Type.ROOT) {
                    continue;
                }

                VirtualMachineDiskInfo matchingExistingDisk = getMatchingExistingDisk(diskInfoBuilder, vol, hyperHost, context);
                controllerKey = getDiskController(matchingExistingDisk, vol, vmSpec, ideControllerKey, scsiControllerKey);
                String diskController = getDiskController(vmMo, matchingExistingDisk, vol, controllerInfo);

                if (DiskControllerType.getType(diskController) == DiskControllerType.osdefault) {
                    diskController = vmMo.getRecommendedDiskController(null);
                }
                if (DiskControllerType.getType(diskController) == DiskControllerType.ide) {
                    controllerKey = vmMo.getIDEControllerKey(ideUnitNumber);
                    if (vol.getType() == Volume.Type.DATADISK) {
                        // Could be result of flip due to user configured setting or "osdefault" for data disks
                        // Ensure maximum of 2 data volumes over IDE controller, 3 includeing root volume
                        if (vmMo.getNumberOfVirtualDisks() > 3) {
                            throw new CloudRuntimeException("Found more than 3 virtual disks attached to this VM [" + vmMo.getVmName() + "]. Unable to implement the disks over "
                                    + diskController + " controller, as maximum number of devices supported over IDE controller is 4 includeing CDROM device.");
                        }
                    }
                } else {
                    if (VmwareHelper.isReservedScsiDeviceNumber(scsiUnitNumber)) {
                        scsiUnitNumber++;
                    }

                    controllerKey = vmMo.getScsiDiskControllerKeyNoException(diskController, scsiUnitNumber);
                    if (controllerKey == -1) {
                        // This may happen for ROOT legacy VMs which doesn't have recommended disk controller when global configuration parameter 'vmware.root.disk.controller' is set to "osdefault"
                        // Retrieve existing controller and use.
                        Ternary<Integer, Integer, DiskControllerType> vmScsiControllerInfo = vmMo.getScsiControllerInfo();
                        DiskControllerType existingControllerType = vmScsiControllerInfo.third();
                        controllerKey = vmMo.getScsiDiskControllerKeyNoException(existingControllerType.toString(), scsiUnitNumber);
                    }
                }
                if (!hasSnapshot) {
                    deviceConfigSpecArray[i] = new VirtualDeviceConfigSpec();

                    VolumeObjectTO volumeTO = (VolumeObjectTO) vol.getData();
                    DataStoreTO primaryStore = volumeTO.getDataStore();
                    Map<String, String> details = vol.getDetails();
                    boolean managed = false;
                    String iScsiName = null;

                    if (details != null) {
                        managed = Boolean.parseBoolean(details.get(DiskTO.MANAGED));
                        iScsiName = details.get(DiskTO.IQN);
                    }

                    String primaryStoreUuid = primaryStore.getUuid();
                    // if the storage is managed, iScsiName should not be null
                    String datastoreName = managed ? VmwareResource.getDatastoreName(iScsiName) : primaryStoreUuid;
                    Pair<ManagedObjectReference, DatastoreMO> volumeDsDetails = dataStoresDetails.get(datastoreName);

                    assert (volumeDsDetails != null);
                    if (volumeDsDetails == null) {
                        throw new Exception("Primary datastore " + primaryStore.getUuid() + " is not mounted on host.");
                    }

                    if (vol.getDetails().get(DiskTO.PROTOCOL_TYPE) != null && vol.getDetails().get(DiskTO.PROTOCOL_TYPE).equalsIgnoreCase("DatastoreCluster")) {
                        if (diskInfoBuilder != null && matchingExistingDisk != null) {
                            String[] diskChain = matchingExistingDisk.getDiskChain();
                            if (diskChain != null && diskChain.length > 0) {
                                DatastoreFile file = new DatastoreFile(diskChain[0]);
                                if (!file.getFileBaseName().equalsIgnoreCase(volumeTO.getPath())) {
                                    if (s_logger.isInfoEnabled())
                                        s_logger.info("Detected disk-chain top file change on volume: " + volumeTO.getId() + " " + volumeTO.getPath() + " -> " + file.getFileBaseName());
                                    volumeTO.setPath(file.getFileBaseName());
                                }
                            }
                            DatastoreMO diskDatastoreMofromVM = getDataStoreWhereDiskExists(hyperHost, context, diskInfoBuilder, vol, diskDatastores);
                            if (diskDatastoreMofromVM != null) {
                                String actualPoolUuid = diskDatastoreMofromVM.getCustomFieldValue(CustomFieldConstants.CLOUD_UUID);
                                if (actualPoolUuid != null && !actualPoolUuid.equalsIgnoreCase(primaryStore.getUuid())) {
                                    volumeDsDetails = new Pair<>(diskDatastoreMofromVM.getMor(), diskDatastoreMofromVM);
                                    if (s_logger.isInfoEnabled())
                                        s_logger.info("Detected datastore uuid change on volume: " + volumeTO.getId() + " " + primaryStore.getUuid() + " -> " + actualPoolUuid);
                                    ((PrimaryDataStoreTO)primaryStore).setUuid(actualPoolUuid);
                                }
                            }
                        }
                    }

                    String[] diskChain = syncDiskChain(dcMo, vmMo, vol, matchingExistingDisk, volumeDsDetails.second());

                    int deviceNumber = -1;
                    if (controllerKey == vmMo.getIDEControllerKey(ideUnitNumber)) {
                        deviceNumber = ideUnitNumber % VmwareHelper.MAX_ALLOWED_DEVICES_IDE_CONTROLLER;
                        ideUnitNumber++;
                    } else {
                        deviceNumber = scsiUnitNumber % VmwareHelper.MAX_ALLOWED_DEVICES_SCSI_CONTROLLER;
                        scsiUnitNumber++;
                    }

                    VirtualDevice device = VmwareHelper.prepareDiskDevice(vmMo, null, controllerKey, diskChain, volumeDsDetails.first(), deviceNumber, i + 1);

                    diskStoragePolicyId = volumeTO.getvSphereStoragePolicyId();
                    if (!StringUtils.isEmpty(diskStoragePolicyId)) {
                        PbmProfileManagerMO profMgrMo = new PbmProfileManagerMO(context);
                        diskProfileSpec = profMgrMo.getProfileSpec(diskStoragePolicyId);
                        deviceConfigSpecArray[i].getProfile().add(diskProfileSpec);
                        if (s_logger.isDebugEnabled()) {
                            s_logger.debug(String.format("Adding vSphere storage profile: %s to virtual disk [%s]", diskStoragePolicyId, _gson.toJson(device)));
                        }
                    }
                    if (vol.getType() == Volume.Type.ROOT) {
                        rootDiskTO = vol;
                        vmStoragePolicyId = diskStoragePolicyId;
                        vmProfileSpec = diskProfileSpec;
                    }
                    deviceConfigSpecArray[i].setDevice(device);
                    deviceConfigSpecArray[i].setOperation(VirtualDeviceConfigSpecOperation.ADD);

                    if (s_logger.isDebugEnabled())
                        s_logger.debug("Prepare volume at new device " + _gson.toJson(device));

                    i++;
                } else {
                    if (controllerKey == vmMo.getIDEControllerKey(ideUnitNumber))
                        ideUnitNumber++;
                    else
                        scsiUnitNumber++;
                }
            }

            //
            // Setup USB devices
            //
            if (StringUtils.isNotBlank(guestOsId) && guestOsId.startsWith("darwin")) { //Mac OS
                VirtualDevice[] devices = vmMo.getMatchedDevices(new Class<?>[]{VirtualUSBController.class});
                if (devices.length == 0) {
                    s_logger.debug("No USB Controller device on VM Start. Add USB Controller device for Mac OS VM " + vmInternalCSName);

                    //For Mac OS X systems, the EHCI+UHCI controller is enabled by default and is required for USB mouse and keyboard access.
                    VirtualDevice usbControllerDevice = VmwareHelper.prepareUSBControllerDevice();
                    deviceConfigSpecArray[i] = new VirtualDeviceConfigSpec();
                    deviceConfigSpecArray[i].setDevice(usbControllerDevice);
                    deviceConfigSpecArray[i].setOperation(VirtualDeviceConfigSpecOperation.ADD);

                    if (s_logger.isDebugEnabled())
                        s_logger.debug("Prepare USB controller at new device " + _gson.toJson(deviceConfigSpecArray[i]));

                    i++;
                } else {
                    s_logger.debug("USB Controller device exists on VM Start for Mac OS VM " + vmInternalCSName);
                }
            }

            //
            // Setup NIC devices
            //
            VirtualDevice nic;
            int nicMask = 0;
            int nicCount = 0;

            if (vmSpec.getType() == VirtualMachine.Type.DomainRouter) {
                int extraPublicNics = mgr.getRouterExtraPublicNics();
                if (extraPublicNics > 0 && vmSpec.getDetails().containsKey("PeerRouterInstanceName")) {
                    //Set identical MAC address for RvR on extra public interfaces
                    String peerRouterInstanceName = vmSpec.getDetails().get("PeerRouterInstanceName");

                    VirtualMachineMO peerVmMo = hyperHost.findVmOnHyperHost(peerRouterInstanceName);
                    if (peerVmMo == null) {
                        peerVmMo = hyperHost.findVmOnPeerHyperHost(peerRouterInstanceName);
                    }

                    if (peerVmMo != null) {
                        String oldMacSequence = generateMacSequence(nics);

                        for (int nicIndex = nics.length - extraPublicNics; nicIndex < nics.length; nicIndex++) {
                            VirtualDevice nicDevice = peerVmMo.getNicDeviceByIndex(nics[nicIndex].getDeviceId());
                            if (nicDevice != null) {
                                String mac = ((VirtualEthernetCard) nicDevice).getMacAddress();
                                if (mac != null) {
                                    s_logger.info("Use same MAC as previous RvR, the MAC is " + mac + " for extra NIC with device id: " + nics[nicIndex].getDeviceId());
                                    nics[nicIndex].setMac(mac);
                                }
                            }
                        }

                        if (!StringUtils.isBlank(vmSpec.getBootArgs())) {
                            String newMacSequence = generateMacSequence(nics);
                            vmSpec.setBootArgs(replaceNicsMacSequenceInBootArgs(oldMacSequence, newMacSequence, vmSpec));
                        }
                    }
                }
            }

            VirtualEthernetCardType nicDeviceType;

            NiciraNvpApiVersion.logNiciraApiVersion();

            Map<String, String> nicUuidToDvSwitchUuid = new HashMap<String, String>();
            for (NicTO nicTo : sortNicsByDeviceId(nics)) {
                s_logger.info("Prepare NIC device based on NicTO: " + _gson.toJson(nicTo));

                String adapterTypeStr = deployAsIs ?
                        mapAdapterType(deployAsIsInfo.getNicAdapterMap().get(nicTo.getDeviceId())) :
                        vmSpec.getDetails().get(VmDetailConstants.NIC_ADAPTER);
                nicDeviceType = VirtualEthernetCardType.valueOf(adapterTypeStr);

                if (s_logger.isDebugEnabled()) {
                    s_logger.debug("VM " + vmInternalCSName + " will be started with NIC device type: " + nicDeviceType + " on NIC device " + nicTo.getDeviceId());
                }
                boolean configureVServiceInNexus = (nicTo.getType() == TrafficType.Guest) && (vmSpec.getDetails().containsKey("ConfigureVServiceInNexus"));
                VirtualMachine.Type vmType = cmd.getVirtualMachine().getType();
                Pair<ManagedObjectReference, String> networkInfo = prepareNetworkFromNicInfo(vmMo.getRunningHost(), nicTo, configureVServiceInNexus, vmType);
                if ((nicTo.getBroadcastType() != BroadcastDomainType.Lswitch)
                        || (nicTo.getBroadcastType() == BroadcastDomainType.Lswitch && NiciraNvpApiVersion.isApiVersionLowerThan("4.2"))) {
                    if (VmwareHelper.isDvPortGroup(networkInfo.first())) {
                        String dvSwitchUuid;
                        ManagedObjectReference dcMor = hyperHost.getHyperHostDatacenter();
                        DatacenterMO dataCenterMo = new DatacenterMO(context, dcMor);
                        ManagedObjectReference dvsMor = dataCenterMo.getDvSwitchMor(networkInfo.first());
                        dvSwitchUuid = dataCenterMo.getDvSwitchUuid(dvsMor);
                        s_logger.info("Preparing NIC device on dvSwitch : " + dvSwitchUuid);
                        nic = VmwareHelper.prepareDvNicDevice(vmMo, networkInfo.first(), nicDeviceType, networkInfo.second(), dvSwitchUuid,
                                nicTo.getMac(), i + 1, true, true);
                        if (nicTo.getUuid() != null) {
                            nicUuidToDvSwitchUuid.put(nicTo.getUuid(), dvSwitchUuid);
                        }
                    } else {
                        s_logger.info("Preparing NIC device on network " + networkInfo.second());
                        nic = VmwareHelper.prepareNicDevice(vmMo, networkInfo.first(), nicDeviceType, networkInfo.second(),
                                nicTo.getMac(), i + 1, true, true);
                    }
                } else {
                    //if NSX API VERSION >= 4.2, connect to br-int (nsx.network), do not create portgroup else previous behaviour
                    nic = VmwareHelper.prepareNicOpaque(vmMo, nicDeviceType, networkInfo.second(),
                            nicTo.getMac(), i + 1, true, true);
                }

                deviceConfigSpecArray[i] = new VirtualDeviceConfigSpec();
                deviceConfigSpecArray[i].setDevice(nic);
                deviceConfigSpecArray[i].setOperation(VirtualDeviceConfigSpecOperation.ADD);

                if (s_logger.isDebugEnabled())
                    s_logger.debug("Prepare NIC at new device " + _gson.toJson(deviceConfigSpecArray[i]));

                // this is really a hacking for DomR, upon DomR startup, we will reset all the NIC allocation after eth3
                if (nicCount < 3)
                    nicMask |= (1 << nicCount);

                i++;
                nicCount++;
            }

            for (int j = 0; j < i; j++)
                vmConfigSpec.getDeviceChange().add(deviceConfigSpecArray[j]);

            //
            // Setup VM options
            //

            // pass boot arguments through machine.id & perform customized options to VMX
            ArrayList<OptionValue> extraOptions = new ArrayList<OptionValue>();
            configBasicExtraOption(extraOptions, vmSpec);

            if (deployAsIs) {
                setDeployAsIsProperties(vmMo, deployAsIsInfo, vmConfigSpec);
            }

            configNvpExtraOption(extraOptions, vmSpec, nicUuidToDvSwitchUuid);
            configCustomExtraOption(extraOptions, vmSpec);

            // config for NCC
            VirtualMachine.Type vmType = cmd.getVirtualMachine().getType();
            if (vmType.equals(VirtualMachine.Type.NetScalerVm)) {
                NicTO mgmtNic = vmSpec.getNics()[0];
                OptionValue option = new OptionValue();
                option.setKey("machine.id");
                option.setValue("ip=" + mgmtNic.getIp() + "&netmask=" + mgmtNic.getNetmask() + "&gateway=" + mgmtNic.getGateway());
                extraOptions.add(option);
            }

            configureVNC(vmSpec, extraOptions, vmConfigSpec, hyperHost, vmInternalCSName);

            // config video card
            configureVideoCard(vmMo, vmSpec, vmConfigSpec);

            setBootOptions(vmSpec, bootMode, vmConfigSpec);

            if (!StringUtils.isEmpty(vmStoragePolicyId)) {
                vmConfigSpec.getVmProfile().add(vmProfileSpec);
                if (s_logger.isTraceEnabled()) {
                    s_logger.trace(String.format("Configuring the VM %s with storage policy: %s", vmInternalCSName, vmStoragePolicyId));
                }
            }
            //
            // Configure VM
            //
            if (!vmMo.configureVm(vmConfigSpec)) {
                throw new Exception("Failed to configure VM before start. vmName: " + vmInternalCSName);
            }

            if (vmSpec.getType() == VirtualMachine.Type.DomainRouter) {
                hyperHost.setRestartPriorityForVM(vmMo, DasVmPriority.HIGH.value());
            }

            // Resizing root disk only when explicit requested by user
            final Map<String, String> vmDetails = cmd.getVirtualMachine().getDetails();
            if (!deployAsIs && rootDiskTO != null && !hasSnapshot && (vmDetails != null && vmDetails.containsKey(ApiConstants.ROOT_DISK_SIZE))) {
                resizeRootDiskOnVMStart(vmMo, rootDiskTO, hyperHost, context);
            }

            //
            // Post Configuration
            //

            vmMo.setCustomFieldValue(CustomFieldConstants.CLOUD_NIC_MASK, String.valueOf(nicMask));
            postNvpConfigBeforeStart(vmMo, vmSpec);

            Map<String, Map<String, String>> iqnToData = new HashMap<>();

            postDiskConfigBeforeStart(vmMo, vmSpec, sortedDisks, ideControllerKey, scsiControllerKey, iqnToData, hyperHost, context);

            //
            // Power-on VM
            //
            if (!vmMo.powerOn()) {
                throw new Exception("Failed to start VM. vmName: " + vmInternalCSName + " with hostname " + vmNameOnVcenter);
            }

            StartAnswer startAnswer = new StartAnswer(cmd);

            startAnswer.setIqnToData(iqnToData);

            // Since VM was successfully powered-on, if there was an existing VM in a different cluster that was unregistered, delete all the files associated with it.
            if (existingVmName != null && existingVmFileLayout != null) {
                List<String> vmDatastoreNames = new ArrayList<String>();
                for (DatastoreMO vmDatastore : vmMo.getAllDatastores()) {
                    vmDatastoreNames.add(vmDatastore.getName());
                }
                // Don't delete files that are in a datastore that is being used by the new VM as well (zone-wide datastore).
                List<String> skipDatastores = new ArrayList<String>();
                for (DatastoreMO existingDatastore : existingDatastores) {
                    if (vmDatastoreNames.contains(existingDatastore.getName())) {
                        skipDatastores.add(existingDatastore.getName());
                    }
                }
                deleteUnregisteredVmFiles(existingVmFileLayout, dcMo, true, skipDatastores);
            }

            return startAnswer;
        } catch (Throwable e) {
            if (e instanceof RemoteException) {
                s_logger.warn("Encounter remote exception to vCenter, invalidate VMware session context");
                invalidateServiceContext();
            }

            String msg = "StartCommand failed due to " + VmwareHelper.getExceptionMessage(e);
            s_logger.warn(msg, e);
            StartAnswer startAnswer = new StartAnswer(cmd, msg);
            if (vmAlreadyExistsInVcenter) {
                startAnswer.setContextParam("stopRetry", "true");
            }

            // Since VM start failed, if there was an existing VM in a different cluster that was unregistered, register it back.
            if (existingVmName != null && existingVmFileInfo != null) {
                s_logger.debug("Since VM start failed, registering back an existing VM: " + existingVmName + " that was unregistered");
                try {
                    DatastoreFile fileInDatastore = new DatastoreFile(existingVmFileInfo.getVmPathName());
                    DatastoreMO existingVmDsMo = new DatastoreMO(dcMo.getContext(), dcMo.findDatastore(fileInDatastore.getDatastoreName()));
                    registerVm(existingVmName, existingVmDsMo);
                } catch (Exception ex) {
                    String message = "Failed to register an existing VM: " + existingVmName + " due to " + VmwareHelper.getExceptionMessage(ex);
                    s_logger.warn(message, ex);
                }
            }

            return startAnswer;
        } finally {
        }
    }

    private String mapAdapterType(String adapterStringFromOVF) {
        if (StringUtils.isBlank(adapterStringFromOVF) || adapterStringFromOVF.equalsIgnoreCase(VirtualEthernetCardType.E1000.toString())) {
            return VirtualEthernetCardType.E1000.toString();
        } else if (adapterStringFromOVF.equalsIgnoreCase(VirtualEthernetCardType.PCNet32.toString())) {
            return VirtualEthernetCardType.PCNet32.toString();
        } else if (adapterStringFromOVF.equalsIgnoreCase(VirtualEthernetCardType.Vmxnet2.toString())) {
            return VirtualEthernetCardType.Vmxnet2.toString();
        } else if (adapterStringFromOVF.equalsIgnoreCase(VirtualEthernetCardType.Vmxnet3.toString())) {
            return VirtualEthernetCardType.Vmxnet3.toString();
        }
        return VirtualEthernetCardType.E1000.toString();
    }

    private int getDisksChangesNumberFromDisksSpec(DiskTO[] disks, boolean deployAsIs) {
        if (!deployAsIs) {
            return disks.length;
        } else {
            int datadisksNumber = 0;
            if (ArrayUtils.isNotEmpty(disks)) {
                List<DiskTO> datadisks = Arrays.stream(disks).filter(x -> x.getType() == Volume.Type.DATADISK).collect(Collectors.toList());
                if (CollectionUtils.isNotEmpty(datadisks)) {
                    datadisksNumber = datadisks.size();
                }
            }
            return datadisksNumber;
        }
    }

    /**
     * Configure VNC
     */
    private void configureVNC(VirtualMachineTO vmSpec, ArrayList<OptionValue> extraOptions, VirtualMachineConfigSpec vmConfigSpec, VmwareHypervisorHost hyperHost, String vmInternalCSName) throws Exception {
        String keyboardLayout = null;
        if (vmSpec.getDetails() != null)
            keyboardLayout = vmSpec.getDetails().get(VmDetailConstants.KEYBOARD);
        vmConfigSpec.getExtraConfig()
                .addAll(Arrays.asList(configureVnc(extraOptions.toArray(new OptionValue[0]), hyperHost, vmInternalCSName, vmSpec.getVncPassword(), keyboardLayout)));

    }

    private void ensureDiskControllersInternal(VirtualMachineMO vmMo, Boolean systemVm,
                                               Pair<String, String> controllerInfo,
                                               DiskControllerType systemVmScsiControllerType,
                                               int numScsiControllerForSystemVm,
                                               int firstScsiControllerBusNum, boolean deployAsIs) throws Exception {
        if (systemVm) {
            ensureScsiDiskControllers(vmMo, systemVmScsiControllerType.toString(), numScsiControllerForSystemVm, firstScsiControllerBusNum);
        } else if (!deployAsIs) {
            ensureDiskControllers(vmMo, controllerInfo);
        }
    }

    private void tearDownVmDevices(VirtualMachineMO vmMo, boolean hasSnapshot, boolean deployAsIs) throws Exception {
        if (deployAsIs) {
            vmMo.tearDownDevices(new Class<?>[]{VirtualEthernetCard.class});
        } else if (!hasSnapshot) {
            vmMo.tearDownDevices(new Class<?>[]{VirtualDisk.class, VirtualEthernetCard.class});
        } else {
            vmMo.tearDownDevices(new Class<?>[]{VirtualEthernetCard.class});
        }
    }

    private void tearDownVMDisks(VirtualMachineMO vmMo, List<VirtualDisk> disks) throws Exception {
        for (VirtualDisk disk : disks) {
            vmMo.tearDownDevice(disk);
        }
    }

    private String getGuestOsIdFromVmSpec(VirtualMachineTO vmSpec, boolean deployAsIs) {
        return translateGuestOsIdentifier(vmSpec.getArch(), vmSpec.getOs(), vmSpec.getPlatformEmulator()).value();
    }

    private Pair<String, String> getControllerInfoFromVmSpec(VirtualMachineTO vmSpec) throws CloudRuntimeException {
        String dataDiskController = vmSpec.getDetails().get(VmDetailConstants.DATA_DISK_CONTROLLER);
        String rootDiskController = vmSpec.getDetails().get(VmDetailConstants.ROOT_DISK_CONTROLLER);

        // If root disk controller is scsi, then data disk controller would also be scsi instead of using 'osdefault'
        // This helps avoid mix of different scsi subtype controllers in instance.
        if (DiskControllerType.osdefault == DiskControllerType.getType(dataDiskController) && DiskControllerType.lsilogic == DiskControllerType.getType(rootDiskController)) {
            dataDiskController = DiskControllerType.scsi.toString();
        }

        // Validate the controller types
        dataDiskController = DiskControllerType.getType(dataDiskController).toString();
        rootDiskController = DiskControllerType.getType(rootDiskController).toString();

        if (DiskControllerType.getType(rootDiskController) == DiskControllerType.none) {
            throw new CloudRuntimeException("Invalid root disk controller detected : " + rootDiskController);
        }
        if (DiskControllerType.getType(dataDiskController) == DiskControllerType.none) {
            throw new CloudRuntimeException("Invalid data disk controller detected : " + dataDiskController);
        }

        return new Pair<>(rootDiskController, dataDiskController);
    }

    private String getBootModeFromVmSpec(VirtualMachineTO vmSpec, boolean deployAsIs) {
        String bootMode = null;
        if (vmSpec.getDetails().containsKey(VmDetailConstants.BOOT_MODE)) {
            bootMode = vmSpec.getDetails().get(VmDetailConstants.BOOT_MODE);
        }
        if (bootMode == null) {
            bootMode = ApiConstants.BootType.BIOS.toString();
        }
        return bootMode;
    }

    /**
     * Set OVF properties (if available)
     */
    private void setDeployAsIsProperties(VirtualMachineMO vmMo, DeployAsIsInfoTO deployAsIsInfo,
                                         VirtualMachineConfigSpec vmConfigSpec) throws Exception {
        if (deployAsIsInfo != null) {
            Map<String, String> properties = deployAsIsInfo.getProperties();
            VmConfigInfo vAppConfig = vmMo.getConfigInfo().getVAppConfig();
            s_logger.info("Copying OVF properties to the values the user provided");
            setVAppPropertiesToConfigSpec(vAppConfig, properties, vmConfigSpec);
        }
    }

    /**
     * Modify the specDisks information to match the cloned VM's disks (from vmMo VM)
     */
    private void mapSpecDisksToClonedDisksAndTearDownDatadisks(VirtualMachineMO vmMo, String vmInternalCSName, DiskTO[] specDisks) {
        try {
            s_logger.debug("Mapping spec disks information to cloned VM disks for VM " + vmInternalCSName);
            if (vmMo != null && ArrayUtils.isNotEmpty(specDisks)) {
                List<VirtualDisk> vmDisks = vmMo.getVirtualDisks();
                List<VirtualDisk> rootDisks = new ArrayList<>();
                List<DiskTO> sortedRootDisksFromSpec = Arrays.asList(sortVolumesByDeviceId(specDisks))
                        .stream()
                        .filter(x -> x.getType() == Volume.Type.ROOT)
                        .collect(Collectors.toList());
                for (int i = 0; i < sortedRootDisksFromSpec.size(); i++) {
                    DiskTO specDisk = sortedRootDisksFromSpec.get(i);
                    VirtualDisk vmDisk = vmDisks.get(i);
                    DataTO dataVolume = specDisk.getData();
                    if (dataVolume instanceof VolumeObjectTO) {
                        VolumeObjectTO volumeObjectTO = (VolumeObjectTO) dataVolume;
                        if (!volumeObjectTO.getSize().equals(vmDisk.getCapacityInBytes())) {
                            s_logger.info("Mapped disk size is not the same as the cloned VM disk size: " +
                                    volumeObjectTO.getSize() + " - " + vmDisk.getCapacityInBytes());
                        }
                        VirtualDeviceBackingInfo backingInfo = vmDisk.getBacking();
                        if (backingInfo instanceof VirtualDiskFlatVer2BackingInfo) {
                            VirtualDiskFlatVer2BackingInfo backing = (VirtualDiskFlatVer2BackingInfo) backingInfo;
                            String fileName = backing.getFileName();
                            if (StringUtils.isNotBlank(fileName)) {
                                String[] fileNameParts = fileName.split(" ");
                                String datastoreUuid = fileNameParts[0].replace("[", "").replace("]", "");
                                String relativePath = fileNameParts[1].split("/")[1].replace(".vmdk", "");
                                String vmSpecDatastoreUuid = volumeObjectTO.getDataStore().getUuid().replaceAll("-", "");
                                if (!datastoreUuid.equals(vmSpecDatastoreUuid)) {
                                    s_logger.info("Mapped disk datastore UUID is not the same as the cloned VM datastore UUID: " +
                                            datastoreUuid + " - " + vmSpecDatastoreUuid);
                                }
                                volumeObjectTO.setPath(relativePath);
                                specDisk.setPath(relativePath);
                                rootDisks.add(vmDisk);
                            } else {
                                s_logger.error("Empty backing filename for volume " + volumeObjectTO.getName());
                            }
                        } else {
                            s_logger.error("Could not get volume backing info for volume " + volumeObjectTO.getName());
                        }
                    }
                }
                vmDisks.removeAll(rootDisks);
                if (CollectionUtils.isNotEmpty(vmDisks)) {
                    s_logger.info("Tearing down datadisks for deploy-as-is VM");
                    tearDownVMDisks(vmMo, vmDisks);
                }
            }
        } catch (Exception e) {
            String msg = "Error mapping deploy-as-is VM disks from cloned VM " + vmInternalCSName;
            s_logger.error(msg, e);
            throw new CloudRuntimeException(e);
        }
    }

    private void setBootOptions(VirtualMachineTO vmSpec, String bootMode, VirtualMachineConfigSpec vmConfigSpec) {
        VirtualMachineBootOptions bootOptions = null;
        if (StringUtils.isNotBlank(bootMode) && !bootMode.equalsIgnoreCase("bios")) {
            vmConfigSpec.setFirmware("efi");
            if (vmSpec.getDetails().containsKey(ApiConstants.BootType.UEFI.toString()) && "secure".equalsIgnoreCase(vmSpec.getDetails().get(ApiConstants.BootType.UEFI.toString()))) {
                if (bootOptions == null) {
                    bootOptions = new VirtualMachineBootOptions();
                }
                bootOptions.setEfiSecureBootEnabled(true);
            }
        }
        if (vmSpec.isEnterHardwareSetup()) {
            if (bootOptions == null) {
                bootOptions = new VirtualMachineBootOptions();
            }
            if (s_logger.isDebugEnabled()) {
                s_logger.debug(String.format("configuring VM '%s' to enter hardware setup",vmSpec.getName()));
            }
            bootOptions.setEnterBIOSSetup(vmSpec.isEnterHardwareSetup());
        }
        if (bootOptions != null) {
            vmConfigSpec.setBootOptions(bootOptions);
        }
    }

    /**
     * Set the ovf section spec from existing vApp configuration
     */
    protected List<VAppOvfSectionSpec> copyVAppConfigOvfSectionFromOVF(VmConfigInfo vAppConfig) {
        List<VAppOvfSectionInfo> ovfSection = vAppConfig.getOvfSection();
        List<VAppOvfSectionSpec> specs = new ArrayList<>();
        for (VAppOvfSectionInfo info : ovfSection) {
            VAppOvfSectionSpec spec = new VAppOvfSectionSpec();
            spec.setInfo(info);
            spec.setOperation(ArrayUpdateOperation.ADD);
            specs.add(spec);
        }
        return specs;
    }

    private Map<String, Pair<String, Boolean>> getOVFMap(List<OVFPropertyTO> props) {
        Map<String, Pair<String, Boolean>> map = new HashMap<>();
        for (OVFPropertyTO prop : props) {
            String value = getPropertyValue(prop);
            Pair<String, Boolean> pair = new Pair<>(value, prop.isPassword());
            map.put(prop.getKey(), pair);
        }
        return map;
    }

    private String getPropertyValue(OVFPropertyTO prop) {
        String type = prop.getType();
        String value = prop.getValue();
        if ("boolean".equalsIgnoreCase(type)) {
            value = Boolean.parseBoolean(value) ? "True" : "False";
        }
        return value;
    }

    /**
     * Set the properties section from existing vApp configuration and values set on ovfProperties
     */
    protected List<VAppPropertySpec> copyVAppConfigPropertySectionFromOVF(VmConfigInfo vAppConfig, Map<String, String> ovfProperties) {
        List<VAppPropertyInfo> productFromOvf = vAppConfig.getProperty();
        List<VAppPropertySpec> specs = new ArrayList<>();
        for (VAppPropertyInfo info : productFromOvf) {
            VAppPropertySpec spec = new VAppPropertySpec();
            if (ovfProperties.containsKey(info.getId())) {
                String value = ovfProperties.get(info.getId());
                info.setValue(value);
            }
            spec.setInfo(info);
            spec.setOperation(ArrayUpdateOperation.ADD);
            specs.add(spec);
        }
        return specs;
    }

    /**
     * Set the product section spec from existing vApp configuration
     */
    protected List<VAppProductSpec> copyVAppConfigProductSectionFromOVF(VmConfigInfo vAppConfig) {
        List<VAppProductInfo> productFromOvf = vAppConfig.getProduct();
        List<VAppProductSpec> specs = new ArrayList<>();
        for (VAppProductInfo info : productFromOvf) {
            VAppProductSpec spec = new VAppProductSpec();
            spec.setInfo(info);
            spec.setOperation(ArrayUpdateOperation.ADD);
            specs.add(spec);
        }
        return specs;
    }

    /**
     * Set the vApp configuration to vmConfig spec, copying existing configuration from vAppConfig
     * and seting properties values from ovfProperties
     */
    protected void setVAppPropertiesToConfigSpec(VmConfigInfo vAppConfig,
                                                 Map<String, String> ovfProperties,
                                                 VirtualMachineConfigSpec vmConfig) throws Exception {
        VmConfigSpec vmConfigSpec = new VmConfigSpec();
        vmConfigSpec.getEula().addAll(vAppConfig.getEula());
        vmConfigSpec.setInstallBootStopDelay(vAppConfig.getInstallBootStopDelay());
        vmConfigSpec.setInstallBootRequired(vAppConfig.isInstallBootRequired());
        vmConfigSpec.setIpAssignment(vAppConfig.getIpAssignment());
        vmConfigSpec.getOvfEnvironmentTransport().addAll(vAppConfig.getOvfEnvironmentTransport());
        vmConfigSpec.getProduct().addAll(copyVAppConfigProductSectionFromOVF(vAppConfig));
        vmConfigSpec.getProperty().addAll(copyVAppConfigPropertySectionFromOVF(vAppConfig, ovfProperties));
        vmConfigSpec.getOvfSection().addAll(copyVAppConfigOvfSectionFromOVF(vAppConfig));
        vmConfig.setVAppConfig(vmConfigSpec);
    }

    private String appendFileType(String path, String fileType) {
        if (path.toLowerCase().endsWith(fileType.toLowerCase())) {
            return path;
        }

        return path + fileType;
    }

    private void resizeRootDiskOnVMStart(VirtualMachineMO vmMo, DiskTO rootDiskTO, VmwareHypervisorHost hyperHost, VmwareContext context) throws Exception {
        final Pair<VirtualDisk, String> vdisk = getVirtualDiskInfo(vmMo, appendFileType(rootDiskTO.getPath(), VMDK_EXTENSION));
        assert (vdisk != null);

        Long reqSize = 0L;
        final VolumeObjectTO volumeTO = ((VolumeObjectTO) rootDiskTO.getData());
        if (volumeTO != null) {
            reqSize = volumeTO.getSize() / 1024;
        }
        final VirtualDisk disk = vdisk.first();
        if (reqSize > disk.getCapacityInKB()) {
            final VirtualMachineDiskInfo diskInfo = getMatchingExistingDisk(vmMo.getDiskInfoBuilder(), rootDiskTO, hyperHost, context);
            assert (diskInfo != null);
            final String[] diskChain = diskInfo.getDiskChain();

            if (diskChain != null && diskChain.length > 1) {
                s_logger.warn("Disk chain length for the VM is greater than one, this is not supported");
                throw new CloudRuntimeException("Unsupported VM disk chain length: " + diskChain.length);
            }

            boolean resizingSupported = false;
            String deviceBusName = diskInfo.getDiskDeviceBusName();
            if (deviceBusName != null && (deviceBusName.toLowerCase().contains("scsi") || deviceBusName.toLowerCase().contains("lsi"))) {
                resizingSupported = true;
            }
            if (!resizingSupported) {
                s_logger.warn("Resizing of root disk is only support for scsi device/bus, the provide VM's disk device bus name is " + diskInfo.getDiskDeviceBusName());
                throw new CloudRuntimeException("Unsupported VM root disk device bus: " + diskInfo.getDiskDeviceBusName());
            }

            disk.setCapacityInKB(reqSize);
            VirtualMachineConfigSpec vmConfigSpec = new VirtualMachineConfigSpec();
            VirtualDeviceConfigSpec deviceConfigSpec = new VirtualDeviceConfigSpec();
            deviceConfigSpec.setDevice(disk);
            deviceConfigSpec.setOperation(VirtualDeviceConfigSpecOperation.EDIT);
            vmConfigSpec.getDeviceChange().add(deviceConfigSpec);
            if (!vmMo.configureVm(vmConfigSpec)) {
                throw new Exception("Failed to configure VM for given root disk size. vmName: " + vmMo.getName());
            }
        }
    }


    /**
     * Generate the mac sequence from the nics.
     */
    protected String generateMacSequence(NicTO[] nics) {
        if (nics.length == 0) {
            return "";
        }

        StringBuffer sbMacSequence = new StringBuffer();
        for (NicTO nicTo : sortNicsByDeviceId(nics)) {
            sbMacSequence.append(nicTo.getMac()).append("|");
        }
        if (!sbMacSequence.toString().isEmpty()) {
            sbMacSequence.deleteCharAt(sbMacSequence.length() - 1); //Remove extra '|' char appended at the end
        }

        return sbMacSequence.toString();
    }

    /**
     * Update boot args with the new nic mac addresses.
     */
    protected String replaceNicsMacSequenceInBootArgs(String oldMacSequence, String newMacSequence, VirtualMachineTO vmSpec) {
        String bootArgs = vmSpec.getBootArgs();
        if (!StringUtils.isBlank(bootArgs) && !StringUtils.isBlank(oldMacSequence) && !StringUtils.isBlank(newMacSequence)) {
            return bootArgs.replace(oldMacSequence, newMacSequence);
        }
        return "";
    }

    /**
     * Sets video card memory to the one provided in detail svga.vramSize (if provided) on {@code vmConfigSpec}.
     * 64MB was always set before.
     * Size must be in KB.
     *
     * @param vmMo         virtual machine mo
     * @param vmSpec       virtual machine specs
     * @param vmConfigSpec virtual machine config spec
     * @throws Exception exception
     */
    protected void configureVideoCard(VirtualMachineMO vmMo, VirtualMachineTO vmSpec, VirtualMachineConfigSpec vmConfigSpec) throws Exception {
        if (vmSpec.getDetails().containsKey(VmDetailConstants.SVGA_VRAM_SIZE)) {
            String value = vmSpec.getDetails().get(VmDetailConstants.SVGA_VRAM_SIZE);
            try {
                long svgaVmramSize = Long.parseLong(value);
                setNewVRamSizeVmVideoCard(vmMo, svgaVmramSize, vmConfigSpec);
            } catch (NumberFormatException e) {
                s_logger.error("Unexpected value, cannot parse " + value + " to long due to: " + e.getMessage());
            }
        }
    }

    /**
     * Search for vm video card iterating through vm device list
     *
     * @param vmMo          virtual machine mo
     * @param svgaVmramSize new svga vram size (in KB)
     * @param vmConfigSpec  virtual machine config spec
     */
    protected void setNewVRamSizeVmVideoCard(VirtualMachineMO vmMo, long svgaVmramSize, VirtualMachineConfigSpec vmConfigSpec) throws Exception {
        for (VirtualDevice device : vmMo.getAllDeviceList()) {
            if (device instanceof VirtualMachineVideoCard) {
                VirtualMachineVideoCard videoCard = (VirtualMachineVideoCard) device;
                modifyVmVideoCardVRamSize(videoCard, vmMo, svgaVmramSize, vmConfigSpec);
            }
        }
    }

    /**
     * Modifies vm vram size if it was set to a different size to the one provided in svga.vramSize (user_vm_details or template_vm_details) on {@code vmConfigSpec}
     *
     * @param videoCard     vm's video card device
     * @param vmMo          virtual machine mo
     * @param svgaVmramSize new svga vram size (in KB)
     * @param vmConfigSpec  virtual machine config spec
     */
    protected void modifyVmVideoCardVRamSize(VirtualMachineVideoCard videoCard, VirtualMachineMO vmMo, long svgaVmramSize, VirtualMachineConfigSpec vmConfigSpec) {
        if (videoCard.getVideoRamSizeInKB().longValue() != svgaVmramSize) {
           s_logger.info("Video card memory was set " + toHumanReadableSize(videoCard.getVideoRamSizeInKB().longValue()) + " instead of " + toHumanReadableSize(svgaVmramSize));
            configureSpecVideoCardNewVRamSize(videoCard, svgaVmramSize, vmConfigSpec);
        }
    }

    /**
     * Add edit spec on {@code vmConfigSpec} to modify svga vram size
     *
     * @param videoCard     video card device to edit providing the svga vram size
     * @param svgaVmramSize new svga vram size (in KB)
     * @param vmConfigSpec  virtual machine spec
     */
    protected void configureSpecVideoCardNewVRamSize(VirtualMachineVideoCard videoCard, long svgaVmramSize, VirtualMachineConfigSpec vmConfigSpec) {
        videoCard.setVideoRamSizeInKB(svgaVmramSize);
        videoCard.setUseAutoDetect(false);

        VirtualDeviceConfigSpec arrayVideoCardConfigSpecs = new VirtualDeviceConfigSpec();
        arrayVideoCardConfigSpecs.setDevice(videoCard);
        arrayVideoCardConfigSpecs.setOperation(VirtualDeviceConfigSpecOperation.EDIT);

        vmConfigSpec.getDeviceChange().add(arrayVideoCardConfigSpecs);
    }

    private void tearDownVm(VirtualMachineMO vmMo) throws Exception {

        if (vmMo == null)
            return;

        boolean hasSnapshot = false;
        hasSnapshot = vmMo.hasSnapshot();
        if (!hasSnapshot)
            vmMo.tearDownDevices(new Class<?>[]{VirtualDisk.class, VirtualEthernetCard.class});
        else
            vmMo.tearDownDevices(new Class<?>[]{VirtualEthernetCard.class});
        vmMo.ensureScsiDeviceController();
    }

    int getReservedMemoryMb(VirtualMachineTO vmSpec) {
        if (vmSpec.getDetails().get(VMwareGuru.VmwareReserveMemory.key()).equalsIgnoreCase("true")) {
            return (int) (vmSpec.getMinRam() / ResourceType.bytesToMiB);
        }
        return 0;
    }

    int getReservedCpuMHZ(VirtualMachineTO vmSpec) {
        if (vmSpec.getDetails().get(VMwareGuru.VmwareReserveCpu.key()).equalsIgnoreCase("true")) {
            return vmSpec.getMinSpeed() * vmSpec.getCpus();
        }
        return 0;
    }

    // return the finalized disk chain for startup, from top to bottom
    private String[] syncDiskChain(DatacenterMO dcMo, VirtualMachineMO vmMo, DiskTO vol, VirtualMachineDiskInfo diskInfo,
                                   DatastoreMO dsMo) throws Exception {

        VolumeObjectTO volumeTO = (VolumeObjectTO) vol.getData();
        Map<String, String> details = vol.getDetails();
        boolean isManaged = false;

        if (details != null) {
            isManaged = Boolean.parseBoolean(details.get(DiskTO.MANAGED));
        }

        String datastoreDiskPath;
        if (dsMo.getDatastoreType().equalsIgnoreCase("VVOL")) {
            datastoreDiskPath = VmwareStorageLayoutHelper.getLegacyDatastorePathFromVmdkFileName(dsMo, volumeTO.getPath() + ".vmdk");
            if (!dsMo.fileExists(datastoreDiskPath)) {
                datastoreDiskPath = VmwareStorageLayoutHelper.getVmwareDatastorePathFromVmdkFileName(dsMo, vmMo.getName(), volumeTO.getPath() + ".vmdk");
            }
            if (!dsMo.fileExists(datastoreDiskPath)) {
                datastoreDiskPath = dsMo.searchFileInSubFolders(volumeTO.getPath() + ".vmdk", true, null);
            }
        } else {
            // we will honor vCenter's meta if it exists
            if (diskInfo != null) {
                // to deal with run-time upgrade to maintain the new datastore folder structure
                String disks[] = diskInfo.getDiskChain();
                for (int i = 0; i < disks.length; i++) {
                    DatastoreFile file = new DatastoreFile(disks[i]);
                    if (!isManaged && file.getDir() != null && file.getDir().isEmpty()) {
                        s_logger.info("Perform run-time datastore folder upgrade. sync " + disks[i] + " to VM folder");
                        disks[i] = VmwareStorageLayoutHelper.syncVolumeToVmDefaultFolder(dcMo, vmMo.getName(), dsMo, file.getFileBaseName(), VmwareManager.s_vmwareSearchExcludeFolder.value());
                    }
                }
                return disks;
            }

            if (isManaged) {
                String vmdkPath = new DatastoreFile(volumeTO.getPath()).getFileBaseName();

                if (volumeTO.getVolumeType() == Volume.Type.ROOT) {
                    if (vmdkPath == null) {
                        vmdkPath = volumeTO.getName();
                    }

                    datastoreDiskPath = VmwareStorageLayoutHelper.syncVolumeToVmDefaultFolder(dcMo, vmMo.getName(), dsMo, vmdkPath);
                } else {
                    if (vmdkPath == null) {
                        vmdkPath = dsMo.getName();
                    }

                    datastoreDiskPath = dsMo.getDatastorePath(vmdkPath + VMDK_EXTENSION);
                }
            } else {
                datastoreDiskPath = VmwareStorageLayoutHelper.syncVolumeToVmDefaultFolder(dcMo, vmMo.getName(), dsMo, volumeTO.getPath(), VmwareManager.s_vmwareSearchExcludeFolder.value());
            }
        }
        if (!dsMo.fileExists(datastoreDiskPath)) {
            s_logger.warn("Volume " + volumeTO.getId() + " does not seem to exist on datastore, out of sync? path: " + datastoreDiskPath);
        }

        return new String[]{datastoreDiskPath};
    }

    // Pair<internal CS name, vCenter display name>
    private Pair<String, String> composeVmNames(VirtualMachineTO vmSpec) {
        String vmInternalCSName = vmSpec.getName();
        String vmNameOnVcenter = vmSpec.getName();
        if (_instanceNameFlag && vmSpec.getHostName() != null) {
            vmNameOnVcenter = vmSpec.getHostName();
        }
        return new Pair<String, String>(vmInternalCSName, vmNameOnVcenter);
    }

    protected void configNestedHVSupport(VirtualMachineMO vmMo, VirtualMachineTO vmSpec, VirtualMachineConfigSpec vmConfigSpec) throws Exception {

        VmwareContext context = vmMo.getContext();
        if ("true".equals(vmSpec.getDetails().get(VmDetailConstants.NESTED_VIRTUALIZATION_FLAG))) {
            if (s_logger.isDebugEnabled())
                s_logger.debug("Nested Virtualization enabled in configuration, checking hypervisor capability");

            ManagedObjectReference hostMor = vmMo.getRunningHost().getMor();
            ManagedObjectReference computeMor = context.getVimClient().getMoRefProp(hostMor, "parent");
            ManagedObjectReference environmentBrowser = context.getVimClient().getMoRefProp(computeMor, "environmentBrowser");
            HostCapability hostCapability = context.getService().queryTargetCapabilities(environmentBrowser, hostMor);
            Boolean nestedHvSupported = hostCapability.isNestedHVSupported();
            if (nestedHvSupported == null) {
                // nestedHvEnabled property is supported only since VMware 5.1. It's not defined for earlier versions.
                s_logger.warn("Hypervisor doesn't support nested virtualization, unable to set config for VM " + vmSpec.getName());
            } else if (nestedHvSupported.booleanValue()) {
                s_logger.debug("Hypervisor supports nested virtualization, enabling for VM " + vmSpec.getName());
                vmConfigSpec.setNestedHVEnabled(true);
            } else {
                s_logger.warn("Hypervisor doesn't support nested virtualization, unable to set config for VM " + vmSpec.getName());
                vmConfigSpec.setNestedHVEnabled(false);
            }
        }
    }

    private static void configBasicExtraOption(List<OptionValue> extraOptions, VirtualMachineTO vmSpec) {
        OptionValue newVal = new OptionValue();
        newVal.setKey("machine.id");
        newVal.setValue(vmSpec.getBootArgs());
        extraOptions.add(newVal);

        newVal = new OptionValue();
        newVal.setKey("devices.hotplug");
        newVal.setValue("true");
        extraOptions.add(newVal);
    }

    private static void configNvpExtraOption(List<OptionValue> extraOptions, VirtualMachineTO vmSpec, Map<String, String> nicUuidToDvSwitchUuid) {
        /**
         * Extra Config : nvp.vm-uuid = uuid
         *  - Required for Nicira NVP integration
         */
        OptionValue newVal = new OptionValue();
        newVal.setKey("nvp.vm-uuid");
        newVal.setValue(vmSpec.getUuid());
        extraOptions.add(newVal);

        /**
         * Extra Config : nvp.iface-id.<num> = uuid
         *  - Required for Nicira NVP integration
         */
        int nicNum = 0;
        for (NicTO nicTo : sortNicsByDeviceId(vmSpec.getNics())) {
            if (nicTo.getUuid() != null) {
                newVal = new OptionValue();
                newVal.setKey("nvp.iface-id." + nicNum);
                newVal.setValue(nicTo.getUuid());
                extraOptions.add(newVal);
            }
            nicNum++;
        }
    }

    private static void configCustomExtraOption(List<OptionValue> extraOptions, VirtualMachineTO vmSpec) {
        // we no longer to validation anymore
        for (Map.Entry<String, String> entry : vmSpec.getDetails().entrySet()) {
            if (entry.getKey().equalsIgnoreCase(VmDetailConstants.BOOT_MODE)) {
                continue;
            }
            OptionValue newVal = new OptionValue();
            newVal.setKey(entry.getKey());
            newVal.setValue(entry.getValue());
            extraOptions.add(newVal);
        }
    }

    private static void postNvpConfigBeforeStart(VirtualMachineMO vmMo, VirtualMachineTO vmSpec) throws Exception {
        /**
         * We need to configure the port on the DV switch after the host is
         * connected. So make this happen between the configure and start of
         * the VM
         */
        int nicIndex = 0;
        for (NicTO nicTo : sortNicsByDeviceId(vmSpec.getNics())) {
            if (nicTo.getBroadcastType() == BroadcastDomainType.Lswitch) {
                // We need to create a port with a unique vlan and pass the key to the nic device
                s_logger.trace("Nic " + nicTo.toString() + " is connected to an NVP logicalswitch");
                VirtualDevice nicVirtualDevice = vmMo.getNicDeviceByIndex(nicIndex);
                if (nicVirtualDevice == null) {
                    throw new Exception("Failed to find a VirtualDevice for nic " + nicIndex); //FIXME Generic exceptions are bad
                }
                VirtualDeviceBackingInfo backing = nicVirtualDevice.getBacking();
                if (backing instanceof VirtualEthernetCardDistributedVirtualPortBackingInfo) {
                    // This NIC is connected to a Distributed Virtual Switch
                    VirtualEthernetCardDistributedVirtualPortBackingInfo portInfo = (VirtualEthernetCardDistributedVirtualPortBackingInfo) backing;
                    DistributedVirtualSwitchPortConnection port = portInfo.getPort();
                    String portKey = port.getPortKey();
                    String portGroupKey = port.getPortgroupKey();
                    String dvSwitchUuid = port.getSwitchUuid();

                    s_logger.debug("NIC " + nicTo.toString() + " is connected to dvSwitch " + dvSwitchUuid + " pg " + portGroupKey + " port " + portKey);

                    ManagedObjectReference dvSwitchManager = vmMo.getContext().getVimClient().getServiceContent().getDvSwitchManager();
                    ManagedObjectReference dvSwitch = vmMo.getContext().getVimClient().getService().queryDvsByUuid(dvSwitchManager, dvSwitchUuid);

                    // Get all ports
                    DistributedVirtualSwitchPortCriteria criteria = new DistributedVirtualSwitchPortCriteria();
                    criteria.setInside(true);
                    criteria.getPortgroupKey().add(portGroupKey);
                    List<DistributedVirtualPort> dvPorts = vmMo.getContext().getVimClient().getService().fetchDVPorts(dvSwitch, criteria);

                    DistributedVirtualPort vmDvPort = null;
                    List<Integer> usedVlans = new ArrayList<Integer>();
                    for (DistributedVirtualPort dvPort : dvPorts) {
                        // Find the port for this NIC by portkey
                        if (portKey.equals(dvPort.getKey())) {
                            vmDvPort = dvPort;
                        }
                        VMwareDVSPortSetting settings = (VMwareDVSPortSetting) dvPort.getConfig().getSetting();
                        VmwareDistributedVirtualSwitchVlanIdSpec vlanId = (VmwareDistributedVirtualSwitchVlanIdSpec) settings.getVlan();
                        s_logger.trace("Found port " + dvPort.getKey() + " with vlan " + vlanId.getVlanId());
                        if (vlanId.getVlanId() > 0 && vlanId.getVlanId() < 4095) {
                            usedVlans.add(vlanId.getVlanId());
                        }
                    }

                    if (vmDvPort == null) {
                        throw new Exception("Empty port list from dvSwitch for nic " + nicTo.toString());
                    }

                    DVPortConfigInfo dvPortConfigInfo = vmDvPort.getConfig();
                    VMwareDVSPortSetting settings = (VMwareDVSPortSetting) dvPortConfigInfo.getSetting();

                    VmwareDistributedVirtualSwitchVlanIdSpec vlanId = (VmwareDistributedVirtualSwitchVlanIdSpec) settings.getVlan();
                    BoolPolicy blocked = settings.getBlocked();
                    if (blocked.isValue() == Boolean.TRUE) {
                        s_logger.trace("Port is blocked, set a vlanid and unblock");
                        DVPortConfigSpec dvPortConfigSpec = new DVPortConfigSpec();
                        VMwareDVSPortSetting edittedSettings = new VMwareDVSPortSetting();
                        // Unblock
                        blocked.setValue(Boolean.FALSE);
                        blocked.setInherited(Boolean.FALSE);
                        edittedSettings.setBlocked(blocked);
                        // Set vlan
                        int i;
                        for (i = 1; i < 4095; i++) {
                            if (!usedVlans.contains(i))
                                break;
                        }
                        vlanId.setVlanId(i); // FIXME should be a determined
                        // based on usage
                        vlanId.setInherited(false);
                        edittedSettings.setVlan(vlanId);

                        dvPortConfigSpec.setSetting(edittedSettings);
                        dvPortConfigSpec.setOperation("edit");
                        dvPortConfigSpec.setKey(portKey);
                        List<DVPortConfigSpec> dvPortConfigSpecs = new ArrayList<DVPortConfigSpec>();
                        dvPortConfigSpecs.add(dvPortConfigSpec);
                        ManagedObjectReference task = vmMo.getContext().getVimClient().getService().reconfigureDVPortTask(dvSwitch, dvPortConfigSpecs);
                        if (!vmMo.getContext().getVimClient().waitForTask(task)) {
                            throw new Exception("Failed to configure the dvSwitch port for nic " + nicTo.toString());
                        }
                        s_logger.debug("NIC " + nicTo.toString() + " connected to vlan " + i);
                    } else {
                        s_logger.trace("Port already configured and set to vlan " + vlanId.getVlanId());
                    }
                } else if (backing instanceof VirtualEthernetCardNetworkBackingInfo) {
                    // This NIC is connected to a Virtual Switch
                    // Nothing to do
                } else if (backing instanceof VirtualEthernetCardOpaqueNetworkBackingInfo) {
                    //if NSX API VERSION >= 4.2, connect to br-int (nsx.network), do not create portgroup else previous behaviour
                    //OK, connected to OpaqueNetwork
                } else {
                    s_logger.error("nic device backing is of type " + backing.getClass().getName());
                    throw new Exception("Incompatible backing for a VirtualDevice for nic " + nicIndex); //FIXME Generic exceptions are bad
                }
            }
            nicIndex++;
        }
    }

    private VirtualMachineDiskInfo getMatchingExistingDisk(VirtualMachineDiskInfoBuilder diskInfoBuilder, DiskTO vol, VmwareHypervisorHost hyperHost, VmwareContext context)
            throws Exception {
        if (diskInfoBuilder != null) {
            VolumeObjectTO volume = (VolumeObjectTO) vol.getData();

            String dsName = null;
            String diskBackingFileBaseName = null;

            Map<String, String> details = vol.getDetails();
            boolean isManaged = details != null && Boolean.parseBoolean(details.get(DiskTO.MANAGED));

            if (isManaged) {
                String iScsiName = details.get(DiskTO.IQN);

                // if the storage is managed, iScsiName should not be null
                dsName = VmwareResource.getDatastoreName(iScsiName);

                diskBackingFileBaseName = new DatastoreFile(volume.getPath()).getFileBaseName();
            } else {
                ManagedObjectReference morDs = HypervisorHostHelper.findDatastoreWithBackwardsCompatibility(hyperHost, volume.getDataStore().getUuid());
                DatastoreMO dsMo = new DatastoreMO(context, morDs);

                dsName = dsMo.getName();

                diskBackingFileBaseName = volume.getPath();
            }

            VirtualMachineDiskInfo diskInfo = diskInfoBuilder.getDiskInfoByBackingFileBaseName(diskBackingFileBaseName, dsName);
            if (diskInfo != null) {
                s_logger.info("Found existing disk info from volume path: " + volume.getPath());
                return diskInfo;
            } else {
                String chainInfo = volume.getChainInfo();
                if (chainInfo != null) {
                    VirtualMachineDiskInfo infoInChain = _gson.fromJson(chainInfo, VirtualMachineDiskInfo.class);
                    if (infoInChain != null) {
                        String[] disks = infoInChain.getDiskChain();
                        if (disks.length > 0) {
                            for (String diskPath : disks) {
                                DatastoreFile file = new DatastoreFile(diskPath);
                                diskInfo = diskInfoBuilder.getDiskInfoByBackingFileBaseName(file.getFileBaseName(), dsName);
                                if (diskInfo != null) {
                                    s_logger.info("Found existing disk from chain info: " + diskPath);
                                    return diskInfo;
                                }
                            }
                        }

                        if (diskInfo == null) {
                            diskInfo = diskInfoBuilder.getDiskInfoByDeviceBusName(infoInChain.getDiskDeviceBusName());
                            if (diskInfo != null) {
                                s_logger.info("Found existing disk from from chain device bus information: " + infoInChain.getDiskDeviceBusName());
                                return diskInfo;
                            }
                        }
                    }
                }
            }
        }

        return null;
    }

    private int getDiskController(VirtualMachineDiskInfo matchingExistingDisk, DiskTO vol, VirtualMachineTO vmSpec, int ideControllerKey, int scsiControllerKey) {

        int controllerKey;
        if (matchingExistingDisk != null) {
            s_logger.info("Chose disk controller based on existing information: " + matchingExistingDisk.getDiskDeviceBusName());
            if (matchingExistingDisk.getDiskDeviceBusName().startsWith("ide"))
                return ideControllerKey;
            else
                return scsiControllerKey;
        }

        if (vol.getType() == Volume.Type.ROOT) {
            Map<String, String> vmDetails = vmSpec.getDetails();
            if (vmDetails != null && vmDetails.get(VmDetailConstants.ROOT_DISK_CONTROLLER) != null) {
                if (vmDetails.get(VmDetailConstants.ROOT_DISK_CONTROLLER).equalsIgnoreCase("scsi")) {
                    s_logger.info("Chose disk controller for vol " + vol.getType() + " -> scsi, based on root disk controller settings: "
                            + vmDetails.get(VmDetailConstants.ROOT_DISK_CONTROLLER));
                    controllerKey = scsiControllerKey;
                } else {
                    s_logger.info("Chose disk controller for vol " + vol.getType() + " -> ide, based on root disk controller settings: "
                            + vmDetails.get(VmDetailConstants.ROOT_DISK_CONTROLLER));
                    controllerKey = ideControllerKey;
                }
            } else {
                s_logger.info("Chose disk controller for vol " + vol.getType() + " -> scsi. due to null root disk controller setting");
                controllerKey = scsiControllerKey;
            }

        } else {
            // DATA volume always use SCSI device
            s_logger.info("Chose disk controller for vol " + vol.getType() + " -> scsi");
            controllerKey = scsiControllerKey;
        }

        return controllerKey;
    }

    private String getDiskController(VirtualMachineMO vmMo, VirtualMachineDiskInfo matchingExistingDisk, DiskTO vol, Pair<String, String> controllerInfo) throws Exception {
        int controllerKey;
        DiskControllerType controllerType = DiskControllerType.none;
        if (matchingExistingDisk != null) {
            String currentBusName = matchingExistingDisk.getDiskDeviceBusName();
            if (currentBusName != null) {
                s_logger.info("Chose disk controller based on existing information: " + currentBusName);
                if (currentBusName.startsWith("ide")) {
                    controllerType = DiskControllerType.ide;
                } else if (currentBusName.startsWith("scsi")) {
                    controllerType = DiskControllerType.scsi;
                }
            }
            if (controllerType == DiskControllerType.scsi || controllerType == DiskControllerType.none) {
                Ternary<Integer, Integer, DiskControllerType> vmScsiControllerInfo = vmMo.getScsiControllerInfo();
                controllerType = vmScsiControllerInfo.third();
            }
            return controllerType.toString();
        }

        if (vol.getType() == Volume.Type.ROOT) {
            s_logger.info("Chose disk controller for vol " + vol.getType() + " -> " + controllerInfo.first()
                    + ", based on root disk controller settings at global configuration setting.");
            return controllerInfo.first();
        } else {
            s_logger.info("Chose disk controller for vol " + vol.getType() + " -> " + controllerInfo.second()
                    + ", based on default data disk controller setting i.e. Operating system recommended."); // Need to bring in global configuration setting & template level setting.
            return controllerInfo.second();
        }
    }

    private void postDiskConfigBeforeStart(VirtualMachineMO vmMo, VirtualMachineTO vmSpec, DiskTO[] sortedDisks, int ideControllerKey,
                                           int scsiControllerKey, Map<String, Map<String, String>> iqnToData, VmwareHypervisorHost hyperHost, VmwareContext context) throws Exception {
        VirtualMachineDiskInfoBuilder diskInfoBuilder = vmMo.getDiskInfoBuilder();

        for (DiskTO vol : sortedDisks) {
            if (vol.getType() == Volume.Type.ISO)
                continue;

            VolumeObjectTO volumeTO = (VolumeObjectTO) vol.getData();

            VirtualMachineDiskInfo diskInfo = getMatchingExistingDisk(diskInfoBuilder, vol, hyperHost, context);
            assert (diskInfo != null);

            String[] diskChain = diskInfo.getDiskChain();
            assert (diskChain.length > 0);

            Map<String, String> details = vol.getDetails();
            boolean managed = false;

            if (details != null) {
                managed = Boolean.parseBoolean(details.get(DiskTO.MANAGED));
            }

            DatastoreFile file = new DatastoreFile(diskChain[0]);

            if (managed) {
                DatastoreFile originalFile = new DatastoreFile(volumeTO.getPath());

                if (!file.getFileBaseName().equalsIgnoreCase(originalFile.getFileBaseName())) {
                    if (s_logger.isInfoEnabled())
                        s_logger.info("Detected disk-chain top file change on volume: " + volumeTO.getId() + " " + volumeTO.getPath() + " -> " + diskChain[0]);
                }
            } else {
                if (!file.getFileBaseName().equalsIgnoreCase(volumeTO.getPath())) {
                    if (s_logger.isInfoEnabled())
                        s_logger.info("Detected disk-chain top file change on volume: " + volumeTO.getId() + " " + volumeTO.getPath() + " -> " + file.getFileBaseName());
                }
            }

            VolumeObjectTO volInSpec = getVolumeInSpec(vmSpec, volumeTO);

            if (volInSpec != null) {
                if (managed) {
                    Map<String, String> data = new HashMap<>();

                    String datastoreVolumePath = diskChain[0];

                    data.put(StartAnswer.PATH, datastoreVolumePath);
                    data.put(StartAnswer.IMAGE_FORMAT, Storage.ImageFormat.OVA.toString());

                    iqnToData.put(details.get(DiskTO.IQN), data);

                    vol.setPath(datastoreVolumePath);
                    volumeTO.setPath(datastoreVolumePath);
                    volInSpec.setPath(datastoreVolumePath);
                } else {
                    volInSpec.setPath(file.getFileBaseName());
                    if (vol.getDetails().get(DiskTO.PROTOCOL_TYPE) != null && vol.getDetails().get(DiskTO.PROTOCOL_TYPE).equalsIgnoreCase("DatastoreCluster")) {
                        volInSpec.setUpdatedDataStoreUUID(volumeTO.getDataStore().getUuid());
                    }
                }
                volInSpec.setChainInfo(_gson.toJson(diskInfo));
            }
        }
    }

    private void checkAndDeleteDatastoreFile(String filePath, List<String> skipDatastores, DatastoreMO dsMo, DatacenterMO dcMo) throws Exception {
        if (dsMo != null && dcMo != null && (skipDatastores == null || !skipDatastores.contains(dsMo.getName()))) {
            s_logger.debug("Deleting file: " + filePath);
            dsMo.deleteFile(filePath, dcMo.getMor(), true);
        }
    }

    private void deleteUnregisteredVmFiles(VirtualMachineFileLayoutEx vmFileLayout, DatacenterMO dcMo, boolean deleteDisks, List<String> skipDatastores) throws Exception {
        s_logger.debug("Deleting files associated with an existing VM that was unregistered");
        DatastoreFile vmFolder = null;
        try {
            List<VirtualMachineFileLayoutExFileInfo> fileInfo = vmFileLayout.getFile();
            for (VirtualMachineFileLayoutExFileInfo file : fileInfo) {
                DatastoreFile fileInDatastore = new DatastoreFile(file.getName());
                // In case of linked clones, VM file layout includes the base disk so don't delete all disk files.
                if (file.getType().startsWith("disk") || file.getType().startsWith("digest"))
                    continue;
                else if (file.getType().equals("config"))
                    vmFolder = new DatastoreFile(fileInDatastore.getDatastoreName(), fileInDatastore.getDir());
                DatastoreMO dsMo = new DatastoreMO(dcMo.getContext(), dcMo.findDatastore(fileInDatastore.getDatastoreName()));
                checkAndDeleteDatastoreFile(file.getName(), skipDatastores, dsMo, dcMo);
            }
            // Delete files that are present in the VM folder - this will take care of the VM disks as well.
            DatastoreMO vmFolderDsMo = new DatastoreMO(dcMo.getContext(), dcMo.findDatastore(vmFolder.getDatastoreName()));
            String[] files = vmFolderDsMo.listDirContent(vmFolder.getPath());
            if (deleteDisks) {
                for (String file : files) {
                    String vmDiskFileFullPath = String.format("%s/%s", vmFolder.getPath(), file);
                    checkAndDeleteDatastoreFile(vmDiskFileFullPath, skipDatastores, vmFolderDsMo, dcMo);
                }
            }
            // Delete VM folder
            if (deleteDisks || files.length == 0) {
                checkAndDeleteDatastoreFile(vmFolder.getPath(), skipDatastores, vmFolderDsMo, dcMo);
            }
        } catch (Exception e) {
            String message = "Failed to delete files associated with an existing VM that was unregistered due to " + VmwareHelper.getExceptionMessage(e);
            s_logger.warn(message, e);
        }
    }

    private static VolumeObjectTO getVolumeInSpec(VirtualMachineTO vmSpec, VolumeObjectTO srcVol) {
        for (DiskTO disk : vmSpec.getDisks()) {
            if (disk.getData() instanceof VolumeObjectTO) {
                VolumeObjectTO vol = (VolumeObjectTO) disk.getData();
                if (vol.getId() == srcVol.getId())
                    return vol;
            }
        }

        return null;
    }

    private static NicTO[] sortNicsByDeviceId(NicTO[] nics) {

        List<NicTO> listForSort = new ArrayList<NicTO>();
        for (NicTO nic : nics) {
            listForSort.add(nic);
        }
        Collections.sort(listForSort, new Comparator<NicTO>() {

            @Override
            public int compare(NicTO arg0, NicTO arg1) {
                if (arg0.getDeviceId() < arg1.getDeviceId()) {
                    return -1;
                } else if (arg0.getDeviceId() == arg1.getDeviceId()) {
                    return 0;
                }

                return 1;
            }
        });

        return listForSort.toArray(new NicTO[0]);
    }

    private static DiskTO[] sortVolumesByDeviceId(DiskTO[] volumes) {

        List<DiskTO> listForSort = new ArrayList<DiskTO>();
        for (DiskTO vol : volumes) {
            listForSort.add(vol);
        }
        Collections.sort(listForSort, new Comparator<DiskTO>() {

            @Override
            public int compare(DiskTO arg0, DiskTO arg1) {
                if (arg0.getDiskSeq() < arg1.getDiskSeq()) {
                    return -1;
                } else if (arg0.getDiskSeq().equals(arg1.getDiskSeq())) {
                    return 0;
                }

                return 1;
            }
        });

        return listForSort.toArray(new DiskTO[0]);
    }

    /**
     * Only call this for managed storage.
     * Ex. "[-iqn.2010-01.com.solidfire:4nhe.vol-1.27-0] i-2-18-VM/ROOT-18.vmdk" should return "i-2-18-VM/ROOT-18"
     */
    public String getVmdkPath(String path) {
        if (!StringUtils.isNotBlank(path)) {
            return null;
        }

        final String search = "]";

        int startIndex = path.indexOf(search);

        if (startIndex == -1) {
            return null;
        }

        path = path.substring(startIndex + search.length());

        final String search2 = VMDK_EXTENSION;

        int endIndex = path.indexOf(search2);

        if (endIndex == -1) {
            return null;
        }

        return path.substring(0, endIndex).trim();
    }

    private DatastoreMO getDataStoreWhereDiskExists(VmwareHypervisorHost hyperHost, VmwareContext context,
                                               VirtualMachineDiskInfoBuilder diskInfoBuilder, DiskTO disk, List<Pair<Integer, ManagedObjectReference>> diskDatastores) throws Exception {
        VolumeObjectTO volume = (VolumeObjectTO) disk.getData();
        String diskBackingFileBaseName = volume.getPath();
        for (Pair<Integer, ManagedObjectReference> diskDatastore : diskDatastores) {
            DatastoreMO dsMo = new DatastoreMO(hyperHost.getContext(), diskDatastore.second());
            String dsName = dsMo.getName();

            VirtualMachineDiskInfo diskInfo = diskInfoBuilder.getDiskInfoByBackingFileBaseName(diskBackingFileBaseName, dsName);
            if (diskInfo != null) {
                s_logger.info("Found existing disk info from volume path: " + volume.getPath());
                return dsMo;
            } else {
                String chainInfo = volume.getChainInfo();
                if (chainInfo != null) {
                    VirtualMachineDiskInfo infoInChain = _gson.fromJson(chainInfo, VirtualMachineDiskInfo.class);
                    if (infoInChain != null) {
                        String[] disks = infoInChain.getDiskChain();
                        if (disks.length > 0) {
                            for (String diskPath : disks) {
                                DatastoreFile file = new DatastoreFile(diskPath);
                                diskInfo = diskInfoBuilder.getDiskInfoByBackingFileBaseName(file.getFileBaseName(), dsName);
                                if (diskInfo != null) {
                                    s_logger.info("Found existing disk from chain info: " + diskPath);
                                    return dsMo;
                                }
                            }
                        }
                    }
                }
            }
        }
        return null;
    }

    private HashMap<String, Pair<ManagedObjectReference, DatastoreMO>> inferDatastoreDetailsFromDiskInfo(VmwareHypervisorHost hyperHost, VmwareContext context,
                                                                                                         DiskTO[] disks, Command cmd) throws Exception {
        HashMap<String, Pair<ManagedObjectReference, DatastoreMO>> mapIdToMors = new HashMap<>();

        assert (hyperHost != null) && (context != null);

        for (DiskTO vol : disks) {
            if (vol.getType() != Volume.Type.ISO) {
                VolumeObjectTO volumeTO = (VolumeObjectTO) vol.getData();
                DataStoreTO primaryStore = volumeTO.getDataStore();
                String poolUuid = primaryStore.getUuid();

                if (mapIdToMors.get(poolUuid) == null) {
                    boolean isManaged = false;
                    Map<String, String> details = vol.getDetails();

                    if (details != null) {
                        isManaged = Boolean.parseBoolean(details.get(DiskTO.MANAGED));
                    }

                    if (isManaged) {
                        String iScsiName = details.get(DiskTO.IQN); // details should not be null for managed storage (it may or may not be null for non-managed storage)
                        String datastoreName = VmwareResource.getDatastoreName(iScsiName);
                        ManagedObjectReference morDatastore = HypervisorHostHelper.findDatastoreWithBackwardsCompatibility(hyperHost, datastoreName);

                        // if the datastore is not present, we need to discover the iSCSI device that will support it,
                        // create the datastore, and create a VMDK file in the datastore
                        if (morDatastore == null) {
                            final String vmdkPath = getVmdkPath(volumeTO.getPath());

                            morDatastore = _storageProcessor.prepareManagedStorage(context, hyperHost, null, iScsiName,
                                    details.get(DiskTO.STORAGE_HOST), Integer.parseInt(details.get(DiskTO.STORAGE_PORT)),
                                    vmdkPath,
                                    details.get(DiskTO.CHAP_INITIATOR_USERNAME), details.get(DiskTO.CHAP_INITIATOR_SECRET),
                                    details.get(DiskTO.CHAP_TARGET_USERNAME), details.get(DiskTO.CHAP_TARGET_SECRET),
                                    Long.parseLong(details.get(DiskTO.VOLUME_SIZE)), cmd);

                            DatastoreMO dsMo = new DatastoreMO(getServiceContext(), morDatastore);

                            final String datastoreVolumePath;

                            if (vmdkPath != null) {
                                datastoreVolumePath = dsMo.getDatastorePath(vmdkPath + VMDK_EXTENSION);
                            } else {
                                datastoreVolumePath = dsMo.getDatastorePath(dsMo.getName() + VMDK_EXTENSION);
                            }

                            volumeTO.setPath(datastoreVolumePath);
                            vol.setPath(datastoreVolumePath);
                        }

                        mapIdToMors.put(datastoreName, new Pair<>(morDatastore, new DatastoreMO(context, morDatastore)));
                    } else {
                        ManagedObjectReference morDatastore = HypervisorHostHelper.findDatastoreWithBackwardsCompatibility(hyperHost, poolUuid);

                        if (morDatastore == null) {
                            String msg = "Failed to get the mounted datastore for the volume's pool " + poolUuid;

                            s_logger.error(msg);

                            throw new Exception(msg);
                        }

                        mapIdToMors.put(poolUuid, new Pair<>(morDatastore, new DatastoreMO(context, morDatastore)));
                    }
                }
            }
        }

        return mapIdToMors;
    }

    private Pair<ManagedObjectReference, DatastoreMO> getDatastoreThatDiskIsOn(HashMap<String, Pair<ManagedObjectReference, DatastoreMO>> dataStoresDetails, DiskTO vol) {
        Pair<ManagedObjectReference, DatastoreMO> rootDiskDataStoreDetails = null;

        Map<String, String> details = vol.getDetails();
        boolean managed = false;

        if (details != null) {
            managed = Boolean.parseBoolean(details.get(DiskTO.MANAGED));
        }

        if (managed) {
            String datastoreName = VmwareResource.getDatastoreName(details.get(DiskTO.IQN));
            rootDiskDataStoreDetails = dataStoresDetails.get(datastoreName);
        } else {
            DataStoreTO primaryStore = vol.getData().getDataStore();
            rootDiskDataStoreDetails = dataStoresDetails.get(primaryStore.getUuid());
        }

        return rootDiskDataStoreDetails;
    }

    private String getPvlanInfo(NicTO nicTo) {
        if (nicTo.getBroadcastType() == BroadcastDomainType.Pvlan) {
            return NetUtils.getIsolatedPvlanFromUri(nicTo.getBroadcastUri());
        }
        return null;
    }

    private String getVlanInfo(NicTO nicTo, String defaultVlan) {
        if (nicTo.getBroadcastType() == BroadcastDomainType.Native) {
            return defaultVlan;
        } else if (nicTo.getBroadcastType() == BroadcastDomainType.Vlan || nicTo.getBroadcastType() == BroadcastDomainType.Pvlan) {
            if (nicTo.getBroadcastUri() != null) {
                if (nicTo.getBroadcastType() == BroadcastDomainType.Vlan)
                    // For vlan, the broadcast uri is of the form vlan://<vlanid>
                    // BroadcastDomainType recogniizes and handles this.
                    return BroadcastDomainType.getValue(nicTo.getBroadcastUri());
                else
                    // for pvlan, the broacast uri will be of the form pvlan://<vlanid>-i<pvlanid>
                    // TODO consider the spread of functionality between BroadcastDomainType and NetUtils
                    return NetUtils.getPrimaryPvlanFromUri(nicTo.getBroadcastUri());
            } else {
                s_logger.warn("BroadcastType is not claimed as VLAN or PVLAN, but without vlan info in broadcast URI. Use vlan info from labeling: " + defaultVlan);
                return defaultVlan;
            }
        } else if (nicTo.getBroadcastType() == BroadcastDomainType.Lswitch) {
            // We don't need to set any VLAN id for an NVP logical switch
            return null;
        } else if (nicTo.getBroadcastType() == BroadcastDomainType.Storage) {
            URI broadcastUri = nicTo.getBroadcastUri();
            if (broadcastUri != null) {
                String vlanId = BroadcastDomainType.getValue(broadcastUri);
                s_logger.debug("Using VLAN [" + vlanId + "] from broadcast uri [" + broadcastUri + "]");
                return vlanId;
            }
        }

        s_logger.warn("Unrecognized broadcast type in VmwareResource, type: " + nicTo.getBroadcastType().toString() + ". Use vlan info from labeling: " + defaultVlan);
        return defaultVlan;
    }

    private Pair<ManagedObjectReference, String> prepareNetworkFromNicInfo(HostMO hostMo, NicTO nicTo, boolean configureVServiceInNexus, VirtualMachine.Type vmType)
            throws Exception {

        Ternary<String, String, String> switchDetails = getTargetSwitch(nicTo);
        VirtualSwitchType switchType = VirtualSwitchType.getType(switchDetails.second());
        String switchName = switchDetails.first();
        String vlanToken = switchDetails.third();

        String namePrefix = getNetworkNamePrefix(nicTo);
        Pair<ManagedObjectReference, String> networkInfo = null;

        s_logger.info("Prepare network on " + switchType + " " + switchName + " with name prefix: " + namePrefix);

        if (VirtualSwitchType.StandardVirtualSwitch == switchType) {
            networkInfo = HypervisorHostHelper.prepareNetwork(switchName, namePrefix, hostMo,
                    getVlanInfo(nicTo, vlanToken), nicTo.getNetworkRateMbps(), nicTo.getNetworkRateMulticastMbps(),
                    _opsTimeout, true, nicTo.getBroadcastType(), nicTo.getUuid(), nicTo.getDetails());
        } else {
            String vlanId = getVlanInfo(nicTo, vlanToken);
            String svlanId = null;
            boolean pvlannetwork = (getPvlanInfo(nicTo) == null) ? false : true;
            if (vmType != null && vmType.equals(VirtualMachine.Type.DomainRouter) && pvlannetwork) {
                // plumb this network to the promiscuous vlan.
                svlanId = vlanId;
            } else {
                // plumb this network to the isolated vlan.
                svlanId = getPvlanInfo(nicTo);
            }
            networkInfo = HypervisorHostHelper.prepareNetwork(switchName, namePrefix, hostMo, vlanId, svlanId,
                    nicTo.getNetworkRateMbps(), nicTo.getNetworkRateMulticastMbps(), _opsTimeout, switchType,
                    _portsPerDvPortGroup, nicTo.getGateway(), configureVServiceInNexus, nicTo.getBroadcastType(), _vsmCredentials, nicTo.getDetails());
        }

        return networkInfo;
    }

    // return Ternary <switch name, switch tyep, vlan tagging>
    private Ternary<String, String, String> getTargetSwitch(NicTO nicTo) throws CloudException {
        TrafficType[] supportedTrafficTypes = new TrafficType[]{TrafficType.Guest, TrafficType.Public, TrafficType.Control, TrafficType.Management, TrafficType.Storage};

        TrafficType trafficType = nicTo.getType();
        if (!Arrays.asList(supportedTrafficTypes).contains(trafficType)) {
            throw new CloudException("Traffic type " + trafficType.toString() + " for nic " + nicTo.toString() + " is not supported.");
        }

        String switchName = null;
        VirtualSwitchType switchType = VirtualSwitchType.StandardVirtualSwitch;
        String vlanId = Vlan.UNTAGGED;

        if (StringUtils.isNotBlank(nicTo.getName())) {
            // Format of network traffic label is <VSWITCH>,<VLANID>,<VSWITCHTYPE>
            // If all 3 fields are mentioned then number of tokens would be 3.
            // If only <VSWITCH>,<VLANID> are mentioned then number of tokens would be 2.
            // Get switch details from the nicTO object
            String networkName = nicTo.getName();
            VmwareTrafficLabel mgmtTrafficLabelObj = new VmwareTrafficLabel(networkName, trafficType);
            switchName = mgmtTrafficLabelObj.getVirtualSwitchName();
            vlanId = mgmtTrafficLabelObj.getVlanId();
            switchType = mgmtTrafficLabelObj.getVirtualSwitchType();
        } else {
            if (trafficType == TrafficType.Guest && _guestTrafficInfo != null) {
                switchType = _guestTrafficInfo.getVirtualSwitchType();
                switchName = _guestTrafficInfo.getVirtualSwitchName();
            } else if (trafficType == TrafficType.Public && _publicTrafficInfo != null) {
                switchType = _publicTrafficInfo.getVirtualSwitchType();
                switchName = _publicTrafficInfo.getVirtualSwitchName();
            }
        }

        if (switchName == null
                && (nicTo.getType() == Networks.TrafficType.Control || nicTo.getType() == Networks.TrafficType.Management || nicTo.getType() == Networks.TrafficType.Storage)) {
            switchName = _privateNetworkVSwitchName;
        }

        if (switchType == VirtualSwitchType.NexusDistributedVirtualSwitch) {
            if (trafficType == TrafficType.Management || trafficType == TrafficType.Storage) {
                throw new CloudException(
                        "Unable to configure NIC " + nicTo.toString() + " as traffic type " + trafficType.toString() + " is not supported over virtual switch type " + switchType
                                + ". Please specify only supported type of virtual switches i.e. {vmwaresvs, vmwaredvs} in physical network traffic label.");
            }
        }

        return new Ternary<String, String, String>(switchName, switchType.toString(), vlanId);
    }

    private String getNetworkNamePrefix(NicTO nicTo) throws Exception {
        if (nicTo.getType() == Networks.TrafficType.Guest) {
            return "cloud.guest";
        } else if (nicTo.getType() == Networks.TrafficType.Control || nicTo.getType() == Networks.TrafficType.Management) {
            return "cloud.private";
        } else if (nicTo.getType() == Networks.TrafficType.Public) {
            return "cloud.public";
        } else if (nicTo.getType() == Networks.TrafficType.Storage) {
            return "cloud.storage";
        } else if (nicTo.getType() == Networks.TrafficType.Vpn) {
            throw new Exception("Unsupported traffic type: " + nicTo.getType().toString());
        } else {
            throw new Exception("Unsupported traffic type: " + nicTo.getType().toString());
        }
    }

    private VirtualMachineMO takeVmFromOtherHyperHost(VmwareHypervisorHost hyperHost, String vmName) throws Exception {

        VirtualMachineMO vmMo = hyperHost.findVmOnPeerHyperHost(vmName);
        if (vmMo != null) {
            ManagedObjectReference morTargetPhysicalHost = hyperHost.findMigrationTarget(vmMo);
            if (morTargetPhysicalHost == null) {
                String msg = "VM " + vmName + " is on other host and we have no resource available to migrate and start it here";
                s_logger.error(msg);
                throw new Exception(msg);
            }

            if (!vmMo.relocate(morTargetPhysicalHost)) {
                String msg = "VM " + vmName + " is on other host and we failed to relocate it here";
                s_logger.error(msg);
                throw new Exception(msg);
            }

            return vmMo;
        }
        return null;
    }

    // isoUrl sample content :
    // nfs://192.168.10.231/export/home/kelven/vmware-test/secondary/template/tmpl/2/200//200-2-80f7ee58-6eff-3a2d-bcb0-59663edf6d26.iso
    private Pair<String, ManagedObjectReference> getIsoDatastoreInfo(VmwareHypervisorHost hyperHost, String isoUrl) throws Exception {

        assert (isoUrl != null);
        int isoFileNameStartPos = isoUrl.lastIndexOf("/");
        if (isoFileNameStartPos < 0) {
            throw new Exception("Invalid ISO path info");
        }

        String isoFileName = isoUrl.substring(isoFileNameStartPos);

        int templateRootPos = isoUrl.indexOf("template/tmpl");
        templateRootPos = (templateRootPos < 0 ? isoUrl.indexOf(ConfigDrive.CONFIGDRIVEDIR) : templateRootPos);
        if (templateRootPos < 0) {
            throw new Exception("Invalid ISO path info");
        }

        String storeUrl = isoUrl.substring(0, templateRootPos - 1);
        String isoPath = isoUrl.substring(templateRootPos, isoFileNameStartPos);

        ManagedObjectReference morDs = prepareSecondaryDatastoreOnHost(storeUrl);
        DatastoreMO dsMo = new DatastoreMO(getServiceContext(), morDs);

        return new Pair<String, ManagedObjectReference>(String.format("[%s] %s%s", dsMo.getName(), isoPath, isoFileName), morDs);
    }

    protected Answer execute(ReadyCommand cmd) {
        if (s_logger.isInfoEnabled()) {
            s_logger.info("Executing resource ReadyCommand: " + _gson.toJson(cmd));
        }

        try {
            VmwareContext context = getServiceContext();
            VmwareHypervisorHost hyperHost = getHyperHost(context);
            if (hyperHost.isHyperHostConnected()) {
                return new ReadyAnswer(cmd);
            } else {
                return new ReadyAnswer(cmd, "Host is not in connect state");
            }
        } catch (Exception e) {
            s_logger.error("Unexpected exception: ", e);
            return new ReadyAnswer(cmd, VmwareHelper.getExceptionMessage(e));
        }
    }

    protected Answer execute(GetHostStatsCommand cmd) {
        if (s_logger.isTraceEnabled()) {
            s_logger.trace("Executing resource GetHostStatsCommand: " + _gson.toJson(cmd));
        }

        VmwareContext context = getServiceContext();
        VmwareHypervisorHost hyperHost = getHyperHost(context);

        HostStatsEntry hostStats = new HostStatsEntry(cmd.getHostId(), 0, 0, 0, "host", 0, 0, 0, 0);
        Answer answer = new GetHostStatsAnswer(cmd, hostStats);
        try {
            HostStatsEntry entry = getHyperHostStats(hyperHost);
            if (entry != null) {
                entry.setHostId(cmd.getHostId());
                answer = new GetHostStatsAnswer(cmd, entry);
            }
        } catch (Exception e) {
            if (e instanceof RemoteException) {
                s_logger.warn("Encounter remote exception to vCenter, invalidate VMware session context");
                invalidateServiceContext();
            }

            String msg = "Unable to execute GetHostStatsCommand due to " + VmwareHelper.getExceptionMessage(e);
            s_logger.error(msg, e);
        }

        if (s_logger.isTraceEnabled()) {
            s_logger.trace("GetHostStats Answer: " + _gson.toJson(answer));
        }

        return answer;
    }

    protected Answer execute(GetVmStatsCommand cmd) {
        if (s_logger.isTraceEnabled()) {
            s_logger.trace("Executing resource GetVmStatsCommand: " + _gson.toJson(cmd));
        }

        HashMap<String, VmStatsEntry> vmStatsMap = null;

        try {
            HashMap<String, PowerState> vmPowerStates = getVmStates();

            // getVmNames should return all i-x-y values.
            List<String> requestedVmNames = cmd.getVmNames();
            List<String> vmNames = new ArrayList<String>();

            if (requestedVmNames != null) {
                for (String vmName : requestedVmNames) {
                    if (vmPowerStates.get(vmName) != null) {
                        vmNames.add(vmName);
                    }
                }
            }

            if (vmNames != null) {
                vmStatsMap = getVmStats(vmNames);
            }
        } catch (Throwable e) {
            if (e instanceof RemoteException) {
                s_logger.warn("Encounter remote exception to vCenter, invalidate VMware session context");
                invalidateServiceContext();
            }

            s_logger.error("Unable to execute GetVmStatsCommand due to : " + VmwareHelper.getExceptionMessage(e), e);
        }

        Answer answer = new GetVmStatsAnswer(cmd, vmStatsMap);

        if (s_logger.isTraceEnabled()) {
            s_logger.trace("Report GetVmStatsAnswer: " + _gson.toJson(answer));
        }
        return answer;
    }

    protected Answer execute(GetVmDiskStatsCommand cmd) {
        try {
            final VmwareHypervisorHost hyperHost = getHyperHost(getServiceContext());
            final ManagedObjectReference perfMgr = getServiceContext().getServiceContent().getPerfManager();
            VimPortType service = getServiceContext().getService();

            final int intervalSeconds = 300;
            final XMLGregorianCalendar startTime = VmwareHelper.getXMLGregorianCalendar(new Date(), intervalSeconds);
            final XMLGregorianCalendar endTime = VmwareHelper.getXMLGregorianCalendar(new Date(), 0);

            PerfCounterInfo diskReadIOPerfCounterInfo = null;
            PerfCounterInfo diskWriteIOPerfCounterInfo = null;
            PerfCounterInfo diskReadKbsPerfCounterInfo = null;
            PerfCounterInfo diskWriteKbsPerfCounterInfo = null;

            // https://pubs.vmware.com/vsphere-5-5/topic/com.vmware.wssdk.apiref.doc/virtual_disk_counters.html
            List<PerfCounterInfo> cInfo = getServiceContext().getVimClient().getDynamicProperty(perfMgr, "perfCounter");
            for (PerfCounterInfo info : cInfo) {
                if ("virtualdisk".equalsIgnoreCase(info.getGroupInfo().getKey()) && "average".equalsIgnoreCase(info.getRollupType().value())) {
                    if ("numberReadAveraged".equalsIgnoreCase(info.getNameInfo().getKey())) {
                        diskReadIOPerfCounterInfo = info;
                    }
                    if ("numberWriteAveraged".equalsIgnoreCase(info.getNameInfo().getKey())) {
                        diskWriteIOPerfCounterInfo = info;
                    }
                    if ("read".equalsIgnoreCase(info.getNameInfo().getKey())) {
                        diskReadKbsPerfCounterInfo = info;
                    }
                    if ("write".equalsIgnoreCase(info.getNameInfo().getKey())) {
                        diskWriteKbsPerfCounterInfo = info;
                    }
                }
            }

            final ManagedObjectReference dcMor = hyperHost.getHyperHostDatacenter();
            final DatacenterMO dcMo = new DatacenterMO(getServiceContext(), dcMor);

            final HashMap<String, List<VmDiskStatsEntry>> vmStatsMap = new HashMap<>();
            for (final String vmName : cmd.getVmNames()) {
                final VirtualMachineMO vmMo = dcMo.findVm(vmName);
                final List<VmDiskStatsEntry> diskStats = new ArrayList<>();
                for (final VirtualDisk disk : vmMo.getAllDiskDevice()) {
                    final String diskBusName = vmMo.getDeviceBusName(vmMo.getAllDeviceList(), disk);
                    long readReq = 0;
                    long readBytes = 0;
                    long writeReq = 0;
                    long writeBytes = 0;

                    final ArrayList<PerfMetricId> perfMetricsIds = new ArrayList<PerfMetricId>();
                    if (diskReadIOPerfCounterInfo != null) {
                        perfMetricsIds.add(VmwareHelper.createPerfMetricId(diskReadIOPerfCounterInfo, diskBusName));
                    }
                    if (diskWriteIOPerfCounterInfo != null) {
                        perfMetricsIds.add(VmwareHelper.createPerfMetricId(diskWriteIOPerfCounterInfo, diskBusName));
                    }
                    if (diskReadKbsPerfCounterInfo != null) {
                        perfMetricsIds.add(VmwareHelper.createPerfMetricId(diskReadKbsPerfCounterInfo, diskBusName));
                    }
                    if (diskWriteKbsPerfCounterInfo != null) {
                        perfMetricsIds.add(VmwareHelper.createPerfMetricId(diskWriteKbsPerfCounterInfo, diskBusName));
                    }

                    if (perfMetricsIds.size() > 0) {
                        final PerfQuerySpec qSpec = new PerfQuerySpec();
                        qSpec.setEntity(vmMo.getMor());
                        qSpec.setFormat("normal");
                        qSpec.setIntervalId(intervalSeconds);
                        qSpec.setStartTime(startTime);
                        qSpec.setEndTime(endTime);
                        qSpec.getMetricId().addAll(perfMetricsIds);

                        for (final PerfEntityMetricBase perfValue : service.queryPerf(perfMgr, Collections.singletonList(qSpec))) {
                            if (!(perfValue instanceof PerfEntityMetric)) {
                                continue;
                            }
                            final List<PerfMetricSeries> values = ((PerfEntityMetric) perfValue).getValue();
                            if (values == null || values.isEmpty()) {
                                continue;
                            }
                            for (final PerfMetricSeries value : values) {
                                if (!(value instanceof PerfMetricIntSeries) || !value.getId().getInstance().equals(diskBusName)) {
                                    continue;
                                }
                                final List<Long> perfStats = ((PerfMetricIntSeries) value).getValue();
                                if (perfStats.size() > 0) {
                                    long sum = 0;
                                    for (long val : perfStats) {
                                        sum += val;
                                    }
                                    long avg = sum / perfStats.size();
                                    if (value.getId().getCounterId() == diskReadIOPerfCounterInfo.getKey()) {
                                        readReq = avg;
                                    } else if (value.getId().getCounterId() == diskWriteIOPerfCounterInfo.getKey()) {
                                        writeReq = avg;
                                    } else if (value.getId().getCounterId() == diskReadKbsPerfCounterInfo.getKey()) {
                                        readBytes = avg * 1024;
                                    } else if (value.getId().getCounterId() == diskWriteKbsPerfCounterInfo.getKey()) {
                                        writeBytes = avg * 1024;
                                    }
                                }
                            }
                        }
                    }
                    diskStats.add(new VmDiskStatsEntry(vmName, VmwareHelper.getDiskDeviceFileName(disk), writeReq, readReq, writeBytes, readBytes));
                }
                if (diskStats.size() > 0) {
                    vmStatsMap.put(vmName, diskStats);
                }
            }
            if (vmStatsMap.size() > 0) {
                return new GetVmDiskStatsAnswer(cmd, "", cmd.getHostName(), vmStatsMap);
            }
        } catch (Exception e) {
            s_logger.error("Unable to execute GetVmDiskStatsCommand due to " + VmwareHelper.getExceptionMessage(e), e);
        }
        return new GetVmDiskStatsAnswer(cmd, null, null, null);
    }

    protected Answer execute(GetVmNetworkStatsCommand cmd) {
        return new GetVmNetworkStatsAnswer(cmd, null, null, null);
    }

    protected GetVolumeStatsAnswer execute(GetVolumeStatsCommand cmd) {
        try {
            VmwareHypervisorHost srcHyperHost = getHyperHost(getServiceContext());
            ManagedObjectReference morDs = HypervisorHostHelper.findDatastoreWithBackwardsCompatibility(srcHyperHost, cmd.getPoolUuid());
            assert (morDs != null);
            DatastoreMO primaryStorageDatastoreMo = new DatastoreMO(getServiceContext(), morDs);
            VmwareHypervisorHost hyperHost = getHyperHost(getServiceContext());
            ManagedObjectReference dcMor = hyperHost.getHyperHostDatacenter();
            DatacenterMO dcMo = new DatacenterMO(getServiceContext(), dcMor);
            HashMap<String, VolumeStatsEntry> statEntry = new HashMap<String, VolumeStatsEntry>();

            for (String chainInfo : cmd.getVolumeUuids()) {
                if (chainInfo != null) {
                    VirtualMachineDiskInfo infoInChain = _gson.fromJson(chainInfo, VirtualMachineDiskInfo.class);
                    if (infoInChain != null) {
                        String[] disks = infoInChain.getDiskChain();
                        if (disks.length > 0) {
                            for (String diskPath : disks) {
                                DatastoreFile file = new DatastoreFile(diskPath);
                                VirtualMachineMO vmMo = dcMo.findVm(file.getDir());
                                Pair<VirtualDisk, String> vds = vmMo.getDiskDevice(file.getFileName(), true);
                                long virtualsize = vds.first().getCapacityInKB() * 1024;
                                long physicalsize = primaryStorageDatastoreMo.fileDiskSize(file.getPath());
                                if (statEntry.containsKey(chainInfo)) {
                                    VolumeStatsEntry vse = statEntry.get(chainInfo);
                                    if (vse != null) {
                                        vse.setPhysicalSize(vse.getPhysicalSize() + physicalsize);
                                    }
                                } else {
                                    VolumeStatsEntry vse = new VolumeStatsEntry(chainInfo, physicalsize, virtualsize);
                                    statEntry.put(chainInfo, vse);
                                }
                            }
                        }
                    }
                }
            }
            return new GetVolumeStatsAnswer(cmd, "", statEntry);
        } catch (Exception e) {
            s_logger.info("VOLSTAT GetVolumeStatsCommand failed " + e.getMessage());
        }

        return new GetVolumeStatsAnswer(cmd, "", null);
    }

    protected Answer execute(CheckHealthCommand cmd) {
        if (s_logger.isInfoEnabled()) {
            s_logger.info("Executing resource CheckHealthCommand: " + _gson.toJson(cmd));
        }

        try {
            VmwareHypervisorHost hyperHost = getHyperHost(getServiceContext());
            if (hyperHost.isHyperHostConnected()) {
                return new CheckHealthAnswer(cmd, true);
            }
        } catch (Throwable e) {
            if (e instanceof RemoteException) {
                s_logger.warn("Encounter remote exception to vCenter, invalidate VMware session context");
                invalidateServiceContext();
            }

            s_logger.error("Unable to execute CheckHealthCommand due to " + VmwareHelper.getExceptionMessage(e), e);
        }
        return new CheckHealthAnswer(cmd, false);
    }

    protected Answer execute(StopCommand cmd) {
        if (s_logger.isInfoEnabled()) {
            s_logger.info("Executing resource StopCommand: " + _gson.toJson(cmd));
        }

        // In the stop command, we're passed in the name of the VM as seen by cloudstack,
        // i.e., i-x-y. This is the internal VM name.
        VmwareContext context = getServiceContext();
        VmwareHypervisorHost hyperHost = getHyperHost(context);
        try {
            VirtualMachineMO vmMo = hyperHost.findVmOnHyperHost(cmd.getVmName());
            if (vmMo != null) {
                if (cmd.checkBeforeCleanup()) {
                    if (getVmPowerState(vmMo) != PowerState.PowerOff) {
                        String msg = "StopCommand is sent for cleanup and VM " + cmd.getVmName() + " is current running. ignore it.";
                        s_logger.warn(msg);
                        return new StopAnswer(cmd, msg, false);
                    } else {
                        String msg = "StopCommand is sent for cleanup and VM " + cmd.getVmName() + " is indeed stopped already.";
                        s_logger.info(msg);
                        return new StopAnswer(cmd, msg, true);
                    }
                }

                try {
                    vmMo.setCustomFieldValue(CustomFieldConstants.CLOUD_NIC_MASK, "0");
                    vmMo.setCustomFieldValue(CustomFieldConstants.CLOUD_VM_INTERNAL_NAME, cmd.getVmName());

                    if (getVmPowerState(vmMo) != PowerState.PowerOff) {
                        String msg = "Stop VM " + cmd.getVmName() + " Succeed";
                        boolean success = false;
                        if (cmd.isForceStop()) {
                            success = vmMo.powerOff();
                        } else {
                            success = vmMo.safePowerOff(_shutdownWaitMs);
                        }
                        if (!success) {
                            msg = "Have problem in powering off VM " + cmd.getVmName() + ", let the process continue";
                            s_logger.warn(msg);
                        }
                        return new StopAnswer(cmd, msg, true);
                    }

                    String msg = "VM " + cmd.getVmName() + " is already in stopped state";
                    s_logger.info(msg);
                    return new StopAnswer(cmd, msg, true);
                } finally {
                }
            } else {

                String msg = "VM " + cmd.getVmName() + " is no longer on the expected host in vSphere";
                s_logger.info(msg);
                return new StopAnswer(cmd, msg, true);
            }
        } catch (Exception e) {
            if (e instanceof RemoteException) {
                s_logger.warn("Encounter remote exception to vCenter, invalidate VMware session context");
                invalidateServiceContext();
            }

            String msg = "StopCommand failed due to " + VmwareHelper.getExceptionMessage(e);
            s_logger.error(msg);
            return new StopAnswer(cmd, msg, false);
        }
    }

    protected Answer execute(RebootRouterCommand cmd) {
        if (s_logger.isInfoEnabled()) {
            s_logger.info("Executing resource RebootRouterCommand: " + _gson.toJson(cmd));
        }

        RebootAnswer answer = (RebootAnswer) execute((RebootCommand) cmd);

        if (answer.getResult()) {
            String connectResult = connect(cmd.getVmName(), cmd.getPrivateIpAddress());
            networkUsage(cmd.getPrivateIpAddress(), "create", null);
            if (connectResult == null) {
                return answer;
            } else {
                return new Answer(cmd, false, connectResult);
            }
        }
        return answer;
    }

    protected Answer execute(RebootCommand cmd) {
        if (s_logger.isInfoEnabled()) {
            s_logger.info("Executing resource RebootCommand: " + getHumanReadableBytesJson(_gson.toJson(cmd)));
        }

        boolean toolsInstallerMounted = false;
        VirtualMachineMO vmMo = null;
        VmwareContext context = getServiceContext();
        VmwareHypervisorHost hyperHost = getHyperHost(context);
        try {
            vmMo = hyperHost.findVmOnHyperHost(cmd.getVmName());
            if (vmMo != null) {
                if (vmMo.isToolsInstallerMounted()) {
                    toolsInstallerMounted = true;
                    s_logger.trace("Detected mounted vmware tools installer for :[" + cmd.getVmName() + "]");
                }
                try {
                    if (canSetEnableSetupConfig(vmMo,cmd.getVirtualMachine())) {
                        vmMo.rebootGuest();
                        return new RebootAnswer(cmd, "reboot succeeded", true);
                    } else {
                        return new RebootAnswer(cmd, "Failed to configure VM to boot into hardware setup menu: " + vmMo.getName(), false);
                    }
                } catch (ToolsUnavailableFaultMsg e) {
                    s_logger.warn("VMware tools is not installed at guest OS, we will perform hard reset for reboot");
                } catch (Exception e) {
                    s_logger.warn("We are not able to perform gracefull guest reboot due to " + VmwareHelper.getExceptionMessage(e));
                }

                // continue to try with hard-reset
                if (vmMo.reset()) {
                    return new RebootAnswer(cmd, "reboot succeeded", true);
                }

                String msg = "Reboot failed in vSphere. vm: " + cmd.getVmName();
                s_logger.warn(msg);
                return new RebootAnswer(cmd, msg, false);
            } else {
                String msg = "Unable to find the VM in vSphere to reboot. vm: " + cmd.getVmName();
                s_logger.warn(msg);
                return new RebootAnswer(cmd, msg, false);
            }
        } catch (Exception e) {
            if (e instanceof RemoteException) {
                s_logger.warn("Encounter remote exception to vCenter, invalidate VMware session context");
                invalidateServiceContext();
            }

            String msg = "RebootCommand failed due to " + VmwareHelper.getExceptionMessage(e);
            s_logger.error(msg);
            return new RebootAnswer(cmd, msg, false);
        } finally {
            if (toolsInstallerMounted) {
                try {
                    vmMo.mountToolsInstaller();
                    s_logger.debug("Successfully re-mounted vmware tools installer for :[" + cmd.getVmName() + "]");
                } catch (Exception e) {
                    s_logger.warn("Unabled to re-mount vmware tools installer for :[" + cmd.getVmName() + "]");
                }
            }
        }
    }

    /**
     * set the boot into setup option if possible
     * @param vmMo vmware view on the vm
     * @param virtualMachine orchestration spec for the vm
     * @return true unless reboot into setup is requested and vmware is unable to comply
     */
    private boolean canSetEnableSetupConfig(VirtualMachineMO vmMo, VirtualMachineTO virtualMachine) {
        if (virtualMachine.isEnterHardwareSetup()) {
            VirtualMachineBootOptions bootOptions = new VirtualMachineBootOptions();
            VirtualMachineConfigSpec vmConfigSpec = new VirtualMachineConfigSpec();
            if (s_logger.isDebugEnabled()) {
                s_logger.debug(String.format("configuring VM '%s' to reboot into hardware setup menu.",virtualMachine.getName()));
            }
            bootOptions.setEnterBIOSSetup(virtualMachine.isEnterHardwareSetup());
            vmConfigSpec.setBootOptions(bootOptions);
            try {
                if (!vmMo.configureVm(vmConfigSpec)) {
                    return false;
                }
            } catch (Exception e) {
                s_logger.error(String.format("failed to reconfigure VM '%s' to boot into hardware setup menu",virtualMachine.getName()),e);
                return false;
            }
        }
        return true;
    }

    protected Answer execute(CheckVirtualMachineCommand cmd) {
        if (s_logger.isInfoEnabled()) {
            s_logger.info("Executing resource CheckVirtualMachineCommand: " + _gson.toJson(cmd));
        }

        final String vmName = cmd.getVmName();
        PowerState powerState = PowerState.PowerUnknown;
        Integer vncPort = null;

        VmwareContext context = getServiceContext();
        VmwareHypervisorHost hyperHost = getHyperHost(context);

        try {
            VirtualMachineMO vmMo = hyperHost.findVmOnHyperHost(vmName);
            if (vmMo != null) {
                powerState = getVmPowerState(vmMo);
                return new CheckVirtualMachineAnswer(cmd, powerState, vncPort);
            } else {
                s_logger.warn("Can not find vm " + vmName + " to execute CheckVirtualMachineCommand");
                return new CheckVirtualMachineAnswer(cmd, powerState, vncPort);
            }

        } catch (Throwable e) {
            if (e instanceof RemoteException) {
                s_logger.warn("Encounter remote exception to vCenter, invalidate VMware session context");
                invalidateServiceContext();
            }
            s_logger.error("Unexpected exception: " + VmwareHelper.getExceptionMessage(e), e);

            return new CheckVirtualMachineAnswer(cmd, powerState, vncPort);
        }
    }

    protected Answer execute(PrepareForMigrationCommand cmd) {
        if (s_logger.isInfoEnabled()) {
            s_logger.info("Executing resource PrepareForMigrationCommand: " + getHumanReadableBytesJson(_gson.toJson(cmd)));
        }

        VirtualMachineTO vm = cmd.getVirtualMachine();
        if (s_logger.isDebugEnabled()) {
            s_logger.debug("Preparing host for migrating " + vm);
        }

        final String vmName = vm.getName();
        try {
            VmwareHypervisorHost hyperHost = getHyperHost(getServiceContext());
            VmwareManager mgr = hyperHost.getContext().getStockObject(VmwareManager.CONTEXT_STOCK_NAME);

            // find VM through datacenter (VM is not at the target host yet)
            VirtualMachineMO vmMo = hyperHost.findVmOnPeerHyperHost(vmName);
            if (vmMo == null) {
                s_logger.info("VM " + vmName + " was not found in the cluster of host " + hyperHost.getHyperHostName() + ". Looking for the VM in datacenter.");
                ManagedObjectReference dcMor = hyperHost.getHyperHostDatacenter();
                DatacenterMO dcMo = new DatacenterMO(hyperHost.getContext(), dcMor);
                vmMo = dcMo.findVm(vmName);
                if (vmMo == null) {
                    String msg = "VM " + vmName + " does not exist in VMware datacenter";
                    s_logger.error(msg);
                    throw new Exception(msg);
                }
            }

            NicTO[] nics = vm.getNics();
            for (NicTO nic : nics) {
                // prepare network on the host
                prepareNetworkFromNicInfo(new HostMO(getServiceContext(), _morHyperHost), nic, false, cmd.getVirtualMachine().getType());
            }

            List<Pair<String, Long>> secStoreUrlAndIdList = mgr.getSecondaryStorageStoresUrlAndIdList(Long.parseLong(_dcId));
            for (Pair<String, Long> secStoreUrlAndId : secStoreUrlAndIdList) {
                String secStoreUrl = secStoreUrlAndId.first();
                Long secStoreId = secStoreUrlAndId.second();
                if (secStoreUrl == null) {
                    String msg = String.format("Secondary storage for dc %s is not ready yet?", _dcId);
                    throw new Exception(msg);
                }

                if (vm.getType() != VirtualMachine.Type.User) {
                    mgr.prepareSecondaryStorageStore(secStoreUrl, secStoreId);
                }

                ManagedObjectReference morSecDs = prepareSecondaryDatastoreOnHost(secStoreUrl);
                if (morSecDs == null) {
                    String msg = "Failed to prepare secondary storage on host, secondary store url: " + secStoreUrl;
                    throw new Exception(msg);
                }
            }
            return new PrepareForMigrationAnswer(cmd);
        } catch (Throwable e) {
            if (e instanceof RemoteException) {
                s_logger.warn("Encounter remote exception to vCenter, invalidate VMware session context");
                invalidateServiceContext();
            }

            String msg = "Unexpected exception " + VmwareHelper.getExceptionMessage(e);
            s_logger.error(msg, e);
            return new PrepareForMigrationAnswer(cmd, msg);
        }
    }

    protected Answer execute(MigrateVmToPoolCommand cmd) {
        if (s_logger.isInfoEnabled()) {
            s_logger.info(String.format("Executing MigrateVmToPoolCommand %s", cmd.getVmName()));
            if (s_logger.isDebugEnabled()) {
                s_logger.debug("MigrateVmToPoolCommand: " + _gson.toJson(cmd));
            }
        }

        final String vmName = cmd.getVmName();

        VmwareHypervisorHost hyperHost = getHyperHost(getServiceContext());
        try {
            VirtualMachineMO vmMo = getVirtualMachineMO(vmName, hyperHost);
            if (vmMo == null) {
                s_logger.info("VM " + vmName + " was not found in the cluster of host " + hyperHost.getHyperHostName() + ". Looking for the VM in datacenter.");
                ManagedObjectReference dcMor = hyperHost.getHyperHostDatacenter();
                DatacenterMO dcMo = new DatacenterMO(hyperHost.getContext(), dcMor);
                vmMo = dcMo.findVm(vmName);
                if (vmMo == null) {
                    String msg = "VM " + vmName + " does not exist in VMware datacenter";
                    s_logger.error(msg);
                    throw new CloudRuntimeException(msg);
                }
            }
            return migrateAndAnswer(vmMo, null, hyperHost, cmd);
        } catch (Throwable e) { // hopefully only CloudRuntimeException :/
            if (e instanceof Exception) {
                return new Answer(cmd, (Exception) e);
            }
            if (s_logger.isDebugEnabled()) {
                s_logger.debug("problem", e);
            }
            s_logger.error(e.getLocalizedMessage());
            return new Answer(cmd, false, "unknown problem: " + e.getLocalizedMessage());
        }
    }

    private Answer migrateAndAnswer(VirtualMachineMO vmMo, String poolUuid, VmwareHypervisorHost hyperHost, Command cmd) throws Exception {
        String hostNameInTargetCluster = null;
        List<Pair<VolumeTO, StorageFilerTO>> volToFiler = new ArrayList<>();
        if (cmd instanceof MigrateVmToPoolCommand) {
            MigrateVmToPoolCommand mcmd = (MigrateVmToPoolCommand)cmd;
            hostNameInTargetCluster = mcmd.getHostGuidInTargetCluster();
            volToFiler = mcmd.getVolumeToFilerAsList();
        } else if (cmd instanceof MigrateVolumeCommand) {
            hostNameInTargetCluster = ((MigrateVolumeCommand)cmd).getHostGuidInTargetCluster();
        }
        VmwareHypervisorHost hostInTargetCluster = VmwareHelper.getHostMOFromHostName(getServiceContext(),
                hostNameInTargetCluster);

        try {
            // OfflineVmwareMigration: getVolumesFromCommand(cmd);
            Map<Integer, Long> volumeDeviceKey = new HashMap<>();
            if (cmd instanceof MigrateVolumeCommand) { // Else device keys will be found in relocateVirtualMachine
                MigrateVolumeCommand mcmd = (MigrateVolumeCommand) cmd;
                addVolumeDiskmapping(vmMo, volumeDeviceKey, mcmd.getVolumePath(), mcmd.getVolumeId());
                if (s_logger.isTraceEnabled()) {
                    for (Integer diskId: volumeDeviceKey.keySet()) {
                        s_logger.trace(String.format("Disk to migrate has disk id %d and volumeId %d", diskId, volumeDeviceKey.get(diskId)));
                    }
                }
            }
            List<VolumeObjectTO> volumeToList = relocateVirtualMachine(hyperHost, vmMo.getName(), null, null, hostInTargetCluster, poolUuid, volToFiler);
            return createAnswerForCmd(vmMo, volumeToList, cmd, volumeDeviceKey);
        } catch (Exception e) {
            String msg = "Change data store for VM " + vmMo.getVmName() + " failed";
            s_logger.error(msg + ": " + e.getLocalizedMessage());
            throw new CloudRuntimeException(msg, e);
        }
    }

    Answer createAnswerForCmd(VirtualMachineMO vmMo, List<VolumeObjectTO> volumeObjectToList, Command cmd, Map<Integer, Long> volumeDeviceKey) throws Exception {
        List<VolumeObjectTO> volumeToList = new ArrayList<>();
        VirtualMachineDiskInfoBuilder diskInfoBuilder = vmMo.getDiskInfoBuilder();
        VirtualDisk[] disks = vmMo.getAllDiskDevice();
        Answer answer;
        if (s_logger.isTraceEnabled()) {
            s_logger.trace(String.format("creating answer for %s", cmd.getClass().getSimpleName()));
        }
        if (cmd instanceof MigrateVolumeCommand) {
            if (disks.length == 1) {
                String volumePath = vmMo.getVmdkFileBaseName(disks[0]);
                return new MigrateVolumeAnswer(cmd, true, null, volumePath);
            }
            throw new CloudRuntimeException("not expecting more then  one disk after migrate volume command");
        } else if (cmd instanceof MigrateVmToPoolCommand) {
            volumeToList = volumeObjectToList;
            return new MigrateVmToPoolAnswer((MigrateVmToPoolCommand)cmd, volumeToList);
        }
        return new Answer(cmd, false, null);
    }

    private void addVolumeDiskmapping(VirtualMachineMO vmMo, Map<Integer, Long> volumeDeviceKey, String volumePath, long volumeId) throws Exception {
        if (s_logger.isDebugEnabled()) {
            s_logger.debug(String.format("locating disk for volume (%d) using path %s", volumeId, volumePath));
        }
        Pair<VirtualDisk, String> diskInfo = getVirtualDiskInfo(vmMo, volumePath + VMDK_EXTENSION);
        String vmdkAbsFile = getAbsoluteVmdkFile(diskInfo.first());
        if (vmdkAbsFile != null && !vmdkAbsFile.isEmpty()) {
            vmMo.updateAdapterTypeIfRequired(vmdkAbsFile);
        }
        int diskId = diskInfo.first().getKey();
        volumeDeviceKey.put(diskId, volumeId);
    }

    private ManagedObjectReference getTargetDatastoreMOReference(String destinationPool, VmwareHypervisorHost hyperHost) {
        ManagedObjectReference morDs;
        try {
            if (s_logger.isDebugEnabled()) {
                s_logger.debug(String.format("finding datastore %s", destinationPool));
            }
            morDs = HypervisorHostHelper.findDatastoreWithBackwardsCompatibility(hyperHost, destinationPool);
        } catch (Exception e) {
            String msg = "exception while finding data store  " + destinationPool;
            s_logger.error(msg);
            throw new CloudRuntimeException(msg + ": " + e.getLocalizedMessage());
        }
        return morDs;
    }

    private ManagedObjectReference getDataCenterMOReference(String vmName, VmwareHypervisorHost hyperHost) {
        ManagedObjectReference morDc;
        try {
            morDc = hyperHost.getHyperHostDatacenter();
        } catch (Exception e) {
            String msg = "exception while finding VMware datacenter to search for VM " + vmName;
            s_logger.error(msg);
            throw new CloudRuntimeException(msg + ": " + e.getLocalizedMessage());
        }
        return morDc;
    }

    private VirtualMachineMO getVirtualMachineMO(String vmName, VmwareHypervisorHost hyperHost) {
        VirtualMachineMO vmMo = null;
        try {
            // find VM through datacenter (VM is not at the target host yet)
            vmMo = hyperHost.findVmOnPeerHyperHost(vmName);
        } catch (Exception e) {
            String msg = "exception while searching for VM " + vmName + " in VMware datacenter";
            s_logger.error(msg);
            throw new CloudRuntimeException(msg + ": " + e.getLocalizedMessage());
        }
        return vmMo;
    }

    protected Answer execute(MigrateCommand cmd) {
        if (s_logger.isInfoEnabled()) {
            s_logger.info("Executing resource MigrateCommand: " + getHumanReadableBytesJson(_gson.toJson(cmd)));
        }

        final String vmName = cmd.getVmName();
        try {
            VmwareHypervisorHost hyperHost = getHyperHost(getServiceContext());
            ManagedObjectReference morDc = hyperHost.getHyperHostDatacenter();

            // find VM through datacenter (VM is not at the target host yet)
            VirtualMachineMO vmMo = hyperHost.findVmOnPeerHyperHost(vmName);
            if (vmMo == null) {
                String msg = "VM " + vmName + " does not exist in VMware datacenter";
                s_logger.error(msg);
                throw new Exception(msg);
            }

            VmwareHypervisorHost destHyperHost = getTargetHyperHost(new DatacenterMO(hyperHost.getContext(), morDc), cmd.getDestinationIp());

            ManagedObjectReference morTargetPhysicalHost = destHyperHost.findMigrationTarget(vmMo);
            if (morTargetPhysicalHost == null) {
                throw new Exception("Unable to find a target capable physical host");
            }

            if (!vmMo.migrate(destHyperHost.getHyperHostOwnerResourcePool(), morTargetPhysicalHost)) {
                throw new Exception("Migration failed");
            }

            return new MigrateAnswer(cmd, true, "migration succeeded", null);
        } catch (Throwable e) {
            if (e instanceof RemoteException) {
                s_logger.warn("Encounter remote exception to vCenter, invalidate VMware session context");
                invalidateServiceContext();
            }

            String msg = "MigrationCommand failed due to " + VmwareHelper.getExceptionMessage(e);
            s_logger.warn(msg, e);
            return new MigrateAnswer(cmd, false, msg, null);
        }
    }

    protected Answer execute(MigrateWithStorageCommand cmd) {
        if (s_logger.isInfoEnabled()) {
            s_logger.info("Executing resource MigrateWithStorageCommand: " + _gson.toJson(cmd));
        }

        final VirtualMachineTO vmTo = cmd.getVirtualMachine();
        final List<Pair<VolumeTO, StorageFilerTO>> volToFiler = cmd.getVolumeToFilerAsList();
        final String targetHost = cmd.getTargetHost();

        try {
<<<<<<< HEAD
            List<VolumeObjectTO> volumeToList =  relocateVirtualMachine(null, null, vmTo, targetHost, null, null, volToFiler);
=======
            srcHyperHost = getHyperHost(getServiceContext());
            tgtHyperHost = new HostMO(getServiceContext(), morTgtHost);
            morDc = srcHyperHost.getHyperHostDatacenter();
            morDcOfTargetHost = tgtHyperHost.getHyperHostDatacenter();
            if (!morDc.getValue().equalsIgnoreCase(morDcOfTargetHost.getValue())) {
                String msg = "Source host & target host are in different datacentesr";
                throw new CloudRuntimeException(msg);
            }
            VmwareManager mgr = tgtHyperHost.getContext().getStockObject(VmwareManager.CONTEXT_STOCK_NAME);
            String srcHostApiVersion = ((HostMO) srcHyperHost).getHostAboutInfo().getApiVersion();

            // find VM through datacenter (VM is not at the target host yet)
            vmMo = srcHyperHost.findVmOnPeerHyperHost(vmName);
            if (vmMo == null) {
                String msg = "VM " + vmName + " does not exist in VMware datacenter " + morDc.getValue();
                s_logger.error(msg);
                throw new Exception(msg);
            }
            vmName = vmMo.getName();

            // Specify destination datastore location for each volume
            for (Pair<VolumeTO, StorageFilerTO> entry : volToFiler) {
                volume = entry.first();
                filerTo = entry.second();

                s_logger.debug("Preparing spec for volume : " + volume.getName());
                morDsAtTarget = HypervisorHostHelper.findDatastoreWithBackwardsCompatibility(tgtHyperHost, filerTo.getUuid());
                morDsAtSource = HypervisorHostHelper.findDatastoreWithBackwardsCompatibility(srcHyperHost, volume.getPoolUuid());

                if (morDsAtTarget == null) {
                    String msg = "Unable to find the target datastore: " + filerTo.getUuid() + " on target host: " + tgtHyperHost.getHyperHostName()
                            + " to execute MigrateWithStorageCommand";
                    s_logger.error(msg);
                    throw new Exception(msg);
                }
                morTgtDatastore = morDsAtTarget;

                // If host version is below 5.1 then simultaneous change of VM's datastore and host is not supported.
                // So since only the datastore will be changed first, ensure the target datastore is mounted on source host.
                if (srcHostApiVersion.compareTo("5.1") < 0) {
                    tgtDsName = filerTo.getUuid().replace("-", "");
                    tgtDsHost = filerTo.getHost();
                    tgtDsPath = filerTo.getPath();
                    tgtDsPort = filerTo.getPort();

                    // If datastore is NFS and target datastore is not already mounted on source host then mount the datastore.
                    if (filerTo.getType().equals(StoragePoolType.NetworkFilesystem)) {
                        if (morDsAtSource == null) {
                            morDsAtSource = srcHyperHost.mountDatastore(false, tgtDsHost, tgtDsPort, tgtDsPath, tgtDsName, true);
                            if (morDsAtSource == null) {
                                throw new Exception("Unable to mount NFS datastore " + tgtDsHost + ":/" + tgtDsPath + " on " + _hostName);
                            }
                            mountedDatastoresAtSource.add(tgtDsName);
                            s_logger.debug("Mounted datastore " + tgtDsHost + ":/" + tgtDsPath + " on " + _hostName);
                        }
                    }
                    // If datastore is VMFS and target datastore is not mounted or accessible to source host then fail migration.
                    if (filerTo.getType().equals(StoragePoolType.VMFS) || filerTo.getType().equals(StoragePoolType.PreSetup)) {
                        if (morDsAtSource == null) {
                            s_logger.warn(
                                    "If host version is below 5.1, then target VMFS datastore(s) need to manually mounted on source host for a successful live storage migration.");
                            throw new Exception("Target VMFS datastore: " + tgtDsPath + " is not mounted on source host: " + _hostName);
                        }
                        DatastoreMO dsAtSourceMo = new DatastoreMO(getServiceContext(), morDsAtSource);
                        String srcHostValue = srcHyperHost.getMor().getValue();
                        if (!dsAtSourceMo.isAccessibleToHost(srcHostValue)) {
                            s_logger.warn("If host version is below 5.1, then target VMFS datastore(s) need to accessible to source host for a successful live storage migration.");
                            throw new Exception("Target VMFS datastore: " + tgtDsPath + " is not accessible on source host: " + _hostName);
                        }
                    }
                    morTgtDatastore = morDsAtSource;
                }

                if (volume.getType() == Volume.Type.ROOT) {
                    relocateSpec.setDatastore(morTgtDatastore);
                }

                diskLocator = new VirtualMachineRelocateSpecDiskLocator();
                diskLocator.setDatastore(morTgtDatastore);
                Pair<VirtualDisk, String> diskInfo = getVirtualDiskInfo(vmMo, appendFileType(volume.getPath(), VMDK_EXTENSION));
                String vmdkAbsFile = getAbsoluteVmdkFile(diskInfo.first());
                if (vmdkAbsFile != null && !vmdkAbsFile.isEmpty()) {
                    vmMo.updateAdapterTypeIfRequired(vmdkAbsFile);
                }
                int diskId = diskInfo.first().getKey();
                diskLocator.setDiskId(diskId);

                diskLocators.add(diskLocator);
                volumeDeviceKey.put(volume.getId(), diskId);
            }
            // If a target datastore is provided for the VM, then by default all volumes associated with the VM will be migrated to that target datastore.
            // Hence set the existing datastore as target datastore for volumes that are not to be migrated.
            List<Pair<Integer, ManagedObjectReference>> diskDatastores = vmMo.getAllDiskDatastores();
            for (Pair<Integer, ManagedObjectReference> diskDatastore : diskDatastores) {
                if (!volumeDeviceKey.containsValue(diskDatastore.first().intValue())) {
                    diskLocator = new VirtualMachineRelocateSpecDiskLocator();
                    diskLocator.setDiskId(diskDatastore.first().intValue());
                    diskLocator.setDatastore(diskDatastore.second());
                    diskLocators.add(diskLocator);
                }
            }
            relocateSpec.getDisk().addAll(diskLocators);

            // Prepare network at target before migration
            NicTO[] nics = vmTo.getNics();
            for (NicTO nic : nics) {
                // prepare network on the host
                prepareNetworkFromNicInfo(new HostMO(getServiceContext(), morTgtHost), nic, false, vmTo.getType());
            }

            // Ensure all secondary storage mounted on target host
            List<Pair<String, Long>> secStoreUrlAndIdList = mgr.getSecondaryStorageStoresUrlAndIdList(Long.parseLong(_dcId));
            for (Pair<String, Long> secStoreUrlAndId : secStoreUrlAndIdList) {
                String secStoreUrl = secStoreUrlAndId.first();
                Long secStoreId = secStoreUrlAndId.second();
                if (secStoreUrl == null) {
                    String msg = String.format("Secondary storage for dc %s is not ready yet?", _dcId);
                    throw new Exception(msg);
                }

                if (vmTo.getType() != VirtualMachine.Type.User) {
                    mgr.prepareSecondaryStorageStore(secStoreUrl, secStoreId);
                }

                ManagedObjectReference morSecDs = prepareSecondaryDatastoreOnSpecificHost(secStoreUrl, tgtHyperHost);
                if (morSecDs == null) {
                    String msg = "Failed to prepare secondary storage on host, secondary store url: " + secStoreUrl;
                    throw new Exception(msg);
                }
            }

            if (srcHostApiVersion.compareTo("5.1") < 0) {
                // Migrate VM's volumes to target datastore(s).
                if (!vmMo.changeDatastore(relocateSpec)) {
                    throw new Exception("Change datastore operation failed during storage migration");
                } else {
                    s_logger.debug("Successfully migrated storage of VM " + vmName + " to target datastore(s)");
                }

                // Migrate VM to target host.
                ManagedObjectReference morPool = tgtHyperHost.getHyperHostOwnerResourcePool();
                if (!vmMo.migrate(morPool, tgtHyperHost.getMor())) {
                    throw new Exception("VM migration to target host failed during storage migration");
                } else {
                    s_logger.debug("Successfully migrated VM " + vmName + " from " + _hostName + " to " + tgtHyperHost.getHyperHostName());
                }
            } else {
                // Simultaneously migrate VM's volumes to target datastore and VM to target host.
                relocateSpec.setHost(tgtHyperHost.getMor());
                relocateSpec.setPool(tgtHyperHost.getHyperHostOwnerResourcePool());
                if (!vmMo.changeDatastore(relocateSpec)) {
                    throw new Exception("Change datastore operation failed during storage migration");
                } else {
                    s_logger.debug(
                            "Successfully migrated VM " + vmName + " from " + _hostName + " to " + tgtHyperHost.getHyperHostName() + " and its storage to target datastore(s)");
                }
            }

            // Consolidate VM disks.
            // In case of a linked clone VM, if VM's disks are not consolidated, further VM operations such as volume snapshot, VM snapshot etc. will result in DB inconsistencies.
            if (!vmMo.consolidateVmDisks()) {
                s_logger.warn("VM disk consolidation failed after storage migration. Yet proceeding with VM migration.");
            } else {
                s_logger.debug("Successfully consolidated disks of VM " + vmName + ".");
            }

            // Update and return volume path and chain info for every disk because that could have changed after migration
            VirtualMachineDiskInfoBuilder diskInfoBuilder = vmMo.getDiskInfoBuilder();
            for (Pair<VolumeTO, StorageFilerTO> entry : volToFiler) {
                volume = entry.first();
                long volumeId = volume.getId();
                VirtualDisk[] disks = vmMo.getAllDiskDevice();
                for (VirtualDisk disk : disks) {
                    if (volumeDeviceKey.get(volumeId) == disk.getKey()) {
                        VolumeObjectTO newVol = new VolumeObjectTO();
                        String newPath = vmMo.getVmdkFileBaseName(disk);
                        String poolName = entry.second().getUuid().replace("-", "");
                        VirtualMachineDiskInfo diskInfo = diskInfoBuilder.getDiskInfoByBackingFileBaseName(newPath, poolName);
                        newVol.setId(volumeId);
                        newVol.setPath(newPath);
                        newVol.setChainInfo(_gson.toJson(diskInfo));
                        volumeToList.add(newVol);
                        break;
                    }
                }
            }

>>>>>>> 51034be2
            return new MigrateWithStorageAnswer(cmd, volumeToList);
        } catch (Throwable e) {
            String msg = "MigrateWithStorageCommand failed due to " + VmwareHelper.getExceptionMessage(e);
            s_logger.warn(msg, e);
            return new MigrateWithStorageAnswer(cmd, (Exception)e);
        }
    }

    private Answer migrateVolume(MigrateVolumeCommand cmd) {
        Answer answer = null;
        String path = cmd.getVolumePath();

        VmwareHypervisorHost hyperHost = getHyperHost(getServiceContext());
        VirtualMachineMO vmMo = null;
        DatastoreMO sourceDsMo = null;
        DatastoreMO destinationDsMo = null;
        ManagedObjectReference morSourceDS = null;
        ManagedObjectReference morDestinationDS = null;
        String vmdkDataStorePath = null;
        boolean isvVolsInvolved = false;

        String vmName = null;
        try {
            // OfflineVmwareMigration: we need to refactor the worker vm creation out for use in migration methods as well as here
            // OfflineVmwareMigration: this method is 100 lines and needs refactorring anyway
            // we need to spawn a worker VM to attach the volume to and move it
            morSourceDS = HypervisorHostHelper.findDatastoreWithBackwardsCompatibility(hyperHost, cmd.getSourcePool().getUuid());
            sourceDsMo = new DatastoreMO(hyperHost.getContext(), morSourceDS);
            VmwareHypervisorHost hostInTargetCluster = VmwareHelper.getHostMOFromHostName(getServiceContext(),
                    cmd.getHostGuidInTargetCluster());
            VmwareHypervisorHost dsHost = hostInTargetCluster == null ? hyperHost : hostInTargetCluster;
            String targetDsName = cmd.getTargetPool().getUuid();
            morDestinationDS = HypervisorHostHelper.findDatastoreWithBackwardsCompatibility(dsHost, targetDsName);
            if(morDestinationDS == null) {
                String msg = "Unable to find the target datastore: " + targetDsName + " on host: " + dsHost.getHyperHostName();
                s_logger.error(msg);
                throw new CloudRuntimeException(msg);
            }
            destinationDsMo = new DatastoreMO(hyperHost.getContext(), morDestinationDS);

            vmName = getWorkerName(getServiceContext(), cmd, 0, sourceDsMo);
            if (destinationDsMo.getDatastoreType().equalsIgnoreCase("VVOL")) {
                isvVolsInvolved = true;
                vmName = getWorkerName(getServiceContext(), cmd, 0, destinationDsMo);
            }
            String hardwareVersion = null;
            if (hostInTargetCluster != null) {
                Integer sourceHardwareVersion = HypervisorHostHelper.getHostHardwareVersion(hyperHost);
                Integer destinationHardwareVersion = HypervisorHostHelper.getHostHardwareVersion(dsHost);
                if (sourceHardwareVersion != null && destinationHardwareVersion != null && !sourceHardwareVersion.equals(destinationHardwareVersion)) {
                    hardwareVersion = String.valueOf(Math.min(sourceHardwareVersion, destinationHardwareVersion));
                }
            }

            // OfflineVmwareMigration: refactor for re-use
            // OfflineVmwareMigration: 1. find data(store)
            // OfflineVmwareMigration: more robust would be to find the store given the volume as it might have been moved out of band or due to error
            // example: DatastoreMO existingVmDsMo = new DatastoreMO(dcMo.getContext(), dcMo.findDatastore(fileInDatastore.getDatastoreName()));

            s_logger.info("Create worker VM " + vmName);
            // OfflineVmwareMigration: 2. create the worker with access to the data(store)
            vmMo = HypervisorHostHelper.createWorkerVM(hyperHost, sourceDsMo, vmName, hardwareVersion);
            if (vmMo == null) {
                // OfflineVmwareMigration: don't throw a general Exception but think of a specific one
                throw new CloudRuntimeException("Unable to create a worker VM for volume operation");
            }

            synchronized (this) {
                // OfflineVmwareMigration: 3. attach the disk to the worker
                String vmdkFileName = path + VMDK_EXTENSION;
                vmdkDataStorePath = VmwareStorageLayoutHelper.getLegacyDatastorePathFromVmdkFileName(sourceDsMo, vmdkFileName);
                if (!sourceDsMo.fileExists(vmdkDataStorePath)) {
                    if (s_logger.isDebugEnabled()) {
                        s_logger.debug(String.format("path not found (%s), trying under '%s'", vmdkFileName, path));
                    }
                    vmdkDataStorePath = VmwareStorageLayoutHelper.getVmwareDatastorePathFromVmdkFileName(sourceDsMo, path, vmdkFileName);
                }
                if (!sourceDsMo.folderExists(String.format("[%s]", sourceDsMo.getName()), path) || !sourceDsMo.fileExists(vmdkDataStorePath)) {
                    if (s_logger.isDebugEnabled()) {
                        s_logger.debug(String.format("path not found (%s), trying under '%s'", vmdkFileName, vmName));
                    }
                    vmdkDataStorePath = VmwareStorageLayoutHelper.getVmwareDatastorePathFromVmdkFileName(sourceDsMo, vmName, vmdkFileName);
                }
                if (!sourceDsMo.folderExists(String.format("[%s]", sourceDsMo.getName()), vmName) || !sourceDsMo.fileExists(vmdkDataStorePath)) {
                    vmdkDataStorePath = sourceDsMo.searchFileInSubFolders(vmdkFileName, true, null);
                }

                if (s_logger.isDebugEnabled()) {
                    s_logger.debug(String.format("attaching %s to %s for migration", vmdkDataStorePath, vmMo.getVmName()));
                }
                vmMo.attachDisk(new String[]{vmdkDataStorePath}, morSourceDS);
            }

            // OfflineVmwareMigration: 4. find the (worker-) VM
            // find VM through datacenter (VM is not at the target host yet)
            vmMo = hyperHost.findVmOnPeerHyperHost(vmName);
            if (vmMo == null) {
                String msg = "VM " + vmName + " does not exist in VMware datacenter";
                s_logger.error(msg);
                throw new Exception(msg);
            }

            if (s_logger.isTraceEnabled()) {
                VirtualDisk[] disks = vmMo.getAllDiskDevice();
                String format = "disk %d is attached as %s";
                for (VirtualDisk disk : disks) {
                    s_logger.trace(String.format(format, disk.getKey(), vmMo.getVmdkFileBaseName(disk)));
                }
            }

            // OfflineVmwareMigration: 5. create a relocate spec and perform
            Pair<VirtualDisk, String> vdisk = vmMo.getDiskDevice(path);
            if (vdisk == null) {
                if (s_logger.isTraceEnabled())
                    s_logger.trace("migrate volume done (failed)");
                throw new CloudRuntimeException("No such disk device: " + path);
            }

            VirtualDisk disk = vdisk.first();
            String vmdkAbsFile = getAbsoluteVmdkFile(disk);
            if (vmdkAbsFile != null && !vmdkAbsFile.isEmpty()) {
                vmMo.updateAdapterTypeIfRequired(vmdkAbsFile);
            }

            // OfflineVmwareMigration: this may have to be disected and executed in separate steps
            answer = migrateAndAnswer(vmMo, cmd.getTargetPool().getUuid(), hyperHost, cmd);
        } catch (Exception e) {
            String msg = String.format("Migration of volume '%s' failed due to %s", cmd.getVolumePath(), e.getLocalizedMessage());
            s_logger.error(msg, e);
            answer = new Answer(cmd, false, msg);
        } finally {
            try {
                // OfflineVmwareMigration: worker *may* have been renamed
                vmName = vmMo.getVmName();
                s_logger.info("Dettaching disks before destroying worker VM '" + vmName + "' after volume migration");
                VirtualDisk[] disks = vmMo.getAllDiskDevice();
                String format = "disk %d was migrated to %s";
                for (VirtualDisk disk : disks) {
                    if (s_logger.isTraceEnabled()) {
                        s_logger.trace(String.format(format, disk.getKey(), vmMo.getVmdkFileBaseName(disk)));
                    }
                    vmdkDataStorePath = VmwareStorageLayoutHelper.getLegacyDatastorePathFromVmdkFileName(destinationDsMo, vmMo.getVmdkFileBaseName(disk) + VMDK_EXTENSION);
                    vmMo.detachDisk(vmdkDataStorePath, false);
                }
                s_logger.info("Destroy worker VM '" + vmName + "' after volume migration");
                vmMo.destroy();
            } catch (Throwable e) {
                s_logger.info("Failed to destroy worker VM: " + vmName);
            }
        }
        if (answer instanceof MigrateVolumeAnswer) {
            if (!isvVolsInvolved) {
                String newPath = ((MigrateVolumeAnswer) answer).getVolumePath();
                String vmdkFileName = newPath + VMDK_EXTENSION;
                try {
                    VmwareStorageLayoutHelper.syncVolumeToRootFolder(destinationDsMo.getOwnerDatacenter().first(), destinationDsMo, newPath, vmName);
                    vmdkDataStorePath = VmwareStorageLayoutHelper.getLegacyDatastorePathFromVmdkFileName(destinationDsMo, vmdkFileName);

                    if (!destinationDsMo.fileExists(vmdkDataStorePath)) {
                        String msg = String.format("Migration of volume '%s' failed; file (%s) not found as path '%s'", cmd.getVolumePath(), vmdkFileName, vmdkDataStorePath);
                        s_logger.error(msg);
                        answer = new Answer(cmd, false, msg);
                    }
                } catch (Exception e) {
                    String msg = String.format("Migration of volume '%s' failed due to %s", cmd.getVolumePath(), e.getLocalizedMessage());
                    s_logger.error(msg, e);
                    answer = new Answer(cmd, false, msg);
                }
            }
        }
        return answer;
    }

    // OfflineVmwareMigration: refactor to be able to handle a detached volume
    private Answer execute(MigrateVolumeCommand cmd) {
        String volumePath = cmd.getVolumePath();
        StorageFilerTO poolTo = cmd.getPool();

        if (s_logger.isInfoEnabled()) {
            s_logger.info("Executing resource MigrateVolumeCommand: " + _gson.toJson(cmd));
        }

        String vmName = cmd.getAttachedVmName();

        VirtualMachineMO vmMo = null;
        VmwareHypervisorHost srcHyperHost = null;

        // OfflineVmwareMigration: ifhost is null ???
        if (org.apache.commons.lang.StringUtils.isBlank(cmd.getAttachedVmName())) {
            return migrateVolume(cmd);
        }
        ManagedObjectReference morDs = null;
        ManagedObjectReference morDc = null;
        VirtualMachineRelocateSpec relocateSpec = new VirtualMachineRelocateSpec();
        List<VirtualMachineRelocateSpecDiskLocator> diskLocators = new ArrayList<VirtualMachineRelocateSpecDiskLocator>();
        VirtualMachineRelocateSpecDiskLocator diskLocator = null;

        String tgtDsName = "";

        try {
            srcHyperHost = getHyperHost(getServiceContext());
            morDc = srcHyperHost.getHyperHostDatacenter();
            tgtDsName = poolTo.getUuid();

            // find VM in this datacenter not just in this cluster.
            DatacenterMO dcMo = new DatacenterMO(getServiceContext(), morDc);
            vmMo = dcMo.findVm(vmName);

            if (vmMo == null) {
                String msg = "VM " + vmName + " does not exist in VMware datacenter " + morDc.getValue();
                s_logger.error(msg);
                throw new CloudRuntimeException(msg);
            }
            vmName = vmMo.getName();
            morDs = HypervisorHostHelper.findDatastoreWithBackwardsCompatibility(srcHyperHost, tgtDsName);
            if (morDs == null) {
                String msg = "Unable to find the mounted datastore with name: " + tgtDsName + " on source host: " + srcHyperHost.getHyperHostName()
                        + " to execute MigrateVolumeCommand";
                s_logger.error(msg);
                throw new Exception(msg);
            }

            DatastoreMO targetDsMo = new DatastoreMO(srcHyperHost.getContext(), morDs);
            String fullVolumePath = VmwareStorageLayoutHelper.getVmwareDatastorePathFromVmdkFileName(targetDsMo, vmName, volumePath + VMDK_EXTENSION);
            Pair<VirtualDisk, String> diskInfo = getVirtualDiskInfo(vmMo, appendFileType(volumePath, VMDK_EXTENSION));
            String vmdkAbsFile = getAbsoluteVmdkFile(diskInfo.first());
            if (vmdkAbsFile != null && !vmdkAbsFile.isEmpty()) {
                vmMo.updateAdapterTypeIfRequired(vmdkAbsFile);
            }
            int diskId = diskInfo.first().getKey();

            diskLocator = new VirtualMachineRelocateSpecDiskLocator();
            diskLocator.setDatastore(morDs);
            diskLocator.setDiskId(diskId);
            diskLocators.add(diskLocator);
            if (cmd.getVolumeType() == Volume.Type.ROOT) {
                relocateSpec.setDatastore(morDs);
                // If a target datastore is provided for the VM, then by default all volumes associated with the VM will be migrated to that target datastore.
                // Hence set the existing datastore as target datastore for volumes that are not to be migrated.
                List<Pair<Integer, ManagedObjectReference>> diskDatastores = vmMo.getAllDiskDatastores();
                for (Pair<Integer, ManagedObjectReference> diskDatastore : diskDatastores) {
                    if (diskDatastore.first().intValue() != diskId) {
                        diskLocator = new VirtualMachineRelocateSpecDiskLocator();
                        diskLocator.setDiskId(diskDatastore.first().intValue());
                        diskLocator.setDatastore(diskDatastore.second());
                        diskLocators.add(diskLocator);
                    }
                }
            }

            relocateSpec.getDisk().addAll(diskLocators);

            // Change datastore
            if (!vmMo.changeDatastore(relocateSpec)) {
                throw new Exception("Change datastore operation failed during volume migration");
            } else {
                s_logger.debug("Successfully migrated volume " + volumePath + " to target datastore " + tgtDsName);
            }

            // Consolidate VM disks.
            // In case of a linked clone VM, if VM's disks are not consolidated,
            // further volume operations on the ROOT volume such as volume snapshot etc. will result in DB inconsistencies.
            if (!vmMo.consolidateVmDisks()) {
                s_logger.warn("VM disk consolidation failed after storage migration.");
            } else {
                s_logger.debug("Successfully consolidated disks of VM " + vmName + ".");
            }

            // Update and return volume path and chain info because that could have changed after migration
            if (!targetDsMo.fileExists(fullVolumePath)) {
                VirtualDisk[] disks = vmMo.getAllDiskDevice();
                for (VirtualDisk disk : disks)
                    if (disk.getKey() == diskId) {
                        volumePath = vmMo.getVmdkFileBaseName(disk);
                    }
            }
            VirtualMachineDiskInfoBuilder diskInfoBuilder = vmMo.getDiskInfoBuilder();
            String chainInfo = _gson.toJson(diskInfoBuilder.getDiskInfoByBackingFileBaseName(volumePath, poolTo.getUuid().replace("-", "")));
            MigrateVolumeAnswer answer = new MigrateVolumeAnswer(cmd, true, null, volumePath);
            answer.setVolumeChainInfo(chainInfo);
            return answer;
        } catch (Exception e) {
            String msg = "Catch Exception " + e.getClass().getName() + " due to " + e.toString();
            s_logger.error(msg, e);
            return new MigrateVolumeAnswer(cmd, false, msg, null);
        }
    }

    private Pair<VirtualDisk, String> getVirtualDiskInfo(VirtualMachineMO vmMo, String srcDiskName) throws Exception {
        Pair<VirtualDisk, String> deviceInfo = vmMo.getDiskDevice(srcDiskName);
        if (deviceInfo == null) {
            throw new Exception("No such disk device: " + srcDiskName);
        }
        return deviceInfo;
    }

    private VmwareHypervisorHost getTargetHyperHost(DatacenterMO dcMo, String destIp) throws Exception {

        VmwareManager mgr = dcMo.getContext().getStockObject(VmwareManager.CONTEXT_STOCK_NAME);

        List<ObjectContent> ocs = dcMo.getHostPropertiesOnDatacenterHostFolder(new String[]{"name", "parent"});
        if (ocs != null && ocs.size() > 0) {
            for (ObjectContent oc : ocs) {
                HostMO hostMo = new HostMO(dcMo.getContext(), oc.getObj());
                VmwareHypervisorHostNetworkSummary netSummary = hostMo.getHyperHostNetworkSummary(mgr.getManagementPortGroupByHost(hostMo));
                if (destIp.equalsIgnoreCase(netSummary.getHostIp())) {
                    return new HostMO(dcMo.getContext(), oc.getObj());
                }
            }
        }

        throw new Exception("Unable to locate dest host by " + destIp);
    }

    protected Answer execute(CreateStoragePoolCommand cmd) {
        if (cmd.getCreateDatastore()) {
            try {
                VmwareContext context = getServiceContext();

                _storageProcessor.prepareManagedDatastore(context, getHyperHost(context), cmd.getDetails().get(CreateStoragePoolCommand.DATASTORE_NAME),
                        cmd.getDetails().get(CreateStoragePoolCommand.IQN), cmd.getDetails().get(CreateStoragePoolCommand.STORAGE_HOST),
                        Integer.parseInt(cmd.getDetails().get(CreateStoragePoolCommand.STORAGE_PORT)));
            } catch (Exception ex) {
                return new Answer(cmd, false, "Issue creating datastore");
            }
        }

        return new Answer(cmd, true, "success");
    }

    protected Answer execute(ModifyTargetsCommand cmd) {
        VmwareContext context = getServiceContext(cmd);
        VmwareHypervisorHost hyperHost = getHyperHost(context);

        List<HostMO> hostMOs = new ArrayList<>();

        if (cmd.getApplyToAllHostsInCluster()) {
            try {
                ManagedObjectReference morCluster = hyperHost.getHyperHostCluster();
                ClusterMO clusterMO = new ClusterMO(context, morCluster);

                List<Pair<ManagedObjectReference, String>> hosts = clusterMO.getClusterHosts();

                for (Pair<ManagedObjectReference, String> host : hosts) {
                    HostMO hostMO = new HostMO(context, host.first());

                    hostMOs.add(hostMO);
                }
            } catch (Exception ex) {
                s_logger.error(ex.getMessage(), ex);

                throw new CloudRuntimeException(ex.getMessage(), ex);
            }
        } else {
            hostMOs.add((HostMO) hyperHost);
        }

        handleTargets(cmd.getAdd(), cmd.getTargetTypeToRemove(), cmd.isRemoveAsync(), cmd.getTargets(), hostMOs);

        return new ModifyTargetsAnswer();
    }

    protected Answer execute(ModifyStoragePoolCommand cmd) {
        if (s_logger.isInfoEnabled()) {
            s_logger.info("Executing resource ModifyStoragePoolCommand: " + _gson.toJson(cmd));
        }

        try {
            VmwareHypervisorHost hyperHost = getHyperHost(getServiceContext());
            StorageFilerTO pool = cmd.getPool();

            if (pool.getType() != StoragePoolType.NetworkFilesystem && pool.getType() != StoragePoolType.VMFS && pool.getType() != StoragePoolType.PreSetup && pool.getType() != StoragePoolType.DatastoreCluster) {
                throw new Exception("Unsupported storage pool type " + pool.getType());
            }

            ManagedObjectReference morDatastore = HypervisorHostHelper.findDatastoreWithBackwardsCompatibility(hyperHost, pool.getUuid());

            if (morDatastore == null) {
                morDatastore = hyperHost.mountDatastore((pool.getType() == StoragePoolType.VMFS || pool.getType() == StoragePoolType.PreSetup || pool.getType() == StoragePoolType.DatastoreCluster), pool.getHost(), pool.getPort(), pool.getPath(), pool.getUuid().replace("-", ""), true);
            }

            assert (morDatastore != null);

            DatastoreMO dsMo = new DatastoreMO(getServiceContext(), morDatastore);
            HypervisorHostHelper.createBaseFolder(dsMo, hyperHost, pool.getType());

            long capacity = 0;
            long available = 0;
            List<ModifyStoragePoolAnswer> childDatastoresModifyStoragePoolAnswers = new ArrayList<>();
            if (pool.getType() == StoragePoolType.DatastoreCluster) {
                StoragepodMO datastoreClusterMo = new StoragepodMO(getServiceContext(), morDatastore);
                StoragePodSummary dsClusterSummary = datastoreClusterMo.getDatastoreClusterSummary();
                capacity = dsClusterSummary.getCapacity();
                available = dsClusterSummary.getFreeSpace();

                List<ManagedObjectReference> childDatastoreMors = datastoreClusterMo.getDatastoresInDatastoreCluster();
                for (ManagedObjectReference childDsMor : childDatastoreMors) {
                    DatastoreMO childDsMo = new DatastoreMO(getServiceContext(), childDsMor);

                    Map<String, TemplateProp> tInfo = new HashMap<>();
                    DatastoreSummary summary = childDsMo.getDatastoreSummary();;
                    ModifyStoragePoolAnswer answer = new ModifyStoragePoolAnswer(cmd, summary.getCapacity(), summary.getFreeSpace(), tInfo);
                    StoragePoolInfo poolInfo = answer.getPoolInfo();
                    poolInfo.setName(summary.getName());
                    String datastoreClusterPath = pool.getPath();
                    int pathstartPosition = datastoreClusterPath.lastIndexOf('/');
                    String datacenterName = datastoreClusterPath.substring(0, pathstartPosition+1);
                    String childPath = datacenterName + summary.getName();
                    poolInfo.setHostPath(childPath);
                    String uuid = UUID.nameUUIDFromBytes(((pool.getHost() + childPath)).getBytes()).toString();
                    poolInfo.setUuid(uuid);
                    poolInfo.setLocalPath(cmd.LOCAL_PATH_PREFIX + File.separator + uuid);

                    answer.setPoolInfo(poolInfo);
                    answer.setPoolType(summary.getType());
                    answer.setLocalDatastoreName(morDatastore.getValue());

                    childDsMo.setCustomFieldValue(CustomFieldConstants.CLOUD_UUID, uuid);
                    HypervisorHostHelper.createBaseFolderInDatastore(childDsMo, hyperHost);

                    childDatastoresModifyStoragePoolAnswers.add(answer);
                }
            } else {
                HypervisorHostHelper.createBaseFolderInDatastore(dsMo, hyperHost);

                DatastoreSummary summary = dsMo.getDatastoreSummary();
                capacity = summary.getCapacity();
                available = summary.getFreeSpace();
            }

            Map<String, TemplateProp> tInfo = new HashMap<>();
            ModifyStoragePoolAnswer answer = new ModifyStoragePoolAnswer(cmd, capacity, available, tInfo);
            answer.setDatastoreClusterChildren(childDatastoresModifyStoragePoolAnswers);

            if (cmd.getAdd() && (pool.getType() == StoragePoolType.VMFS || pool.getType() == StoragePoolType.PreSetup) && pool.getType() != StoragePoolType.DatastoreCluster) {
                answer.setPoolType(dsMo.getDatastoreType());
                answer.setLocalDatastoreName(morDatastore.getValue());
            }

            return answer;
        } catch (Throwable e) {
            if (e instanceof RemoteException) {
                s_logger.warn("Encounter remote exception to vCenter, invalidate VMware session context");

                invalidateServiceContext();
            }

            String msg = "ModifyStoragePoolCommand failed due to " + VmwareHelper.getExceptionMessage(e);

            s_logger.error(msg, e);

            return new Answer(cmd, false, msg);
        }
    }

    private void handleTargets(boolean add, ModifyTargetsCommand.TargetTypeToRemove targetTypeToRemove, boolean isRemoveAsync,
                               List<Map<String, String>> targets, List<HostMO> hosts) {
        if (targets != null && targets.size() > 0) {
            try {
                _storageProcessor.handleTargets(add, targetTypeToRemove, isRemoveAsync, targets, hosts);
            } catch (Exception ex) {
                s_logger.warn(ex.getMessage());
            }
        }
    }

    protected Answer execute(DeleteStoragePoolCommand cmd) {
        if (s_logger.isInfoEnabled()) {
            s_logger.info("Executing resource DeleteStoragePoolCommand: " + _gson.toJson(cmd));
        }

        try {
            if (cmd.getRemoveDatastore()) {
                _storageProcessor.handleDatastoreAndVmdkDetach(cmd, cmd.getDetails().get(DeleteStoragePoolCommand.DATASTORE_NAME),
                        cmd.getDetails().get(DeleteStoragePoolCommand.IQN), cmd.getDetails().get(DeleteStoragePoolCommand.STORAGE_HOST),
                        Integer.parseInt(cmd.getDetails().get(DeleteStoragePoolCommand.STORAGE_PORT)));

                return new Answer(cmd, true, "success");
            } else {
                // We will leave datastore cleanup management to vCenter. Since for cluster VMFS datastore, it will always
                // be mounted by vCenter.

                // VmwareHypervisorHost hyperHost = this.getHyperHost(getServiceContext());
                // hyperHost.unmountDatastore(pool.getUuid());

                return new Answer(cmd, true, "success");
            }
        } catch (Throwable e) {
            if (e instanceof RemoteException) {
                s_logger.warn("Encounter remote exception to vCenter, invalidate VMware session context");

                invalidateServiceContext();
            }

            StorageFilerTO pool = cmd.getPool();
            String msg = "DeleteStoragePoolCommand (pool: " + pool.getHost() + ", path: " + pool.getPath() + ") failed due to " + VmwareHelper.getExceptionMessage(e);

            return new Answer(cmd, false, msg);
        }
    }

    public static String getDatastoreName(String str) {
        return str.replace('/', '-');
    }

    public static String createDatastoreNameFromIqn(String iqn) {
        return "-" + iqn + "-0";
    }

    protected AttachIsoAnswer execute(AttachIsoCommand cmd) {
        if (s_logger.isInfoEnabled()) {
            s_logger.info("Executing resource AttachIsoCommand: " + _gson.toJson(cmd));
        }

        try {
            VmwareHypervisorHost hyperHost = getHyperHost(getServiceContext());
            VirtualMachineMO vmMo = hyperHost.findVmOnHyperHost(cmd.getVmName());
            if (vmMo == null) {
                String msg = "Unable to find VM in vSphere to execute AttachIsoCommand, vmName: " + cmd.getVmName();
                s_logger.error(msg);
                throw new Exception(msg);
            }

            String storeUrl = cmd.getStoreUrl();
            if (storeUrl == null) {
                if (!cmd.getIsoPath().equalsIgnoreCase("vmware-tools.iso")) {
                    String msg = "ISO store root url is not found in AttachIsoCommand";
                    s_logger.error(msg);
                    throw new Exception(msg);
                } else {
                    if (cmd.isAttach()) {
                        vmMo.mountToolsInstaller();
                    } else {
                        try {
                            if (!vmMo.unmountToolsInstaller()) {
                                return new AttachIsoAnswer(cmd, false,
                                        "Failed to unmount vmware-tools installer ISO as the corresponding CDROM device is locked by VM. Please unmount the CDROM device inside the VM and ret-try.");
                            }
                        } catch (Throwable e) {
                            vmMo.detachIso(null);
                        }
                    }

                    return new AttachIsoAnswer(cmd);
                }
            }

            ManagedObjectReference morSecondaryDs = prepareSecondaryDatastoreOnHost(storeUrl);
            String isoPath = cmd.getIsoPath();
            if (!isoPath.startsWith(storeUrl)) {
                assert (false);
                String msg = "ISO path does not start with the secondary storage root";
                s_logger.error(msg);
                throw new Exception(msg);
            }

            int isoNameStartPos = isoPath.lastIndexOf('/');
            String isoFileName = isoPath.substring(isoNameStartPos + 1);
            String isoStorePathFromRoot = isoPath.substring(storeUrl.length() + 1, isoNameStartPos + 1);


            // TODO, check if iso is already attached, or if there is a previous
            // attachment
            DatastoreMO secondaryDsMo = new DatastoreMO(getServiceContext(), morSecondaryDs);
            String storeName = secondaryDsMo.getName();
            String isoDatastorePath = String.format("[%s] %s%s", storeName, isoStorePathFromRoot, isoFileName);

            if (cmd.isAttach()) {
                vmMo.attachIso(isoDatastorePath, morSecondaryDs, true, false, cmd.getDeviceKey());
                return new AttachIsoAnswer(cmd);
            } else {
                int key = vmMo.detachIso(isoDatastorePath, cmd.isForce());
                return new AttachIsoAnswer(cmd, key);
            }

        } catch (Throwable e) {
            if (e instanceof RemoteException) {
                s_logger.warn("Encounter remote exception to vCenter, invalidate VMware session context");
                invalidateServiceContext();
            }

            if (cmd.isAttach()) {
                String msg = "AttachIsoCommand(attach) failed due to " + VmwareHelper.getExceptionMessage(e);
                s_logger.error(msg, e);
                return new AttachIsoAnswer(cmd, false, msg);
            } else {
                String msg = "AttachIsoCommand(detach) failed due to " + VmwareHelper.getExceptionMessage(e);
                s_logger.warn(msg, e);
                return new AttachIsoAnswer(cmd, false, msg);
            }
        }
    }

    public synchronized ManagedObjectReference prepareSecondaryDatastoreOnHost(String storeUrl) throws Exception {
        String storeName = getSecondaryDatastoreUUID(storeUrl);
        URI uri = new URI(storeUrl);

        VmwareHypervisorHost hyperHost = getHyperHost(getServiceContext());
        ManagedObjectReference morDatastore = hyperHost.mountDatastore(false, uri.getHost(), 0, uri.getPath(), storeName.replace("-", ""), false);

        if (morDatastore == null)
            throw new Exception("Unable to mount secondary storage on host. storeUrl: " + storeUrl);

        return morDatastore;
    }

    public synchronized ManagedObjectReference prepareSecondaryDatastoreOnSpecificHost(String storeUrl, VmwareHypervisorHost hyperHost) throws Exception {
        String storeName = getSecondaryDatastoreUUID(storeUrl);
        URI uri = new URI(storeUrl);

        ManagedObjectReference morDatastore = hyperHost.mountDatastore(false, uri.getHost(), 0, uri.getPath(), storeName.replace("-", ""), false);

        if (morDatastore == null)
            throw new Exception("Unable to mount secondary storage on host. storeUrl: " + storeUrl);

        return morDatastore;
    }

    private static String getSecondaryDatastoreUUID(String storeUrl) {
        String uuid = null;
        try {
            uuid = UUID.nameUUIDFromBytes(storeUrl.getBytes("UTF-8")).toString();
        } catch (UnsupportedEncodingException e) {
            s_logger.warn("Failed to create UUID from string " + storeUrl + ". Bad storeUrl or UTF-8 encoding error.");
        }
        return uuid;
    }

    protected Answer execute(ValidateSnapshotCommand cmd) {
        if (s_logger.isInfoEnabled()) {
            s_logger.info("Executing resource ValidateSnapshotCommand: " + _gson.toJson(cmd));
        }

        // the command is no longer available
        String expectedSnapshotBackupUuid = null;
        String actualSnapshotBackupUuid = null;
        String actualSnapshotUuid = null;
        return new ValidateSnapshotAnswer(cmd, false, "ValidateSnapshotCommand is not supported for vmware yet", expectedSnapshotBackupUuid, actualSnapshotBackupUuid,
                actualSnapshotUuid);
    }

    protected Answer execute(ManageSnapshotCommand cmd) {
        if (s_logger.isInfoEnabled()) {
            s_logger.info("Executing resource ManageSnapshotCommand: " + _gson.toJson(cmd));
        }

        long snapshotId = cmd.getSnapshotId();

        /*
         * "ManageSnapshotCommand",
         * "{\"_commandSwitch\":\"-c\",\"_volumePath\":\"i-2-3-KY-ROOT\",\"_snapshotName\":\"i-2-3-KY_i-2-3-KY-ROOT_20101102203827\",\"_snapshotId\":1,\"_vmName\":\"i-2-3-KY\"}"
         */
        boolean success = false;
        String cmdSwitch = cmd.getCommandSwitch();
        String snapshotOp = "Unsupported snapshot command." + cmdSwitch;
        if (cmdSwitch.equals(ManageSnapshotCommand.CREATE_SNAPSHOT)) {
            snapshotOp = "create";
        } else if (cmdSwitch.equals(ManageSnapshotCommand.DESTROY_SNAPSHOT)) {
            snapshotOp = "destroy";
        }

        String details = "ManageSnapshotCommand operation: " + snapshotOp + " Failed for snapshotId: " + snapshotId;
        String snapshotUUID = null;

        // snapshot operation (create or destroy) is handled inside BackupSnapshotCommand(), we just fake
        // a success return here
        snapshotUUID = UUID.randomUUID().toString();
        success = true;
        details = null;

        return new ManageSnapshotAnswer(cmd, snapshotId, snapshotUUID, success, details);
    }

    protected Answer execute(BackupSnapshotCommand cmd) {
        if (s_logger.isInfoEnabled()) {
            s_logger.info("Executing resource BackupSnapshotCommand: " + _gson.toJson(cmd));
        }

        try {
            VmwareContext context = getServiceContext();
            VmwareManager mgr = context.getStockObject(VmwareManager.CONTEXT_STOCK_NAME);

            return mgr.getStorageManager().execute(this, cmd);
        } catch (Throwable e) {
            if (e instanceof RemoteException) {
                s_logger.warn("Encounter remote exception to vCenter, invalidate VMware session context");
                invalidateServiceContext();
            }

            String details = "BackupSnapshotCommand failed due to " + VmwareHelper.getExceptionMessage(e);
            s_logger.error(details, e);
            return new BackupSnapshotAnswer(cmd, false, details, null, true);
        }
    }

    protected Answer execute(CreateVMSnapshotCommand cmd) {
        try {
            VmwareContext context = getServiceContext();
            VmwareManager mgr = context.getStockObject(VmwareManager.CONTEXT_STOCK_NAME);

            return mgr.getStorageManager().execute(this, cmd);
        } catch (Exception e) {
            e.printStackTrace();
            return new CreateVMSnapshotAnswer(cmd, false, "");
        }
    }

    protected Answer execute(DeleteVMSnapshotCommand cmd) {
        try {
            VmwareContext context = getServiceContext();
            VmwareManager mgr = context.getStockObject(VmwareManager.CONTEXT_STOCK_NAME);

            return mgr.getStorageManager().execute(this, cmd);
        } catch (Exception e) {
            e.printStackTrace();
            return new DeleteVMSnapshotAnswer(cmd, false, "");
        }
    }

    protected Answer execute(RevertToVMSnapshotCommand cmd) {
        try {
            VmwareContext context = getServiceContext();
            VmwareManager mgr = context.getStockObject(VmwareManager.CONTEXT_STOCK_NAME);
            return mgr.getStorageManager().execute(this, cmd);
        } catch (Exception e) {
            e.printStackTrace();
            return new RevertToVMSnapshotAnswer(cmd, false, "");
        }
    }

    protected Answer execute(CreateVolumeFromSnapshotCommand cmd) {
        if (s_logger.isInfoEnabled()) {
            s_logger.info("Executing resource CreateVolumeFromSnapshotCommand: " + _gson.toJson(cmd));
        }

        String details = null;
        boolean success = false;
        String newVolumeName = UUID.randomUUID().toString();

        try {
            VmwareContext context = getServiceContext();
            VmwareManager mgr = context.getStockObject(VmwareManager.CONTEXT_STOCK_NAME);
            return mgr.getStorageManager().execute(this, cmd);
        } catch (Throwable e) {
            if (e instanceof RemoteException) {
                s_logger.warn("Encounter remote exception to vCenter, invalidate VMware session context");
                invalidateServiceContext();
            }

            details = "CreateVolumeFromSnapshotCommand failed due to " + VmwareHelper.getExceptionMessage(e);
            s_logger.error(details, e);
        }

        return new CreateVolumeFromSnapshotAnswer(cmd, success, details, newVolumeName);
    }

    protected Answer execute(CreatePrivateTemplateFromVolumeCommand cmd) {
        if (s_logger.isInfoEnabled()) {
            s_logger.info("Executing resource CreatePrivateTemplateFromVolumeCommand: " + _gson.toJson(cmd));
        }

        try {
            VmwareContext context = getServiceContext();
            VmwareManager mgr = context.getStockObject(VmwareManager.CONTEXT_STOCK_NAME);

            return mgr.getStorageManager().execute(this, cmd);

        } catch (Throwable e) {
            if (e instanceof RemoteException) {
                s_logger.warn("Encounter remote exception to vCenter, invalidate VMware session context");
                invalidateServiceContext();
            }

            String details = "CreatePrivateTemplateFromVolumeCommand failed due to " + VmwareHelper.getExceptionMessage(e);
            s_logger.error(details, e);
            return new CreatePrivateTemplateAnswer(cmd, false, details);
        }
    }

    protected Answer execute(final UpgradeSnapshotCommand cmd) {
        return new Answer(cmd, true, "success");
    }

    protected Answer execute(CreatePrivateTemplateFromSnapshotCommand cmd) {
        if (s_logger.isInfoEnabled()) {
            s_logger.info("Executing resource CreatePrivateTemplateFromSnapshotCommand: " + _gson.toJson(cmd));
        }

        try {
            VmwareManager mgr = getServiceContext().getStockObject(VmwareManager.CONTEXT_STOCK_NAME);
            return mgr.getStorageManager().execute(this, cmd);

        } catch (Throwable e) {
            if (e instanceof RemoteException) {
                s_logger.warn("Encounter remote exception to vCenter, invalidate VMware session context");
                invalidateServiceContext();
            }

            String details = "CreatePrivateTemplateFromSnapshotCommand failed due to " + VmwareHelper.getExceptionMessage(e);
            s_logger.error(details, e);
            return new CreatePrivateTemplateAnswer(cmd, false, details);
        }
    }

    protected Answer execute(GetStorageStatsCommand cmd) {
        if (s_logger.isTraceEnabled()) {
            s_logger.trace("Executing resource GetStorageStatsCommand: " + _gson.toJson(cmd));
        }

        try {
            VmwareContext context = getServiceContext();
            VmwareHypervisorHost hyperHost = getHyperHost(context);
            ManagedObjectReference morDs = HypervisorHostHelper.findDatastoreWithBackwardsCompatibility(hyperHost, cmd.getStorageId());

            if (morDs != null) {
                long capacity = 0;
                long free = 0;
                if (cmd.getPooltype() == StoragePoolType.DatastoreCluster) {
                    StoragepodMO datastoreClusterMo = new StoragepodMO(getServiceContext(), morDs);
                    StoragePodSummary summary = datastoreClusterMo.getDatastoreClusterSummary();
                    capacity = summary.getCapacity();
                    free = summary.getFreeSpace();
                } else {
                    DatastoreMO datastoreMo = new DatastoreMO(context, morDs);
                    DatastoreSummary summary = datastoreMo.getDatastoreSummary();
                    capacity = summary.getCapacity();
                    free = summary.getFreeSpace();
                }

                long used = capacity - free;

                if (s_logger.isDebugEnabled()) {
                    s_logger.debug("Datastore summary info, storageId: " + cmd.getStorageId() + ", localPath: " + cmd.getLocalPath() + ", poolType: " + cmd.getPooltype()
                            + ", capacity: " + toHumanReadableSize(capacity) + ", free: " + toHumanReadableSize(free) + ", used: " + toHumanReadableSize(used));
                }

                if (capacity <= 0) {
                    s_logger.warn("Something is wrong with vSphere NFS datastore, rebooting ESX(ESXi) host should help");
                }

                return new GetStorageStatsAnswer(cmd, capacity, used);
            } else {
                String msg = "Could not find datastore for GetStorageStatsCommand storageId : " + cmd.getStorageId() + ", localPath: " + cmd.getLocalPath() + ", poolType: "
                        + cmd.getPooltype();

                s_logger.error(msg);
                return new GetStorageStatsAnswer(cmd, msg);
            }
        } catch (Throwable e) {
            if (e instanceof RemoteException) {
                s_logger.warn("Encounter remote exception to vCenter, invalidate VMware session context");
                invalidateServiceContext();
            }

            String msg = "Unable to execute GetStorageStatsCommand(storageId : " + cmd.getStorageId() + ", localPath: " + cmd.getLocalPath() + ", poolType: " + cmd.getPooltype()
                    + ") due to " + VmwareHelper.getExceptionMessage(e);
            s_logger.error(msg, e);
            return new GetStorageStatsAnswer(cmd, msg);
        }
    }

    protected Answer execute(GetVncPortCommand cmd) {
        if (s_logger.isTraceEnabled()) {
            s_logger.trace("Executing resource GetVncPortCommand: " + _gson.toJson(cmd));
        }

        try {
            VmwareContext context = getServiceContext();
            VmwareHypervisorHost hyperHost = getHyperHost(context);
            assert (hyperHost instanceof HostMO);
            VmwareManager mgr = context.getStockObject(VmwareManager.CONTEXT_STOCK_NAME);

            VirtualMachineMO vmMo = hyperHost.findVmOnHyperHost(cmd.getName());
            if (vmMo == null) {
                if (s_logger.isDebugEnabled()) {
                    s_logger.debug("Unable to find the owner VM for GetVncPortCommand on host " + hyperHost.getHyperHostName() + ", try within datacenter");
                }

                vmMo = hyperHost.findVmOnPeerHyperHost(cmd.getName());

                if (vmMo == null) {
                    throw new Exception("Unable to find VM in vSphere, vm: " + cmd.getName());
                }
            }

            Pair<String, Integer> portInfo = vmMo.getVncPort(mgr.getManagementPortGroupByHost((HostMO) hyperHost));

            if (s_logger.isTraceEnabled()) {
                s_logger.trace("Found vnc port info. vm: " + cmd.getName() + " host: " + portInfo.first() + ", vnc port: " + portInfo.second());
            }
            return new GetVncPortAnswer(cmd, portInfo.first(), portInfo.second());
        } catch (Throwable e) {
            if (e instanceof RemoteException) {
                s_logger.warn("Encounter remote exception to vCenter, invalidate VMware session context");
                invalidateServiceContext();
            }

            String msg = "GetVncPortCommand failed due to " + VmwareHelper.getExceptionMessage(e);
            s_logger.error(msg, e);
            return new GetVncPortAnswer(cmd, msg);
        }
    }

    protected Answer execute(SetupCommand cmd) {
        if (s_logger.isInfoEnabled()) {
            s_logger.info("Executing resource SetupCommand: " + _gson.toJson(cmd));
        }

        return new SetupAnswer(cmd, false);
    }

    protected Answer execute(MaintainCommand cmd) {
        if (s_logger.isInfoEnabled()) {
            s_logger.info("Executing resource MaintainCommand: " + _gson.toJson(cmd));
        }

        return new MaintainAnswer(cmd, "Put host in maintaince");
    }

    protected Answer execute(PingTestCommand cmd) {
        if (s_logger.isInfoEnabled()) {
            s_logger.info("Executing resource PingTestCommand: " + _gson.toJson(cmd));
        }

        String controlIp = cmd.getRouterIp();
        if (controlIp != null) {
            String args = " -c 1 -n -q " + cmd.getPrivateIp();
            try {
                Pair<Boolean, String> result = SshHelper.sshExecute(controlIp, DefaultDomRSshPort, "root", getSystemVmKeyFile(), null, "/bin/ping" + args);
                if (result.first())
                    return new Answer(cmd);
            } catch (Exception e) {
                s_logger.error("Unable to execute ping command on DomR (" + controlIp + "), domR may not be ready yet. failure due to " + VmwareHelper.getExceptionMessage(e), e);
            }
            return new Answer(cmd, false, "PingTestCommand failed");
        } else {
            VmwareContext context = getServiceContext();
            VmwareHypervisorHost hyperHost = getHyperHost(context);

            try {
                HostMO hostMo = (HostMO) hyperHost;
                ClusterMO clusterMo = new ClusterMO(context, hostMo.getHyperHostCluster());
                VmwareManager mgr = context.getStockObject(VmwareManager.CONTEXT_STOCK_NAME);

                List<Pair<ManagedObjectReference, String>> hosts = clusterMo.getClusterHosts();
                for (Pair<ManagedObjectReference, String> entry : hosts) {
                    HostMO hostInCluster = new HostMO(context, entry.first());
                    String hostIp = hostInCluster.getHostManagementIp(mgr.getManagementPortGroupName());
                    if (hostIp != null && hostIp.equals(cmd.getComputingHostIp())) {
                        if (hostInCluster.isHyperHostConnected())
                            return new Answer(cmd);
                        else
                            return new Answer(cmd, false, "PingTestCommand failed");
                    }
                }
            } catch (Exception e) {
                s_logger.error("Unable to execute ping command on host (" + cmd.getComputingHostIp() + "). failure due to " + VmwareHelper.getExceptionMessage(e), e);
            }

            return new Answer(cmd, false, "PingTestCommand failed");
        }
    }

    protected Answer execute(CheckOnHostCommand cmd) {
        if (s_logger.isInfoEnabled()) {
            s_logger.info("Executing resource CheckOnHostCommand: " + _gson.toJson(cmd));
        }

        return new CheckOnHostAnswer(cmd, null, "Not Implmeneted");
    }

    protected Answer execute(ModifySshKeysCommand cmd) {
        //do not log the command contents for this command. do NOT log the ssh keys
        if (s_logger.isInfoEnabled()) {
            s_logger.info("Executing resource ModifySshKeysCommand.");
        }

        return new Answer(cmd);
    }

    protected Answer execute(GetVmIpAddressCommand cmd) {
        if (s_logger.isTraceEnabled()) {
            s_logger.trace("Executing resource command GetVmIpAddressCommand: " + _gson.toJson(cmd));
        }

        String details = "Unable to find IP Address of VM. ";
        String vmName = cmd.getVmName();
        boolean result = false;
        String ip = null;
        Answer answer = null;

        VmwareContext context = getServiceContext();
        VmwareHypervisorHost hyperHost = getHyperHost(context);

        if (vmName == null || vmName.isEmpty()) {
            details += "Name of instance provided is NULL or empty.";
            return new Answer(cmd, result, details);
        }

        try {
            VirtualMachineMO vmMo = hyperHost.findVmOnHyperHost(vmName);
            if (vmMo != null) {
                GuestInfo guestInfo = vmMo.getGuestInfo();
                VirtualMachineToolsStatus toolsStatus = guestInfo.getToolsStatus();
                if (toolsStatus == VirtualMachineToolsStatus.TOOLS_NOT_INSTALLED) {
                    details += "Vmware tools not installed.";
                } else {
                    ip = guestInfo.getIpAddress();
                    if (ip != null) {
                        result = true;
                    }
                    details = ip;
                }
            } else {
                details += "VM " + vmName + " no longer exists on vSphere host: " + hyperHost.getHyperHostName();
                s_logger.info(details);
            }
        } catch (Throwable e) {
            if (e instanceof RemoteException) {
                s_logger.warn("Encounter remote exception to vCenter, invalidate VMware session context");
                invalidateServiceContext();
            }
            details += "Encountered exception : " + VmwareHelper.getExceptionMessage(e);
            s_logger.error(details);
        }

        answer = new Answer(cmd, result, details);
        if (s_logger.isTraceEnabled()) {
            s_logger.trace("Returning GetVmIpAddressAnswer: " + _gson.toJson(answer));
        }
        return answer;
    }

    @Override
    public PrimaryStorageDownloadAnswer execute(PrimaryStorageDownloadCommand cmd) {
        if (s_logger.isInfoEnabled()) {
            s_logger.info("Executing resource PrimaryStorageDownloadCommand: " + _gson.toJson(cmd));
        }

        try {
            VmwareContext context = getServiceContext();
            VmwareManager mgr = context.getStockObject(VmwareManager.CONTEXT_STOCK_NAME);
            return (PrimaryStorageDownloadAnswer) mgr.getStorageManager().execute(this, cmd);
        } catch (Throwable e) {
            if (e instanceof RemoteException) {
                s_logger.warn("Encounter remote exception to vCenter, invalidate VMware session context");
                invalidateServiceContext();
            }

            String msg = "PrimaryStorageDownloadCommand failed due to " + VmwareHelper.getExceptionMessage(e);
            s_logger.error(msg, e);
            return new PrimaryStorageDownloadAnswer(msg);
        }
    }

    protected Answer execute(PvlanSetupCommand cmd) {
        // Pvlan related operations are performed in the start/stop command paths
        // for vmware. This function is implemented to support mgmt layer code
        // that issue this command. Note that pvlan operations are supported only
        // in Distributed Virtual Switch environments for vmware deployments.
        return new Answer(cmd, true, "success");
    }

    protected Answer execute(UnregisterVMCommand cmd) {
        if (s_logger.isInfoEnabled()) {
            s_logger.info("Executing resource UnregisterVMCommand: " + _gson.toJson(cmd));
        }

        VmwareContext context = getServiceContext();
        VmwareHypervisorHost hyperHost = getHyperHost(context);
        try {
            DatacenterMO dataCenterMo = new DatacenterMO(getServiceContext(), hyperHost.getHyperHostDatacenter());
            VirtualMachineMO vmMo = hyperHost.findVmOnHyperHost(cmd.getVmName());
            if (vmMo != null) {
                try {
                    VirtualMachineFileLayoutEx vmFileLayout = vmMo.getFileLayout();
                    context.getService().unregisterVM(vmMo.getMor());
                    if (cmd.getCleanupVmFiles()) {
                        deleteUnregisteredVmFiles(vmFileLayout, dataCenterMo, false, null);
                    }
                    return new Answer(cmd, true, "unregister succeeded");
                } catch (Exception e) {
                    s_logger.warn("We are not able to unregister VM " + VmwareHelper.getExceptionMessage(e));
                }

                String msg = "Expunge failed in vSphere. vm: " + cmd.getVmName();
                s_logger.warn(msg);
                return new Answer(cmd, false, msg);
            } else {
                String msg = "Unable to find the VM in vSphere to unregister, assume it is already removed. VM: " + cmd.getVmName();
                s_logger.warn(msg);
                return new Answer(cmd, true, msg);
            }
        } catch (Exception e) {
            if (e instanceof RemoteException) {
                s_logger.warn("Encounter remote exception to vCenter, invalidate VMware session context");
                invalidateServiceContext();
            }

            String msg = "UnregisterVMCommand failed due to " + VmwareHelper.getExceptionMessage(e);
            s_logger.error(msg);
            return new Answer(cmd, false, msg);
        }
    }

    /**
     * UnregisterNicCommand is used to remove a portgroup created for this
     * specific nic. The portgroup will have the name set to the UUID of the
     * nic. Introduced to cleanup the portgroups created for each nic that is
     * plugged into an lswitch (Nicira NVP plugin)
     *
     * @param cmd
     * @return
     */
    protected Answer execute(UnregisterNicCommand cmd) {
        s_logger.info("Executing resource UnregisterNicCommand: " + _gson.toJson(cmd));

        if (_guestTrafficInfo == null) {
            return new Answer(cmd, false, "No Guest Traffic Info found, unable to determine where to clean up");
        }

        try {
            if (_guestTrafficInfo.getVirtualSwitchType() != VirtualSwitchType.StandardVirtualSwitch) {
                // For now we only need to cleanup the nvp specific portgroups
                // on the standard switches
                return new Answer(cmd, true, "Nothing to do");
            }

            s_logger.debug("Cleaning up portgroup " + cmd.getNicUuid() + " on switch " + _guestTrafficInfo.getVirtualSwitchName());
            VmwareContext context = getServiceContext();
            VmwareHypervisorHost host = getHyperHost(context);
            ManagedObjectReference clusterMO = host.getHyperHostCluster();

            // Get a list of all the hosts in this cluster
            @SuppressWarnings("unchecked")
            List<ManagedObjectReference> hosts = (List<ManagedObjectReference>) context.getVimClient().getDynamicProperty(clusterMO, "host");
            if (hosts == null) {
                return new Answer(cmd, false, "No hosts in cluster, which is pretty weird");
            }

            for (ManagedObjectReference hostMOR : hosts) {
                HostMO hostMo = new HostMO(context, hostMOR);
                hostMo.deletePortGroup(cmd.getNicUuid().toString());
                s_logger.debug("Removed portgroup " + cmd.getNicUuid() + " from host " + hostMo.getHostName());
            }
            return new Answer(cmd, true, "Unregistered resources for NIC " + cmd.getNicUuid());
        } catch (Exception e) {
            if (e instanceof RemoteException) {
                s_logger.warn("Encounter remote exception to vCenter, invalidate VMware session context");
                invalidateServiceContext();
            }

            String msg = "UnregisterVMCommand failed due to " + VmwareHelper.getExceptionMessage(e);
            s_logger.error(msg);
            return new Answer(cmd, false, msg);
        }
    }

    public void cleanupNetwork(HostMO hostMo, NetworkDetails netDetails) {
        // we will no longer cleanup VLAN networks in order to support native VMware HA
        /*
         * assert(netDetails.getName() != null); try { synchronized(this) { NetworkMO networkMo = new
         * NetworkMO(hostMo.getContext(), netDetails.getNetworkMor()); ManagedObjectReference[] vms =
         * networkMo.getVMsOnNetwork(); if(vms == null || vms.length == 0) { if(s_logger.isInfoEnabled()) {
         * s_logger.info("Cleanup network as it is currently not in use: " + netDetails.getName()); }
         *
         * hostMo.deletePortGroup(netDetails.getName()); } } } catch(Throwable e) {
         * s_logger.warn("Unable to cleanup network due to exception, skip for next time"); }
         */
    }

    @Override
    public CopyVolumeAnswer execute(CopyVolumeCommand cmd) {
        if (s_logger.isInfoEnabled()) {
            s_logger.info("Executing resource CopyVolumeCommand: " + _gson.toJson(cmd));
        }

        try {
            VmwareContext context = getServiceContext();
            VmwareManager mgr = context.getStockObject(VmwareManager.CONTEXT_STOCK_NAME);
            return (CopyVolumeAnswer) mgr.getStorageManager().execute(this, cmd);
        } catch (Throwable e) {
            if (e instanceof RemoteException) {
                s_logger.warn("Encounter remote exception to vCenter, invalidate VMware session context");
                invalidateServiceContext();
            }

            String msg = "CopyVolumeCommand failed due to " + VmwareHelper.getExceptionMessage(e);
            s_logger.error(msg, e);
            return new CopyVolumeAnswer(cmd, false, msg, null, null);
        }
    }

    @Override
    public void disconnected() {
    }

    @Override
    public IAgentControl getAgentControl() {
        return null;
    }

    @Override
    public PingCommand getCurrentStatus(long id) {
        try {
            gcAndKillHungWorkerVMs();
            VmwareContext context = getServiceContext();
            VmwareHypervisorHost hyperHost = getHyperHost(context);
            try {
                if (!hyperHost.isHyperHostConnected()) {
                    return null;
                }
            } catch (Exception e) {
                s_logger.error("Unexpected exception", e);
                return null;
            }
            return new PingRoutingCommand(getType(), id, syncHostVmStates());
        } finally {
            recycleServiceContext();
        }
    }

    private void gcAndKillHungWorkerVMs() {
        try {
            // take the chance to do left-over dummy VM cleanup from previous run
            VmwareContext context = getServiceContext();
            VmwareHypervisorHost hyperHost = getHyperHost(context);
            VmwareManager mgr = hyperHost.getContext().getStockObject(VmwareManager.CONTEXT_STOCK_NAME);

            if (hyperHost.isHyperHostConnected()) {
                mgr.gcLeftOverVMs(context);

                s_logger.info("Scan hung worker VM to recycle");

                int workerKey = ((HostMO) hyperHost).getCustomFieldKey("VirtualMachine", CustomFieldConstants.CLOUD_WORKER);
                int workerTagKey = ((HostMO) hyperHost).getCustomFieldKey("VirtualMachine", CustomFieldConstants.CLOUD_WORKER_TAG);
                String workerPropName = String.format("value[%d]", workerKey);
                String workerTagPropName = String.format("value[%d]", workerTagKey);

                // GC worker that has been running for too long
                ObjectContent[] ocs = hyperHost.getVmPropertiesOnHyperHost(new String[]{"name", "config.template", workerPropName, workerTagPropName,});
                if (ocs != null) {
                    for (ObjectContent oc : ocs) {
                        List<DynamicProperty> props = oc.getPropSet();
                        if (props != null) {
                            boolean template = false;
                            boolean isWorker = false;
                            String workerTag = null;

                            for (DynamicProperty prop : props) {
                                if (prop.getName().equals("config.template")) {
                                    template = (Boolean) prop.getVal();
                                } else if (prop.getName().equals(workerPropName)) {
                                    CustomFieldStringValue val = (CustomFieldStringValue) prop.getVal();
                                    if (val != null && val.getValue() != null && val.getValue().equalsIgnoreCase("true"))
                                        isWorker = true;
                                } else if (prop.getName().equals(workerTagPropName)) {
                                    CustomFieldStringValue val = (CustomFieldStringValue) prop.getVal();
                                    workerTag = val.getValue();
                                }
                            }

                            VirtualMachineMO vmMo = new VirtualMachineMO(hyperHost.getContext(), oc.getObj());
                            if (!template && isWorker) {
                                boolean recycle = false;
                                recycle = mgr.needRecycle(workerTag);

                                if (recycle) {
                                    s_logger.info("Recycle pending worker VM: " + vmMo.getName());

                                    vmMo.powerOff();
                                    vmMo.detachAllDisks();
                                    vmMo.destroy();
                                }
                            }
                        }
                    }
                }
            } else {
                s_logger.error("Host is no longer connected.");
            }

        } catch (Throwable e) {
            if (e instanceof RemoteException) {
                s_logger.warn("Encounter remote exception to vCenter, invalidate VMware session context");
                invalidateServiceContext();
            }
        }
    }

    @Override
    public Type getType() {
        return com.cloud.host.Host.Type.Routing;
    }

    @Override
    public StartupCommand[] initialize() {
        try {
            String hostApiVersion = "4.1";
            VmwareContext context = getServiceContext();
            try {
                VmwareHypervisorHost hyperHost = getHyperHost(context);
                assert (hyperHost instanceof HostMO);
                if (!((HostMO) hyperHost).isHyperHostConnected()) {
                    s_logger.info("Host " + hyperHost.getHyperHostName() + " is not in connected state");
                    return null;
                }

                ((HostMO) hyperHost).enableVncOnHostFirewall();

                AboutInfo aboutInfo = ((HostMO) hyperHost).getHostAboutInfo();
                hostApiVersion = aboutInfo.getApiVersion();

            } catch (Exception e) {
                String msg = "VmwareResource intialize() failed due to : " + VmwareHelper.getExceptionMessage(e);
                s_logger.error(msg);
                invalidateServiceContext();
                return null;
            }

            StartupRoutingCommand cmd = new StartupRoutingCommand();
            fillHostInfo(cmd);
            cmd.setHypervisorType(HypervisorType.VMware);
            cmd.setCluster(_cluster);
            cmd.setHypervisorVersion(hostApiVersion);

            List<StartupStorageCommand> storageCmds = initializeLocalStorage();
            StartupCommand[] answerCmds = new StartupCommand[1 + storageCmds.size()];
            answerCmds[0] = cmd;
            for (int i = 0; i < storageCmds.size(); i++) {
                answerCmds[i + 1] = storageCmds.get(i);
            }

            return answerCmds;
        } finally {
            recycleServiceContext();
        }
    }

    private List<StartupStorageCommand> initializeLocalStorage() {
        List<StartupStorageCommand> storageCmds = new ArrayList<StartupStorageCommand>();
        VmwareContext context = getServiceContext();

        try {
            VmwareHypervisorHost hyperHost = getHyperHost(context);
            if (hyperHost instanceof HostMO) {
                HostMO hostMo = (HostMO) hyperHost;

                List<Pair<ManagedObjectReference, String>> dsList = hostMo.getLocalDatastoreOnHost();
                for (Pair<ManagedObjectReference, String> dsPair : dsList) {
                    DatastoreMO dsMo = new DatastoreMO(context, dsPair.first());

                    String poolUuid = dsMo.getCustomFieldValue(CustomFieldConstants.CLOUD_UUID);
                    if (poolUuid == null || poolUuid.isEmpty()) {
                        poolUuid = UUID.randomUUID().toString();
                        dsMo.setCustomFieldValue(CustomFieldConstants.CLOUD_UUID, poolUuid);
                    }

                    DatastoreSummary dsSummary = dsMo.getDatastoreSummary();
                    String address = hostMo.getHostName();
                    StoragePoolInfo pInfo = new StoragePoolInfo(poolUuid, address, dsMo.getMor().getValue(), "", StoragePoolType.VMFS, dsSummary.getCapacity(),
                            dsSummary.getFreeSpace());
                    StartupStorageCommand cmd = new StartupStorageCommand();
                    cmd.setName(poolUuid);
                    cmd.setPoolInfo(pInfo);
                    cmd.setGuid(poolUuid); // give storage host the same UUID as the local storage pool itself
                    cmd.setResourceType(Storage.StorageResourceType.STORAGE_POOL);
                    cmd.setDataCenter(_dcId);
                    cmd.setPod(_pod);
                    cmd.setCluster(_cluster);

                    s_logger.info("Add local storage startup command: " + _gson.toJson(cmd));
                    storageCmds.add(cmd);
                }

            } else {
                s_logger.info("Cluster host does not support local storage, skip it");
            }
        } catch (Exception e) {
            String msg = "initializing local storage failed due to : " + VmwareHelper.getExceptionMessage(e);
            s_logger.error(msg);
            invalidateServiceContext();
            throw new CloudRuntimeException(msg);
        }

        return storageCmds;
    }

    protected void fillHostInfo(StartupRoutingCommand cmd) {
        VmwareContext serviceContext = getServiceContext();
        Map<String, String> details = cmd.getHostDetails();
        if (details == null) {
            details = new HashMap<String, String>();
        }

        try {
            fillHostHardwareInfo(serviceContext, cmd);
            fillHostNetworkInfo(serviceContext, cmd);
            fillHostDetailsInfo(serviceContext, details);
        } catch (RuntimeFaultFaultMsg e) {
            s_logger.error("RuntimeFault while retrieving host info: " + e.toString(), e);
            throw new CloudRuntimeException("RuntimeFault while retrieving host info");
        } catch (RemoteException e) {
            s_logger.error("RemoteException while retrieving host info: " + e.toString(), e);
            invalidateServiceContext();
            throw new CloudRuntimeException("RemoteException while retrieving host info");
        } catch (Exception e) {
            s_logger.error("Exception while retrieving host info: " + e.toString(), e);
            invalidateServiceContext();
            throw new CloudRuntimeException("Exception while retrieving host info: " + e.toString());
        }

        cmd.setHostDetails(details);
        cmd.setName(_url);
        cmd.setGuid(_guid);
        cmd.setDataCenter(_dcId);
        cmd.setIqn(getIqn());
        cmd.setPod(_pod);
        cmd.setCluster(_cluster);
        cmd.setVersion(VmwareResource.class.getPackage().getImplementationVersion());
    }

    private String getIqn() {
        try {
            VmwareHypervisorHost hyperHost = getHyperHost(getServiceContext());

            if (hyperHost instanceof HostMO) {
                HostMO host = (HostMO) hyperHost;
                HostStorageSystemMO hostStorageSystem = host.getHostStorageSystemMO();

                for (HostHostBusAdapter hba : hostStorageSystem.getStorageDeviceInfo().getHostBusAdapter()) {
                    if (hba instanceof HostInternetScsiHba) {
                        HostInternetScsiHba hostInternetScsiHba = (HostInternetScsiHba) hba;

                        if (hostInternetScsiHba.isIsSoftwareBased()) {
                            return ((HostInternetScsiHba) hba).getIScsiName();
                        }
                    }
                }
            }
        } catch (Exception ex) {
            s_logger.info("Could not locate an IQN for this host.");
        }

        return null;
    }

    private void fillHostHardwareInfo(VmwareContext serviceContext, StartupRoutingCommand cmd) throws RuntimeFaultFaultMsg, RemoteException, Exception {

        VmwareHypervisorHost hyperHost = getHyperHost(getServiceContext());
        VmwareHypervisorHostResourceSummary summary = hyperHost.getHyperHostResourceSummary();

        if (s_logger.isInfoEnabled()) {
            s_logger.info("Startup report on host hardware info. " + _gson.toJson(summary));
        }

        cmd.setCaps("hvm");
        cmd.setDom0MinMemory(0);
        cmd.setSpeed(summary.getCpuSpeed());
        cmd.setCpuSockets(summary.getCpuSockets());
        cmd.setCpus((int) summary.getCpuCount());
        cmd.setMemory(summary.getMemoryBytes());
    }

    private void fillHostNetworkInfo(VmwareContext serviceContext, StartupRoutingCommand cmd) throws RuntimeFaultFaultMsg, RemoteException {

        try {
            VmwareHypervisorHost hyperHost = getHyperHost(getServiceContext());

            assert (hyperHost instanceof HostMO);
            VmwareManager mgr = hyperHost.getContext().getStockObject(VmwareManager.CONTEXT_STOCK_NAME);

            VmwareHypervisorHostNetworkSummary summary = hyperHost.getHyperHostNetworkSummary(mgr.getManagementPortGroupByHost((HostMO) hyperHost));
            if (summary == null) {
                throw new Exception("No ESX(i) host found");
            }

            if (s_logger.isInfoEnabled()) {
                s_logger.info("Startup report on host network info. " + _gson.toJson(summary));
            }

            cmd.setPrivateIpAddress(summary.getHostIp());
            cmd.setPrivateNetmask(summary.getHostNetmask());
            cmd.setPrivateMacAddress(summary.getHostMacAddress());

            cmd.setStorageIpAddress(summary.getHostIp());
            cmd.setStorageNetmask(summary.getHostNetmask());
            cmd.setStorageMacAddress(summary.getHostMacAddress());

        } catch (Throwable e) {
            String msg = "querying host network info failed due to " + VmwareHelper.getExceptionMessage(e);
            s_logger.error(msg, e);
            throw new CloudRuntimeException(msg);
        }
    }

    private void fillHostDetailsInfo(VmwareContext serviceContext, Map<String, String> details) throws Exception {
        VmwareHypervisorHost hyperHost = getHyperHost(getServiceContext());

        if (hyperHost.isHAEnabled()) {
            details.put("NativeHA", "true");
        }
    }

    protected HashMap<String, HostVmStateReportEntry> syncHostVmStates() {
        try {
            return getHostVmStateReport();
        } catch (Exception e) {
            return new HashMap<String, HostVmStateReportEntry>();
        }
    }

    protected OptionValue[] configureVnc(OptionValue[] optionsToMerge, VmwareHypervisorHost hyperHost, String vmName, String vncPassword, String keyboardLayout) throws Exception {

        VirtualMachineMO vmMo = hyperHost.findVmOnHyperHost(vmName);

        VmwareManager mgr = hyperHost.getContext().getStockObject(VmwareManager.CONTEXT_STOCK_NAME);
        if (!mgr.beginExclusiveOperation(600))
            throw new Exception("Unable to begin exclusive operation, lock time out");

        try {
            int maxVncPorts = 64;
            int vncPort = 0;
            Random random = new Random();

            HostMO vmOwnerHost = vmMo.getRunningHost();

            ManagedObjectReference morParent = vmOwnerHost.getParentMor();
            HashMap<String, Integer> portInfo;
            if (morParent.getType().equalsIgnoreCase("ClusterComputeResource")) {
                ClusterMO clusterMo = new ClusterMO(vmOwnerHost.getContext(), morParent);
                portInfo = clusterMo.getVmVncPortsOnCluster();
            } else {
                portInfo = vmOwnerHost.getVmVncPortsOnHost();
            }

            // allocate first at 5900 - 5964 range
            Collection<Integer> existingPorts = portInfo.values();
            int val = random.nextInt(maxVncPorts);
            int startVal = val;
            do {
                if (!existingPorts.contains(5900 + val)) {
                    vncPort = 5900 + val;
                    break;
                }

                val = (++val) % maxVncPorts;
            } while (val != startVal);

            if (vncPort == 0) {
                s_logger.info("we've run out of range for ports between 5900-5964 for the cluster, we will try port range at 59000-60000");

                Pair<Integer, Integer> additionalRange = mgr.getAddiionalVncPortRange();
                maxVncPorts = additionalRange.second();
                val = random.nextInt(maxVncPorts);
                startVal = val;
                do {
                    if (!existingPorts.contains(additionalRange.first() + val)) {
                        vncPort = additionalRange.first() + val;
                        break;
                    }

                    val = (++val) % maxVncPorts;
                } while (val != startVal);
            }

            if (vncPort == 0) {
                throw new Exception("Unable to find an available VNC port on host");
            }

            if (s_logger.isInfoEnabled()) {
                s_logger.info("Configure VNC port for VM " + vmName + ", port: " + vncPort + ", host: " + vmOwnerHost.getHyperHostName());
            }

            return VmwareHelper.composeVncOptions(optionsToMerge, true, vncPassword, vncPort, keyboardLayout);
        } finally {
            try {
                mgr.endExclusiveOperation();
            } catch (Throwable e) {
                assert (false);
                s_logger.error("Unexpected exception ", e);
            }
        }
    }

    private VirtualMachineGuestOsIdentifier translateGuestOsIdentifier(String cpuArchitecture, String guestOs, String cloudGuestOs) {
        if (cpuArchitecture == null) {
            s_logger.warn("CPU arch is not set, default to i386. guest os: " + guestOs);
            cpuArchitecture = "i386";
        }

        if (cloudGuestOs == null) {
            s_logger.warn("Guest OS mapping name is not set for guest os: " + guestOs);
        }

        VirtualMachineGuestOsIdentifier identifier = null;
        try {
            if (cloudGuestOs != null) {
                identifier = VirtualMachineGuestOsIdentifier.fromValue(cloudGuestOs);
                s_logger.debug("Using mapping name : " + identifier.toString());
            }
        } catch (IllegalArgumentException e) {
            s_logger.warn("Unable to find Guest OS Identifier in VMware for mapping name: " + cloudGuestOs + ". Continuing with defaults.");
        }
        if (identifier != null) {
            return identifier;
        }

        if (cpuArchitecture.equalsIgnoreCase("x86_64")) {
            return VirtualMachineGuestOsIdentifier.OTHER_GUEST_64;
        }
        return VirtualMachineGuestOsIdentifier.OTHER_GUEST;
    }

    private HashMap<String, HostVmStateReportEntry> getHostVmStateReport() throws Exception {
        VmwareHypervisorHost hyperHost = getHyperHost(getServiceContext());

        int key = ((HostMO) hyperHost).getCustomFieldKey("VirtualMachine", CustomFieldConstants.CLOUD_VM_INTERNAL_NAME);
        if (key == 0) {
            s_logger.warn("Custom field " + CustomFieldConstants.CLOUD_VM_INTERNAL_NAME + " is not registered ?!");
        }
        String instanceNameCustomField = "value[" + key + "]";

        // CLOUD_VM_INTERNAL_NAME stores the internal CS generated vm name. This was earlier stored in name. Now, name can be either the hostname or
        // the internal CS name, but the custom field CLOUD_VM_INTERNAL_NAME always stores the internal CS name.
        ObjectContent[] ocs = hyperHost.getVmPropertiesOnHyperHost(new String[]{"name", "runtime.powerState", "config.template", instanceNameCustomField});

        HashMap<String, HostVmStateReportEntry> newStates = new HashMap<String, HostVmStateReportEntry>();
        if (ocs != null && ocs.length > 0) {
            for (ObjectContent oc : ocs) {
                List<DynamicProperty> objProps = oc.getPropSet();
                if (objProps != null) {

                    boolean isTemplate = false;
                    String name = null;
                    String VMInternalCSName = null;
                    VirtualMachinePowerState powerState = VirtualMachinePowerState.POWERED_OFF;
                    for (DynamicProperty objProp : objProps) {
                        if (objProp.getName().equals("config.template")) {
                            if (objProp.getVal().toString().equalsIgnoreCase("true")) {
                                isTemplate = true;
                            }
                        } else if (objProp.getName().equals("runtime.powerState")) {
                            powerState = (VirtualMachinePowerState) objProp.getVal();
                        } else if (objProp.getName().equals("name")) {
                            name = (String) objProp.getVal();
                        } else if (objProp.getName().contains(instanceNameCustomField)) {
                            if (objProp.getVal() != null)
                                VMInternalCSName = ((CustomFieldStringValue) objProp.getVal()).getValue();
                        } else {
                            assert (false);
                        }
                    }

                    if (VMInternalCSName != null)
                        name = VMInternalCSName;

                    if (!isTemplate) {
                        newStates.put(name, new HostVmStateReportEntry(convertPowerState(powerState), hyperHost.getHyperHostName()));
                    }
                }
            }
        }
        return newStates;
    }

    private HashMap<String, PowerState> getVmStates() throws Exception {
        VmwareHypervisorHost hyperHost = getHyperHost(getServiceContext());

        int key = ((HostMO) hyperHost).getCustomFieldKey("VirtualMachine", CustomFieldConstants.CLOUD_VM_INTERNAL_NAME);
        if (key == 0) {
            s_logger.warn("Custom field " + CustomFieldConstants.CLOUD_VM_INTERNAL_NAME + " is not registered ?!");
        }
        String instanceNameCustomField = "value[" + key + "]";

        // CLOUD_VM_INTERNAL_NAME stores the internal CS generated vm name. This was earlier stored in name. Now, name can be either the hostname or
        // the internal CS name, but the custom field CLOUD_VM_INTERNAL_NAME always stores the internal CS name.
        ObjectContent[] ocs = hyperHost.getVmPropertiesOnHyperHost(new String[]{"name", "runtime.powerState", "config.template", instanceNameCustomField});

        HashMap<String, PowerState> newStates = new HashMap<String, PowerState>();
        if (ocs != null && ocs.length > 0) {
            for (ObjectContent oc : ocs) {
                List<DynamicProperty> objProps = oc.getPropSet();
                if (objProps != null) {

                    boolean isTemplate = false;
                    String name = null;
                    String VMInternalCSName = null;
                    VirtualMachinePowerState powerState = VirtualMachinePowerState.POWERED_OFF;
                    for (DynamicProperty objProp : objProps) {
                        if (objProp.getName().equals("config.template")) {
                            if (objProp.getVal().toString().equalsIgnoreCase("true")) {
                                isTemplate = true;
                            }
                        } else if (objProp.getName().equals("runtime.powerState")) {
                            powerState = (VirtualMachinePowerState) objProp.getVal();
                        } else if (objProp.getName().equals("name")) {
                            name = (String) objProp.getVal();
                        } else if (objProp.getName().contains(instanceNameCustomField)) {
                            if (objProp.getVal() != null)
                                VMInternalCSName = ((CustomFieldStringValue) objProp.getVal()).getValue();
                        } else {
                            assert (false);
                        }
                    }

                    if (VMInternalCSName != null)
                        name = VMInternalCSName;

                    if (!isTemplate) {
                        newStates.put(name, convertPowerState(powerState));
                    }
                }
            }
        }
        return newStates;
    }

    private HashMap<String, VmStatsEntry> getVmStats(List<String> vmNames) throws Exception {
        VmwareHypervisorHost hyperHost = getHyperHost(getServiceContext());
        HashMap<String, VmStatsEntry> vmResponseMap = new HashMap<String, VmStatsEntry>();
        ManagedObjectReference perfMgr = getServiceContext().getServiceContent().getPerfManager();
        VimPortType service = getServiceContext().getService();

        PerfCounterInfo rxPerfCounterInfo = null;
        PerfCounterInfo txPerfCounterInfo = null;
        PerfCounterInfo diskReadIOPerfCounterInfo = null;
        PerfCounterInfo diskWriteIOPerfCounterInfo = null;
        PerfCounterInfo diskReadKbsPerfCounterInfo = null;
        PerfCounterInfo diskWriteKbsPerfCounterInfo = null;

        final int intervalSeconds = 300;
        final XMLGregorianCalendar startTime = VmwareHelper.getXMLGregorianCalendar(new Date(), intervalSeconds);
        final XMLGregorianCalendar endTime = VmwareHelper.getXMLGregorianCalendar(new Date(), 0);

        List<PerfCounterInfo> cInfo = getServiceContext().getVimClient().getDynamicProperty(perfMgr, "perfCounter");
        for (PerfCounterInfo info : cInfo) {
            if ("net".equalsIgnoreCase(info.getGroupInfo().getKey()) && "average".equalsIgnoreCase(info.getRollupType().value())) {
                if ("transmitted".equalsIgnoreCase(info.getNameInfo().getKey())) {
                    txPerfCounterInfo = info;
                }
                if ("received".equalsIgnoreCase(info.getNameInfo().getKey())) {
                    rxPerfCounterInfo = info;
                }
            }
            if ("virtualdisk".equalsIgnoreCase(info.getGroupInfo().getKey())) {
                if ("numberReadAveraged".equalsIgnoreCase(info.getNameInfo().getKey())) {
                    diskReadIOPerfCounterInfo = info;
                }
                if ("numberWriteAveraged".equalsIgnoreCase(info.getNameInfo().getKey())) {
                    diskWriteIOPerfCounterInfo = info;
                }
                if ("read".equalsIgnoreCase(info.getNameInfo().getKey())) {
                    diskReadKbsPerfCounterInfo = info;
                }
                if ("write".equalsIgnoreCase(info.getNameInfo().getKey())) {
                    diskWriteKbsPerfCounterInfo = info;
                }
            }
        }

        int key = ((HostMO) hyperHost).getCustomFieldKey("VirtualMachine", CustomFieldConstants.CLOUD_VM_INTERNAL_NAME);
        if (key == 0) {
            s_logger.warn("Custom field " + CustomFieldConstants.CLOUD_VM_INTERNAL_NAME + " is not registered ?!");
        }
        String instanceNameCustomField = "value[" + key + "]";

        final String numCpuStr = "summary.config.numCpu";
        final String cpuUseStr = "summary.quickStats.overallCpuUsage";
        final String guestMemUseStr = "summary.quickStats.guestMemoryUsage";
        final String memLimitStr = "resourceConfig.memoryAllocation.limit";
        final String memMbStr = "config.hardware.memoryMB";
        final String allocatedCpuStr = "summary.runtime.maxCpuUsage";

        ObjectContent[] ocs = hyperHost.getVmPropertiesOnHyperHost(new String[]{
                "name", numCpuStr, cpuUseStr, guestMemUseStr, memLimitStr, memMbStr, allocatedCpuStr, instanceNameCustomField
        });

        if (ocs != null && ocs.length > 0) {
            for (ObjectContent oc : ocs) {
                List<DynamicProperty> objProps = oc.getPropSet();
                if (objProps != null) {
                    String name = null;
                    String numberCPUs = null;
                    double maxCpuUsage = 0;
                    String memlimit = null;
                    String memkb = null;
                    String guestMemusage = null;
                    String vmNameOnVcenter = null;
                    String vmInternalCSName = null;
                    double allocatedCpu = 0;
                    for (DynamicProperty objProp : objProps) {
                        if (objProp.getName().equals("name")) {
                            vmNameOnVcenter = objProp.getVal().toString();
                        } else if (objProp.getName().contains(instanceNameCustomField)) {
                            if (objProp.getVal() != null)
                                vmInternalCSName = ((CustomFieldStringValue) objProp.getVal()).getValue();
                        } else if (objProp.getName().equals(guestMemUseStr)) {
                            guestMemusage = objProp.getVal().toString();
                        } else if (objProp.getName().equals(numCpuStr)) {
                            numberCPUs = objProp.getVal().toString();
                        } else if (objProp.getName().equals(cpuUseStr)) {
                            maxCpuUsage = NumberUtils.toDouble(objProp.getVal().toString());
                        } else if (objProp.getName().equals(memLimitStr)) {
                            memlimit = objProp.getVal().toString();
                        } else if (objProp.getName().equals(memMbStr)) {
                            memkb = objProp.getVal().toString();
                        } else if (objProp.getName().equals(allocatedCpuStr)) {
                            allocatedCpu = NumberUtils.toDouble(objProp.getVal().toString());
                        }
                    }

                    maxCpuUsage = (maxCpuUsage / allocatedCpu) * 100;
                    if (vmInternalCSName != null) {
                        name = vmInternalCSName;
                    } else {
                        name = vmNameOnVcenter;
                    }

                    if (!vmNames.contains(name)) {
                        continue;
                    }

                    ManagedObjectReference vmMor = hyperHost.findVmOnHyperHost(name).getMor();
                    assert (vmMor != null);

                    double networkReadKBs = 0;
                    double networkWriteKBs = 0;
                    double diskReadIops = 0;
                    double diskWriteIops = 0;
                    double diskReadKbs = 0;
                    double diskWriteKbs = 0;

                    final ArrayList<PerfMetricId> perfMetricsIds = new ArrayList<PerfMetricId>();
                    if (rxPerfCounterInfo != null) {
                        perfMetricsIds.add(VmwareHelper.createPerfMetricId(rxPerfCounterInfo, ""));
                    }
                    if (txPerfCounterInfo != null) {
                        perfMetricsIds.add(VmwareHelper.createPerfMetricId(txPerfCounterInfo, ""));
                    }
                    if (diskReadIOPerfCounterInfo != null) {
                        perfMetricsIds.add(VmwareHelper.createPerfMetricId(diskReadIOPerfCounterInfo, "*"));
                    }
                    if (diskWriteIOPerfCounterInfo != null) {
                        perfMetricsIds.add(VmwareHelper.createPerfMetricId(diskWriteIOPerfCounterInfo, "*"));
                    }
                    if (diskReadKbsPerfCounterInfo != null) {
                        perfMetricsIds.add(VmwareHelper.createPerfMetricId(diskReadKbsPerfCounterInfo, ""));
                    }
                    if (diskWriteKbsPerfCounterInfo != null) {
                        perfMetricsIds.add(VmwareHelper.createPerfMetricId(diskWriteKbsPerfCounterInfo, ""));
                    }

                    if (perfMetricsIds.size() > 0) {
                        final PerfQuerySpec qSpec = new PerfQuerySpec();
                        qSpec.setEntity(vmMor);
                        qSpec.setFormat("normal");
                        qSpec.setIntervalId(intervalSeconds);
                        qSpec.setStartTime(startTime);
                        qSpec.setEndTime(endTime);
                        qSpec.getMetricId().addAll(perfMetricsIds);
                        final List<PerfEntityMetricBase> perfValues = service.queryPerf(perfMgr, Collections.singletonList(qSpec));
                        for (final PerfEntityMetricBase perfValue : perfValues) {
                            if (!(perfValue instanceof PerfEntityMetric)) {
                                continue;
                            }
                            final List<PerfMetricSeries> seriesList = ((PerfEntityMetric) perfValue).getValue();
                            for (final PerfMetricSeries series : seriesList) {
                                if (!(series instanceof PerfMetricIntSeries)) {
                                    continue;
                                }
                                final List<Long> values = ((PerfMetricIntSeries) series).getValue();
                                double sum = 0;
                                for (final Long value : values) {
                                    sum += value;
                                }
                                double avg = sum / values.size();
                                if (series.getId().getCounterId() == rxPerfCounterInfo.getKey()) {
                                    networkReadKBs = avg;
                                }
                                if (series.getId().getCounterId() == txPerfCounterInfo.getKey()) {
                                    networkWriteKBs = avg;
                                }
                                if (series.getId().getCounterId() == diskReadIOPerfCounterInfo.getKey()) {
                                    diskReadIops += avg;
                                }
                                if (series.getId().getCounterId() == diskWriteIOPerfCounterInfo.getKey()) {
                                    diskWriteIops += avg;
                                }
                                if (series.getId().getCounterId() == diskReadKbsPerfCounterInfo.getKey()) {
                                    diskReadKbs = avg;
                                }
                                if (series.getId().getCounterId() == diskWriteKbsPerfCounterInfo.getKey()) {
                                    diskWriteKbs = avg;
                                }
                            }
                        }
                    }

                    final VmStatsEntry vmStats = new VmStatsEntry(NumberUtils.toDouble(memkb) * 1024, NumberUtils.toDouble(guestMemusage) * 1024, NumberUtils.toDouble(memlimit) * 1024,
                            maxCpuUsage, networkReadKBs, networkWriteKBs, NumberUtils.toInt(numberCPUs), "vm");
                    vmStats.setDiskReadIOs(diskReadIops);
                    vmStats.setDiskWriteIOs(diskWriteIops);
                    vmStats.setDiskReadKBs(diskReadKbs);
                    vmStats.setDiskWriteKBs(diskWriteKbs);
                    vmResponseMap.put(name, vmStats);

                }
            }
        }
        return vmResponseMap;
    }

    protected String networkUsage(final String privateIpAddress, final String option, final String ethName) {
        String args = null;
        if (option.equals("get")) {
            args = "-g";
        } else if (option.equals("create")) {
            args = "-c";
        } else if (option.equals("reset")) {
            args = "-r";
        } else if (option.equals("addVif")) {
            args = "-a";
            args += ethName;
        } else if (option.equals("deleteVif")) {
            args = "-d";
            args += ethName;
        }

        ExecutionResult result = executeInVR(privateIpAddress, "netusage.sh", args);

        if (!result.isSuccess()) {
            return null;
        }

        return result.getDetails();
    }

    private long[] getNetworkStats(String privateIP) {
        String result = networkUsage(privateIP, "get", null);
        long[] stats = new long[2];
        if (result != null) {
            try {
                String[] splitResult = result.split(":");
                int i = 0;
                while (i < splitResult.length - 1) {
                    stats[0] += Long.parseLong(splitResult[i++]);
                    stats[1] += Long.parseLong(splitResult[i++]);
                }
            } catch (Throwable e) {
                s_logger.warn("Unable to parse return from script return of network usage command: " + e.toString(), e);
            }
        }
        return stats;
    }

    protected String connect(final String vmName, final String ipAddress, final int port) {
        long startTick = System.currentTimeMillis();

        // wait until we have at least been waiting for _ops_timeout time or
        // at least have tried _retry times, this is to coordinate with system
        // VM patching/rebooting time that may need
        int retry = _retry;
        while (System.currentTimeMillis() - startTick <= _opsTimeout || --retry > 0) {
            s_logger.info("Trying to connect to " + ipAddress);
            try (SocketChannel sch = SocketChannel.open();) {
                sch.configureBlocking(true);
                sch.socket().setSoTimeout(5000);

                InetSocketAddress addr = new InetSocketAddress(ipAddress, port);
                sch.connect(addr);
                return null;
            } catch (IOException e) {
                s_logger.info("Could not connect to " + ipAddress + " due to " + e.toString());
                if (e instanceof ConnectException) {
                    // if connection is refused because of VM is being started,
                    // we give it more sleep time
                    // to avoid running out of retry quota too quickly
                    try {
                        Thread.sleep(5000);
                    } catch (InterruptedException ex) {
                        s_logger.debug("[ignored] interupted while waiting to retry connect after failure.", e);
                    }
                }
            }

            try {
                Thread.sleep(1000);
            } catch (InterruptedException ex) {
                s_logger.debug("[ignored] interupted while waiting to retry connect.");
            }
        }

        s_logger.info("Unable to logon to " + ipAddress);

        return "Unable to connect";
    }

    protected String connect(final String vmname, final String ipAddress) {
        return connect(vmname, ipAddress, 3922);
    }

    public static PowerState getVmState(VirtualMachineMO vmMo) throws Exception {
        VirtualMachineRuntimeInfo runtimeInfo = vmMo.getRuntimeInfo();
        return convertPowerState(runtimeInfo.getPowerState());
    }

    private static PowerState convertPowerState(VirtualMachinePowerState powerState) {
        return s_powerStatesTable.get(powerState);
    }

    public static PowerState getVmPowerState(VirtualMachineMO vmMo) throws Exception {
        VirtualMachineRuntimeInfo runtimeInfo = vmMo.getRuntimeInfo();
        return convertPowerState(runtimeInfo.getPowerState());
    }

    private static HostStatsEntry getHyperHostStats(VmwareHypervisorHost hyperHost) throws Exception {
        ComputeResourceSummary hardwareSummary = hyperHost.getHyperHostHardwareSummary();
        if (hardwareSummary == null)
            return null;

        HostStatsEntry entry = new HostStatsEntry();

        entry.setEntityType("host");
        double cpuUtilization = ((double) (hardwareSummary.getTotalCpu() - hardwareSummary.getEffectiveCpu()) / (double) hardwareSummary.getTotalCpu() * 100);
        entry.setCpuUtilization(cpuUtilization);
        entry.setTotalMemoryKBs(hardwareSummary.getTotalMemory() / 1024);
        entry.setFreeMemoryKBs(hardwareSummary.getEffectiveMemory() * 1024);

        return entry;
    }

    private static String getRouterSshControlIp(NetworkElementCommand cmd) {
        String routerIp = cmd.getAccessDetail(NetworkElementCommand.ROUTER_IP);
        if (s_logger.isDebugEnabled())
            s_logger.debug("Use router's private IP for SSH control. IP : " + routerIp);
        return routerIp;
    }

    @Override
    public void setAgentControl(IAgentControl agentControl) {
    }

    @Override
    public boolean configure(String name, Map<String, Object> params) throws ConfigurationException {
        try {
            _name = name;

            _url = (String) params.get("url");
            _username = (String) params.get("username");
            _password = (String) params.get("password");
            _dcId = (String) params.get("zone");
            _pod = (String) params.get("pod");
            _cluster = (String) params.get("cluster");

            _guid = (String) params.get("guid");
            String[] tokens = _guid.split("@");
            _vCenterAddress = tokens[1];
            _morHyperHost = new ManagedObjectReference();
            String[] hostTokens = tokens[0].split(":");
            _morHyperHost.setType(hostTokens[0]);
            _morHyperHost.setValue(hostTokens[1]);

            _guestTrafficInfo = (VmwareTrafficLabel) params.get("guestTrafficInfo");
            _publicTrafficInfo = (VmwareTrafficLabel) params.get("publicTrafficInfo");
            VmwareContext context = getServiceContext();
            VmwareManager mgr = context.getStockObject(VmwareManager.CONTEXT_STOCK_NAME);
            if (mgr == null) {
                throw new ConfigurationException("Invalid vmwareContext:  vmwareMgr stock object is not set or cleared.");
            }
            mgr.setupResourceStartupParams(params);

            CustomFieldsManagerMO cfmMo = new CustomFieldsManagerMO(context, context.getServiceContent().getCustomFieldsManager());
            cfmMo.ensureCustomFieldDef("Datastore", CustomFieldConstants.CLOUD_UUID);
            cfmMo.ensureCustomFieldDef("StoragePod", CustomFieldConstants.CLOUD_UUID);

            if (_publicTrafficInfo != null && _publicTrafficInfo.getVirtualSwitchType() != VirtualSwitchType.StandardVirtualSwitch
                    || _guestTrafficInfo != null && _guestTrafficInfo.getVirtualSwitchType() != VirtualSwitchType.StandardVirtualSwitch) {
                cfmMo.ensureCustomFieldDef("DistributedVirtualPortgroup", CustomFieldConstants.CLOUD_GC_DVP);
            }
            cfmMo.ensureCustomFieldDef("Network", CustomFieldConstants.CLOUD_GC);
            cfmMo.ensureCustomFieldDef("VirtualMachine", CustomFieldConstants.CLOUD_UUID);
            cfmMo.ensureCustomFieldDef("VirtualMachine", CustomFieldConstants.CLOUD_NIC_MASK);
            cfmMo.ensureCustomFieldDef("VirtualMachine", CustomFieldConstants.CLOUD_VM_INTERNAL_NAME);
            cfmMo.ensureCustomFieldDef("VirtualMachine", CustomFieldConstants.CLOUD_WORKER);
            cfmMo.ensureCustomFieldDef("VirtualMachine", CustomFieldConstants.CLOUD_WORKER_TAG);

            VmwareHypervisorHost hostMo = this.getHyperHost(context);
            _hostName = hostMo.getHyperHostName();

            if (_guestTrafficInfo.getVirtualSwitchType() == VirtualSwitchType.NexusDistributedVirtualSwitch
                    || _publicTrafficInfo.getVirtualSwitchType() == VirtualSwitchType.NexusDistributedVirtualSwitch) {
                _privateNetworkVSwitchName = mgr.getPrivateVSwitchName(Long.parseLong(_dcId), HypervisorType.VMware);
                _vsmCredentials = mgr.getNexusVSMCredentialsByClusterId(Long.parseLong(_cluster));
            }

            if (_privateNetworkVSwitchName == null) {
                _privateNetworkVSwitchName = (String) params.get("private.network.vswitch.name");
            }

            String value = (String) params.get("vmware.recycle.hung.wokervm");
            if (value != null && value.equalsIgnoreCase("true"))
                _recycleHungWorker = true;

            value = (String) params.get("vmware.root.disk.controller");
            if (value != null && value.equalsIgnoreCase("scsi"))
                _rootDiskController = DiskControllerType.scsi;
            else if (value != null && value.equalsIgnoreCase("ide"))
                _rootDiskController = DiskControllerType.ide;
            else
                _rootDiskController = DiskControllerType.osdefault;

            Integer intObj = (Integer) params.get("ports.per.dvportgroup");
            if (intObj != null)
                _portsPerDvPortGroup = intObj.intValue();

            s_logger.info("VmwareResource network configuration info." + " private traffic over vSwitch: " + _privateNetworkVSwitchName + ", public traffic over "
                    + _publicTrafficInfo.getVirtualSwitchType() + " : " + _publicTrafficInfo.getVirtualSwitchName() + ", guest traffic over "
                    + _guestTrafficInfo.getVirtualSwitchType() + " : " + _guestTrafficInfo.getVirtualSwitchName());

            Boolean boolObj = (Boolean) params.get("vmware.create.full.clone");
            if (boolObj != null && boolObj.booleanValue()) {
                _fullCloneFlag = true;
            } else {
                _fullCloneFlag = false;
            }

            boolObj = (Boolean) params.get("vm.instancename.flag");
            if (boolObj != null && boolObj.booleanValue()) {
                _instanceNameFlag = true;
            } else {
                _instanceNameFlag = false;
            }

            value = (String) params.get("scripts.timeout");
            int timeout = NumbersUtil.parseInt(value, 1440) * 1000;

            storageNfsVersion = NfsSecondaryStorageResource.retrieveNfsVersionFromParams(params);
            _storageProcessor = new VmwareStorageProcessor((VmwareHostService) this, _fullCloneFlag, (VmwareStorageMount) mgr, timeout, this, _shutdownWaitMs, null,
                    storageNfsVersion);
            storageHandler = new VmwareStorageSubsystemCommandHandler(_storageProcessor, storageNfsVersion);

            _vrResource = new VirtualRoutingResource(this);
            if (!_vrResource.configure(name, params)) {
                throw new ConfigurationException("Unable to configure VirtualRoutingResource");
            }

            if (s_logger.isTraceEnabled()) {
                s_logger.trace("Successfully configured VmwareResource.");
            }
            return true;
        } catch (Exception e) {
            s_logger.error("Unexpected Exception ", e);
            throw new ConfigurationException("Failed to configure VmwareResource due to unexpect exception.");
        } finally {
            recycleServiceContext();
        }
    }

    @Override
    public String getName() {
        return _name;
    }

    @Override
    public boolean start() {
        return true;
    }

    @Override
    public boolean stop() {
        return true;
    }

    public VmwareContext getServiceContext() {
        return getServiceContext(null);
    }

    public void invalidateServiceContext() {
        invalidateServiceContext(null);
    }

    public VmwareHypervisorHost getHyperHost(VmwareContext context) {
        return getHyperHost(context, null);
    }

    @Override
    public VmwareContext getServiceContext(Command cmd) {
        VmwareContext context = null;
        if (s_serviceContext.get() != null) {
            context = s_serviceContext.get();
            String poolKey = VmwareContextPool.composePoolKey(_vCenterAddress, _username);
            // Before re-using the thread local context, ensure it corresponds to the right vCenter API session and that it is valid to make calls.
            if (context.getPoolKey().equals(poolKey)) {
                if (context.validate()) {
                    if (s_logger.isTraceEnabled()) {
                        s_logger.trace("ThreadLocal context is still valid, just reuse");
                    }
                    return context;
                } else {
                    s_logger.info("Validation of the context failed, dispose and use a new one");
                    invalidateServiceContext(context);
                }
            } else {
                // Exisitng ThreadLocal context corresponds to a different vCenter API session. Why has it not been recycled?
                s_logger.warn("ThreadLocal VMware context: " + poolKey + " doesn't correspond to the right vCenter. Expected VMware context: " + context.getPoolKey());
            }
        }
        try {
            context = VmwareContextFactory.getContext(_vCenterAddress, _username, _password);
            s_serviceContext.set(context);
        } catch (Exception e) {
            s_logger.error("Unable to connect to vSphere server: " + _vCenterAddress, e);
            throw new CloudRuntimeException("Unable to connect to vSphere server: " + _vCenterAddress);
        }
        return context;
    }

    @Override
    public void invalidateServiceContext(VmwareContext context) {
        assert (s_serviceContext.get() == context);

        s_serviceContext.set(null);
        if (context != null)
            context.close();
    }

    private static void recycleServiceContext() {
        VmwareContext context = s_serviceContext.get();
        if (s_logger.isTraceEnabled()) {
            s_logger.trace("Reset threadlocal context to null");
        }
        s_serviceContext.set(null);

        if (context != null) {
            assert (context.getPool() != null);
            if (s_logger.isTraceEnabled()) {
                s_logger.trace("Recycling threadlocal context to pool");
            }
            context.getPool().registerContext(context);
        }
    }

    @Override
    public VmwareHypervisorHost getHyperHost(VmwareContext context, Command cmd) {
        if (_morHyperHost.getType().equalsIgnoreCase("HostSystem")) {
            return new HostMO(context, _morHyperHost);
        }
        return new ClusterMO(context, _morHyperHost);
    }

    @Override
    @DB
    public String getWorkerName(VmwareContext context, Command cmd, int workerSequence, DatastoreMO sourceDsMo) throws Exception {
        VmwareManager mgr = context.getStockObject(VmwareManager.CONTEXT_STOCK_NAME);
        String vmName = mgr.composeWorkerName();
        if (sourceDsMo!= null && sourceDsMo.getDatastoreType().equalsIgnoreCase("VVOL")) {
            vmName = CustomFieldConstants.CLOUD_UUID + "-" + vmName;
        }

        assert (cmd != null);
        context.getStockObject(VmwareManager.CONTEXT_STOCK_NAME);
        // TODO: Fix this? long checkPointId = vmwareMgr.pushCleanupCheckpoint(this._guid, vmName);
        // TODO: Fix this? cmd.setContextParam("checkpoint", String.valueOf(checkPointId));
        return vmName;
    }

    @Override
    public void setName(String name) {
        // TODO Auto-generated method stub
    }

    @Override
    public void setConfigParams(Map<String, Object> params) {
        // TODO Auto-generated method stub

    }

    @Override
    public Map<String, Object> getConfigParams() {
        // TODO Auto-generated method stub
        return null;
    }

    @Override
    public int getRunLevel() {
        // TODO Auto-generated method stub
        return 0;
    }

    @Override
    public void setRunLevel(int level) {
        // TODO Auto-generated method stub
    }

    @Override
    public Answer execute(DestroyCommand cmd) {
        if (s_logger.isInfoEnabled()) {
            s_logger.info("Executing resource DestroyCommand to evict template from storage pool: " + getHumanReadableBytesJson(_gson.toJson(cmd)));
        }

        try {
            VmwareContext context = getServiceContext(null);
            VmwareHypervisorHost hyperHost = getHyperHost(context, null);
            VolumeTO vol = cmd.getVolume();

            VirtualMachineMO vmMo = findVmOnDatacenter(context, hyperHost, vol);

            if (vmMo != null) {
                if (s_logger.isInfoEnabled()) {
                    s_logger.info("Destroy template volume " + vol.getPath());
                }
                if (vmMo.isTemplate()) {
                    vmMo.markAsVirtualMachine(hyperHost.getHyperHostOwnerResourcePool(), hyperHost.getMor());
                }
                vmMo.destroy();
            } else {
                if (s_logger.isInfoEnabled()) {
                    s_logger.info("Template volume " + vol.getPath() + " is not found, no need to delete.");
                }
            }
            return new Answer(cmd, true, "Success");

        } catch (Throwable e) {
            if (e instanceof RemoteException) {
                s_logger.warn("Encounter remote exception to vCenter, invalidate VMware session context");
                invalidateServiceContext(null);
            }

            String msg = "DestroyCommand failed due to " + VmwareHelper.getExceptionMessage(e);
            s_logger.error(msg, e);
            return new Answer(cmd, false, msg);
        }
    }

    /**
     * Use data center to look for vm, instead of randomly picking up a cluster<br/>
     * (in multiple cluster environments vm could not be found if wrong cluster was chosen)
     *
     * @param context   vmware context
     * @param hyperHost vmware hv host
     * @param vol       volume
     * @return a virtualmachinemo if could be found on datacenter.
     * @throws Exception             if there is an error while finding vm
     * @throws CloudRuntimeException if datacenter cannot be found
     */
    protected VirtualMachineMO findVmOnDatacenter(VmwareContext context, VmwareHypervisorHost hyperHost, VolumeTO vol) throws Exception {
        DatacenterMO dcMo = new DatacenterMO(context, hyperHost.getHyperHostDatacenter());
        if (dcMo.getMor() == null) {
            String msg = "Unable to find VMware DC";
            s_logger.error(msg);
            throw new CloudRuntimeException(msg);
        }
        return dcMo.findVm(vol.getPath());
    }

    public String getAbsoluteVmdkFile(VirtualDisk disk) {
        String vmdkAbsFile = null;
        VirtualDeviceBackingInfo backingInfo = disk.getBacking();
        if (backingInfo instanceof VirtualDiskFlatVer2BackingInfo) {
            VirtualDiskFlatVer2BackingInfo diskBackingInfo = (VirtualDiskFlatVer2BackingInfo) backingInfo;
            vmdkAbsFile = diskBackingInfo.getFileName();
        }
        return vmdkAbsFile;
    }

    protected File getSystemVmKeyFile() {
        if (s_systemVmKeyFile == null) {
            syncFetchSystemVmKeyFile();
        }
        return s_systemVmKeyFile;
    }

    private static void syncFetchSystemVmKeyFile() {
        synchronized (s_syncLockObjectFetchKeyFile) {
            if (s_systemVmKeyFile == null) {
                s_systemVmKeyFile = fetchSystemVmKeyFile();
            }
        }
    }

    private static File fetchSystemVmKeyFile() {
        String filePath = s_relativePathSystemVmKeyFileInstallDir;
        s_logger.debug("Looking for file [" + filePath + "] in the classpath.");
        URL url = Script.class.getClassLoader().getResource(filePath);
        File keyFile = null;
        if (url != null) {
            keyFile = new File(url.getPath());
        }
        if (keyFile == null || !keyFile.exists()) {
            filePath = s_defaultPathSystemVmKeyFile;
            keyFile = new File(filePath);
            s_logger.debug("Looking for file [" + filePath + "] in the classpath.");
        }
        if (!keyFile.exists()) {
            s_logger.error("Unable to locate id_rsa.cloud in your setup at " + keyFile.toString());
        }
        return keyFile;
    }

    private List<UnmanagedInstanceTO.Disk> getUnmanageInstanceDisks(VirtualMachineMO vmMo) {
        List<UnmanagedInstanceTO.Disk> instanceDisks = new ArrayList<>();
        VirtualDisk[] disks = null;
        try {
            disks = vmMo.getAllDiskDevice();
        } catch (Exception e) {
            s_logger.info("Unable to retrieve unmanaged instance disks. " + e.getMessage());
        }
        if (disks != null) {
            for (VirtualDevice diskDevice : disks) {
                try {
                    if (diskDevice instanceof VirtualDisk) {
                        UnmanagedInstanceTO.Disk instanceDisk = new UnmanagedInstanceTO.Disk();
                        VirtualDisk disk = (VirtualDisk) diskDevice;
                        instanceDisk.setDiskId(disk.getDiskObjectId());
                        instanceDisk.setLabel(disk.getDeviceInfo() != null ? disk.getDeviceInfo().getLabel() : "");
                        instanceDisk.setFileBaseName(vmMo.getVmdkFileBaseName(disk));
                        instanceDisk.setImagePath(getAbsoluteVmdkFile(disk));
                        instanceDisk.setCapacity(disk.getCapacityInBytes());
                        instanceDisk.setPosition(diskDevice.getUnitNumber());
                        DatastoreFile file = new DatastoreFile(getAbsoluteVmdkFile(disk));
                        if (!Strings.isNullOrEmpty(file.getFileBaseName()) && !Strings.isNullOrEmpty(file.getDatastoreName())) {
                            VirtualMachineDiskInfo diskInfo = vmMo.getDiskInfoBuilder().getDiskInfoByBackingFileBaseName(file.getFileBaseName(), file.getDatastoreName());
                            instanceDisk.setChainInfo(getGson().toJson(diskInfo));
                        }
                        for (VirtualDevice device : vmMo.getAllDeviceList()) {
                            if (diskDevice.getControllerKey() == device.getKey()) {
                                if (device instanceof VirtualIDEController) {
                                    instanceDisk.setController(DiskControllerType.getType(device.getClass().getSimpleName()).toString());
                                    instanceDisk.setControllerUnit(((VirtualIDEController) device).getBusNumber());
                                } else if (device instanceof VirtualSCSIController) {
                                    instanceDisk.setController(DiskControllerType.getType(device.getClass().getSimpleName()).toString());
                                    instanceDisk.setControllerUnit(((VirtualSCSIController) device).getBusNumber());
                                } else {
                                    instanceDisk.setController(DiskControllerType.none.toString());
                                }
                                break;
                            }
                        }
                        if (disk.getBacking() instanceof VirtualDeviceFileBackingInfo) {
                            VirtualDeviceFileBackingInfo diskBacking = (VirtualDeviceFileBackingInfo) disk.getBacking();
                            ManagedObjectReference morDs = diskBacking.getDatastore();
                            DatastoreInfo info = (DatastoreInfo)vmMo.getContext().getVimClient().getDynamicProperty(diskBacking.getDatastore(), "info");
                            if (info instanceof NasDatastoreInfo) {
                                NasDatastoreInfo dsInfo = (NasDatastoreInfo) info;
                                instanceDisk.setDatastoreName(dsInfo.getName());
                                if (dsInfo.getNas() != null) {
                                    instanceDisk.setDatastoreHost(dsInfo.getNas().getRemoteHost());
                                    instanceDisk.setDatastorePath(dsInfo.getNas().getRemotePath());
                                    instanceDisk.setDatastoreType(dsInfo.getNas().getType());
                                }
                            } else {
                                instanceDisk.setDatastoreName(info.getName());
                            }
                        }
                        s_logger.info(vmMo.getName() + " " + disk.getDeviceInfo().getLabel() + " " + disk.getDeviceInfo().getSummary() + " " + disk.getDiskObjectId() + " " + disk.getCapacityInKB() + " " + instanceDisk.getController());
                        instanceDisks.add(instanceDisk);
                    }
                } catch (Exception e) {
                    s_logger.info("Unable to retrieve unmanaged instance disk info. " + e.getMessage());
                }
            }
            Collections.sort(instanceDisks, new Comparator<UnmanagedInstanceTO.Disk>() {
                @Override
                public int compare(final UnmanagedInstanceTO.Disk disk1, final UnmanagedInstanceTO.Disk disk2) {
                    return extractInt(disk1) - extractInt(disk2);
                }

                int extractInt(UnmanagedInstanceTO.Disk disk) {
                    String num = disk.getLabel().replaceAll("\\D", "");
                    // return 0 if no digits found
                    return num.isEmpty() ? 0 : Integer.parseInt(num);
                }
            });
        }
        return instanceDisks;
    }

    private List<UnmanagedInstanceTO.Nic> getUnmanageInstanceNics(VmwareHypervisorHost hyperHost, VirtualMachineMO vmMo) {
        List<UnmanagedInstanceTO.Nic> instanceNics = new ArrayList<>();

        HashMap<String, List<String>> guestNicMacIPAddressMap = new HashMap<>();
        try {
            GuestInfo guestInfo = vmMo.getGuestInfo();
            if (guestInfo.getToolsStatus() == VirtualMachineToolsStatus.TOOLS_OK) {
                for (GuestNicInfo nicInfo: guestInfo.getNet()) {
                    if (CollectionUtils.isNotEmpty(nicInfo.getIpAddress())) {
                        List<String> ipAddresses = new ArrayList<>();
                        for (String ipAddress : nicInfo.getIpAddress()) {
                            if (NetUtils.isValidIp4(ipAddress)) {
                                ipAddresses.add(ipAddress);
                            }
                        }
                        guestNicMacIPAddressMap.put(nicInfo.getMacAddress(), ipAddresses);
                    }
                }
            } else {
                s_logger.info(String.format("Unable to retrieve guest nics for instance: %s from VMware tools as tools status: %s", vmMo.getName(), guestInfo.getToolsStatus().toString()));
            }
        } catch (Exception e) {
            s_logger.info("Unable to retrieve guest nics for instance from VMware tools. " + e.getMessage());
        }
        VirtualDevice[] nics = null;
        try {
            nics = vmMo.getNicDevices();
        } catch (Exception e) {
            s_logger.info("Unable to retrieve unmanaged instance nics. " + e.getMessage());
        }
        if (nics != null) {
            for (VirtualDevice nic : nics) {
                try {
                    VirtualEthernetCard ethCardDevice = (VirtualEthernetCard) nic;
                    s_logger.error(nic.getClass().getCanonicalName() + " " + nic.getBacking().getClass().getCanonicalName() + " " + ethCardDevice.getMacAddress());
                    UnmanagedInstanceTO.Nic instanceNic = new UnmanagedInstanceTO.Nic();
                    instanceNic.setNicId(ethCardDevice.getDeviceInfo().getLabel());
                    if (ethCardDevice instanceof VirtualPCNet32) {
                        instanceNic.setAdapterType(VirtualEthernetCardType.PCNet32.toString());
                    } else if (ethCardDevice instanceof VirtualVmxnet2) {
                        instanceNic.setAdapterType(VirtualEthernetCardType.Vmxnet2.toString());
                    } else if (ethCardDevice instanceof VirtualVmxnet3) {
                        instanceNic.setAdapterType(VirtualEthernetCardType.Vmxnet3.toString());
                    } else {
                        instanceNic.setAdapterType(VirtualEthernetCardType.E1000.toString());
                    }
                    instanceNic.setMacAddress(ethCardDevice.getMacAddress());
                    if (guestNicMacIPAddressMap.containsKey(instanceNic.getMacAddress())) {
                        instanceNic.setIpAddress(guestNicMacIPAddressMap.get(instanceNic.getMacAddress()));
                    }
                    if (ethCardDevice.getSlotInfo() != null) {
                        instanceNic.setPciSlot(ethCardDevice.getSlotInfo().toString());
                    }
                    VirtualDeviceBackingInfo backing = ethCardDevice.getBacking();
                    if (backing instanceof VirtualEthernetCardDistributedVirtualPortBackingInfo) {
                        VirtualEthernetCardDistributedVirtualPortBackingInfo backingInfo = (VirtualEthernetCardDistributedVirtualPortBackingInfo) backing;
                        DistributedVirtualSwitchPortConnection port = backingInfo.getPort();
                        String portKey = port.getPortKey();
                        String portGroupKey = port.getPortgroupKey();
                        String dvSwitchUuid = port.getSwitchUuid();

                        s_logger.debug("NIC " + nic.toString() + " is connected to dvSwitch " + dvSwitchUuid + " pg " + portGroupKey + " port " + portKey);

                        ManagedObjectReference dvSwitchManager = vmMo.getContext().getVimClient().getServiceContent().getDvSwitchManager();
                        ManagedObjectReference dvSwitch = vmMo.getContext().getVimClient().getService().queryDvsByUuid(dvSwitchManager, dvSwitchUuid);

                        // Get all ports
                        DistributedVirtualSwitchPortCriteria criteria = new DistributedVirtualSwitchPortCriteria();
                        criteria.setInside(true);
                        criteria.getPortgroupKey().add(portGroupKey);
                        List<DistributedVirtualPort> dvPorts = vmMo.getContext().getVimClient().getService().fetchDVPorts(dvSwitch, criteria);

                        for (DistributedVirtualPort dvPort : dvPorts) {
                            // Find the port for this NIC by portkey
                            if (portKey.equals(dvPort.getKey())) {
                                VMwareDVSPortSetting settings = (VMwareDVSPortSetting) dvPort.getConfig().getSetting();
                                if (settings.getVlan() instanceof VmwareDistributedVirtualSwitchVlanIdSpec) {
                                    VmwareDistributedVirtualSwitchVlanIdSpec vlanId = (VmwareDistributedVirtualSwitchVlanIdSpec) settings.getVlan();
                                    s_logger.trace("Found port " + dvPort.getKey() + " with vlan " + vlanId.getVlanId());
                                    if (vlanId.getVlanId() > 0 && vlanId.getVlanId() < 4095) {
                                        instanceNic.setVlan(vlanId.getVlanId());
                                    }
                                } else if (settings.getVlan() instanceof VmwareDistributedVirtualSwitchPvlanSpec) {
                                    VmwareDistributedVirtualSwitchPvlanSpec pvlanSpec = (VmwareDistributedVirtualSwitchPvlanSpec) settings.getVlan();
                                    s_logger.trace("Found port " + dvPort.getKey() + " with pvlan " + pvlanSpec.getPvlanId());
                                    if (pvlanSpec.getPvlanId() > 0 && pvlanSpec.getPvlanId() < 4095) {
                                        DistributedVirtualSwitchMO dvSwitchMo = new DistributedVirtualSwitchMO(vmMo.getContext(), dvSwitch);
                                        Pair<Integer, HypervisorHostHelper.PvlanType> vlanDetails = dvSwitchMo.retrieveVlanFromPvlan(pvlanSpec.getPvlanId(), dvSwitch);
                                        if (vlanDetails != null && vlanDetails.first() != null && vlanDetails.second() != null) {
                                            instanceNic.setVlan(vlanDetails.first());
                                            instanceNic.setPvlan(pvlanSpec.getPvlanId());
                                            instanceNic.setPvlanType(vlanDetails.second().toString());
                                        }
                                    }
                                }
                                break;
                            }
                        }
                    } else if (backing instanceof VirtualEthernetCardNetworkBackingInfo) {
                        VirtualEthernetCardNetworkBackingInfo backingInfo = (VirtualEthernetCardNetworkBackingInfo) backing;
                        instanceNic.setNetwork(backingInfo.getDeviceName());
                        if (hyperHost instanceof HostMO) {
                            HostMO hostMo = (HostMO) hyperHost;
                            HostPortGroupSpec portGroupSpec = hostMo.getHostPortGroupSpec(backingInfo.getDeviceName());
                            instanceNic.setVlan(portGroupSpec.getVlanId());
                        }
                    }
                    instanceNics.add(instanceNic);
                } catch (Exception e) {
                    s_logger.info("Unable to retrieve unmanaged instance nic info. " + e.getMessage());
                }
            }
            Collections.sort(instanceNics, new Comparator<UnmanagedInstanceTO.Nic>() {
                @Override
                public int compare(final UnmanagedInstanceTO.Nic nic1, final UnmanagedInstanceTO.Nic nic2) {
                    return extractInt(nic1) - extractInt(nic2);
                }

                int extractInt(UnmanagedInstanceTO.Nic nic) {
                    String num = nic.getNicId().replaceAll("\\D", "");
                    // return 0 if no digits found
                    return num.isEmpty() ? 0 : Integer.parseInt(num);
                }
            });
        }
        return  instanceNics;
    }

    private UnmanagedInstanceTO getUnmanagedInstance(VmwareHypervisorHost hyperHost, VirtualMachineMO vmMo) {
        UnmanagedInstanceTO instance = null;
        try {
            instance = new UnmanagedInstanceTO();
            instance.setName(vmMo.getVmName());
            instance.setCpuCores(vmMo.getConfigSummary().getNumCpu());
            instance.setCpuCoresPerSocket(vmMo.getCoresPerSocket());
            instance.setCpuSpeed(vmMo.getConfigSummary().getCpuReservation());
            instance.setMemory(vmMo.getConfigSummary().getMemorySizeMB());
            instance.setOperatingSystemId(vmMo.getVmGuestInfo().getGuestId());
            if (Strings.isNullOrEmpty(instance.getOperatingSystemId())) {
                instance.setOperatingSystemId(vmMo.getConfigSummary().getGuestId());
            }
            VirtualMachineGuestOsIdentifier osIdentifier = VirtualMachineGuestOsIdentifier.OTHER_GUEST;
            try {
                osIdentifier = VirtualMachineGuestOsIdentifier.fromValue(instance.getOperatingSystemId());
            } catch (IllegalArgumentException iae) {
                if (!Strings.isNullOrEmpty(instance.getOperatingSystemId()) && instance.getOperatingSystemId().contains("64")) {
                    osIdentifier = VirtualMachineGuestOsIdentifier.OTHER_GUEST_64;
                }
            }
            instance.setOperatingSystem(vmMo.getGuestInfo().getGuestFullName());
            if (Strings.isNullOrEmpty(instance.getOperatingSystem())) {
                instance.setOperatingSystem(vmMo.getConfigSummary().getGuestFullName());
            }
            UnmanagedInstanceTO.PowerState powerState = UnmanagedInstanceTO.PowerState.PowerUnknown;
            if (vmMo.getPowerState().toString().equalsIgnoreCase("POWERED_ON")) {
                powerState = UnmanagedInstanceTO.PowerState.PowerOn;
            }
            if (vmMo.getPowerState().toString().equalsIgnoreCase("POWERED_OFF")) {
                powerState = UnmanagedInstanceTO.PowerState.PowerOff;
            }
            instance.setPowerState(powerState);
            instance.setDisks(getUnmanageInstanceDisks(vmMo));
            instance.setNics(getUnmanageInstanceNics(hyperHost, vmMo));
        } catch (Exception e) {
            s_logger.info("Unable to retrieve unmanaged instance info. " + e.getMessage());
        }

        return  instance;
    }

    private Answer execute(GetUnmanagedInstancesCommand cmd) {
        if (s_logger.isInfoEnabled()) {
            s_logger.info("Executing resource GetUnmanagedInstancesCommand " + _gson.toJson(cmd));
        }

        VmwareContext context = getServiceContext();
        HashMap<String, UnmanagedInstanceTO> unmanagedInstances = new HashMap<>();
        try {
            VmwareHypervisorHost hyperHost = getHyperHost(context);

            String vmName = cmd.getInstanceName();
            List<VirtualMachineMO> vmMos = hyperHost.listVmsOnHyperHostWithHypervisorName(vmName);

            for (VirtualMachineMO vmMo : vmMos) {
                if (vmMo == null) {
                    continue;
                }
                if (vmMo.isTemplate()) {
                    continue;
                }
                // Filter managed instances
                if (cmd.hasManagedInstance(vmMo.getName())) {
                    continue;
                }
                // Filter instance if answer is requested for a particular instance name
                if (!Strings.isNullOrEmpty(cmd.getInstanceName()) &&
                        !cmd.getInstanceName().equals(vmMo.getVmName())) {
                    continue;
                }
                UnmanagedInstanceTO instance = getUnmanagedInstance(hyperHost, vmMo);
                if (instance != null) {
                    unmanagedInstances.put(instance.getName(), instance);
                }
            }
        } catch (Exception e) {
            s_logger.info("GetUnmanagedInstancesCommand failed due to " + VmwareHelper.getExceptionMessage(e));
        }
        return new GetUnmanagedInstancesAnswer(cmd, "", unmanagedInstances);
    }

    private Answer execute(PrepareUnmanageVMInstanceCommand cmd) {
        s_logger.debug("Verify VMware instance: " + cmd.getInstanceName() + " is available before unmanaging VM");
        VmwareContext context = getServiceContext();
        VmwareHypervisorHost hyperHost = getHyperHost(context);
        String instanceName = cmd.getInstanceName();

        try {
            ManagedObjectReference  dcMor = hyperHost.getHyperHostDatacenter();
            DatacenterMO dataCenterMo = new DatacenterMO(getServiceContext(), dcMor);
            VirtualMachineMO vm = dataCenterMo.findVm(instanceName);
            if (vm == null) {
                return new PrepareUnmanageVMInstanceAnswer(cmd, false, "Cannot find VM with name " + instanceName +
                        " in datacenter " + dataCenterMo.getName());
            }
        } catch (Exception e) {
            s_logger.error("Error trying to verify if VM to unmanage exists", e);
            return new PrepareUnmanageVMInstanceAnswer(cmd, false, "Error: " + e.getMessage());
        }

        return new PrepareUnmanageVMInstanceAnswer(cmd, true, "OK");
    }

    /*
     * Method to relocate a virtual machine. This migrates VM and its volumes to given host, datastores.
     * It is used for MigrateVolumeCommand (detached volume case), MigrateVmToPoolCommand and MigrateVmWithStorageCommand.
     */

    private List<VolumeObjectTO> relocateVirtualMachine(final VmwareHypervisorHost hypervisorHost,
                                                        final String name, final VirtualMachineTO vmTo,
                                                        final String targetHost, final VmwareHypervisorHost hostInTargetCluster,
                                                        final String poolUuid, final List<Pair<VolumeTO, StorageFilerTO>> volToFiler) throws Exception {
        String vmName = name;
        if (vmName == null && vmTo != null) {
            vmName = vmTo.getName();
        }
        VmwareHypervisorHost sourceHyperHost = hypervisorHost;
        VmwareHypervisorHost targetHyperHost = hostInTargetCluster;
        VirtualMachineMO vmMo = null;
        ManagedObjectReference morSourceHostDc = null;
        VirtualMachineRelocateSpec relocateSpec = new VirtualMachineRelocateSpec();
        List<VirtualMachineRelocateSpecDiskLocator> diskLocators = new ArrayList<VirtualMachineRelocateSpecDiskLocator>();
        Set<String> mountedDatastoresAtSource = new HashSet<String>();
        List<VolumeObjectTO> volumeToList =  new ArrayList<>();
        Map<Long, Integer> volumeDeviceKey = new HashMap<Long, Integer>();

        try {
            if (sourceHyperHost == null) {
                sourceHyperHost = getHyperHost(getServiceContext());
            }
            if (targetHyperHost == null && StringUtils.isNotBlank(targetHost)) {
                targetHyperHost = VmwareHelper.getHostMOFromHostName(getServiceContext(), targetHost);
            }
            morSourceHostDc = sourceHyperHost.getHyperHostDatacenter();
            DatacenterMO dcMo = new DatacenterMO(sourceHyperHost.getContext(), morSourceHostDc);
            if (targetHyperHost != null) {
                ManagedObjectReference morTargetHostDc = targetHyperHost.getHyperHostDatacenter();
                if (!morSourceHostDc.getValue().equalsIgnoreCase(morTargetHostDc.getValue())) {
                    String msg = "VM " + vmName + " cannot be migrated between different datacenter";
                    throw new CloudRuntimeException(msg);
                }
            }

            // find VM through source host (VM is not at the target host yet)
            vmMo = sourceHyperHost.findVmOnHyperHost(vmName);
            if (vmMo == null) {
                String msg = "VM " + vmName + " does not exist on host: " + sourceHyperHost.getHyperHostName();
                s_logger.warn(msg);
                // find VM through source host (VM is not at the target host yet)
                vmMo = dcMo.findVm(vmName);
                if (vmMo == null) {
                    msg = "VM " + vmName + " does not exist on datacenter: " + dcMo.getName();
                    s_logger.error(msg);
                    throw new Exception(msg);
                }
                // VM host has changed
                sourceHyperHost = vmMo.getRunningHost();
            }

            vmName = vmMo.getName();
            String srcHostApiVersion = ((HostMO)sourceHyperHost).getHostAboutInfo().getApiVersion();

            if (StringUtils.isNotBlank(poolUuid)) {
                VmwareHypervisorHost dsHost = targetHyperHost == null ? sourceHyperHost : targetHyperHost;
                ManagedObjectReference morDatastore = null;
                String msg;
                morDatastore = getTargetDatastoreMOReference(poolUuid, dsHost);
                if (morDatastore == null) {
                    msg = "Unable to find the target datastore: " + poolUuid + " on host: " + dsHost.getHyperHostName() +
                            " to execute migration";
                    s_logger.error(msg);
                    throw new CloudRuntimeException(msg);
                }
                relocateSpec.setDatastore(morDatastore);
            } else if (CollectionUtils.isNotEmpty(volToFiler)) {
                // Specify destination datastore location for each volume
                VmwareHypervisorHost dsHost = targetHyperHost == null ? sourceHyperHost : targetHyperHost;
                for (Pair<VolumeTO, StorageFilerTO> entry : volToFiler) {
                    VolumeTO volume = entry.first();
                    StorageFilerTO filerTo = entry.second();
                    if (s_logger.isDebugEnabled()) {
                        s_logger.debug(String.format("Preparing spec for volume: %s to migrate it to datastore: %s", volume.getName(), filerTo.getUuid()));
                    }
                    ManagedObjectReference morVolumeDatastore = getTargetDatastoreMOReference(filerTo.getUuid(), dsHost);
                    if (morVolumeDatastore == null) {
                        String msg = "Unable to find the target datastore: " + filerTo.getUuid() + " in datacenter: " + dcMo.getName() + " to execute migration";
                        s_logger.error(msg);
                        throw new CloudRuntimeException(msg);
                    }

                    String mountedDs = getMountedDatastoreName(sourceHyperHost, srcHostApiVersion, filerTo);
                    if (mountedDs != null) {
                        mountedDatastoresAtSource.add(mountedDs);
                    }

                    if (volume.getType() == Volume.Type.ROOT) {
                        relocateSpec.setDatastore(morVolumeDatastore);
                    }
                    VirtualMachineRelocateSpecDiskLocator diskLocator = new VirtualMachineRelocateSpecDiskLocator();
                    diskLocator.setDatastore(morVolumeDatastore);
                    Pair<VirtualDisk, String> diskInfo = getVirtualDiskInfo(vmMo, volume.getPath() + VMDK_EXTENSION);
                    String vmdkAbsFile = getAbsoluteVmdkFile(diskInfo.first());
                    if (vmdkAbsFile != null && !vmdkAbsFile.isEmpty()) {
                        vmMo.updateAdapterTypeIfRequired(vmdkAbsFile);
                    }
                    int diskId = diskInfo.first().getKey();
                    diskLocator.setDiskId(diskId);

                    diskLocators.add(diskLocator);
                    volumeDeviceKey.put(volume.getId(), diskId);
                }
                // If a target datastore is provided for the VM, then by default all volumes associated with the VM will be migrated to that target datastore.
                // Hence set the existing datastore as target datastore for volumes that are not to be migrated.
                List<Pair<Integer, ManagedObjectReference>> diskDatastores = vmMo.getAllDiskDatastores();
                for (Pair<Integer, ManagedObjectReference> diskDatastore : diskDatastores) {
                    if (!volumeDeviceKey.containsValue(diskDatastore.first().intValue())) {
                        VirtualMachineRelocateSpecDiskLocator diskLocator = new VirtualMachineRelocateSpecDiskLocator();
                        diskLocator.setDiskId(diskDatastore.first().intValue());
                        diskLocator.setDatastore(diskDatastore.second());
                        diskLocators.add(diskLocator);
                    }
                }

                relocateSpec.getDisk().addAll(diskLocators);
            }

            // Specific section for MigrateVmWithStorageCommand
            if (vmTo != null) {
                // Prepare network at target before migration
                NicTO[] nics = vmTo.getNics();
                for (NicTO nic : nics) {
                    // prepare network on the host
                    prepareNetworkFromNicInfo((HostMO)targetHyperHost, nic, false, vmTo.getType());
                }
                // Ensure secondary storage mounted on target host
                VmwareManager mgr = targetHyperHost.getContext().getStockObject(VmwareManager.CONTEXT_STOCK_NAME);
                Pair<String, Long> secStoreUrlAndId = mgr.getSecondaryStorageStoreUrlAndId(Long.parseLong(_dcId));
                String secStoreUrl = secStoreUrlAndId.first();
                Long secStoreId = secStoreUrlAndId.second();
                if (secStoreUrl == null) {
                    String msg = "secondary storage for dc " + _dcId + " is not ready yet?";
                    throw new Exception(msg);
                }
                mgr.prepareSecondaryStorageStore(secStoreUrl, secStoreId);
                ManagedObjectReference morSecDs = prepareSecondaryDatastoreOnSpecificHost(secStoreUrl, targetHyperHost);
                if (morSecDs == null) {
                    String msg = "Failed to prepare secondary storage on host, secondary store url: " + secStoreUrl;
                    throw new Exception(msg);
                }
            }

            if (srcHostApiVersion.compareTo("5.1") < 0) {
                // Migrate VM's volumes to target datastore(s).
                if (!vmMo.changeDatastore(relocateSpec)) {
                    throw new Exception("Change datastore operation failed during storage migration");
                } else {
                    s_logger.debug("Successfully migrated storage of VM " + vmName + " to target datastore(s)");
                }
                // Migrate VM to target host.
                if (targetHyperHost != null) {
                    ManagedObjectReference morPool = targetHyperHost.getHyperHostOwnerResourcePool();
                    if (!vmMo.migrate(morPool, targetHyperHost.getMor())) {
                        throw new Exception("VM migration to target host failed during storage migration");
                    } else {
                        s_logger.debug("Successfully migrated VM " + vmName + " from " + sourceHyperHost.getHyperHostName() + " to " + targetHyperHost.getHyperHostName());
                    }
                }
            } else {
                // Add target host to relocate spec
                if (targetHyperHost != null) {
                    relocateSpec.setHost(targetHyperHost.getMor());
                    relocateSpec.setPool(targetHyperHost.getHyperHostOwnerResourcePool());
                }
                if (!vmMo.changeDatastore(relocateSpec)) {
                    throw new Exception("Change datastore operation failed during storage migration");
                } else {
                    s_logger.debug("Successfully migrated VM " + vmName +
                            (hostInTargetCluster != null ? " from " + sourceHyperHost.getHyperHostName() + " to " + targetHyperHost.getHyperHostName() + " and " : " with ") +
                            "its storage to target datastore(s)");
                }
            }

            // Consolidate VM disks.
            // In case of a linked clone VM, if VM's disks are not consolidated, further VM operations such as volume snapshot, VM snapshot etc. will result in DB inconsistencies.
            if (!vmMo.consolidateVmDisks()) {
                s_logger.warn("VM disk consolidation failed after storage migration. Yet proceeding with VM migration.");
            } else {
                s_logger.debug("Successfully consolidated disks of VM " + vmName + ".");
            }

            if (MapUtils.isNotEmpty(volumeDeviceKey)) {
                // Update and return volume path and chain info for every disk because that could have changed after migration
                VirtualMachineDiskInfoBuilder diskInfoBuilder = vmMo.getDiskInfoBuilder();
                for (Pair<VolumeTO, StorageFilerTO> entry : volToFiler) {
                    final VolumeTO volume = entry.first();
                    final long volumeId = volume.getId();
                    VirtualDisk[] disks = vmMo.getAllDiskDevice();
                    for (VirtualDisk disk : disks) {
                        if (volumeDeviceKey.get(volumeId) == disk.getKey()) {
                            VolumeObjectTO newVol = new VolumeObjectTO();
                            newVol.setDataStoreUuid(entry.second().getUuid());
                            String newPath = vmMo.getVmdkFileBaseName(disk);
                            String poolName = entry.second().getUuid().replace("-", "");
                            VirtualMachineDiskInfo diskInfo = diskInfoBuilder.getDiskInfoByBackingFileBaseName(newPath, poolName);
                            newVol.setId(volumeId);
                            newVol.setPath(newPath);
                            newVol.setChainInfo(_gson.toJson(diskInfo));
                            volumeToList.add(newVol);
                            break;
                        }
                    }
                }
            }
        } catch (Throwable e) {
            if (e instanceof RemoteException) {
                s_logger.warn("Encountered remote exception at vCenter, invalidating VMware session context");
                invalidateServiceContext();
            }
            throw e;
        } finally {
            // Cleanup datastores mounted on source host
            for (String mountedDatastore : mountedDatastoresAtSource) {
                s_logger.debug("Attempting to unmount datastore " + mountedDatastore + " at " + sourceHyperHost.getHyperHostName());
                try {
                    sourceHyperHost.unmountDatastore(mountedDatastore);
                } catch (Exception unmountEx) {
                    s_logger.warn("Failed to unmount datastore " + mountedDatastore + " at " + sourceHyperHost.getHyperHostName() + ". Seems the datastore is still being used by " + sourceHyperHost.getHyperHostName() +
                            ". Please unmount manually to cleanup.");
                }
                s_logger.debug("Successfully unmounted datastore " + mountedDatastore + " at " + sourceHyperHost.getHyperHostName());
            }
        }

        // Only when volToFiler is not empty a filled list of VolumeObjectTO is returned else it will be empty
        return volumeToList;
    }

    private String getMountedDatastoreName(VmwareHypervisorHost sourceHyperHost, String sourceHostApiVersion, StorageFilerTO filerTo) throws Exception {
        String mountedDatastoreName = null;
        // If host version is below 5.1 then simultaneous change of VM's datastore and host is not supported.
        // So since only the datastore will be changed first, ensure the target datastore is mounted on source host.
        if (sourceHostApiVersion.compareTo("5.1") < 0) {
            s_logger.debug(String.format("Host: %s version is %s, vMotion without shared storage cannot be done. Check source host has target datastore mounted or can be mounted", sourceHyperHost.getHyperHostName(), sourceHostApiVersion));
            ManagedObjectReference morVolumeDatastoreAtSource = HypervisorHostHelper.findDatastoreWithBackwardsCompatibility(sourceHyperHost, filerTo.getUuid());
            String volumeDatastoreName = filerTo.getUuid().replace("-", "");
            String volumeDatastoreHost = filerTo.getHost();
            String volumeDatastorePath = filerTo.getPath();
            int volumeDatastorePort = filerTo.getPort();

            // If datastore is NFS and target datastore is not already mounted on source host then mount the datastore.
            if (filerTo.getType().equals(StoragePoolType.NetworkFilesystem)) {
                if (morVolumeDatastoreAtSource == null) {
                    morVolumeDatastoreAtSource = sourceHyperHost.mountDatastore(false, volumeDatastoreHost, volumeDatastorePort, volumeDatastorePath, volumeDatastoreName, false);
                    if (morVolumeDatastoreAtSource == null) {
                        throw new Exception("Unable to mount NFS datastore " + volumeDatastoreHost + ":/" + volumeDatastorePath + " on host: " + sourceHyperHost.getHyperHostName());
                    }
                    mountedDatastoreName = volumeDatastoreName;
                    s_logger.debug("Mounted NFS datastore " + volumeDatastoreHost + ":/" + volumeDatastorePath + " on host: " + sourceHyperHost.getHyperHostName());
                }
            }

            // If datastore is VMFS and target datastore is not mounted or accessible to source host then fail migration.
            if (filerTo.getType().equals(StoragePoolType.VMFS)) {
                if (morVolumeDatastoreAtSource == null) {
                    s_logger.warn("Host: " + sourceHyperHost.getHyperHostName() + " version is below 5.1, target VMFS datastore(s) need to be manually mounted on host for successful storage migration.");
                    throw new Exception("Target VMFS datastore: " + volumeDatastorePath + " is not mounted on host: " + sourceHyperHost.getHyperHostName());
                }
                DatastoreMO dsAtSourceMo = new DatastoreMO(getServiceContext(), morVolumeDatastoreAtSource);
                String srcHostValue = sourceHyperHost.getMor().getValue();
                if (!dsAtSourceMo.isAccessibleToHost(srcHostValue)) {
                    s_logger.warn("Host " + sourceHyperHost.getHyperHostName() + " version is below 5.1, target VMFS datastore(s) need to be accessible to host for a successful storage migration.");
                    throw new Exception("Target VMFS datastore: " + volumeDatastorePath + " is not accessible on host: " + sourceHyperHost.getHyperHostName());
                }
            }
        }
        return mountedDatastoreName;
    }

    private Answer execute(ValidateVcenterDetailsCommand cmd) {
        if (s_logger.isInfoEnabled()) {
            s_logger.info("Executing resource ValidateVcenterDetailsCommand " + _gson.toJson(cmd));
        }
        String vCenterServerAddress = cmd.getvCenterServerAddress();
        VmwareContext context = getServiceContext();

        if (vCenterServerAddress.equals(context.getServerAddress())) {
            return new Answer(cmd, true, "success");
        } else {
            return new Answer(cmd, false, "Provided vCenter server address is invalid");
        }
    }
}<|MERGE_RESOLUTION|>--- conflicted
+++ resolved
@@ -4564,7 +4564,7 @@
 
     protected Answer execute(MigrateWithStorageCommand cmd) {
         if (s_logger.isInfoEnabled()) {
-            s_logger.info("Executing resource MigrateWithStorageCommand: " + _gson.toJson(cmd));
+            s_logger.info("Executing resource MigrateWithStorageCommand: " + getHumanReadableBytesJson(_gson.toJson(cmd)));
         }
 
         final VirtualMachineTO vmTo = cmd.getVirtualMachine();
@@ -4572,197 +4572,7 @@
         final String targetHost = cmd.getTargetHost();
 
         try {
-<<<<<<< HEAD
             List<VolumeObjectTO> volumeToList =  relocateVirtualMachine(null, null, vmTo, targetHost, null, null, volToFiler);
-=======
-            srcHyperHost = getHyperHost(getServiceContext());
-            tgtHyperHost = new HostMO(getServiceContext(), morTgtHost);
-            morDc = srcHyperHost.getHyperHostDatacenter();
-            morDcOfTargetHost = tgtHyperHost.getHyperHostDatacenter();
-            if (!morDc.getValue().equalsIgnoreCase(morDcOfTargetHost.getValue())) {
-                String msg = "Source host & target host are in different datacentesr";
-                throw new CloudRuntimeException(msg);
-            }
-            VmwareManager mgr = tgtHyperHost.getContext().getStockObject(VmwareManager.CONTEXT_STOCK_NAME);
-            String srcHostApiVersion = ((HostMO) srcHyperHost).getHostAboutInfo().getApiVersion();
-
-            // find VM through datacenter (VM is not at the target host yet)
-            vmMo = srcHyperHost.findVmOnPeerHyperHost(vmName);
-            if (vmMo == null) {
-                String msg = "VM " + vmName + " does not exist in VMware datacenter " + morDc.getValue();
-                s_logger.error(msg);
-                throw new Exception(msg);
-            }
-            vmName = vmMo.getName();
-
-            // Specify destination datastore location for each volume
-            for (Pair<VolumeTO, StorageFilerTO> entry : volToFiler) {
-                volume = entry.first();
-                filerTo = entry.second();
-
-                s_logger.debug("Preparing spec for volume : " + volume.getName());
-                morDsAtTarget = HypervisorHostHelper.findDatastoreWithBackwardsCompatibility(tgtHyperHost, filerTo.getUuid());
-                morDsAtSource = HypervisorHostHelper.findDatastoreWithBackwardsCompatibility(srcHyperHost, volume.getPoolUuid());
-
-                if (morDsAtTarget == null) {
-                    String msg = "Unable to find the target datastore: " + filerTo.getUuid() + " on target host: " + tgtHyperHost.getHyperHostName()
-                            + " to execute MigrateWithStorageCommand";
-                    s_logger.error(msg);
-                    throw new Exception(msg);
-                }
-                morTgtDatastore = morDsAtTarget;
-
-                // If host version is below 5.1 then simultaneous change of VM's datastore and host is not supported.
-                // So since only the datastore will be changed first, ensure the target datastore is mounted on source host.
-                if (srcHostApiVersion.compareTo("5.1") < 0) {
-                    tgtDsName = filerTo.getUuid().replace("-", "");
-                    tgtDsHost = filerTo.getHost();
-                    tgtDsPath = filerTo.getPath();
-                    tgtDsPort = filerTo.getPort();
-
-                    // If datastore is NFS and target datastore is not already mounted on source host then mount the datastore.
-                    if (filerTo.getType().equals(StoragePoolType.NetworkFilesystem)) {
-                        if (morDsAtSource == null) {
-                            morDsAtSource = srcHyperHost.mountDatastore(false, tgtDsHost, tgtDsPort, tgtDsPath, tgtDsName, true);
-                            if (morDsAtSource == null) {
-                                throw new Exception("Unable to mount NFS datastore " + tgtDsHost + ":/" + tgtDsPath + " on " + _hostName);
-                            }
-                            mountedDatastoresAtSource.add(tgtDsName);
-                            s_logger.debug("Mounted datastore " + tgtDsHost + ":/" + tgtDsPath + " on " + _hostName);
-                        }
-                    }
-                    // If datastore is VMFS and target datastore is not mounted or accessible to source host then fail migration.
-                    if (filerTo.getType().equals(StoragePoolType.VMFS) || filerTo.getType().equals(StoragePoolType.PreSetup)) {
-                        if (morDsAtSource == null) {
-                            s_logger.warn(
-                                    "If host version is below 5.1, then target VMFS datastore(s) need to manually mounted on source host for a successful live storage migration.");
-                            throw new Exception("Target VMFS datastore: " + tgtDsPath + " is not mounted on source host: " + _hostName);
-                        }
-                        DatastoreMO dsAtSourceMo = new DatastoreMO(getServiceContext(), morDsAtSource);
-                        String srcHostValue = srcHyperHost.getMor().getValue();
-                        if (!dsAtSourceMo.isAccessibleToHost(srcHostValue)) {
-                            s_logger.warn("If host version is below 5.1, then target VMFS datastore(s) need to accessible to source host for a successful live storage migration.");
-                            throw new Exception("Target VMFS datastore: " + tgtDsPath + " is not accessible on source host: " + _hostName);
-                        }
-                    }
-                    morTgtDatastore = morDsAtSource;
-                }
-
-                if (volume.getType() == Volume.Type.ROOT) {
-                    relocateSpec.setDatastore(morTgtDatastore);
-                }
-
-                diskLocator = new VirtualMachineRelocateSpecDiskLocator();
-                diskLocator.setDatastore(morTgtDatastore);
-                Pair<VirtualDisk, String> diskInfo = getVirtualDiskInfo(vmMo, appendFileType(volume.getPath(), VMDK_EXTENSION));
-                String vmdkAbsFile = getAbsoluteVmdkFile(diskInfo.first());
-                if (vmdkAbsFile != null && !vmdkAbsFile.isEmpty()) {
-                    vmMo.updateAdapterTypeIfRequired(vmdkAbsFile);
-                }
-                int diskId = diskInfo.first().getKey();
-                diskLocator.setDiskId(diskId);
-
-                diskLocators.add(diskLocator);
-                volumeDeviceKey.put(volume.getId(), diskId);
-            }
-            // If a target datastore is provided for the VM, then by default all volumes associated with the VM will be migrated to that target datastore.
-            // Hence set the existing datastore as target datastore for volumes that are not to be migrated.
-            List<Pair<Integer, ManagedObjectReference>> diskDatastores = vmMo.getAllDiskDatastores();
-            for (Pair<Integer, ManagedObjectReference> diskDatastore : diskDatastores) {
-                if (!volumeDeviceKey.containsValue(diskDatastore.first().intValue())) {
-                    diskLocator = new VirtualMachineRelocateSpecDiskLocator();
-                    diskLocator.setDiskId(diskDatastore.first().intValue());
-                    diskLocator.setDatastore(diskDatastore.second());
-                    diskLocators.add(diskLocator);
-                }
-            }
-            relocateSpec.getDisk().addAll(diskLocators);
-
-            // Prepare network at target before migration
-            NicTO[] nics = vmTo.getNics();
-            for (NicTO nic : nics) {
-                // prepare network on the host
-                prepareNetworkFromNicInfo(new HostMO(getServiceContext(), morTgtHost), nic, false, vmTo.getType());
-            }
-
-            // Ensure all secondary storage mounted on target host
-            List<Pair<String, Long>> secStoreUrlAndIdList = mgr.getSecondaryStorageStoresUrlAndIdList(Long.parseLong(_dcId));
-            for (Pair<String, Long> secStoreUrlAndId : secStoreUrlAndIdList) {
-                String secStoreUrl = secStoreUrlAndId.first();
-                Long secStoreId = secStoreUrlAndId.second();
-                if (secStoreUrl == null) {
-                    String msg = String.format("Secondary storage for dc %s is not ready yet?", _dcId);
-                    throw new Exception(msg);
-                }
-
-                if (vmTo.getType() != VirtualMachine.Type.User) {
-                    mgr.prepareSecondaryStorageStore(secStoreUrl, secStoreId);
-                }
-
-                ManagedObjectReference morSecDs = prepareSecondaryDatastoreOnSpecificHost(secStoreUrl, tgtHyperHost);
-                if (morSecDs == null) {
-                    String msg = "Failed to prepare secondary storage on host, secondary store url: " + secStoreUrl;
-                    throw new Exception(msg);
-                }
-            }
-
-            if (srcHostApiVersion.compareTo("5.1") < 0) {
-                // Migrate VM's volumes to target datastore(s).
-                if (!vmMo.changeDatastore(relocateSpec)) {
-                    throw new Exception("Change datastore operation failed during storage migration");
-                } else {
-                    s_logger.debug("Successfully migrated storage of VM " + vmName + " to target datastore(s)");
-                }
-
-                // Migrate VM to target host.
-                ManagedObjectReference morPool = tgtHyperHost.getHyperHostOwnerResourcePool();
-                if (!vmMo.migrate(morPool, tgtHyperHost.getMor())) {
-                    throw new Exception("VM migration to target host failed during storage migration");
-                } else {
-                    s_logger.debug("Successfully migrated VM " + vmName + " from " + _hostName + " to " + tgtHyperHost.getHyperHostName());
-                }
-            } else {
-                // Simultaneously migrate VM's volumes to target datastore and VM to target host.
-                relocateSpec.setHost(tgtHyperHost.getMor());
-                relocateSpec.setPool(tgtHyperHost.getHyperHostOwnerResourcePool());
-                if (!vmMo.changeDatastore(relocateSpec)) {
-                    throw new Exception("Change datastore operation failed during storage migration");
-                } else {
-                    s_logger.debug(
-                            "Successfully migrated VM " + vmName + " from " + _hostName + " to " + tgtHyperHost.getHyperHostName() + " and its storage to target datastore(s)");
-                }
-            }
-
-            // Consolidate VM disks.
-            // In case of a linked clone VM, if VM's disks are not consolidated, further VM operations such as volume snapshot, VM snapshot etc. will result in DB inconsistencies.
-            if (!vmMo.consolidateVmDisks()) {
-                s_logger.warn("VM disk consolidation failed after storage migration. Yet proceeding with VM migration.");
-            } else {
-                s_logger.debug("Successfully consolidated disks of VM " + vmName + ".");
-            }
-
-            // Update and return volume path and chain info for every disk because that could have changed after migration
-            VirtualMachineDiskInfoBuilder diskInfoBuilder = vmMo.getDiskInfoBuilder();
-            for (Pair<VolumeTO, StorageFilerTO> entry : volToFiler) {
-                volume = entry.first();
-                long volumeId = volume.getId();
-                VirtualDisk[] disks = vmMo.getAllDiskDevice();
-                for (VirtualDisk disk : disks) {
-                    if (volumeDeviceKey.get(volumeId) == disk.getKey()) {
-                        VolumeObjectTO newVol = new VolumeObjectTO();
-                        String newPath = vmMo.getVmdkFileBaseName(disk);
-                        String poolName = entry.second().getUuid().replace("-", "");
-                        VirtualMachineDiskInfo diskInfo = diskInfoBuilder.getDiskInfoByBackingFileBaseName(newPath, poolName);
-                        newVol.setId(volumeId);
-                        newVol.setPath(newPath);
-                        newVol.setChainInfo(_gson.toJson(diskInfo));
-                        volumeToList.add(newVol);
-                        break;
-                    }
-                }
-            }
-
->>>>>>> 51034be2
             return new MigrateWithStorageAnswer(cmd, volumeToList);
         } catch (Throwable e) {
             String msg = "MigrateWithStorageCommand failed due to " + VmwareHelper.getExceptionMessage(e);
