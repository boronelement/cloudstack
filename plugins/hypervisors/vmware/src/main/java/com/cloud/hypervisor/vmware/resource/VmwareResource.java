--- conflicted
+++ resolved
@@ -2284,14 +2284,11 @@
             // Configure video card.
             configureVideoCard(vmMo, vmSpec, vmConfigSpec);
 
-<<<<<<< HEAD
             // Configure GPU card.
             if (vmSpec.getGpuDevice() != null) {
                 configureGpuCard(vmMo, vmSpec, vmConfigSpec);
             }
 
-            // Configure VM.
-=======
             // Set OVF properties (if available)
             Pair<String, List<OVFPropertyTO>> ovfPropsMap = vmSpec.getOvfProperties();
             VmConfigInfo templateVappConfig = null;
@@ -2309,10 +2306,6 @@
                 }
             }
 
-            //
-            // Configure VM
-            //
->>>>>>> 7ac9f00e
             if (!vmMo.configureVm(vmConfigSpec)) {
                 throw new Exception("Failed to configure VM before start. vmName: " + vmInternalCSName);
             }
