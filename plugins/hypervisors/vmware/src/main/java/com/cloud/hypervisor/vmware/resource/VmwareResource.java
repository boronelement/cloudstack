--- conflicted
+++ resolved
@@ -2550,10 +2550,7 @@
                     String homeDir = System.getProperty("user.home");
                     File pemFile = new File(homeDir + "/.ssh/id_rsa");
                     FileUtil.scpPatchFiles(controlIp, "/home/cloud", DefaultDomRSshPort, pemFile, systemVmPatchFiles, BASEPATH);
-<<<<<<< HEAD
-=======
                     Thread.sleep(10000);
->>>>>>> 92c71c01
                 } catch (Exception e) {
                     String errMsg = "Failed to scp files to system VM. Patching of systemVM failed";
                     s_logger.error(errMsg, e);
