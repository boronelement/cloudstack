// Licensed to the Apache Software Foundation (ASF) under one
// or more contributor license agreements.  See the NOTICE file
// distributed with this work for additional information
// regarding copyright ownership.  The ASF licenses this file
// to you under the Apache License, Version 2.0 (the
// "License"); you may not use this file except in compliance
// with the License.  You may obtain a copy of the License at
//
//   http://www.apache.org/licenses/LICENSE-2.0
//
// Unless required by applicable law or agreed to in writing,
// software distributed under the License is distributed on an
// "AS IS" BASIS, WITHOUT WARRANTIES OR CONDITIONS OF ANY
// KIND, either express or implied.  See the License for the
// specific language governing permissions and limitations
// under the License.
package com.cloud.hypervisor.vmware.resource;

import static com.cloud.utils.NumbersUtil.toHumanReadableSize;

import java.io.File;
import java.io.IOException;
import java.io.UnsupportedEncodingException;
import java.net.ConnectException;
import java.net.InetSocketAddress;
import java.net.URI;
import java.net.URL;
import java.nio.channels.SocketChannel;
import java.rmi.RemoteException;
import java.util.ArrayList;
import java.util.Arrays;
import java.util.Collection;
import java.util.Collections;
import java.util.Comparator;
import java.util.Date;
import java.util.EnumMap;
import java.util.HashMap;
import java.util.HashSet;
import java.util.List;
import java.util.Map;
import java.util.Objects;
import java.util.Random;
import java.util.Set;
import java.util.TimeZone;
import java.util.UUID;
import java.util.stream.Collectors;

import javax.naming.ConfigurationException;
import javax.xml.datatype.XMLGregorianCalendar;

import com.cloud.hypervisor.vmware.mo.HostDatastoreBrowserMO;
import com.vmware.vim25.FileInfo;
import com.vmware.vim25.FileQueryFlags;
import com.vmware.vim25.FolderFileInfo;
import com.vmware.vim25.HostDatastoreBrowserSearchResults;
import com.vmware.vim25.HostDatastoreBrowserSearchSpec;
import com.vmware.vim25.VirtualMachineConfigSummary;
import org.apache.cloudstack.api.ApiConstants;
import org.apache.cloudstack.storage.command.CopyCommand;
import org.apache.cloudstack.storage.command.StorageSubSystemCommand;
import org.apache.cloudstack.storage.command.browser.ListDataStoreObjectsAnswer;
import org.apache.cloudstack.storage.command.browser.ListDataStoreObjectsCommand;
import org.apache.cloudstack.storage.configdrive.ConfigDrive;
import org.apache.cloudstack.storage.resource.NfsSecondaryStorageResource;
import org.apache.cloudstack.storage.to.PrimaryDataStoreTO;
import org.apache.cloudstack.storage.to.TemplateObjectTO;
import org.apache.cloudstack.storage.to.VolumeObjectTO;
import org.apache.cloudstack.utils.volume.VirtualMachineDiskInfo;
import org.apache.cloudstack.vm.UnmanagedInstanceTO;
import org.apache.commons.collections.CollectionUtils;
import org.apache.commons.collections.MapUtils;
import org.apache.commons.lang.ArrayUtils;
import org.apache.commons.lang.math.NumberUtils;
import org.apache.commons.lang3.StringUtils;
import org.apache.logging.log4j.ThreadContext;
import org.joda.time.Duration;

import com.cloud.agent.IAgentControl;
import com.cloud.agent.api.Answer;
import com.cloud.agent.api.AttachIsoAnswer;
import com.cloud.agent.api.AttachIsoCommand;
import com.cloud.agent.api.BackupSnapshotAnswer;
import com.cloud.agent.api.BackupSnapshotCommand;
import com.cloud.agent.api.CheckGuestOsMappingAnswer;
import com.cloud.agent.api.CheckGuestOsMappingCommand;
import com.cloud.agent.api.CheckHealthAnswer;
import com.cloud.agent.api.CheckHealthCommand;
import com.cloud.agent.api.CheckNetworkAnswer;
import com.cloud.agent.api.CheckNetworkCommand;
import com.cloud.agent.api.CheckOnHostAnswer;
import com.cloud.agent.api.CheckOnHostCommand;
import com.cloud.agent.api.CheckVirtualMachineAnswer;
import com.cloud.agent.api.CheckVirtualMachineCommand;
import com.cloud.agent.api.Command;
import com.cloud.agent.api.CreatePrivateTemplateFromSnapshotCommand;
import com.cloud.agent.api.CreatePrivateTemplateFromVolumeCommand;
import com.cloud.agent.api.CreateStoragePoolCommand;
import com.cloud.agent.api.CreateVMSnapshotAnswer;
import com.cloud.agent.api.CreateVMSnapshotCommand;
import com.cloud.agent.api.CreateVolumeFromSnapshotAnswer;
import com.cloud.agent.api.CreateVolumeFromSnapshotCommand;
import com.cloud.agent.api.DeleteStoragePoolCommand;
import com.cloud.agent.api.DeleteVMSnapshotAnswer;
import com.cloud.agent.api.DeleteVMSnapshotCommand;
import com.cloud.agent.api.GetHostStatsAnswer;
import com.cloud.agent.api.GetHostStatsCommand;
import com.cloud.agent.api.GetHypervisorGuestOsNamesAnswer;
import com.cloud.agent.api.GetHypervisorGuestOsNamesCommand;
import com.cloud.agent.api.GetStoragePoolCapabilitiesAnswer;
import com.cloud.agent.api.GetStoragePoolCapabilitiesCommand;
import com.cloud.agent.api.GetStorageStatsAnswer;
import com.cloud.agent.api.GetStorageStatsCommand;
import com.cloud.agent.api.GetUnmanagedInstancesAnswer;
import com.cloud.agent.api.GetUnmanagedInstancesCommand;
import com.cloud.agent.api.GetVmDiskStatsAnswer;
import com.cloud.agent.api.GetVmDiskStatsCommand;
import com.cloud.agent.api.GetVmIpAddressCommand;
import com.cloud.agent.api.GetVmNetworkStatsAnswer;
import com.cloud.agent.api.GetVmNetworkStatsCommand;
import com.cloud.agent.api.GetVmStatsAnswer;
import com.cloud.agent.api.GetVmStatsCommand;
import com.cloud.agent.api.GetVmVncTicketAnswer;
import com.cloud.agent.api.GetVmVncTicketCommand;
import com.cloud.agent.api.GetVncPortAnswer;
import com.cloud.agent.api.GetVncPortCommand;
import com.cloud.agent.api.GetVolumeStatsAnswer;
import com.cloud.agent.api.GetVolumeStatsCommand;
import com.cloud.agent.api.HostStatsEntry;
import com.cloud.agent.api.HostVmStateReportEntry;
import com.cloud.agent.api.MaintainAnswer;
import com.cloud.agent.api.MaintainCommand;
import com.cloud.agent.api.ManageSnapshotAnswer;
import com.cloud.agent.api.ManageSnapshotCommand;
import com.cloud.agent.api.MigrateAnswer;
import com.cloud.agent.api.MigrateCommand;
import com.cloud.agent.api.MigrateVmToPoolAnswer;
import com.cloud.agent.api.MigrateVmToPoolCommand;
import com.cloud.agent.api.MigrateWithStorageAnswer;
import com.cloud.agent.api.MigrateWithStorageCommand;
import com.cloud.agent.api.ModifySshKeysCommand;
import com.cloud.agent.api.ModifyStoragePoolAnswer;
import com.cloud.agent.api.ModifyStoragePoolCommand;
import com.cloud.agent.api.ModifyTargetsAnswer;
import com.cloud.agent.api.ModifyTargetsCommand;
import com.cloud.agent.api.NetworkUsageAnswer;
import com.cloud.agent.api.NetworkUsageCommand;
import com.cloud.agent.api.PatchSystemVmAnswer;
import com.cloud.agent.api.PatchSystemVmCommand;
import com.cloud.agent.api.PingCommand;
import com.cloud.agent.api.PingRoutingCommand;
import com.cloud.agent.api.PingTestCommand;
import com.cloud.agent.api.PlugNicAnswer;
import com.cloud.agent.api.PlugNicCommand;
import com.cloud.agent.api.PrepareForMigrationAnswer;
import com.cloud.agent.api.PrepareForMigrationCommand;
import com.cloud.agent.api.PrepareUnmanageVMInstanceAnswer;
import com.cloud.agent.api.PrepareUnmanageVMInstanceCommand;
import com.cloud.agent.api.PvlanSetupCommand;
import com.cloud.agent.api.ReadyAnswer;
import com.cloud.agent.api.ReadyCommand;
import com.cloud.agent.api.RebootAnswer;
import com.cloud.agent.api.RebootCommand;
import com.cloud.agent.api.RebootRouterCommand;
import com.cloud.agent.api.ReplugNicAnswer;
import com.cloud.agent.api.ReplugNicCommand;
import com.cloud.agent.api.RevertToVMSnapshotAnswer;
import com.cloud.agent.api.RevertToVMSnapshotCommand;
import com.cloud.agent.api.ScaleVmAnswer;
import com.cloud.agent.api.ScaleVmCommand;
import com.cloud.agent.api.SetupAnswer;
import com.cloud.agent.api.SetupCommand;
import com.cloud.agent.api.SetupGuestNetworkCommand;
import com.cloud.agent.api.SetupPersistentNetworkAnswer;
import com.cloud.agent.api.SetupPersistentNetworkCommand;
import com.cloud.agent.api.StartAnswer;
import com.cloud.agent.api.StartCommand;
import com.cloud.agent.api.StartupCommand;
import com.cloud.agent.api.StartupRoutingCommand;
import com.cloud.agent.api.StartupStorageCommand;
import com.cloud.agent.api.StopAnswer;
import com.cloud.agent.api.StopCommand;
import com.cloud.agent.api.StoragePoolInfo;
import com.cloud.agent.api.UnPlugNicAnswer;
import com.cloud.agent.api.UnPlugNicCommand;
import com.cloud.agent.api.UnregisterNicCommand;
import com.cloud.agent.api.UnregisterVMCommand;
import com.cloud.agent.api.UpgradeSnapshotCommand;
import com.cloud.agent.api.ValidateSnapshotAnswer;
import com.cloud.agent.api.ValidateSnapshotCommand;
import com.cloud.agent.api.ValidateVcenterDetailsCommand;
import com.cloud.agent.api.VmDiskStatsEntry;
import com.cloud.agent.api.VmStatsEntry;
import com.cloud.agent.api.VolumeStatsEntry;
import com.cloud.agent.api.check.CheckSshAnswer;
import com.cloud.agent.api.check.CheckSshCommand;
import com.cloud.agent.api.routing.GetAutoScaleMetricsAnswer;
import com.cloud.agent.api.routing.GetAutoScaleMetricsCommand;
import com.cloud.agent.api.routing.IpAssocCommand;
import com.cloud.agent.api.routing.IpAssocVpcCommand;
import com.cloud.agent.api.routing.NetworkElementCommand;
import com.cloud.agent.api.routing.SetNetworkACLCommand;
import com.cloud.agent.api.routing.SetSourceNatCommand;
import com.cloud.agent.api.storage.CopyVolumeAnswer;
import com.cloud.agent.api.storage.CopyVolumeCommand;
import com.cloud.agent.api.storage.CreatePrivateTemplateAnswer;
import com.cloud.agent.api.storage.DestroyCommand;
import com.cloud.agent.api.storage.MigrateVolumeAnswer;
import com.cloud.agent.api.storage.MigrateVolumeCommand;
import com.cloud.agent.api.storage.PrimaryStorageDownloadAnswer;
import com.cloud.agent.api.storage.PrimaryStorageDownloadCommand;
import com.cloud.agent.api.storage.ResizeVolumeAnswer;
import com.cloud.agent.api.storage.ResizeVolumeCommand;
import com.cloud.agent.api.to.DataStoreTO;
import com.cloud.agent.api.to.DataTO;
import com.cloud.agent.api.to.DeployAsIsInfoTO;
import com.cloud.agent.api.to.DiskTO;
import com.cloud.agent.api.to.IpAddressTO;
import com.cloud.agent.api.to.NfsTO;
import com.cloud.agent.api.to.NicTO;
import com.cloud.agent.api.to.StorageFilerTO;
import com.cloud.agent.api.to.VirtualMachineTO;
import com.cloud.agent.api.to.VolumeTO;
import com.cloud.agent.api.to.deployasis.OVFPropertyTO;
import com.cloud.agent.resource.virtualnetwork.VRScripts;
import com.cloud.agent.resource.virtualnetwork.VirtualRouterDeployer;
import com.cloud.agent.resource.virtualnetwork.VirtualRoutingResource;
import com.cloud.configuration.Resource.ResourceType;
import com.cloud.dc.Vlan;
import com.cloud.exception.CloudException;
import com.cloud.exception.InternalErrorException;
import com.cloud.host.Host;
import com.cloud.host.Host.Type;
import com.cloud.hypervisor.Hypervisor.HypervisorType;
import com.cloud.hypervisor.guru.VMwareGuru;
import com.cloud.hypervisor.vmware.manager.VmwareHostService;
import com.cloud.hypervisor.vmware.manager.VmwareManager;
import com.cloud.hypervisor.vmware.manager.VmwareStorageMount;
import com.cloud.hypervisor.vmware.mo.ClusterMO;
import com.cloud.hypervisor.vmware.mo.CustomFieldConstants;
import com.cloud.hypervisor.vmware.mo.CustomFieldsManagerMO;
import com.cloud.hypervisor.vmware.mo.DatacenterMO;
import com.cloud.hypervisor.vmware.mo.DatastoreFile;
import com.cloud.hypervisor.vmware.mo.DatastoreMO;
import com.cloud.hypervisor.vmware.mo.DiskControllerType;
import com.cloud.hypervisor.vmware.mo.FeatureKeyConstants;
import com.cloud.hypervisor.vmware.mo.HostDatastoreSystemMO;
import com.cloud.hypervisor.vmware.mo.HostMO;
import com.cloud.hypervisor.vmware.mo.HostStorageSystemMO;
import com.cloud.hypervisor.vmware.mo.HypervisorHostHelper;
import com.cloud.hypervisor.vmware.mo.NetworkDetails;
import com.cloud.hypervisor.vmware.mo.NetworkMO;
import com.cloud.hypervisor.vmware.mo.PbmProfileManagerMO;
import com.cloud.hypervisor.vmware.mo.StoragepodMO;
import com.cloud.hypervisor.vmware.mo.TaskMO;
import com.cloud.hypervisor.vmware.mo.VirtualEthernetCardType;
import com.cloud.hypervisor.vmware.mo.VirtualMachineDiskInfoBuilder;
import com.cloud.hypervisor.vmware.mo.VirtualMachineMO;
import com.cloud.hypervisor.vmware.mo.VirtualSwitchType;
import com.cloud.hypervisor.vmware.mo.VmwareHypervisorHost;
import com.cloud.hypervisor.vmware.mo.VmwareHypervisorHostNetworkSummary;
import com.cloud.hypervisor.vmware.mo.VmwareHypervisorHostResourceSummary;
import com.cloud.hypervisor.vmware.util.VmwareContext;
import com.cloud.hypervisor.vmware.util.VmwareContextPool;
import com.cloud.hypervisor.vmware.util.VmwareHelper;
import com.cloud.network.Networks;
import com.cloud.network.Networks.BroadcastDomainType;
import com.cloud.network.Networks.TrafficType;
import com.cloud.network.VmwareTrafficLabel;
import com.cloud.network.router.VirtualRouterAutoScale;
import com.cloud.resource.ServerResource;
import com.cloud.resource.ServerResourceBase;
import com.cloud.serializer.GsonHelper;
import com.cloud.storage.Storage;
import com.cloud.storage.Storage.StoragePoolType;
import com.cloud.storage.Volume;
import com.cloud.storage.resource.StoragePoolResource;
import com.cloud.storage.resource.StorageSubsystemCommandHandler;
import com.cloud.storage.resource.VmwareStorageLayoutHelper;
import com.cloud.storage.resource.VmwareStorageProcessor;
import com.cloud.storage.resource.VmwareStorageProcessor.VmwareStorageProcessorConfigurableFields;
import com.cloud.storage.resource.VmwareStorageSubsystemCommandHandler;
import com.cloud.storage.template.TemplateProp;
import com.cloud.template.TemplateManager;
import com.cloud.utils.DateUtil;
import com.cloud.utils.ExecutionResult;
import com.cloud.utils.FileUtil;
import com.cloud.utils.LogUtils;
import com.cloud.utils.NumbersUtil;
import com.cloud.utils.Pair;
import com.cloud.utils.Ternary;
import com.cloud.utils.db.DB;
import com.cloud.utils.exception.CloudRuntimeException;
import com.cloud.utils.exception.ExceptionUtil;
import com.cloud.utils.mgmt.JmxUtil;
import com.cloud.utils.mgmt.PropertyMapDynamicBean;
import com.cloud.utils.net.NetUtils;
import com.cloud.utils.nicira.nvp.plugin.NiciraNvpApiVersion;
import com.cloud.utils.script.Script;
import com.cloud.utils.ssh.SshHelper;
import com.cloud.utils.validation.ChecksumUtil;
import com.cloud.vm.VirtualMachine;
import com.cloud.vm.VirtualMachine.PowerState;
import com.cloud.vm.VirtualMachineName;
import com.cloud.vm.VmDetailConstants;
import com.google.gson.Gson;
import com.vmware.vim25.AboutInfo;
import com.vmware.vim25.ArrayUpdateOperation;
import com.vmware.vim25.BoolPolicy;
import com.vmware.vim25.ComputeResourceSummary;
import com.vmware.vim25.CustomFieldStringValue;
import com.vmware.vim25.DVPortConfigInfo;
import com.vmware.vim25.DVPortConfigSpec;
import com.vmware.vim25.DasVmPriority;
import com.vmware.vim25.DatastoreSummary;
import com.vmware.vim25.DistributedVirtualPort;
import com.vmware.vim25.DistributedVirtualSwitchPortConnection;
import com.vmware.vim25.DistributedVirtualSwitchPortCriteria;
import com.vmware.vim25.DynamicProperty;
import com.vmware.vim25.GuestInfo;
import com.vmware.vim25.GuestOsDescriptor;
import com.vmware.vim25.HostCapability;
import com.vmware.vim25.HostConfigInfo;
import com.vmware.vim25.HostFileSystemMountInfo;
import com.vmware.vim25.HostHostBusAdapter;
import com.vmware.vim25.HostInternetScsiHba;
import com.vmware.vim25.ManagedObjectReference;
import com.vmware.vim25.ObjectContent;
import com.vmware.vim25.OptionValue;
import com.vmware.vim25.PerfCounterInfo;
import com.vmware.vim25.PerfEntityMetric;
import com.vmware.vim25.PerfEntityMetricBase;
import com.vmware.vim25.PerfMetricId;
import com.vmware.vim25.PerfMetricIntSeries;
import com.vmware.vim25.PerfMetricSeries;
import com.vmware.vim25.PerfQuerySpec;
import com.vmware.vim25.RuntimeFaultFaultMsg;
import com.vmware.vim25.StoragePodSummary;
import com.vmware.vim25.ToolsUnavailableFaultMsg;
import com.vmware.vim25.VAppOvfSectionInfo;
import com.vmware.vim25.VAppOvfSectionSpec;
import com.vmware.vim25.VAppProductInfo;
import com.vmware.vim25.VAppProductSpec;
import com.vmware.vim25.VAppPropertyInfo;
import com.vmware.vim25.VAppPropertySpec;
import com.vmware.vim25.VMwareDVSPortSetting;
import com.vmware.vim25.VimPortType;
import com.vmware.vim25.VirtualDevice;
import com.vmware.vim25.VirtualDeviceBackingInfo;
import com.vmware.vim25.VirtualDeviceConfigSpec;
import com.vmware.vim25.VirtualDeviceConfigSpecOperation;
import com.vmware.vim25.VirtualDisk;
import com.vmware.vim25.VirtualDiskFlatVer2BackingInfo;
import com.vmware.vim25.VirtualEthernetCard;
import com.vmware.vim25.VirtualEthernetCardDistributedVirtualPortBackingInfo;
import com.vmware.vim25.VirtualEthernetCardNetworkBackingInfo;
import com.vmware.vim25.VirtualEthernetCardOpaqueNetworkBackingInfo;
import com.vmware.vim25.VirtualMachineBootOptions;
import com.vmware.vim25.VirtualMachineConfigSpec;
import com.vmware.vim25.VirtualMachineDefinedProfileSpec;
import com.vmware.vim25.VirtualMachineFileInfo;
import com.vmware.vim25.VirtualMachineFileLayoutEx;
import com.vmware.vim25.VirtualMachineFileLayoutExFileInfo;
import com.vmware.vim25.VirtualMachineGuestOsIdentifier;
import com.vmware.vim25.VirtualMachinePowerState;
import com.vmware.vim25.VirtualMachineRelocateSpec;
import com.vmware.vim25.VirtualMachineRelocateSpecDiskLocator;
import com.vmware.vim25.VirtualMachineRuntimeInfo;
import com.vmware.vim25.VirtualMachineToolsStatus;
import com.vmware.vim25.VirtualMachineVideoCard;
import com.vmware.vim25.VirtualSCSIController;
import com.vmware.vim25.VirtualUSBController;
import com.vmware.vim25.VmConfigInfo;
import com.vmware.vim25.VmConfigSpec;
import com.vmware.vim25.VmwareDistributedVirtualSwitchVlanIdSpec;

public class VmwareResource extends ServerResourceBase implements StoragePoolResource, ServerResource, VmwareHostService, VirtualRouterDeployer {
    public static final String VMDK_EXTENSION = ".vmdk";
    private static final String EXECUTING_RESOURCE_COMMAND = "Executing resource command %s: [%s].";
    public static final String BASEPATH = "/usr/share/cloudstack-common/vms/";

    private static final Random RANDOM = new Random(System.nanoTime());

    protected String _name;

    protected final long _opsTimeout = 900000;   // 15 minutes time out to time

    protected final int _shutdownWaitMs = 300000;  // wait up to 5 minutes for shutdown

    // out an operation
    protected final int _retry = 24;
    protected final int _sleep = 10000;
    protected final int DefaultDomRSshPort = 3922;
    protected final int MazCmdMBean = 100;

    protected String _url;
    protected String _dcId;
    protected String _pod;
    protected String _cluster;
    protected String _username;
    protected String _password;
    protected String _guid;
    protected String _vCenterAddress;
    protected String storageNfsVersion;

    protected String _privateNetworkVSwitchName;
    protected VmwareTrafficLabel _guestTrafficInfo = new VmwareTrafficLabel(TrafficType.Guest);
    protected VmwareTrafficLabel _publicTrafficInfo = new VmwareTrafficLabel(TrafficType.Public);
    protected Map<String, String> _vsmCredentials = null;
    protected int _portsPerDvPortGroup;
    protected boolean _fullCloneFlag = false;
    protected boolean _instanceNameFlag = false;

    protected boolean _recycleHungWorker = false;
    protected DiskControllerType _rootDiskController = DiskControllerType.ide;

    protected ManagedObjectReference _morHyperHost;
    protected final static ThreadLocal<VmwareContext> s_serviceContext = new ThreadLocal<VmwareContext>();
    protected String _hostName;

    protected List<PropertyMapDynamicBean> _cmdMBeans = new ArrayList<PropertyMapDynamicBean>();

    protected Gson _gson;

    protected volatile long _cmdSequence = 1;

    protected StorageSubsystemCommandHandler storageHandler;
    private VmwareStorageProcessor _storageProcessor;

    protected VirtualRoutingResource _vrResource;

    protected final static HashMap<VirtualMachinePowerState, PowerState> s_powerStatesTable = new HashMap<VirtualMachinePowerState, PowerState>();

    static {
        s_powerStatesTable.put(VirtualMachinePowerState.POWERED_ON, PowerState.PowerOn);
        s_powerStatesTable.put(VirtualMachinePowerState.POWERED_OFF, PowerState.PowerOff);
        s_powerStatesTable.put(VirtualMachinePowerState.SUSPENDED, PowerState.PowerOn);
    }

    protected static File s_systemVmKeyFile = null;
    private static final Object s_syncLockObjectFetchKeyFile = new Object();
    protected static final String s_relativePathSystemVmKeyFileInstallDir = "scripts/vm/systemvm/id_rsa.cloud";
    protected static final String s_defaultPathSystemVmKeyFile = "/usr/share/cloudstack-common/scripts/vm/systemvm/id_rsa.cloud";

    public VmwareResource() {
        _gson = GsonHelper.getGsonLogger();
    }

    private String getCommandLogTitle(Command cmd) {
        StringBuffer sb = new StringBuffer();
        if (_hostName != null) {
            sb.append(_hostName);
        }

        if (cmd.getContextParam("job") != null) {
            sb.append(", ").append(cmd.getContextParam("job"));
        }
        sb.append(", cmd: ").append(cmd.getClass().getSimpleName());

        return sb.toString();
    }

    @Override
    public Answer executeRequest(Command cmd) {
        logCommand(cmd);
        Answer answer = null;
        ThreadContext.push(getCommandLogTitle(cmd));
        try {
            long cmdSequence = _cmdSequence++;
            Date startTime = DateUtil.currentGMTTime();
            PropertyMapDynamicBean mbean = new PropertyMapDynamicBean();
            mbean.addProp("StartTime", DateUtil.getDateDisplayString(TimeZone.getDefault(), startTime));
            mbean.addProp("Command", _gson.toJson(cmd));
            mbean.addProp("Sequence", String.valueOf(cmdSequence));
            mbean.addProp("Name", cmd.getClass().getSimpleName());

            Class<? extends Command> clz = cmd.getClass();
            if (clz == PatchSystemVmCommand.class) {
                answer = execute((PatchSystemVmCommand) cmd);
            } else if (cmd instanceof NetworkElementCommand) {
                return _vrResource.executeRequest((NetworkElementCommand) cmd);
            } else if (clz == ReadyCommand.class) {
                answer = execute((ReadyCommand) cmd);
            } else if (clz == GetHostStatsCommand.class) {
                answer = execute((GetHostStatsCommand) cmd);
            } else if (clz == GetVmStatsCommand.class) {
                answer = execute((GetVmStatsCommand) cmd);
            } else if (clz == GetVmNetworkStatsCommand.class) {
                answer = execute((GetVmNetworkStatsCommand) cmd);
            } else if (clz == GetVmDiskStatsCommand.class) {
                answer = execute((GetVmDiskStatsCommand) cmd);
            } else if (cmd instanceof GetVolumeStatsCommand) {
                return execute((GetVolumeStatsCommand) cmd);
            } else if (clz == CheckHealthCommand.class) {
                answer = execute((CheckHealthCommand) cmd);
            } else if (clz == StopCommand.class) {
                answer = execute((StopCommand) cmd);
            } else if (clz == RebootRouterCommand.class) {
                answer = execute((RebootRouterCommand) cmd);
            } else if (clz == RebootCommand.class) {
                answer = execute((RebootCommand) cmd);
            } else if (clz == CheckVirtualMachineCommand.class) {
                answer = execute((CheckVirtualMachineCommand) cmd);
            } else if (clz == PrepareForMigrationCommand.class) {
                answer = execute((PrepareForMigrationCommand) cmd);
            } else if (clz == MigrateCommand.class) {
                answer = execute((MigrateCommand) cmd);
            } else if (clz == MigrateVmToPoolCommand.class) {
                answer = execute((MigrateVmToPoolCommand) cmd);
            } else if (clz == MigrateWithStorageCommand.class) {
                answer = execute((MigrateWithStorageCommand) cmd);
            } else if (clz == MigrateVolumeCommand.class) {
                answer = execute((MigrateVolumeCommand) cmd);
            } else if (clz == DestroyCommand.class) {
                answer = execute((DestroyCommand) cmd);
            } else if (clz == CreateStoragePoolCommand.class) {
                return execute((CreateStoragePoolCommand) cmd);
            } else if (clz == ModifyTargetsCommand.class) {
                answer = execute((ModifyTargetsCommand) cmd);
            } else if (clz == ModifyStoragePoolCommand.class) {
                answer = execute((ModifyStoragePoolCommand) cmd);
            } else if (clz == GetStoragePoolCapabilitiesCommand.class) {
                answer = execute((GetStoragePoolCapabilitiesCommand) cmd);
            } else if (clz == DeleteStoragePoolCommand.class) {
                answer = execute((DeleteStoragePoolCommand) cmd);
            } else if (clz == CopyVolumeCommand.class) {
                answer = execute((CopyVolumeCommand) cmd);
            } else if (clz == AttachIsoCommand.class) {
                answer = execute((AttachIsoCommand) cmd);
            } else if (clz == ValidateSnapshotCommand.class) {
                answer = execute((ValidateSnapshotCommand) cmd);
            } else if (clz == ManageSnapshotCommand.class) {
                answer = execute((ManageSnapshotCommand) cmd);
            } else if (clz == BackupSnapshotCommand.class) {
                answer = execute((BackupSnapshotCommand) cmd);
            } else if (clz == CreateVolumeFromSnapshotCommand.class) {
                answer = execute((CreateVolumeFromSnapshotCommand) cmd);
            } else if (clz == CreatePrivateTemplateFromVolumeCommand.class) {
                answer = execute((CreatePrivateTemplateFromVolumeCommand) cmd);
            } else if (clz == CreatePrivateTemplateFromSnapshotCommand.class) {
                answer = execute((CreatePrivateTemplateFromSnapshotCommand) cmd);
            } else if (clz == UpgradeSnapshotCommand.class) {
                answer = execute((UpgradeSnapshotCommand) cmd);
            } else if (clz == GetStorageStatsCommand.class) {
                answer = execute((GetStorageStatsCommand) cmd);
            } else if (clz == PrimaryStorageDownloadCommand.class) {
                answer = execute((PrimaryStorageDownloadCommand) cmd);
            } else if (clz == GetVncPortCommand.class) {
                answer = execute((GetVncPortCommand) cmd);
            } else if (clz == SetupCommand.class) {
                answer = execute((SetupCommand) cmd);
            } else if (clz == MaintainCommand.class) {
                answer = execute((MaintainCommand) cmd);
            } else if (clz == PingTestCommand.class) {
                answer = execute((PingTestCommand) cmd);
            } else if (clz == CheckOnHostCommand.class) {
                answer = execute((CheckOnHostCommand) cmd);
            } else if (clz == ModifySshKeysCommand.class) {
                answer = execute((ModifySshKeysCommand) cmd);
            } else if (clz == NetworkUsageCommand.class) {
                answer = execute((NetworkUsageCommand) cmd);
            } else if (clz == StartCommand.class) {
                answer = execute((StartCommand) cmd);
            } else if (clz == CheckSshCommand.class) {
                answer = execute((CheckSshCommand) cmd);
            } else if (clz == CheckNetworkCommand.class) {
                answer = execute((CheckNetworkCommand) cmd);
            } else if (clz == PlugNicCommand.class) {
                answer = execute((PlugNicCommand) cmd);
            } else if (clz == ReplugNicCommand.class) {
                answer = execute((ReplugNicCommand) cmd);
            } else if (clz == UnPlugNicCommand.class) {
                answer = execute((UnPlugNicCommand) cmd);
            } else if (cmd instanceof CreateVMSnapshotCommand) {
                return execute((CreateVMSnapshotCommand) cmd);
            } else if (cmd instanceof DeleteVMSnapshotCommand) {
                return execute((DeleteVMSnapshotCommand) cmd);
            } else if (cmd instanceof RevertToVMSnapshotCommand) {
                return execute((RevertToVMSnapshotCommand) cmd);
            } else if (clz == ResizeVolumeCommand.class) {
                return execute((ResizeVolumeCommand) cmd);
            } else if (clz == UnregisterVMCommand.class) {
                return execute((UnregisterVMCommand) cmd);
            } else if (cmd instanceof StorageSubSystemCommand) {
                checkStorageProcessorAndHandlerNfsVersionAttribute((StorageSubSystemCommand) cmd);
                return storageHandler.handleStorageCommands((StorageSubSystemCommand) cmd);
            } else if (clz == ScaleVmCommand.class) {
                return execute((ScaleVmCommand) cmd);
            } else if (clz == PvlanSetupCommand.class) {
                return execute((PvlanSetupCommand) cmd);
            } else if (clz == GetVmIpAddressCommand.class) {
                return execute((GetVmIpAddressCommand) cmd);
            } else if (clz == UnregisterNicCommand.class) {
                answer = execute((UnregisterNicCommand) cmd);
            } else if (clz == GetUnmanagedInstancesCommand.class) {
                answer = execute((GetUnmanagedInstancesCommand) cmd);
            } else if (clz == PrepareUnmanageVMInstanceCommand.class) {
                answer = execute((PrepareUnmanageVMInstanceCommand) cmd);
            } else if (clz == ValidateVcenterDetailsCommand.class) {
                answer = execute((ValidateVcenterDetailsCommand) cmd);
            } else if (clz == SetupPersistentNetworkCommand.class) {
                answer = execute((SetupPersistentNetworkCommand) cmd);
            } else if (clz == GetVmVncTicketCommand.class) {
                answer = execute((GetVmVncTicketCommand) cmd);
            } else if (clz == GetAutoScaleMetricsCommand.class) {
                answer = execute((GetAutoScaleMetricsCommand) cmd);
            } else if (clz == CheckGuestOsMappingCommand.class) {
                answer = execute((CheckGuestOsMappingCommand) cmd);
            } else if (clz == GetHypervisorGuestOsNamesCommand.class) {
                answer = execute((GetHypervisorGuestOsNamesCommand) cmd);
            } else if (clz == ListDataStoreObjectsCommand.class) {
                answer = execute((ListDataStoreObjectsCommand) cmd);
            } else {
                answer = Answer.createUnsupportedCommandAnswer(cmd);
            }

            if (cmd.getContextParam("checkpoint") != null) {
                answer.setContextParam("checkpoint", cmd.getContextParam("checkpoint"));
            }

            Date doneTime = DateUtil.currentGMTTime();
            mbean.addProp("DoneTime", DateUtil.getDateDisplayString(TimeZone.getDefault(), doneTime));
            mbean.addProp("Answer", _gson.toJson(answer));

            synchronized (this) {
                try {
                    JmxUtil.registerMBean("VMware " + _morHyperHost.getValue(), "Command " + cmdSequence + "-" + cmd.getClass().getSimpleName(), mbean);
                    _cmdMBeans.add(mbean);

                    if (_cmdMBeans.size() >= MazCmdMBean) {
                        PropertyMapDynamicBean mbeanToRemove = _cmdMBeans.get(0);
                        _cmdMBeans.remove(0);

                        JmxUtil.unregisterMBean("VMware " + _morHyperHost.getValue(), "Command " + mbeanToRemove.getProp("Sequence") + "-" + mbeanToRemove.getProp("Name"));
                    }
                } catch (Exception e) {
                    if (logger.isTraceEnabled())
                        logger.trace("Unable to register JMX monitoring due to exception " + ExceptionUtil.toString(e));
                }
            }

        } finally {
            recycleServiceContext();
            ThreadContext.pop();
        }

        if (logger.isTraceEnabled())
            logger.trace("End executeRequest(), cmd: " + cmd.getClass().getSimpleName());

        return answer;
    }

    private ExecutionResult getSystemVmVersionAndChecksum(String controlIp) {
        ExecutionResult result;
        try {
            result = executeInVR(controlIp, VRScripts.VERSION, null);
            if (!result.isSuccess()) {
                String errMsg = String.format("GetSystemVMVersionCmd on %s failed, message %s", controlIp, result.getDetails());
                logger.error(errMsg);
                throw new CloudRuntimeException(errMsg);
            }
        } catch (final Exception e) {
            final String msg = "GetSystemVMVersionCmd failed due to " + e;
            logger.error(msg, e);
            throw new CloudRuntimeException(msg, e);
        }
        return result;
    }

    private Answer execute(PatchSystemVmCommand cmd) {
        String controlIp = cmd.getAccessDetail((NetworkElementCommand.ROUTER_IP));
        String sysVMName = cmd.getAccessDetail(NetworkElementCommand.ROUTER_NAME);
        String homeDir = System.getProperty("user.home");
        File pemFile = new File(homeDir + "/.ssh/id_rsa");
        ExecutionResult result;
        try {
            result = getSystemVmVersionAndChecksum(controlIp);
            FileUtil.scpPatchFiles(controlIp, VRScripts.CONFIG_CACHE_LOCATION, DefaultDomRSshPort, pemFile, systemVmPatchFiles, BASEPATH);
        } catch (CloudRuntimeException e) {
            return new PatchSystemVmAnswer(cmd, e.getMessage());
        }

        final String[] lines = result.getDetails().split("&");
        // TODO: do we fail, or patch anyway??
        if (lines.length != 2) {
            return new PatchSystemVmAnswer(cmd, result.getDetails());
        }

        String scriptChecksum = lines[1].trim();
        String checksum = ChecksumUtil.calculateCurrentChecksum(sysVMName, "vms/cloud-scripts.tgz").trim();

        if (!org.apache.commons.lang3.StringUtils.isEmpty(checksum) && checksum.equals(scriptChecksum) && !cmd.isForced()) {
            String msg = String.format("No change in the scripts checksum, not patching systemVM %s", sysVMName);
            logger.info(msg);
            return new PatchSystemVmAnswer(cmd, msg, lines[0], lines[1]);
        }

        Pair<Boolean, String> patchResult = null;
        try {
            patchResult = SshHelper.sshExecute(controlIp, DefaultDomRSshPort, "root",
                    pemFile, null, "/var/cache/cloud/patch-sysvms.sh", 10000, 10000, 600000);
        } catch (Exception e) {
            return new PatchSystemVmAnswer(cmd, e.getMessage());
        }

        String scriptVersion = lines[1];
        if (StringUtils.isNotEmpty(patchResult.second())) {
            String res = patchResult.second().replace("\n", " ");
            String[] output = res.split(":");
            if (output.length != 2) {
                logger.warn("Failed to get the latest script version");
            } else {
                scriptVersion = output[1].split(" ")[0];
            }

        }
        if (patchResult.first()) {
            return new PatchSystemVmAnswer(cmd, String.format("Successfully patched systemVM %s ", sysVMName), lines[0], scriptVersion);
        }
        return new PatchSystemVmAnswer(cmd, patchResult.second());

    }

    private Answer execute(SetupPersistentNetworkCommand cmd) {
        VmwareHypervisorHost host = getHyperHost(getServiceContext());
        String hostname = null;
        VmwareContext context = getServiceContext();
        HostMO hostMO = new HostMO(context, host.getMor());

        try {
            prepareNetworkFromNicInfo(hostMO, cmd.getNic(), false, null);
            hostname =  host.getHyperHostName();
        } catch (Exception e) {
            return new SetupPersistentNetworkAnswer(cmd, false, "failed to setup port-group due to: "+ e.getLocalizedMessage());
        }
        return new SetupPersistentNetworkAnswer(cmd, true, hostname);
    }

    /**
     * Check if storage NFS version is already set or needs to be reconfigured.<br>
     * If _storageNfsVersion is not null -> nothing to do, version already set.<br>
     * If _storageNfsVersion is null -> examine StorageSubSystemCommand to get NFS version and set it
     * to the storage processor and storage handler.
     *
     * @param cmd command to execute
     */
    protected void checkStorageProcessorAndHandlerNfsVersionAttribute(StorageSubSystemCommand cmd) {
        if (storageNfsVersion != null)
            return;
        if (cmd instanceof CopyCommand) {
            EnumMap<VmwareStorageProcessorConfigurableFields, Object> params = new EnumMap<VmwareStorageProcessorConfigurableFields, Object>(
                    VmwareStorageProcessorConfigurableFields.class);
            examineStorageSubSystemCommandNfsVersion((CopyCommand) cmd, params);
            params = examineStorageSubSystemCommandFullCloneFlagForVmware((CopyCommand) cmd, params);
            reconfigureProcessorByHandler(params);
        }
    }

    /**
     * Reconfigure processor by handler
     *
     * @param params params
     */
    protected void reconfigureProcessorByHandler(EnumMap<VmwareStorageProcessorConfigurableFields, Object> params) {
        VmwareStorageSubsystemCommandHandler handler = (VmwareStorageSubsystemCommandHandler) storageHandler;
        boolean success = handler.reconfigureStorageProcessor(params);
        if (success) {
            logger.info("VmwareStorageProcessor and VmwareStorageSubsystemCommandHandler successfully reconfigured");
        } else {
            logger.error("Error while reconfiguring VmwareStorageProcessor and VmwareStorageSubsystemCommandHandler, params=" + _gson.toJson(params));
        }
    }

    /**
     * Examine StorageSubSystem command to get full clone flag, if provided
     *
     * @param cmd    command to execute
     * @param params params
     * @return copy of params including new values, if suitable
     */
    protected EnumMap<VmwareStorageProcessorConfigurableFields, Object> examineStorageSubSystemCommandFullCloneFlagForVmware(CopyCommand cmd,
            EnumMap<VmwareStorageProcessorConfigurableFields, Object> params) {
        EnumMap<VmwareStorageProcessorConfigurableFields, Object> paramsCopy = new EnumMap<VmwareStorageProcessorConfigurableFields, Object>(params);
        HypervisorType hypervisor = cmd.getDestTO().getHypervisorType();
        if (hypervisor != null && hypervisor.equals(HypervisorType.VMware)) {
            DataStoreTO destDataStore = cmd.getDestTO().getDataStore();
            if (destDataStore instanceof PrimaryDataStoreTO) {
                PrimaryDataStoreTO dest = (PrimaryDataStoreTO) destDataStore;
                if (dest.isFullCloneFlag() != null) {
                    paramsCopy.put(VmwareStorageProcessorConfigurableFields.FULL_CLONE_FLAG, dest.isFullCloneFlag().booleanValue());
                }
                if (dest.getDiskProvisioningStrictnessFlag() != null) {
                    paramsCopy.put(VmwareStorageProcessorConfigurableFields.DISK_PROVISIONING_STRICTNESS, dest.getDiskProvisioningStrictnessFlag().booleanValue());
                }
            }
        }
        return paramsCopy;
    }

    /**
     * Examine StorageSubSystem command to get storage NFS version, if provided
     *
     * @param cmd    command to execute
     * @param params params
     */
    protected void examineStorageSubSystemCommandNfsVersion(CopyCommand cmd, EnumMap<VmwareStorageProcessorConfigurableFields, Object> params) {
        DataStoreTO srcDataStore = cmd.getSrcTO().getDataStore();
        boolean nfsVersionFound = false;

        if (srcDataStore instanceof NfsTO) {
            nfsVersionFound = getStorageNfsVersionFromNfsTO((NfsTO) srcDataStore);
        }

        if (nfsVersionFound) {
            params.put(VmwareStorageProcessorConfigurableFields.NFS_VERSION, storageNfsVersion);
        }
    }

    /**
     * Get storage NFS version from NfsTO
     *
     * @param nfsTO nfsTO
     * @return true if NFS version was found and not null, false in other case
     */
    protected boolean getStorageNfsVersionFromNfsTO(NfsTO nfsTO) {
        if (nfsTO != null && nfsTO.getNfsVersion() != null) {
            storageNfsVersion = nfsTO.getNfsVersion();
            return true;
        }
        return false;
    }

    /**
     * Registers the vm to the inventory given the vmx file.
     */
    private void registerVm(String vmName, DatastoreMO dsMo) throws Exception {

        //1st param
        VmwareHypervisorHost hyperHost = getHyperHost(getServiceContext());
        ManagedObjectReference dcMor = hyperHost.getHyperHostDatacenter();
        DatacenterMO dataCenterMo = new DatacenterMO(getServiceContext(), dcMor);
        ManagedObjectReference vmFolderMor = dataCenterMo.getVmFolder();

        //2nd param
        String vmxFilePath = dsMo.searchFileInSubFolders(vmName + ".vmx", false, VmwareManager.s_vmwareSearchExcludeFolder.value());

        // 5th param
        ManagedObjectReference morPool = hyperHost.getHyperHostOwnerResourcePool();

        ManagedObjectReference morTask = getServiceContext().getService().registerVMTask(vmFolderMor, vmxFilePath, vmName, false, morPool, hyperHost.getMor());
        boolean result = getServiceContext().getVimClient().waitForTask(morTask);
        if (!result) {
            throw new Exception("Unable to register vm due to " + TaskMO.getTaskFailureInfo(getServiceContext(), morTask));
        } else {
            getServiceContext().waitForTaskProgressDone(morTask);
        }

    }

    private Answer execute(ResizeVolumeCommand cmd) {
        String path = cmd.getPath();
        String vmName = cmd.getInstanceName();
        long newSize = cmd.getNewSize() / ResourceType.bytesToKiB;
        long oldSize = cmd.getCurrentSize() / ResourceType.bytesToKiB;
        boolean managed = cmd.isManaged();
        String poolUUID = cmd.getPoolUuid();
        String chainInfo = cmd.getChainInfo();
        boolean useWorkerVm = false;

        VmwareContext context = getServiceContext();
        VmwareHypervisorHost hyperHost = getHyperHost(context);
        VirtualMachineMO vmMo = null;

        String vmdkDataStorePath = null;

        try {
            if (newSize < oldSize) {
                String errorMsg = String.format("VMware doesn't support shrinking volume from larger size [%s] GB to a smaller size [%s] GB. Can't resize volume of VM [name: %s].",
                        oldSize / Float.valueOf(ResourceType.bytesToMiB), newSize / Float.valueOf(ResourceType.bytesToMiB), vmName);
                logger.error(errorMsg);
                throw new Exception(errorMsg);
            } else if (newSize == oldSize) {
                return new ResizeVolumeAnswer(cmd, true, "success", newSize * ResourceType.bytesToKiB);
            }

            if (vmName.equalsIgnoreCase("none")) {
                // OfflineVmwareMigration: we need to refactor the worker vm creation out for use in migration methods as well as here
                // OfflineVmwareMigration: this method is 100 lines and needs refactorring anyway
                // we need to spawn a worker VM to attach the volume to and resize the volume.
                useWorkerVm = true;

                String poolId = cmd.getPoolUuid();

                // OfflineVmwareMigration: refactor for re-use
                // OfflineVmwareMigration: 1. find data(store)
                ManagedObjectReference morDS = HypervisorHostHelper.findDatastoreWithBackwardsCompatibility(hyperHost, poolId);
                DatastoreMO dsMo = new DatastoreMO(hyperHost.getContext(), morDS);
                vmName = getWorkerName(getServiceContext(), cmd, 0, dsMo);

                logger.info("Create worker VM " + vmName);

                // OfflineVmwareMigration: 2. create the worker with access to the data(store)
                vmMo = HypervisorHostHelper.createWorkerVM(hyperHost, dsMo, vmName, null);

                if (vmMo == null) {
                    // OfflineVmwareMigration: don't throw a general Exception but think of a specific one
                    throw new Exception("Unable to create a worker VM for volume resize");
                }

                synchronized (this) {
                    // OfflineVmwareMigration: 3. attach the disk to the worker
                    vmdkDataStorePath = VmwareStorageLayoutHelper.getLegacyDatastorePathFromVmdkFileName(dsMo, path + VMDK_EXTENSION);

                    vmMo.attachDisk(new String[]{vmdkDataStorePath}, morDS);
                }
            }

            // OfflineVmwareMigration: 4. find the (worker-) VM
            // find VM through datacenter (VM is not at the target host yet)
            vmMo = hyperHost.findVmOnPeerHyperHost(vmName);

            if (vmMo == null) {
                String errorMsg = String.format("VM [name: %s] does not exist in VMware datacenter.", vmName);
                logger.error(errorMsg);
                throw new Exception(errorMsg);
            }


            if (managed) {
                ManagedObjectReference morCluster = hyperHost.getHyperHostCluster();
                ClusterMO clusterMO = new ClusterMO(context, morCluster);

                List<Pair<ManagedObjectReference, String>> lstHosts = clusterMO.getClusterHosts();

                Collections.shuffle(lstHosts, RANDOM);

                Pair<ManagedObjectReference, String> host = lstHosts.get(0);

                HostMO hostMO = new HostMO(context, host.first());
                HostDatastoreSystemMO hostDatastoreSystem = hostMO.getHostDatastoreSystemMO();

                String iScsiName = cmd.get_iScsiName();

                ManagedObjectReference morDS = HypervisorHostHelper.findDatastoreWithBackwardsCompatibility(hyperHost, VmwareResource.getDatastoreName(iScsiName));
                DatastoreMO dsMo = new DatastoreMO(hyperHost.getContext(), morDS);

                if (path.startsWith("[-iqn.")) {
                    // Rescan 1:1 LUN that VMware may not know the LUN was recently resized
                    _storageProcessor.rescanAllHosts(context, lstHosts, true, true);
                }

                _storageProcessor.expandDatastore(hostDatastoreSystem, dsMo);
            }

            boolean volumePathChangeObserved = false;
            boolean datastoreChangeObserved = false;

            Pair<String, String> pathAndChainInfo = getNewPathAndChainInfoInDatastoreCluster(vmMo, path, chainInfo, managed, cmd.get_iScsiName(), poolUUID, cmd.getContextParam(DiskTO.PROTOCOL_TYPE));
            Pair<String, String> poolUUIDandChainInfo = getNewPoolUUIDAndChainInfoInDatastoreCluster(vmMo, path, chainInfo, managed, cmd.get_iScsiName(), poolUUID, cmd.getContextParam(DiskTO.PROTOCOL_TYPE));

            if (pathAndChainInfo != null) {
                volumePathChangeObserved = true;
                path = pathAndChainInfo.first();
                chainInfo = pathAndChainInfo.second();
            }

            if (poolUUIDandChainInfo != null) {
                datastoreChangeObserved = true;
                poolUUID = poolUUIDandChainInfo.first();
                chainInfo = poolUUIDandChainInfo.second();
            }

            // OfflineVmwareMigration: 5. ignore/replace the rest of the try-block; It is the functional bit
            VirtualDisk disk = getDiskAfterResizeDiskValidations(vmMo, path);
            String vmdkAbsFile = VmwareHelper.getAbsoluteVmdkFile(disk);

            if (vmdkAbsFile != null && !vmdkAbsFile.isEmpty()) {
                vmMo.updateAdapterTypeIfRequired(vmdkAbsFile);
            }

            disk.setCapacityInKB(newSize);

            VirtualDeviceConfigSpec deviceConfigSpec = new VirtualDeviceConfigSpec();

            deviceConfigSpec.setDevice(disk);
            deviceConfigSpec.setOperation(VirtualDeviceConfigSpecOperation.EDIT);

            VirtualMachineConfigSpec vmConfigSpec = new VirtualMachineConfigSpec();

            vmConfigSpec.getDeviceChange().add(deviceConfigSpec);

            if (!vmMo.configureVm(vmConfigSpec)) {
                throw new Exception(String.format("Failed to configure VM [name: %s] to resize disk.", vmName));
            }

            ResizeVolumeAnswer answer = new ResizeVolumeAnswer(cmd, true, "success", newSize * 1024);
            if (datastoreChangeObserved) {
                answer.setContextParam("datastoreUUID", poolUUID);
                answer.setContextParam("chainInfo", chainInfo);
            }

            if (volumePathChangeObserved) {
                answer.setContextParam("volumePath", path);
                answer.setContextParam("chainInfo", chainInfo);
            }
            return answer;
        } catch (Exception e) {
            String errorMsg = String.format("Failed to resize volume of VM [name: %s] due to: [%s].", vmName, e.getMessage());
            logger.error(errorMsg, e);
            return new ResizeVolumeAnswer(cmd, false, errorMsg);
        } finally {
            // OfflineVmwareMigration: 6. check if a worker was used and destroy it if needed
            try {
                if (useWorkerVm) {
                    logger.info("Destroy worker VM after volume resize");

                    vmMo.detachDisk(vmdkDataStorePath, false);
                    vmMo.destroy();
                }
            } catch (Throwable e) {
                logger.error(String.format("Failed to destroy worker VM [name: %s] due to: [%s].", vmName, e.getMessage()), e);
            }
        }
    }

    private VirtualDisk getDiskAfterResizeDiskValidations(VirtualMachineMO vmMo, String volumePath) throws Exception {
        Pair<VirtualDisk, String> vdisk = vmMo.getDiskDevice(volumePath);
        if (vdisk == null) {
            String errorMsg = String.format("Resize volume of VM [name: %s] failed because disk device [path: %s] doesn't exist.", vmMo.getVmName(), volumePath);
            logger.error(errorMsg);
            throw new Exception(errorMsg);
        }

        // IDE virtual disk cannot be re-sized if VM is running
        if (vdisk.second() != null && vdisk.second().toLowerCase().contains("ide")) {
            String errorMsg = String.format("Re-sizing a virtual disk over an IDE controller is not supported in the VMware hypervisor. "
                    + "Please re-try when virtual disk is attached to VM [name: %s] using a SCSI controller.", vmMo.getVmName());
            logger.error(errorMsg);
            throw new Exception(errorMsg);
        }

        VirtualDisk disk = vdisk.first();
        if ((VirtualDiskFlatVer2BackingInfo) disk.getBacking() != null && ((VirtualDiskFlatVer2BackingInfo) disk.getBacking()).getParent() != null) {
            String errorMsg = String.format("Resize of volume in VM [name: %s] is not supported because Disk device [path: %s] has Parents: [%s].",
                    vmMo.getVmName(), volumePath, ((VirtualDiskFlatVer2BackingInfo) disk.getBacking()).getParent().getUuid());
            logger.error(errorMsg);
            throw new Exception(errorMsg);
        }
        return disk;
    }

    private Pair<String, String> getNewPathAndChainInfoInDatastoreCluster(VirtualMachineMO vmMo, String path, String chainInfo, boolean managed, String iscsiName, String poolUUID, String poolType) throws Exception {
        VmwareContext context = getServiceContext();
        VmwareHypervisorHost hyperHost = getHyperHost(context);
        if (poolType != null && poolType.equalsIgnoreCase(Storage.StoragePoolType.DatastoreCluster.toString())) {
            VirtualMachineDiskInfoBuilder diskInfoBuilder = vmMo.getDiskInfoBuilder();
            VirtualMachineDiskInfo matchingExistingDisk = getMatchingExistingDiskWithVolumeDetails(diskInfoBuilder, path, chainInfo, managed, iscsiName, poolUUID, hyperHost, context);
            if (diskInfoBuilder != null && matchingExistingDisk != null) {
                String[] diskChain = matchingExistingDisk.getDiskChain();
                DatastoreFile file = new DatastoreFile(diskChain[0]);
                if (!file.getFileBaseName().equalsIgnoreCase(path)) {
                    if (logger.isInfoEnabled())
                        logger.info("Detected disk-chain top file change on volume: " + path + " -> " + file.getFileBaseName());
                    path = file.getFileBaseName();
                    chainInfo = _gson.toJson(matchingExistingDisk);
                    return new Pair<>(path, chainInfo);
                }
            }
        }
        return null;
    }

    private Pair<String, String> getNewPoolUUIDAndChainInfoInDatastoreCluster(VirtualMachineMO vmMo, String path, String chainInfo, boolean managed, String iscsiName, String poolUUID, String poolType) throws Exception {
        VmwareContext context = getServiceContext();
        VmwareHypervisorHost hyperHost = getHyperHost(context);
        if (poolType != null && poolType.equalsIgnoreCase(Storage.StoragePoolType.DatastoreCluster.toString())) {
            VirtualMachineDiskInfoBuilder diskInfoBuilder = vmMo.getDiskInfoBuilder();
            VirtualMachineDiskInfo matchingExistingDisk = getMatchingExistingDiskWithVolumeDetails(diskInfoBuilder, path, chainInfo, managed, iscsiName, poolUUID, hyperHost, context);
            if (diskInfoBuilder != null && matchingExistingDisk != null) {
                String[] diskChain = matchingExistingDisk.getDiskChain();
                DatastoreFile file = new DatastoreFile(diskChain[0]);
                DatacenterMO dcMo = new DatacenterMO(hyperHost.getContext(), hyperHost.getHyperHostDatacenter());
                DatastoreMO diskDatastoreMofromVM = new DatastoreMO(context, dcMo.findDatastore(file.getDatastoreName()));
                if (diskDatastoreMofromVM != null) {
                    String actualPoolUuid = diskDatastoreMofromVM.getCustomFieldValue(CustomFieldConstants.CLOUD_UUID);
                    if (!actualPoolUuid.equalsIgnoreCase(poolUUID)) {
                        logger.warn(String.format("Volume %s found to be in a different storage pool %s", path, actualPoolUuid));
                        poolUUID = actualPoolUuid;
                        chainInfo = _gson.toJson(matchingExistingDisk);
                        return new Pair<>(poolUUID, chainInfo);
                    }
                }
            }
        }
        return null;
    }

    protected Answer execute(CheckNetworkCommand cmd) {
        // TODO setup portgroup for private network needs to be done here now
        return new CheckNetworkAnswer(cmd, true, "Network Setup check by names is done");
    }

    protected Answer execute(NetworkUsageCommand cmd) {
        if (cmd.isForVpc()) {
            return VPCNetworkUsage(cmd);
        }

        if (cmd.getOption() != null && cmd.getOption().equals("create")) {
            String result = networkUsage(cmd.getPrivateIP(), "create", null);
            NetworkUsageAnswer answer = new NetworkUsageAnswer(cmd, result, 0L, 0L);
            return answer;
        }
        long[] stats = getNetworkStats(cmd.getPrivateIP(), null);

        NetworkUsageAnswer answer = new NetworkUsageAnswer(cmd, "", stats[0], stats[1]);
        return answer;
    }

    protected NetworkUsageAnswer VPCNetworkUsage(NetworkUsageCommand cmd) {
        String privateIp = cmd.getPrivateIP();
        String option = cmd.getOption();
        String publicIp = cmd.getGatewayIP();
        String vpcCIDR = cmd.getVpcCIDR();

        final long[] stats = getVPCNetworkStats(privateIp, publicIp, option, vpcCIDR);
        return new NetworkUsageAnswer(cmd, "", stats[0], stats[1]);
    }

    protected long[] getVPCNetworkStats(String privateIp, String publicIp, String option, String vpcCIDR) {
        String args = "-l " + publicIp + " ";
        if (option.equals("get")) {
            args += "-g";
        } else if (option.equals("create")) {
            args += "-c";
            args += " -v " + vpcCIDR;
        } else if (option.equals("reset")) {
            args += "-r";
        } else if (option.equals("vpn")) {
            args += "-n";
        } else if (option.equals("remove")) {
            args += "-d";
        } else {
            return new long[2];
        }

        ExecutionResult callResult = executeInVR(privateIp, "vpc_netusage.sh", args);

        if (!callResult.isSuccess()) {
            logger.error("Unable to execute NetworkUsage command on DomR (" + privateIp + "), domR may not be ready yet. failure due to " + callResult.getDetails());
        }

        if (option.equals("get") || option.equals("vpn")) {
            String result = callResult.getDetails();
            if (result == null || result.isEmpty()) {
                logger.error(" vpc network usage get returns empty ");
            }
            long[] stats = new long[2];
            if (result != null) {
                String[] splitResult = result.split(":");
                int i = 0;
                while (i < splitResult.length - 1) {
                    stats[0] += Long.parseLong(splitResult[i++]);
                    stats[1] += Long.parseLong(splitResult[i++]);
                }
                return stats;
            }
        }
        return new long[2];
    }

    protected long[] getNetworkLbStats(String privateIp, String publicIp, Integer port) {
        String args = publicIp + " " + port;
        ExecutionResult callResult = executeInVR(privateIp, "get_haproxy_stats.sh", args);

        String result = callResult.getDetails();
        if (!Boolean.TRUE.equals(callResult.isSuccess())) {
            logger.error(String.format("Unable to get network loadbalancer stats on DomR (%s), domR may not be ready yet. failure due to %s", privateIp, callResult.getDetails()));
            result = null;
        } else if (result == null || result.isEmpty()) {
            logger.error("Get network loadbalancer stats returns empty result");
        }
        long[] stats = new long[1];
        if (result != null) {
            final String[] splitResult = result.split(",");
            stats[0] += Long.parseLong(splitResult[0]);
        }
        return stats;
    }

    protected Answer execute(GetAutoScaleMetricsCommand cmd) {
        Long bytesSent;
        Long bytesReceived;
        if (cmd.isForVpc()) {
            long[] stats = getVPCNetworkStats(cmd.getPrivateIP(), cmd.getPublicIP(), "get", "");
            bytesSent = stats[0];
            bytesReceived = stats[1];
        } else {
            long [] stats = getNetworkStats(cmd.getPrivateIP(), cmd.getPublicIP());
            bytesSent = stats[0];
            bytesReceived = stats[1];
        }

        long [] lbStats = getNetworkLbStats(cmd.getPrivateIP(), cmd.getPublicIP(), cmd.getPort());
        long lbConnections = lbStats[0];

        List<VirtualRouterAutoScale.AutoScaleMetricsValue> values = new ArrayList<>();

        for (VirtualRouterAutoScale.AutoScaleMetrics metrics : cmd.getMetrics()) {
            switch (metrics.getCounter()) {
                case NETWORK_RECEIVED_AVERAGE_MBPS:
                    values.add(new VirtualRouterAutoScale.AutoScaleMetricsValue(metrics, VirtualRouterAutoScale.AutoScaleValueType.AGGREGATED_VM_GROUP,
                            Double.valueOf(bytesReceived) / VirtualRouterAutoScale.MBITS_TO_BYTES));
                    break;
                case NETWORK_TRANSMIT_AVERAGE_MBPS:
                    values.add(new VirtualRouterAutoScale.AutoScaleMetricsValue(metrics, VirtualRouterAutoScale.AutoScaleValueType.AGGREGATED_VM_GROUP,
                            Double.valueOf(bytesSent) / VirtualRouterAutoScale.MBITS_TO_BYTES));
                    break;
                case LB_AVERAGE_CONNECTIONS:
                    values.add(new VirtualRouterAutoScale.AutoScaleMetricsValue(metrics, VirtualRouterAutoScale.AutoScaleValueType.INSTANT_VM, Double.valueOf(lbConnections)));
                    break;
            }
        }

        return new GetAutoScaleMetricsAnswer(cmd, true, values);
    }

    @Override
    public ExecutionResult createFileInVR(String routerIp, String filePath, String fileName, String content) {
        File keyFile = getSystemVmKeyFile();
        try {
            SshHelper.scpTo(routerIp, 3922, "root", keyFile, null, filePath, content.getBytes("UTF-8"), fileName, null);
        } catch (Exception e) {
            logger.warn("Fail to create file " + filePath + fileName + " in VR " + routerIp, e);
            return new ExecutionResult(false, e.getMessage());
        }
        return new ExecutionResult(true, null);
    }

    @Override
    public ExecutionResult prepareCommand(NetworkElementCommand cmd) {
        //Update IP used to access router
        cmd.setRouterAccessIp(getRouterSshControlIp(cmd));
        assert cmd.getRouterAccessIp() != null;

        if (cmd instanceof IpAssocVpcCommand) {
            return prepareNetworkElementCommand((IpAssocVpcCommand) cmd);
        } else if (cmd instanceof IpAssocCommand) {
            return prepareNetworkElementCommand((IpAssocCommand) cmd);
        } else if (cmd instanceof SetSourceNatCommand) {
            return prepareNetworkElementCommand((SetSourceNatCommand) cmd);
        } else if (cmd instanceof SetupGuestNetworkCommand) {
            return prepareNetworkElementCommand((SetupGuestNetworkCommand) cmd);
        } else if (cmd instanceof SetNetworkACLCommand) {
            return prepareNetworkElementCommand((SetNetworkACLCommand) cmd);
        }
        return new ExecutionResult(true, null);
    }

    @Override
    public ExecutionResult cleanupCommand(NetworkElementCommand cmd) {
        if (cmd instanceof IpAssocCommand && !(cmd instanceof IpAssocVpcCommand)) {
            return cleanupNetworkElementCommand((IpAssocCommand)cmd);
        }
        return new ExecutionResult(true, null);
    }

    //
    // list IP with eth devices
    //  ifconfig ethx |grep -B1 "inet addr" | awk '{ if ( $1 == "inet" ) { print $2 } else if ( $2 == "Link" ) { printf "%s:" ,$1 } }'
    //     | awk -F: '{ print $1 ": " $3 }'
    //
    // returns
    //      eth0:xx.xx.xx.xx
    //
    //
    private int findRouterEthDeviceIndex(String domrName, String routerIp, String mac) throws Exception {
        File keyFile = getSystemVmKeyFile();
        logger.info("findRouterEthDeviceIndex. mac: " + mac);
        ArrayList<String> skipInterfaces = new ArrayList<String>(Arrays.asList("all", "default", "lo"));

        // when we dynamically plug in a new NIC into virtual router, it may take time to show up in guest OS
        // we use a waiting loop here as a workaround to synchronize activities in systems
        long startTick = System.currentTimeMillis();
        long waitTimeoutMillis = VmwareManager.s_vmwareNicHotplugWaitTimeout.value();
        while (System.currentTimeMillis() - startTick < waitTimeoutMillis) {

            // TODO : this is a temporary very inefficient solution, will refactor it later
            Pair<Boolean, String> result = SshHelper.sshExecute(routerIp, DefaultDomRSshPort, "root", keyFile, null, "ls /proc/sys/net/ipv4/conf");
            if (result.first()) {
                String[] tokens = result.second().split("\\s+");
                for (String token : tokens) {
                    if (!(skipInterfaces.contains(token))) {
                        String cmd = String.format("ip address show %s | grep link/ether | sed -e 's/^[ \t]*//' | cut -d' ' -f2", token);

                        if (logger.isDebugEnabled())
                            logger.debug("Run domr script " + cmd);
                        Pair<Boolean, String> result2 = SshHelper.sshExecute(routerIp, DefaultDomRSshPort, "root", keyFile, null,
                                // TODO need to find the dev index inside router based on IP address
                                cmd);
                        if (logger.isDebugEnabled())
                            logger.debug("result: " + result2.first() + ", output: " + result2.second());

                        if (result2.first() && result2.second().trim().equalsIgnoreCase(mac.trim())) {
                            return Integer.parseInt(token.substring(3));
                        } else {
                            skipInterfaces.add(token);
                        }
                    }
                }
            }

            logger.warn("can not find intereface associated with mac: " + mac + ", guest OS may still at loading state, retry...");

            try {
                Thread.currentThread();
                Thread.sleep(1000);
            } catch (InterruptedException e) {
                logger.debug("[ignored] interrupted while trying to get mac.");
            }
        }

        return -1;
    }

    private VirtualDevice findVirtualNicDevice(VirtualMachineMO vmMo, String mac) throws Exception {

        VirtualDevice[] nics = vmMo.getNicDevices();
        for (VirtualDevice nic : nics) {
            if (nic instanceof VirtualEthernetCard) {
                if (((VirtualEthernetCard) nic).getMacAddress().equals(mac))
                    return nic;
            }
        }
        return null;
    }

    protected ExecutionResult prepareNetworkElementCommand(SetupGuestNetworkCommand cmd) {
        NicTO nic = cmd.getNic();
        String routerIp = getRouterSshControlIp(cmd);
        String domrName = cmd.getAccessDetail(NetworkElementCommand.ROUTER_NAME);

        try {
            int ethDeviceNum = findRouterEthDeviceIndex(domrName, routerIp, nic.getMac());
            nic.setDeviceId(ethDeviceNum);
        } catch (Exception e) {
            String msg = "Prepare SetupGuestNetwork failed due to " + e.toString();
            logger.warn(msg, e);
            return new ExecutionResult(false, msg);
        }
        return new ExecutionResult(true, null);
    }

    private ExecutionResult prepareNetworkElementCommand(IpAssocVpcCommand cmd) {
        String routerName = cmd.getAccessDetail(NetworkElementCommand.ROUTER_NAME);
        String routerIp = getRouterSshControlIp(cmd);

        try {
            IpAddressTO[] ips = cmd.getIpAddresses();
            for (IpAddressTO ip : ips) {

                int ethDeviceNum = findRouterEthDeviceIndex(routerName, routerIp, ip.getVifMacAddress());
                if (ethDeviceNum < 0) {
                    if (ip.isAdd()) {
                        throw new InternalErrorException("Failed to find DomR VIF to associate/disassociate IP with.");
                    } else {
                        logger.debug("VIF to deassociate IP with does not exist, return success");
                        continue;
                    }
                }

                ip.setNicDevId(ethDeviceNum);
            }
        } catch (Exception e) {
            logger.error("Prepare Ip Assoc failure on applying one ip due to exception:  ", e);
            return new ExecutionResult(false, e.toString());
        }

        return new ExecutionResult(true, null);
    }

    protected ExecutionResult prepareNetworkElementCommand(SetSourceNatCommand cmd) {
        String routerName = cmd.getAccessDetail(NetworkElementCommand.ROUTER_NAME);
        String routerIp = getRouterSshControlIp(cmd);
        IpAddressTO pubIp = cmd.getIpAddress();

        try {
            int ethDeviceNum = findRouterEthDeviceIndex(routerName, routerIp, pubIp.getVifMacAddress());
            pubIp.setNicDevId(ethDeviceNum);
        } catch (Exception e) {
            String msg = "Prepare Ip SNAT failure due to " + e.toString();
            logger.error(msg, e);
            return new ExecutionResult(false, e.toString());
        }
        return new ExecutionResult(true, null);
    }

    private ExecutionResult prepareNetworkElementCommand(SetNetworkACLCommand cmd) {
        NicTO nic = cmd.getNic();
        String routerName = cmd.getAccessDetail(NetworkElementCommand.ROUTER_NAME);
        String routerIp = getRouterSshControlIp(cmd);

        try {
            int ethDeviceNum = findRouterEthDeviceIndex(routerName, routerIp, nic.getMac());
            nic.setDeviceId(ethDeviceNum);
        } catch (Exception e) {
            String msg = "Prepare SetNetworkACL failed due to " + e.toString();
            logger.error(msg, e);
            return new ExecutionResult(false, msg);
        }
        return new ExecutionResult(true, null);
    }

    private PlugNicAnswer execute(PlugNicCommand cmd) {
        if (logger.isInfoEnabled()) {
            logger.info("Executing resource PlugNicCommand " + _gson.toJson(cmd));
        }

        try {
            VirtualEthernetCardType nicDeviceType = null;
            if (cmd.getDetails() != null) {
                nicDeviceType = VirtualEthernetCardType.valueOf(cmd.getDetails().get("nicAdapter"));
            }
            plugNicCommandInternal(cmd.getVmName(), nicDeviceType, cmd.getNic(), cmd.getVMType());
            return new PlugNicAnswer(cmd, true, "success");
        } catch (Exception e) {
            logger.error("Unexpected exception: ", e);
            return new PlugNicAnswer(cmd, false, "Unable to execute PlugNicCommand due to " + e.toString());
        }
    }

    private void plugNicCommandInternal(String vmName, VirtualEthernetCardType nicDeviceType, NicTO nicTo, VirtualMachine.Type vmType) throws Exception {
        getServiceContext().getStockObject(VmwareManager.CONTEXT_STOCK_NAME);
        VmwareContext context = getServiceContext();
        VmwareHypervisorHost hyperHost = getHyperHost(context);

        VirtualMachineMO vmMo = hyperHost.findVmOnHyperHost(vmName);

        if (vmMo == null) {
            if (hyperHost instanceof HostMO) {
                ClusterMO clusterMo = new ClusterMO(hyperHost.getContext(), ((HostMO) hyperHost).getParentMor());
                vmMo = clusterMo.findVmOnHyperHost(vmName);
            }
        }

        if (vmMo == null) {
            String msg = "Router " + vmName + " no longer exists to execute PlugNic command";
            logger.error(msg);
            throw new Exception(msg);
        }

            /*
            if(!isVMWareToolsInstalled(vmMo)){
                String errMsg = "vmware tools is not installed or not running, cannot add nic to vm " + vmName;
                logger.debug(errMsg);
                return new PlugNicAnswer(cmd, false, "Unable to execute PlugNicCommand due to " + errMsg);
            }
             */
        // Fallback to E1000 if no specific nicAdapter is passed
        if (nicDeviceType == null) {
            nicDeviceType = VirtualEthernetCardType.E1000;
        }

        // find a usable device number in VMware environment
        VirtualDevice[] nicDevices = vmMo.getSortedNicDevices();
        int deviceNumber = -1;
        for (VirtualDevice device : nicDevices) {
            if (device.getUnitNumber() > deviceNumber)
                deviceNumber = device.getUnitNumber();
        }
        deviceNumber++;

        VirtualDevice nic;
        Pair<ManagedObjectReference, String> networkInfo = prepareNetworkFromNicInfo(vmMo.getRunningHost(), nicTo, false, vmType);
        String dvSwitchUuid = null;
        if (VmwareHelper.isDvPortGroup(networkInfo.first())) {
            ManagedObjectReference dcMor = hyperHost.getHyperHostDatacenter();
            DatacenterMO dataCenterMo = new DatacenterMO(context, dcMor);
            ManagedObjectReference dvsMor = dataCenterMo.getDvSwitchMor(networkInfo.first());
            dvSwitchUuid = dataCenterMo.getDvSwitchUuid(dvsMor);
            logger.info("Preparing NIC device on dvSwitch : " + dvSwitchUuid);
            nic = VmwareHelper.prepareDvNicDevice(vmMo, networkInfo.first(), nicDeviceType, networkInfo.second(), dvSwitchUuid,
                    nicTo.getMac(), deviceNumber + 1, true, true);
        } else {
            logger.info("Preparing NIC device on network " + networkInfo.second());
            nic = VmwareHelper.prepareNicDevice(vmMo, networkInfo.first(), nicDeviceType, networkInfo.second(),
                    nicTo.getMac(), deviceNumber + 1, true, true);
        }

        configureNicDevice(vmMo, nic, VirtualDeviceConfigSpecOperation.ADD, "PlugNicCommand");
    }

    private ReplugNicAnswer execute(ReplugNicCommand cmd) {
        getServiceContext().getStockObject(VmwareManager.CONTEXT_STOCK_NAME);
        VmwareContext context = getServiceContext();
        try {
            VmwareHypervisorHost hyperHost = getHyperHost(context);

            String vmName = cmd.getVmName();
            VirtualMachineMO vmMo = hyperHost.findVmOnHyperHost(vmName);

            if (vmMo == null) {
                if (hyperHost instanceof HostMO) {
                    ClusterMO clusterMo = new ClusterMO(hyperHost.getContext(), ((HostMO) hyperHost).getParentMor());
                    vmMo = clusterMo.findVmOnHyperHost(vmName);
                }
            }

            if (vmMo == null) {
                String msg = "Router " + vmName + " no longer exists to execute ReplugNic command";
                logger.error(msg);
                throw new Exception(msg);
            }

            /*
            if(!isVMWareToolsInstalled(vmMo)){
                String errMsg = "vmware tools is not installed or not running, cannot add nic to vm " + vmName;
                logger.debug(errMsg);
                return new PlugNicAnswer(cmd, false, "Unable to execute PlugNicCommand due to " + errMsg);
            }
             */
            // Fallback to E1000 if no specific nicAdapter is passed
            VirtualEthernetCardType nicDeviceType = VirtualEthernetCardType.E1000;
            Map<String, String> details = cmd.getDetails();
            if (details != null) {
                nicDeviceType = VirtualEthernetCardType.valueOf((String) details.get("nicAdapter"));
            }

            NicTO nicTo = cmd.getNic();

            VirtualDevice nic = findVirtualNicDevice(vmMo, nicTo.getMac());
            if (nic == null) {
                return new ReplugNicAnswer(cmd, false, "Nic to replug not found");
            }

            Pair<ManagedObjectReference, String> networkInfo = prepareNetworkFromNicInfo(vmMo.getRunningHost(), nicTo, false, cmd.getVMType());
            String dvSwitchUuid = null;
            if (VmwareHelper.isDvPortGroup(networkInfo.first())) {
                ManagedObjectReference dcMor = hyperHost.getHyperHostDatacenter();
                DatacenterMO dataCenterMo = new DatacenterMO(context, dcMor);
                ManagedObjectReference dvsMor = dataCenterMo.getDvSwitchMor(networkInfo.first());
                dvSwitchUuid = dataCenterMo.getDvSwitchUuid(dvsMor);
                logger.info("Preparing NIC device on dvSwitch : " + dvSwitchUuid);
                VmwareHelper.updateDvNicDevice(nic, networkInfo.first(), dvSwitchUuid);
            } else {
                logger.info("Preparing NIC device on network " + networkInfo.second());

                VmwareHelper.updateNicDevice(nic, networkInfo.first(), networkInfo.second());
            }

            configureNicDevice(vmMo, nic, VirtualDeviceConfigSpecOperation.EDIT, "ReplugNicCommand");

            return new ReplugNicAnswer(cmd, true, "success");
        } catch (Exception e) {
            logger.error("Unexpected exception: ", e);
            return new ReplugNicAnswer(cmd, false, "Unable to execute ReplugNicCommand due to " + e.toString());
        }
    }

    private UnPlugNicAnswer execute(UnPlugNicCommand cmd) {
        VmwareContext context = getServiceContext();
        try {
            VmwareHypervisorHost hyperHost = getHyperHost(context);

            String vmName = cmd.getVmName();
            VirtualMachineMO vmMo = hyperHost.findVmOnHyperHost(vmName);

            if (vmMo == null) {
                if (hyperHost instanceof HostMO) {
                    ClusterMO clusterMo = new ClusterMO(hyperHost.getContext(), ((HostMO) hyperHost).getParentMor());
                    vmMo = clusterMo.findVmOnHyperHost(vmName);
                }
            }

            if (vmMo == null) {
                String msg = "VM " + vmName + " no longer exists to execute UnPlugNic command";
                logger.error(msg);
                throw new Exception(msg);
            }

            /*
            if(!isVMWareToolsInstalled(vmMo)){
                String errMsg = "vmware tools not installed or not running, cannot remove nic from vm " + vmName;
                logger.debug(errMsg);
                return new UnPlugNicAnswer(cmd, false, "Unable to execute unPlugNicCommand due to " + errMsg);
            }
             */
            VirtualDevice nic = findVirtualNicDevice(vmMo, cmd.getNic().getMac());
            if (nic == null) {
                return new UnPlugNicAnswer(cmd, true, "success");
            }
            configureNicDevice(vmMo, nic, VirtualDeviceConfigSpecOperation.REMOVE, "unplugNicCommand");

            return new UnPlugNicAnswer(cmd, true, "success");
        } catch (Exception e) {
            logger.error("Unexpected exception: ", e);
            return new UnPlugNicAnswer(cmd, false, "Unable to execute unPlugNicCommand due to " + e.toString());
        }
    }

    private void plugPublicNic(VirtualMachineMO vmMo, final String vlanId, final IpAddressTO ipAddressTO) throws Exception {
        // TODO : probably need to set traffic shaping
        Pair<ManagedObjectReference, String> networkInfo = null;
        VirtualSwitchType vSwitchType = VirtualSwitchType.StandardVirtualSwitch;
        if (_publicTrafficInfo != null) {
            vSwitchType = _publicTrafficInfo.getVirtualSwitchType();
        }
        /** FIXME We have no clue which network this nic is on and that means that we can't figure out the BroadcastDomainType
         *  so we assume that it's VLAN for now
         */
        if (VirtualSwitchType.StandardVirtualSwitch == vSwitchType) {
            networkInfo = HypervisorHostHelper.prepareNetwork(_publicTrafficInfo.getVirtualSwitchName(),
                    "cloud.public", vmMo.getRunningHost(), vlanId, ipAddressTO.getNetworkRate(), null,
                    _opsTimeout, true, BroadcastDomainType.Vlan, null, null);
        } else {
            networkInfo =
                    HypervisorHostHelper.prepareNetwork(_publicTrafficInfo.getVirtualSwitchName(), "cloud.public", vmMo.getRunningHost(), vlanId, null, ipAddressTO.getNetworkRate(), null,
                            _opsTimeout, vSwitchType, _portsPerDvPortGroup, null, false, BroadcastDomainType.Vlan, _vsmCredentials, null);
        }

        int nicIndex = allocPublicNicIndex(vmMo);

        try {
            VirtualDevice[] nicDevices = vmMo.getSortedNicDevices();

            VirtualEthernetCard device = (VirtualEthernetCard) nicDevices[nicIndex];

            if (VirtualSwitchType.StandardVirtualSwitch == vSwitchType) {
                VirtualEthernetCardNetworkBackingInfo nicBacking = new VirtualEthernetCardNetworkBackingInfo();
                nicBacking.setDeviceName(networkInfo.second());
                nicBacking.setNetwork(networkInfo.first());
                device.setBacking(nicBacking);
            } else {
                HostMO hostMo = vmMo.getRunningHost();
                DatacenterMO dataCenterMo = new DatacenterMO(hostMo.getContext(), hostMo.getHyperHostDatacenter());
                device.setBacking(dataCenterMo.getDvPortBackingInfo(networkInfo));
            }

            configureNicDevice(vmMo, device, VirtualDeviceConfigSpecOperation.EDIT, "plugPublicNic");
        } catch (Exception e) {

            // restore allocation mask in case of exceptions
            String nicMasksStr = vmMo.getCustomFieldValue(CustomFieldConstants.CLOUD_NIC_MASK);
            int nicMasks = Integer.parseInt(nicMasksStr);
            nicMasks &= ~(1 << nicIndex);
            vmMo.setCustomFieldValue(CustomFieldConstants.CLOUD_NIC_MASK, String.valueOf(nicMasks));

            throw e;
        }
    }

    private int allocPublicNicIndex(VirtualMachineMO vmMo) throws Exception {
        String nicMasksStr = vmMo.getCustomFieldValue(CustomFieldConstants.CLOUD_NIC_MASK);
        if (nicMasksStr == null || nicMasksStr.isEmpty()) {
            throw new Exception("Could not find NIC allocation info");
        }

        int nicMasks = Integer.parseInt(nicMasksStr);
        VirtualDevice[] nicDevices = vmMo.getNicDevices();
        for (int i = 3; i < nicDevices.length; i++) {
            if ((nicMasks & (1 << i)) == 0) {
                nicMasks |= (1 << i);
                vmMo.setCustomFieldValue(CustomFieldConstants.CLOUD_NIC_MASK, String.valueOf(nicMasks));
                return i;
            }
        }

        throw new Exception("Could not allocate a free public NIC");
    }

    private ExecutionResult prepareNetworkElementCommand(IpAssocCommand cmd) {
        VmwareContext context = getServiceContext();
        try {
            VmwareHypervisorHost hyperHost = getHyperHost(context);

            IpAddressTO[] ips = cmd.getIpAddresses();
            String routerName = cmd.getAccessDetail(NetworkElementCommand.ROUTER_NAME);
            String controlIp = getRouterSshControlIp(cmd);

            VirtualMachineMO vmMo = hyperHost.findVmOnHyperHost(routerName);

            // command may sometimes be redirect to a wrong host, we relax
            // the check and will try to find it within cluster
            if (vmMo == null) {
                if (hyperHost instanceof HostMO) {
                    ClusterMO clusterMo = new ClusterMO(hyperHost.getContext(), ((HostMO) hyperHost).getParentMor());
                    vmMo = clusterMo.findVmOnHyperHost(routerName);
                }
            }

            if (vmMo == null) {
                String msg = "Router " + routerName + " no longer exists to execute IPAssoc command";
                logger.error(msg);
                throw new Exception(msg);
            }

            for (IpAddressTO ip : ips) {
                /**
                 * TODO support other networks
                 */
                URI broadcastUri = BroadcastDomainType.fromString(ip.getBroadcastUri());
                if (BroadcastDomainType.getSchemeValue(broadcastUri) != BroadcastDomainType.Vlan) {
                    throw new InternalErrorException("Unable to assign a public IP to a VIF on network " + ip.getBroadcastUri());
                }
                String vlanId = BroadcastDomainType.getValue(broadcastUri);

                String publicNetworkName = HypervisorHostHelper.getPublicNetworkNamePrefix(vlanId);
                Pair<Integer, VirtualDevice> publicNicInfo = vmMo.getNicDeviceIndex(publicNetworkName);

                if (logger.isDebugEnabled()) {
                    logger.debug("Find public NIC index, public network name: " + publicNetworkName + ", index: " + publicNicInfo.first());
                }

                boolean addVif = false;
                if (ip.isAdd() && publicNicInfo.first() == -1) {
                    if (logger.isDebugEnabled()) {
                        logger.debug("Plug new NIC to associate" + controlIp + " to " + ip.getPublicIp());
                    }
                    addVif = true;
                }

                if (addVif) {
                    NicTO nicTO = ip.getNicTO();
                    VirtualEthernetCardType nicDeviceType = null;
                    if (ip.getDetails() != null) {
                        nicDeviceType = VirtualEthernetCardType.valueOf(ip.getDetails().get("nicAdapter"));
                    }
                    plugNicCommandInternal(routerName, nicDeviceType, nicTO, VirtualMachine.Type.DomainRouter);
                    publicNicInfo = vmMo.getNicDeviceIndex(publicNetworkName);
                    if (publicNicInfo.first() >= 0) {
                        networkUsage(controlIp, "addVif", "eth" + publicNicInfo.first());
                    }
                }

                if (publicNicInfo.first() < 0) {
                    String msg = "Failed to find DomR VIF to associate/disassociate IP with.";
                    logger.error(msg);
                    throw new InternalErrorException(msg);
                }
                ip.setNicDevId(publicNicInfo.first());
                ip.setNewNic(addVif);
            }
        } catch (Throwable e) {
            logger.error("Unexpected exception: " + e.toString() + " will shortcut rest of IPAssoc commands", e);
            return new ExecutionResult(false, e.toString());
        }
        return new ExecutionResult(true, null);
    }

    private ExecutionResult cleanupNetworkElementCommand(IpAssocCommand cmd) {
        VmwareContext context = getServiceContext();
        try {
            VmwareHypervisorHost hyperHost = getHyperHost(context);
            IpAddressTO[] ips = cmd.getIpAddresses();
            String routerName = cmd.getAccessDetail(NetworkElementCommand.ROUTER_NAME);

            VirtualMachineMO vmMo = hyperHost.findVmOnHyperHost(routerName);
            // command may sometimes be redirected to a wrong host, we relax
            // the check and will try to find it within datacenter
            if (vmMo == null) {
                if (hyperHost instanceof HostMO) {
                    final DatacenterMO dcMo = new DatacenterMO(context, hyperHost.getHyperHostDatacenter());
                    vmMo = dcMo.findVm(routerName);
                }
            }

            if (vmMo == null) {
                String msg = String.format("Router %s no longer exists to execute IPAssoc command ", routerName);
                logger.error(msg);
                throw new Exception(msg);
            }
            final String lastIp = cmd.getAccessDetail(NetworkElementCommand.NETWORK_PUB_LAST_IP);
            for (IpAddressTO ip : ips) {
                if (ip.isAdd() || lastIp.equalsIgnoreCase("false")) {
                    continue;
                }
                Pair<VirtualDevice, Integer> nicInfo = getVirtualDevice(vmMo, ip);

                if (nicInfo.second() == 2) {
                    return new ExecutionResult(true, "Not removing eth2 in network VR because it is the public NIC of source NAT");
                }
                if (nicInfo.first() == null) {
                    return new ExecutionResult(false, "Couldn't find NIC");
                }
                configureNicDevice(vmMo, nicInfo.first(), VirtualDeviceConfigSpecOperation.REMOVE, "unplugNicCommand");
            }
        } catch (Throwable e) {
            logger.error("Unexpected exception: " + e.toString() + " will shortcut rest of IPAssoc commands", e);
            return new ExecutionResult(false, e.toString());
        }
        return new ExecutionResult(true, null);
    }

    private Pair<VirtualDevice, Integer> getVirtualDevice(VirtualMachineMO vmMo, IpAddressTO ip) throws Exception {
        NicTO nicTO = ip.getNicTO();
        URI broadcastUri = BroadcastDomainType.fromString(ip.getBroadcastUri());
        if (BroadcastDomainType.getSchemeValue(broadcastUri) != BroadcastDomainType.Vlan) {
            throw new InternalErrorException(String.format("Unable to assign a public IP to a VIF on network %s", ip.getBroadcastUri()));
        }
        String vlanId = BroadcastDomainType.getValue(broadcastUri);

        String publicNetworkName = HypervisorHostHelper.getPublicNetworkNamePrefix(vlanId);
        Pair<Integer, VirtualDevice> publicNicInfo = vmMo.getNicDeviceIndex(publicNetworkName);

        if (logger.isDebugEnabled()) {
            logger.debug(String.format("Find public NIC index, public network name: %s , index: %s", publicNetworkName, publicNicInfo.first()));
        }

        return new Pair<>(findVirtualNicDevice(vmMo, nicTO.getMac()), publicNicInfo.first());
    }

    private void configureNicDevice(VirtualMachineMO vmMo, VirtualDevice nic, VirtualDeviceConfigSpecOperation operation, String commandName) throws Exception {
        VirtualMachineConfigSpec vmConfigSpec = new VirtualMachineConfigSpec();
        VirtualDeviceConfigSpec deviceConfigSpec = new VirtualDeviceConfigSpec();
        deviceConfigSpec.setDevice(nic);
        deviceConfigSpec.setOperation(operation);


        vmConfigSpec.getDeviceChange().add(deviceConfigSpec);
        if (!vmMo.configureVm(vmConfigSpec)) {
            throw new Exception(String.format("Failed to configure devices when running %s", commandName));
        }
    }

    @Override
    public ExecutionResult executeInVR(String routerIP, String script, String args) {
        return executeInVR(routerIP, script, args, VRScripts.VR_SCRIPT_EXEC_TIMEOUT);
    }

    @Override
    public ExecutionResult executeInVR(String routerIP, String script, String args, Duration timeout) {
        Pair<Boolean, String> result;

        //TODO: Password should be masked, cannot output to log directly
        if (logger.isDebugEnabled()) {
            logger.debug("Run command on VR: " + routerIP + ", script: " + script + " with args: " + args);
        }

        try {
            result = SshHelper.sshExecute(routerIP, DefaultDomRSshPort, "root", getSystemVmKeyFile(), null, "/opt/cloud/bin/" + script + " " + args,
                    VRScripts.CONNECTION_TIMEOUT, VRScripts.CONNECTION_TIMEOUT, timeout);
        } catch (Exception e) {
            String msg = "Command failed due to " + VmwareHelper.getExceptionMessage(e);
            logger.error(msg);
            result = new Pair<Boolean, String>(false, msg);
        }
        if (logger.isDebugEnabled()) {
            logger.debug(script + " execution result: " + result.first().toString());
        }
        return new ExecutionResult(result.first(), result.second());
    }

    protected CheckSshAnswer execute(CheckSshCommand cmd) {
        String vmName = cmd.getName();
        String privateIp = cmd.getIp();
        int cmdPort = cmd.getPort();

        if (logger.isDebugEnabled()) {
            logger.debug("Ping command port, " + privateIp + ":" + cmdPort);
        }

        String errorMessage = "Can not ping System VM [%s], due to: [%s].";
        try {
            String result = connect(cmd.getName(), privateIp, cmdPort);
            if (result != null) {
                logger.error(String.format(errorMessage, vmName, result));
                return new CheckSshAnswer(cmd, String.format(errorMessage, vmName, result));
            }
        } catch (Exception e) {
            logger.error(String.format(errorMessage, vmName, e.getMessage()), e);
            return new CheckSshAnswer(cmd, e);
        }

        if (logger.isDebugEnabled()) {
            logger.debug("Ping command port succeeded for vm " + vmName);
        }

        if (VirtualMachineName.isValidRouterName(vmName)) {
            if (logger.isDebugEnabled()) {
                logger.debug("Execute network usage setup command on " + vmName);
            }
            networkUsage(privateIp, "create", null);
        }

        return new CheckSshAnswer(cmd);
    }

    private DiskTO[] validateDisks(DiskTO[] disks) {
        List<DiskTO> validatedDisks = new ArrayList<DiskTO>();

        for (DiskTO vol : disks) {
            if (vol.getType() != Volume.Type.ISO) {
                VolumeObjectTO volumeTO = (VolumeObjectTO) vol.getData();
                DataStoreTO primaryStore = volumeTO.getDataStore();
                if (primaryStore.getUuid() != null && !primaryStore.getUuid().isEmpty()) {
                    validatedDisks.add(vol);
                }
            } else if (vol.getType() == Volume.Type.ISO) {
                TemplateObjectTO templateTO = (TemplateObjectTO) vol.getData();
                if (templateTO.getPath() != null && !templateTO.getPath().isEmpty()) {
                    validatedDisks.add(vol);
                }
            } else {
                if (logger.isDebugEnabled()) {
                    logger.debug("Drop invalid disk option, volumeTO: " + _gson.toJson(vol));
                }
            }
        }
        Collections.sort(validatedDisks, (d1, d2) -> d1.getDiskSeq().compareTo(d2.getDiskSeq()));
        return validatedDisks.toArray(new DiskTO[0]);
    }

    private static DiskTO getIsoDiskTO(DiskTO[] disks) {
        for (DiskTO vol : disks) {
            if (vol.getType() == Volume.Type.ISO) {
                return vol;
            }
        }
        return null;
    }

    protected ScaleVmAnswer execute(ScaleVmCommand cmd) {
        VmwareContext context = getServiceContext();
        VirtualMachineTO vmSpec = cmd.getVirtualMachine();
        try {
            VmwareHypervisorHost hyperHost = getHyperHost(context);
            VirtualMachineMO vmMo = hyperHost.findVmOnHyperHost(cmd.getVmName());
            VirtualMachineConfigSpec vmConfigSpec = new VirtualMachineConfigSpec();
            int ramMb = getReservedMemoryMb(vmSpec);
            long hotaddIncrementSizeInMb;
            long hotaddMemoryLimitInMb;
            long requestedMaxMemoryInMb = vmSpec.getMaxRam() / (1024 * 1024);

            // Check if VM is really running on hypervisor host
            if (getVmPowerState(vmMo) != PowerState.PowerOn) {
                throw new CloudRuntimeException("Found that the VM " + vmMo.getVmName() + " is not running. Unable to scale-up this VM");
            }

            // Check max hot add limit
            hotaddIncrementSizeInMb = vmMo.getHotAddMemoryIncrementSizeInMb();
            hotaddMemoryLimitInMb = vmMo.getHotAddMemoryLimitInMb();
            if (requestedMaxMemoryInMb > hotaddMemoryLimitInMb) {
                throw new CloudRuntimeException("Memory of VM " + vmMo.getVmName() + " cannot be scaled to " + requestedMaxMemoryInMb + "MB."
                        + " Requested memory limit is beyond the hotadd memory limit for this VM at the moment is " + hotaddMemoryLimitInMb + "MB.");
            }

            // Check increment is multiple of increment size
            long reminder = hotaddIncrementSizeInMb > 0 ? requestedMaxMemoryInMb % hotaddIncrementSizeInMb : 0;
            if (reminder != 0) {
                requestedMaxMemoryInMb = requestedMaxMemoryInMb + hotaddIncrementSizeInMb - reminder;
            }

            // Check if license supports the feature
            VmwareHelper.isFeatureLicensed(hyperHost, FeatureKeyConstants.HOTPLUG);
            VmwareHelper.setVmScaleUpConfig(vmConfigSpec, vmSpec.getCpus(), vmSpec.getMaxSpeed(), getReservedCpuMHZ(vmSpec), (int) requestedMaxMemoryInMb, ramMb,
                    vmSpec.getLimitCpuUse());

            if (!vmMo.configureVm(vmConfigSpec)) {
                throw new Exception("Unable to execute ScaleVmCommand");
            }
        } catch (Exception e) {
            logger.error(String.format("ScaleVmCommand failed due to: [%s].", VmwareHelper.getExceptionMessage(e)), e);
            return new ScaleVmAnswer(cmd, false, String.format("Unable to execute ScaleVmCommand due to: [%s].", e.toString()));
        }
        return new ScaleVmAnswer(cmd, true, null);
    }

    protected void ensureDiskControllers(VirtualMachineMO vmMo, Pair<String, String> controllerInfo) throws Exception {
        if (vmMo == null) {
            return;
        }

        String msg;
        String rootDiskController = controllerInfo.first();
        String dataDiskController = controllerInfo.second();
        String scsiDiskController;
        String recommendedDiskController = null;

        if (VmwareHelper.isControllerOsRecommended(dataDiskController) || VmwareHelper.isControllerOsRecommended(rootDiskController)) {
            recommendedDiskController = vmMo.getRecommendedDiskController(null);
        }
        scsiDiskController = HypervisorHostHelper.getScsiController(new Pair<String, String>(rootDiskController, dataDiskController), recommendedDiskController);
        if (scsiDiskController == null) {
            return;
        }

        vmMo.getScsiDeviceControllerKeyNoException();
        // This VM needs SCSI controllers.
        // Get count of existing scsi controllers. Helps not to attempt to create more than the maximum allowed 4
        // Get maximum among the bus numbers in use by scsi controllers. Safe to pick maximum, because we always go sequential allocating bus numbers.
        Ternary<Integer, Integer, DiskControllerType> scsiControllerInfo = vmMo.getScsiControllerInfo();
        int requiredNumScsiControllers = VmwareHelper.MAX_SCSI_CONTROLLER_COUNT - scsiControllerInfo.first();
        int availableBusNum = scsiControllerInfo.second() + 1; // method returned current max. bus number

        if (DiskControllerType.getType(scsiDiskController) != scsiControllerInfo.third()) {
            logger.debug(String.format("Change controller type from: %s to: %s", scsiControllerInfo.third().toString(),
                    scsiDiskController));
            vmMo.tearDownDevices(new Class<?>[]{VirtualSCSIController.class});
            vmMo.addScsiDeviceControllers(DiskControllerType.getType(scsiDiskController));
            return;
        }

        if (requiredNumScsiControllers == 0) {
            return;
        }
        if (scsiControllerInfo.first() > 0) {
            // For VMs which already have a SCSI controller, do NOT attempt to add any more SCSI controllers & return the sub type.
            // For Legacy VMs would have only 1 LsiLogic Parallel SCSI controller, and doesn't require more.
            // For VMs created post device ordering support, 4 SCSI subtype controllers are ensured during deployment itself. No need to add more.
            // For fresh VM deployment only, all required controllers should be ensured.
            return;
        }
        ensureScsiDiskControllers(vmMo, scsiDiskController, requiredNumScsiControllers, availableBusNum);
    }

    private void ensureScsiDiskControllers(VirtualMachineMO vmMo, String scsiDiskController, int requiredNumScsiControllers, int availableBusNum) throws Exception {
        // Pick the sub type of scsi
        if (DiskControllerType.getType(scsiDiskController) == DiskControllerType.pvscsi) {
            if (!vmMo.isPvScsiSupported()) {
                String msg = "This VM doesn't support Vmware Paravirtual SCSI controller for virtual disks, because the virtual hardware version is less than 7.";
                throw new Exception(msg);
            }
            vmMo.ensurePvScsiDeviceController(requiredNumScsiControllers, availableBusNum);
        } else if (DiskControllerType.getType(scsiDiskController) == DiskControllerType.lsisas1068) {
            vmMo.ensureLsiLogicSasDeviceControllers(requiredNumScsiControllers, availableBusNum);
        } else if (DiskControllerType.getType(scsiDiskController) == DiskControllerType.buslogic) {
            vmMo.ensureBusLogicDeviceControllers(requiredNumScsiControllers, availableBusNum);
        } else if (DiskControllerType.getType(scsiDiskController) == DiskControllerType.lsilogic) {
            vmMo.ensureLsiLogicDeviceControllers(requiredNumScsiControllers, availableBusNum);
        }
    }

    protected StartAnswer execute(StartCommand cmd) {
        VirtualMachineTO vmSpec = cmd.getVirtualMachine();
        boolean vmAlreadyExistsInVcenter = false;

        String existingVmName = null;
        VirtualMachineFileInfo existingVmFileInfo = null;
        VirtualMachineFileLayoutEx existingVmFileLayout = null;
        List<DatastoreMO> existingDatastores = new ArrayList<DatastoreMO>();
        String diskStoragePolicyId = null;
        String vmStoragePolicyId = null;
        VirtualMachineDefinedProfileSpec diskProfileSpec = null;
        VirtualMachineDefinedProfileSpec vmProfileSpec = null;


        DeployAsIsInfoTO deployAsIsInfo = vmSpec.getDeployAsIsInfo();
        boolean deployAsIs = deployAsIsInfo != null;

        Pair<String, String> names = composeVmNames(vmSpec);
        String vmInternalCSName = names.first();
        String vmNameOnVcenter = names.second();
        DiskTO rootDiskTO = null;
        String bootMode = getBootModeFromVmSpec(vmSpec, deployAsIs);
        Pair<String, String> controllerInfo = getControllerInfoFromVmSpec(vmSpec);

        Boolean systemVm = vmSpec.getType().isUsedBySystem();
        // Thus, vmInternalCSName always holds i-x-y, the cloudstack generated internal VM name.
        VmwareContext context = getServiceContext();
        DatacenterMO dcMo = null;
        try {
            VmwareManager mgr = context.getStockObject(VmwareManager.CONTEXT_STOCK_NAME);

            VmwareHypervisorHost hyperHost = getHyperHost(context);
            dcMo = new DatacenterMO(hyperHost.getContext(), hyperHost.getHyperHostDatacenter());

            // Validate VM name is unique in Datacenter
            VirtualMachineMO vmInVcenter = dcMo.checkIfVmAlreadyExistsInVcenter(vmNameOnVcenter, vmInternalCSName);
            if (vmInVcenter != null) {
                vmAlreadyExistsInVcenter = true;
                String msg = "VM with name: " + vmNameOnVcenter + " already exists in vCenter.";
                logger.error(msg);
                throw new Exception(msg);
            }

            DiskTO[] specDisks = vmSpec.getDisks();
            String guestOsId = getGuestOsIdFromVmSpec(vmSpec, deployAsIs);
            DiskTO[] disks = validateDisks(vmSpec.getDisks());
            assert (disks.length > 0);
            NicTO[] nics = vmSpec.getNics();

            HashMap<String, Pair<ManagedObjectReference, DatastoreMO>> dataStoresDetails = inferDatastoreDetailsFromDiskInfo(hyperHost, context, disks, cmd);
            if ((dataStoresDetails == null) || (dataStoresDetails.isEmpty())) {
                String msg = "Unable to locate datastore details of the volumes to be attached";
                logger.error(msg);
                throw new Exception(msg);
            }

            VirtualMachineDiskInfoBuilder diskInfoBuilder = null;
            VirtualDevice[] nicDevices = null;
            VirtualMachineMO vmMo = hyperHost.findVmOnHyperHost(vmInternalCSName);
            DiskControllerType systemVmScsiControllerType = DiskControllerType.lsilogic;
            int firstScsiControllerBusNum = 0;
            int numScsiControllerForSystemVm = 1;
            boolean hasSnapshot = false;

            List<Pair<Integer, ManagedObjectReference>> diskDatastores = null;
            if (vmMo != null) {
                logger.info("VM " + vmInternalCSName + " already exists, tear down devices for reconfiguration");
                if (getVmPowerState(vmMo) != PowerState.PowerOff)
                    vmMo.safePowerOff(_shutdownWaitMs);

                // retrieve disk information before we tear down
                diskDatastores = vmMo.getAllDiskDatastores();
                diskInfoBuilder = vmMo.getDiskInfoBuilder();
                hasSnapshot = vmMo.hasSnapshot();
                nicDevices = vmMo.getNicDevices();

                tearDownVmDevices(vmMo, hasSnapshot, deployAsIs);
                ensureDiskControllersInternal(vmMo, systemVm, controllerInfo, systemVmScsiControllerType,
                        numScsiControllerForSystemVm, firstScsiControllerBusNum, deployAsIs);
            } else {
                ManagedObjectReference morDc = hyperHost.getHyperHostDatacenter();
                assert (morDc != null);

                vmMo = hyperHost.findVmOnPeerHyperHost(vmInternalCSName);
                if (vmMo != null) {
                    if (logger.isInfoEnabled()) {
                        logger.info("Found vm " + vmInternalCSName + " at other host, relocate to " + hyperHost.getHyperHostName());
                    }

                    takeVmFromOtherHyperHost(hyperHost, vmInternalCSName);

                    if (getVmPowerState(vmMo) != PowerState.PowerOff)
                        vmMo.safePowerOff(_shutdownWaitMs);

                    diskInfoBuilder = vmMo.getDiskInfoBuilder();
                    hasSnapshot = vmMo.hasSnapshot();
                    diskDatastores = vmMo.getAllDiskDatastores();

                    tearDownVmDevices(vmMo, hasSnapshot, deployAsIs);
                    ensureDiskControllersInternal(vmMo, systemVm, controllerInfo, systemVmScsiControllerType,
                            numScsiControllerForSystemVm, firstScsiControllerBusNum, deployAsIs);
                } else {
                    // If a VM with the same name is found in a different cluster in the DC, unregister the old VM and configure a new VM (cold-migration).
                    VirtualMachineMO existingVmInDc = dcMo.findVm(vmInternalCSName);
                    if (existingVmInDc != null) {
                        logger.debug("Found VM: " + vmInternalCSName + " on a host in a different cluster. Unregistering the exisitng VM.");
                        existingVmName = existingVmInDc.getName();
                        existingVmFileInfo = existingVmInDc.getFileInfo();
                        existingVmFileLayout = existingVmInDc.getFileLayout();
                        existingDatastores = existingVmInDc.getAllDatastores();
                        existingVmInDc.unregisterVm();
                    }

                    if (deployAsIs) {
                        vmMo = hyperHost.findVmOnHyperHost(vmInternalCSName);
                        if (vmMo == null) {
                            logger.info("Cloned deploy-as-is VM " + vmInternalCSName + " is not in this host, relocating it");
                            vmMo = takeVmFromOtherHyperHost(hyperHost, vmInternalCSName);
                        }
                    } else {
                        DiskTO rootDisk = null;
                        for (DiskTO vol : disks) {
                            if (vol.getType() == Volume.Type.ROOT) {
                                rootDisk = vol;
                            }
                        }
                        Pair<ManagedObjectReference, DatastoreMO> rootDiskDataStoreDetails = getDatastoreThatDiskIsOn(dataStoresDetails, rootDisk);
                        assert (vmSpec.getMinSpeed() != null) && (rootDiskDataStoreDetails != null);
                        DatastoreMO dsRootVolumeIsOn = rootDiskDataStoreDetails.second();
                        if (dsRootVolumeIsOn == null) {
                                String msg = "Unable to locate datastore details of root volume";
                                logger.error(msg);
                                throw new Exception(msg);
                            }
                        if (rootDisk.getDetails().get(DiskTO.PROTOCOL_TYPE) != null && rootDisk.getDetails().get(DiskTO.PROTOCOL_TYPE).equalsIgnoreCase(Storage.StoragePoolType.DatastoreCluster.toString())) {
                            if (diskInfoBuilder != null) {
                                DatastoreMO diskDatastoreMofromVM = getDataStoreWhereDiskExists(hyperHost, context, diskInfoBuilder, rootDisk, diskDatastores);
                                if (diskDatastoreMofromVM != null) {
                                    String actualPoolUuid = diskDatastoreMofromVM.getCustomFieldValue(CustomFieldConstants.CLOUD_UUID);
                                    if (!actualPoolUuid.equalsIgnoreCase(rootDisk.getData().getDataStore().getUuid())) {
                                        dsRootVolumeIsOn = diskDatastoreMofromVM;
                                    }
                                }
                            }
                        }

                        boolean vmFolderExists = dsRootVolumeIsOn.folderExists(String.format("[%s]", dsRootVolumeIsOn.getName()), vmNameOnVcenter);
                        String vmxFileFullPath = dsRootVolumeIsOn.searchFileInSubFolders(vmNameOnVcenter + ".vmx", false, VmwareManager.s_vmwareSearchExcludeFolder.value());
                        if (vmFolderExists && vmxFileFullPath != null) { // VM can be registered only if .vmx is present.
                            registerVm(vmNameOnVcenter, dsRootVolumeIsOn);
                            vmMo = hyperHost.findVmOnHyperHost(vmInternalCSName);
                            if (vmMo != null) {
                                if (logger.isDebugEnabled()) {
                                    logger.debug("Found registered vm " + vmInternalCSName + " at host " + hyperHost.getHyperHostName());
                                }
                            }
                            tearDownVm(vmMo);
                        } else if (!hyperHost.createBlankVm(vmNameOnVcenter, vmInternalCSName, vmSpec.getCpus(), vmSpec.getMaxSpeed().intValue(), getReservedCpuMHZ(vmSpec),
                                vmSpec.getLimitCpuUse(), (int) (vmSpec.getMaxRam() / ResourceType.bytesToMiB), getReservedMemoryMb(vmSpec), guestOsId, rootDiskDataStoreDetails.first(), false,
                                controllerInfo, systemVm)) {
                            throw new Exception("Failed to create VM. vmName: " + vmInternalCSName);
                        }
                    }
                }

                vmMo = hyperHost.findVmOnHyperHost(vmInternalCSName);
                if (vmMo == null) {
                    throw new Exception("Failed to find the newly create or relocated VM. vmName: " + vmInternalCSName);
                }
            }
            if (deployAsIs) {
                logger.info("Mapping VM disks to spec disks and tearing down datadisks (if any)");
                mapSpecDisksToClonedDisksAndTearDownDatadisks(vmMo, vmInternalCSName, specDisks);
            }

            int disksChanges = getDisksChangesNumberFromDisksSpec(disks, deployAsIs);
            int totalChangeDevices = disksChanges + nics.length;
            if (deployAsIsInfo != null && deployAsIsInfo.getProperties() != null) {
                totalChangeDevices++;
            }

            DiskTO volIso = null;
            if (vmSpec.getType() != VirtualMachine.Type.User) {
                // system VM needs a patch ISO
                totalChangeDevices++;
            } else {
                volIso = getIsoDiskTO(disks);
                if (volIso == null && !deployAsIs) {
                    totalChangeDevices++;
                }
            }

            VirtualMachineConfigSpec vmConfigSpec = new VirtualMachineConfigSpec();

            int i = 0;
            int ideUnitNumber = !deployAsIs ? 0 : vmMo.getNextIDEDeviceNumber();
            int scsiUnitNumber = !deployAsIs ? 0 : vmMo.getNextScsiDiskDeviceNumber();
            int ideControllerKey = vmMo.getIDEDeviceControllerKey();
            int scsiControllerKey = vmMo.getScsiDeviceControllerKeyNoException();
            VirtualDeviceConfigSpec[] deviceConfigSpecArray = new VirtualDeviceConfigSpec[totalChangeDevices];
            DiskTO[] sortedDisks = sortVolumesByDeviceId(disks);
            VmwareHelper.setBasicVmConfig(vmConfigSpec, vmSpec.getCpus(), vmSpec.getMaxSpeed(), getReservedCpuMHZ(vmSpec), (int) (vmSpec.getMaxRam() / (1024 * 1024)),
                    getReservedMemoryMb(vmSpec), guestOsId, vmSpec.getLimitCpuUse(), deployAsIs);

            // Check for multi-cores per socket settings
            int numCoresPerSocket = 1;
            String coresPerSocket = vmSpec.getDetails().get(VmDetailConstants.CPU_CORE_PER_SOCKET);
            if (coresPerSocket != null) {
                String apiVersion = HypervisorHostHelper.getVcenterApiVersion(vmMo.getContext());
                // Property 'numCoresPerSocket' is supported since vSphere API 5.0
                if (apiVersion.compareTo("5.0") >= 0) {
                    numCoresPerSocket = NumbersUtil.parseInt(coresPerSocket, 1);
                    vmConfigSpec.setNumCoresPerSocket(numCoresPerSocket);
                }
            }

            // Check for hotadd settings
            vmConfigSpec.setMemoryHotAddEnabled(vmMo.isMemoryHotAddSupported(guestOsId) && vmSpec.isEnableDynamicallyScaleVm());
            String hostApiVersion = ((HostMO) hyperHost).getHostAboutInfo().getApiVersion();
            if (numCoresPerSocket > 1 && hostApiVersion.compareTo("5.0") < 0) {
                logger.warn("Dynamic scaling of CPU is not supported for Virtual Machines with multi-core vCPUs in case of ESXi hosts 4.1 and prior. Hence CpuHotAdd will not be"
                        + " enabled for Virtual Machine: " + vmInternalCSName);
                vmConfigSpec.setCpuHotAddEnabled(false);
            } else {
                vmConfigSpec.setCpuHotAddEnabled(vmMo.isCpuHotAddSupported(guestOsId) && vmSpec.isEnableDynamicallyScaleVm());
            }

            if(!vmMo.isMemoryHotAddSupported(guestOsId) && vmSpec.isEnableDynamicallyScaleVm()){
                logger.warn("hotadd of memory is not supported, dynamic scaling feature can not be applied to vm: " + vmInternalCSName);
            }

            if(!vmMo.isCpuHotAddSupported(guestOsId) && vmSpec.isEnableDynamicallyScaleVm()){
                logger.warn("hotadd of cpu is not supported, dynamic scaling feature can not be applied to vm: " + vmInternalCSName);
            }

            configNestedHVSupport(vmMo, vmSpec, vmConfigSpec);

            //
            // Setup ISO device
            //

            // prepare systemvm patch ISO
            if (vmSpec.getType() != VirtualMachine.Type.User) {
                // attach ISO (for patching of system VM)
                Pair<String, Long> secStoreUrlAndId = mgr.getSecondaryStorageStoreUrlAndId(Long.parseLong(_dcId));
                String secStoreUrl = secStoreUrlAndId.first();
                Long secStoreId = secStoreUrlAndId.second();
                if (secStoreUrl == null) {
                    String msg = "secondary storage for dc " + _dcId + " is not ready yet?";
                    throw new Exception(msg);
                }

                ManagedObjectReference morSecDs = prepareSecondaryDatastoreOnHost(secStoreUrl);
                if (morSecDs == null) {
                    String msg = "Failed to prepare secondary storage on host, secondary store url: " + secStoreUrl;
                    throw new Exception(msg);
                }
                DatastoreMO secDsMo = new DatastoreMO(hyperHost.getContext(), morSecDs);

                deviceConfigSpecArray[i] = new VirtualDeviceConfigSpec();
                Pair<VirtualDevice, Boolean> isoInfo = VmwareHelper.prepareIsoDevice(vmMo,
                        null, secDsMo.getMor(), true, true, ideUnitNumber++, i + 1);
                deviceConfigSpecArray[i].setDevice(isoInfo.first());
                if (isoInfo.second()) {
                    if (logger.isDebugEnabled())
                        logger.debug("Prepare ISO volume at new device " + _gson.toJson(isoInfo.first()));
                    deviceConfigSpecArray[i].setOperation(VirtualDeviceConfigSpecOperation.ADD);
                } else {
                    if (logger.isDebugEnabled())
                        logger.debug("Prepare ISO volume at existing device " + _gson.toJson(isoInfo.first()));
                    deviceConfigSpecArray[i].setOperation(VirtualDeviceConfigSpecOperation.EDIT);
                }
                i++;
            } else if (!deployAsIs) {
                // Note: we will always plug a CDROM device
                if (volIso != null) {
                    for (DiskTO vol : disks) {
                        if (vol.getType() == Volume.Type.ISO) {
                            configureIso(hyperHost, vmMo, vol, deviceConfigSpecArray, ideUnitNumber++, i);
                            i++;
                        }
                    }
                } else {
                    deviceConfigSpecArray[i] = new VirtualDeviceConfigSpec();
                    Pair<VirtualDevice, Boolean> isoInfo = VmwareHelper.prepareIsoDevice(vmMo, null, null, true, true, ideUnitNumber++, i + 1);
                    deviceConfigSpecArray[i].setDevice(isoInfo.first());
                    if (isoInfo.second()) {
                        if (logger.isDebugEnabled())
                            logger.debug("Prepare ISO volume at existing device " + _gson.toJson(isoInfo.first()));

                        deviceConfigSpecArray[i].setOperation(VirtualDeviceConfigSpecOperation.ADD);
                    } else {
                        if (logger.isDebugEnabled())
                            logger.debug("Prepare ISO volume at existing device " + _gson.toJson(isoInfo.first()));

                        deviceConfigSpecArray[i].setOperation(VirtualDeviceConfigSpecOperation.EDIT);
                    }
                    i++;
                }
            }

            int controllerKey;

            //
            // Setup ROOT/DATA disk devices
            //
            if (multipleIsosAtached(sortedDisks) && deployAsIs) {
                sortedDisks = getDisks(sortedDisks);
            }

            for (DiskTO vol : sortedDisks) {
                if (vol.getType() == Volume.Type.ISO) {
                    if (deployAsIs) {
                        configureIso(hyperHost, vmMo, vol, deviceConfigSpecArray, ideUnitNumber++, i);
                        i++;
                    }
                    continue;
                }

                if (deployAsIs && vol.getType() == Volume.Type.ROOT) {
                    rootDiskTO = vol;
                    resizeRootDiskOnVMStart(vmMo, rootDiskTO, hyperHost, context);
                    continue;
                }

                VirtualMachineDiskInfo matchingExistingDisk = getMatchingExistingDisk(diskInfoBuilder, vol, hyperHost, context);
                String diskController = getDiskController(vmMo, matchingExistingDisk, vol, controllerInfo, deployAsIs);
                if (DiskControllerType.getType(diskController) == DiskControllerType.osdefault) {
                    diskController = vmMo.getRecommendedDiskController(null);
                }
                if (DiskControllerType.getType(diskController) == DiskControllerType.ide) {
                    controllerKey = vmMo.getIDEControllerKey(ideUnitNumber);
                    if (vol.getType() == Volume.Type.DATADISK) {
                        // Could be result of flip due to user configured setting or "osdefault" for data disks
                        // Ensure maximum of 2 data volumes over IDE controller, 3 includeing root volume
                        if (vmMo.getNumberOfVirtualDisks() > 3) {
                            throw new CloudRuntimeException("Found more than 3 virtual disks attached to this VM [" + vmMo.getVmName() + "]. Unable to implement the disks over "
                                    + diskController + " controller, as maximum number of devices supported over IDE controller is 4 includeing CDROM device.");
                        }
                    }
                } else {
                    if (VmwareHelper.isReservedScsiDeviceNumber(scsiUnitNumber)) {
                        scsiUnitNumber++;
                    }

                    controllerKey = vmMo.getScsiDiskControllerKeyNoException(diskController, scsiUnitNumber);
                    if (controllerKey == -1) {
                        // This may happen for ROOT legacy VMs which doesn't have recommended disk controller when global configuration parameter 'vmware.root.disk.controller' is set to "osdefault"
                        // Retrieve existing controller and use.
                        Ternary<Integer, Integer, DiskControllerType> vmScsiControllerInfo = vmMo.getScsiControllerInfo();
                        DiskControllerType existingControllerType = vmScsiControllerInfo.third();
                        controllerKey = vmMo.getScsiDiskControllerKeyNoException(existingControllerType.toString(), scsiUnitNumber);
                    }
                }
                if (!hasSnapshot) {
                    deviceConfigSpecArray[i] = new VirtualDeviceConfigSpec();

                    VolumeObjectTO volumeTO = (VolumeObjectTO) vol.getData();
                    DataStoreTO primaryStore = volumeTO.getDataStore();
                    Map<String, String> details = vol.getDetails();
                    boolean managed = false;
                    String iScsiName = null;

                    if (details != null) {
                        managed = Boolean.parseBoolean(details.get(DiskTO.MANAGED));
                        iScsiName = details.get(DiskTO.IQN);
                    }

                    String primaryStoreUuid = primaryStore.getUuid();
                    // if the storage is managed, iScsiName should not be null
                    String datastoreName = managed ? VmwareResource.getDatastoreName(iScsiName) : primaryStoreUuid;
                    Pair<ManagedObjectReference, DatastoreMO> volumeDsDetails = dataStoresDetails.get(datastoreName);

                    assert (volumeDsDetails != null);
                    if (volumeDsDetails == null) {
                        throw new Exception("Primary datastore " + primaryStore.getUuid() + " is not mounted on host.");
                    }

                    if (vol.getDetails().get(DiskTO.PROTOCOL_TYPE) != null && vol.getDetails().get(DiskTO.PROTOCOL_TYPE).equalsIgnoreCase("DatastoreCluster")) {
                        if (diskInfoBuilder != null && matchingExistingDisk != null) {
                            String[] diskChain = matchingExistingDisk.getDiskChain();
                            if (diskChain != null && diskChain.length > 0) {
                                DatastoreFile file = new DatastoreFile(diskChain[0]);
                                if (!file.getFileBaseName().equalsIgnoreCase(volumeTO.getPath())) {
                                    if (logger.isInfoEnabled())
                                        logger.info("Detected disk-chain top file change on volume: " + volumeTO.getId() + " " + volumeTO.getPath() + " -> " + file.getFileBaseName());
                                    volumeTO.setPath(file.getFileBaseName());
                                }
                            }
                            DatastoreMO diskDatastoreMofromVM = getDataStoreWhereDiskExists(hyperHost, context, diskInfoBuilder, vol, diskDatastores);
                            if (diskDatastoreMofromVM != null) {
                                String actualPoolUuid = diskDatastoreMofromVM.getCustomFieldValue(CustomFieldConstants.CLOUD_UUID);
                                if (actualPoolUuid != null && !actualPoolUuid.equalsIgnoreCase(primaryStore.getUuid())) {
                                    volumeDsDetails = new Pair<>(diskDatastoreMofromVM.getMor(), diskDatastoreMofromVM);
                                    if (logger.isInfoEnabled())
                                        logger.info("Detected datastore uuid change on volume: " + volumeTO.getId() + " " + primaryStore.getUuid() + " -> " + actualPoolUuid);
                                    ((PrimaryDataStoreTO)primaryStore).setUuid(actualPoolUuid);
                                }
                            }
                        }
                    }

                    String[] diskChain = syncDiskChain(dcMo, vmMo, vol, matchingExistingDisk, volumeDsDetails.second());

                    int deviceNumber = -1;
                    if (controllerKey == vmMo.getIDEControllerKey(ideUnitNumber)) {
                        deviceNumber = ideUnitNumber % VmwareHelper.MAX_ALLOWED_DEVICES_IDE_CONTROLLER;
                        ideUnitNumber++;
                    } else {
                        deviceNumber = scsiUnitNumber % VmwareHelper.MAX_ALLOWED_DEVICES_SCSI_CONTROLLER;
                        scsiUnitNumber++;
                    }

                    Long maxIops = volumeTO.getIopsWriteRate() + volumeTO.getIopsReadRate();
                    VirtualDevice device = VmwareHelper.prepareDiskDevice(vmMo, null, controllerKey, diskChain, volumeDsDetails.first(), deviceNumber, i + 1, maxIops);
                    logger.debug(LogUtils.logGsonWithoutException("The following definitions will be used to start the VM: virtual device [%s], volume [%s].", device, volumeTO));

                    diskStoragePolicyId = volumeTO.getvSphereStoragePolicyId();
                    if (StringUtils.isNotEmpty(diskStoragePolicyId)) {
                        PbmProfileManagerMO profMgrMo = new PbmProfileManagerMO(context);
                        diskProfileSpec = profMgrMo.getProfileSpec(diskStoragePolicyId);
                        deviceConfigSpecArray[i].getProfile().add(diskProfileSpec);
                        if (logger.isDebugEnabled()) {
                            logger.debug(String.format("Adding vSphere storage profile: %s to virtual disk [%s]", diskStoragePolicyId, _gson.toJson(device)));
                        }
                    }
                    if (vol.getType() == Volume.Type.ROOT) {
                        rootDiskTO = vol;
                        vmStoragePolicyId = diskStoragePolicyId;
                        vmProfileSpec = diskProfileSpec;
                    }
                    deviceConfigSpecArray[i].setDevice(device);
                    deviceConfigSpecArray[i].setOperation(VirtualDeviceConfigSpecOperation.ADD);

                    if (logger.isDebugEnabled())
                        logger.debug("Prepare volume at new device " + _gson.toJson(device));

                    i++;
                } else {
                    if (controllerKey == vmMo.getIDEControllerKey(ideUnitNumber))
                        ideUnitNumber++;
                    else
                        scsiUnitNumber++;
                }
            }

            //
            // Setup USB devices
            //
            if (StringUtils.isNotBlank(guestOsId) && guestOsId.startsWith("darwin")) { //Mac OS
                VirtualDevice[] devices = vmMo.getMatchedDevices(new Class<?>[]{VirtualUSBController.class});
                if (devices.length == 0) {
                    logger.debug("No USB Controller device on VM Start. Add USB Controller device for Mac OS VM " + vmInternalCSName);

                    //For Mac OS X systems, the EHCI+UHCI controller is enabled by default and is required for USB mouse and keyboard access.
                    VirtualDevice usbControllerDevice = VmwareHelper.prepareUSBControllerDevice();
                    deviceConfigSpecArray[i] = new VirtualDeviceConfigSpec();
                    deviceConfigSpecArray[i].setDevice(usbControllerDevice);
                    deviceConfigSpecArray[i].setOperation(VirtualDeviceConfigSpecOperation.ADD);

                    if (logger.isDebugEnabled())
                        logger.debug("Prepare USB controller at new device " + _gson.toJson(deviceConfigSpecArray[i]));

                    i++;
                } else {
                    logger.debug("USB Controller device exists on VM Start for Mac OS VM " + vmInternalCSName);
                }
            }

            //
            // Setup NIC devices
            //
            VirtualDevice nic;
            int nicMask = 0;
            int nicCount = 0;

            VirtualEthernetCardType nicDeviceType;

            NiciraNvpApiVersion.logNiciraApiVersion();

            Map<String, String> nicUuidToDvSwitchUuid = new HashMap<String, String>();
            for (NicTO nicTo : sortNicsByDeviceId(nics)) {
                logger.info("Prepare NIC device based on NicTO: " + _gson.toJson(nicTo));

                String adapterTypeStr = deployAsIs ?
                        mapAdapterType(deployAsIsInfo.getNicAdapterMap().get(nicTo.getDeviceId())) :
                        vmSpec.getDetails().get(VmDetailConstants.NIC_ADAPTER);
                nicDeviceType = VirtualEthernetCardType.valueOf(adapterTypeStr);

                if (logger.isDebugEnabled()) {
                    logger.debug("VM " + vmInternalCSName + " will be started with NIC device type: " + nicDeviceType + " on NIC device " + nicTo.getDeviceId());
                }
                boolean configureVServiceInNexus = (nicTo.getType() == TrafficType.Guest) && (vmSpec.getDetails().containsKey("ConfigureVServiceInNexus"));
                VirtualMachine.Type vmType = cmd.getVirtualMachine().getType();
                Pair<ManagedObjectReference, String> networkInfo = prepareNetworkFromNicInfo(vmMo.getRunningHost(), nicTo, configureVServiceInNexus, vmType);
                if ((nicTo.getBroadcastType() != BroadcastDomainType.Lswitch)
                        || (nicTo.getBroadcastType() == BroadcastDomainType.Lswitch && NiciraNvpApiVersion.isApiVersionLowerThan("4.2"))) {
                    if (VmwareHelper.isDvPortGroup(networkInfo.first())) {
                        String dvSwitchUuid;
                        ManagedObjectReference dcMor = hyperHost.getHyperHostDatacenter();
                        DatacenterMO dataCenterMo = new DatacenterMO(context, dcMor);
                        ManagedObjectReference dvsMor = dataCenterMo.getDvSwitchMor(networkInfo.first());
                        dvSwitchUuid = dataCenterMo.getDvSwitchUuid(dvsMor);
                        logger.info("Preparing NIC device on dvSwitch : " + dvSwitchUuid);
                        nic = VmwareHelper.prepareDvNicDevice(vmMo, networkInfo.first(), nicDeviceType, networkInfo.second(), dvSwitchUuid,
                                nicTo.getMac(), i + 1, true, true);
                        if (nicTo.getUuid() != null) {
                            nicUuidToDvSwitchUuid.put(nicTo.getUuid(), dvSwitchUuid);
                        }
                    } else {
                        logger.info("Preparing NIC device on network " + networkInfo.second());
                        nic = VmwareHelper.prepareNicDevice(vmMo, networkInfo.first(), nicDeviceType, networkInfo.second(),
                                nicTo.getMac(), i + 1, true, true);
                    }
                } else {
                    //if NSX API VERSION >= 4.2, connect to br-int (nsx.network), do not create portgroup else previous behaviour
                    nic = VmwareHelper.prepareNicOpaque(vmMo, nicDeviceType, networkInfo.second(),
                            nicTo.getMac(), i + 1, true, true);
                }

                deviceConfigSpecArray[i] = new VirtualDeviceConfigSpec();
                deviceConfigSpecArray[i].setDevice(nic);
                deviceConfigSpecArray[i].setOperation(VirtualDeviceConfigSpecOperation.ADD);

                if (logger.isDebugEnabled())
                    logger.debug("Prepare NIC at new device " + _gson.toJson(deviceConfigSpecArray[i]));

                // this is really a hacking for DomR, upon DomR startup, we will reset all the NIC allocation after eth3
                if (nicCount < 3)
                    nicMask |= (1 << nicCount);

                i++;
                nicCount++;
            }

            for (int j = 0; j < i; j++)
                vmConfigSpec.getDeviceChange().add(deviceConfigSpecArray[j]);

            //
            // Setup VM options
            //

            // pass boot arguments through machine.id & perform customized options to VMX
            ArrayList<OptionValue> extraOptions = new ArrayList<OptionValue>();
            configBasicExtraOption(extraOptions, vmSpec);

            if (deployAsIs) {
                setDeployAsIsProperties(vmMo, deployAsIsInfo, vmConfigSpec, hyperHost);
            }

            configNvpExtraOption(extraOptions, vmSpec, nicUuidToDvSwitchUuid);
            configCustomExtraOption(extraOptions, vmSpec);

            // config for NCC
            VirtualMachine.Type vmType = cmd.getVirtualMachine().getType();
            if (vmType.equals(VirtualMachine.Type.NetScalerVm)) {
                NicTO mgmtNic = vmSpec.getNics()[0];
                OptionValue option = new OptionValue();
                option.setKey("machine.id");
                option.setValue("ip=" + mgmtNic.getIp() + "&netmask=" + mgmtNic.getNetmask() + "&gateway=" + mgmtNic.getGateway());
                extraOptions.add(option);
            }

            configureVNC(vmSpec, extraOptions, vmConfigSpec, hyperHost, vmInternalCSName);

            // config video card
            configureVideoCard(vmMo, vmSpec, vmConfigSpec);

            setBootOptions(vmSpec, bootMode, vmConfigSpec);

            if (StringUtils.isNotEmpty(vmStoragePolicyId)) {
                vmConfigSpec.getVmProfile().add(vmProfileSpec);
                if (logger.isTraceEnabled()) {
                    logger.trace(String.format("Configuring the VM %s with storage policy: %s", vmInternalCSName, vmStoragePolicyId));
                }
            }
            //
            // Configure VM
            //
            if (!vmMo.configureVm(vmConfigSpec)) {
                throw new Exception("Failed to configure VM before start. vmName: " + vmInternalCSName);
            }

            if (vmSpec.getType() == VirtualMachine.Type.DomainRouter) {
                hyperHost.setRestartPriorityForVM(vmMo, DasVmPriority.HIGH.value());
            }

            // Resizing root disk only when explicit requested by user
            final Map<String, String> vmDetails = cmd.getVirtualMachine().getDetails();
            if (!deployAsIs && rootDiskTO != null && !hasSnapshot && (vmDetails != null && vmDetails.containsKey(ApiConstants.ROOT_DISK_SIZE))) {
                resizeRootDiskOnVMStart(vmMo, rootDiskTO, hyperHost, context);
            }

            //
            // Post Configuration
            //

            vmMo.setCustomFieldValue(CustomFieldConstants.CLOUD_NIC_MASK, String.valueOf(nicMask));
            postNvpConfigBeforeStart(vmMo, vmSpec);

            Map<String, Map<String, String>> iqnToData = new HashMap<>();

            postDiskConfigBeforeStart(vmMo, vmSpec, sortedDisks, ideControllerKey, scsiControllerKey, iqnToData, hyperHost, context);

            //
            // Power-on VM
            //
            if (powerOnVM(vmMo, vmInternalCSName, vmNameOnVcenter)) {
                logger.debug(String.format("VM %s has been started successfully with hostname %s.", vmInternalCSName, vmNameOnVcenter));
            } else {
                throw new Exception("Failed to start VM. vmName: " + vmInternalCSName + " with hostname " + vmNameOnVcenter);
            }

            StartAnswer startAnswer = new StartAnswer(cmd);

            startAnswer.setIqnToData(iqnToData);

            if (vmSpec.getType() != VirtualMachine.Type.User) {
                String controlIp = getControlIp(nics);
                // check if the router is up?
                for (int count = 0; count < 60; count++) {
                    final boolean result = _vrResource.connect(controlIp, 1, 5000);
                    if (result) {
                        break;
                    }
                }

                try {
                    String homeDir = System.getProperty("user.home");
                    File pemFile = new File(homeDir + "/.ssh/id_rsa");
                    FileUtil.scpPatchFiles(controlIp, VRScripts.CONFIG_CACHE_LOCATION, DefaultDomRSshPort, pemFile, systemVmPatchFiles, BASEPATH);
                    if (!_vrResource.isSystemVMSetup(vmInternalCSName, controlIp)) {
                        String errMsg = "Failed to patch systemVM";
                        logger.error(errMsg);
                        return new StartAnswer(cmd, errMsg);
                    }
                } catch (Exception e) {
                    String errMsg = "Failed to scp files to system VM. Patching of systemVM failed";
                    logger.error(errMsg, e);
                    return new StartAnswer(cmd, String.format("%s due to: %s", errMsg, e.getMessage()));
                }
            }

            // Since VM was successfully powered-on, if there was an existing VM in a different cluster that was unregistered, delete all the files associated with it.
            if (existingVmName != null && existingVmFileLayout != null) {
                List<String> vmDatastoreNames = new ArrayList<String>();
                for (DatastoreMO vmDatastore : vmMo.getAllDatastores()) {
                    vmDatastoreNames.add(vmDatastore.getName());
                }
                // Don't delete files that are in a datastore that is being used by the new VM as well (zone-wide datastore).
                List<String> skipDatastores = new ArrayList<String>();
                for (DatastoreMO existingDatastore : existingDatastores) {
                    if (vmDatastoreNames.contains(existingDatastore.getName())) {
                        skipDatastores.add(existingDatastore.getName());
                    }
                }
                deleteUnregisteredVmFiles(existingVmFileLayout, dcMo, true, skipDatastores);
            }

            return startAnswer;
        } catch (Throwable e) {
            StartAnswer startAnswer = new StartAnswer(cmd, createLogMessageException(e, cmd));
            if (vmAlreadyExistsInVcenter) {
                startAnswer.setContextParam("stopRetry", "true");
            }

            if (existingVmName != null && existingVmFileInfo != null) {
                logger.debug(String.format("Since VM start failed, registering back an existing VM: [%s] that was unregistered.", existingVmName));
                try {
                    DatastoreFile fileInDatastore = new DatastoreFile(existingVmFileInfo.getVmPathName());
                    DatastoreMO existingVmDsMo = new DatastoreMO(dcMo.getContext(), dcMo.findDatastore(fileInDatastore.getDatastoreName()));
                    registerVm(existingVmName, existingVmDsMo);
                } catch (Exception ex) {
                    String message = String.format("Failed to register an existing VM: [%s] due to [%s].", existingVmName, VmwareHelper.getExceptionMessage(ex));
                    logger.error(message, ex);
                }
            }
            return startAnswer;
        }
    }

    private boolean powerOnVM(final VirtualMachineMO vmMo, final String vmInternalCSName, final String vmNameOnVcenter) throws Exception {
        int retry = 20;
        while (retry-- > 0) {
            try {
                return vmMo.powerOn();
            } catch (Exception e) {
                logger.info(String.format("Got exception while power on VM %s with hostname %s", vmInternalCSName, vmNameOnVcenter), e);
                if (e.getMessage() != null && e.getMessage().contains("File system specific implementation of Ioctl[file] failed")) {
                    logger.debug(String.format("Failed to power on VM %s with hostname %s. Retrying", vmInternalCSName, vmNameOnVcenter));
                } else {
                    throw e;
                }
            }
        }
        return false;
    }

    private boolean multipleIsosAtached(DiskTO[] sortedDisks) {
        return Arrays.stream(sortedDisks).filter(disk -> disk.getType() == Volume.Type.ISO).count() > 1;
    }

    private DiskTO[] getDisks(DiskTO[] sortedDisks) {
       return Arrays.stream(sortedDisks).filter(vol -> ((vol.getPath() != null &&
                vol.getPath().contains("configdrive"))) || (vol.getType() != Volume.Type.ISO)).toArray(DiskTO[]::new);
    }
    private void configureIso(VmwareHypervisorHost hyperHost, VirtualMachineMO vmMo, DiskTO vol,
                              VirtualDeviceConfigSpec[] deviceConfigSpecArray, int ideUnitNumber, int i) throws Exception {
        TemplateObjectTO iso = (TemplateObjectTO) vol.getData();

        if (iso.getPath() != null && !iso.getPath().isEmpty()) {
            DataStoreTO imageStore = iso.getDataStore();
            if (!(imageStore instanceof NfsTO)) {
                logger.debug("unsupported protocol");
                throw new Exception("unsupported protocol");
            }
            NfsTO nfsImageStore = (NfsTO) imageStore;
            String isoPath = nfsImageStore.getUrl() + File.separator + iso.getPath();
            Pair<String, ManagedObjectReference> isoDatastoreInfo = getIsoDatastoreInfo(hyperHost, isoPath);
            assert (isoDatastoreInfo != null);
            assert (isoDatastoreInfo.second() != null);

            deviceConfigSpecArray[i] = new VirtualDeviceConfigSpec();
            Pair<VirtualDevice, Boolean> isoInfo =
                    VmwareHelper.prepareIsoDevice(vmMo, isoDatastoreInfo.first(), isoDatastoreInfo.second(), true, true, ideUnitNumber, i + 1);
            deviceConfigSpecArray[i].setDevice(isoInfo.first());
            if (isoInfo.second()) {
                if (logger.isDebugEnabled())
                    logger.debug("Prepare ISO volume at new device " + _gson.toJson(isoInfo.first()));
                deviceConfigSpecArray[i].setOperation(VirtualDeviceConfigSpecOperation.ADD);
            } else {
                if (logger.isDebugEnabled())
                    logger.debug("Prepare ISO volume at existing device " + _gson.toJson(isoInfo.first()));
                deviceConfigSpecArray[i].setOperation(VirtualDeviceConfigSpecOperation.EDIT);
            }
        }
    }

    private String mapAdapterType(String adapterStringFromOVF) {
        if (StringUtils.isBlank(adapterStringFromOVF) || adapterStringFromOVF.equalsIgnoreCase(VirtualEthernetCardType.E1000.toString())) {
            return VirtualEthernetCardType.E1000.toString();
        } else if (adapterStringFromOVF.equalsIgnoreCase(VirtualEthernetCardType.PCNet32.toString())) {
            return VirtualEthernetCardType.PCNet32.toString();
        } else if (adapterStringFromOVF.equalsIgnoreCase(VirtualEthernetCardType.Vmxnet2.toString())) {
            return VirtualEthernetCardType.Vmxnet2.toString();
        } else if (adapterStringFromOVF.equalsIgnoreCase(VirtualEthernetCardType.Vmxnet3.toString())) {
            return VirtualEthernetCardType.Vmxnet3.toString();
        }
        return VirtualEthernetCardType.E1000.toString();
    }

    private int getDisksChangesNumberFromDisksSpec(DiskTO[] disks, boolean deployAsIs) {
        if (!deployAsIs) {
            return disks.length;
        } else {
            int datadisksNumber = 0;
            if (ArrayUtils.isNotEmpty(disks)) {
                List<DiskTO> datadisks = Arrays.stream(disks).filter(x -> x.getType() == Volume.Type.DATADISK).collect(Collectors.toList());
                if (CollectionUtils.isNotEmpty(datadisks)) {
                    datadisksNumber = datadisks.size();
                }
            }
            return datadisksNumber;
        }
    }

    /**
     * Configure VNC
     */
    private void configureVNC(VirtualMachineTO vmSpec, ArrayList<OptionValue> extraOptions, VirtualMachineConfigSpec vmConfigSpec, VmwareHypervisorHost hyperHost, String vmInternalCSName) throws Exception {
        String keyboardLayout = null;
        if (vmSpec.getDetails() != null)
            keyboardLayout = vmSpec.getDetails().get(VmDetailConstants.KEYBOARD);
        vmConfigSpec.getExtraConfig()
                .addAll(Arrays.asList(configureVnc(extraOptions.toArray(new OptionValue[0]), hyperHost, vmInternalCSName, vmSpec.getVncPassword(), keyboardLayout)));

    }

    private void ensureDiskControllersInternal(VirtualMachineMO vmMo, Boolean systemVm,
                                               Pair<String, String> controllerInfo,
                                               DiskControllerType systemVmScsiControllerType,
                                               int numScsiControllerForSystemVm,
                                               int firstScsiControllerBusNum, boolean deployAsIs) throws Exception {
        if (systemVm) {
            ensureScsiDiskControllers(vmMo, systemVmScsiControllerType.toString(), numScsiControllerForSystemVm, firstScsiControllerBusNum);
        } else if (!deployAsIs) {
            ensureDiskControllers(vmMo, controllerInfo);
        }
    }

    private void tearDownVmDevices(VirtualMachineMO vmMo, boolean hasSnapshot, boolean deployAsIs) throws Exception {
        if (deployAsIs) {
            vmMo.tearDownDevices(new Class<?>[]{VirtualEthernetCard.class});
        } else if (!hasSnapshot) {
            vmMo.tearDownDevices(new Class<?>[]{VirtualDisk.class, VirtualEthernetCard.class});
        } else {
            vmMo.tearDownDevices(new Class<?>[]{VirtualEthernetCard.class});
        }
    }

    private void tearDownVMDisks(VirtualMachineMO vmMo, List<VirtualDisk> disks) throws Exception {
        for (VirtualDisk disk : disks) {
            vmMo.tearDownDevice(disk);
        }
    }

    private String getGuestOsIdFromVmSpec(VirtualMachineTO vmSpec, boolean deployAsIs) {
        return translateGuestOsIdentifier(vmSpec.getArch(), vmSpec.getOs(), vmSpec.getPlatformEmulator()).value();
    }

    private Pair<String, String> getControllerInfoFromVmSpec(VirtualMachineTO vmSpec) throws CloudRuntimeException {
        String dataDiskController = vmSpec.getDetails().get(VmDetailConstants.DATA_DISK_CONTROLLER);
        String rootDiskController = vmSpec.getDetails().get(VmDetailConstants.ROOT_DISK_CONTROLLER);

        // If root disk controller is scsi, then data disk controller would also be scsi instead of using 'osdefault'
        // This helps avoid mix of different scsi subtype controllers in instance.
        if (DiskControllerType.osdefault == DiskControllerType.getType(dataDiskController) && DiskControllerType.lsilogic == DiskControllerType.getType(rootDiskController)) {
            dataDiskController = DiskControllerType.scsi.toString();
        }

        // Validate the controller types
        dataDiskController = DiskControllerType.getType(dataDiskController).toString();
        rootDiskController = DiskControllerType.getType(rootDiskController).toString();

        if (DiskControllerType.getType(rootDiskController) == DiskControllerType.none) {
            throw new CloudRuntimeException("Invalid root disk controller detected : " + rootDiskController);
        }
        if (DiskControllerType.getType(dataDiskController) == DiskControllerType.none) {
            throw new CloudRuntimeException("Invalid data disk controller detected : " + dataDiskController);
        }

        return new Pair<>(rootDiskController, dataDiskController);
    }

    private String getBootModeFromVmSpec(VirtualMachineTO vmSpec, boolean deployAsIs) {
        String bootMode = null;
        if (vmSpec.getDetails().containsKey(VmDetailConstants.BOOT_MODE)) {
            bootMode = vmSpec.getDetails().get(VmDetailConstants.BOOT_MODE);
        }
        if (bootMode == null) {
            bootMode = ApiConstants.BootType.BIOS.toString();
        }
        return bootMode;
    }

    /**
     * Set OVF properties (if available)
     */
    private void setDeployAsIsProperties(VirtualMachineMO vmMo, DeployAsIsInfoTO deployAsIsInfo,
                                         VirtualMachineConfigSpec vmConfigSpec, VmwareHypervisorHost hyperHost) throws Exception {
        if (deployAsIsInfo != null && MapUtils.isNotEmpty(deployAsIsInfo.getProperties())) {
            Map<String, String> properties = deployAsIsInfo.getProperties();
            VmConfigInfo vAppConfig = vmMo.getConfigInfo().getVAppConfig();
            logger.info("Copying OVF properties to the values the user provided");
            setVAppPropertiesToConfigSpec(vAppConfig, properties, vmConfigSpec, hyperHost);
        }
    }

    /**
     * Modify the specDisks information to match the cloned VM's disks (from vmMo VM)
     */
    private void mapSpecDisksToClonedDisksAndTearDownDatadisks(VirtualMachineMO vmMo, String vmInternalCSName, DiskTO[] specDisks) {
        try {
            logger.debug("Mapping spec disks information to cloned VM disks for VM " + vmInternalCSName);
            if (vmMo != null && ArrayUtils.isNotEmpty(specDisks)) {
                List<VirtualDisk> vmDisks = vmMo.getVirtualDisksOrderedByKey();

                List<VirtualDisk> rootDisks = new ArrayList<>();
                List<DiskTO> sortedRootDisksFromSpec = Arrays.asList(sortVolumesByDeviceId(specDisks))
                        .stream()
                        .filter(x -> x.getType() == Volume.Type.ROOT)
                        .collect(Collectors.toList());
                for (int i = 0; i < sortedRootDisksFromSpec.size(); i++) {
                    DiskTO specDisk = sortedRootDisksFromSpec.get(i);
                    VirtualDisk vmDisk = vmDisks.get(i);
                    DataTO dataVolume = specDisk.getData();
                    if (dataVolume instanceof VolumeObjectTO) {
                        VolumeObjectTO volumeObjectTO = (VolumeObjectTO) dataVolume;
                        if (!volumeObjectTO.getSize().equals(vmDisk.getCapacityInBytes())) {
                            logger.info("Mapped disk size is not the same as the cloned VM disk size: " +
                                    volumeObjectTO.getSize() + " - " + vmDisk.getCapacityInBytes());
                        }
                        VirtualDeviceBackingInfo backingInfo = vmDisk.getBacking();
                        if (backingInfo instanceof VirtualDiskFlatVer2BackingInfo) {
                            VirtualDiskFlatVer2BackingInfo backing = (VirtualDiskFlatVer2BackingInfo) backingInfo;
                            String fileName = backing.getFileName();
                            if (StringUtils.isNotBlank(fileName)) {
                                String[] fileNameParts = fileName.split(" ");
                                String datastoreUuid = fileNameParts[0].replace("[", "").replace("]", "");
                                String relativePath = fileNameParts[1].split("/")[1].replace(".vmdk", "");
                                String vmSpecDatastoreUuid = volumeObjectTO.getDataStore().getUuid().replaceAll("-", "");
                                if (!datastoreUuid.equals(vmSpecDatastoreUuid)) {
                                    logger.info("Mapped disk datastore UUID is not the same as the cloned VM datastore UUID: " +
                                            datastoreUuid + " - " + vmSpecDatastoreUuid);
                                }
                                volumeObjectTO.setPath(relativePath);
                                specDisk.setPath(relativePath);
                                rootDisks.add(vmDisk);
                            } else {
                                logger.error("Empty backing filename for volume " + volumeObjectTO.getName());
                            }
                        } else {
                            logger.error("Could not get volume backing info for volume " + volumeObjectTO.getName());
                        }
                    }
                }
                vmDisks.removeAll(rootDisks);
                if (CollectionUtils.isNotEmpty(vmDisks)) {
                    logger.info("Tearing down datadisks for deploy-as-is VM");
                    tearDownVMDisks(vmMo, vmDisks);
                }
            }
        } catch (Exception e) {
            String msg = "Error mapping deploy-as-is VM disks from cloned VM " + vmInternalCSName;
            logger.error(msg, e);
            throw new CloudRuntimeException(e);
        }
    }

    private void setBootOptions(VirtualMachineTO vmSpec, String bootMode, VirtualMachineConfigSpec vmConfigSpec) {
        VirtualMachineBootOptions bootOptions = null;
        if (StringUtils.isNotBlank(bootMode) && !bootMode.equalsIgnoreCase("bios")) {
            vmConfigSpec.setFirmware("efi");
            if (vmSpec.getDetails().containsKey(ApiConstants.BootType.UEFI.toString()) && "secure".equalsIgnoreCase(vmSpec.getDetails().get(ApiConstants.BootType.UEFI.toString()))) {
                if (bootOptions == null) {
                    bootOptions = new VirtualMachineBootOptions();
                }
                bootOptions.setEfiSecureBootEnabled(true);
            }
        }
        if (vmSpec.isEnterHardwareSetup()) {
            if (bootOptions == null) {
                bootOptions = new VirtualMachineBootOptions();
            }
            if (logger.isDebugEnabled()) {
                logger.debug(String.format("configuring VM '%s' to enter hardware setup",vmSpec.getName()));
            }
            bootOptions.setEnterBIOSSetup(vmSpec.isEnterHardwareSetup());
        }
        if (bootOptions != null) {
            vmConfigSpec.setBootOptions(bootOptions);
        }
    }

    /**
     * Set the ovf section spec from existing vApp configuration
     */
    protected List<VAppOvfSectionSpec> copyVAppConfigOvfSectionFromOVF(VmConfigInfo vAppConfig, boolean useEdit) {
        List<VAppOvfSectionInfo> ovfSection = vAppConfig.getOvfSection();
        List<VAppOvfSectionSpec> specs = new ArrayList<>();
        for (VAppOvfSectionInfo info : ovfSection) {
            VAppOvfSectionSpec spec = new VAppOvfSectionSpec();
            spec.setInfo(info);
            spec.setOperation(useEdit ? ArrayUpdateOperation.EDIT : ArrayUpdateOperation.ADD);
            specs.add(spec);
        }
        return specs;
    }

    private Map<String, Pair<String, Boolean>> getOVFMap(List<OVFPropertyTO> props) {
        Map<String, Pair<String, Boolean>> map = new HashMap<>();
        for (OVFPropertyTO prop : props) {
            String value = getPropertyValue(prop);
            Pair<String, Boolean> pair = new Pair<>(value, prop.isPassword());
            map.put(prop.getKey(), pair);
        }
        return map;
    }

    private String getPropertyValue(OVFPropertyTO prop) {
        String type = prop.getType();
        String value = prop.getValue();
        if ("boolean".equalsIgnoreCase(type)) {
            value = Boolean.parseBoolean(value) ? "True" : "False";
        }
        return value;
    }

    /**
     * Set the properties section from existing vApp configuration and values set on ovfProperties
     */
    protected List<VAppPropertySpec> copyVAppConfigPropertySectionFromOVF(VmConfigInfo vAppConfig, Map<String, String> ovfProperties,
                                                                          boolean useEdit) {
        List<VAppPropertyInfo> productFromOvf = vAppConfig.getProperty();
        List<VAppPropertySpec> specs = new ArrayList<>();
        for (VAppPropertyInfo info : productFromOvf) {
            VAppPropertySpec spec = new VAppPropertySpec();
            if (ovfProperties.containsKey(info.getId())) {
                String value = ovfProperties.get(info.getId());
                info.setValue(value);
                logger.info("Setting OVF property ID = " + info.getId() + " VALUE = " + value);
            }
            spec.setInfo(info);
            spec.setOperation(useEdit ? ArrayUpdateOperation.EDIT : ArrayUpdateOperation.ADD);
            specs.add(spec);
        }
        return specs;
    }

    /**
     * Set the product section spec from existing vApp configuration
     */
    protected List<VAppProductSpec> copyVAppConfigProductSectionFromOVF(VmConfigInfo vAppConfig, boolean useEdit) {
        List<VAppProductInfo> productFromOvf = vAppConfig.getProduct();
        List<VAppProductSpec> specs = new ArrayList<>();
        for (VAppProductInfo info : productFromOvf) {
            VAppProductSpec spec = new VAppProductSpec();
            spec.setInfo(info);
            logger.info("Procuct info KEY " + info.getKey());
            spec.setOperation(useEdit ? ArrayUpdateOperation.EDIT : ArrayUpdateOperation.ADD);
            specs.add(spec);
        }
        return specs;
    }

    /**
     * Set the vApp configuration to vmConfig spec, copying existing configuration from vAppConfig
     * and seting properties values from ovfProperties
     */
    protected void setVAppPropertiesToConfigSpec(VmConfigInfo vAppConfig,
                                                 Map<String, String> ovfProperties,
                                                 VirtualMachineConfigSpec vmConfig, VmwareHypervisorHost hyperHost) throws Exception {
        VmConfigSpec vmConfigSpec = new VmConfigSpec();
        vmConfigSpec.getEula().addAll(vAppConfig.getEula());
        vmConfigSpec.setInstallBootStopDelay(vAppConfig.getInstallBootStopDelay());
        vmConfigSpec.setInstallBootRequired(vAppConfig.isInstallBootRequired());
        vmConfigSpec.setIpAssignment(vAppConfig.getIpAssignment());
        vmConfigSpec.getOvfEnvironmentTransport().addAll(vAppConfig.getOvfEnvironmentTransport());

        // For backward compatibility, prior to Vmware 6.5 use EDIT operation instead of ADD
        boolean useEditOperation = hyperHost.getContext().getServiceContent().getAbout().getApiVersion().compareTo("6.5") < 1;
        vmConfigSpec.getProduct().addAll(copyVAppConfigProductSectionFromOVF(vAppConfig, useEditOperation));
        vmConfigSpec.getProperty().addAll(copyVAppConfigPropertySectionFromOVF(vAppConfig, ovfProperties, useEditOperation));
        vmConfigSpec.getOvfSection().addAll(copyVAppConfigOvfSectionFromOVF(vAppConfig, useEditOperation));
        vmConfig.setVAppConfig(vmConfigSpec);
    }

    private String appendFileType(String path, String fileType) {
        if (path.toLowerCase().endsWith(fileType.toLowerCase())) {
            return path;
        }

        return path + fileType;
    }

    private void resizeRootDiskOnVMStart(VirtualMachineMO vmMo, DiskTO rootDiskTO, VmwareHypervisorHost hyperHost, VmwareContext context) throws Exception {
        final Pair<VirtualDisk, String> vdisk = getVirtualDiskInfo(vmMo, appendFileType(rootDiskTO.getPath(), VMDK_EXTENSION));
        assert (vdisk != null);

        Long reqSize = 0L;
        final VolumeObjectTO volumeTO = ((VolumeObjectTO) rootDiskTO.getData());
        if (volumeTO != null) {
            reqSize = volumeTO.getSize() / 1024;
        }
        final VirtualDisk disk = vdisk.first();
        if (reqSize > disk.getCapacityInKB()) {
            final VirtualMachineDiskInfo diskInfo = getMatchingExistingDisk(vmMo.getDiskInfoBuilder(), rootDiskTO, hyperHost, context);
            assert (diskInfo != null);
            final String[] diskChain = diskInfo.getDiskChain();

            if (diskChain != null && diskChain.length > 1) {
                logger.warn("Disk chain length for the VM is greater than one, this is not supported");
                throw new CloudRuntimeException("Unsupported VM disk chain length: " + diskChain.length);
            }

            boolean resizingSupported = false;
            String deviceBusName = diskInfo.getDiskDeviceBusName();
            if (deviceBusName != null && (deviceBusName.toLowerCase().contains("scsi") || deviceBusName.toLowerCase().contains("lsi"))) {
                resizingSupported = true;
            }
            if (!resizingSupported) {
                logger.warn("Resizing of root disk is only support for scsi device/bus, the provide VM's disk device bus name is " + diskInfo.getDiskDeviceBusName());
                throw new CloudRuntimeException("Unsupported VM root disk device bus: " + diskInfo.getDiskDeviceBusName());
            }

            disk.setCapacityInKB(reqSize);
            VirtualMachineConfigSpec vmConfigSpec = new VirtualMachineConfigSpec();
            VirtualDeviceConfigSpec deviceConfigSpec = new VirtualDeviceConfigSpec();
            deviceConfigSpec.setDevice(disk);
            deviceConfigSpec.setOperation(VirtualDeviceConfigSpecOperation.EDIT);
            vmConfigSpec.getDeviceChange().add(deviceConfigSpec);
            if (!vmMo.configureVm(vmConfigSpec)) {
                throw new Exception("Failed to configure VM for given root disk size. vmName: " + vmMo.getName());
            }
        }
    }


    /**
     * Generate the mac sequence from the nics.
     */
    protected String generateMacSequence(NicTO[] nics) {
        if (nics.length == 0) {
            return "";
        }

        StringBuffer sbMacSequence = new StringBuffer();
        for (NicTO nicTo : sortNicsByDeviceId(nics)) {
            sbMacSequence.append(nicTo.getMac()).append("|");
        }
        if (!sbMacSequence.toString().isEmpty()) {
            sbMacSequence.deleteCharAt(sbMacSequence.length() - 1); //Remove extra '|' char appended at the end
        }

        return sbMacSequence.toString();
    }

    /**
     * Update boot args with the new nic mac addresses.
     */
    protected String replaceNicsMacSequenceInBootArgs(String oldMacSequence, String newMacSequence, VirtualMachineTO vmSpec) {
        String bootArgs = vmSpec.getBootArgs();
        if (StringUtils.isNoneBlank(bootArgs, oldMacSequence, newMacSequence)) {
            return bootArgs.replace(oldMacSequence, newMacSequence);
        }
        return "";
    }

    /**
     * Sets video card memory to the one provided in detail svga.vramSize (if provided) on {@code vmConfigSpec}.
     * 64MB was always set before.
     * Size must be in KB.
     *
     * @param vmMo         virtual machine mo
     * @param vmSpec       virtual machine specs
     * @param vmConfigSpec virtual machine config spec
     * @throws Exception exception
     */
    protected void configureVideoCard(VirtualMachineMO vmMo, VirtualMachineTO vmSpec, VirtualMachineConfigSpec vmConfigSpec) throws Exception {
        if (vmSpec.getDetails().containsKey(VmDetailConstants.SVGA_VRAM_SIZE)) {
            String value = vmSpec.getDetails().get(VmDetailConstants.SVGA_VRAM_SIZE);
            try {
                long svgaVmramSize = Long.parseLong(value);
                setNewVRamSizeVmVideoCard(vmMo, svgaVmramSize, vmConfigSpec);
            } catch (NumberFormatException e) {
                logger.error("Unexpected value, cannot parse " + value + " to long due to: " + e.getMessage());
            }
        }
    }

    /**
     * Search for vm video card iterating through vm device list
     *
     * @param vmMo          virtual machine mo
     * @param svgaVmramSize new svga vram size (in KB)
     * @param vmConfigSpec  virtual machine config spec
     */
    protected void setNewVRamSizeVmVideoCard(VirtualMachineMO vmMo, long svgaVmramSize, VirtualMachineConfigSpec vmConfigSpec) throws Exception {
        for (VirtualDevice device : vmMo.getAllDeviceList()) {
            if (device instanceof VirtualMachineVideoCard) {
                VirtualMachineVideoCard videoCard = (VirtualMachineVideoCard) device;
                modifyVmVideoCardVRamSize(videoCard, vmMo, svgaVmramSize, vmConfigSpec);
            }
        }
    }

    /**
     * Modifies vm vram size if it was set to a different size to the one provided in svga.vramSize (user_vm_details or template_vm_details) on {@code vmConfigSpec}
     *
     * @param videoCard     vm's video card device
     * @param vmMo          virtual machine mo
     * @param svgaVmramSize new svga vram size (in KB)
     * @param vmConfigSpec  virtual machine config spec
     */
    protected void modifyVmVideoCardVRamSize(VirtualMachineVideoCard videoCard, VirtualMachineMO vmMo, long svgaVmramSize, VirtualMachineConfigSpec vmConfigSpec) {
        if (videoCard.getVideoRamSizeInKB().longValue() != svgaVmramSize) {
           logger.info("Video card memory was set " + toHumanReadableSize(videoCard.getVideoRamSizeInKB().longValue()) + " instead of " + toHumanReadableSize(svgaVmramSize));
            configureSpecVideoCardNewVRamSize(videoCard, svgaVmramSize, vmConfigSpec);
        }
    }

    /**
     * Add edit spec on {@code vmConfigSpec} to modify svga vram size
     *
     * @param videoCard     video card device to edit providing the svga vram size
     * @param svgaVmramSize new svga vram size (in KB)
     * @param vmConfigSpec  virtual machine spec
     */
    protected void configureSpecVideoCardNewVRamSize(VirtualMachineVideoCard videoCard, long svgaVmramSize, VirtualMachineConfigSpec vmConfigSpec) {
        videoCard.setVideoRamSizeInKB(svgaVmramSize);
        videoCard.setUseAutoDetect(false);

        VirtualDeviceConfigSpec arrayVideoCardConfigSpecs = new VirtualDeviceConfigSpec();
        arrayVideoCardConfigSpecs.setDevice(videoCard);
        arrayVideoCardConfigSpecs.setOperation(VirtualDeviceConfigSpecOperation.EDIT);

        vmConfigSpec.getDeviceChange().add(arrayVideoCardConfigSpecs);
    }

    private void tearDownVm(VirtualMachineMO vmMo) throws Exception {

        if (vmMo == null)
            return;

        boolean hasSnapshot = false;
        hasSnapshot = vmMo.hasSnapshot();
        if (!hasSnapshot)
            vmMo.tearDownDevices(new Class<?>[]{VirtualDisk.class, VirtualEthernetCard.class});
        else
            vmMo.tearDownDevices(new Class<?>[]{VirtualEthernetCard.class});
        vmMo.ensureScsiDeviceController();
    }

    int getReservedMemoryMb(VirtualMachineTO vmSpec) {
        if (vmSpec.getDetails().get(VMwareGuru.VmwareReserveMemory.key()).equalsIgnoreCase("true")) {
            if(vmSpec.getDetails().get(VmDetailConstants.RAM_RESERVATION) != null){
                float reservedMemory = (vmSpec.getMaxRam() * Float.parseFloat(vmSpec.getDetails().get(VmDetailConstants.RAM_RESERVATION)));
                return (int) (reservedMemory / ResourceType.bytesToMiB);
            }
            return (int) (vmSpec.getMinRam() / ResourceType.bytesToMiB);
        }
        return 0;
    }

    int getReservedCpuMHZ(VirtualMachineTO vmSpec) {
        if (vmSpec.getDetails().get(VMwareGuru.VmwareReserveCpu.key()).equalsIgnoreCase("true")) {
            return vmSpec.getMinSpeed() * vmSpec.getCpus();
        }
        return 0;
    }

    // return the finalized disk chain for startup, from top to bottom
    private String[] syncDiskChain(DatacenterMO dcMo, VirtualMachineMO vmMo, DiskTO vol, VirtualMachineDiskInfo diskInfo,
                                   DatastoreMO dsMo) throws Exception {

        VolumeObjectTO volumeTO = (VolumeObjectTO) vol.getData();
        Map<String, String> details = vol.getDetails();
        boolean isManaged = false;

        if (details != null) {
            isManaged = Boolean.parseBoolean(details.get(DiskTO.MANAGED));
        }

        String datastoreDiskPath;
        if (dsMo.getDatastoreType().equalsIgnoreCase("VVOL")) {
            datastoreDiskPath = VmwareStorageLayoutHelper.getLegacyDatastorePathFromVmdkFileName(dsMo, volumeTO.getPath() + ".vmdk");
            if (!dsMo.fileExists(datastoreDiskPath)) {
                datastoreDiskPath = VmwareStorageLayoutHelper.getVmwareDatastorePathFromVmdkFileName(dsMo, vmMo.getName(), volumeTO.getPath() + ".vmdk");
            }
            if (!dsMo.fileExists(datastoreDiskPath)) {
                datastoreDiskPath = dsMo.searchFileInSubFolders(volumeTO.getPath() + ".vmdk", true, null);
            }
        } else {
            // we will honor vCenter's meta if it exists
            if (diskInfo != null) {
                // to deal with run-time upgrade to maintain the new datastore folder structure
                String disks[] = diskInfo.getDiskChain();
                for (int i = 0; i < disks.length; i++) {
                    DatastoreFile file = new DatastoreFile(disks[i]);
                    if (!isManaged && file.getDir() != null && file.getDir().isEmpty()) {
                        logger.info("Perform run-time datastore folder upgrade. sync " + disks[i] + " to VM folder");
                        disks[i] = VmwareStorageLayoutHelper.syncVolumeToVmDefaultFolder(dcMo, vmMo.getName(), dsMo, file.getFileBaseName(), VmwareManager.s_vmwareSearchExcludeFolder.value());
                    }
                }
                return disks;
            }

            if (isManaged) {
                String vmdkPath = new DatastoreFile(volumeTO.getPath()).getFileBaseName();

                if (volumeTO.getVolumeType() == Volume.Type.ROOT) {
                    if (vmdkPath == null) {
                        vmdkPath = volumeTO.getName();
                    }

                    datastoreDiskPath = VmwareStorageLayoutHelper.syncVolumeToVmDefaultFolder(dcMo, vmMo.getName(), dsMo, vmdkPath);
                } else {
                    if (vmdkPath == null) {
                        vmdkPath = dsMo.getName();
                    }

                    datastoreDiskPath = dsMo.getDatastorePath(vmdkPath + VMDK_EXTENSION);
                }
            } else {
                datastoreDiskPath = VmwareStorageLayoutHelper.syncVolumeToVmDefaultFolder(dcMo, vmMo.getName(), dsMo, volumeTO.getPath(), VmwareManager.s_vmwareSearchExcludeFolder.value());
            }
        }
        if (!dsMo.fileExists(datastoreDiskPath)) {
            logger.warn("Volume " + volumeTO.getId() + " does not seem to exist on datastore, out of sync? path: " + datastoreDiskPath);
        }

        return new String[]{datastoreDiskPath};
    }

    // Pair<internal CS name, vCenter display name>
    private Pair<String, String> composeVmNames(VirtualMachineTO vmSpec) {
        String vmInternalCSName = vmSpec.getName();
        String vmNameOnVcenter = vmSpec.getName();
        String hostNameInDetails = null;
        if (_instanceNameFlag && MapUtils.isNotEmpty(vmSpec.getDetails()) && vmSpec.getDetails().containsKey(VmDetailConstants.NAME_ON_HYPERVISOR)) {
            hostNameInDetails = vmSpec.getDetails().get(VmDetailConstants.NAME_ON_HYPERVISOR);
        }
        if (StringUtils.isNotBlank(hostNameInDetails)) {
            vmNameOnVcenter = hostNameInDetails;
        } else if (_instanceNameFlag && vmSpec.getHostName() != null) {
            vmNameOnVcenter = vmSpec.getHostName();
        }
        return new Pair<String, String>(vmInternalCSName, vmNameOnVcenter);
    }

    protected void configNestedHVSupport(VirtualMachineMO vmMo, VirtualMachineTO vmSpec, VirtualMachineConfigSpec vmConfigSpec) throws Exception {

        VmwareContext context = vmMo.getContext();
        if ("true".equals(vmSpec.getDetails().get(VmDetailConstants.NESTED_VIRTUALIZATION_FLAG))) {
            if (logger.isDebugEnabled())
                logger.debug("Nested Virtualization enabled in configuration, checking hypervisor capability");

            ManagedObjectReference hostMor = vmMo.getRunningHost().getMor();
            ManagedObjectReference computeMor = context.getVimClient().getMoRefProp(hostMor, "parent");
            ManagedObjectReference environmentBrowser = context.getVimClient().getMoRefProp(computeMor, "environmentBrowser");
            HostCapability hostCapability = context.getService().queryTargetCapabilities(environmentBrowser, hostMor);
            Boolean nestedHvSupported = hostCapability.isNestedHVSupported();
            if (nestedHvSupported == null) {
                // nestedHvEnabled property is supported only since VMware 5.1. It's not defined for earlier versions.
                logger.warn("Hypervisor doesn't support nested virtualization, unable to set config for VM " + vmSpec.getName());
            } else if (nestedHvSupported.booleanValue()) {
                logger.debug("Hypervisor supports nested virtualization, enabling for VM " + vmSpec.getName());
                vmConfigSpec.setNestedHVEnabled(true);
            } else {
                logger.warn("Hypervisor doesn't support nested virtualization, unable to set config for VM " + vmSpec.getName());
                vmConfigSpec.setNestedHVEnabled(false);
            }
        }
    }

    private static void configBasicExtraOption(List<OptionValue> extraOptions, VirtualMachineTO vmSpec) {
        OptionValue newVal = new OptionValue();
        newVal.setKey("machine.id");
        newVal.setValue(vmSpec.getBootArgs());
        extraOptions.add(newVal);

        newVal = new OptionValue();
        newVal.setKey("devices.hotplug");
        newVal.setValue("true");
        extraOptions.add(newVal);
    }

    private static void configNvpExtraOption(List<OptionValue> extraOptions, VirtualMachineTO vmSpec, Map<String, String> nicUuidToDvSwitchUuid) {
        /**
         * Extra Config : nvp.vm-uuid = uuid
         *  - Required for Nicira NVP integration
         */
        OptionValue newVal = new OptionValue();
        newVal.setKey("nvp.vm-uuid");
        newVal.setValue(vmSpec.getUuid());
        extraOptions.add(newVal);

        /**
         * Extra Config : nvp.iface-id.<num> = uuid
         *  - Required for Nicira NVP integration
         */
        int nicNum = 0;
        for (NicTO nicTo : sortNicsByDeviceId(vmSpec.getNics())) {
            if (nicTo.getUuid() != null) {
                newVal = new OptionValue();
                newVal.setKey("nvp.iface-id." + nicNum);
                newVal.setValue(nicTo.getUuid());
                extraOptions.add(newVal);
            }
            nicNum++;
        }
    }

    private static void configCustomExtraOption(List<OptionValue> extraOptions, VirtualMachineTO vmSpec) {
        // we no longer to validation anymore
        for (Map.Entry<String, String> entry : vmSpec.getDetails().entrySet()) {
            if (entry.getKey().equalsIgnoreCase(VmDetailConstants.BOOT_MODE)) {
                continue;
            }
            OptionValue newVal = new OptionValue();
            newVal.setKey(entry.getKey());
            newVal.setValue(entry.getValue());
            extraOptions.add(newVal);
        }
    }

    private void postNvpConfigBeforeStart(VirtualMachineMO vmMo, VirtualMachineTO vmSpec) throws Exception {
        /**
         * We need to configure the port on the DV switch after the host is
         * connected. So make this happen between the configure and start of
         * the VM
         */
        int nicIndex = 0;
        for (NicTO nicTo : sortNicsByDeviceId(vmSpec.getNics())) {
            if (nicTo.getBroadcastType() == BroadcastDomainType.Lswitch) {
                // We need to create a port with a unique vlan and pass the key to the nic device
                logger.trace("Nic " + nicTo.toString() + " is connected to an NVP logicalswitch");
                VirtualDevice nicVirtualDevice = vmMo.getNicDeviceByIndex(nicIndex);
                if (nicVirtualDevice == null) {
                    throw new Exception("Failed to find a VirtualDevice for nic " + nicIndex); //FIXME Generic exceptions are bad
                }
                VirtualDeviceBackingInfo backing = nicVirtualDevice.getBacking();
                if (backing instanceof VirtualEthernetCardDistributedVirtualPortBackingInfo) {
                    // This NIC is connected to a Distributed Virtual Switch
                    VirtualEthernetCardDistributedVirtualPortBackingInfo portInfo = (VirtualEthernetCardDistributedVirtualPortBackingInfo) backing;
                    DistributedVirtualSwitchPortConnection port = portInfo.getPort();
                    String portKey = port.getPortKey();
                    String portGroupKey = port.getPortgroupKey();
                    String dvSwitchUuid = port.getSwitchUuid();

                    logger.debug("NIC " + nicTo.toString() + " is connected to dvSwitch " + dvSwitchUuid + " pg " + portGroupKey + " port " + portKey);

                    ManagedObjectReference dvSwitchManager = vmMo.getContext().getVimClient().getServiceContent().getDvSwitchManager();
                    ManagedObjectReference dvSwitch = vmMo.getContext().getVimClient().getService().queryDvsByUuid(dvSwitchManager, dvSwitchUuid);

                    // Get all ports
                    DistributedVirtualSwitchPortCriteria criteria = new DistributedVirtualSwitchPortCriteria();
                    criteria.setInside(true);
                    criteria.getPortgroupKey().add(portGroupKey);
                    List<DistributedVirtualPort> dvPorts = vmMo.getContext().getVimClient().getService().fetchDVPorts(dvSwitch, criteria);

                    DistributedVirtualPort vmDvPort = null;
                    List<Integer> usedVlans = new ArrayList<Integer>();
                    for (DistributedVirtualPort dvPort : dvPorts) {
                        // Find the port for this NIC by portkey
                        if (portKey.equals(dvPort.getKey())) {
                            vmDvPort = dvPort;
                        }
                        VMwareDVSPortSetting settings = (VMwareDVSPortSetting) dvPort.getConfig().getSetting();
                        VmwareDistributedVirtualSwitchVlanIdSpec vlanId = (VmwareDistributedVirtualSwitchVlanIdSpec) settings.getVlan();
                        logger.trace("Found port " + dvPort.getKey() + " with vlan " + vlanId.getVlanId());
                        if (vlanId.getVlanId() > 0 && vlanId.getVlanId() < 4095) {
                            usedVlans.add(vlanId.getVlanId());
                        }
                    }

                    if (vmDvPort == null) {
                        throw new Exception("Empty port list from dvSwitch for nic " + nicTo.toString());
                    }

                    DVPortConfigInfo dvPortConfigInfo = vmDvPort.getConfig();
                    VMwareDVSPortSetting settings = (VMwareDVSPortSetting) dvPortConfigInfo.getSetting();

                    VmwareDistributedVirtualSwitchVlanIdSpec vlanId = (VmwareDistributedVirtualSwitchVlanIdSpec) settings.getVlan();
                    BoolPolicy blocked = settings.getBlocked();
                    if (blocked.isValue() == Boolean.TRUE) {
                        logger.trace("Port is blocked, set a vlanid and unblock");
                        DVPortConfigSpec dvPortConfigSpec = new DVPortConfigSpec();
                        VMwareDVSPortSetting edittedSettings = new VMwareDVSPortSetting();
                        // Unblock
                        blocked.setValue(Boolean.FALSE);
                        blocked.setInherited(Boolean.FALSE);
                        edittedSettings.setBlocked(blocked);
                        // Set vlan
                        int i;
                        for (i = 1; i < 4095; i++) {
                            if (!usedVlans.contains(i))
                                break;
                        }
                        vlanId.setVlanId(i); // FIXME should be a determined
                        // based on usage
                        vlanId.setInherited(false);
                        edittedSettings.setVlan(vlanId);

                        dvPortConfigSpec.setSetting(edittedSettings);
                        dvPortConfigSpec.setOperation("edit");
                        dvPortConfigSpec.setKey(portKey);
                        List<DVPortConfigSpec> dvPortConfigSpecs = new ArrayList<DVPortConfigSpec>();
                        dvPortConfigSpecs.add(dvPortConfigSpec);
                        ManagedObjectReference task = vmMo.getContext().getVimClient().getService().reconfigureDVPortTask(dvSwitch, dvPortConfigSpecs);
                        if (!vmMo.getContext().getVimClient().waitForTask(task)) {
                            throw new Exception("Failed to configure the dvSwitch port for nic " + nicTo.toString());
                        }
                        logger.debug("NIC " + nicTo.toString() + " connected to vlan " + i);
                    } else {
                        logger.trace("Port already configured and set to vlan " + vlanId.getVlanId());
                    }
                } else if (backing instanceof VirtualEthernetCardNetworkBackingInfo) {
                    // This NIC is connected to a Virtual Switch
                    // Nothing to do
                } else if (backing instanceof VirtualEthernetCardOpaqueNetworkBackingInfo) {
                    //if NSX API VERSION >= 4.2, connect to br-int (nsx.network), do not create portgroup else previous behaviour
                    //OK, connected to OpaqueNetwork
                } else {
                    logger.error("nic device backing is of type " + backing.getClass().getName());
                    throw new Exception("Incompatible backing for a VirtualDevice for nic " + nicIndex); //FIXME Generic exceptions are bad
                }
            }
            nicIndex++;
        }
    }
    private VirtualMachineDiskInfo getMatchingExistingDiskWithVolumeDetails(VirtualMachineDiskInfoBuilder diskInfoBuilder, String volumePath,
                                                                             String chainInfo, boolean isManaged, String iScsiName, String datastoreUUID,
                                                                             VmwareHypervisorHost hyperHost, VmwareContext context) throws Exception {

        Pair<String, String> dsNameAndFileName = getVMDiskInfo(volumePath, isManaged, iScsiName, datastoreUUID, hyperHost, context);
        String dsName = dsNameAndFileName.first();
        String diskBackingFileBaseName = dsNameAndFileName.second();

        VirtualMachineDiskInfo diskInfo = diskInfoBuilder.getDiskInfoByBackingFileBaseName(diskBackingFileBaseName, dsName);
        if (diskInfo != null) {
            logger.info("Found existing disk info from volume path: " + volumePath);
            return diskInfo;
        } else {
            if (chainInfo != null) {
                VirtualMachineDiskInfo infoInChain = _gson.fromJson(chainInfo, VirtualMachineDiskInfo.class);
                if (infoInChain != null) {
                    String[] disks = infoInChain.getDiskChain();
                    if (disks.length > 0) {
                        for (String diskPath : disks) {
                            DatastoreFile file = new DatastoreFile(diskPath);
                            diskInfo = diskInfoBuilder.getDiskInfoByBackingFileBaseName(file.getFileBaseName(), dsName);
                            if (diskInfo != null) {
                                logger.info("Found existing disk from chain info: " + diskPath);
                                return diskInfo;
                            }
                        }
                    }

                    if (diskInfo == null) {
                        diskInfo = diskInfoBuilder.getDiskInfoByDeviceBusName(infoInChain.getDiskDeviceBusName());
                        if (diskInfo != null) {
<<<<<<< HEAD
                            logger.info("Found existing disk from from chain device bus information: " + infoInChain.getDiskDeviceBusName());
=======
                            s_logger.info("Found existing disk from chain device bus information: " + infoInChain.getDiskDeviceBusName());
>>>>>>> 33e2a4dd
                            return diskInfo;
                        }
                    }
                }
            }
        }
        return null;
    }

    private Pair<String, String> getVMDiskInfo(String volumePath, boolean isManaged, String iScsiName, String datastoreUUID,
                                               VmwareHypervisorHost hyperHost, VmwareContext context) throws Exception {
        String dsName = null;
        String diskBackingFileBaseName = null;

        if (isManaged) {
            // if the storage is managed, iScsiName should not be null
            dsName = VmwareResource.getDatastoreName(iScsiName);
            diskBackingFileBaseName = new DatastoreFile(volumePath).getFileBaseName();
        } else {
            ManagedObjectReference morDs = HypervisorHostHelper.findDatastoreWithBackwardsCompatibility(hyperHost, datastoreUUID);
            DatastoreMO dsMo = new DatastoreMO(context, morDs);
            dsName = dsMo.getName();
            diskBackingFileBaseName = volumePath;
        }

        return new Pair<>(dsName, diskBackingFileBaseName);
    }

    private VirtualMachineDiskInfo getMatchingExistingDisk(VirtualMachineDiskInfoBuilder diskInfoBuilder, DiskTO vol, VmwareHypervisorHost hyperHost, VmwareContext context)
            throws Exception {
        if (diskInfoBuilder != null) {
            VolumeObjectTO volume = (VolumeObjectTO) vol.getData();
            String chainInfo = volume.getChainInfo();
            Map<String, String> details = vol.getDetails();
            boolean isManaged = details != null && Boolean.parseBoolean(details.get(DiskTO.MANAGED));
            String iScsiName = details.get(DiskTO.IQN);
            String datastoreUUID = volume.getDataStore().getUuid();

            return getMatchingExistingDiskWithVolumeDetails(diskInfoBuilder, volume.getPath(), chainInfo, isManaged, iScsiName, datastoreUUID, hyperHost, context);
        } else {
            return null;
        }
    }

    private String getDiskController(VirtualMachineMO vmMo, VirtualMachineDiskInfo matchingExistingDisk, DiskTO vol, Pair<String, String> controllerInfo, boolean deployAsIs) throws Exception {
        DiskControllerType controllerType = DiskControllerType.none;
        if (deployAsIs && matchingExistingDisk != null) {
            String currentBusName = matchingExistingDisk.getDiskDeviceBusName();
            if (currentBusName != null) {
                logger.info("Chose disk controller based on existing information: " + currentBusName);
                if (currentBusName.startsWith("ide")) {
                    controllerType = DiskControllerType.ide;
                } else if (currentBusName.startsWith("scsi")) {
                    controllerType = DiskControllerType.scsi;
                }
            }
            if (controllerType == DiskControllerType.scsi || controllerType == DiskControllerType.none) {
                Ternary<Integer, Integer, DiskControllerType> vmScsiControllerInfo = vmMo.getScsiControllerInfo();
                controllerType = vmScsiControllerInfo.third();
            }
            return controllerType.toString();
        }

        if (vol.getType() == Volume.Type.ROOT) {
            logger.info("Chose disk controller for vol " + vol.getType() + " -> " + controllerInfo.first()
                    + ", based on root disk controller settings at global configuration setting.");
            return controllerInfo.first();
        } else {
            logger.info("Chose disk controller for vol " + vol.getType() + " -> " + controllerInfo.second()
                    + ", based on default data disk controller setting i.e. Operating system recommended."); // Need to bring in global configuration setting & template level setting.
            return controllerInfo.second();
        }
    }

    private void postDiskConfigBeforeStart(VirtualMachineMO vmMo, VirtualMachineTO vmSpec, DiskTO[] sortedDisks, int ideControllerKey,
                                           int scsiControllerKey, Map<String, Map<String, String>> iqnToData, VmwareHypervisorHost hyperHost, VmwareContext context) throws Exception {
        VirtualMachineDiskInfoBuilder diskInfoBuilder = vmMo.getDiskInfoBuilder();

        for (DiskTO vol : sortedDisks) {
            if (vol.getType() == Volume.Type.ISO)
                continue;

            VolumeObjectTO volumeTO = (VolumeObjectTO) vol.getData();

            VirtualMachineDiskInfo diskInfo = getMatchingExistingDisk(diskInfoBuilder, vol, hyperHost, context);
            assert (diskInfo != null);

            String[] diskChain = diskInfo.getDiskChain();
            assert (diskChain.length > 0);

            Map<String, String> details = vol.getDetails();
            boolean managed = false;

            if (details != null) {
                managed = Boolean.parseBoolean(details.get(DiskTO.MANAGED));
            }

            DatastoreFile file = new DatastoreFile(diskChain[0]);

            if (managed) {
                DatastoreFile originalFile = new DatastoreFile(volumeTO.getPath());

                if (!file.getFileBaseName().equalsIgnoreCase(originalFile.getFileBaseName())) {
                    if (logger.isInfoEnabled())
                        logger.info("Detected disk-chain top file change on volume: " + volumeTO.getId() + " " + volumeTO.getPath() + " -> " + diskChain[0]);
                }
            } else {
                if (!file.getFileBaseName().equalsIgnoreCase(volumeTO.getPath())) {
                    if (logger.isInfoEnabled())
                        logger.info("Detected disk-chain top file change on volume: " + volumeTO.getId() + " " + volumeTO.getPath() + " -> " + file.getFileBaseName());
                }
            }

            VolumeObjectTO volInSpec = getVolumeInSpec(vmSpec, volumeTO);

            if (volInSpec != null) {
                if (managed) {
                    Map<String, String> data = new HashMap<>();

                    String datastoreVolumePath = diskChain[0];

                    data.put(StartAnswer.PATH, datastoreVolumePath);
                    data.put(StartAnswer.IMAGE_FORMAT, Storage.ImageFormat.OVA.toString());

                    iqnToData.put(details.get(DiskTO.IQN), data);

                    vol.setPath(datastoreVolumePath);
                    volumeTO.setPath(datastoreVolumePath);
                    volInSpec.setPath(datastoreVolumePath);
                } else {
                    volInSpec.setPath(file.getFileBaseName());
                    if (vol.getDetails().get(DiskTO.PROTOCOL_TYPE) != null && vol.getDetails().get(DiskTO.PROTOCOL_TYPE).equalsIgnoreCase("DatastoreCluster")) {
                        volInSpec.setUpdatedDataStoreUUID(volumeTO.getDataStore().getUuid());
                    }
                }
                volInSpec.setChainInfo(_gson.toJson(diskInfo));
            }
        }
    }

    private void checkAndDeleteDatastoreFile(String filePath, List<String> skipDatastores, DatastoreMO dsMo, DatacenterMO dcMo) throws Exception {
        if (dsMo != null && dcMo != null && (skipDatastores == null || !skipDatastores.contains(dsMo.getName()))) {
            logger.debug("Deleting file: " + filePath);
            dsMo.deleteFile(filePath, dcMo.getMor(), true);
        }
    }

    private void deleteUnregisteredVmFiles(VirtualMachineFileLayoutEx vmFileLayout, DatacenterMO dcMo, boolean deleteDisks, List<String> skipDatastores) throws Exception {
        logger.debug("Deleting files associated with an existing VM that was unregistered");
        DatastoreFile vmFolder = null;
        try {
            List<VirtualMachineFileLayoutExFileInfo> fileInfo = vmFileLayout.getFile();
            for (VirtualMachineFileLayoutExFileInfo file : fileInfo) {
                DatastoreFile fileInDatastore = new DatastoreFile(file.getName());
                // In case of linked clones, VM file layout includes the base disk so don't delete all disk files.
                if (file.getType().startsWith("disk") || file.getType().startsWith("digest"))
                    continue;
                else if (file.getType().equals("config"))
                    vmFolder = new DatastoreFile(fileInDatastore.getDatastoreName(), fileInDatastore.getDir());
                DatastoreMO dsMo = new DatastoreMO(dcMo.getContext(), dcMo.findDatastore(fileInDatastore.getDatastoreName()));
                checkAndDeleteDatastoreFile(file.getName(), skipDatastores, dsMo, dcMo);
            }
            // Delete files that are present in the VM folder - this will take care of the VM disks as well.
            DatastoreMO vmFolderDsMo = new DatastoreMO(dcMo.getContext(), dcMo.findDatastore(vmFolder.getDatastoreName()));
            String[] files = vmFolderDsMo.listDirContent(vmFolder.getPath());
            if (deleteDisks) {
                for (String file : files) {
                    String vmDiskFileFullPath = String.format("%s/%s", vmFolder.getPath(), file);
                    checkAndDeleteDatastoreFile(vmDiskFileFullPath, skipDatastores, vmFolderDsMo, dcMo);
                }
            }
            // Delete VM folder
            if (deleteDisks || files.length == 0) {
                checkAndDeleteDatastoreFile(vmFolder.getPath(), skipDatastores, vmFolderDsMo, dcMo);
            }
        } catch (Exception e) {
            String message = "Failed to delete files associated with an existing VM that was unregistered due to " + VmwareHelper.getExceptionMessage(e);
            logger.warn(message, e);
        }
    }

    private static VolumeObjectTO getVolumeInSpec(VirtualMachineTO vmSpec, VolumeObjectTO srcVol) {
        for (DiskTO disk : vmSpec.getDisks()) {
            if (disk.getData() instanceof VolumeObjectTO) {
                VolumeObjectTO vol = (VolumeObjectTO) disk.getData();
                if (vol.getId() == srcVol.getId())
                    return vol;
            }
        }

        return null;
    }

    private static NicTO[] sortNicsByDeviceId(NicTO[] nics) {

        List<NicTO> listForSort = new ArrayList<NicTO>();
        for (NicTO nic : nics) {
            listForSort.add(nic);
        }
        Collections.sort(listForSort, new Comparator<NicTO>() {

            @Override
            public int compare(NicTO arg0, NicTO arg1) {
                if (arg0.getDeviceId() < arg1.getDeviceId()) {
                    return -1;
                } else if (arg0.getDeviceId() == arg1.getDeviceId()) {
                    return 0;
                }

                return 1;
            }
        });

        return listForSort.toArray(new NicTO[0]);
    }

    private static DiskTO[] sortVolumesByDeviceId(DiskTO[] volumes) {

        List<DiskTO> listForSort = new ArrayList<DiskTO>();
        for (DiskTO vol : volumes) {
            listForSort.add(vol);
        }
        Collections.sort(listForSort, new Comparator<DiskTO>() {

            @Override
            public int compare(DiskTO arg0, DiskTO arg1) {
                if (arg0.getDiskSeq() < arg1.getDiskSeq()) {
                    return -1;
                } else if (arg0.getDiskSeq().equals(arg1.getDiskSeq())) {
                    return 0;
                }

                return 1;
            }
        });

        return listForSort.toArray(new DiskTO[0]);
    }

    /**
     * Only call this for managed storage.
     * Ex. "[-iqn.2010-01.com.solidfire:4nhe.vol-1.27-0] i-2-18-VM/ROOT-18.vmdk" should return "i-2-18-VM/ROOT-18"
     */
    public String getVmdkPath(String path) {
        if (StringUtils.isBlank(path)) {
            return null;
        }

        final String search = "]";

        int startIndex = path.indexOf(search);

        if (startIndex == -1) {
            return null;
        }

        path = path.substring(startIndex + search.length());

        final String search2 = VMDK_EXTENSION;

        int endIndex = path.indexOf(search2);

        if (endIndex == -1) {
            return null;
        }

        return path.substring(0, endIndex).trim();
    }

    private DatastoreMO getDataStoreWhereDiskExists(VmwareHypervisorHost hyperHost, VmwareContext context,
                                               VirtualMachineDiskInfoBuilder diskInfoBuilder, DiskTO disk, List<Pair<Integer, ManagedObjectReference>> diskDatastores) throws Exception {
        VolumeObjectTO volume = (VolumeObjectTO) disk.getData();
        String diskBackingFileBaseName = volume.getPath();
        for (Pair<Integer, ManagedObjectReference> diskDatastore : diskDatastores) {
            DatastoreMO dsMo = new DatastoreMO(hyperHost.getContext(), diskDatastore.second());
            String dsName = dsMo.getName();

            VirtualMachineDiskInfo diskInfo = diskInfoBuilder.getDiskInfoByBackingFileBaseName(diskBackingFileBaseName, dsName);
            if (diskInfo != null) {
                logger.info("Found existing disk info from volume path: " + volume.getPath());
                return dsMo;
            } else {
                String chainInfo = volume.getChainInfo();
                if (chainInfo != null) {
                    VirtualMachineDiskInfo infoInChain = _gson.fromJson(chainInfo, VirtualMachineDiskInfo.class);
                    if (infoInChain != null) {
                        String[] disks = infoInChain.getDiskChain();
                        if (disks.length > 0) {
                            for (String diskPath : disks) {
                                DatastoreFile file = new DatastoreFile(diskPath);
                                diskInfo = diskInfoBuilder.getDiskInfoByBackingFileBaseName(file.getFileBaseName(), dsName);
                                if (diskInfo != null) {
                                    logger.info("Found existing disk from chain info: " + diskPath);
                                    return dsMo;
                                }
                            }
                        }
                    }
                }
            }
        }
        return null;
    }

    private HashMap<String, Pair<ManagedObjectReference, DatastoreMO>> inferDatastoreDetailsFromDiskInfo(VmwareHypervisorHost hyperHost, VmwareContext context,
                                                                                                         DiskTO[] disks, Command cmd) throws Exception {
        HashMap<String, Pair<ManagedObjectReference, DatastoreMO>> mapIdToMors = new HashMap<>();

        assert (hyperHost != null) && (context != null);

        for (DiskTO vol : disks) {
            if (vol.getType() != Volume.Type.ISO) {
                VolumeObjectTO volumeTO = (VolumeObjectTO) vol.getData();
                DataStoreTO primaryStore = volumeTO.getDataStore();
                String poolUuid = primaryStore.getUuid();

                if (mapIdToMors.get(poolUuid) == null) {
                    boolean isManaged = false;
                    Map<String, String> details = vol.getDetails();

                    if (details != null) {
                        isManaged = Boolean.parseBoolean(details.get(DiskTO.MANAGED));
                    }

                    if (isManaged) {
                        String iScsiName = details.get(DiskTO.IQN); // details should not be null for managed storage (it may or may not be null for non-managed storage)
                        String datastoreName = VmwareResource.getDatastoreName(iScsiName);
                        ManagedObjectReference morDatastore = HypervisorHostHelper.findDatastoreWithBackwardsCompatibility(hyperHost, datastoreName);

                        // if the datastore is not present, we need to discover the iSCSI device that will support it,
                        // create the datastore, and create a VMDK file in the datastore
                        if (morDatastore == null) {
                            final String vmdkPath = getVmdkPath(volumeTO.getPath());

                            morDatastore = _storageProcessor.prepareManagedStorage(context, hyperHost, null, iScsiName,
                                    details.get(DiskTO.STORAGE_HOST), Integer.parseInt(details.get(DiskTO.STORAGE_PORT)),
                                    vmdkPath,
                                    details.get(DiskTO.CHAP_INITIATOR_USERNAME), details.get(DiskTO.CHAP_INITIATOR_SECRET),
                                    details.get(DiskTO.CHAP_TARGET_USERNAME), details.get(DiskTO.CHAP_TARGET_SECRET),
                                    Long.parseLong(details.get(DiskTO.VOLUME_SIZE)), cmd);

                            DatastoreMO dsMo = new DatastoreMO(getServiceContext(), morDatastore);

                            final String datastoreVolumePath;

                            if (vmdkPath != null) {
                                datastoreVolumePath = dsMo.getDatastorePath(vmdkPath + VMDK_EXTENSION);
                            } else {
                                datastoreVolumePath = dsMo.getDatastorePath(dsMo.getName() + VMDK_EXTENSION);
                            }

                            volumeTO.setPath(datastoreVolumePath);
                            vol.setPath(datastoreVolumePath);
                        }

                        mapIdToMors.put(datastoreName, new Pair<>(morDatastore, new DatastoreMO(context, morDatastore)));
                    } else {
                        ManagedObjectReference morDatastore = HypervisorHostHelper.findDatastoreWithBackwardsCompatibility(hyperHost, poolUuid);

                        if (morDatastore == null) {
                            String msg = "Failed to get the mounted datastore for the volume's pool " + poolUuid;

                            logger.error(msg);

                            throw new Exception(msg);
                        }

                        mapIdToMors.put(poolUuid, new Pair<>(morDatastore, new DatastoreMO(context, morDatastore)));
                    }
                }
            }
        }

        return mapIdToMors;
    }

    private Pair<ManagedObjectReference, DatastoreMO> getDatastoreThatDiskIsOn(HashMap<String, Pair<ManagedObjectReference, DatastoreMO>> dataStoresDetails, DiskTO vol) {
        Pair<ManagedObjectReference, DatastoreMO> rootDiskDataStoreDetails = null;

        Map<String, String> details = vol.getDetails();
        boolean managed = false;

        if (details != null) {
            managed = Boolean.parseBoolean(details.get(DiskTO.MANAGED));
        }

        if (managed) {
            String datastoreName = VmwareResource.getDatastoreName(details.get(DiskTO.IQN));
            rootDiskDataStoreDetails = dataStoresDetails.get(datastoreName);
        } else {
            DataStoreTO primaryStore = vol.getData().getDataStore();
            rootDiskDataStoreDetails = dataStoresDetails.get(primaryStore.getUuid());
        }

        return rootDiskDataStoreDetails;
    }

    private String getPvlanInfo(NicTO nicTo) {
        if (nicTo.getBroadcastType() == BroadcastDomainType.Pvlan) {
            return NetUtils.getIsolatedPvlanFromUri(nicTo.getBroadcastUri());
        }
        return null;
    }

    private String getVlanInfo(NicTO nicTo, String defaultVlan) {
        if (nicTo.getBroadcastType() == BroadcastDomainType.Native) {
            return defaultVlan;
        } else if (nicTo.getBroadcastType() == BroadcastDomainType.Vlan || nicTo.getBroadcastType() == BroadcastDomainType.Pvlan) {
            if (nicTo.getBroadcastUri() != null) {
                if (nicTo.getBroadcastType() == BroadcastDomainType.Vlan)
                    // For vlan, the broadcast uri is of the form vlan://<vlanid>
                    // BroadcastDomainType recogniizes and handles this.
                    return BroadcastDomainType.getValue(nicTo.getBroadcastUri());
                else
                    // for pvlan, the broadcast uri will be of the form pvlan://<vlanid>-i<pvlanid>
                    // TODO consider the spread of functionality between BroadcastDomainType and NetUtils
                    return NetUtils.getPrimaryPvlanFromUri(nicTo.getBroadcastUri());
            } else {
                logger.warn("BroadcastType is not claimed as VLAN or PVLAN, but without vlan info in broadcast URI. Use vlan info from labeling: " + defaultVlan);
                return defaultVlan;
            }
        } else if (nicTo.getBroadcastType() == BroadcastDomainType.Lswitch) {
            // We don't need to set any VLAN id for an NVP logical switch
            return null;
        } else if (nicTo.getBroadcastType() == BroadcastDomainType.Storage) {
            URI broadcastUri = nicTo.getBroadcastUri();
            if (broadcastUri != null) {
                String vlanId = BroadcastDomainType.getValue(broadcastUri);
                logger.debug("Using VLAN [" + vlanId + "] from broadcast uri [" + broadcastUri + "]");
                return vlanId;
            }
        }

        logger.warn("Unrecognized broadcast type in VmwareResource, type: " + nicTo.getBroadcastType().toString() + ". Use vlan info from labeling: " + defaultVlan);
        return defaultVlan;
    }

    private Pair<ManagedObjectReference, String> prepareNetworkFromNicInfo(HostMO hostMo, NicTO nicTo, boolean configureVServiceInNexus, VirtualMachine.Type vmType)
            throws Exception {

        Ternary<String, String, String> switchDetails = getTargetSwitch(nicTo);
        VirtualSwitchType switchType = VirtualSwitchType.getType(switchDetails.second());
        String switchName = switchDetails.first();
        String vlanToken = switchDetails.third();

        String namePrefix = getNetworkNamePrefix(nicTo);
        Pair<ManagedObjectReference, String> networkInfo = null;

        logger.info("Prepare network on " + switchType + " " + switchName + " with name prefix: " + namePrefix);

        if (VirtualSwitchType.StandardVirtualSwitch == switchType) {
            networkInfo = HypervisorHostHelper.prepareNetwork(switchName, namePrefix, hostMo,
                    getVlanInfo(nicTo, vlanToken), nicTo.getNetworkRateMbps(), nicTo.getNetworkRateMulticastMbps(),
                    _opsTimeout, true, nicTo.getBroadcastType(), nicTo.getUuid(), nicTo.getDetails());
        } else {
            String vlanId = getVlanInfo(nicTo, vlanToken);
            String svlanId = null;
            boolean pvlannetwork = (getPvlanInfo(nicTo) == null) ? false : true;
            if (vmType != null && vmType.equals(VirtualMachine.Type.DomainRouter) && pvlannetwork) {
                // plumb this network to the promiscuous vlan.
                svlanId = vlanId;
            } else {
                // plumb this network to the isolated vlan.
                svlanId = getPvlanInfo(nicTo);
            }
            networkInfo = HypervisorHostHelper.prepareNetwork(switchName, namePrefix, hostMo, vlanId, svlanId,
                    nicTo.getNetworkRateMbps(), nicTo.getNetworkRateMulticastMbps(), _opsTimeout, switchType,
                    _portsPerDvPortGroup, nicTo.getGateway(), configureVServiceInNexus, nicTo.getBroadcastType(), _vsmCredentials, nicTo.getDetails());
        }

        return networkInfo;
    }

    // return Ternary <switch name, switch type, vlan tagging>
    private Ternary<String, String, String> getTargetSwitch(NicTO nicTo) throws CloudException {
        TrafficType[] supportedTrafficTypes = new TrafficType[]{TrafficType.Guest, TrafficType.Public, TrafficType.Control, TrafficType.Management, TrafficType.Storage};

        TrafficType trafficType = nicTo.getType();
        if (!Arrays.asList(supportedTrafficTypes).contains(trafficType)) {
            throw new CloudException("Traffic type " + trafficType.toString() + " for nic " + nicTo.toString() + " is not supported.");
        }

        String switchName = null;
        VirtualSwitchType switchType = VirtualSwitchType.StandardVirtualSwitch;
        String vlanId = Vlan.UNTAGGED;

        if (StringUtils.isNotBlank(nicTo.getName())) {
            // Format of network traffic label is <VSWITCH>,<VLANID>,<VSWITCHTYPE>
            // If all 3 fields are mentioned then number of tokens would be 3.
            // If only <VSWITCH>,<VLANID> are mentioned then number of tokens would be 2.
            // Get switch details from the nicTO object
            String networkName = nicTo.getName();
            VmwareTrafficLabel mgmtTrafficLabelObj = new VmwareTrafficLabel(networkName, trafficType);
            switchName = mgmtTrafficLabelObj.getVirtualSwitchName();
            vlanId = mgmtTrafficLabelObj.getVlanId();
            switchType = mgmtTrafficLabelObj.getVirtualSwitchType();
        } else {
            if (trafficType == TrafficType.Guest && _guestTrafficInfo != null) {
                switchType = _guestTrafficInfo.getVirtualSwitchType();
                switchName = _guestTrafficInfo.getVirtualSwitchName();
            } else if (trafficType == TrafficType.Public && _publicTrafficInfo != null) {
                switchType = _publicTrafficInfo.getVirtualSwitchType();
                switchName = _publicTrafficInfo.getVirtualSwitchName();
            }
        }

        if (switchName == null
                && (nicTo.getType() == Networks.TrafficType.Control || nicTo.getType() == Networks.TrafficType.Management || nicTo.getType() == Networks.TrafficType.Storage)) {
            switchName = _privateNetworkVSwitchName;
        }

        if (switchType == VirtualSwitchType.NexusDistributedVirtualSwitch) {
            if (trafficType == TrafficType.Management || trafficType == TrafficType.Storage) {
                throw new CloudException(
                        "Unable to configure NIC " + nicTo.toString() + " as traffic type " + trafficType.toString() + " is not supported over virtual switch type " + switchType
                                + ". Please specify only supported type of virtual switches i.e. {vmwaresvs, vmwaredvs} in physical network traffic label.");
            }
        }

        return new Ternary<String, String, String>(switchName, switchType.toString(), vlanId);
    }

    private String getNetworkNamePrefix(NicTO nicTo) throws Exception {
        if (nicTo.getType() == Networks.TrafficType.Guest) {
            return "cloud.guest";
        } else if (nicTo.getType() == Networks.TrafficType.Control || nicTo.getType() == Networks.TrafficType.Management) {
            return "cloud.private";
        } else if (nicTo.getType() == Networks.TrafficType.Public) {
            return "cloud.public";
        } else if (nicTo.getType() == Networks.TrafficType.Storage) {
            return "cloud.storage";
        } else if (nicTo.getType() == Networks.TrafficType.Vpn) {
            throw new Exception("Unsupported traffic type: " + nicTo.getType().toString());
        } else {
            throw new Exception("Unsupported traffic type: " + nicTo.getType().toString());
        }
    }

    private String getControlIp(NicTO[] nicTOs) {
        String controlIpAddress = null;
        for (NicTO nic : nicTOs) {
            if ((TrafficType.Management == nic.getType() || TrafficType.Control == nic.getType()) && nic.getIp() != null) {
                controlIpAddress = nic.getIp();
                break;
            }
        }
        return controlIpAddress;
    }

    private VirtualMachineMO takeVmFromOtherHyperHost(VmwareHypervisorHost hyperHost, String vmName) throws Exception {

        VirtualMachineMO vmMo = hyperHost.findVmOnPeerHyperHost(vmName);
        if (vmMo != null) {
            ManagedObjectReference morTargetPhysicalHost = hyperHost.findMigrationTarget(vmMo);
            if (morTargetPhysicalHost == null) {
                String msg = "VM " + vmName + " is on other host and we have no resource available to migrate and start it here";
                logger.error(msg);
                throw new Exception(msg);
            }

            if (!vmMo.relocate(morTargetPhysicalHost)) {
                String msg = "VM " + vmName + " is on other host and we failed to relocate it here";
                logger.error(msg);
                throw new Exception(msg);
            }

            return vmMo;
        }
        return null;
    }

    // isoUrl sample content :
    // nfs://192.168.10.231/export/home/kelven/vmware-test/secondary/template/tmpl/2/200//200-2-80f7ee58-6eff-3a2d-bcb0-59663edf6d26.iso
    private Pair<String, ManagedObjectReference> getIsoDatastoreInfo(VmwareHypervisorHost hyperHost, String isoUrl) throws Exception {

        assert (isoUrl != null);
        int isoFileNameStartPos = isoUrl.lastIndexOf("/");
        if (isoFileNameStartPos < 0) {
            throw new Exception("Invalid ISO path info");
        }

        String isoFileName = isoUrl.substring(isoFileNameStartPos);

        int templateRootPos = isoUrl.indexOf("template/tmpl");
        templateRootPos = (templateRootPos < 0 ? isoUrl.indexOf(ConfigDrive.CONFIGDRIVEDIR) : templateRootPos);
        if (templateRootPos < 0) {
            throw new Exception("Invalid ISO path info");
        }

        String storeUrl = isoUrl.substring(0, templateRootPos - 1);
        String isoPath = isoUrl.substring(templateRootPos, isoFileNameStartPos);

        ManagedObjectReference morDs = prepareSecondaryDatastoreOnHost(storeUrl);
        DatastoreMO dsMo = new DatastoreMO(getServiceContext(), morDs);

        return new Pair<String, ManagedObjectReference>(String.format("[%s] %s%s", dsMo.getName(), isoPath, isoFileName), morDs);
    }

    protected Answer execute(ReadyCommand cmd) {
        try {
            VmwareContext context = getServiceContext();
            VmwareHypervisorHost hyperHost = getHyperHost(context);

            Map<String, String> hostDetails = new HashMap<String, String>();
            ManagedObjectReference morHost = hyperHost.getMor();
            HostMO hostMo = new HostMO(context, morHost);
            boolean uefiLegacySupported = hostMo.isUefiLegacySupported();
            if (uefiLegacySupported) {
                hostDetails.put(Host.HOST_UEFI_ENABLE, Boolean.TRUE.toString());
            }

            if (hyperHost.isHyperHostConnected()) {
                return new ReadyAnswer(cmd, hostDetails);
            } else {
                return new ReadyAnswer(cmd, "Host is not in connect state");
            }
        } catch (Exception e) {
            logger.error("Unexpected exception: ", e);
            return new ReadyAnswer(cmd, VmwareHelper.getExceptionMessage(e));
        }
    }

    protected Answer execute(GetHostStatsCommand cmd) {
        VmwareContext context = getServiceContext();
        VmwareHypervisorHost hyperHost = getHyperHost(context);

        HostStatsEntry hostStats = new HostStatsEntry(cmd.getHostId(), 0, 0, 0, "host", 0, 0, 0, 0);
        Answer answer = new GetHostStatsAnswer(cmd, hostStats);
        try {
            HostStatsEntry entry = getHyperHostStats(hyperHost);
            if (entry != null) {
                logger.debug(String.format("Host stats response from hypervisor is: [%s].", _gson.toJson(entry)));
                entry.setHostId(cmd.getHostId());
                answer = new GetHostStatsAnswer(cmd, entry);
            }
        } catch (Exception e) {
            logger.error(createLogMessageException(e, cmd), e);
        }

        if (logger.isTraceEnabled()) {
            logger.trace("GetHostStats Answer: " + _gson.toJson(answer));
        }

        return answer;
    }

    protected Answer execute(GetVmStatsCommand cmd) {
        HashMap<String, VmStatsEntry> vmStatsMap = null;

        try {
            HashMap<String, PowerState> vmPowerStates = getVmStates();

            // getVmNames should return all i-x-y values.
            List<String> requestedVmNames = cmd.getVmNames();
            List<String> vmNames = new ArrayList<String>();

            if (requestedVmNames != null) {
                for (String vmName : requestedVmNames) {
                    if (vmPowerStates.get(vmName) != null) {
                        vmNames.add(vmName);
                    }
                }
            }

            if (CollectionUtils.isNotEmpty(vmNames)) {
                vmStatsMap = getVmStats(vmNames);
            }
        } catch (Throwable e) {
            createLogMessageException(e, cmd);
        }

        logger.debug(String.format("VM Stats Map is: [%s].", _gson.toJson(vmStatsMap)));
        return new GetVmStatsAnswer(cmd, vmStatsMap);
    }

    protected Answer execute(GetVmDiskStatsCommand cmd) {
        try {
            final VmwareHypervisorHost hyperHost = getHyperHost(getServiceContext());
            final ManagedObjectReference perfMgr = getServiceContext().getServiceContent().getPerfManager();
            VimPortType service = getServiceContext().getService();

            Integer windowInterval = getVmwareWindowTimeInterval();
            final XMLGregorianCalendar startTime = VmwareHelper.getXMLGregorianCalendar(new Date(), windowInterval);
            final XMLGregorianCalendar endTime = VmwareHelper.getXMLGregorianCalendar(new Date(), 0);

            PerfCounterInfo diskReadIOPerfCounterInfo = null;
            PerfCounterInfo diskWriteIOPerfCounterInfo = null;
            PerfCounterInfo diskReadKbsPerfCounterInfo = null;
            PerfCounterInfo diskWriteKbsPerfCounterInfo = null;

            // https://pubs.vmware.com/vsphere-5-5/topic/com.vmware.wssdk.apiref.doc/virtual_disk_counters.html
            List<PerfCounterInfo> cInfo = getServiceContext().getVimClient().getDynamicProperty(perfMgr, "perfCounter");
            for (PerfCounterInfo info : cInfo) {
                if ("virtualdisk".equalsIgnoreCase(info.getGroupInfo().getKey()) && "average".equalsIgnoreCase(info.getRollupType().value())) {
                    if ("numberReadAveraged".equalsIgnoreCase(info.getNameInfo().getKey())) {
                        diskReadIOPerfCounterInfo = info;
                    }
                    if ("numberWriteAveraged".equalsIgnoreCase(info.getNameInfo().getKey())) {
                        diskWriteIOPerfCounterInfo = info;
                    }
                    if ("read".equalsIgnoreCase(info.getNameInfo().getKey())) {
                        diskReadKbsPerfCounterInfo = info;
                    }
                    if ("write".equalsIgnoreCase(info.getNameInfo().getKey())) {
                        diskWriteKbsPerfCounterInfo = info;
                    }
                }
            }

            final ManagedObjectReference dcMor = hyperHost.getHyperHostDatacenter();
            final DatacenterMO dcMo = new DatacenterMO(getServiceContext(), dcMor);

            final HashMap<String, List<VmDiskStatsEntry>> vmStatsMap = new HashMap<>();
            for (final String vmName : cmd.getVmNames()) {
                final VirtualMachineMO vmMo = dcMo.findVm(vmName);
                final List<VmDiskStatsEntry> diskStats = new ArrayList<>();
                for (final VirtualDisk disk : vmMo.getAllDiskDevice()) {
                    final String diskBusName = vmMo.getDeviceBusName(vmMo.getAllDeviceList(), disk);
                    long readReq = 0;
                    long readBytes = 0;
                    long writeReq = 0;
                    long writeBytes = 0;

                    final ArrayList<PerfMetricId> perfMetricsIds = new ArrayList<PerfMetricId>();
                    if (diskReadIOPerfCounterInfo != null) {
                        perfMetricsIds.add(VmwareHelper.createPerfMetricId(diskReadIOPerfCounterInfo, diskBusName));
                    }
                    if (diskWriteIOPerfCounterInfo != null) {
                        perfMetricsIds.add(VmwareHelper.createPerfMetricId(diskWriteIOPerfCounterInfo, diskBusName));
                    }
                    if (diskReadKbsPerfCounterInfo != null) {
                        perfMetricsIds.add(VmwareHelper.createPerfMetricId(diskReadKbsPerfCounterInfo, diskBusName));
                    }
                    if (diskWriteKbsPerfCounterInfo != null) {
                        perfMetricsIds.add(VmwareHelper.createPerfMetricId(diskWriteKbsPerfCounterInfo, diskBusName));
                    }

                    if (perfMetricsIds.size() > 0) {
                        try {
                            final PerfQuerySpec qSpec = new PerfQuerySpec();
                            qSpec.setEntity(vmMo.getMor());
                            qSpec.setFormat("normal");
                            qSpec.setIntervalId(windowInterval);
                            qSpec.setStartTime(startTime);
                            qSpec.setEndTime(endTime);
                            qSpec.getMetricId().addAll(perfMetricsIds);

                            for (final PerfEntityMetricBase perfValue: service.queryPerf(perfMgr, Collections.singletonList(qSpec))) {
                                if (!(perfValue instanceof PerfEntityMetric)) {
                                    continue;
                                }
                                final List<PerfMetricSeries> values = ((PerfEntityMetric) perfValue).getValue();
                                if (values == null || values.isEmpty()) {
                                    continue;
                                }
                                for (final PerfMetricSeries value : values) {
                                    if (!(value instanceof PerfMetricIntSeries) || !value.getId().getInstance().equals(diskBusName)) {
                                        continue;
                                    }
                                    final List<Long> perfStats = ((PerfMetricIntSeries) value).getValue();
                                    if (perfStats.size() > 0) {
                                        long sum = 0;
                                        for (long val : perfStats) {
                                            sum += val;
                                        }
                                        long avg = sum / perfStats.size();
                                        if (value.getId().getCounterId() == diskReadIOPerfCounterInfo.getKey()) {
                                            readReq = avg;
                                        } else if (value.getId().getCounterId() == diskWriteIOPerfCounterInfo.getKey()) {
                                            writeReq = avg;
                                        } else if (value.getId().getCounterId() == diskReadKbsPerfCounterInfo.getKey()) {
                                            readBytes = avg * 1024;
                                        } else if (value.getId().getCounterId() == diskWriteKbsPerfCounterInfo.getKey()) {
                                            writeBytes = avg * 1024;
                                        }
                                    }
                                }
                            }
                        } catch (Exception e) {
                            logger.error(String.format("Unable to execute PerfQuerySpec due to: [%s]. The window interval is enabled in vCenter?", VmwareHelper.getExceptionMessage(e)), e);
                        }

                    }
                    diskStats.add(new VmDiskStatsEntry(vmName, VmwareHelper.getDiskDeviceFileName(disk), writeReq, readReq, writeBytes, readBytes));
                }
                if (CollectionUtils.isNotEmpty(diskStats)) {
                    vmStatsMap.put(vmName, diskStats);
                }
            }

            logger.debug(String.format("VM Disks Maps is: [%s].", _gson.toJson(vmStatsMap)));
            if (MapUtils.isNotEmpty(vmStatsMap)) {
                return new GetVmDiskStatsAnswer(cmd, "", cmd.getHostName(), vmStatsMap);
            }
        } catch (Exception e) {
            logger.error(String.format("Unable to execute GetVmDiskStatsCommand due to [%s].", VmwareHelper.getExceptionMessage(e)), e);
        }
        return new GetVmDiskStatsAnswer(cmd, null, null, null);
    }

    protected Answer execute(GetVmNetworkStatsCommand cmd) {
        return new GetVmNetworkStatsAnswer(cmd, null, null, null);
    }

    protected GetVolumeStatsAnswer execute(GetVolumeStatsCommand cmd) {
        try {
            VmwareHypervisorHost srcHyperHost = getHyperHost(getServiceContext());
            ManagedObjectReference morDs = HypervisorHostHelper.findDatastoreWithBackwardsCompatibility(srcHyperHost, cmd.getPoolUuid());
            assert (morDs != null);
            DatastoreMO primaryStorageDatastoreMo = new DatastoreMO(getServiceContext(), morDs);
            VmwareHypervisorHost hyperHost = getHyperHost(getServiceContext());
            ManagedObjectReference dcMor = hyperHost.getHyperHostDatacenter();
            DatacenterMO dcMo = new DatacenterMO(getServiceContext(), dcMor);
            HashMap<String, VolumeStatsEntry> statEntry = new HashMap<String, VolumeStatsEntry>();

            for (String chainInfo : cmd.getVolumeUuids()) {
                if (chainInfo != null) {
                    VirtualMachineDiskInfo infoInChain = _gson.fromJson(chainInfo, VirtualMachineDiskInfo.class);
                    if (infoInChain != null) {
                        String[] disks = infoInChain.getDiskChain();
                        if (disks.length > 0) {
                            for (String diskPath : disks) {
                                DatastoreFile file = new DatastoreFile(diskPath);
                                VirtualMachineMO vmMo = dcMo.findVm(file.getDir());
                                Pair<VirtualDisk, String> vds = vmMo.getDiskDevice(file.getFileName(), true);
                                long virtualsize = vds.first().getCapacityInKB() * 1024;
                                long physicalsize = primaryStorageDatastoreMo.fileDiskSize(file.getPath());
                                if (statEntry.containsKey(chainInfo)) {
                                    VolumeStatsEntry vse = statEntry.get(chainInfo);
                                    if (vse != null) {
                                        vse.setPhysicalSize(vse.getPhysicalSize() + physicalsize);
                                    }
                                } else {
                                    VolumeStatsEntry vse = new VolumeStatsEntry(chainInfo, physicalsize, virtualsize);
                                    statEntry.put(chainInfo, vse);
                                }
                            }
                        }
                    }
                }
            }
            logger.debug(String.format("Volume Stats Entry is: [%s].", _gson.toJson(statEntry)));
            return new GetVolumeStatsAnswer(cmd, "", statEntry);
        } catch (Exception e) {
            logger.error(String.format("VOLSTAT GetVolumeStatsCommand failed due to [%s].", VmwareHelper.getExceptionMessage(e)), e);
        }

        return new GetVolumeStatsAnswer(cmd, "", null);
    }

    protected Answer execute(CheckHealthCommand cmd) {
        try {
            VmwareHypervisorHost hyperHost = getHyperHost(getServiceContext());
            if (hyperHost.isHyperHostConnected()) {
                return new CheckHealthAnswer(cmd, true);
            }
        } catch (Throwable e) {
            createLogMessageException(e, cmd);
        }
        return new CheckHealthAnswer(cmd, false);
    }

    protected Answer execute(StopCommand cmd) {
        // In the stop command, we're passed in the name of the VM as seen by cloudstack,
        // i.e., i-x-y. This is the internal VM name.
        VmwareContext context = getServiceContext();
        VmwareHypervisorHost hyperHost = getHyperHost(context);
        try {
            VirtualMachineMO vmMo = hyperHost.findVmOnHyperHost(cmd.getVmName());
            if (vmMo != null) {
                if (cmd.checkBeforeCleanup()) {
                    if (getVmPowerState(vmMo) != PowerState.PowerOff) {
                        String msg = "StopCommand is sent for cleanup and VM " + cmd.getVmName() + " is current running. ignore it.";
                        logger.warn(msg);
                        return new StopAnswer(cmd, msg, false);
                    } else {
                        String msg = "StopCommand is sent for cleanup and VM " + cmd.getVmName() + " is indeed stopped already.";
                        logger.info(msg);
                        return new StopAnswer(cmd, msg, true);
                    }
                }

                try {
                    vmMo.setCustomFieldValue(CustomFieldConstants.CLOUD_NIC_MASK, "0");
                    vmMo.setCustomFieldValue(CustomFieldConstants.CLOUD_VM_INTERNAL_NAME, cmd.getVmName());

                    if (getVmPowerState(vmMo) != PowerState.PowerOff) {
                        String msg = "Stop VM " + cmd.getVmName() + " Succeed";
                        boolean success = false;
                        if (cmd.isForceStop()) {
                            success = vmMo.powerOff();
                        } else {
                            success = vmMo.safePowerOff(_shutdownWaitMs);
                        }
                        if (!success) {
                            msg = "Have problem in powering off VM " + cmd.getVmName() + ", let the process continue";
                            logger.warn(msg);
                        }
                        return new StopAnswer(cmd, msg, true);
                    }

                    String msg = "VM " + cmd.getVmName() + " is already in stopped state";
                    logger.info(msg);
                    return new StopAnswer(cmd, msg, true);
                } finally {
                }
            } else {
                String msg = "VM " + cmd.getVmName() + " is no longer on the expected host in vSphere";
                logger.info(msg);
                return new StopAnswer(cmd, msg, true);
            }
        } catch (Exception e) {
            return new StopAnswer(cmd, createLogMessageException(e, cmd), false);
        }
    }

    protected Answer execute(RebootRouterCommand cmd) {
        RebootAnswer answer = (RebootAnswer) execute((RebootCommand) cmd);

        if (answer.getResult()) {
            String connectResult = connect(cmd.getVmName(), cmd.getPrivateIpAddress());
            networkUsage(cmd.getPrivateIpAddress(), "create", null);
            if (connectResult == null) {
                return answer;
            } else {
                return new Answer(cmd, false, connectResult);
            }
        }
        return answer;
    }

    protected Answer execute(RebootCommand cmd) {
        boolean toolsInstallerMounted = false;
        VirtualMachineMO vmMo = null;
        VmwareContext context = getServiceContext();
        VmwareHypervisorHost hyperHost = getHyperHost(context);
        try {
            vmMo = hyperHost.findVmOnHyperHost(cmd.getVmName());
            if (vmMo != null) {
                if (vmMo.isToolsInstallerMounted()) {
                    toolsInstallerMounted = true;
                    logger.trace("Detected mounted vmware tools installer for :[" + cmd.getVmName() + "]");
                }
                try {
                    if (canSetEnableSetupConfig(vmMo,cmd.getVirtualMachine())) {
                        vmMo.rebootGuest();
                        return new RebootAnswer(cmd, "reboot succeeded", true);
                    } else {
                        return new RebootAnswer(cmd, "Failed to configure VM to boot into hardware setup menu: " + vmMo.getName(), false);
                    }
                } catch (ToolsUnavailableFaultMsg e) {
                    logger.warn("VMware tools is not installed at guest OS, we will perform hard reset for reboot");
                } catch (Exception e) {
                    logger.warn("We are not able to perform gracefull guest reboot due to " + VmwareHelper.getExceptionMessage(e));
                }

                // continue to try with hard-reset
                if (vmMo.reset()) {
                    return new RebootAnswer(cmd, "reboot succeeded", true);
                }

                String msg = "Reboot failed in vSphere. vm: " + cmd.getVmName();
                logger.warn(msg);
                return new RebootAnswer(cmd, msg, false);
            } else {
                String msg = "Unable to find the VM in vSphere to reboot. vm: " + cmd.getVmName();
                logger.warn(msg);
                return new RebootAnswer(cmd, msg, false);
            }
        } catch (Exception e) {
            return new RebootAnswer(cmd, createLogMessageException(e, cmd), false);
        } finally {
            if (toolsInstallerMounted) {
                try {
                    vmMo.mountToolsInstaller();
                    logger.debug(String.format("Successfully re-mounted vmware tools installer for :[%s].", cmd.getVmName()));
                } catch (Exception e) {
                    logger.error(String.format("Unabled to re-mount vmware tools installer for: [%s].", cmd.getVmName()), e);
                }
            }
        }
    }

    /**
     * set the boot into setup option if possible
     * @param vmMo vmware view on the vm
     * @param virtualMachine orchestration spec for the vm
     * @return true unless reboot into setup is requested and vmware is unable to comply
     */
    private boolean canSetEnableSetupConfig(VirtualMachineMO vmMo, VirtualMachineTO virtualMachine) {
        if (virtualMachine.isEnterHardwareSetup()) {
            VirtualMachineBootOptions bootOptions = new VirtualMachineBootOptions();
            VirtualMachineConfigSpec vmConfigSpec = new VirtualMachineConfigSpec();
            if (logger.isDebugEnabled()) {
                logger.debug(String.format("configuring VM '%s' to reboot into hardware setup menu.",virtualMachine.getName()));
            }
            bootOptions.setEnterBIOSSetup(virtualMachine.isEnterHardwareSetup());
            vmConfigSpec.setBootOptions(bootOptions);
            try {
                if (!vmMo.configureVm(vmConfigSpec)) {
                    return false;
                }
            } catch (Exception e) {
                logger.error(String.format("failed to reconfigure VM '%s' to boot into hardware setup menu",virtualMachine.getName()),e);
                return false;
            }
        }
        return true;
    }

    protected Answer execute(CheckVirtualMachineCommand cmd) {
        final String vmName = cmd.getVmName();
        PowerState powerState = PowerState.PowerUnknown;
        Integer vncPort = null;

        VmwareContext context = getServiceContext();
        VmwareHypervisorHost hyperHost = getHyperHost(context);

        try {
            VirtualMachineMO vmMo = hyperHost.findVmOnHyperHost(vmName);
            if (vmMo != null) {
                powerState = getVmPowerState(vmMo);
                return new CheckVirtualMachineAnswer(cmd, powerState, vncPort);
            } else {
                logger.warn("Can not find vm " + vmName + " to execute CheckVirtualMachineCommand");
                return new CheckVirtualMachineAnswer(cmd, powerState, vncPort);
            }

        } catch (Throwable e) {
            createLogMessageException(e, cmd);
            return new CheckVirtualMachineAnswer(cmd, powerState, vncPort);
        }
    }

    protected Answer execute(PrepareForMigrationCommand cmd) {
        VirtualMachineTO vm = cmd.getVirtualMachine();
        final String vmName = vm.getName();
        try {
            VmwareHypervisorHost hyperHost = getHyperHost(getServiceContext());
            VmwareManager mgr = hyperHost.getContext().getStockObject(VmwareManager.CONTEXT_STOCK_NAME);

            // find VM through datacenter (VM is not at the target host yet)
            VirtualMachineMO vmMo = hyperHost.findVmOnPeerHyperHost(vmName);
            if (vmMo == null) {
                logger.info("VM " + vmName + " was not found in the cluster of host " + hyperHost.getHyperHostName() + ". Looking for the VM in datacenter.");
                ManagedObjectReference dcMor = hyperHost.getHyperHostDatacenter();
                DatacenterMO dcMo = new DatacenterMO(hyperHost.getContext(), dcMor);
                vmMo = dcMo.findVm(vmName);
                if (vmMo == null) {
                    String msg = "VM " + vmName + " does not exist in VMware datacenter";
                    logger.error(msg);
                    throw new Exception(msg);
                }
            }

            NicTO[] nics = vm.getNics();
            for (NicTO nic : nics) {
                // prepare network on the host
                prepareNetworkFromNicInfo(new HostMO(getServiceContext(), _morHyperHost), nic, false, cmd.getVirtualMachine().getType());
            }

            List<Pair<String, Long>> secStoreUrlAndIdList = mgr.getSecondaryStorageStoresUrlAndIdList(Long.parseLong(_dcId));
            for (Pair<String, Long> secStoreUrlAndId : secStoreUrlAndIdList) {
                String secStoreUrl = secStoreUrlAndId.first();
                Long secStoreId = secStoreUrlAndId.second();
                if (secStoreUrl == null) {
                    String msg = String.format("Secondary storage for dc %s is not ready yet?", _dcId);
                    throw new Exception(msg);
                }

                ManagedObjectReference morSecDs = prepareSecondaryDatastoreOnHost(secStoreUrl);
                if (morSecDs == null) {
                    String msg = "Failed to prepare secondary storage on host, secondary store url: " + secStoreUrl;
                    throw new Exception(msg);
                }
            }
            return new PrepareForMigrationAnswer(cmd);
        } catch (Throwable e) {
            return new PrepareForMigrationAnswer(cmd, createLogMessageException(e, cmd));
        }
    }

    protected Answer execute(MigrateVmToPoolCommand cmd) {
        final String vmName = cmd.getVmName();

        VmwareHypervisorHost hyperHost = getHyperHost(getServiceContext());
        try {
            VirtualMachineMO vmMo = getVirtualMachineMO(vmName, hyperHost);
            if (vmMo == null) {
                logger.info("VM " + vmName + " was not found in the cluster of host " + hyperHost.getHyperHostName() + ". Looking for the VM in datacenter.");
                ManagedObjectReference dcMor = hyperHost.getHyperHostDatacenter();
                DatacenterMO dcMo = new DatacenterMO(hyperHost.getContext(), dcMor);
                vmMo = dcMo.findVm(vmName);
                if (vmMo == null) {
                    String msg = "VM " + vmName + " does not exist in VMware datacenter";
                    logger.error(msg);
                    throw new CloudRuntimeException(msg);
                }
            }
            return migrateAndAnswer(vmMo, null, hyperHost, cmd);
        } catch (Throwable e) { // hopefully only CloudRuntimeException :/
            if (e instanceof Exception) {
                return new Answer(cmd, (Exception) e);
            }
            if (logger.isDebugEnabled()) {
                logger.debug("problem", e);
            }
            logger.error(e.getLocalizedMessage());
            return new Answer(cmd, false, "unknown problem: " + e.getLocalizedMessage());
        }
    }

    private Answer migrateAndAnswer(VirtualMachineMO vmMo, String poolUuid, VmwareHypervisorHost hyperHost, Command cmd) throws Exception {
        String hostNameInTargetCluster = null;
        List<Pair<VolumeTO, StorageFilerTO>> volToFiler = new ArrayList<>();
        if (cmd instanceof MigrateVmToPoolCommand) {
            MigrateVmToPoolCommand mcmd = (MigrateVmToPoolCommand)cmd;
            hostNameInTargetCluster = mcmd.getHostGuidInTargetCluster();
            volToFiler = mcmd.getVolumeToFilerAsList();
        } else if (cmd instanceof MigrateVolumeCommand) {
            hostNameInTargetCluster = ((MigrateVolumeCommand)cmd).getHostGuidInTargetCluster();
        }
        VmwareHypervisorHost hostInTargetCluster = VmwareHelper.getHostMOFromHostName(getServiceContext(),
                hostNameInTargetCluster);

        try {
            // OfflineVmwareMigration: getVolumesFromCommand(cmd);
            Map<Integer, Long> volumeDeviceKey = new HashMap<>();
            if (cmd instanceof MigrateVolumeCommand) { // Else device keys will be found in relocateVirtualMachine
                MigrateVolumeCommand mcmd = (MigrateVolumeCommand) cmd;
                addVolumeDiskmapping(vmMo, volumeDeviceKey, mcmd.getVolumePath(), mcmd.getVolumeId());
                if (logger.isTraceEnabled()) {
                    for (Integer diskId: volumeDeviceKey.keySet()) {
                        logger.trace(String.format("Disk to migrate has disk id %d and volumeId %d", diskId, volumeDeviceKey.get(diskId)));
                    }
                }
            }
            List<VolumeObjectTO> volumeToList = relocateVirtualMachine(hyperHost, vmMo.getName(), null, null, hostInTargetCluster, poolUuid, volToFiler);
            return createAnswerForCmd(vmMo, volumeToList, cmd, volumeDeviceKey);
        } catch (Exception e) {
            String msg = "Change data store for VM " + vmMo.getVmName() + " failed";
            logger.error(msg + ": " + e.getLocalizedMessage());
            throw new CloudRuntimeException(msg, e);
        }
    }

    Answer createAnswerForCmd(VirtualMachineMO vmMo, List<VolumeObjectTO> volumeObjectToList, Command cmd, Map<Integer, Long> volumeDeviceKey) throws Exception {
        List<VolumeObjectTO> volumeToList = new ArrayList<>();
        VirtualMachineDiskInfoBuilder diskInfoBuilder = vmMo.getDiskInfoBuilder();
        VirtualDisk[] disks = vmMo.getAllDiskDevice();
        Answer answer;
        if (logger.isTraceEnabled()) {
            logger.trace(String.format("creating answer for %s", cmd.getClass().getSimpleName()));
        }
        if (cmd instanceof MigrateVolumeCommand) {
            if (disks.length == 1) {
                String volumePath = vmMo.getVmdkFileBaseName(disks[0]);
                return new MigrateVolumeAnswer(cmd, true, null, volumePath);
            }
            throw new CloudRuntimeException("not expecting more then  one disk after migrate volume command");
        } else if (cmd instanceof MigrateVmToPoolCommand) {
            volumeToList = volumeObjectToList;
            return new MigrateVmToPoolAnswer((MigrateVmToPoolCommand)cmd, volumeToList);
        }
        return new Answer(cmd, false, null);
    }

    private void addVolumeDiskmapping(VirtualMachineMO vmMo, Map<Integer, Long> volumeDeviceKey, String volumePath, long volumeId) throws Exception {
        if (logger.isDebugEnabled()) {
            logger.debug(String.format("locating disk for volume (%d) using path %s", volumeId, volumePath));
        }
        Pair<VirtualDisk, String> diskInfo = getVirtualDiskInfo(vmMo, volumePath + VMDK_EXTENSION);
        String vmdkAbsFile = VmwareHelper.getAbsoluteVmdkFile(diskInfo.first());
        if (vmdkAbsFile != null && !vmdkAbsFile.isEmpty()) {
            vmMo.updateAdapterTypeIfRequired(vmdkAbsFile);
        }
        int diskId = diskInfo.first().getKey();
        volumeDeviceKey.put(diskId, volumeId);
    }

    private ManagedObjectReference getTargetDatastoreMOReference(String destinationPool,
                                                                 VmwareHypervisorHost hyperHost) {
        ManagedObjectReference morDs;
        try {
            if (logger.isDebugEnabled()) {
                logger.debug(String.format("finding datastore %s", destinationPool));
            }
            morDs = HypervisorHostHelper.findDatastoreWithBackwardsCompatibility(hyperHost, destinationPool);
        } catch (Exception e) {
            String msg = "exception while finding data store  " + destinationPool;
            logger.error(msg);
            throw new CloudRuntimeException(msg + ": " + e.getLocalizedMessage());
        }
        return morDs;
    }

    private ManagedObjectReference getDataCenterMOReference(String vmName, VmwareHypervisorHost hyperHost) {
        ManagedObjectReference morDc;
        try {
            morDc = hyperHost.getHyperHostDatacenter();
        } catch (Exception e) {
            String msg = "exception while finding VMware datacenter to search for VM " + vmName;
            logger.error(msg);
            throw new CloudRuntimeException(msg + ": " + e.getLocalizedMessage());
        }
        return morDc;
    }

    private VirtualMachineMO getVirtualMachineMO(String vmName, VmwareHypervisorHost hyperHost) {
        VirtualMachineMO vmMo = null;
        try {
            // find VM through datacenter (VM is not at the target host yet)
            vmMo = hyperHost.findVmOnPeerHyperHost(vmName);
        } catch (Exception e) {
            String msg = "exception while searching for VM " + vmName + " in VMware datacenter";
            logger.error(msg);
            throw new CloudRuntimeException(msg + ": " + e.getLocalizedMessage());
        }
        return vmMo;
    }

    protected Answer execute(MigrateCommand cmd) {
        final String vmName = cmd.getVmName();
        try {
            VmwareHypervisorHost hyperHost = getHyperHost(getServiceContext());
            ManagedObjectReference morDc = hyperHost.getHyperHostDatacenter();

            // find VM through datacenter (VM is not at the target host yet)
            VirtualMachineMO vmMo = hyperHost.findVmOnPeerHyperHost(vmName);
            if (vmMo == null) {
                String msg = "VM " + vmName + " does not exist in VMware datacenter";
                logger.error(msg);
                throw new Exception(msg);
            }

            VmwareHypervisorHost destHyperHost = getTargetHyperHost(new DatacenterMO(hyperHost.getContext(), morDc), cmd.getDestinationIp());

            ManagedObjectReference morTargetPhysicalHost = destHyperHost.findMigrationTarget(vmMo);
            if (morTargetPhysicalHost == null) {
                throw new Exception("Unable to find a target capable physical host");
            }

            if (!vmMo.migrate(destHyperHost.getHyperHostOwnerResourcePool(), morTargetPhysicalHost)) {
                throw new Exception("Migration failed");
            }

            return new MigrateAnswer(cmd, true, "migration succeeded", null);
        } catch (Throwable e) {
            return new MigrateAnswer(cmd, false, createLogMessageException(e, cmd), null);
        }
    }

    protected Answer execute(MigrateWithStorageCommand cmd) {
        final VirtualMachineTO vmTo = cmd.getVirtualMachine();
        final List<Pair<VolumeTO, StorageFilerTO>> volToFiler = cmd.getVolumeToFilerAsList();
        final String targetHost = cmd.getTargetHost();

        try {
            List<VolumeObjectTO> volumeToList =  relocateVirtualMachine(null, null, vmTo, targetHost, null, null, volToFiler);
            return new MigrateWithStorageAnswer(cmd, volumeToList);
        } catch (Throwable e) {
            String msg = "MigrateWithStorageCommand failed due to " + VmwareHelper.getExceptionMessage(e);
            logger.warn(msg, e);
            return new MigrateWithStorageAnswer(cmd, (Exception)e);
        }
    }

    private Answer migrateVolume(MigrateVolumeCommand cmd) {
        Answer answer = null;
        String path = cmd.getVolumePath();

        VmwareHypervisorHost hyperHost = getHyperHost(getServiceContext());
        VirtualMachineMO vmMo = null;
        DatastoreMO sourceDsMo = null;
        DatastoreMO destinationDsMo = null;
        ManagedObjectReference morSourceDS = null;
        ManagedObjectReference morDestinationDS = null;
        String vmdkDataStorePath = null;
        boolean isvVolsInvolved = false;

        String vmName = null;
        try {
            // OfflineVmwareMigration: we need to refactor the worker vm creation out for use in migration methods as well as here
            // OfflineVmwareMigration: this method is 100 lines and needs refactorring anyway
            // we need to spawn a worker VM to attach the volume to and move it
            morSourceDS = HypervisorHostHelper.findDatastoreWithBackwardsCompatibility(hyperHost, cmd.getSourcePool().getUuid());
            sourceDsMo = new DatastoreMO(hyperHost.getContext(), morSourceDS);
            VmwareHypervisorHost hyperHostInTargetCluster = VmwareHelper.getHostMOFromHostName(getServiceContext(),
                    cmd.getHostGuidInTargetCluster());
            VmwareHypervisorHost dsHost = hyperHostInTargetCluster == null ? hyperHost : hyperHostInTargetCluster;
            String targetDsName = cmd.getTargetPool().getUuid();
            morDestinationDS = HypervisorHostHelper.findDatastoreWithBackwardsCompatibility(dsHost, targetDsName);
            if(morDestinationDS == null) {
                String msg = "Unable to find the target datastore: " + targetDsName + " on host: " + dsHost.getHyperHostName();
                logger.error(msg);
                throw new CloudRuntimeException(msg);
            }
            destinationDsMo = new DatastoreMO(hyperHost.getContext(), morDestinationDS);

            vmName = getWorkerName(getServiceContext(), cmd, 0, sourceDsMo);
            if (destinationDsMo.getDatastoreType().equalsIgnoreCase("VVOL")) {
                isvVolsInvolved = true;
                vmName = getWorkerName(getServiceContext(), cmd, 0, destinationDsMo);
            }

            // OfflineVmwareMigration: refactor for re-use
            // OfflineVmwareMigration: 1. find data(store)
            // OfflineVmwareMigration: more robust would be to find the store given the volume as it might have been moved out of band or due to error
            // example: DatastoreMO existingVmDsMo = new DatastoreMO(dcMo.getContext(), dcMo.findDatastore(fileInDatastore.getDatastoreName()));

            logger.info("Create worker VM " + vmName);
            // OfflineVmwareMigration: 2. create the worker with access to the data(store)
            vmMo = HypervisorHostHelper.createWorkerVM(hyperHost, sourceDsMo, vmName,
                    HypervisorHostHelper.getMinimumHostHardwareVersion(hyperHost, hyperHostInTargetCluster));
            if (vmMo == null) {
                // OfflineVmwareMigration: don't throw a general Exception but think of a specific one
                throw new CloudRuntimeException("Unable to create a worker VM for volume operation");
            }

            synchronized (this) {
                // OfflineVmwareMigration: 3. attach the disk to the worker
                String vmdkFileName = path + VMDK_EXTENSION;
                vmdkDataStorePath = VmwareStorageLayoutHelper.getLegacyDatastorePathFromVmdkFileName(sourceDsMo, vmdkFileName);
                if (!sourceDsMo.fileExists(vmdkDataStorePath)) {
                    if (logger.isDebugEnabled()) {
                        logger.debug(String.format("path not found (%s), trying under '%s'", vmdkFileName, path));
                    }
                    vmdkDataStorePath = VmwareStorageLayoutHelper.getVmwareDatastorePathFromVmdkFileName(sourceDsMo, path, vmdkFileName);
                }
                if (!sourceDsMo.folderExists(String.format("[%s]", sourceDsMo.getName()), path) || !sourceDsMo.fileExists(vmdkDataStorePath)) {
                    if (logger.isDebugEnabled()) {
                        logger.debug(String.format("path not found (%s), trying under '%s'", vmdkFileName, vmName));
                    }
                    vmdkDataStorePath = VmwareStorageLayoutHelper.getVmwareDatastorePathFromVmdkFileName(sourceDsMo, vmName, vmdkFileName);
                }
                if (!sourceDsMo.folderExists(String.format("[%s]", sourceDsMo.getName()), vmName) || !sourceDsMo.fileExists(vmdkDataStorePath)) {
                    vmdkDataStorePath = sourceDsMo.searchFileInSubFolders(vmdkFileName, true, null);
                }

                if (logger.isDebugEnabled()) {
                    logger.debug(String.format("attaching %s to %s for migration", vmdkDataStorePath, vmMo.getVmName()));
                }
                vmMo.attachDisk(new String[]{vmdkDataStorePath}, morSourceDS);
            }

            // OfflineVmwareMigration: 4. find the (worker-) VM
            // find VM through datacenter (VM is not at the target host yet)
            vmMo = hyperHost.findVmOnPeerHyperHost(vmName);
            if (vmMo == null) {
                String msg = "VM " + vmName + " does not exist in VMware datacenter";
                logger.error(msg);
                throw new Exception(msg);
            }

            if (logger.isTraceEnabled()) {
                VirtualDisk[] disks = vmMo.getAllDiskDevice();
                String format = "disk %d is attached as %s";
                for (VirtualDisk disk : disks) {
                    logger.trace(String.format(format, disk.getKey(), vmMo.getVmdkFileBaseName(disk)));
                }
            }

            // OfflineVmwareMigration: 5. create a relocate spec and perform
            Pair<VirtualDisk, String> vdisk = vmMo.getDiskDevice(path);
            if (vdisk == null) {
                if (logger.isTraceEnabled())
                    logger.trace("migrate volume done (failed)");
                throw new CloudRuntimeException("No such disk device: " + path);
            }

            VirtualDisk disk = vdisk.first();
            String vmdkAbsFile = VmwareHelper.getAbsoluteVmdkFile(disk);
            if (vmdkAbsFile != null && !vmdkAbsFile.isEmpty()) {
                vmMo.updateAdapterTypeIfRequired(vmdkAbsFile);
            }

            // OfflineVmwareMigration: this may have to be disected and executed in separate steps
            answer = migrateAndAnswer(vmMo, cmd.getTargetPool().getUuid(), hyperHost, cmd);
        } catch (Exception e) {
            String msg = String.format("Migration of volume '%s' failed due to %s", cmd.getVolumePath(), e.getLocalizedMessage());
            logger.error(msg, e);
            answer = new Answer(cmd, false, msg);
        } finally {
            try {
                // OfflineVmwareMigration: worker *may* have been renamed
                vmName = vmMo.getVmName();
                logger.info("Dettaching disks before destroying worker VM '" + vmName + "' after volume migration");
                VirtualDisk[] disks = vmMo.getAllDiskDevice();
                String format = "disk %d was migrated to %s";
                for (VirtualDisk disk : disks) {
                    if (logger.isTraceEnabled()) {
                        logger.trace(String.format(format, disk.getKey(), vmMo.getVmdkFileBaseName(disk)));
                    }
                    vmdkDataStorePath = VmwareStorageLayoutHelper.getLegacyDatastorePathFromVmdkFileName(destinationDsMo, vmMo.getVmdkFileBaseName(disk) + VMDK_EXTENSION);
                    vmMo.detachDisk(vmdkDataStorePath, false);
                }
                logger.info("Destroy worker VM '" + vmName + "' after volume migration");
                vmMo.destroy();
            } catch (Throwable e) {
                logger.info("Failed to destroy worker VM: " + vmName);
            }
        }
        if (answer instanceof MigrateVolumeAnswer) {
            if (!isvVolsInvolved) {
                String newPath = ((MigrateVolumeAnswer) answer).getVolumePath();
                String vmdkFileName = newPath + VMDK_EXTENSION;
                try {
                    VmwareStorageLayoutHelper.syncVolumeToRootFolder(destinationDsMo.getOwnerDatacenter().first(), destinationDsMo, newPath, vmName);
                    vmdkDataStorePath = VmwareStorageLayoutHelper.getLegacyDatastorePathFromVmdkFileName(destinationDsMo, vmdkFileName);

                    if (!destinationDsMo.fileExists(vmdkDataStorePath)) {
                        String msg = String.format("Migration of volume '%s' failed; file (%s) not found as path '%s'", cmd.getVolumePath(), vmdkFileName, vmdkDataStorePath);
                        logger.error(msg);
                        answer = new Answer(cmd, false, msg);
                    }
                } catch (Exception e) {
                    String msg = String.format("Migration of volume '%s' failed due to %s", cmd.getVolumePath(), e.getLocalizedMessage());
                    logger.error(msg, e);
                    answer = new Answer(cmd, false, msg);
                }
            }
        }
        return answer;
    }

    // OfflineVmwareMigration: refactor to be able to handle a detached volume
    private Answer execute(MigrateVolumeCommand cmd) {
        String volumePath = cmd.getVolumePath();
        String chainInfo = cmd.getChainInfo();
        StorageFilerTO poolTo = cmd.getPool();
        VolumeObjectTO volumeObjectTO = (VolumeObjectTO)cmd.getSrcData();

        String vmName = cmd.getAttachedVmName();

        VirtualMachineMO vmMo = null;
        VmwareHypervisorHost srcHyperHost = null;

        // OfflineVmwareMigration: ifhost is null ???
        if (StringUtils.isBlank(cmd.getAttachedVmName())) {
            return migrateVolume(cmd);
        }
        ManagedObjectReference morDs = null;
        ManagedObjectReference morDc = null;
        VirtualMachineRelocateSpec relocateSpec = new VirtualMachineRelocateSpec();
        List<VirtualMachineRelocateSpecDiskLocator> diskLocators = new ArrayList<VirtualMachineRelocateSpecDiskLocator>();
        VirtualMachineRelocateSpecDiskLocator diskLocator = null;

        String tgtDsName = "";

        try {
            srcHyperHost = getHyperHost(getServiceContext());
            morDc = srcHyperHost.getHyperHostDatacenter();
            tgtDsName = poolTo.getUuid();

            // find VM in this datacenter not just in this cluster.
            DatacenterMO dcMo = new DatacenterMO(getServiceContext(), morDc);
            vmMo = dcMo.findVm(vmName);

            if (vmMo == null) {
                String msg = "VM " + vmName + " does not exist in VMware datacenter " + morDc.getValue();
                logger.error(msg);
                throw new CloudRuntimeException(msg);
            }
            vmName = vmMo.getName();
            morDs = HypervisorHostHelper.findDatastoreWithBackwardsCompatibility(srcHyperHost, tgtDsName);
            if (morDs == null) {
                String msg = "Unable to find the mounted datastore with name: " + tgtDsName + " on source host: " + srcHyperHost.getHyperHostName()
                        + " to execute MigrateVolumeCommand";
                logger.error(msg);
                throw new Exception(msg);
            }

            DatastoreMO targetDsMo = new DatastoreMO(srcHyperHost.getContext(), morDs);
            if (cmd.getContextParam(DiskTO.PROTOCOL_TYPE) != null && cmd.getContextParam(DiskTO.PROTOCOL_TYPE).equalsIgnoreCase("DatastoreCluster")) {
                VmwareContext context = getServiceContext();
                VmwareHypervisorHost hyperHost = getHyperHost(context);
                VirtualMachineDiskInfoBuilder diskInfoBuilder = vmMo.getDiskInfoBuilder();
                VirtualMachineDiskInfo matchingExistingDisk = getMatchingExistingDiskWithVolumeDetails(diskInfoBuilder, volumePath, chainInfo, false, null, poolTo.getUuid(), hyperHost, context);
                if (diskInfoBuilder != null && matchingExistingDisk != null) {
                    String[] diskChain = matchingExistingDisk.getDiskChain();
                    DatastoreFile file = new DatastoreFile(diskChain[0]);
                    if (!file.getFileBaseName().equalsIgnoreCase(volumePath)) {
                        if (logger.isInfoEnabled())
                            logger.info("Detected disk-chain top file change on volume: " + volumePath + " -> " + file.getFileBaseName());
                        volumePath = file.getFileBaseName();
                    }
                }
            }

            String fullVolumePath = VmwareStorageLayoutHelper.getVmwareDatastorePathFromVmdkFileName(targetDsMo, vmName, volumePath + VMDK_EXTENSION);
            Pair<VirtualDisk, String> diskInfo = getVirtualDiskInfo(vmMo, appendFileType(volumePath, VMDK_EXTENSION));
            String vmdkAbsFile = VmwareHelper.getAbsoluteVmdkFile(diskInfo.first());
            if (vmdkAbsFile != null && !vmdkAbsFile.isEmpty()) {
                vmMo.updateAdapterTypeIfRequired(vmdkAbsFile);
            }
            int diskId = diskInfo.first().getKey();

            diskLocator = new VirtualMachineRelocateSpecDiskLocator();
            diskLocator.setDatastore(morDs);
            diskLocator.setDiskId(diskId);
            diskLocators.add(diskLocator);
            if (cmd.getVolumeType() == Volume.Type.ROOT) {
                relocateSpec.setDatastore(morDs);
                // If a target datastore is provided for the VM, then by default all volumes associated with the VM will be migrated to that target datastore.
                // Hence set the existing datastore as target datastore for volumes that are not to be migrated.
                List<Pair<Integer, ManagedObjectReference>> diskDatastores = vmMo.getAllDiskDatastores();
                for (Pair<Integer, ManagedObjectReference> diskDatastore : diskDatastores) {
                    if (diskDatastore.first().intValue() != diskId) {
                        diskLocator = new VirtualMachineRelocateSpecDiskLocator();
                        diskLocator.setDiskId(diskDatastore.first().intValue());
                        diskLocator.setDatastore(diskDatastore.second());
                        diskLocators.add(diskLocator);
                    }
                }
            }

            relocateSpec.getDisk().addAll(diskLocators);

            // Change datastore
            if (!vmMo.changeDatastore(relocateSpec)) {
                throw new Exception("Change datastore operation failed during volume migration");
            } else {
                logger.debug("Successfully migrated volume " + volumePath + " to target datastore " + tgtDsName);
            }

            // Consolidate VM disks.
            // In case of a linked clone VM, if VM's disks are not consolidated,
            // further volume operations on the ROOT volume such as volume snapshot etc. will result in DB inconsistencies.
            if (!vmMo.consolidateVmDisks()) {
                logger.warn("VM disk consolidation failed after storage migration.");
            } else {
                logger.debug("Successfully consolidated disks of VM " + vmName + ".");
            }

            // Update and return volume path and chain info because that could have changed after migration
            if (!targetDsMo.fileExists(fullVolumePath)) {
                VirtualDisk[] disks = vmMo.getAllDiskDevice();
                for (VirtualDisk disk : disks)
                    if (disk.getKey() == diskId) {
                        volumePath = vmMo.getVmdkFileBaseName(disk);
                    }
            }
            VirtualMachineDiskInfoBuilder diskInfoBuilder = vmMo.getDiskInfoBuilder();
            chainInfo = _gson.toJson(diskInfoBuilder.getDiskInfoByBackingFileBaseName(volumePath, targetDsMo.getName()));
            MigrateVolumeAnswer answer = new MigrateVolumeAnswer(cmd, true, null, volumePath);
            answer.setVolumeChainInfo(chainInfo);
            return answer;
        } catch (Exception e) {
            String msg = "Catch Exception " + e.getClass().getName() + " due to " + e.toString();
            logger.error(msg, e);
            return new MigrateVolumeAnswer(cmd, false, msg, null);
        }
    }

    private Pair<VirtualDisk, String> getVirtualDiskInfo(VirtualMachineMO vmMo, String srcDiskName) throws Exception {
        Pair<VirtualDisk, String> deviceInfo = vmMo.getDiskDevice(srcDiskName);
        if (deviceInfo == null) {
            throw new Exception("No such disk device: " + srcDiskName);
        }
        return deviceInfo;
    }

    private VmwareHypervisorHost getTargetHyperHost(DatacenterMO dcMo, String destIp) throws Exception {

        VmwareManager mgr = dcMo.getContext().getStockObject(VmwareManager.CONTEXT_STOCK_NAME);

        List<ObjectContent> ocs = dcMo.getHostPropertiesOnDatacenterHostFolder(new String[]{"name", "parent"});
        if (ocs != null && ocs.size() > 0) {
            for (ObjectContent oc : ocs) {
                HostMO hostMo = new HostMO(dcMo.getContext(), oc.getObj());
                VmwareHypervisorHostNetworkSummary netSummary = hostMo.getHyperHostNetworkSummary(mgr.getManagementPortGroupByHost(hostMo));
                if (destIp.equalsIgnoreCase(netSummary.getHostIp())) {
                    return new HostMO(dcMo.getContext(), oc.getObj());
                }
            }
        }

        throw new Exception("Unable to locate dest host by " + destIp);
    }

    protected Answer execute(CreateStoragePoolCommand cmd) {
        if (cmd.getCreateDatastore()) {
            try {
                VmwareContext context = getServiceContext();

                _storageProcessor.prepareManagedDatastore(context, getHyperHost(context), cmd.getDetails().get(CreateStoragePoolCommand.DATASTORE_NAME),
                        cmd.getDetails().get(CreateStoragePoolCommand.IQN), cmd.getDetails().get(CreateStoragePoolCommand.STORAGE_HOST),
                        Integer.parseInt(cmd.getDetails().get(CreateStoragePoolCommand.STORAGE_PORT)));
            } catch (Exception ex) {
                return new Answer(cmd, false, "Issue creating datastore");
            }
        }

        return new Answer(cmd, true, "success");
    }

    protected Answer execute(ModifyTargetsCommand cmd) {
        VmwareContext context = getServiceContext(cmd);
        VmwareHypervisorHost hyperHost = getHyperHost(context);

        List<HostMO> hostMOs = new ArrayList<>();

        if (cmd.getApplyToAllHostsInCluster()) {
            try {
                ManagedObjectReference morCluster = hyperHost.getHyperHostCluster();
                ClusterMO clusterMO = new ClusterMO(context, morCluster);

                List<Pair<ManagedObjectReference, String>> hosts = clusterMO.getClusterHosts();

                for (Pair<ManagedObjectReference, String> host : hosts) {
                    HostMO hostMO = new HostMO(context, host.first());

                    hostMOs.add(hostMO);
                }
            } catch (Exception ex) {
                logger.error(ex.getMessage(), ex);

                throw new CloudRuntimeException(ex.getMessage(), ex);
            }
        } else {
            hostMOs.add((HostMO) hyperHost);
        }

        handleTargets(cmd.getAdd(), cmd.getTargetTypeToRemove(), cmd.isRemoveAsync(), cmd.getTargets(), hostMOs);

        return new ModifyTargetsAnswer();
    }

    protected Answer execute(ModifyStoragePoolCommand cmd) {
        try {
            VmwareHypervisorHost hyperHost = getHyperHost(getServiceContext());
            StorageFilerTO pool = cmd.getPool();

            if (pool.getType() != StoragePoolType.NetworkFilesystem && pool.getType() != StoragePoolType.VMFS && pool.getType() != StoragePoolType.PreSetup && pool.getType() != StoragePoolType.DatastoreCluster) {
                throw new Exception("Unsupported storage pool type " + pool.getType());
            }

            ManagedObjectReference morDatastore = HypervisorHostHelper.findDatastoreWithBackwardsCompatibility(hyperHost, pool.getUuid());

            if (morDatastore == null) {
                morDatastore = hyperHost.mountDatastore((pool.getType() == StoragePoolType.VMFS || pool.getType() == StoragePoolType.PreSetup || pool.getType() == StoragePoolType.DatastoreCluster), pool.getHost(), pool.getPort(), pool.getPath(), pool.getUuid().replace("-", ""), true);
            }

            assert (morDatastore != null);

            DatastoreMO dsMo = new DatastoreMO(getServiceContext(), morDatastore);
            HypervisorHostHelper.createBaseFolder(dsMo, hyperHost, pool.getType());

            long capacity = 0;
            long available = 0;
            List<ModifyStoragePoolAnswer> childDatastoresModifyStoragePoolAnswers = new ArrayList<>();
            if (pool.getType() == StoragePoolType.DatastoreCluster) {
                StoragepodMO datastoreClusterMo = new StoragepodMO(getServiceContext(), morDatastore);
                StoragePodSummary dsClusterSummary = datastoreClusterMo.getDatastoreClusterSummary();
                capacity = dsClusterSummary.getCapacity();
                available = dsClusterSummary.getFreeSpace();

                List<ManagedObjectReference> childDatastoreMors = datastoreClusterMo.getDatastoresInDatastoreCluster();
                for (ManagedObjectReference childDsMor : childDatastoreMors) {
                    DatastoreMO childDsMo = new DatastoreMO(getServiceContext(), childDsMor);

                    Map<String, TemplateProp> tInfo = new HashMap<>();
                    DatastoreSummary summary = childDsMo.getDatastoreSummary();;
                    ModifyStoragePoolAnswer answer = new ModifyStoragePoolAnswer(cmd, summary.getCapacity(), summary.getFreeSpace(), tInfo);
                    StoragePoolInfo poolInfo = answer.getPoolInfo();
                    poolInfo.setName(summary.getName());
                    String datastoreClusterPath = pool.getPath();
                    int pathstartPosition = datastoreClusterPath.lastIndexOf('/');
                    String datacenterName = datastoreClusterPath.substring(0, pathstartPosition+1);
                    String childPath = datacenterName + summary.getName();
                    poolInfo.setHostPath(childPath);
                    String uuid = childDsMo.getCustomFieldValue(CustomFieldConstants.CLOUD_UUID);
                    if (uuid == null || !uuid.contains("-")) {
                        uuid = UUID.nameUUIDFromBytes(((pool.getHost() + childPath)).getBytes()).toString();
                    }
                    poolInfo.setUuid(uuid);
                    poolInfo.setLocalPath(cmd.LOCAL_PATH_PREFIX + File.separator + uuid);
                    answer.setPoolInfo(poolInfo);
                    answer.setPoolType(summary.getType());
                    answer.setLocalDatastoreName(morDatastore.getValue());

                    childDsMo.setCustomFieldValue(CustomFieldConstants.CLOUD_UUID, uuid);
                    HypervisorHostHelper.createBaseFolderInDatastore(childDsMo, hyperHost.getHyperHostDatacenter());

                    childDatastoresModifyStoragePoolAnswers.add(answer);
                }
            } else {
                HypervisorHostHelper.createBaseFolderInDatastore(dsMo, hyperHost.getHyperHostDatacenter());

                DatastoreSummary summary = dsMo.getDatastoreSummary();
                capacity = summary.getCapacity();
                available = summary.getFreeSpace();
            }

            Map<String, TemplateProp> tInfo = new HashMap<>();
            ModifyStoragePoolAnswer answer = new ModifyStoragePoolAnswer(cmd, capacity, available, tInfo);
            answer.setDatastoreClusterChildren(childDatastoresModifyStoragePoolAnswers);

            if (cmd.getAdd() && (pool.getType() == StoragePoolType.VMFS || pool.getType() == StoragePoolType.PreSetup) && pool.getType() != StoragePoolType.DatastoreCluster) {
                answer.setPoolType(dsMo.getDatastoreType());
                answer.setLocalDatastoreName(morDatastore.getValue());
            }

            return answer;
        } catch (Throwable e) {
            return new Answer(cmd, false, createLogMessageException(e, cmd));
        }
    }

    protected Answer execute(GetStoragePoolCapabilitiesCommand cmd) {
        try {
            VmwareHypervisorHost hyperHost = getHyperHost(getServiceContext());

            HostMO host = (HostMO) hyperHost;

            StorageFilerTO pool = cmd.getPool();

            ManagedObjectReference morDatastore = HypervisorHostHelper.findDatastoreWithBackwardsCompatibility(hyperHost, pool.getUuid());

            if (morDatastore == null) {
                morDatastore = hyperHost.mountDatastore((pool.getType() == StoragePoolType.VMFS || pool.getType() == StoragePoolType.PreSetup || pool.getType() == StoragePoolType.DatastoreCluster), pool.getHost(), pool.getPort(), pool.getPath(), pool.getUuid().replace("-", ""), true);
            }

            assert (morDatastore != null);

            DatastoreMO dsMo = new DatastoreMO(getServiceContext(), morDatastore);

            GetStoragePoolCapabilitiesAnswer answer = new GetStoragePoolCapabilitiesAnswer(cmd);

            boolean hardwareAccelerationSupportForDataStore = getHardwareAccelerationSupportForDataStore(host.getMor(), dsMo.getName());
            Map<String, String> poolDetails = answer.getPoolDetails();
            poolDetails.put(Storage.Capability.HARDWARE_ACCELERATION.toString(), String.valueOf(hardwareAccelerationSupportForDataStore));
            answer.setPoolDetails(poolDetails);
            answer.setResult(true);

            return answer;
        } catch (Throwable e) {
            GetStoragePoolCapabilitiesAnswer answer = new GetStoragePoolCapabilitiesAnswer(cmd);
            answer.setResult(false);
            answer.setDetails(createLogMessageException(e, cmd));
            return answer;
        }
    }

    private boolean getHardwareAccelerationSupportForDataStore(ManagedObjectReference host, String dataStoreName) throws Exception {
        HostConfigInfo config = getServiceContext().getVimClient().getDynamicProperty(host, "config");
        List<HostFileSystemMountInfo> mountInfoList = config.getFileSystemVolume().getMountInfo();
        for (HostFileSystemMountInfo hostFileSystemMountInfo: mountInfoList) {
            if ( hostFileSystemMountInfo.getVolume().getName().equals(dataStoreName) ) {
                return hostFileSystemMountInfo.getVStorageSupport().equals("vStorageSupported");
            }
        }
        return false;
    }

    private void handleTargets(boolean add, ModifyTargetsCommand.TargetTypeToRemove targetTypeToRemove, boolean isRemoveAsync,
                               List<Map<String, String>> targets, List<HostMO> hosts) {
        if (targets != null && targets.size() > 0) {
            try {
                _storageProcessor.handleTargets(add, targetTypeToRemove, isRemoveAsync, targets, hosts);
            } catch (Exception ex) {
                logger.warn(ex.getMessage());
            }
        }
    }

    protected Answer execute(DeleteStoragePoolCommand cmd) {
        try {
            if (cmd.getRemoveDatastore()) {
                _storageProcessor.handleDatastoreAndVmdkDetach(cmd, cmd.getDetails().get(DeleteStoragePoolCommand.DATASTORE_NAME),
                        cmd.getDetails().get(DeleteStoragePoolCommand.IQN), cmd.getDetails().get(DeleteStoragePoolCommand.STORAGE_HOST),
                        Integer.parseInt(cmd.getDetails().get(DeleteStoragePoolCommand.STORAGE_PORT)));

                return new Answer(cmd, true, "success");
            } else {
                // We will leave datastore cleanup management to vCenter. Since for cluster VMFS datastore, it will always
                // be mounted by vCenter.

                // VmwareHypervisorHost hyperHost = this.getHyperHost(getServiceContext());
                // hyperHost.unmountDatastore(pool.getUuid());

                return new Answer(cmd, true, "success");
            }
        } catch (Throwable e) {
            if (e instanceof RemoteException) {
                logger.warn("Encounter remote exception to vCenter, invalidate VMware session context");

                invalidateServiceContext();
            }

            StorageFilerTO pool = cmd.getPool();
            String msg = String.format("DeleteStoragePoolCommand (pool: [%s], path: [%s]) failed due to [%s].", pool.getHost(), pool.getPath(), VmwareHelper.getExceptionMessage(e));
            logger.error(msg, e);

            return new Answer(cmd, false, msg);
        }
    }

    public static String getDatastoreName(String str) {
        return str.replace('/', '-');
    }

    public static String createDatastoreNameFromIqn(String iqn) {
        return "-" + iqn + "-0";
    }

    protected AttachIsoAnswer execute(AttachIsoCommand cmd) {
        try {
            VmwareHypervisorHost hyperHost = getHyperHost(getServiceContext());
            VirtualMachineMO vmMo = HypervisorHostHelper.findVmOnHypervisorHostOrPeer(hyperHost, cmd.getVmName());
            if (vmMo == null) {
                String msg = "Unable to find VM in vSphere to execute AttachIsoCommand, vmName: " + cmd.getVmName();
                logger.error(msg);
                throw new Exception(msg);
            }

            String storeUrl = cmd.getStoreUrl();
            if (storeUrl == null) {
                if (!cmd.getIsoPath().equalsIgnoreCase(TemplateManager.VMWARE_TOOLS_ISO)) {
                    String msg = "ISO store root url is not found in AttachIsoCommand";
                    logger.error(msg);
                    throw new Exception(msg);
                } else {
                    if (cmd.isAttach()) {
                        vmMo.mountToolsInstaller();
                    } else {
                        try {
                            if (!vmMo.unmountToolsInstaller()) {
                                return new AttachIsoAnswer(cmd, false,
                                        "Failed to unmount vmware-tools installer ISO as the corresponding CDROM device is locked by VM. Please unmount the CDROM device inside the VM and ret-try.");
                            }
                        } catch (Throwable e) {
                            vmMo.detachIso(null, cmd.isForce());
                        }
                    }

                    return new AttachIsoAnswer(cmd);
                }
            }

            ManagedObjectReference morSecondaryDs = prepareSecondaryDatastoreOnHost(storeUrl);
            String isoPath = cmd.getIsoPath();
            if (!isoPath.startsWith(storeUrl)) {
                assert (false);
                String msg = "ISO path does not start with the secondary storage root";
                logger.error(msg);
                throw new Exception(msg);
            }

            int isoNameStartPos = isoPath.lastIndexOf('/');
            String isoFileName = isoPath.substring(isoNameStartPos + 1);
            String isoStorePathFromRoot = isoPath.substring(storeUrl.length() + 1, isoNameStartPos + 1);


            // TODO, check if iso is already attached, or if there is a previous
            // attachment
            DatastoreMO secondaryDsMo = new DatastoreMO(getServiceContext(), morSecondaryDs);
            String storeName = secondaryDsMo.getName();
            String isoDatastorePath = String.format("[%s] %s%s", storeName, isoStorePathFromRoot, isoFileName);

            if (cmd.isAttach()) {
                vmMo.attachIso(isoDatastorePath, morSecondaryDs, true, false, cmd.getDeviceKey(), cmd.isForce());
                return new AttachIsoAnswer(cmd);
            } else {
                int key = vmMo.detachIso(isoDatastorePath, cmd.isForce());
                return new AttachIsoAnswer(cmd, key);
            }

        } catch (Throwable e) {
            if (e instanceof RemoteException) {
                logger.warn("Encounter remote exception to vCenter, invalidate VMware session context");
                invalidateServiceContext();
            }

            String message = String.format("AttachIsoCommand(%s) failed due to [%s].", cmd.isAttach()? "attach" : "detach", VmwareHelper.getExceptionMessage(e));
            logger.error(message, e);
            return new AttachIsoAnswer(cmd, false, message);
        }
    }

    public synchronized ManagedObjectReference prepareSecondaryDatastoreOnHost(String storeUrl) throws Exception {
        String storeName = getSecondaryDatastoreUUID(storeUrl);
        URI uri = new URI(storeUrl);

        VmwareHypervisorHost hyperHost = getHyperHost(getServiceContext());
        ManagedObjectReference morDatastore = hyperHost.mountDatastore(false, uri.getHost(), 0, uri.getPath(), storeName.replace("-", ""), false);

        if (morDatastore == null)
            throw new Exception("Unable to mount secondary storage on host. storeUrl: " + storeUrl);

        return morDatastore;
    }

    public synchronized ManagedObjectReference prepareSecondaryDatastoreOnSpecificHost(String storeUrl, VmwareHypervisorHost hyperHost) throws Exception {
        String storeName = getSecondaryDatastoreUUID(storeUrl);
        URI uri = new URI(storeUrl);

        ManagedObjectReference morDatastore = hyperHost.mountDatastore(false, uri.getHost(), 0, uri.getPath(), storeName.replace("-", ""), false);

        if (morDatastore == null)
            throw new Exception("Unable to mount secondary storage on host. storeUrl: " + storeUrl);

        return morDatastore;
    }

    private String getSecondaryDatastoreUUID(String storeUrl) {
        String uuid = null;
        try {
            uuid = UUID.nameUUIDFromBytes(storeUrl.getBytes("UTF-8")).toString();
        } catch (UnsupportedEncodingException e) {
            logger.warn("Failed to create UUID from string " + storeUrl + ". Bad storeUrl or UTF-8 encoding error.");
        }
        return uuid;
    }

    protected Answer execute(ValidateSnapshotCommand cmd) {
        // the command is no longer available
        String expectedSnapshotBackupUuid = null;
        String actualSnapshotBackupUuid = null;
        String actualSnapshotUuid = null;
        return new ValidateSnapshotAnswer(cmd, false, "ValidateSnapshotCommand is not supported for vmware yet", expectedSnapshotBackupUuid, actualSnapshotBackupUuid,
                actualSnapshotUuid);
    }

    protected Answer execute(ManageSnapshotCommand cmd) {
        long snapshotId = cmd.getSnapshotId();

        /*
         * "ManageSnapshotCommand",
         * "{\"_commandSwitch\":\"-c\",\"_volumePath\":\"i-2-3-KY-ROOT\",\"_snapshotName\":\"i-2-3-KY_i-2-3-KY-ROOT_20101102203827\",\"_snapshotId\":1,\"_vmName\":\"i-2-3-KY\"}"
         */
        boolean success = false;
        String cmdSwitch = cmd.getCommandSwitch();
        String snapshotOp = "Unsupported snapshot command." + cmdSwitch;
        if (cmdSwitch.equals(ManageSnapshotCommand.CREATE_SNAPSHOT)) {
            snapshotOp = "create";
        } else if (cmdSwitch.equals(ManageSnapshotCommand.DESTROY_SNAPSHOT)) {
            snapshotOp = "destroy";
        }

        String details = "ManageSnapshotCommand operation: " + snapshotOp + " Failed for snapshotId: " + snapshotId;
        String snapshotUUID = null;

        // snapshot operation (create or destroy) is handled inside BackupSnapshotCommand(), we just fake
        // a success return here
        snapshotUUID = UUID.randomUUID().toString();
        success = true;
        details = null;

        return new ManageSnapshotAnswer(cmd, snapshotId, snapshotUUID, success, details);
    }

    protected Answer execute(BackupSnapshotCommand cmd) {
        try {
            VmwareContext context = getServiceContext();
            VmwareManager mgr = context.getStockObject(VmwareManager.CONTEXT_STOCK_NAME);

            return mgr.getStorageManager().execute(this, cmd);
        } catch (Throwable e) {
            return new BackupSnapshotAnswer(cmd, false, createLogMessageException(e, cmd), null, true);
        }
    }

    protected Answer execute(CreateVMSnapshotCommand cmd) {
        try {
            VmwareContext context = getServiceContext();
            VmwareManager mgr = context.getStockObject(VmwareManager.CONTEXT_STOCK_NAME);

            return mgr.getStorageManager().execute(this, cmd);
        } catch (Exception e) {
            createLogMessageException(e, cmd);
            return new CreateVMSnapshotAnswer(cmd, false, "");
        }
    }

    protected Answer execute(DeleteVMSnapshotCommand cmd) {
        try {
            VmwareContext context = getServiceContext();
            VmwareManager mgr = context.getStockObject(VmwareManager.CONTEXT_STOCK_NAME);

            return mgr.getStorageManager().execute(this, cmd);
        } catch (Exception e) {
            createLogMessageException(e, cmd);
            return new DeleteVMSnapshotAnswer(cmd, false, "");
        }
    }

    protected Answer execute(RevertToVMSnapshotCommand cmd) {
        try {
            VmwareContext context = getServiceContext();
            VmwareManager mgr = context.getStockObject(VmwareManager.CONTEXT_STOCK_NAME);
            return mgr.getStorageManager().execute(this, cmd);
        } catch (Exception e) {
            createLogMessageException(e, cmd);
            return new RevertToVMSnapshotAnswer(cmd, false, "");
        }
    }

    protected Answer execute(CreateVolumeFromSnapshotCommand cmd) {
        String details = null;
        boolean success = false;
        String newVolumeName = UUID.randomUUID().toString();

        try {
            VmwareContext context = getServiceContext();
            VmwareManager mgr = context.getStockObject(VmwareManager.CONTEXT_STOCK_NAME);
            return mgr.getStorageManager().execute(this, cmd);
        } catch (Throwable e) {
            details = createLogMessageException(e, cmd);
        }

        return new CreateVolumeFromSnapshotAnswer(cmd, success, details, newVolumeName);
    }

    protected Answer execute(CreatePrivateTemplateFromVolumeCommand cmd) {
        try {
            VmwareContext context = getServiceContext();
            VmwareManager mgr = context.getStockObject(VmwareManager.CONTEXT_STOCK_NAME);

            return mgr.getStorageManager().execute(this, cmd);

        } catch (Throwable e) {
            return new CreatePrivateTemplateAnswer(cmd, false, createLogMessageException(e, cmd));
        }
    }

    protected Answer execute(final UpgradeSnapshotCommand cmd) {
        return new Answer(cmd, true, "success");
    }

    protected Answer execute(CreatePrivateTemplateFromSnapshotCommand cmd) {
        try {
            VmwareManager mgr = getServiceContext().getStockObject(VmwareManager.CONTEXT_STOCK_NAME);
            return mgr.getStorageManager().execute(this, cmd);

        } catch (Throwable e) {
            return new CreatePrivateTemplateAnswer(cmd, false, createLogMessageException(e, cmd));
        }
    }

    protected Answer execute(GetStorageStatsCommand cmd) {
        try {
            VmwareContext context = getServiceContext();
            VmwareHypervisorHost hyperHost = getHyperHost(context);
            ManagedObjectReference morDs = HypervisorHostHelper.findDatastoreWithBackwardsCompatibility(hyperHost, cmd.getStorageId());

            if (morDs != null) {
                long capacity = 0;
                long free = 0;
                if (cmd.getPooltype() == StoragePoolType.DatastoreCluster) {
                    StoragepodMO datastoreClusterMo = new StoragepodMO(getServiceContext(), morDs);
                    StoragePodSummary summary = datastoreClusterMo.getDatastoreClusterSummary();
                    capacity = summary.getCapacity();
                    free = summary.getFreeSpace();
                } else {
                    DatastoreMO datastoreMo = new DatastoreMO(context, morDs);
                    DatastoreSummary summary = datastoreMo.getDatastoreSummary();
                    capacity = summary.getCapacity();
                    free = summary.getFreeSpace();
                }

                long used = capacity - free;

                logger.debug(String.format("Datastore summary info: [storageId: %s, ], localPath: %s, poolType: %s, capacity: %s, free: %s, used: %s].", cmd.getStorageId(),
                        cmd.getLocalPath(), cmd.getPooltype(), toHumanReadableSize(capacity), toHumanReadableSize(free), toHumanReadableSize(used)));

                if (capacity <= 0) {
                    logger.warn("Something is wrong with vSphere NFS datastore, rebooting ESX(ESXi) host should help");
                }

                return new GetStorageStatsAnswer(cmd, capacity, used);
            } else {
                String msg = String.format("Could not find datastore for GetStorageStatsCommand: [storageId: %s, localPath: %s, poolType: %s].",
                        cmd.getStorageId(), cmd.getLocalPath(), cmd.getPooltype());

                logger.error(msg);
                return new GetStorageStatsAnswer(cmd, msg);
            }
        } catch (Throwable e) {
            if (e instanceof RemoteException) {
                logger.warn("Encounter remote exception to vCenter, invalidate VMware session context");
                invalidateServiceContext();
            }

            String msg = String.format("Unable to execute GetStorageStatsCommand(storageId : [%s], localPath: [%s], poolType: [%s]) due to [%s]", cmd.getStorageId(), cmd.getLocalPath(), cmd.getPooltype(), VmwareHelper.getExceptionMessage(e));
            logger.error(msg, e);
            return new GetStorageStatsAnswer(cmd, msg);
        }
    }

    protected Answer execute(GetVncPortCommand cmd) {
        try {
            VmwareContext context = getServiceContext();
            VmwareHypervisorHost hyperHost = getHyperHost(context);
            assert (hyperHost instanceof HostMO);
            VmwareManager mgr = context.getStockObject(VmwareManager.CONTEXT_STOCK_NAME);

            VirtualMachineMO vmMo = hyperHost.findVmOnHyperHost(cmd.getName());
            if (vmMo == null) {
                if (logger.isDebugEnabled()) {
                    logger.debug("Unable to find the owner VM for GetVncPortCommand on host " + hyperHost.getHyperHostName() + ", try within datacenter");
                }

                vmMo = hyperHost.findVmOnPeerHyperHost(cmd.getName());

                if (vmMo == null) {
                    throw new Exception("Unable to find VM in vSphere, vm: " + cmd.getName());
                }
            }

            Pair<String, Integer> portInfo = vmMo.getVncPort(mgr.getManagementPortGroupByHost((HostMO) hyperHost));

            if (logger.isTraceEnabled()) {
                logger.trace("Found vnc port info. vm: " + cmd.getName() + " host: " + portInfo.first() + ", vnc port: " + portInfo.second());
            }
            return new GetVncPortAnswer(cmd, portInfo.first(), portInfo.second());
        } catch (Throwable e) {
            return new GetVncPortAnswer(cmd, createLogMessageException(e, cmd));
        }
    }

    protected Answer execute(SetupCommand cmd) {
        return new SetupAnswer(cmd, false);
    }

    protected Answer execute(MaintainCommand cmd) {
        return new MaintainAnswer(cmd, "Put host in maintaince");
    }

    protected Answer execute(PingTestCommand cmd) {
        String controlIp = cmd.getRouterIp();
        if (controlIp != null) {
            String args = " -c 1 -n -q " + cmd.getPrivateIp();
            try {
                Pair<Boolean, String> result = SshHelper.sshExecute(controlIp, DefaultDomRSshPort, "root", getSystemVmKeyFile(), null, "/bin/ping" + args);
                if (result.first())
                    return new Answer(cmd);
            } catch (Exception e) {
                logger.error("Unable to execute ping command on DomR (" + controlIp + "), domR may not be ready yet. failure due to " + VmwareHelper.getExceptionMessage(e), e);
            }
            return new Answer(cmd, false, "PingTestCommand failed");
        } else {
            VmwareContext context = getServiceContext();
            VmwareHypervisorHost hyperHost = getHyperHost(context);

            try {
                HostMO hostMo = (HostMO) hyperHost;
                ClusterMO clusterMo = new ClusterMO(context, hostMo.getHyperHostCluster());
                VmwareManager mgr = context.getStockObject(VmwareManager.CONTEXT_STOCK_NAME);

                List<Pair<ManagedObjectReference, String>> hosts = clusterMo.getClusterHosts();
                for (Pair<ManagedObjectReference, String> entry : hosts) {
                    HostMO hostInCluster = new HostMO(context, entry.first());
                    String hostIp = hostInCluster.getHostManagementIp(mgr.getManagementPortGroupName());
                    if (hostIp != null && hostIp.equals(cmd.getComputingHostIp())) {
                        if (hostInCluster.isHyperHostConnected())
                            return new Answer(cmd);
                        else
                            return new Answer(cmd, false, "PingTestCommand failed");
                    }
                }
            } catch (Exception e) {
                logger.error("Unable to execute ping command on host (" + cmd.getComputingHostIp() + "). failure due to " + VmwareHelper.getExceptionMessage(e), e);
            }

            return new Answer(cmd, false, "PingTestCommand failed");
        }
    }

    protected Answer execute(CheckOnHostCommand cmd) {
        return new CheckOnHostAnswer(cmd, null, "Not Implmeneted");
    }

    protected Answer execute(ModifySshKeysCommand cmd) {
        logger.debug(String.format("Executing resource command %s.", cmd.getClass().getSimpleName()));
        return new Answer(cmd);
    }

    protected Answer execute(GetVmIpAddressCommand cmd) {
        String details = "Unable to find IP Address of VM. ";
        String vmName = cmd.getVmName();
        boolean result = false;
        String ip = null;
        Answer answer = null;

        VmwareContext context = getServiceContext();
        VmwareHypervisorHost hyperHost = getHyperHost(context);

        if (vmName == null || vmName.isEmpty()) {
            details += "Name of instance provided is NULL or empty.";
            return new Answer(cmd, result, details);
        }

        try {
            VirtualMachineMO vmMo = hyperHost.findVmOnHyperHost(vmName);
            if (vmMo != null) {
                GuestInfo guestInfo = vmMo.getGuestInfo();
                VirtualMachineToolsStatus toolsStatus = guestInfo.getToolsStatus();
                if (toolsStatus == VirtualMachineToolsStatus.TOOLS_NOT_INSTALLED) {
                    details += "Vmware tools not installed.";
                } else {
                    ip = guestInfo.getIpAddress();
                    if (ip != null) {
                        result = true;
                    }
                    details = ip;
                }
            } else {
                details += "VM " + vmName + " no longer exists on vSphere host: " + hyperHost.getHyperHostName();
                logger.info(details);
            }
        } catch (Throwable e) {
            createLogMessageException(e, cmd);
            details = String.format("%s. Encountered exception: [%s].", details,  VmwareHelper.getExceptionMessage(e));
            logger.error(details);
        }

        answer = new Answer(cmd, result, details);
        if (logger.isTraceEnabled()) {
            logger.trace("Returning GetVmIpAddressAnswer: " + _gson.toJson(answer));
        }
        return answer;
    }

    @Override
    public PrimaryStorageDownloadAnswer execute(PrimaryStorageDownloadCommand cmd) {
        try {
            VmwareContext context = getServiceContext();
            VmwareManager mgr = context.getStockObject(VmwareManager.CONTEXT_STOCK_NAME);
            return (PrimaryStorageDownloadAnswer) mgr.getStorageManager().execute(this, cmd);
        } catch (Throwable e) {
            return new PrimaryStorageDownloadAnswer(createLogMessageException(e, cmd));
        }
    }

    protected Answer execute(PvlanSetupCommand cmd) {
        // Pvlan related operations are performed in the start/stop command paths
        // for vmware. This function is implemented to support mgmt layer code
        // that issue this command. Note that pvlan operations are supported only
        // in Distributed Virtual Switch environments for vmware deployments.
        return new Answer(cmd, true, "success");
    }

    protected Answer execute(UnregisterVMCommand cmd) {
        VmwareContext context = getServiceContext();
        VmwareHypervisorHost hyperHost = getHyperHost(context);
        try {
            DatacenterMO dataCenterMo = new DatacenterMO(getServiceContext(), hyperHost.getHyperHostDatacenter());
            VirtualMachineMO vmMo = hyperHost.findVmOnHyperHost(cmd.getVmName());
            if (vmMo != null) {
                try {
                    VirtualMachineFileLayoutEx vmFileLayout = vmMo.getFileLayout();
                    context.getService().unregisterVM(vmMo.getMor());
                    if (cmd.getCleanupVmFiles()) {
                        deleteUnregisteredVmFiles(vmFileLayout, dataCenterMo, false, null);
                    }
                    return new Answer(cmd, true, "unregister succeeded");
                } catch (Exception e) {
                    logger.warn("We are not able to unregister VM " + VmwareHelper.getExceptionMessage(e));
                }

                String msg = "Expunge failed in vSphere. vm: " + cmd.getVmName();
                logger.warn(msg);
                return new Answer(cmd, false, msg);
            } else {
                String msg = "Unable to find the VM in vSphere to unregister, assume it is already removed. VM: " + cmd.getVmName();
                logger.warn(msg);
                return new Answer(cmd, true, msg);
            }
        } catch (Exception e) {
            return new Answer(cmd, false, createLogMessageException(e, cmd));
        }
    }

    /**
     * UnregisterNicCommand is used to remove a portgroup created for this
     * specific nic. The portgroup will have the name set to the UUID of the
     * nic. Introduced to cleanup the portgroups created for each nic that is
     * plugged into an lswitch (Nicira NVP plugin)
     *
     * @param cmd
     * @return
     */
    protected Answer execute(UnregisterNicCommand cmd) {
        if (_guestTrafficInfo == null) {
            return new Answer(cmd, false, "No Guest Traffic Info found, unable to determine where to clean up");
        }

        try {
            if (_guestTrafficInfo.getVirtualSwitchType() != VirtualSwitchType.StandardVirtualSwitch) {
                // For now we only need to cleanup the nvp specific portgroups
                // on the standard switches
                return new Answer(cmd, true, "Nothing to do");
            }

            logger.debug("Cleaning up portgroup " + cmd.getNicUuid() + " on switch " + _guestTrafficInfo.getVirtualSwitchName());
            VmwareContext context = getServiceContext();
            VmwareHypervisorHost host = getHyperHost(context);
            ManagedObjectReference clusterMO = host.getHyperHostCluster();

            // Get a list of all the hosts in this cluster
            @SuppressWarnings("unchecked")
            List<ManagedObjectReference> hosts = (List<ManagedObjectReference>) context.getVimClient().getDynamicProperty(clusterMO, "host");
            if (hosts == null) {
                return new Answer(cmd, false, "No hosts in cluster, which is pretty weird");
            }

            for (ManagedObjectReference hostMOR : hosts) {
                HostMO hostMo = new HostMO(context, hostMOR);
                hostMo.deletePortGroup(cmd.getNicUuid().toString());
                logger.debug("Removed portgroup " + cmd.getNicUuid() + " from host " + hostMo.getHostName());
            }
            return new Answer(cmd, true, "Unregistered resources for NIC " + cmd.getNicUuid());
        } catch (Exception e) {
            return new Answer(cmd, false, createLogMessageException(e, cmd));
        }
    }

    public void cleanupNetwork(DatacenterMO dcMO, NetworkDetails netDetails) {
        if (!VmwareManager.s_vmwareCleanupPortGroups.value()){
            return;
        }

        try {
            synchronized(this) {
                if (!areVMsOnNetwork(dcMO, netDetails)) {
                    cleanupPortGroup(dcMO, netDetails.getName());
                }
            }
        } catch(Throwable e) {
            logger.warn("Unable to cleanup network due to exception: " + e.getMessage(), e);
        }
    }

    private void cleanupPortGroup(DatacenterMO dcMO, String portGroupName) throws Exception {
        if (StringUtils.isBlank(portGroupName)) {
            logger.debug("Unspecified network port group, couldn't cleanup");
            return;
        }

        List<HostMO> hosts = dcMO.getAllHostsOnDatacenter();
        if (!CollectionUtils.isEmpty(hosts)) {
            for (HostMO host : hosts) {
                host.deletePortGroup(portGroupName);
            }
        }
    }

    private boolean areVMsOnNetwork(DatacenterMO dcMO, NetworkDetails netDetails) throws Exception {
        if (netDetails == null || netDetails.getName() == null) {
            throw new CloudRuntimeException("Unspecified network details / port group, couldn't check VMs on network port group");
        }

        List<HostMO> hosts = dcMO.getAllHostsOnDatacenter();
        if (!CollectionUtils.isEmpty(hosts)) {
            for (HostMO host : hosts) {
                NetworkMO networkMo = new NetworkMO(host.getContext(), netDetails.getNetworkMor());
                List<ManagedObjectReference> vms = networkMo.getVMsOnNetwork();
                if (!CollectionUtils.isEmpty(vms)) {
                    logger.debug("Network port group: " + netDetails.getName() + " is in use");
                    return true;
                }
            }
        }

        return false;
    }

    @Override
    public CopyVolumeAnswer execute(CopyVolumeCommand cmd) {
        try {
            VmwareContext context = getServiceContext();
            VmwareManager mgr = context.getStockObject(VmwareManager.CONTEXT_STOCK_NAME);
            return (CopyVolumeAnswer) mgr.getStorageManager().execute(this, cmd);
        } catch (Throwable e) {
            return new CopyVolumeAnswer(cmd, false, createLogMessageException(e, cmd), null, null);
        }
    }

    @Override
    public void disconnected() {
    }

    @Override
    public IAgentControl getAgentControl() {
        return null;
    }

    @Override
    public PingCommand getCurrentStatus(long id) {
        try {
            gcAndKillHungWorkerVMs();
            VmwareContext context = getServiceContext();
            VmwareHypervisorHost hyperHost = getHyperHost(context);
            try {
                if (!hyperHost.isHyperHostConnected()) {
                    return null;
                }
            } catch (Exception e) {
                logger.error("Unexpected exception", e);
                return null;
            }
            return new PingRoutingCommand(getType(), id, syncHostVmStates());
        } finally {
            recycleServiceContext();
        }
    }

    private void gcAndKillHungWorkerVMs() {
        try {
            // take the chance to do left-over dummy VM cleanup from previous run
            VmwareContext context = getServiceContext();
            VmwareHypervisorHost hyperHost = getHyperHost(context);
            VmwareManager mgr = hyperHost.getContext().getStockObject(VmwareManager.CONTEXT_STOCK_NAME);

            if (hyperHost.isHyperHostConnected()) {
                mgr.gcLeftOverVMs(context);

                logger.info("Scan hung worker VM to recycle");

                int workerKey = ((HostMO) hyperHost).getCustomFieldKey("VirtualMachine", CustomFieldConstants.CLOUD_WORKER);
                int workerTagKey = ((HostMO) hyperHost).getCustomFieldKey("VirtualMachine", CustomFieldConstants.CLOUD_WORKER_TAG);
                String workerPropName = String.format("value[%d]", workerKey);
                String workerTagPropName = String.format("value[%d]", workerTagKey);

                // GC worker that has been running for too long
                ObjectContent[] ocs = hyperHost.getVmPropertiesOnHyperHost(new String[]{"name", "config.template", workerPropName, workerTagPropName,});
                if (ocs != null) {
                    for (ObjectContent oc : ocs) {
                        List<DynamicProperty> props = oc.getPropSet();
                        if (props != null) {
                            boolean template = false;
                            boolean isWorker = false;
                            String workerTag = null;

                            for (DynamicProperty prop : props) {
                                if (prop.getName().equals("config.template")) {
                                    template = (Boolean) prop.getVal();
                                } else if (prop.getName().equals(workerPropName)) {
                                    CustomFieldStringValue val = (CustomFieldStringValue) prop.getVal();
                                    if (val != null && val.getValue() != null && val.getValue().equalsIgnoreCase("true"))
                                        isWorker = true;
                                } else if (prop.getName().equals(workerTagPropName)) {
                                    CustomFieldStringValue val = (CustomFieldStringValue) prop.getVal();
                                    workerTag = val.getValue();
                                }
                            }

                            VirtualMachineMO vmMo = new VirtualMachineMO(hyperHost.getContext(), oc.getObj());
                            if (!template && isWorker) {
                                boolean recycle = false;
                                recycle = mgr.needRecycle(workerTag);

                                if (recycle) {
                                    logger.info("Recycle pending worker VM: " + vmMo.getName());

                                    vmMo.cancelPendingTasks();
                                    vmMo.powerOff();
                                    vmMo.detachAllDisksAndDestroy();
                                }
                            }
                        }
                    }
                }
            } else {
                logger.error("Host is no longer connected.");
            }

        } catch (Throwable e) {
            if (e instanceof RemoteException) {
                logger.warn("Encounter remote exception to vCenter, invalidate VMware session context");
                invalidateServiceContext();
            }
        }
    }

    @Override
    public Type getType() {
        return com.cloud.host.Host.Type.Routing;
    }

    @Override
    public StartupCommand[] initialize() {
        try {
            String hostApiVersion = "4.1";
            VmwareContext context = getServiceContext();
            try {
                VmwareHypervisorHost hyperHost = getHyperHost(context);
                assert (hyperHost instanceof HostMO);
                if (!((HostMO) hyperHost).isHyperHostConnected()) {
                    logger.info("Host " + hyperHost.getHyperHostName() + " is not in connected state");
                    return null;
                }

                ((HostMO) hyperHost).enableVncOnHostFirewall();

                AboutInfo aboutInfo = ((HostMO) hyperHost).getHostAboutInfo();
                hostApiVersion = aboutInfo.getApiVersion();

            } catch (Exception e) {
                String msg = "VmwareResource intialize() failed due to : " + VmwareHelper.getExceptionMessage(e);
                logger.error(msg);
                invalidateServiceContext();
                return null;
            }

            StartupRoutingCommand cmd = new StartupRoutingCommand();
            fillHostInfo(cmd);
            cmd.setHypervisorType(HypervisorType.VMware);
            cmd.setCluster(_cluster);
            cmd.setHypervisorVersion(hostApiVersion);

            List<StartupStorageCommand> storageCmds = initializeLocalStorage();
            StartupCommand[] answerCmds = new StartupCommand[1 + storageCmds.size()];
            answerCmds[0] = cmd;
            for (int i = 0; i < storageCmds.size(); i++) {
                answerCmds[i + 1] = storageCmds.get(i);
            }

            return answerCmds;
        } finally {
            recycleServiceContext();
        }
    }

    private List<StartupStorageCommand> initializeLocalStorage() {
        List<StartupStorageCommand> storageCmds = new ArrayList<StartupStorageCommand>();
        VmwareContext context = getServiceContext();

        try {
            VmwareHypervisorHost hyperHost = getHyperHost(context);
            if (hyperHost instanceof HostMO) {
                HostMO hostMo = (HostMO) hyperHost;

                List<Pair<ManagedObjectReference, String>> dsList = hostMo.getLocalDatastoreOnHost();
                for (Pair<ManagedObjectReference, String> dsPair : dsList) {
                    DatastoreMO dsMo = new DatastoreMO(context, dsPair.first());

                    String poolUuid = dsMo.getCustomFieldValue(CustomFieldConstants.CLOUD_UUID);
                    if (poolUuid == null || poolUuid.isEmpty()) {
                        poolUuid = UUID.randomUUID().toString();
                        dsMo.setCustomFieldValue(CustomFieldConstants.CLOUD_UUID, poolUuid);
                    }

                    HypervisorHostHelper.createBaseFolder(dsMo, hyperHost, StoragePoolType.VMFS);

                    DatastoreSummary dsSummary = dsMo.getDatastoreSummary();
                    String address = hostMo.getHostName();
                    StoragePoolInfo pInfo = new StoragePoolInfo(poolUuid, address, dsMo.getMor().getValue(), "", StoragePoolType.VMFS, dsSummary.getCapacity(),
                            dsSummary.getFreeSpace());
                    StartupStorageCommand cmd = new StartupStorageCommand();
                    cmd.setName(poolUuid);
                    cmd.setPoolInfo(pInfo);
                    cmd.setGuid(poolUuid); // give storage host the same UUID as the local storage pool itself
                    cmd.setResourceType(Storage.StorageResourceType.STORAGE_POOL);
                    cmd.setDataCenter(_dcId);
                    cmd.setPod(_pod);
                    cmd.setCluster(_cluster);

                    logger.info("Add local storage startup command: " + _gson.toJson(cmd));
                    storageCmds.add(cmd);
                }

            } else {
                logger.info("Cluster host does not support local storage, skip it");
            }
        } catch (Exception e) {
            String msg = "initializing local storage failed due to : " + VmwareHelper.getExceptionMessage(e);
            logger.error(msg);
            invalidateServiceContext();
            throw new CloudRuntimeException(msg);
        }

        return storageCmds;
    }

    protected void fillHostInfo(StartupRoutingCommand cmd) {
        VmwareContext serviceContext = getServiceContext();
        Map<String, String> details = cmd.getHostDetails();
        if (details == null) {
            details = new HashMap<String, String>();
        }

        try {
            fillHostHardwareInfo(serviceContext, cmd);
            fillHostNetworkInfo(serviceContext, cmd);
            fillHostDetailsInfo(serviceContext, details);
        } catch (RuntimeFaultFaultMsg e) {
            logger.error("RuntimeFault while retrieving host info: " + e.toString(), e);
            throw new CloudRuntimeException("RuntimeFault while retrieving host info");
        } catch (RemoteException e) {
            logger.error("RemoteException while retrieving host info: " + e.toString(), e);
            invalidateServiceContext();
            throw new CloudRuntimeException("RemoteException while retrieving host info");
        } catch (Exception e) {
            logger.error("Exception while retrieving host info: " + e.toString(), e);
            invalidateServiceContext();
            throw new CloudRuntimeException("Exception while retrieving host info: " + e.toString());
        }

        cmd.setHostDetails(details);
        cmd.setName(_url);
        cmd.setGuid(_guid);
        cmd.setDataCenter(_dcId);
        cmd.setIqn(getIqn());
        cmd.setPod(_pod);
        cmd.setCluster(_cluster);
        cmd.setVersion(VmwareResource.class.getPackage().getImplementationVersion());
    }

    private String getIqn() {
        try {
            VmwareHypervisorHost hyperHost = getHyperHost(getServiceContext());

            if (hyperHost instanceof HostMO) {
                HostMO host = (HostMO) hyperHost;
                HostStorageSystemMO hostStorageSystem = host.getHostStorageSystemMO();

                for (HostHostBusAdapter hba : hostStorageSystem.getStorageDeviceInfo().getHostBusAdapter()) {
                    if (hba instanceof HostInternetScsiHba) {
                        HostInternetScsiHba hostInternetScsiHba = (HostInternetScsiHba) hba;

                        if (hostInternetScsiHba.isIsSoftwareBased()) {
                            return ((HostInternetScsiHba) hba).getIScsiName();
                        }
                    }
                }
            }
        } catch (Exception ex) {
            logger.info("Could not locate an IQN for this host.");
        }

        return null;
    }

    private void fillHostHardwareInfo(VmwareContext serviceContext, StartupRoutingCommand cmd) throws RuntimeFaultFaultMsg, RemoteException, Exception {

        VmwareHypervisorHost hyperHost = getHyperHost(getServiceContext());
        VmwareHypervisorHostResourceSummary summary = hyperHost.getHyperHostResourceSummary();

        if (logger.isInfoEnabled()) {
            logger.info("Startup report on host hardware info. " + _gson.toJson(summary));
        }

        cmd.setCaps("hvm");
        cmd.setDom0MinMemory(0);
        cmd.setSpeed(summary.getCpuSpeed());
        cmd.setCpuSockets(summary.getCpuSockets());
        cmd.setCpus((int) summary.getCpuCount());
        cmd.setMemory(summary.getMemoryBytes());
    }

    private void fillHostNetworkInfo(VmwareContext serviceContext, StartupRoutingCommand cmd) throws RuntimeFaultFaultMsg, RemoteException {

        try {
            VmwareHypervisorHost hyperHost = getHyperHost(getServiceContext());

            assert (hyperHost instanceof HostMO);
            VmwareManager mgr = hyperHost.getContext().getStockObject(VmwareManager.CONTEXT_STOCK_NAME);

            VmwareHypervisorHostNetworkSummary summary = hyperHost.getHyperHostNetworkSummary(mgr.getManagementPortGroupByHost((HostMO) hyperHost));
            if (summary == null) {
                throw new Exception("No ESX(i) host found");
            }

            if (logger.isInfoEnabled()) {
                logger.info("Startup report on host network info. " + _gson.toJson(summary));
            }

            cmd.setPrivateIpAddress(summary.getHostIp());
            cmd.setPrivateNetmask(summary.getHostNetmask());
            cmd.setPrivateMacAddress(summary.getHostMacAddress());

            cmd.setStorageIpAddress(summary.getHostIp());
            cmd.setStorageNetmask(summary.getHostNetmask());
            cmd.setStorageMacAddress(summary.getHostMacAddress());

        } catch (Throwable e) {
            String msg = "querying host network info failed due to " + VmwareHelper.getExceptionMessage(e);
            logger.error(msg, e);
            throw new CloudRuntimeException(msg);
        }
    }

    private void fillHostDetailsInfo(VmwareContext serviceContext, Map<String, String> details) throws Exception {
        VmwareHypervisorHost hyperHost = getHyperHost(getServiceContext());

        if (hyperHost.isHAEnabled()) {
            details.put("NativeHA", "true");
        }
    }

    protected HashMap<String, HostVmStateReportEntry> syncHostVmStates() {
        try {
            return getHostVmStateReport();
        } catch (Exception e) {
            return new HashMap<String, HostVmStateReportEntry>();
        }
    }

    protected OptionValue[] configureVnc(OptionValue[] optionsToMerge, VmwareHypervisorHost hyperHost, String vmName, String vncPassword, String keyboardLayout) throws Exception {

        VirtualMachineMO vmMo = hyperHost.findVmOnHyperHost(vmName);

        VmwareManager mgr = hyperHost.getContext().getStockObject(VmwareManager.CONTEXT_STOCK_NAME);
        if (!mgr.beginExclusiveOperation(600))
            throw new Exception("Unable to begin exclusive operation, lock time out");

        try {
            int maxVncPorts = 64;
            int vncPort = 0;
            Random random = new Random();

            HostMO vmOwnerHost = vmMo.getRunningHost();

            ManagedObjectReference morParent = vmOwnerHost.getParentMor();
            HashMap<String, Integer> portInfo;
            if (morParent.getType().equalsIgnoreCase("ClusterComputeResource")) {
                ClusterMO clusterMo = new ClusterMO(vmOwnerHost.getContext(), morParent);
                portInfo = clusterMo.getVmVncPortsOnCluster();
            } else {
                portInfo = vmOwnerHost.getVmVncPortsOnHost();
            }

            // allocate first at 5900 - 5964 range
            Collection<Integer> existingPorts = portInfo.values();
            int val = random.nextInt(maxVncPorts);
            int startVal = val;
            do {
                if (!existingPorts.contains(5900 + val)) {
                    vncPort = 5900 + val;
                    break;
                }

                val = (++val) % maxVncPorts;
            } while (val != startVal);

            if (vncPort == 0) {
                logger.info("we've run out of range for ports between 5900-5964 for the cluster, we will try port range at 59000-60000");

                Pair<Integer, Integer> additionalRange = mgr.getAddiionalVncPortRange();
                maxVncPorts = additionalRange.second();
                val = random.nextInt(maxVncPorts);
                startVal = val;
                do {
                    if (!existingPorts.contains(additionalRange.first() + val)) {
                        vncPort = additionalRange.first() + val;
                        break;
                    }

                    val = (++val) % maxVncPorts;
                } while (val != startVal);
            }

            if (vncPort == 0) {
                throw new Exception("Unable to find an available VNC port on host");
            }

            if (logger.isInfoEnabled()) {
                logger.info("Configure VNC port for VM " + vmName + ", port: " + vncPort + ", host: " + vmOwnerHost.getHyperHostName());
            }

            return VmwareHelper.composeVncOptions(optionsToMerge, true, vncPassword, vncPort, keyboardLayout);
        } finally {
            try {
                mgr.endExclusiveOperation();
            } catch (Throwable e) {
                assert (false);
                logger.error("Unexpected exception ", e);
            }
        }
    }

    private VirtualMachineGuestOsIdentifier translateGuestOsIdentifier(String cpuArchitecture, String guestOs, String cloudGuestOs) {
        if (cpuArchitecture == null) {
            logger.warn("CPU arch is not set, default to i386. guest os: " + guestOs);
            cpuArchitecture = "i386";
        }

        if (cloudGuestOs == null) {
            logger.warn("Guest OS mapping name is not set for guest os: " + guestOs);
        }

        VirtualMachineGuestOsIdentifier identifier = null;
        try {
            if (cloudGuestOs != null) {
                identifier = VirtualMachineGuestOsIdentifier.fromValue(cloudGuestOs);
                logger.debug("Using mapping name : " + identifier.toString());
            }
        } catch (IllegalArgumentException e) {
            logger.warn("Unable to find Guest OS Identifier in VMware for mapping name: " + cloudGuestOs + ". Continuing with defaults.");
        }
        if (identifier != null) {
            return identifier;
        }

        if (cpuArchitecture.equalsIgnoreCase("x86_64")) {
            return VirtualMachineGuestOsIdentifier.OTHER_GUEST_64;
        }
        return VirtualMachineGuestOsIdentifier.OTHER_GUEST;
    }

    private HashMap<String, HostVmStateReportEntry> getHostVmStateReport() throws Exception {
        VmwareHypervisorHost hyperHost = getHyperHost(getServiceContext());

        int key = ((HostMO) hyperHost).getCustomFieldKey("VirtualMachine", CustomFieldConstants.CLOUD_VM_INTERNAL_NAME);
        if (key == 0) {
            logger.warn("Custom field " + CustomFieldConstants.CLOUD_VM_INTERNAL_NAME + " is not registered ?!");
        }
        String instanceNameCustomField = "value[" + key + "]";

        // CLOUD_VM_INTERNAL_NAME stores the internal CS generated vm name. This was earlier stored in name. Now, name can be either the hostname or
        // the internal CS name, but the custom field CLOUD_VM_INTERNAL_NAME always stores the internal CS name.
        ObjectContent[] ocs = hyperHost.getVmPropertiesOnHyperHost(new String[]{"name", "runtime.powerState", "config.template", instanceNameCustomField});

        HashMap<String, HostVmStateReportEntry> newStates = new HashMap<String, HostVmStateReportEntry>();
        if (ocs != null && ocs.length > 0) {
            for (ObjectContent oc : ocs) {
                List<DynamicProperty> objProps = oc.getPropSet();
                if (objProps != null) {

                    boolean isTemplate = false;
                    String name = null;
                    String VMInternalCSName = null;
                    VirtualMachinePowerState powerState = VirtualMachinePowerState.POWERED_OFF;
                    for (DynamicProperty objProp : objProps) {
                        if (objProp.getName().equals("config.template")) {
                            if (objProp.getVal().toString().equalsIgnoreCase("true")) {
                                isTemplate = true;
                            }
                        } else if (objProp.getName().equals("runtime.powerState")) {
                            powerState = (VirtualMachinePowerState) objProp.getVal();
                        } else if (objProp.getName().equals("name")) {
                            name = (String) objProp.getVal();
                        } else if (objProp.getName().contains(instanceNameCustomField)) {
                            if (objProp.getVal() != null)
                                VMInternalCSName = ((CustomFieldStringValue) objProp.getVal()).getValue();
                        } else {
                            assert (false);
                        }
                    }

                    if (VMInternalCSName != null)
                        name = VMInternalCSName;

                    if (!isTemplate) {
                        newStates.put(name, new HostVmStateReportEntry(convertPowerState(powerState), hyperHost.getHyperHostName()));
                    }
                }
            }
        }
        return newStates;
    }

    private HashMap<String, PowerState> getVmStates() throws Exception {
        VmwareHypervisorHost hyperHost = getHyperHost(getServiceContext());

        int key = ((HostMO) hyperHost).getCustomFieldKey("VirtualMachine", CustomFieldConstants.CLOUD_VM_INTERNAL_NAME);
        if (key == 0) {
            logger.warn("Custom field " + CustomFieldConstants.CLOUD_VM_INTERNAL_NAME + " is not registered ?!");
        }
        String instanceNameCustomField = "value[" + key + "]";

        // CLOUD_VM_INTERNAL_NAME stores the internal CS generated vm name. This was earlier stored in name. Now, name can be either the hostname or
        // the internal CS name, but the custom field CLOUD_VM_INTERNAL_NAME always stores the internal CS name.
        ObjectContent[] ocs = hyperHost.getVmPropertiesOnHyperHost(new String[]{"name", "runtime.powerState", "config.template", instanceNameCustomField});

        HashMap<String, PowerState> newStates = new HashMap<String, PowerState>();
        if (ocs != null && ocs.length > 0) {
            for (ObjectContent oc : ocs) {
                List<DynamicProperty> objProps = oc.getPropSet();
                if (objProps != null) {

                    boolean isTemplate = false;
                    String name = null;
                    String VMInternalCSName = null;
                    VirtualMachinePowerState powerState = VirtualMachinePowerState.POWERED_OFF;
                    for (DynamicProperty objProp : objProps) {
                        if (objProp.getName().equals("config.template")) {
                            if (objProp.getVal().toString().equalsIgnoreCase("true")) {
                                isTemplate = true;
                            }
                        } else if (objProp.getName().equals("runtime.powerState")) {
                            powerState = (VirtualMachinePowerState) objProp.getVal();
                        } else if (objProp.getName().equals("name")) {
                            name = (String) objProp.getVal();
                        } else if (objProp.getName().contains(instanceNameCustomField)) {
                            if (objProp.getVal() != null)
                                VMInternalCSName = ((CustomFieldStringValue) objProp.getVal()).getValue();
                        } else {
                            assert (false);
                        }
                    }

                    if (VMInternalCSName != null)
                        name = VMInternalCSName;

                    if (!isTemplate) {
                        newStates.put(name, convertPowerState(powerState));
                    }
                }
            }
        }
        return newStates;
    }

    private HashMap<String, VmStatsEntry> getVmStats(List<String> vmNames) throws Exception {
        VmwareHypervisorHost hyperHost = getHyperHost(getServiceContext());
        HashMap<String, VmStatsEntry> vmResponseMap = new HashMap<String, VmStatsEntry>();
        ManagedObjectReference perfMgr = getServiceContext().getServiceContent().getPerfManager();
        VimPortType service = getServiceContext().getService();

        PerfCounterInfo rxPerfCounterInfo = null;
        PerfCounterInfo txPerfCounterInfo = null;
        PerfCounterInfo diskReadIOPerfCounterInfo = null;
        PerfCounterInfo diskWriteIOPerfCounterInfo = null;
        PerfCounterInfo diskReadKbsPerfCounterInfo = null;
        PerfCounterInfo diskWriteKbsPerfCounterInfo = null;

        Integer windowInterval = getVmwareWindowTimeInterval();
        final XMLGregorianCalendar startTime = VmwareHelper.getXMLGregorianCalendar(new Date(), windowInterval);
        final XMLGregorianCalendar endTime = VmwareHelper.getXMLGregorianCalendar(new Date(), 0);

        List<PerfCounterInfo> cInfo = getServiceContext().getVimClient().getDynamicProperty(perfMgr, "perfCounter");
        for (PerfCounterInfo info : cInfo) {
            if ("net".equalsIgnoreCase(info.getGroupInfo().getKey()) && "average".equalsIgnoreCase(info.getRollupType().value())) {
                if ("transmitted".equalsIgnoreCase(info.getNameInfo().getKey())) {
                    txPerfCounterInfo = info;
                }
                if ("received".equalsIgnoreCase(info.getNameInfo().getKey())) {
                    rxPerfCounterInfo = info;
                }
            }
            if ("virtualdisk".equalsIgnoreCase(info.getGroupInfo().getKey())) {
                if ("numberReadAveraged".equalsIgnoreCase(info.getNameInfo().getKey())) {
                    diskReadIOPerfCounterInfo = info;
                }
                if ("numberWriteAveraged".equalsIgnoreCase(info.getNameInfo().getKey())) {
                    diskWriteIOPerfCounterInfo = info;
                }
                if ("read".equalsIgnoreCase(info.getNameInfo().getKey())) {
                    diskReadKbsPerfCounterInfo = info;
                }
                if ("write".equalsIgnoreCase(info.getNameInfo().getKey())) {
                    diskWriteKbsPerfCounterInfo = info;
                }
            }
        }

        int key = ((HostMO) hyperHost).getCustomFieldKey("VirtualMachine", CustomFieldConstants.CLOUD_VM_INTERNAL_NAME);
        if (key == 0) {
            logger.warn("Custom field " + CustomFieldConstants.CLOUD_VM_INTERNAL_NAME + " is not registered ?!");
        }
        String instanceNameCustomField = "value[" + key + "]";

        final String numCpuStr = "summary.config.numCpu";
        final String cpuUseStr = "summary.quickStats.overallCpuUsage";
        final String guestMemUseStr = "summary.quickStats.guestMemoryUsage";
        final String memLimitStr = "resourceConfig.memoryAllocation.limit";
        final String memMbStr = "config.hardware.memoryMB";
        final String allocatedCpuStr = "summary.runtime.maxCpuUsage";

        ObjectContent[] ocs = hyperHost.getVmPropertiesOnHyperHost(new String[]{
                "name", numCpuStr, cpuUseStr, guestMemUseStr, memLimitStr, memMbStr, allocatedCpuStr, instanceNameCustomField
        });

        if (ocs != null && ocs.length > 0) {
            for (ObjectContent oc : ocs) {
                List<DynamicProperty> objProps = oc.getPropSet();
                if (objProps != null) {
                    String name = null;
                    String numberCPUs = null;
                    double maxCpuUsage = 0;
                    String memlimit = null;
                    String memkb = null;
                    String guestMemusage = null;
                    String vmNameOnVcenter = null;
                    String vmInternalCSName = null;
                    double allocatedCpu = 0;
                    for (DynamicProperty objProp : objProps) {
                        if (objProp.getName().equals("name")) {
                            vmNameOnVcenter = objProp.getVal().toString();
                        } else if (objProp.getName().contains(instanceNameCustomField)) {
                            if (objProp.getVal() != null)
                                vmInternalCSName = ((CustomFieldStringValue) objProp.getVal()).getValue();
                        } else if (objProp.getName().equals(guestMemUseStr)) {
                            guestMemusage = objProp.getVal().toString();
                        } else if (objProp.getName().equals(numCpuStr)) {
                            numberCPUs = objProp.getVal().toString();
                        } else if (objProp.getName().equals(cpuUseStr)) {
                            maxCpuUsage = NumberUtils.toDouble(objProp.getVal().toString());
                        } else if (objProp.getName().equals(memLimitStr)) {
                            memlimit = objProp.getVal().toString();
                        } else if (objProp.getName().equals(memMbStr)) {
                            memkb = objProp.getVal().toString();
                        } else if (objProp.getName().equals(allocatedCpuStr)) {
                            allocatedCpu = NumberUtils.toDouble(objProp.getVal().toString());
                        }
                    }

                    maxCpuUsage = (maxCpuUsage / allocatedCpu) * 100;
                    if (vmInternalCSName != null) {
                        name = vmInternalCSName;
                    } else {
                        name = vmNameOnVcenter;
                    }

                    if (!vmNames.contains(name)) {
                        continue;
                    }

                    ManagedObjectReference vmMor = hyperHost.findVmOnHyperHost(name).getMor();
                    assert (vmMor != null);

                    double networkReadKBs = 0;
                    double networkWriteKBs = 0;
                    double diskReadIops = 0;
                    double diskWriteIops = 0;
                    double diskReadKbs = 0;
                    double diskWriteKbs = 0;

                    final ArrayList<PerfMetricId> perfMetricsIds = new ArrayList<PerfMetricId>();
                    if (rxPerfCounterInfo != null) {
                        perfMetricsIds.add(VmwareHelper.createPerfMetricId(rxPerfCounterInfo, ""));
                    }
                    if (txPerfCounterInfo != null) {
                        perfMetricsIds.add(VmwareHelper.createPerfMetricId(txPerfCounterInfo, ""));
                    }
                    if (diskReadIOPerfCounterInfo != null) {
                        perfMetricsIds.add(VmwareHelper.createPerfMetricId(diskReadIOPerfCounterInfo, "*"));
                    }
                    if (diskWriteIOPerfCounterInfo != null) {
                        perfMetricsIds.add(VmwareHelper.createPerfMetricId(diskWriteIOPerfCounterInfo, "*"));
                    }
                    if (diskReadKbsPerfCounterInfo != null) {
                        perfMetricsIds.add(VmwareHelper.createPerfMetricId(diskReadKbsPerfCounterInfo, ""));
                    }
                    if (diskWriteKbsPerfCounterInfo != null) {
                        perfMetricsIds.add(VmwareHelper.createPerfMetricId(diskWriteKbsPerfCounterInfo, ""));
                    }

                    if (perfMetricsIds.size() > 0) {
                        try {
                            final PerfQuerySpec qSpec = new PerfQuerySpec();
                            qSpec.setEntity(vmMor);
                            qSpec.setFormat("normal");
                            qSpec.setIntervalId(windowInterval);
                            qSpec.setStartTime(startTime);
                            qSpec.setEndTime(endTime);
                            qSpec.getMetricId().addAll(perfMetricsIds);
                            final List<PerfEntityMetricBase> perfValues = service.queryPerf(perfMgr, Collections.singletonList(qSpec));
                            for (final PerfEntityMetricBase perfValue : perfValues) {
                                if (!(perfValue instanceof PerfEntityMetric)) {
                                    continue;
                                }
                                final List<PerfMetricSeries> seriesList = ((PerfEntityMetric) perfValue).getValue();
                                for (final PerfMetricSeries series : seriesList) {
                                    if (!(series instanceof PerfMetricIntSeries)) {
                                        continue;
                                    }
                                    final List<Long> values = ((PerfMetricIntSeries) series).getValue();
                                    double sum = 0;
                                    for (final Long value : values) {
                                        sum += value;
                                    }
                                    double avg = sum / (values.size() * 1f);
                                    if (series.getId().getCounterId() == rxPerfCounterInfo.getKey()) {
                                        networkReadKBs = avg;
                                    }
                                    if (series.getId().getCounterId() == txPerfCounterInfo.getKey()) {
                                        networkWriteKBs = avg;
                                    }
                                    if (series.getId().getCounterId() == diskReadIOPerfCounterInfo.getKey()) {
                                        diskReadIops += avg;
                                    }
                                    if (series.getId().getCounterId() == diskWriteIOPerfCounterInfo.getKey()) {
                                        diskWriteIops += avg;
                                    }
                                    if (series.getId().getCounterId() == diskReadKbsPerfCounterInfo.getKey()) {
                                        diskReadKbs = avg;
                                    }
                                    if (series.getId().getCounterId() == diskWriteKbsPerfCounterInfo.getKey()) {
                                        diskWriteKbs = avg;
                                    }
                                }
                            }
                        } catch (Exception e) {
                            logger.error(String.format("Unable to execute PerfQuerySpec due to: [%s]. The window interval is enabled in vCenter?", VmwareHelper.getExceptionMessage(e)), e);
                        }
                    }

                    double doubleMemKb = NumberUtils.toDouble(memkb);
                    double guestFreeMem =  doubleMemKb - NumberUtils.toDouble(guestMemusage);

                    final VmStatsEntry vmStats = new VmStatsEntry(0, doubleMemKb * 1024, guestFreeMem * 1024, NumberUtils.toDouble(memlimit) * 1024, maxCpuUsage, networkReadKBs,
                            networkWriteKBs, NumberUtils.toInt(numberCPUs), diskReadKbs, diskWriteKbs, diskReadIops, diskWriteIops, "vm");
                    vmResponseMap.put(name, vmStats);

                }
            }
        }
        return vmResponseMap;
    }

    protected String networkUsage(final String privateIpAddress, final String option, final String ethName) {
        return networkUsage(privateIpAddress, option, ethName, null);
    }

    protected String networkUsage(final String privateIpAddress, final String option, final String ethName, final String publicIp) {
        String args = null;
        if (option.equals("get")) {
            args = "-g";
            if (StringUtils.isNotEmpty(publicIp)) {
                args += " -l " + publicIp;
            }
        } else if (option.equals("create")) {
            args = "-c";
        } else if (option.equals("reset")) {
            args = "-r";
        } else if (option.equals("addVif")) {
            args = "-a";
            args += ethName;
        } else if (option.equals("deleteVif")) {
            args = "-d";
            args += ethName;
        }

        ExecutionResult result = executeInVR(privateIpAddress, "netusage.sh", args);

        if (!result.isSuccess()) {
            return null;
        }

        return result.getDetails();
    }

    protected long[] getNetworkStats(String privateIP, String publicIp) {
        String result = networkUsage(privateIP, "get", null, publicIp);
        long[] stats = new long[2];
        if (result != null) {
            try {
                String[] splitResult = result.split(":");
                int i = 0;
                while (i < splitResult.length - 1) {
                    stats[0] += Long.parseLong(splitResult[i++]);
                    stats[1] += Long.parseLong(splitResult[i++]);
                }
            } catch (Throwable e) {
                logger.warn("Unable to parse return from script return of network usage command: " + e.toString(), e);
            }
        }
        return stats;
    }

    protected String connect(final String vmName, final String ipAddress, final int port) {
        long startTick = System.currentTimeMillis();

        // wait until we have at least been waiting for _ops_timeout time or
        // at least have tried _retry times, this is to coordinate with system
        // VM patching/rebooting time that may need
        int retry = _retry;
        while (System.currentTimeMillis() - startTick <= _opsTimeout || --retry > 0) {
            logger.info("Trying to connect to " + ipAddress);
            try (SocketChannel sch = SocketChannel.open();) {
                sch.configureBlocking(true);
                sch.socket().setSoTimeout(5000);

                InetSocketAddress addr = new InetSocketAddress(ipAddress, port);
                sch.connect(addr);
                return null;
            } catch (IOException e) {
                logger.info("Could not connect to " + ipAddress + " due to " + e.toString());
                if (e instanceof ConnectException) {
                    // if connection is refused because of VM is being started,
                    // we give it more sleep time
                    // to avoid running out of retry quota too quickly
                    try {
                        Thread.sleep(5000);
                    } catch (InterruptedException ex) {
                        logger.debug("[ignored] interrupted while waiting to retry connect after failure.", e);
                    }
                }
            }

            try {
                Thread.sleep(1000);
            } catch (InterruptedException ex) {
                logger.debug("[ignored] interrupted while waiting to retry connect.");
            }
        }

        logger.info("Unable to logon to " + ipAddress);

        return "Unable to connect";
    }

    protected String connect(final String vmname, final String ipAddress) {
        return connect(vmname, ipAddress, 3922);
    }

    public static PowerState getVmState(VirtualMachineMO vmMo) throws Exception {
        VirtualMachineRuntimeInfo runtimeInfo = vmMo.getRuntimeInfo();
        return convertPowerState(runtimeInfo.getPowerState());
    }

    private static PowerState convertPowerState(VirtualMachinePowerState powerState) {
        return s_powerStatesTable.get(powerState);
    }

    public static PowerState getVmPowerState(VirtualMachineMO vmMo) throws Exception {
        VirtualMachineRuntimeInfo runtimeInfo = vmMo.getRuntimeInfo();
        return convertPowerState(runtimeInfo.getPowerState());
    }

    private static HostStatsEntry getHyperHostStats(VmwareHypervisorHost hyperHost) throws Exception {
        ComputeResourceSummary hardwareSummary = hyperHost.getHyperHostHardwareSummary();
        if (hardwareSummary == null)
            return null;

        HostStatsEntry entry = new HostStatsEntry();

        entry.setEntityType("host");
        double cpuUtilization = ((double) (hardwareSummary.getTotalCpu() - hardwareSummary.getEffectiveCpu()) / (double) hardwareSummary.getTotalCpu() * 100);
        entry.setCpuUtilization(cpuUtilization);
        entry.setTotalMemoryKBs(hardwareSummary.getTotalMemory() / 1024);
        entry.setFreeMemoryKBs(hardwareSummary.getEffectiveMemory() * 1024);

        return entry;
    }

    private String getRouterSshControlIp(NetworkElementCommand cmd) {
        String routerIp = cmd.getAccessDetail(NetworkElementCommand.ROUTER_IP);
        if (logger.isDebugEnabled())
            logger.debug("Use router's private IP for SSH control. IP : " + routerIp);
        return routerIp;
    }

    @Override
    public void setAgentControl(IAgentControl agentControl) {
    }

    @Override
    public boolean configure(String name, Map<String, Object> params) throws ConfigurationException {
        try {
            _name = name;

            _url = (String) params.get("url");
            _username = (String) params.get("username");
            _password = (String) params.get("password");
            _dcId = (String) params.get("zone");
            _pod = (String) params.get("pod");
            _cluster = (String) params.get("cluster");

            _guid = (String) params.get("guid");
            String[] tokens = _guid.split("@");
            _vCenterAddress = tokens[1];
            _morHyperHost = new ManagedObjectReference();
            String[] hostTokens = tokens[0].split(":");
            _morHyperHost.setType(hostTokens[0]);
            _morHyperHost.setValue(hostTokens[1]);

            _guestTrafficInfo = (VmwareTrafficLabel) params.get("guestTrafficInfo");
            _publicTrafficInfo = (VmwareTrafficLabel) params.get("publicTrafficInfo");
            VmwareContext context = getServiceContext();
            VmwareManager mgr = context.getStockObject(VmwareManager.CONTEXT_STOCK_NAME);
            if (mgr == null) {
                throw new ConfigurationException("Invalid vmwareContext:  vmwareMgr stock object is not set or cleared.");
            }
            mgr.setupResourceStartupParams(params);

            CustomFieldsManagerMO cfmMo = new CustomFieldsManagerMO(context, context.getServiceContent().getCustomFieldsManager());
            cfmMo.ensureCustomFieldDef("Datastore", CustomFieldConstants.CLOUD_UUID);
            cfmMo.ensureCustomFieldDef("StoragePod", CustomFieldConstants.CLOUD_UUID);

            if (_publicTrafficInfo != null && _publicTrafficInfo.getVirtualSwitchType() != VirtualSwitchType.StandardVirtualSwitch
                    || _guestTrafficInfo != null && _guestTrafficInfo.getVirtualSwitchType() != VirtualSwitchType.StandardVirtualSwitch) {
                cfmMo.ensureCustomFieldDef("DistributedVirtualPortgroup", CustomFieldConstants.CLOUD_GC_DVP);
            }
            cfmMo.ensureCustomFieldDef("Network", CustomFieldConstants.CLOUD_GC);
            cfmMo.ensureCustomFieldDef("VirtualMachine", CustomFieldConstants.CLOUD_UUID);
            cfmMo.ensureCustomFieldDef("VirtualMachine", CustomFieldConstants.CLOUD_NIC_MASK);
            cfmMo.ensureCustomFieldDef("VirtualMachine", CustomFieldConstants.CLOUD_VM_INTERNAL_NAME);
            cfmMo.ensureCustomFieldDef("VirtualMachine", CustomFieldConstants.CLOUD_WORKER);
            cfmMo.ensureCustomFieldDef("VirtualMachine", CustomFieldConstants.CLOUD_WORKER_TAG);

            VmwareHypervisorHost hostMo = this.getHyperHost(context);
            _hostName = hostMo.getHyperHostName();

            if (_guestTrafficInfo.getVirtualSwitchType() == VirtualSwitchType.NexusDistributedVirtualSwitch
                    || _publicTrafficInfo.getVirtualSwitchType() == VirtualSwitchType.NexusDistributedVirtualSwitch) {
                _privateNetworkVSwitchName = mgr.getPrivateVSwitchName(Long.parseLong(_dcId), HypervisorType.VMware);
                _vsmCredentials = mgr.getNexusVSMCredentialsByClusterId(Long.parseLong(_cluster));
            }

            if (_privateNetworkVSwitchName == null) {
                _privateNetworkVSwitchName = (String) params.get("private.network.vswitch.name");
            }

            String value = (String) params.get("vmware.recycle.hung.wokervm");
            if (value != null && value.equalsIgnoreCase("true"))
                _recycleHungWorker = true;

            value = (String) params.get("vmware.root.disk.controller");
            if (value != null && value.equalsIgnoreCase("scsi"))
                _rootDiskController = DiskControllerType.scsi;
            else if (value != null && value.equalsIgnoreCase("ide"))
                _rootDiskController = DiskControllerType.ide;
            else
                _rootDiskController = DiskControllerType.osdefault;

            Integer intObj = (Integer) params.get("ports.per.dvportgroup");
            if (intObj != null)
                _portsPerDvPortGroup = intObj.intValue();

            logger.info("VmwareResource network configuration info." + " private traffic over vSwitch: " + _privateNetworkVSwitchName + ", public traffic over "
                    + _publicTrafficInfo.getVirtualSwitchType() + " : " + _publicTrafficInfo.getVirtualSwitchName() + ", guest traffic over "
                    + _guestTrafficInfo.getVirtualSwitchType() + " : " + _guestTrafficInfo.getVirtualSwitchName());

            Boolean boolObj = (Boolean) params.get("vmware.create.full.clone");
            if (boolObj != null && boolObj.booleanValue()) {
                _fullCloneFlag = true;
            } else {
                _fullCloneFlag = false;
            }

            boolObj = (Boolean) params.get("vm.instancename.flag");
            if (boolObj != null && boolObj.booleanValue()) {
                _instanceNameFlag = true;
            } else {
                _instanceNameFlag = false;
            }

            value = (String) params.get("scripts.timeout");
            int timeout = NumbersUtil.parseInt(value, 1440) * 1000;

            storageNfsVersion = NfsSecondaryStorageResource.retrieveNfsVersionFromParams(params);
            _storageProcessor = new VmwareStorageProcessor((VmwareHostService) this, _fullCloneFlag, (VmwareStorageMount) mgr, timeout, this, _shutdownWaitMs, null,
                    storageNfsVersion);
            storageHandler = new VmwareStorageSubsystemCommandHandler(_storageProcessor, storageNfsVersion);

            _vrResource = new VirtualRoutingResource(this);
            if (!_vrResource.configure(name, params)) {
                throw new ConfigurationException("Unable to configure VirtualRoutingResource");
            }

            if (logger.isTraceEnabled()) {
                logger.trace("Successfully configured VmwareResource.");
            }
            return true;
        } catch (Exception e) {
            logger.error("Unexpected Exception ", e);
            throw new ConfigurationException("Failed to configure VmwareResource due to unexpect exception.");
        } finally {
            recycleServiceContext();
        }
    }

    @Override
    public String getName() {
        return _name;
    }

    @Override
    protected String getDefaultScriptsDir() {
        return null;
    }

    @Override
    public boolean start() {
        return true;
    }

    @Override
    public boolean stop() {
        return true;
    }

    public VmwareContext getServiceContext() {
        return getServiceContext(null);
    }

    public void invalidateServiceContext() {
        invalidateServiceContext(null);
    }

    public VmwareHypervisorHost getHyperHost(VmwareContext context) {
        return getHyperHost(context, null);
    }

    @Override
    public VmwareContext getServiceContext(Command cmd) {
        VmwareContext context = null;
        if (s_serviceContext.get() != null) {
            context = s_serviceContext.get();
            String poolKey = VmwareContextPool.composePoolKey(_vCenterAddress, _username);
            // Before re-using the thread local context, ensure it corresponds to the right vCenter API session and that it is valid to make calls.
            if (context.getPoolKey().equals(poolKey)) {
                if (context.validate()) {
                    if (logger.isTraceEnabled()) {
                        logger.trace("ThreadLocal context is still valid, just reuse");
                    }
                    return context;
                } else {
                    logger.info("Validation of the context failed, dispose and use a new one");
                    invalidateServiceContext(context);
                }
            } else {
                // Exisitng ThreadLocal context corresponds to a different vCenter API session. Why has it not been recycled?
                logger.warn("ThreadLocal VMware context: " + poolKey + " doesn't correspond to the right vCenter. Expected VMware context: " + context.getPoolKey());
            }
        }
        try {
            context = VmwareContextFactory.getContext(_vCenterAddress, _username, _password);
            s_serviceContext.set(context);
        } catch (Exception e) {
            logger.error("Unable to connect to vSphere server: " + _vCenterAddress, e);
            throw new CloudRuntimeException("Unable to connect to vSphere server: " + _vCenterAddress);
        }
        return context;
    }

    @Override
    public void invalidateServiceContext(VmwareContext context) {
        assert (s_serviceContext.get() == context);

        s_serviceContext.set(null);
        if (context != null)
            context.close();
    }

    private void recycleServiceContext() {
        VmwareContext context = s_serviceContext.get();
        if (logger.isTraceEnabled()) {
            logger.trace("Reset threadlocal context to null");
        }
        s_serviceContext.set(null);

        if (context != null) {
            assert (context.getPool() != null);
            if (logger.isTraceEnabled()) {
                logger.trace("Recycling threadlocal context to pool");
            }
            context.getPool().registerContext(context);
        }
    }

    @Override
    public VmwareHypervisorHost getHyperHost(VmwareContext context, Command cmd) {
        if (_morHyperHost.getType().equalsIgnoreCase("HostSystem")) {
            return new HostMO(context, _morHyperHost);
        }
        return new ClusterMO(context, _morHyperHost);
    }

    @Override
    @DB
    public String getWorkerName(VmwareContext context, Command cmd, int workerSequence, DatastoreMO sourceDsMo) throws Exception {
        VmwareManager mgr = context.getStockObject(VmwareManager.CONTEXT_STOCK_NAME);
        String vmName = mgr.composeWorkerName();
        if (sourceDsMo!= null && sourceDsMo.getDatastoreType().equalsIgnoreCase("VVOL")) {
            vmName = CustomFieldConstants.CLOUD_UUID + "-" + vmName;
        }

        assert (cmd != null);
        context.getStockObject(VmwareManager.CONTEXT_STOCK_NAME);
        // TODO: Fix this? long checkPointId = vmwareMgr.pushCleanupCheckpoint(this._guid, vmName);
        // TODO: Fix this? cmd.setContextParam("checkpoint", String.valueOf(checkPointId));
        return vmName;
    }

    @Override
    public void setName(String name) {
        // TODO Auto-generated method stub
    }

    @Override
    public void setConfigParams(Map<String, Object> params) {
        // TODO Auto-generated method stub

    }

    @Override
    public Map<String, Object> getConfigParams() {
        // TODO Auto-generated method stub
        return null;
    }

    @Override
    public int getRunLevel() {
        // TODO Auto-generated method stub
        return 0;
    }

    @Override
    public void setRunLevel(int level) {
        // TODO Auto-generated method stub
    }

    @Override
    public Answer execute(DestroyCommand cmd) {
        try {
            VmwareContext context = getServiceContext(null);
            VmwareHypervisorHost hyperHost = getHyperHost(context, null);
            VolumeTO vol = cmd.getVolume();

            VirtualMachineMO vmMo = findVmOnDatacenter(context, hyperHost, vol);

            if (vmMo != null) {
                if (logger.isInfoEnabled()) {
                    logger.info("Destroy template volume " + vol.getPath());
                }
                if (vmMo.isTemplate()) {
                    vmMo.markAsVirtualMachine(hyperHost.getHyperHostOwnerResourcePool(), hyperHost.getMor());
                }
                vmMo.destroy();
            } else {
                if (logger.isInfoEnabled()) {
                    logger.info("Template volume " + vol.getPath() + " is not found, no need to delete.");
                }
            }
            return new Answer(cmd, true, "Success");

        } catch (Throwable e) {
            return new Answer(cmd, false, createLogMessageException(e, cmd));
        }
    }

    /**
     * Use data center to look for vm, instead of randomly picking up a cluster<br/>
     * (in multiple cluster environments vm could not be found if wrong cluster was chosen)
     *
     * @param context   vmware context
     * @param hyperHost vmware hv host
     * @param vol       volume
     * @return a virtualmachinemo if could be found on datacenter.
     * @throws Exception             if there is an error while finding vm
     * @throws CloudRuntimeException if datacenter cannot be found
     */
    protected VirtualMachineMO findVmOnDatacenter(VmwareContext context, VmwareHypervisorHost hyperHost, VolumeTO vol) throws Exception {
        DatacenterMO dcMo = new DatacenterMO(context, hyperHost.getHyperHostDatacenter());
        if (dcMo.getMor() == null) {
            String msg = "Unable to find VMware DC";
            logger.error(msg);
            throw new CloudRuntimeException(msg);
        }
        return dcMo.findVm(vol.getPath());
    }

    protected File getSystemVmKeyFile() {
        if (s_systemVmKeyFile == null) {
            syncFetchSystemVmKeyFile();
        }
        return s_systemVmKeyFile;
    }

    private void syncFetchSystemVmKeyFile() {
        synchronized (s_syncLockObjectFetchKeyFile) {
            if (s_systemVmKeyFile == null) {
                s_systemVmKeyFile = fetchSystemVmKeyFile();
            }
        }
    }

    private File fetchSystemVmKeyFile() {
        String filePath = s_relativePathSystemVmKeyFileInstallDir;
        logger.debug("Looking for file [" + filePath + "] in the classpath.");
        URL url = Script.class.getClassLoader().getResource(filePath);
        File keyFile = null;
        if (url != null) {
            keyFile = new File(url.getPath());
        }
        if (keyFile == null || !keyFile.exists()) {
            filePath = s_defaultPathSystemVmKeyFile;
            keyFile = new File(filePath);
            logger.debug("Looking for file [" + filePath + "] in the classpath.");
        }
        if (!keyFile.exists()) {
            logger.error("Unable to locate id_rsa.cloud in your setup at " + keyFile.toString());
        }
        return keyFile;
    }

<<<<<<< HEAD
    private List<UnmanagedInstanceTO.Disk> getUnmanageInstanceDisks(VirtualMachineMO vmMo) {
        List<UnmanagedInstanceTO.Disk> instanceDisks = new ArrayList<>();
        VirtualDisk[] disks = null;
        try {
            disks = vmMo.getAllDiskDevice();
        } catch (Exception e) {
            logger.info("Unable to retrieve unmanaged instance disks. " + e.getMessage());
        }
        if (disks != null) {
            for (VirtualDevice diskDevice : disks) {
                try {
                    if (diskDevice instanceof VirtualDisk) {
                        UnmanagedInstanceTO.Disk instanceDisk = new UnmanagedInstanceTO.Disk();
                        VirtualDisk disk = (VirtualDisk) diskDevice;
                        instanceDisk.setDiskId(disk.getDiskObjectId());
                        instanceDisk.setLabel(disk.getDeviceInfo() != null ? disk.getDeviceInfo().getLabel() : "");
                        instanceDisk.setFileBaseName(vmMo.getVmdkFileBaseName(disk));
                        instanceDisk.setImagePath(getAbsoluteVmdkFile(disk));
                        instanceDisk.setCapacity(disk.getCapacityInBytes());
                        instanceDisk.setPosition(diskDevice.getUnitNumber());
                        DatastoreFile file = new DatastoreFile(getAbsoluteVmdkFile(disk));
                        if (StringUtils.isNoneEmpty(file.getFileBaseName(), file.getDatastoreName())) {
                            VirtualMachineDiskInfo diskInfo = vmMo.getDiskInfoBuilder().getDiskInfoByBackingFileBaseName(file.getFileBaseName(), file.getDatastoreName());
                            instanceDisk.setChainInfo(getGson().toJson(diskInfo));
                        }
                        for (VirtualDevice device : vmMo.getAllDeviceList()) {
                            if (diskDevice.getControllerKey() == device.getKey()) {
                                if (device instanceof VirtualIDEController) {
                                    instanceDisk.setController(DiskControllerType.getType(device.getClass().getSimpleName()).toString());
                                    instanceDisk.setControllerUnit(((VirtualIDEController) device).getBusNumber());
                                } else if (device instanceof VirtualSCSIController) {
                                    instanceDisk.setController(DiskControllerType.getType(device.getClass().getSimpleName()).toString());
                                    instanceDisk.setControllerUnit(((VirtualSCSIController) device).getBusNumber());
                                } else {
                                    instanceDisk.setController(DiskControllerType.none.toString());
                                }
                                break;
                            }
                        }
                        if (disk.getBacking() instanceof VirtualDeviceFileBackingInfo) {
                            VirtualDeviceFileBackingInfo diskBacking = (VirtualDeviceFileBackingInfo) disk.getBacking();
                            ManagedObjectReference morDs = diskBacking.getDatastore();
                            DatastoreInfo info = (DatastoreInfo)vmMo.getContext().getVimClient().getDynamicProperty(diskBacking.getDatastore(), "info");
                            if (info instanceof NasDatastoreInfo) {
                                NasDatastoreInfo dsInfo = (NasDatastoreInfo) info;
                                instanceDisk.setDatastoreName(dsInfo.getName());
                                if (dsInfo.getNas() != null) {
                                    instanceDisk.setDatastoreHost(dsInfo.getNas().getRemoteHost());
                                    instanceDisk.setDatastorePath(dsInfo.getNas().getRemotePath());
                                    instanceDisk.setDatastoreType(dsInfo.getNas().getType());
                                }
                            } else {
                                instanceDisk.setDatastoreName(info.getName());
                            }
                        }
                        logger.info(vmMo.getName() + " " + disk.getDeviceInfo().getLabel() + " " + disk.getDeviceInfo().getSummary() + " " + disk.getDiskObjectId() + " " + disk.getCapacityInKB() + " " + instanceDisk.getController());
                        instanceDisks.add(instanceDisk);
                    }
                } catch (Exception e) {
                    logger.info("Unable to retrieve unmanaged instance disk info. " + e.getMessage());
                }
            }
            Collections.sort(instanceDisks, new Comparator<UnmanagedInstanceTO.Disk>() {
                @Override
                public int compare(final UnmanagedInstanceTO.Disk disk1, final UnmanagedInstanceTO.Disk disk2) {
                    return extractInt(disk1) - extractInt(disk2);
                }

                int extractInt(UnmanagedInstanceTO.Disk disk) {
                    String num = disk.getLabel().replaceAll("\\D", "");
                    // return 0 if no digits found
                    return num.isEmpty() ? 0 : Integer.parseInt(num);
                }
            });
        }
        return instanceDisks;
    }

    private List<UnmanagedInstanceTO.Nic> getUnmanageInstanceNics(VmwareHypervisorHost hyperHost, VirtualMachineMO vmMo) {
        List<UnmanagedInstanceTO.Nic> instanceNics = new ArrayList<>();

        HashMap<String, List<String>> guestNicMacIPAddressMap = new HashMap<>();
        try {
            GuestInfo guestInfo = vmMo.getGuestInfo();
            if (guestInfo.getToolsStatus() == VirtualMachineToolsStatus.TOOLS_OK) {
                for (GuestNicInfo nicInfo: guestInfo.getNet()) {
                    if (CollectionUtils.isNotEmpty(nicInfo.getIpAddress())) {
                        List<String> ipAddresses = new ArrayList<>();
                        for (String ipAddress : nicInfo.getIpAddress()) {
                            if (NetUtils.isValidIp4(ipAddress)) {
                                ipAddresses.add(ipAddress);
                            }
                        }
                        guestNicMacIPAddressMap.put(nicInfo.getMacAddress(), ipAddresses);
                    }
                }
            } else {
                logger.info(String.format("Unable to retrieve guest nics for instance: %s from VMware tools as tools status: %s", vmMo.getName(), guestInfo.getToolsStatus().toString()));
            }
        } catch (Exception e) {
            logger.info("Unable to retrieve guest nics for instance from VMware tools. " + e.getMessage());
        }
        VirtualDevice[] nics = null;
        try {
            nics = vmMo.getNicDevices();
        } catch (Exception e) {
            logger.info("Unable to retrieve unmanaged instance nics. " + e.getMessage());
        }
        if (nics != null) {
            for (VirtualDevice nic : nics) {
                try {
                    VirtualEthernetCard ethCardDevice = (VirtualEthernetCard) nic;
                    logger.error(nic.getClass().getCanonicalName() + " " + nic.getBacking().getClass().getCanonicalName() + " " + ethCardDevice.getMacAddress());
                    UnmanagedInstanceTO.Nic instanceNic = new UnmanagedInstanceTO.Nic();
                    instanceNic.setNicId(ethCardDevice.getDeviceInfo().getLabel());
                    if (ethCardDevice instanceof VirtualPCNet32) {
                        instanceNic.setAdapterType(VirtualEthernetCardType.PCNet32.toString());
                    } else if (ethCardDevice instanceof VirtualVmxnet2) {
                        instanceNic.setAdapterType(VirtualEthernetCardType.Vmxnet2.toString());
                    } else if (ethCardDevice instanceof VirtualVmxnet3) {
                        instanceNic.setAdapterType(VirtualEthernetCardType.Vmxnet3.toString());
                    } else {
                        instanceNic.setAdapterType(VirtualEthernetCardType.E1000.toString());
                    }
                    instanceNic.setMacAddress(ethCardDevice.getMacAddress());
                    if (guestNicMacIPAddressMap.containsKey(instanceNic.getMacAddress())) {
                        instanceNic.setIpAddress(guestNicMacIPAddressMap.get(instanceNic.getMacAddress()));
                    }
                    if (ethCardDevice.getSlotInfo() != null) {
                        instanceNic.setPciSlot(ethCardDevice.getSlotInfo().toString());
                    }
                    VirtualDeviceBackingInfo backing = ethCardDevice.getBacking();
                    if (backing instanceof VirtualEthernetCardDistributedVirtualPortBackingInfo) {
                        VirtualEthernetCardDistributedVirtualPortBackingInfo backingInfo = (VirtualEthernetCardDistributedVirtualPortBackingInfo) backing;
                        DistributedVirtualSwitchPortConnection port = backingInfo.getPort();
                        String portKey = port.getPortKey();
                        String portGroupKey = port.getPortgroupKey();
                        String dvSwitchUuid = port.getSwitchUuid();

                        logger.debug("NIC " + nic.toString() + " is connected to dvSwitch " + dvSwitchUuid + " pg " + portGroupKey + " port " + portKey);

                        ManagedObjectReference dvSwitchManager = vmMo.getContext().getVimClient().getServiceContent().getDvSwitchManager();
                        ManagedObjectReference dvSwitch = vmMo.getContext().getVimClient().getService().queryDvsByUuid(dvSwitchManager, dvSwitchUuid);

                        // Get all ports
                        DistributedVirtualSwitchPortCriteria criteria = new DistributedVirtualSwitchPortCriteria();
                        criteria.setInside(true);
                        criteria.getPortgroupKey().add(portGroupKey);
                        List<DistributedVirtualPort> dvPorts = vmMo.getContext().getVimClient().getService().fetchDVPorts(dvSwitch, criteria);

                        for (DistributedVirtualPort dvPort : dvPorts) {
                            // Find the port for this NIC by portkey
                            if (portKey.equals(dvPort.getKey())) {
                                VMwareDVSPortSetting settings = (VMwareDVSPortSetting) dvPort.getConfig().getSetting();
                                if (settings.getVlan() instanceof VmwareDistributedVirtualSwitchVlanIdSpec) {
                                    VmwareDistributedVirtualSwitchVlanIdSpec vlanId = (VmwareDistributedVirtualSwitchVlanIdSpec) settings.getVlan();
                                    logger.trace("Found port " + dvPort.getKey() + " with vlan " + vlanId.getVlanId());
                                    if (vlanId.getVlanId() > 0 && vlanId.getVlanId() < 4095) {
                                        instanceNic.setVlan(vlanId.getVlanId());
                                    }
                                } else if (settings.getVlan() instanceof VmwareDistributedVirtualSwitchPvlanSpec) {
                                    VmwareDistributedVirtualSwitchPvlanSpec pvlanSpec = (VmwareDistributedVirtualSwitchPvlanSpec) settings.getVlan();
                                    logger.trace("Found port " + dvPort.getKey() + " with pvlan " + pvlanSpec.getPvlanId());
                                    if (pvlanSpec.getPvlanId() > 0 && pvlanSpec.getPvlanId() < 4095) {
                                        DistributedVirtualSwitchMO dvSwitchMo = new DistributedVirtualSwitchMO(vmMo.getContext(), dvSwitch);
                                        Pair<Integer, HypervisorHostHelper.PvlanType> vlanDetails = dvSwitchMo.retrieveVlanFromPvlan(pvlanSpec.getPvlanId(), dvSwitch);
                                        if (vlanDetails != null && vlanDetails.first() != null && vlanDetails.second() != null) {
                                            instanceNic.setVlan(vlanDetails.first());
                                            instanceNic.setPvlan(pvlanSpec.getPvlanId());
                                            instanceNic.setPvlanType(vlanDetails.second().toString());
                                        }
                                    }
                                }
                                break;
                            }
                        }
                    } else if (backing instanceof VirtualEthernetCardNetworkBackingInfo) {
                        VirtualEthernetCardNetworkBackingInfo backingInfo = (VirtualEthernetCardNetworkBackingInfo) backing;
                        instanceNic.setNetwork(backingInfo.getDeviceName());
                        if (hyperHost instanceof HostMO) {
                            HostMO hostMo = (HostMO) hyperHost;
                            HostPortGroupSpec portGroupSpec = hostMo.getHostPortGroupSpec(backingInfo.getDeviceName());
                            instanceNic.setVlan(portGroupSpec.getVlanId());
                        }
                    }
                    instanceNics.add(instanceNic);
                } catch (Exception e) {
                    logger.info("Unable to retrieve unmanaged instance nic info. " + e.getMessage());
                }
            }
            Collections.sort(instanceNics, new Comparator<UnmanagedInstanceTO.Nic>() {
                @Override
                public int compare(final UnmanagedInstanceTO.Nic nic1, final UnmanagedInstanceTO.Nic nic2) {
                    return extractInt(nic1) - extractInt(nic2);
                }

                int extractInt(UnmanagedInstanceTO.Nic nic) {
                    String num = nic.getNicId().replaceAll("\\D", "");
                    // return 0 if no digits found
                    return num.isEmpty() ? 0 : Integer.parseInt(num);
                }
            });
        }
        return  instanceNics;
    }

    private UnmanagedInstanceTO getUnmanagedInstance(VmwareHypervisorHost hyperHost, VirtualMachineMO vmMo) {
        UnmanagedInstanceTO instance = null;
        try {
            instance = new UnmanagedInstanceTO();
            instance.setName(vmMo.getVmName());
            instance.setInternalCSName(vmMo.getInternalCSName());
            instance.setCpuCores(vmMo.getConfigSummary().getNumCpu());
            instance.setCpuCoresPerSocket(vmMo.getCoresPerSocket());
            instance.setCpuSpeed(vmMo.getConfigSummary().getCpuReservation());
            instance.setMemory(vmMo.getConfigSummary().getMemorySizeMB());
            instance.setOperatingSystemId(vmMo.getVmGuestInfo().getGuestId());
            if (StringUtils.isEmpty(instance.getOperatingSystemId())) {
                instance.setOperatingSystemId(vmMo.getConfigSummary().getGuestId());
            }
            VirtualMachineGuestOsIdentifier osIdentifier = VirtualMachineGuestOsIdentifier.OTHER_GUEST;
            try {
                osIdentifier = VirtualMachineGuestOsIdentifier.fromValue(instance.getOperatingSystemId());
            } catch (IllegalArgumentException iae) {
                if (StringUtils.isNotEmpty(instance.getOperatingSystemId()) && instance.getOperatingSystemId().contains("64")) {
                    osIdentifier = VirtualMachineGuestOsIdentifier.OTHER_GUEST_64;
                }
            }
            instance.setOperatingSystem(vmMo.getGuestInfo().getGuestFullName());
            if (StringUtils.isEmpty(instance.getOperatingSystem())) {
                instance.setOperatingSystem(vmMo.getConfigSummary().getGuestFullName());
            }
            UnmanagedInstanceTO.PowerState powerState = UnmanagedInstanceTO.PowerState.PowerUnknown;
            if (vmMo.getPowerState().toString().equalsIgnoreCase("POWERED_ON")) {
                powerState = UnmanagedInstanceTO.PowerState.PowerOn;
            }
            if (vmMo.getPowerState().toString().equalsIgnoreCase("POWERED_OFF")) {
                powerState = UnmanagedInstanceTO.PowerState.PowerOff;
            }
            instance.setPowerState(powerState);
            instance.setDisks(getUnmanageInstanceDisks(vmMo));
            instance.setNics(getUnmanageInstanceNics(hyperHost, vmMo));
        } catch (Exception e) {
            logger.info("Unable to retrieve unmanaged instance info. " + e.getMessage());
        }

        return  instance;
    }

=======
>>>>>>> 33e2a4dd
    private Answer execute(GetUnmanagedInstancesCommand cmd) {
        VmwareContext context = getServiceContext();
        HashMap<String, UnmanagedInstanceTO> unmanagedInstances = new HashMap<>();
        try {
            VmwareHypervisorHost hyperHost = getHyperHost(context);

            String vmName = cmd.getInstanceName();
            List<VirtualMachineMO> vmMos = hyperHost.listVmsOnHyperHostWithHypervisorName(vmName);

            for (VirtualMachineMO vmMo : vmMos) {
                if (vmMo == null) {
                    continue;
                }
                if (vmMo.isTemplate()) {
                    continue;
                }
                // Filter managed instances
                if (cmd.hasManagedInstance(vmMo.getName()) ||
                        (StringUtils.isNotEmpty(vmMo.getInternalCSName())
                                && Objects.equals(vmMo.getName(), vmMo.getInternalCSName())
                                && cmd.hasManagedInstance(vmMo.getInternalCSName()))) {
                    continue;
                }
                // Filter instance if answer is requested for a particular instance name
                if (StringUtils.isNotEmpty(cmd.getInstanceName()) &&
                        !cmd.getInstanceName().equals(vmMo.getVmName())) {
                    continue;
                }
                UnmanagedInstanceTO instance = VmwareHelper.getUnmanagedInstance(hyperHost, vmMo);
                if (instance != null) {
                    VirtualMachineConfigSummary configSummary = vmMo.getConfigSummary();
                    instance.setCpuSpeed(configSummary != null ? configSummary.getCpuReservation() : 0);
                    unmanagedInstances.put(instance.getName(), instance);
                }
            }
        } catch (Exception e) {
            logger.info("GetUnmanagedInstancesCommand failed due to " + VmwareHelper.getExceptionMessage(e));
        }
        return new GetUnmanagedInstancesAnswer(cmd, "", unmanagedInstances);
    }

    private Answer execute(PrepareUnmanageVMInstanceCommand cmd) {
        VmwareContext context = getServiceContext();
        VmwareHypervisorHost hyperHost = getHyperHost(context);
        String instanceName = cmd.getInstanceName();

        try {
            logger.debug(String.format("Verify if VMware instance: [%s] is available before unmanaging VM.", cmd.getInstanceName()));

            ManagedObjectReference  dcMor = hyperHost.getHyperHostDatacenter();
            DatacenterMO dataCenterMo = new DatacenterMO(getServiceContext(), dcMor);
            VirtualMachineMO vm = dataCenterMo.findVm(instanceName);
            if (vm == null) {
                return new PrepareUnmanageVMInstanceAnswer(cmd, false, String.format("Cannot find VM with name [%s] in datacenter [%s].", instanceName, dataCenterMo.getName()));
            }
        } catch (Exception e) {
            logger.error("Error trying to verify if VM to unmanage exists", e);
            return new PrepareUnmanageVMInstanceAnswer(cmd, false, "Error: " + e.getMessage());
        }

        return new PrepareUnmanageVMInstanceAnswer(cmd, true, "OK");
    }

    /*
     * Method to relocate a virtual machine. This migrates VM and its volumes to given host, datastores.
     * It is used for MigrateVolumeCommand (detached volume case), MigrateVmToPoolCommand and MigrateVmWithStorageCommand.
     */

    private List<VolumeObjectTO> relocateVirtualMachine(final VmwareHypervisorHost hypervisorHost,
                                                        final String name, final VirtualMachineTO vmTo,
                                                        final String targetHost, final VmwareHypervisorHost hostInTargetCluster,
                                                        final String poolUuid, final List<Pair<VolumeTO, StorageFilerTO>> volToFiler) throws Exception {
        String vmName = name;
        if (vmName == null && vmTo != null) {
            vmName = vmTo.getName();
        }
        VmwareHypervisorHost sourceHyperHost = hypervisorHost;
        VmwareHypervisorHost targetHyperHost = hostInTargetCluster;
        VirtualMachineMO vmMo = null;
        ManagedObjectReference morSourceHostDc = null;
        VirtualMachineRelocateSpec relocateSpec = new VirtualMachineRelocateSpec();
        List<VirtualMachineRelocateSpecDiskLocator> diskLocators = new ArrayList<VirtualMachineRelocateSpecDiskLocator>();
        Set<String> mountedDatastoresAtSource = new HashSet<String>();
        List<VolumeObjectTO> volumeToList =  new ArrayList<>();
        Map<Long, Integer> volumeDeviceKey = new HashMap<Long, Integer>();

        try {
            if (sourceHyperHost == null) {
                sourceHyperHost = getHyperHost(getServiceContext());
            }
            if (targetHyperHost == null && StringUtils.isNotBlank(targetHost)) {
                targetHyperHost = VmwareHelper.getHostMOFromHostName(getServiceContext(), targetHost);
            }
            morSourceHostDc = sourceHyperHost.getHyperHostDatacenter();
            DatacenterMO dcMo = new DatacenterMO(sourceHyperHost.getContext(), morSourceHostDc);
            if (targetHyperHost != null) {
                ManagedObjectReference morTargetHostDc = targetHyperHost.getHyperHostDatacenter();
                if (!morSourceHostDc.getValue().equalsIgnoreCase(morTargetHostDc.getValue())) {
                    String msg = String.format("VM: %s cannot be migrated between different datacenter", vmName);
                    throw new CloudRuntimeException(msg);
                }
            }

            // find VM through source host (VM is not at the target host yet)
            vmMo = sourceHyperHost.findVmOnHyperHost(vmName);
            if (vmMo == null) {
                String msg = String.format("VM: %s does not exist on host: %s", vmName, sourceHyperHost.getHyperHostName());
                logger.warn(msg);
                // find VM through source host (VM is not at the target host yet)
                vmMo = dcMo.findVm(vmName);
                if (vmMo == null) {
                    msg = String.format("VM: %s does not exist on datacenter: %s", vmName, dcMo.getName());
                    logger.error(msg);
                    throw new Exception(msg);
                }
                // VM host has changed
                sourceHyperHost = vmMo.getRunningHost();
            }

            vmName = vmMo.getName();
            String srcHostApiVersion = ((HostMO)sourceHyperHost).getHostAboutInfo().getApiVersion();

            if (StringUtils.isNotBlank(poolUuid)) {
                VmwareHypervisorHost dsHost = targetHyperHost == null ? sourceHyperHost : targetHyperHost;
                ManagedObjectReference morDatastore = null;
                morDatastore = getTargetDatastoreMOReference(poolUuid, dsHost);
                if (morDatastore == null) {
                    String msg = String.format("Unable to find the target datastore: %s on host: %s to execute migration", poolUuid, dsHost.getHyperHostName());
                    logger.error(msg);
                    throw new CloudRuntimeException(msg);
                }
                relocateSpec.setDatastore(morDatastore);
            } else if (CollectionUtils.isNotEmpty(volToFiler)) {
                // Specify destination datastore location for each volume
                VmwareHypervisorHost dsHost = targetHyperHost == null ? sourceHyperHost : targetHyperHost;
                for (Pair<VolumeTO, StorageFilerTO> entry : volToFiler) {
                    VolumeTO volume = entry.first();
                    StorageFilerTO filerTo = entry.second();
                    if (logger.isDebugEnabled()) {
                        logger.debug(String.format("Preparing spec for volume: %s to migrate it to datastore: %s", volume.getName(), filerTo.getUuid()));
                    }
                    ManagedObjectReference morVolumeDatastore = getTargetDatastoreMOReference(filerTo.getUuid(), dsHost);
                    if (morVolumeDatastore == null) {
                        String msg = String.format("Unable to find the target datastore: %s in datacenter: %s to execute migration", filerTo.getUuid(), dcMo.getName());
                        logger.error(msg);
                        throw new CloudRuntimeException(msg);
                    }

                    String mountedDs = getMountedDatastoreName(sourceHyperHost, srcHostApiVersion, filerTo);
                    if (mountedDs != null) {
                        mountedDatastoresAtSource.add(mountedDs);
                    }

                    if (volume.getType() == Volume.Type.ROOT) {
                        relocateSpec.setDatastore(morVolumeDatastore);
                    }
                    VirtualMachineRelocateSpecDiskLocator diskLocator = new VirtualMachineRelocateSpecDiskLocator();
                    diskLocator.setDatastore(morVolumeDatastore);
                    Pair<VirtualDisk, String> diskInfo = getVirtualDiskInfo(vmMo, volume.getPath() + VMDK_EXTENSION);
                    String vmdkAbsFile = VmwareHelper.getAbsoluteVmdkFile(diskInfo.first());
                    if (vmdkAbsFile != null && !vmdkAbsFile.isEmpty()) {
                        vmMo.updateAdapterTypeIfRequired(vmdkAbsFile);
                    }
                    int diskId = diskInfo.first().getKey();
                    diskLocator.setDiskId(diskId);

                    diskLocators.add(diskLocator);
                    volumeDeviceKey.put(volume.getId(), diskId);
                }
                // If a target datastore is provided for the VM, then by default all volumes associated with the VM will be migrated to that target datastore.
                // Hence set the existing datastore as target datastore for volumes that are not to be migrated.
                List<Pair<Integer, ManagedObjectReference>> diskDatastores = vmMo.getAllDiskDatastores();
                for (Pair<Integer, ManagedObjectReference> diskDatastore : diskDatastores) {
                    if (!volumeDeviceKey.containsValue(diskDatastore.first().intValue())) {
                        VirtualMachineRelocateSpecDiskLocator diskLocator = new VirtualMachineRelocateSpecDiskLocator();
                        diskLocator.setDiskId(diskDatastore.first().intValue());
                        diskLocator.setDatastore(diskDatastore.second());
                        diskLocators.add(diskLocator);
                    }
                }

                relocateSpec.getDisk().addAll(diskLocators);
            }

            // Specific section for MigrateVmWithStorageCommand
            if (vmTo != null) {
                // Prepare network at target before migration
                NicTO[] nics = vmTo.getNics();
                for (NicTO nic : nics) {
                    // prepare network on the host
                    prepareNetworkFromNicInfo((HostMO)targetHyperHost, nic, false, vmTo.getType());
                }

                if (targetHyperHost == null) {
                    throw new CloudRuntimeException(String.format("Trying to relocate VM [%s], but target hyper host is null.", vmTo.getUuid()));
                }

                // Ensure secondary storage mounted on target host
                VmwareManager mgr = targetHyperHost.getContext().getStockObject(VmwareManager.CONTEXT_STOCK_NAME);
                Pair<String, Long> secStoreUrlAndId = mgr.getSecondaryStorageStoreUrlAndId(Long.parseLong(_dcId));
                String secStoreUrl = secStoreUrlAndId.first();
                Long secStoreId = secStoreUrlAndId.second();
                if (secStoreUrl == null) {
                    String msg = "secondary storage for dc " + _dcId + " is not ready yet?";
                    throw new Exception(msg);
                }
                ManagedObjectReference morSecDs = prepareSecondaryDatastoreOnSpecificHost(secStoreUrl, targetHyperHost);
                if (morSecDs == null) {
                    throw new Exception(String.format("Failed to prepare secondary storage on host, secondary store url: %s", secStoreUrl));
                }
            }

            if (srcHostApiVersion.compareTo("5.1") < 0) {
                // Migrate VM's volumes to target datastore(s).
                if (!vmMo.changeDatastore(relocateSpec)) {
                    throw new Exception("Change datastore operation failed during storage migration");
                } else {
                    logger.debug(String.format("Successfully migrated storage of VM: %s to target datastore(s)", vmName));
                }
                // Migrate VM to target host.
                if (targetHyperHost != null) {
                    ManagedObjectReference morPool = targetHyperHost.getHyperHostOwnerResourcePool();
                    if (!vmMo.migrate(morPool, targetHyperHost.getMor())) {
                        throw new Exception("VM migration to target host failed during storage migration");
                    } else {
                        logger.debug(String.format("Successfully migrated VM: %s from host %s to %s", vmName , sourceHyperHost.getHyperHostName(), targetHyperHost.getHyperHostName()));
                    }
                }
            } else {
                // Add target host to relocate spec
                if (targetHyperHost != null) {
                    relocateSpec.setHost(targetHyperHost.getMor());
                    relocateSpec.setPool(targetHyperHost.getHyperHostOwnerResourcePool());
                }
                if (!vmMo.changeDatastore(relocateSpec)) {
                    throw new Exception("Change datastore operation failed during storage migration");
                } else {
                    String msg = String.format("Successfully migrated VM: %s with its storage to target datastore(s)", vmName);
                    if (targetHyperHost != null) {
                        msg = String.format("%s from host %s to %s", msg, sourceHyperHost.getHyperHostName(), targetHyperHost.getHyperHostName());
                    }
                    logger.debug(msg);
                }
            }

            // Consolidate VM disks.
            // In case of a linked clone VM, if VM's disks are not consolidated, further VM operations such as volume snapshot, VM snapshot etc. will result in DB inconsistencies.
            if (!vmMo.consolidateVmDisks()) {
                logger.warn("VM disk consolidation failed after storage migration. Yet proceeding with VM migration.");
            } else {
                logger.debug(String.format("Successfully consolidated disks of VM: %s", vmName));
            }

            if (MapUtils.isNotEmpty(volumeDeviceKey)) {
                // Update and return volume path and chain info for every disk because that could have changed after migration
                VirtualMachineDiskInfoBuilder diskInfoBuilder = vmMo.getDiskInfoBuilder();
                for (Pair<VolumeTO, StorageFilerTO> entry : volToFiler) {
                    final VolumeTO volume = entry.first();
                    final long volumeId = volume.getId();
                    VirtualDisk[] disks = vmMo.getAllDiskDevice();
                    for (VirtualDisk disk : disks) {
                        if (volumeDeviceKey.get(volumeId) == disk.getKey()) {
                            VolumeObjectTO newVol = new VolumeObjectTO();
                            newVol.setDataStoreUuid(entry.second().getUuid());
                            String newPath = vmMo.getVmdkFileBaseName(disk);
                            ManagedObjectReference morDs = HypervisorHostHelper.findDatastoreWithBackwardsCompatibility(targetHyperHost != null ? targetHyperHost : sourceHyperHost, entry.second().getUuid());
                            DatastoreMO dsMo = new DatastoreMO(getServiceContext(), morDs);
                            VirtualMachineDiskInfo diskInfo = diskInfoBuilder.getDiskInfoByBackingFileBaseName(newPath, dsMo.getName());
                            newVol.setId(volumeId);
                            newVol.setPath(newPath);
                            newVol.setChainInfo(_gson.toJson(diskInfo));
                            volumeToList.add(newVol);
                            break;
                        }
                    }
                }
            }
        } catch (Throwable e) {
            if (e instanceof RemoteException) {
                logger.warn("Encountered remote exception at vCenter, invalidating VMware session context");
                invalidateServiceContext();
            }
            throw e;
        } finally {
            // Cleanup datastores mounted on source host
            for (String mountedDatastore : mountedDatastoresAtSource) {
                logger.debug("Attempting to unmount datastore " + mountedDatastore + " at " + sourceHyperHost.getHyperHostName());
                try {
                    sourceHyperHost.unmountDatastore(mountedDatastore);
                } catch (Exception unmountEx) {
                    logger.warn("Failed to unmount datastore " + mountedDatastore + " at " + sourceHyperHost.getHyperHostName() + ". Seems the datastore is still being used by " + sourceHyperHost.getHyperHostName() +
                            ". Please unmount manually to cleanup.");
                }
                logger.debug("Successfully unmounted datastore " + mountedDatastore + " at " + sourceHyperHost.getHyperHostName());
            }
        }

        // Only when volToFiler is not empty a filled list of VolumeObjectTO is returned else it will be empty
        return volumeToList;
    }

    private String getMountedDatastoreName(VmwareHypervisorHost sourceHyperHost, String sourceHostApiVersion, StorageFilerTO filerTo) throws Exception {
        String mountedDatastoreName = null;
        // If host version is below 5.1 then simultaneous change of VM's datastore and host is not supported.
        // So since only the datastore will be changed first, ensure the target datastore is mounted on source host.
        if (sourceHostApiVersion.compareTo("5.1") < 0) {
            logger.debug(String.format("Host: %s version is %s, vMotion without shared storage cannot be done. Check source host has target datastore mounted or can be mounted", sourceHyperHost.getHyperHostName(), sourceHostApiVersion));
            ManagedObjectReference morVolumeDatastoreAtSource = HypervisorHostHelper.findDatastoreWithBackwardsCompatibility(sourceHyperHost, filerTo.getUuid());
            String volumeDatastoreName = filerTo.getUuid().replace("-", "");
            String volumeDatastoreHost = filerTo.getHost();
            String volumeDatastorePath = filerTo.getPath();
            int volumeDatastorePort = filerTo.getPort();

            // If datastore is NFS and target datastore is not already mounted on source host then mount the datastore.
            if (filerTo.getType().equals(StoragePoolType.NetworkFilesystem)) {
                if (morVolumeDatastoreAtSource == null) {
                    morVolumeDatastoreAtSource = sourceHyperHost.mountDatastore(false, volumeDatastoreHost, volumeDatastorePort, volumeDatastorePath, volumeDatastoreName, false);
                    if (morVolumeDatastoreAtSource == null) {
                        throw new Exception("Unable to mount NFS datastore " + volumeDatastoreHost + ":/" + volumeDatastorePath + " on host: " + sourceHyperHost.getHyperHostName());
                    }
                    mountedDatastoreName = volumeDatastoreName;
                    logger.debug("Mounted NFS datastore " + volumeDatastoreHost + ":/" + volumeDatastorePath + " on host: " + sourceHyperHost.getHyperHostName());
                }
            }

            // If datastore is VMFS and target datastore is not mounted or accessible to source host then fail migration.
            if (filerTo.getType().equals(StoragePoolType.VMFS)) {
                if (morVolumeDatastoreAtSource == null) {
                    logger.warn("Host: " + sourceHyperHost.getHyperHostName() + " version is below 5.1, target VMFS datastore(s) need to be manually mounted on host for successful storage migration.");
                    throw new Exception("Target VMFS datastore: " + volumeDatastorePath + " is not mounted on host: " + sourceHyperHost.getHyperHostName());
                }
                DatastoreMO dsAtSourceMo = new DatastoreMO(getServiceContext(), morVolumeDatastoreAtSource);
                String srcHostValue = sourceHyperHost.getMor().getValue();
                if (!dsAtSourceMo.isAccessibleToHost(srcHostValue)) {
                    logger.warn("Host " + sourceHyperHost.getHyperHostName() + " version is below 5.1, target VMFS datastore(s) need to be accessible to host for a successful storage migration.");
                    throw new Exception("Target VMFS datastore: " + volumeDatastorePath + " is not accessible on host: " + sourceHyperHost.getHyperHostName());
                }
            }
        }
        return mountedDatastoreName;
    }

    private Answer execute(ValidateVcenterDetailsCommand cmd) {
        String vCenterServerAddress = cmd.getvCenterServerAddress();
        VmwareContext context = getServiceContext();

        if (vCenterServerAddress.equals(context.getServerAddress())) {
            return new Answer(cmd, true, "success");
        } else {
            return new Answer(cmd, false, "Provided vCenter server address is invalid");
        }
    }

    public String acquireVirtualMachineVncTicket(String vmInternalCSName) throws Exception {
        VmwareContext context = getServiceContext();
        VmwareHypervisorHost hyperHost = getHyperHost(context);
        DatacenterMO dcMo = new DatacenterMO(hyperHost.getContext(), hyperHost.getHyperHostDatacenter());
        VirtualMachineMO vmMo = dcMo.findVm(vmInternalCSName);
        return vmMo.acquireVncTicket();
    }

    private GetVmVncTicketAnswer execute(GetVmVncTicketCommand cmd) {
        String vmInternalName = cmd.getVmInternalName();
        logger.info("Getting VNC ticket for VM " + vmInternalName);
        try {
            String ticket = acquireVirtualMachineVncTicket(vmInternalName);
            boolean result = StringUtils.isNotBlank(ticket);
            return new GetVmVncTicketAnswer(ticket, result, result ? "" : "Empty ticket obtained");
        } catch (Exception e) {
            logger.error("Error getting VNC ticket for VM " + vmInternalName, e);
            return new GetVmVncTicketAnswer(null, false, e.getLocalizedMessage());
        }
    }

    protected CheckGuestOsMappingAnswer execute(CheckGuestOsMappingCommand cmd) {
        String guestOsName = cmd.getGuestOsName();
        String guestOsMappingName = cmd.getGuestOsHypervisorMappingName();
        logger.info("Checking guest os mapping name: " + guestOsMappingName + " for the guest os: " + guestOsName + " in the hypervisor");
        try {
            VmwareContext context = getServiceContext();
            VmwareHypervisorHost hyperHost = getHyperHost(context);
            GuestOsDescriptor guestOsDescriptor = hyperHost.getGuestOsDescriptor(guestOsMappingName);
            if (guestOsDescriptor == null) {
                return new CheckGuestOsMappingAnswer(cmd, "Guest os mapping name: " + guestOsMappingName + " not found in the hypervisor");
            }
            logger.debug("Matching hypervisor guest os - id: " + guestOsDescriptor.getId() + ", full name: " + guestOsDescriptor.getFullName() + ", family: " + guestOsDescriptor.getFamily());
            if (guestOsDescriptor.getFullName().equalsIgnoreCase(guestOsName)) {
                logger.debug("Hypervisor guest os name in the descriptor matches with os name: " + guestOsName);
            }
            logger.info("Hypervisor guest os name in the descriptor matches with os mapping: " + guestOsMappingName + " from user");
            return new CheckGuestOsMappingAnswer(cmd);
        } catch (Exception e) {
            logger.error("Failed to check the hypervisor guest os mapping name: " + guestOsMappingName, e);
            return new CheckGuestOsMappingAnswer(cmd, e.getLocalizedMessage());
        }
    }

    protected ListDataStoreObjectsAnswer execute(ListDataStoreObjectsCommand cmd) {
        String path = cmd.getPath();
        int startIndex = cmd.getStartIndex();
        int pageSize = cmd.getPageSize();
        PrimaryDataStoreTO dataStore = (PrimaryDataStoreTO) cmd.getStore();

        if (path.startsWith("/")) {
            path = path.substring(1);
        }

        if (path.endsWith("/")) {
            path = path.substring(0, path.length() - 1);
        }

        VmwareContext context = getServiceContext();
        VmwareHypervisorHost hyperHost = getHyperHost(context);
        ManagedObjectReference morDatastore = null;

        int count = 0;
        List<String> names = new ArrayList<>();
        List<String> paths = new ArrayList<>();
        List<String> absPaths = new ArrayList<>();
        List<Boolean> isDirs = new ArrayList<>();
        List<Long> sizes = new ArrayList<>();
        List<Long> modifiedList = new ArrayList<>();

        try {
            morDatastore = HypervisorHostHelper.findDatastoreWithBackwardsCompatibility(hyperHost, dataStore.getUuid());

            DatastoreMO dsMo = new DatastoreMO(context, morDatastore);
            HostDatastoreBrowserMO browserMo = dsMo.getHostDatastoreBrowserMO();
            FileQueryFlags fqf = new FileQueryFlags();
            fqf.setFileSize(true);
            fqf.setFileType(true);
            fqf.setModification(true);
            fqf.setFileOwner(false);

            HostDatastoreBrowserSearchSpec spec = new HostDatastoreBrowserSearchSpec();
            spec.setSearchCaseInsensitive(true);
            spec.setDetails(fqf);

            String dsPath = String.format("[%s] %s", dsMo.getName(), path);

            HostDatastoreBrowserSearchResults results = browserMo.searchDatastore(dsPath, spec);
            List<FileInfo> fileInfoList = results.getFile();
            count = fileInfoList.size();
            for (int i = startIndex; i < startIndex + pageSize && i < count; i++) {
                FileInfo file = fileInfoList.get(i);

                names.add(file.getPath());
                paths.add(path + "/" + file.getPath());
                absPaths.add(dsPath + "/" + file.getPath());
                isDirs.add(file instanceof FolderFileInfo);
                sizes.add(file.getFileSize());
                modifiedList.add(file.getModification().toGregorianCalendar().getTimeInMillis());
            }

            return new ListDataStoreObjectsAnswer(true, count, names, paths, absPaths, isDirs, sizes, modifiedList);
        } catch (Exception e) {
            if (e.getMessage().contains("was not found")) {
                return new ListDataStoreObjectsAnswer(false, count, names, paths, absPaths, isDirs, sizes, modifiedList);
            }
            String errorMsg = String.format("Failed to list files at path [%s] due to: [%s].", path, e.getMessage());
            logger.error(errorMsg, e);
        }

        return null;
    }

    protected GetHypervisorGuestOsNamesAnswer execute(GetHypervisorGuestOsNamesCommand cmd) {
        String keyword = cmd.getKeyword();
        logger.info("Getting guest os names in the hypervisor");
        try {
            VmwareContext context = getServiceContext();
            VmwareHypervisorHost hyperHost = getHyperHost(context);
            List<GuestOsDescriptor> guestOsDescriptors = hyperHost.getGuestOsDescriptors();
            if (guestOsDescriptors == null) {
                return new GetHypervisorGuestOsNamesAnswer(cmd, "Guest os names not found in the hypervisor");
            }
            List<Pair<String, String>> hypervisorGuestOsNames = new ArrayList<>();
            for (GuestOsDescriptor guestOsDescriptor : guestOsDescriptors) {
                String osDescriptorFullName = guestOsDescriptor.getFullName();
                String osDescriptorId = guestOsDescriptor.getId();
                if (StringUtils.isNotBlank(keyword)) {
                    if (osDescriptorFullName.toLowerCase().contains(keyword.toLowerCase()) || osDescriptorId.toLowerCase().contains(keyword.toLowerCase())) {
                        Pair<String, String> hypervisorGuestOs = new Pair<>(osDescriptorFullName, osDescriptorId);
                        hypervisorGuestOsNames.add(hypervisorGuestOs);
                    }
                } else {
                    Pair<String, String> hypervisorGuestOs = new Pair<>(osDescriptorFullName, osDescriptorId);
                    hypervisorGuestOsNames.add(hypervisorGuestOs);
                }
            }
            return new GetHypervisorGuestOsNamesAnswer(cmd, hypervisorGuestOsNames);
        } catch (Exception e) {
            logger.error("Failed to get the hypervisor guest names due to: " + e.getLocalizedMessage(), e);
            return new GetHypervisorGuestOsNamesAnswer(cmd, e.getLocalizedMessage());
        }
    }

    private Integer getVmwareWindowTimeInterval() {
        Integer windowInterval = VmwareManager.VMWARE_STATS_TIME_WINDOW.value();
        if (windowInterval == null || windowInterval < 20) {
            logger.error(String.format("The window interval can't be [%s]. Therefore we will use the default value of [%s] seconds.", windowInterval, VmwareManager.VMWARE_STATS_TIME_WINDOW.defaultValue()));
            windowInterval = Integer.valueOf(VmwareManager.VMWARE_STATS_TIME_WINDOW.defaultValue());
        }
        return windowInterval;
    }

    @Override
    public String createLogMessageException(Throwable e, Command command) {
        if (e instanceof RemoteException) {
            logger.warn("Encounter remote exception to vCenter, invalidate VMware session context.");
            invalidateServiceContext();
        }

        String message = String.format("%s failed due to [%s].", command.getClass().getSimpleName(), VmwareHelper.getExceptionMessage(e));
        logger.error(message, e);

        return message;
    }

    private void logCommand(Command cmd) {
        try {
            logger.debug(String.format(EXECUTING_RESOURCE_COMMAND, cmd.getClass().getSimpleName(), _gson.toJson(cmd)));
        } catch (Exception e) {
            logger.error(String.format("Failed to log command %s due to: [%s].", cmd.getClass().getSimpleName(), e.getMessage()), e);
        }
    }

    @Override
    public VmwareStorageProcessor getStorageProcessor() {
        return _storageProcessor;
    }
}<|MERGE_RESOLUTION|>--- conflicted
+++ resolved
@@ -3540,11 +3540,7 @@
                     if (diskInfo == null) {
                         diskInfo = diskInfoBuilder.getDiskInfoByDeviceBusName(infoInChain.getDiskDeviceBusName());
                         if (diskInfo != null) {
-<<<<<<< HEAD
-                            logger.info("Found existing disk from from chain device bus information: " + infoInChain.getDiskDeviceBusName());
-=======
-                            s_logger.info("Found existing disk from chain device bus information: " + infoInChain.getDiskDeviceBusName());
->>>>>>> 33e2a4dd
+                            logger.info("Found existing disk from chain device bus information: " + infoInChain.getDiskDeviceBusName());
                             return diskInfo;
                         }
                     }
@@ -7127,258 +7123,6 @@
         return keyFile;
     }
 
-<<<<<<< HEAD
-    private List<UnmanagedInstanceTO.Disk> getUnmanageInstanceDisks(VirtualMachineMO vmMo) {
-        List<UnmanagedInstanceTO.Disk> instanceDisks = new ArrayList<>();
-        VirtualDisk[] disks = null;
-        try {
-            disks = vmMo.getAllDiskDevice();
-        } catch (Exception e) {
-            logger.info("Unable to retrieve unmanaged instance disks. " + e.getMessage());
-        }
-        if (disks != null) {
-            for (VirtualDevice diskDevice : disks) {
-                try {
-                    if (diskDevice instanceof VirtualDisk) {
-                        UnmanagedInstanceTO.Disk instanceDisk = new UnmanagedInstanceTO.Disk();
-                        VirtualDisk disk = (VirtualDisk) diskDevice;
-                        instanceDisk.setDiskId(disk.getDiskObjectId());
-                        instanceDisk.setLabel(disk.getDeviceInfo() != null ? disk.getDeviceInfo().getLabel() : "");
-                        instanceDisk.setFileBaseName(vmMo.getVmdkFileBaseName(disk));
-                        instanceDisk.setImagePath(getAbsoluteVmdkFile(disk));
-                        instanceDisk.setCapacity(disk.getCapacityInBytes());
-                        instanceDisk.setPosition(diskDevice.getUnitNumber());
-                        DatastoreFile file = new DatastoreFile(getAbsoluteVmdkFile(disk));
-                        if (StringUtils.isNoneEmpty(file.getFileBaseName(), file.getDatastoreName())) {
-                            VirtualMachineDiskInfo diskInfo = vmMo.getDiskInfoBuilder().getDiskInfoByBackingFileBaseName(file.getFileBaseName(), file.getDatastoreName());
-                            instanceDisk.setChainInfo(getGson().toJson(diskInfo));
-                        }
-                        for (VirtualDevice device : vmMo.getAllDeviceList()) {
-                            if (diskDevice.getControllerKey() == device.getKey()) {
-                                if (device instanceof VirtualIDEController) {
-                                    instanceDisk.setController(DiskControllerType.getType(device.getClass().getSimpleName()).toString());
-                                    instanceDisk.setControllerUnit(((VirtualIDEController) device).getBusNumber());
-                                } else if (device instanceof VirtualSCSIController) {
-                                    instanceDisk.setController(DiskControllerType.getType(device.getClass().getSimpleName()).toString());
-                                    instanceDisk.setControllerUnit(((VirtualSCSIController) device).getBusNumber());
-                                } else {
-                                    instanceDisk.setController(DiskControllerType.none.toString());
-                                }
-                                break;
-                            }
-                        }
-                        if (disk.getBacking() instanceof VirtualDeviceFileBackingInfo) {
-                            VirtualDeviceFileBackingInfo diskBacking = (VirtualDeviceFileBackingInfo) disk.getBacking();
-                            ManagedObjectReference morDs = diskBacking.getDatastore();
-                            DatastoreInfo info = (DatastoreInfo)vmMo.getContext().getVimClient().getDynamicProperty(diskBacking.getDatastore(), "info");
-                            if (info instanceof NasDatastoreInfo) {
-                                NasDatastoreInfo dsInfo = (NasDatastoreInfo) info;
-                                instanceDisk.setDatastoreName(dsInfo.getName());
-                                if (dsInfo.getNas() != null) {
-                                    instanceDisk.setDatastoreHost(dsInfo.getNas().getRemoteHost());
-                                    instanceDisk.setDatastorePath(dsInfo.getNas().getRemotePath());
-                                    instanceDisk.setDatastoreType(dsInfo.getNas().getType());
-                                }
-                            } else {
-                                instanceDisk.setDatastoreName(info.getName());
-                            }
-                        }
-                        logger.info(vmMo.getName() + " " + disk.getDeviceInfo().getLabel() + " " + disk.getDeviceInfo().getSummary() + " " + disk.getDiskObjectId() + " " + disk.getCapacityInKB() + " " + instanceDisk.getController());
-                        instanceDisks.add(instanceDisk);
-                    }
-                } catch (Exception e) {
-                    logger.info("Unable to retrieve unmanaged instance disk info. " + e.getMessage());
-                }
-            }
-            Collections.sort(instanceDisks, new Comparator<UnmanagedInstanceTO.Disk>() {
-                @Override
-                public int compare(final UnmanagedInstanceTO.Disk disk1, final UnmanagedInstanceTO.Disk disk2) {
-                    return extractInt(disk1) - extractInt(disk2);
-                }
-
-                int extractInt(UnmanagedInstanceTO.Disk disk) {
-                    String num = disk.getLabel().replaceAll("\\D", "");
-                    // return 0 if no digits found
-                    return num.isEmpty() ? 0 : Integer.parseInt(num);
-                }
-            });
-        }
-        return instanceDisks;
-    }
-
-    private List<UnmanagedInstanceTO.Nic> getUnmanageInstanceNics(VmwareHypervisorHost hyperHost, VirtualMachineMO vmMo) {
-        List<UnmanagedInstanceTO.Nic> instanceNics = new ArrayList<>();
-
-        HashMap<String, List<String>> guestNicMacIPAddressMap = new HashMap<>();
-        try {
-            GuestInfo guestInfo = vmMo.getGuestInfo();
-            if (guestInfo.getToolsStatus() == VirtualMachineToolsStatus.TOOLS_OK) {
-                for (GuestNicInfo nicInfo: guestInfo.getNet()) {
-                    if (CollectionUtils.isNotEmpty(nicInfo.getIpAddress())) {
-                        List<String> ipAddresses = new ArrayList<>();
-                        for (String ipAddress : nicInfo.getIpAddress()) {
-                            if (NetUtils.isValidIp4(ipAddress)) {
-                                ipAddresses.add(ipAddress);
-                            }
-                        }
-                        guestNicMacIPAddressMap.put(nicInfo.getMacAddress(), ipAddresses);
-                    }
-                }
-            } else {
-                logger.info(String.format("Unable to retrieve guest nics for instance: %s from VMware tools as tools status: %s", vmMo.getName(), guestInfo.getToolsStatus().toString()));
-            }
-        } catch (Exception e) {
-            logger.info("Unable to retrieve guest nics for instance from VMware tools. " + e.getMessage());
-        }
-        VirtualDevice[] nics = null;
-        try {
-            nics = vmMo.getNicDevices();
-        } catch (Exception e) {
-            logger.info("Unable to retrieve unmanaged instance nics. " + e.getMessage());
-        }
-        if (nics != null) {
-            for (VirtualDevice nic : nics) {
-                try {
-                    VirtualEthernetCard ethCardDevice = (VirtualEthernetCard) nic;
-                    logger.error(nic.getClass().getCanonicalName() + " " + nic.getBacking().getClass().getCanonicalName() + " " + ethCardDevice.getMacAddress());
-                    UnmanagedInstanceTO.Nic instanceNic = new UnmanagedInstanceTO.Nic();
-                    instanceNic.setNicId(ethCardDevice.getDeviceInfo().getLabel());
-                    if (ethCardDevice instanceof VirtualPCNet32) {
-                        instanceNic.setAdapterType(VirtualEthernetCardType.PCNet32.toString());
-                    } else if (ethCardDevice instanceof VirtualVmxnet2) {
-                        instanceNic.setAdapterType(VirtualEthernetCardType.Vmxnet2.toString());
-                    } else if (ethCardDevice instanceof VirtualVmxnet3) {
-                        instanceNic.setAdapterType(VirtualEthernetCardType.Vmxnet3.toString());
-                    } else {
-                        instanceNic.setAdapterType(VirtualEthernetCardType.E1000.toString());
-                    }
-                    instanceNic.setMacAddress(ethCardDevice.getMacAddress());
-                    if (guestNicMacIPAddressMap.containsKey(instanceNic.getMacAddress())) {
-                        instanceNic.setIpAddress(guestNicMacIPAddressMap.get(instanceNic.getMacAddress()));
-                    }
-                    if (ethCardDevice.getSlotInfo() != null) {
-                        instanceNic.setPciSlot(ethCardDevice.getSlotInfo().toString());
-                    }
-                    VirtualDeviceBackingInfo backing = ethCardDevice.getBacking();
-                    if (backing instanceof VirtualEthernetCardDistributedVirtualPortBackingInfo) {
-                        VirtualEthernetCardDistributedVirtualPortBackingInfo backingInfo = (VirtualEthernetCardDistributedVirtualPortBackingInfo) backing;
-                        DistributedVirtualSwitchPortConnection port = backingInfo.getPort();
-                        String portKey = port.getPortKey();
-                        String portGroupKey = port.getPortgroupKey();
-                        String dvSwitchUuid = port.getSwitchUuid();
-
-                        logger.debug("NIC " + nic.toString() + " is connected to dvSwitch " + dvSwitchUuid + " pg " + portGroupKey + " port " + portKey);
-
-                        ManagedObjectReference dvSwitchManager = vmMo.getContext().getVimClient().getServiceContent().getDvSwitchManager();
-                        ManagedObjectReference dvSwitch = vmMo.getContext().getVimClient().getService().queryDvsByUuid(dvSwitchManager, dvSwitchUuid);
-
-                        // Get all ports
-                        DistributedVirtualSwitchPortCriteria criteria = new DistributedVirtualSwitchPortCriteria();
-                        criteria.setInside(true);
-                        criteria.getPortgroupKey().add(portGroupKey);
-                        List<DistributedVirtualPort> dvPorts = vmMo.getContext().getVimClient().getService().fetchDVPorts(dvSwitch, criteria);
-
-                        for (DistributedVirtualPort dvPort : dvPorts) {
-                            // Find the port for this NIC by portkey
-                            if (portKey.equals(dvPort.getKey())) {
-                                VMwareDVSPortSetting settings = (VMwareDVSPortSetting) dvPort.getConfig().getSetting();
-                                if (settings.getVlan() instanceof VmwareDistributedVirtualSwitchVlanIdSpec) {
-                                    VmwareDistributedVirtualSwitchVlanIdSpec vlanId = (VmwareDistributedVirtualSwitchVlanIdSpec) settings.getVlan();
-                                    logger.trace("Found port " + dvPort.getKey() + " with vlan " + vlanId.getVlanId());
-                                    if (vlanId.getVlanId() > 0 && vlanId.getVlanId() < 4095) {
-                                        instanceNic.setVlan(vlanId.getVlanId());
-                                    }
-                                } else if (settings.getVlan() instanceof VmwareDistributedVirtualSwitchPvlanSpec) {
-                                    VmwareDistributedVirtualSwitchPvlanSpec pvlanSpec = (VmwareDistributedVirtualSwitchPvlanSpec) settings.getVlan();
-                                    logger.trace("Found port " + dvPort.getKey() + " with pvlan " + pvlanSpec.getPvlanId());
-                                    if (pvlanSpec.getPvlanId() > 0 && pvlanSpec.getPvlanId() < 4095) {
-                                        DistributedVirtualSwitchMO dvSwitchMo = new DistributedVirtualSwitchMO(vmMo.getContext(), dvSwitch);
-                                        Pair<Integer, HypervisorHostHelper.PvlanType> vlanDetails = dvSwitchMo.retrieveVlanFromPvlan(pvlanSpec.getPvlanId(), dvSwitch);
-                                        if (vlanDetails != null && vlanDetails.first() != null && vlanDetails.second() != null) {
-                                            instanceNic.setVlan(vlanDetails.first());
-                                            instanceNic.setPvlan(pvlanSpec.getPvlanId());
-                                            instanceNic.setPvlanType(vlanDetails.second().toString());
-                                        }
-                                    }
-                                }
-                                break;
-                            }
-                        }
-                    } else if (backing instanceof VirtualEthernetCardNetworkBackingInfo) {
-                        VirtualEthernetCardNetworkBackingInfo backingInfo = (VirtualEthernetCardNetworkBackingInfo) backing;
-                        instanceNic.setNetwork(backingInfo.getDeviceName());
-                        if (hyperHost instanceof HostMO) {
-                            HostMO hostMo = (HostMO) hyperHost;
-                            HostPortGroupSpec portGroupSpec = hostMo.getHostPortGroupSpec(backingInfo.getDeviceName());
-                            instanceNic.setVlan(portGroupSpec.getVlanId());
-                        }
-                    }
-                    instanceNics.add(instanceNic);
-                } catch (Exception e) {
-                    logger.info("Unable to retrieve unmanaged instance nic info. " + e.getMessage());
-                }
-            }
-            Collections.sort(instanceNics, new Comparator<UnmanagedInstanceTO.Nic>() {
-                @Override
-                public int compare(final UnmanagedInstanceTO.Nic nic1, final UnmanagedInstanceTO.Nic nic2) {
-                    return extractInt(nic1) - extractInt(nic2);
-                }
-
-                int extractInt(UnmanagedInstanceTO.Nic nic) {
-                    String num = nic.getNicId().replaceAll("\\D", "");
-                    // return 0 if no digits found
-                    return num.isEmpty() ? 0 : Integer.parseInt(num);
-                }
-            });
-        }
-        return  instanceNics;
-    }
-
-    private UnmanagedInstanceTO getUnmanagedInstance(VmwareHypervisorHost hyperHost, VirtualMachineMO vmMo) {
-        UnmanagedInstanceTO instance = null;
-        try {
-            instance = new UnmanagedInstanceTO();
-            instance.setName(vmMo.getVmName());
-            instance.setInternalCSName(vmMo.getInternalCSName());
-            instance.setCpuCores(vmMo.getConfigSummary().getNumCpu());
-            instance.setCpuCoresPerSocket(vmMo.getCoresPerSocket());
-            instance.setCpuSpeed(vmMo.getConfigSummary().getCpuReservation());
-            instance.setMemory(vmMo.getConfigSummary().getMemorySizeMB());
-            instance.setOperatingSystemId(vmMo.getVmGuestInfo().getGuestId());
-            if (StringUtils.isEmpty(instance.getOperatingSystemId())) {
-                instance.setOperatingSystemId(vmMo.getConfigSummary().getGuestId());
-            }
-            VirtualMachineGuestOsIdentifier osIdentifier = VirtualMachineGuestOsIdentifier.OTHER_GUEST;
-            try {
-                osIdentifier = VirtualMachineGuestOsIdentifier.fromValue(instance.getOperatingSystemId());
-            } catch (IllegalArgumentException iae) {
-                if (StringUtils.isNotEmpty(instance.getOperatingSystemId()) && instance.getOperatingSystemId().contains("64")) {
-                    osIdentifier = VirtualMachineGuestOsIdentifier.OTHER_GUEST_64;
-                }
-            }
-            instance.setOperatingSystem(vmMo.getGuestInfo().getGuestFullName());
-            if (StringUtils.isEmpty(instance.getOperatingSystem())) {
-                instance.setOperatingSystem(vmMo.getConfigSummary().getGuestFullName());
-            }
-            UnmanagedInstanceTO.PowerState powerState = UnmanagedInstanceTO.PowerState.PowerUnknown;
-            if (vmMo.getPowerState().toString().equalsIgnoreCase("POWERED_ON")) {
-                powerState = UnmanagedInstanceTO.PowerState.PowerOn;
-            }
-            if (vmMo.getPowerState().toString().equalsIgnoreCase("POWERED_OFF")) {
-                powerState = UnmanagedInstanceTO.PowerState.PowerOff;
-            }
-            instance.setPowerState(powerState);
-            instance.setDisks(getUnmanageInstanceDisks(vmMo));
-            instance.setNics(getUnmanageInstanceNics(hyperHost, vmMo));
-        } catch (Exception e) {
-            logger.info("Unable to retrieve unmanaged instance info. " + e.getMessage());
-        }
-
-        return  instance;
-    }
-
-=======
->>>>>>> 33e2a4dd
     private Answer execute(GetUnmanagedInstancesCommand cmd) {
         VmwareContext context = getServiceContext();
         HashMap<String, UnmanagedInstanceTO> unmanagedInstances = new HashMap<>();
