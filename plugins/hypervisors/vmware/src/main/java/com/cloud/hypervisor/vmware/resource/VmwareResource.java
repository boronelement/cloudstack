// Licensed to the Apache Software Foundation (ASF) under one
// or more contributor license agreements.  See the NOTICE file
// distributed with this work for additional information
// regarding copyright ownership.  The ASF licenses this file
// to you under the Apache License, Version 2.0 (the
// "License"); you may not use this file except in compliance
// with the License.  You may obtain a copy of the License at
//
//   http://www.apache.org/licenses/LICENSE-2.0
//
// Unless required by applicable law or agreed to in writing,
// software distributed under the License is distributed on an
// "AS IS" BASIS, WITHOUT WARRANTIES OR CONDITIONS OF ANY
// KIND, either express or implied.  See the License for the
// specific language governing permissions and limitations
// under the License.
package com.cloud.hypervisor.vmware.resource;

import static com.cloud.utils.HumanReadableJson.getHumanReadableBytesJson;
import static com.cloud.utils.NumbersUtil.toHumanReadableSize;

import java.io.File;
import java.io.IOException;
import java.io.UnsupportedEncodingException;
import java.net.ConnectException;
import java.net.InetSocketAddress;
import java.net.URI;
import java.net.URL;
import java.nio.channels.SocketChannel;
import java.rmi.RemoteException;
import java.util.ArrayList;
import java.util.Arrays;
import java.util.Collection;
import java.util.Collections;
import java.util.Comparator;
import java.util.Date;
import java.util.EnumMap;
import java.util.HashMap;
import java.util.HashSet;
import java.util.List;
import java.util.Map;
import java.util.Random;
import java.util.Set;
import java.util.TimeZone;
import java.util.UUID;
import java.util.stream.Collectors;

import javax.naming.ConfigurationException;
import javax.xml.datatype.XMLGregorianCalendar;

import org.apache.cloudstack.api.ApiConstants;
import org.apache.cloudstack.storage.command.CopyCommand;
import org.apache.cloudstack.storage.command.StorageSubSystemCommand;
import org.apache.cloudstack.storage.configdrive.ConfigDrive;
import org.apache.cloudstack.storage.resource.NfsSecondaryStorageResource;
import org.apache.cloudstack.storage.to.PrimaryDataStoreTO;
import org.apache.cloudstack.storage.to.TemplateObjectTO;
import org.apache.cloudstack.storage.to.VolumeObjectTO;
import org.apache.cloudstack.utils.volume.VirtualMachineDiskInfo;
import org.apache.cloudstack.vm.UnmanagedInstanceTO;
import org.apache.commons.collections.CollectionUtils;
import org.apache.commons.collections.MapUtils;
import org.apache.commons.lang.ArrayUtils;
import org.apache.commons.lang.StringUtils;
import org.apache.commons.lang.math.NumberUtils;
import org.apache.log4j.Logger;
import org.apache.log4j.NDC;
import org.joda.time.Duration;

import com.cloud.agent.IAgentControl;
import com.cloud.agent.api.Answer;
import com.cloud.agent.api.AttachIsoAnswer;
import com.cloud.agent.api.AttachIsoCommand;
import com.cloud.agent.api.BackupSnapshotAnswer;
import com.cloud.agent.api.BackupSnapshotCommand;
import com.cloud.agent.api.CheckHealthAnswer;
import com.cloud.agent.api.CheckHealthCommand;
import com.cloud.agent.api.CheckNetworkAnswer;
import com.cloud.agent.api.CheckNetworkCommand;
import com.cloud.agent.api.CheckOnHostAnswer;
import com.cloud.agent.api.CheckOnHostCommand;
import com.cloud.agent.api.CheckVirtualMachineAnswer;
import com.cloud.agent.api.CheckVirtualMachineCommand;
import com.cloud.agent.api.Command;
import com.cloud.agent.api.CreatePrivateTemplateFromSnapshotCommand;
import com.cloud.agent.api.CreatePrivateTemplateFromVolumeCommand;
import com.cloud.agent.api.CreateStoragePoolCommand;
import com.cloud.agent.api.CreateVMSnapshotAnswer;
import com.cloud.agent.api.CreateVMSnapshotCommand;
import com.cloud.agent.api.CreateVolumeFromSnapshotAnswer;
import com.cloud.agent.api.CreateVolumeFromSnapshotCommand;
import com.cloud.agent.api.DeleteStoragePoolCommand;
import com.cloud.agent.api.DeleteVMSnapshotAnswer;
import com.cloud.agent.api.DeleteVMSnapshotCommand;
import com.cloud.agent.api.GetHostStatsAnswer;
import com.cloud.agent.api.GetHostStatsCommand;
import com.cloud.agent.api.GetStorageStatsAnswer;
import com.cloud.agent.api.GetStorageStatsCommand;
import com.cloud.agent.api.GetUnmanagedInstancesAnswer;
import com.cloud.agent.api.GetUnmanagedInstancesCommand;
import com.cloud.agent.api.GetVmDiskStatsAnswer;
import com.cloud.agent.api.GetVmDiskStatsCommand;
import com.cloud.agent.api.GetVmIpAddressCommand;
import com.cloud.agent.api.GetVmNetworkStatsAnswer;
import com.cloud.agent.api.GetVmNetworkStatsCommand;
import com.cloud.agent.api.GetVmStatsAnswer;
import com.cloud.agent.api.GetVmStatsCommand;
import com.cloud.agent.api.GetVncPortAnswer;
import com.cloud.agent.api.GetVncPortCommand;
import com.cloud.agent.api.GetVolumeStatsAnswer;
import com.cloud.agent.api.GetVolumeStatsCommand;
import com.cloud.agent.api.HostStatsEntry;
import com.cloud.agent.api.HostVmStateReportEntry;
import com.cloud.agent.api.MaintainAnswer;
import com.cloud.agent.api.MaintainCommand;
import com.cloud.agent.api.ManageSnapshotAnswer;
import com.cloud.agent.api.ManageSnapshotCommand;
import com.cloud.agent.api.MigrateAnswer;
import com.cloud.agent.api.MigrateCommand;
import com.cloud.agent.api.MigrateVmToPoolAnswer;
import com.cloud.agent.api.MigrateVmToPoolCommand;
import com.cloud.agent.api.MigrateWithStorageAnswer;
import com.cloud.agent.api.MigrateWithStorageCommand;
import com.cloud.agent.api.ModifySshKeysCommand;
import com.cloud.agent.api.ModifyStoragePoolAnswer;
import com.cloud.agent.api.ModifyStoragePoolCommand;
import com.cloud.agent.api.ModifyTargetsAnswer;
import com.cloud.agent.api.ModifyTargetsCommand;
import com.cloud.agent.api.NetworkUsageAnswer;
import com.cloud.agent.api.NetworkUsageCommand;
import com.cloud.agent.api.PingCommand;
import com.cloud.agent.api.PingRoutingCommand;
import com.cloud.agent.api.PingTestCommand;
import com.cloud.agent.api.PlugNicAnswer;
import com.cloud.agent.api.PlugNicCommand;
import com.cloud.agent.api.PrepareForMigrationAnswer;
import com.cloud.agent.api.PrepareForMigrationCommand;
import com.cloud.agent.api.PrepareUnmanageVMInstanceAnswer;
import com.cloud.agent.api.PrepareUnmanageVMInstanceCommand;
import com.cloud.agent.api.PvlanSetupCommand;
import com.cloud.agent.api.ReadyAnswer;
import com.cloud.agent.api.ReadyCommand;
import com.cloud.agent.api.RebootAnswer;
import com.cloud.agent.api.RebootCommand;
import com.cloud.agent.api.RebootRouterCommand;
import com.cloud.agent.api.ReplugNicAnswer;
import com.cloud.agent.api.ReplugNicCommand;
import com.cloud.agent.api.RevertToVMSnapshotAnswer;
import com.cloud.agent.api.RevertToVMSnapshotCommand;
import com.cloud.agent.api.ScaleVmAnswer;
import com.cloud.agent.api.ScaleVmCommand;
import com.cloud.agent.api.SetupAnswer;
import com.cloud.agent.api.SetupCommand;
import com.cloud.agent.api.SetupGuestNetworkCommand;
import com.cloud.agent.api.StartAnswer;
import com.cloud.agent.api.StartCommand;
import com.cloud.agent.api.StartupCommand;
import com.cloud.agent.api.StartupRoutingCommand;
import com.cloud.agent.api.StartupStorageCommand;
import com.cloud.agent.api.StopAnswer;
import com.cloud.agent.api.StopCommand;
import com.cloud.agent.api.StoragePoolInfo;
import com.cloud.agent.api.UnPlugNicAnswer;
import com.cloud.agent.api.UnPlugNicCommand;
import com.cloud.agent.api.UnregisterNicCommand;
import com.cloud.agent.api.UnregisterVMCommand;
import com.cloud.agent.api.UpgradeSnapshotCommand;
import com.cloud.agent.api.ValidateSnapshotAnswer;
import com.cloud.agent.api.ValidateSnapshotCommand;
import com.cloud.agent.api.ValidateVcenterDetailsCommand;
import com.cloud.agent.api.VmDiskStatsEntry;
import com.cloud.agent.api.VmStatsEntry;
import com.cloud.agent.api.VolumeStatsEntry;
import com.cloud.agent.api.check.CheckSshAnswer;
import com.cloud.agent.api.check.CheckSshCommand;
import com.cloud.agent.api.routing.IpAssocCommand;
import com.cloud.agent.api.routing.IpAssocVpcCommand;
import com.cloud.agent.api.routing.NetworkElementCommand;
import com.cloud.agent.api.routing.SetNetworkACLCommand;
import com.cloud.agent.api.routing.SetSourceNatCommand;
import com.cloud.agent.api.storage.CopyVolumeAnswer;
import com.cloud.agent.api.storage.CopyVolumeCommand;
import com.cloud.agent.api.storage.CreatePrivateTemplateAnswer;
import com.cloud.agent.api.storage.DestroyCommand;
import com.cloud.agent.api.storage.MigrateVolumeAnswer;
import com.cloud.agent.api.storage.MigrateVolumeCommand;
import com.cloud.agent.api.storage.PrimaryStorageDownloadAnswer;
import com.cloud.agent.api.storage.PrimaryStorageDownloadCommand;
import com.cloud.agent.api.storage.ResizeVolumeAnswer;
import com.cloud.agent.api.storage.ResizeVolumeCommand;
import com.cloud.agent.api.to.DataStoreTO;
import com.cloud.agent.api.to.DataTO;
import com.cloud.agent.api.to.DeployAsIsInfoTO;
import com.cloud.agent.api.to.DiskTO;
import com.cloud.agent.api.to.IpAddressTO;
import com.cloud.agent.api.to.NfsTO;
import com.cloud.agent.api.to.NicTO;
import com.cloud.agent.api.to.StorageFilerTO;
import com.cloud.agent.api.to.VirtualMachineTO;
import com.cloud.agent.api.to.VolumeTO;
import com.cloud.agent.api.to.deployasis.OVFPropertyTO;
import com.cloud.agent.resource.virtualnetwork.VRScripts;
import com.cloud.agent.resource.virtualnetwork.VirtualRouterDeployer;
import com.cloud.agent.resource.virtualnetwork.VirtualRoutingResource;
import com.cloud.configuration.Resource.ResourceType;
import com.cloud.dc.Vlan;
import com.cloud.exception.CloudException;
import com.cloud.exception.InternalErrorException;
import com.cloud.host.Host.Type;
import com.cloud.hypervisor.Hypervisor.HypervisorType;
import com.cloud.hypervisor.guru.VMwareGuru;
import com.cloud.hypervisor.vmware.manager.VmwareHostService;
import com.cloud.hypervisor.vmware.manager.VmwareManager;
import com.cloud.hypervisor.vmware.manager.VmwareStorageMount;
import com.cloud.hypervisor.vmware.mo.ClusterMO;
import com.cloud.hypervisor.vmware.mo.CustomFieldConstants;
import com.cloud.hypervisor.vmware.mo.CustomFieldsManagerMO;
import com.cloud.hypervisor.vmware.mo.DatacenterMO;
import com.cloud.hypervisor.vmware.mo.DatastoreFile;
import com.cloud.hypervisor.vmware.mo.DatastoreMO;
import com.cloud.hypervisor.vmware.mo.DiskControllerType;
import com.cloud.hypervisor.vmware.mo.DistributedVirtualSwitchMO;
import com.cloud.hypervisor.vmware.mo.FeatureKeyConstants;
import com.cloud.hypervisor.vmware.mo.HostDatastoreSystemMO;
import com.cloud.hypervisor.vmware.mo.HostMO;
import com.cloud.hypervisor.vmware.mo.HostStorageSystemMO;
import com.cloud.hypervisor.vmware.mo.HypervisorHostHelper;
import com.cloud.hypervisor.vmware.mo.NetworkDetails;
import com.cloud.hypervisor.vmware.mo.PbmProfileManagerMO;
import com.cloud.hypervisor.vmware.mo.StoragepodMO;
import com.cloud.hypervisor.vmware.mo.TaskMO;
import com.cloud.hypervisor.vmware.mo.VirtualEthernetCardType;
import com.cloud.hypervisor.vmware.mo.VirtualMachineDiskInfoBuilder;
import com.cloud.hypervisor.vmware.mo.VirtualMachineMO;
import com.cloud.hypervisor.vmware.mo.VirtualSwitchType;
import com.cloud.hypervisor.vmware.mo.VmwareHypervisorHost;
import com.cloud.hypervisor.vmware.mo.VmwareHypervisorHostNetworkSummary;
import com.cloud.hypervisor.vmware.mo.VmwareHypervisorHostResourceSummary;
import com.cloud.hypervisor.vmware.util.VmwareContext;
import com.cloud.hypervisor.vmware.util.VmwareContextPool;
import com.cloud.hypervisor.vmware.util.VmwareHelper;
import com.cloud.network.Networks;
import com.cloud.network.Networks.BroadcastDomainType;
import com.cloud.network.Networks.TrafficType;
import com.cloud.network.VmwareTrafficLabel;
import com.cloud.resource.ServerResource;
import com.cloud.serializer.GsonHelper;
import com.cloud.storage.Storage;
import com.cloud.storage.Storage.StoragePoolType;
import com.cloud.storage.Volume;
import com.cloud.storage.resource.StoragePoolResource;
import com.cloud.storage.resource.StorageSubsystemCommandHandler;
import com.cloud.storage.resource.VmwareStorageLayoutHelper;
import com.cloud.storage.resource.VmwareStorageProcessor;
import com.cloud.storage.resource.VmwareStorageProcessor.VmwareStorageProcessorConfigurableFields;
import com.cloud.storage.resource.VmwareStorageSubsystemCommandHandler;
import com.cloud.storage.template.TemplateProp;
import com.cloud.utils.DateUtil;
import com.cloud.utils.ExecutionResult;
import com.cloud.utils.NumbersUtil;
import com.cloud.utils.Pair;
import com.cloud.utils.Ternary;
import com.cloud.utils.db.DB;
import com.cloud.utils.exception.CloudRuntimeException;
import com.cloud.utils.exception.ExceptionUtil;
import com.cloud.utils.mgmt.JmxUtil;
import com.cloud.utils.mgmt.PropertyMapDynamicBean;
import com.cloud.utils.net.NetUtils;
import com.cloud.utils.nicira.nvp.plugin.NiciraNvpApiVersion;
import com.cloud.utils.script.Script;
import com.cloud.utils.ssh.SshHelper;
import com.cloud.vm.VirtualMachine;
import com.cloud.vm.VirtualMachine.PowerState;
import com.cloud.vm.VirtualMachineName;
import com.cloud.vm.VmDetailConstants;
import com.google.common.base.Strings;
import com.google.gson.Gson;
import com.vmware.vim25.AboutInfo;
import com.vmware.vim25.ArrayUpdateOperation;
import com.vmware.vim25.BoolPolicy;
import com.vmware.vim25.ComputeResourceSummary;
import com.vmware.vim25.CustomFieldStringValue;
import com.vmware.vim25.DVPortConfigInfo;
import com.vmware.vim25.DVPortConfigSpec;
import com.vmware.vim25.DasVmPriority;
import com.vmware.vim25.DatastoreInfo;
import com.vmware.vim25.DatastoreSummary;
import com.vmware.vim25.DistributedVirtualPort;
import com.vmware.vim25.DistributedVirtualSwitchPortConnection;
import com.vmware.vim25.DistributedVirtualSwitchPortCriteria;
import com.vmware.vim25.DynamicProperty;
import com.vmware.vim25.GuestInfo;
import com.vmware.vim25.GuestNicInfo;
import com.vmware.vim25.HostCapability;
import com.vmware.vim25.HostHostBusAdapter;
import com.vmware.vim25.HostInternetScsiHba;
import com.vmware.vim25.HostPortGroupSpec;
import com.vmware.vim25.ManagedObjectReference;
import com.vmware.vim25.NasDatastoreInfo;
import com.vmware.vim25.ObjectContent;
import com.vmware.vim25.OptionValue;
import com.vmware.vim25.PerfCounterInfo;
import com.vmware.vim25.PerfEntityMetric;
import com.vmware.vim25.PerfEntityMetricBase;
import com.vmware.vim25.PerfMetricId;
import com.vmware.vim25.PerfMetricIntSeries;
import com.vmware.vim25.PerfMetricSeries;
import com.vmware.vim25.PerfQuerySpec;
import com.vmware.vim25.RuntimeFaultFaultMsg;
import com.vmware.vim25.StoragePodSummary;
import com.vmware.vim25.ToolsUnavailableFaultMsg;
import com.vmware.vim25.VAppOvfSectionInfo;
import com.vmware.vim25.VAppOvfSectionSpec;
import com.vmware.vim25.VAppProductInfo;
import com.vmware.vim25.VAppProductSpec;
import com.vmware.vim25.VAppPropertyInfo;
import com.vmware.vim25.VAppPropertySpec;
import com.vmware.vim25.VMwareDVSPortSetting;
import com.vmware.vim25.VimPortType;
import com.vmware.vim25.VirtualDevice;
import com.vmware.vim25.VirtualDeviceBackingInfo;
import com.vmware.vim25.VirtualDeviceConfigSpec;
import com.vmware.vim25.VirtualDeviceConfigSpecOperation;
import com.vmware.vim25.VirtualDeviceFileBackingInfo;
import com.vmware.vim25.VirtualDisk;
import com.vmware.vim25.VirtualDiskFlatVer2BackingInfo;
import com.vmware.vim25.VirtualEthernetCard;
import com.vmware.vim25.VirtualEthernetCardDistributedVirtualPortBackingInfo;
import com.vmware.vim25.VirtualEthernetCardNetworkBackingInfo;
import com.vmware.vim25.VirtualEthernetCardOpaqueNetworkBackingInfo;
import com.vmware.vim25.VirtualIDEController;
import com.vmware.vim25.VirtualMachineBootOptions;
import com.vmware.vim25.VirtualMachineConfigSpec;
import com.vmware.vim25.VirtualMachineDefinedProfileSpec;
import com.vmware.vim25.VirtualMachineFileInfo;
import com.vmware.vim25.VirtualMachineFileLayoutEx;
import com.vmware.vim25.VirtualMachineFileLayoutExFileInfo;
import com.vmware.vim25.VirtualMachineGuestOsIdentifier;
import com.vmware.vim25.VirtualMachinePowerState;
import com.vmware.vim25.VirtualMachineRelocateSpec;
import com.vmware.vim25.VirtualMachineRelocateSpecDiskLocator;
import com.vmware.vim25.VirtualMachineRuntimeInfo;
import com.vmware.vim25.VirtualMachineToolsStatus;
import com.vmware.vim25.VirtualMachineVideoCard;
import com.vmware.vim25.VirtualPCNet32;
import com.vmware.vim25.VirtualSCSIController;
import com.vmware.vim25.VirtualUSBController;
import com.vmware.vim25.VirtualVmxnet2;
import com.vmware.vim25.VirtualVmxnet3;
import com.vmware.vim25.VmConfigInfo;
import com.vmware.vim25.VmConfigSpec;
import com.vmware.vim25.VmwareDistributedVirtualSwitchPvlanSpec;
import com.vmware.vim25.VmwareDistributedVirtualSwitchVlanIdSpec;

public class VmwareResource implements StoragePoolResource, ServerResource, VmwareHostService, VirtualRouterDeployer {
    private static final Logger s_logger = Logger.getLogger(VmwareResource.class);
    public static final String VMDK_EXTENSION = ".vmdk";

    private static final Random RANDOM = new Random(System.nanoTime());

    protected String _name;

    protected final long _opsTimeout = 900000;   // 15 minutes time out to time

    protected final int _shutdownWaitMs = 300000;  // wait up to 5 minutes for shutdown

    // out an operation
    protected final int _retry = 24;
    protected final int _sleep = 10000;
    protected final int DefaultDomRSshPort = 3922;
    protected final int MazCmdMBean = 100;

    protected String _url;
    protected String _dcId;
    protected String _pod;
    protected String _cluster;
    protected String _username;
    protected String _password;
    protected String _guid;
    protected String _vCenterAddress;
    protected String storageNfsVersion;

    protected String _privateNetworkVSwitchName;
    protected VmwareTrafficLabel _guestTrafficInfo = new VmwareTrafficLabel(TrafficType.Guest);
    protected VmwareTrafficLabel _publicTrafficInfo = new VmwareTrafficLabel(TrafficType.Public);
    protected Map<String, String> _vsmCredentials = null;
    protected int _portsPerDvPortGroup;
    protected boolean _fullCloneFlag = false;
    protected boolean _instanceNameFlag = false;

    protected boolean _recycleHungWorker = false;
    protected DiskControllerType _rootDiskController = DiskControllerType.ide;

    protected ManagedObjectReference _morHyperHost;
    protected final static ThreadLocal<VmwareContext> s_serviceContext = new ThreadLocal<VmwareContext>();
    protected String _hostName;

    protected List<PropertyMapDynamicBean> _cmdMBeans = new ArrayList<PropertyMapDynamicBean>();

    protected Gson _gson;

    protected volatile long _cmdSequence = 1;

    protected StorageSubsystemCommandHandler storageHandler;
    private VmwareStorageProcessor _storageProcessor;

    protected VirtualRoutingResource _vrResource;

    protected final static HashMap<VirtualMachinePowerState, PowerState> s_powerStatesTable = new HashMap<VirtualMachinePowerState, PowerState>();

    static {
        s_powerStatesTable.put(VirtualMachinePowerState.POWERED_ON, PowerState.PowerOn);
        s_powerStatesTable.put(VirtualMachinePowerState.POWERED_OFF, PowerState.PowerOff);
        s_powerStatesTable.put(VirtualMachinePowerState.SUSPENDED, PowerState.PowerOn);
    }

    protected static File s_systemVmKeyFile = null;
    private static final Object s_syncLockObjectFetchKeyFile = new Object();
    protected static final String s_relativePathSystemVmKeyFileInstallDir = "scripts/vm/systemvm/id_rsa.cloud";
    protected static final String s_defaultPathSystemVmKeyFile = "/usr/share/cloudstack-common/scripts/vm/systemvm/id_rsa.cloud";

    public Gson getGson() {
        return _gson;
    }

    public VmwareResource() {
        _gson = GsonHelper.getGsonLogger();
    }

    private String getCommandLogTitle(Command cmd) {
        StringBuffer sb = new StringBuffer();
        if (_hostName != null) {
            sb.append(_hostName);
        }

        if (cmd.getContextParam("job") != null) {
            sb.append(", ").append(cmd.getContextParam("job"));
        }
        sb.append(", cmd: ").append(cmd.getClass().getSimpleName());

        return sb.toString();
    }

    @Override
    public Answer executeRequest(Command cmd) {

        if (s_logger.isTraceEnabled())
            s_logger.trace("Begin executeRequest(), cmd: " + cmd.getClass().getSimpleName());

        Answer answer = null;
        NDC.push(getCommandLogTitle(cmd));
        try {
            long cmdSequence = _cmdSequence++;
            Date startTime = DateUtil.currentGMTTime();
            PropertyMapDynamicBean mbean = new PropertyMapDynamicBean();
            mbean.addProp("StartTime", DateUtil.getDateDisplayString(TimeZone.getDefault(), startTime));
            mbean.addProp("Command", _gson.toJson(cmd));
            mbean.addProp("Sequence", String.valueOf(cmdSequence));
            mbean.addProp("Name", cmd.getClass().getSimpleName());

            Class<? extends Command> clz = cmd.getClass();
            if (cmd instanceof NetworkElementCommand) {
                return _vrResource.executeRequest((NetworkElementCommand) cmd);
            } else if (clz == ReadyCommand.class) {
                answer = execute((ReadyCommand) cmd);
            } else if (clz == GetHostStatsCommand.class) {
                answer = execute((GetHostStatsCommand) cmd);
            } else if (clz == GetVmStatsCommand.class) {
                answer = execute((GetVmStatsCommand) cmd);
            } else if (clz == GetVmNetworkStatsCommand.class) {
                answer = execute((GetVmNetworkStatsCommand) cmd);
            } else if (clz == GetVmDiskStatsCommand.class) {
                answer = execute((GetVmDiskStatsCommand) cmd);
            } else if (cmd instanceof GetVolumeStatsCommand) {
                return execute((GetVolumeStatsCommand) cmd);
            } else if (clz == CheckHealthCommand.class) {
                answer = execute((CheckHealthCommand) cmd);
            } else if (clz == StopCommand.class) {
                answer = execute((StopCommand) cmd);
            } else if (clz == RebootRouterCommand.class) {
                answer = execute((RebootRouterCommand) cmd);
            } else if (clz == RebootCommand.class) {
                answer = execute((RebootCommand) cmd);
            } else if (clz == CheckVirtualMachineCommand.class) {
                answer = execute((CheckVirtualMachineCommand) cmd);
            } else if (clz == PrepareForMigrationCommand.class) {
                answer = execute((PrepareForMigrationCommand) cmd);
            } else if (clz == MigrateCommand.class) {
                answer = execute((MigrateCommand) cmd);
            } else if (clz == MigrateVmToPoolCommand.class) {
                answer = execute((MigrateVmToPoolCommand) cmd);
            } else if (clz == MigrateWithStorageCommand.class) {
                answer = execute((MigrateWithStorageCommand) cmd);
            } else if (clz == MigrateVolumeCommand.class) {
                answer = execute((MigrateVolumeCommand) cmd);
            } else if (clz == DestroyCommand.class) {
                answer = execute((DestroyCommand) cmd);
            } else if (clz == CreateStoragePoolCommand.class) {
                return execute((CreateStoragePoolCommand) cmd);
            } else if (clz == ModifyTargetsCommand.class) {
                answer = execute((ModifyTargetsCommand) cmd);
            } else if (clz == ModifyStoragePoolCommand.class) {
                answer = execute((ModifyStoragePoolCommand) cmd);
            } else if (clz == DeleteStoragePoolCommand.class) {
                answer = execute((DeleteStoragePoolCommand) cmd);
            } else if (clz == CopyVolumeCommand.class) {
                answer = execute((CopyVolumeCommand) cmd);
            } else if (clz == AttachIsoCommand.class) {
                answer = execute((AttachIsoCommand) cmd);
            } else if (clz == ValidateSnapshotCommand.class) {
                answer = execute((ValidateSnapshotCommand) cmd);
            } else if (clz == ManageSnapshotCommand.class) {
                answer = execute((ManageSnapshotCommand) cmd);
            } else if (clz == BackupSnapshotCommand.class) {
                answer = execute((BackupSnapshotCommand) cmd);
            } else if (clz == CreateVolumeFromSnapshotCommand.class) {
                answer = execute((CreateVolumeFromSnapshotCommand) cmd);
            } else if (clz == CreatePrivateTemplateFromVolumeCommand.class) {
                answer = execute((CreatePrivateTemplateFromVolumeCommand) cmd);
            } else if (clz == CreatePrivateTemplateFromSnapshotCommand.class) {
                answer = execute((CreatePrivateTemplateFromSnapshotCommand) cmd);
            } else if (clz == UpgradeSnapshotCommand.class) {
                answer = execute((UpgradeSnapshotCommand) cmd);
            } else if (clz == GetStorageStatsCommand.class) {
                answer = execute((GetStorageStatsCommand) cmd);
            } else if (clz == PrimaryStorageDownloadCommand.class) {
                answer = execute((PrimaryStorageDownloadCommand) cmd);
            } else if (clz == GetVncPortCommand.class) {
                answer = execute((GetVncPortCommand) cmd);
            } else if (clz == SetupCommand.class) {
                answer = execute((SetupCommand) cmd);
            } else if (clz == MaintainCommand.class) {
                answer = execute((MaintainCommand) cmd);
            } else if (clz == PingTestCommand.class) {
                answer = execute((PingTestCommand) cmd);
            } else if (clz == CheckOnHostCommand.class) {
                answer = execute((CheckOnHostCommand) cmd);
            } else if (clz == ModifySshKeysCommand.class) {
                answer = execute((ModifySshKeysCommand) cmd);
            } else if (clz == NetworkUsageCommand.class) {
                answer = execute((NetworkUsageCommand) cmd);
            } else if (clz == StartCommand.class) {
                answer = execute((StartCommand) cmd);
            } else if (clz == CheckSshCommand.class) {
                answer = execute((CheckSshCommand) cmd);
            } else if (clz == CheckNetworkCommand.class) {
                answer = execute((CheckNetworkCommand) cmd);
            } else if (clz == PlugNicCommand.class) {
                answer = execute((PlugNicCommand) cmd);
            } else if (clz == ReplugNicCommand.class) {
                answer = execute((ReplugNicCommand) cmd);
            } else if (clz == UnPlugNicCommand.class) {
                answer = execute((UnPlugNicCommand) cmd);
            } else if (cmd instanceof CreateVMSnapshotCommand) {
                return execute((CreateVMSnapshotCommand) cmd);
            } else if (cmd instanceof DeleteVMSnapshotCommand) {
                return execute((DeleteVMSnapshotCommand) cmd);
            } else if (cmd instanceof RevertToVMSnapshotCommand) {
                return execute((RevertToVMSnapshotCommand) cmd);
            } else if (clz == ResizeVolumeCommand.class) {
                return execute((ResizeVolumeCommand) cmd);
            } else if (clz == UnregisterVMCommand.class) {
                return execute((UnregisterVMCommand) cmd);
            } else if (cmd instanceof StorageSubSystemCommand) {
                checkStorageProcessorAndHandlerNfsVersionAttribute((StorageSubSystemCommand) cmd);
                return storageHandler.handleStorageCommands((StorageSubSystemCommand) cmd);
            } else if (clz == ScaleVmCommand.class) {
                return execute((ScaleVmCommand) cmd);
            } else if (clz == PvlanSetupCommand.class) {
                return execute((PvlanSetupCommand) cmd);
            } else if (clz == GetVmIpAddressCommand.class) {
                return execute((GetVmIpAddressCommand) cmd);
            } else if (clz == UnregisterNicCommand.class) {
                answer = execute((UnregisterNicCommand) cmd);
            } else if (clz == GetUnmanagedInstancesCommand.class) {
                answer = execute((GetUnmanagedInstancesCommand) cmd);
            } else if (clz == PrepareUnmanageVMInstanceCommand.class) {
                answer = execute((PrepareUnmanageVMInstanceCommand) cmd);
            } else if (clz == ValidateVcenterDetailsCommand.class) {
                answer = execute((ValidateVcenterDetailsCommand) cmd);
            } else {
                answer = Answer.createUnsupportedCommandAnswer(cmd);
            }

            if (cmd.getContextParam("checkpoint") != null) {
                answer.setContextParam("checkpoint", cmd.getContextParam("checkpoint"));
            }

            Date doneTime = DateUtil.currentGMTTime();
            mbean.addProp("DoneTime", DateUtil.getDateDisplayString(TimeZone.getDefault(), doneTime));
            mbean.addProp("Answer", _gson.toJson(answer));

            synchronized (this) {
                try {
                    JmxUtil.registerMBean("VMware " + _morHyperHost.getValue(), "Command " + cmdSequence + "-" + cmd.getClass().getSimpleName(), mbean);
                    _cmdMBeans.add(mbean);

                    if (_cmdMBeans.size() >= MazCmdMBean) {
                        PropertyMapDynamicBean mbeanToRemove = _cmdMBeans.get(0);
                        _cmdMBeans.remove(0);

                        JmxUtil.unregisterMBean("VMware " + _morHyperHost.getValue(), "Command " + mbeanToRemove.getProp("Sequence") + "-" + mbeanToRemove.getProp("Name"));
                    }
                } catch (Exception e) {
                    if (s_logger.isTraceEnabled())
                        s_logger.trace("Unable to register JMX monitoring due to exception " + ExceptionUtil.toString(e));
                }
            }

        } finally {
            recycleServiceContext();
            NDC.pop();
        }

        if (s_logger.isTraceEnabled())
            s_logger.trace("End executeRequest(), cmd: " + cmd.getClass().getSimpleName());

        return answer;
    }

    /**
     * Check if storage NFS version is already set or needs to be reconfigured.<br>
     * If _storageNfsVersion is not null -> nothing to do, version already set.<br>
     * If _storageNfsVersion is null -> examine StorageSubSystemCommand to get NFS version and set it
     * to the storage processor and storage handler.
     *
     * @param cmd command to execute
     */
    protected void checkStorageProcessorAndHandlerNfsVersionAttribute(StorageSubSystemCommand cmd) {
        if (storageNfsVersion != null)
            return;
        if (cmd instanceof CopyCommand) {
            EnumMap<VmwareStorageProcessorConfigurableFields, Object> params = new EnumMap<VmwareStorageProcessorConfigurableFields, Object>(
                    VmwareStorageProcessorConfigurableFields.class);
            examineStorageSubSystemCommandNfsVersion((CopyCommand) cmd, params);
            params = examineStorageSubSystemCommandFullCloneFlagForVmware((CopyCommand) cmd, params);
            reconfigureProcessorByHandler(params);
        }
    }

    /**
     * Reconfigure processor by handler
     *
     * @param params params
     */
    protected void reconfigureProcessorByHandler(EnumMap<VmwareStorageProcessorConfigurableFields, Object> params) {
        VmwareStorageSubsystemCommandHandler handler = (VmwareStorageSubsystemCommandHandler) storageHandler;
        boolean success = handler.reconfigureStorageProcessor(params);
        if (success) {
            s_logger.info("VmwareStorageProcessor and VmwareStorageSubsystemCommandHandler successfully reconfigured");
        } else {
            s_logger.error("Error while reconfiguring VmwareStorageProcessor and VmwareStorageSubsystemCommandHandler, params=" + _gson.toJson(params));
        }
    }

    /**
     * Examine StorageSubSystem command to get full clone flag, if provided
     *
     * @param cmd    command to execute
     * @param params params
     * @return copy of params including new values, if suitable
     */
    protected EnumMap<VmwareStorageProcessorConfigurableFields, Object> examineStorageSubSystemCommandFullCloneFlagForVmware(CopyCommand cmd,
            EnumMap<VmwareStorageProcessorConfigurableFields, Object> params) {
        EnumMap<VmwareStorageProcessorConfigurableFields, Object> paramsCopy = new EnumMap<VmwareStorageProcessorConfigurableFields, Object>(params);
        HypervisorType hypervisor = cmd.getDestTO().getHypervisorType();
        if (hypervisor != null && hypervisor.equals(HypervisorType.VMware)) {
            DataStoreTO destDataStore = cmd.getDestTO().getDataStore();
            if (destDataStore instanceof PrimaryDataStoreTO) {
                PrimaryDataStoreTO dest = (PrimaryDataStoreTO) destDataStore;
                if (dest.isFullCloneFlag() != null) {
                    paramsCopy.put(VmwareStorageProcessorConfigurableFields.FULL_CLONE_FLAG, dest.isFullCloneFlag().booleanValue());
                }
            }
        }
        return paramsCopy;
    }

    /**
     * Examine StorageSubSystem command to get storage NFS version, if provided
     *
     * @param cmd    command to execute
     * @param params params
     */
    protected void examineStorageSubSystemCommandNfsVersion(CopyCommand cmd, EnumMap<VmwareStorageProcessorConfigurableFields, Object> params) {
        DataStoreTO srcDataStore = cmd.getSrcTO().getDataStore();
        boolean nfsVersionFound = false;

        if (srcDataStore instanceof NfsTO) {
            nfsVersionFound = getStorageNfsVersionFromNfsTO((NfsTO) srcDataStore);
        }

        if (nfsVersionFound) {
            params.put(VmwareStorageProcessorConfigurableFields.NFS_VERSION, storageNfsVersion);
        }
    }

    /**
     * Get storage NFS version from NfsTO
     *
     * @param nfsTO nfsTO
     * @return true if NFS version was found and not null, false in other case
     */
    protected boolean getStorageNfsVersionFromNfsTO(NfsTO nfsTO) {
        if (nfsTO != null && nfsTO.getNfsVersion() != null) {
            storageNfsVersion = nfsTO.getNfsVersion();
            return true;
        }
        return false;
    }

    /**
     * Registers the vm to the inventory given the vmx file.
     */
    private void registerVm(String vmName, DatastoreMO dsMo) throws Exception {

        //1st param
        VmwareHypervisorHost hyperHost = getHyperHost(getServiceContext());
        ManagedObjectReference dcMor = hyperHost.getHyperHostDatacenter();
        DatacenterMO dataCenterMo = new DatacenterMO(getServiceContext(), dcMor);
        ManagedObjectReference vmFolderMor = dataCenterMo.getVmFolder();

        //2nd param
        String vmxFilePath = dsMo.searchFileInSubFolders(vmName + ".vmx", false, VmwareManager.s_vmwareSearchExcludeFolder.value());

        // 5th param
        ManagedObjectReference morPool = hyperHost.getHyperHostOwnerResourcePool();

        ManagedObjectReference morTask = getServiceContext().getService().registerVMTask(vmFolderMor, vmxFilePath, vmName, false, morPool, hyperHost.getMor());
        boolean result = getServiceContext().getVimClient().waitForTask(morTask);
        if (!result) {
            throw new Exception("Unable to register vm due to " + TaskMO.getTaskFailureInfo(getServiceContext(), morTask));
        } else {
            getServiceContext().waitForTaskProgressDone(morTask);
        }

    }

    private Answer execute(ResizeVolumeCommand cmd) {
        String path = cmd.getPath();
        String vmName = cmd.getInstanceName();
        long newSize = cmd.getNewSize() / ResourceType.bytesToKiB;
        long oldSize = cmd.getCurrentSize() / ResourceType.bytesToKiB;
        boolean useWorkerVm = false;

        VmwareHypervisorHost hyperHost = getHyperHost(getServiceContext());
        VirtualMachineMO vmMo = null;

        String vmdkDataStorePath = null;

        try {
            if (newSize < oldSize) {
                throw new Exception(
                        "VMware doesn't support shrinking volume from larger size: " + oldSize / ResourceType.bytesToMiB + " GB to a smaller size: " + newSize / ResourceType.bytesToMiB + " GB");
            } else if (newSize == oldSize) {
                return new ResizeVolumeAnswer(cmd, true, "success", newSize * ResourceType.bytesToKiB);
            }
            /*
            // FR41 this is yet to fix
            ManagedObjectReference morDS1 = HypervisorHostHelper.findDatastoreWithBackwardsCompatibility(hyperHost, cmd.getPoolUuid());
            DatastoreMO dsMo1 = new DatastoreMO(hyperHost.getContext(), morDS1);
            vmdkDataStorePath = VmwareStorageLayoutHelper.getLegacyDatastorePathFromVmdkFileName(dsMo1, path + VMDK_EXTENSION);
            DatastoreFile dsFile1 = new DatastoreFile(vmdkDataStorePath);

            s_logger.debug("vDiskid does not exist for volume " + vmdkDataStorePath + " registering the disk now");
            VirtualStorageObjectManagerMO vStorageObjectManagerMO = new VirtualStorageObjectManagerMO(getServiceContext());
            try {
                VStorageObject vStorageObject = vStorageObjectManagerMO.registerVirtualDisk(dsFile1, null, dsMo1.getOwnerDatacenter().second());
                VStorageObjectConfigInfo diskConfigInfo = vStorageObject.getConfig();
                ID vdiskId = diskConfigInfo.getId();
            } catch (Throwable e) {
                if (e instanceof AlreadyExistsFaultMsg) {

                }
            }*/

            if (vmName.equalsIgnoreCase("none")) {
                // OfflineVmwareMigration: we need to refactor the worker vm creation out for use in migration methods as well as here
                // OfflineVmwareMigration: this method is 100 lines and needs refactorring anyway
                // we need to spawn a worker VM to attach the volume to and resize the volume.
                useWorkerVm = true;

                String poolId = cmd.getPoolUuid();

                // OfflineVmwareMigration: refactor for re-use
                // OfflineVmwareMigration: 1. find data(store)
                ManagedObjectReference morDS = HypervisorHostHelper.findDatastoreWithBackwardsCompatibility(hyperHost, poolId);
                DatastoreMO dsMo = new DatastoreMO(hyperHost.getContext(), morDS);
                vmName = getWorkerName(getServiceContext(), cmd, 0, dsMo);

                s_logger.info("Create worker VM " + vmName);

                // OfflineVmwareMigration: 2. create the worker with access to the data(store)
                vmMo = HypervisorHostHelper.createWorkerVM(hyperHost, dsMo, vmName, null);

                if (vmMo == null) {
                    // OfflineVmwareMigration: don't throw a general Exception but think of a specific one
                    throw new Exception("Unable to create a worker VM for volume resize");
                }

                synchronized (this) {
                    // OfflineVmwareMigration: 3. attach the disk to the worker
                    vmdkDataStorePath = VmwareStorageLayoutHelper.getLegacyDatastorePathFromVmdkFileName(dsMo, path + VMDK_EXTENSION);

                    vmMo.attachDisk(new String[]{vmdkDataStorePath}, morDS);
                }
            }

            // OfflineVmwareMigration: 4. find the (worker-) VM
            // find VM through datacenter (VM is not at the target host yet)
            vmMo = hyperHost.findVmOnPeerHyperHost(vmName);

            if (vmMo == null) {
                String msg = "VM " + vmName + " does not exist in VMware datacenter";

                s_logger.error(msg);

                throw new Exception(msg);
            }

            // OfflineVmwareMigration: 5. ignore/replace the rest of the try-block; It is the functional bit
            Pair<VirtualDisk, String> vdisk = vmMo.getDiskDevice(path);

            if (vdisk == null) {
                if (s_logger.isTraceEnabled()) {
                    s_logger.trace("resize volume done (failed)");
                }

                throw new Exception("No such disk device: " + path);
            }

            // IDE virtual disk cannot be re-sized if VM is running
            if (vdisk.second() != null && vdisk.second().contains("ide")) {
                throw new Exception("Re-sizing a virtual disk over an IDE controller is not supported in the VMware hypervisor. " +
                        "Please re-try when virtual disk is attached to a VM using a SCSI controller.");
            }

            if (cmd.isManaged()) {
                VmwareContext context = getServiceContext();

                ManagedObjectReference morCluster = hyperHost.getHyperHostCluster();
                ClusterMO clusterMO = new ClusterMO(context, morCluster);

                List<Pair<ManagedObjectReference, String>> lstHosts = clusterMO.getClusterHosts();

                Collections.shuffle(lstHosts, RANDOM);

                Pair<ManagedObjectReference, String> host = lstHosts.get(0);

                HostMO hostMO = new HostMO(context, host.first());
                HostDatastoreSystemMO hostDatastoreSystem = hostMO.getHostDatastoreSystemMO();

                String iScsiName = cmd.get_iScsiName();

                ManagedObjectReference morDS = HypervisorHostHelper.findDatastoreWithBackwardsCompatibility(hyperHost, VmwareResource.getDatastoreName(iScsiName));
                DatastoreMO dsMo = new DatastoreMO(hyperHost.getContext(), morDS);

                _storageProcessor.expandDatastore(hostDatastoreSystem, dsMo);
            }

            if (vdisk.second() != null && !vdisk.second().toLowerCase().startsWith("scsi")) {
                s_logger.error("Unsupported disk device bus " + vdisk.second());
                throw new Exception("Unsupported disk device bus " + vdisk.second());
            }
            VirtualDisk disk = vdisk.first();
            if ((VirtualDiskFlatVer2BackingInfo) disk.getBacking() != null && ((VirtualDiskFlatVer2BackingInfo) disk.getBacking()).getParent() != null) {
                s_logger.error("Resize is not supported because Disk device has Parent " + ((VirtualDiskFlatVer2BackingInfo) disk.getBacking()).getParent().getUuid());
                throw new Exception("Resize is not supported because Disk device has Parent " + ((VirtualDiskFlatVer2BackingInfo) disk.getBacking()).getParent().getUuid());
            }
            String vmdkAbsFile = getAbsoluteVmdkFile(disk);

            if (vmdkAbsFile != null && !vmdkAbsFile.isEmpty()) {
                vmMo.updateAdapterTypeIfRequired(vmdkAbsFile);
            }

            disk.setCapacityInKB(newSize);

            VirtualDeviceConfigSpec deviceConfigSpec = new VirtualDeviceConfigSpec();

            deviceConfigSpec.setDevice(disk);
            deviceConfigSpec.setOperation(VirtualDeviceConfigSpecOperation.EDIT);

            VirtualMachineConfigSpec vmConfigSpec = new VirtualMachineConfigSpec();

            vmConfigSpec.getDeviceChange().add(deviceConfigSpec);

            if (!vmMo.configureVm(vmConfigSpec)) {
                throw new Exception("Failed to configure VM to resize disk. vmName: " + vmName);
            }

            return new ResizeVolumeAnswer(cmd, true, "success", newSize * 1024);
        } catch (Exception e) {
            s_logger.error("Unable to resize volume", e);

            String error = "Failed to resize volume: " + e.getMessage();

            return new ResizeVolumeAnswer(cmd, false, error);
        } finally {
            // OfflineVmwareMigration: 6. check if a worker was used and destroy it if needed
            try {
                if (useWorkerVm) {
                    s_logger.info("Destroy worker VM after volume resize");

                    vmMo.detachDisk(vmdkDataStorePath, false);
                    vmMo.destroy();
                }
            } catch (Throwable e) {
                s_logger.info("Failed to destroy worker VM: " + vmName);
            }
        }
    }

    protected Answer execute(CheckNetworkCommand cmd) {
        if (s_logger.isInfoEnabled()) {
            s_logger.info("Executing resource CheckNetworkCommand " + _gson.toJson(cmd));
        }

        // TODO setup portgroup for private network needs to be done here now
        return new CheckNetworkAnswer(cmd, true, "Network Setup check by names is done");
    }

    protected Answer execute(NetworkUsageCommand cmd) {
        if (cmd.isForVpc()) {
            return VPCNetworkUsage(cmd);
        }
        if (s_logger.isInfoEnabled()) {
            s_logger.info("Executing resource NetworkUsageCommand " + _gson.toJson(cmd));
        }
        if (cmd.getOption() != null && cmd.getOption().equals("create")) {
            String result = networkUsage(cmd.getPrivateIP(), "create", null);
            NetworkUsageAnswer answer = new NetworkUsageAnswer(cmd, result, 0L, 0L);
            return answer;
        }
        long[] stats = getNetworkStats(cmd.getPrivateIP());

        NetworkUsageAnswer answer = new NetworkUsageAnswer(cmd, "", stats[0], stats[1]);
        return answer;
    }

    protected NetworkUsageAnswer VPCNetworkUsage(NetworkUsageCommand cmd) {
        String privateIp = cmd.getPrivateIP();
        String option = cmd.getOption();
        String publicIp = cmd.getGatewayIP();

        String args = "-l " + publicIp + " ";
        if (option.equals("get")) {
            args += "-g";
        } else if (option.equals("create")) {
            args += "-c";
            String vpcCIDR = cmd.getVpcCIDR();
            args += " -v " + vpcCIDR;
        } else if (option.equals("reset")) {
            args += "-r";
        } else if (option.equals("vpn")) {
            args += "-n";
        } else if (option.equals("remove")) {
            args += "-d";
        } else {
            return new NetworkUsageAnswer(cmd, "success", 0L, 0L);
        }

        ExecutionResult callResult = executeInVR(privateIp, "vpc_netusage.sh", args);

        if (!callResult.isSuccess()) {
            s_logger.error("Unable to execute NetworkUsage command on DomR (" + privateIp + "), domR may not be ready yet. failure due to " + callResult.getDetails());
        }

        if (option.equals("get") || option.equals("vpn")) {
            String result = callResult.getDetails();
            if (result == null || result.isEmpty()) {
                s_logger.error(" vpc network usage get returns empty ");
            }
            long[] stats = new long[2];
            if (result != null) {
                String[] splitResult = result.split(":");
                int i = 0;
                while (i < splitResult.length - 1) {
                    stats[0] += Long.parseLong(splitResult[i++]);
                    stats[1] += Long.parseLong(splitResult[i++]);
                }
                return new NetworkUsageAnswer(cmd, "success", stats[0], stats[1]);
            }
        }
        return new NetworkUsageAnswer(cmd, "success", 0L, 0L);
    }

    @Override
    public ExecutionResult createFileInVR(String routerIp, String filePath, String fileName, String content) {
        File keyFile = getSystemVmKeyFile();
        try {
            SshHelper.scpTo(routerIp, 3922, "root", keyFile, null, filePath, content.getBytes("UTF-8"), fileName, null);
        } catch (Exception e) {
            s_logger.warn("Fail to create file " + filePath + fileName + " in VR " + routerIp, e);
            return new ExecutionResult(false, e.getMessage());
        }
        return new ExecutionResult(true, null);
    }

    @Override
    public ExecutionResult prepareCommand(NetworkElementCommand cmd) {
        //Update IP used to access router
        cmd.setRouterAccessIp(getRouterSshControlIp(cmd));
        assert cmd.getRouterAccessIp() != null;

        if (cmd instanceof IpAssocVpcCommand) {
            return prepareNetworkElementCommand((IpAssocVpcCommand) cmd);
        } else if (cmd instanceof IpAssocCommand) {
            return prepareNetworkElementCommand((IpAssocCommand) cmd);
        } else if (cmd instanceof SetSourceNatCommand) {
            return prepareNetworkElementCommand((SetSourceNatCommand) cmd);
        } else if (cmd instanceof SetupGuestNetworkCommand) {
            return prepareNetworkElementCommand((SetupGuestNetworkCommand) cmd);
        } else if (cmd instanceof SetNetworkACLCommand) {
            return prepareNetworkElementCommand((SetNetworkACLCommand) cmd);
        }
        return new ExecutionResult(true, null);
    }

    @Override
    public ExecutionResult cleanupCommand(NetworkElementCommand cmd) {
        return new ExecutionResult(true, null);
    }

    //
    // list IP with eth devices
    //  ifconfig ethx |grep -B1 "inet addr" | awk '{ if ( $1 == "inet" ) { print $2 } else if ( $2 == "Link" ) { printf "%s:" ,$1 } }'
    //     | awk -F: '{ print $1 ": " $3 }'
    //
    // returns
    //      eth0:xx.xx.xx.xx
    //
    //
    private int findRouterEthDeviceIndex(String domrName, String routerIp, String mac) throws Exception {
        File keyFile = getSystemVmKeyFile();
        s_logger.info("findRouterEthDeviceIndex. mac: " + mac);
        ArrayList<String> skipInterfaces = new ArrayList<String>(Arrays.asList("all", "default", "lo"));

        // when we dynamically plug in a new NIC into virtual router, it may take time to show up in guest OS
        // we use a waiting loop here as a workaround to synchronize activities in systems
        long startTick = System.currentTimeMillis();
        long waitTimeoutMillis = VmwareManager.s_vmwareNicHotplugWaitTimeout.value();
        while (System.currentTimeMillis() - startTick < waitTimeoutMillis) {

            // TODO : this is a temporary very inefficient solution, will refactor it later
            Pair<Boolean, String> result = SshHelper.sshExecute(routerIp, DefaultDomRSshPort, "root", keyFile, null, "ls /proc/sys/net/ipv4/conf");
            if (result.first()) {
                String[] tokens = result.second().split("\\s+");
                for (String token : tokens) {
                    if (!(skipInterfaces.contains(token))) {
                        String cmd = String.format("ip address show %s | grep link/ether | sed -e 's/^[ \t]*//' | cut -d' ' -f2", token);

                        if (s_logger.isDebugEnabled())
                            s_logger.debug("Run domr script " + cmd);
                        Pair<Boolean, String> result2 = SshHelper.sshExecute(routerIp, DefaultDomRSshPort, "root", keyFile, null,
                                // TODO need to find the dev index inside router based on IP address
                                cmd);
                        if (s_logger.isDebugEnabled())
                            s_logger.debug("result: " + result2.first() + ", output: " + result2.second());

                        if (result2.first() && result2.second().trim().equalsIgnoreCase(mac.trim())) {
                            return Integer.parseInt(token.substring(3));
                        } else {
                            skipInterfaces.add(token);
                        }
                    }
                }
            }

            s_logger.warn("can not find intereface associated with mac: " + mac + ", guest OS may still at loading state, retry...");

            try {
                Thread.currentThread();
                Thread.sleep(1000);
            } catch (InterruptedException e) {
                s_logger.debug("[ignored] interupted while trying to get mac.");
            }
        }

        return -1;
    }

    private VirtualDevice findVirtualNicDevice(VirtualMachineMO vmMo, String mac) throws Exception {

        VirtualDevice[] nics = vmMo.getNicDevices();
        for (VirtualDevice nic : nics) {
            if (nic instanceof VirtualEthernetCard) {
                if (((VirtualEthernetCard) nic).getMacAddress().equals(mac))
                    return nic;
            }
        }
        return null;
    }

    protected ExecutionResult prepareNetworkElementCommand(SetupGuestNetworkCommand cmd) {
        NicTO nic = cmd.getNic();
        String routerIp = getRouterSshControlIp(cmd);
        String domrName = cmd.getAccessDetail(NetworkElementCommand.ROUTER_NAME);

        try {
            int ethDeviceNum = findRouterEthDeviceIndex(domrName, routerIp, nic.getMac());
            nic.setDeviceId(ethDeviceNum);
        } catch (Exception e) {
            String msg = "Prepare SetupGuestNetwork failed due to " + e.toString();
            s_logger.warn(msg, e);
            return new ExecutionResult(false, msg);
        }
        return new ExecutionResult(true, null);
    }

    private ExecutionResult prepareNetworkElementCommand(IpAssocVpcCommand cmd) {
        String routerName = cmd.getAccessDetail(NetworkElementCommand.ROUTER_NAME);
        String routerIp = getRouterSshControlIp(cmd);

        try {
            IpAddressTO[] ips = cmd.getIpAddresses();
            for (IpAddressTO ip : ips) {

                int ethDeviceNum = findRouterEthDeviceIndex(routerName, routerIp, ip.getVifMacAddress());
                if (ethDeviceNum < 0) {
                    if (ip.isAdd()) {
                        throw new InternalErrorException("Failed to find DomR VIF to associate/disassociate IP with.");
                    } else {
                        s_logger.debug("VIF to deassociate IP with does not exist, return success");
                        continue;
                    }
                }

                ip.setNicDevId(ethDeviceNum);
            }
        } catch (Exception e) {
            s_logger.error("Prepare Ip Assoc failure on applying one ip due to exception:  ", e);
            return new ExecutionResult(false, e.toString());
        }

        return new ExecutionResult(true, null);
    }

    protected ExecutionResult prepareNetworkElementCommand(SetSourceNatCommand cmd) {
        String routerName = cmd.getAccessDetail(NetworkElementCommand.ROUTER_NAME);
        String routerIp = getRouterSshControlIp(cmd);
        IpAddressTO pubIp = cmd.getIpAddress();

        try {
            int ethDeviceNum = findRouterEthDeviceIndex(routerName, routerIp, pubIp.getVifMacAddress());
            pubIp.setNicDevId(ethDeviceNum);
        } catch (Exception e) {
            String msg = "Prepare Ip SNAT failure due to " + e.toString();
            s_logger.error(msg, e);
            return new ExecutionResult(false, e.toString());
        }
        return new ExecutionResult(true, null);
    }

    private ExecutionResult prepareNetworkElementCommand(SetNetworkACLCommand cmd) {
        NicTO nic = cmd.getNic();
        String routerName = cmd.getAccessDetail(NetworkElementCommand.ROUTER_NAME);
        String routerIp = getRouterSshControlIp(cmd);

        try {
            int ethDeviceNum = findRouterEthDeviceIndex(routerName, routerIp, nic.getMac());
            nic.setDeviceId(ethDeviceNum);
        } catch (Exception e) {
            String msg = "Prepare SetNetworkACL failed due to " + e.toString();
            s_logger.error(msg, e);
            return new ExecutionResult(false, msg);
        }
        return new ExecutionResult(true, null);
    }

    private PlugNicAnswer execute(PlugNicCommand cmd) {
        if (s_logger.isInfoEnabled()) {
            s_logger.info("Executing resource PlugNicCommand " + _gson.toJson(cmd));
        }

        getServiceContext().getStockObject(VmwareManager.CONTEXT_STOCK_NAME);
        VmwareContext context = getServiceContext();
        try {
            VmwareHypervisorHost hyperHost = getHyperHost(context);

            String vmName = cmd.getVmName();
            VirtualMachineMO vmMo = hyperHost.findVmOnHyperHost(vmName);

            if (vmMo == null) {
                if (hyperHost instanceof HostMO) {
                    ClusterMO clusterMo = new ClusterMO(hyperHost.getContext(), ((HostMO) hyperHost).getParentMor());
                    vmMo = clusterMo.findVmOnHyperHost(vmName);
                }
            }

            if (vmMo == null) {
                String msg = "Router " + vmName + " no longer exists to execute PlugNic command";
                s_logger.error(msg);
                throw new Exception(msg);
            }

            /*
            if(!isVMWareToolsInstalled(vmMo)){
                String errMsg = "vmware tools is not installed or not running, cannot add nic to vm " + vmName;
                s_logger.debug(errMsg);
                return new PlugNicAnswer(cmd, false, "Unable to execute PlugNicCommand due to " + errMsg);
            }
             */
            // Fallback to E1000 if no specific nicAdapter is passed
            VirtualEthernetCardType nicDeviceType = VirtualEthernetCardType.E1000;
            Map<String, String> details = cmd.getDetails();
            if (details != null) {
                nicDeviceType = VirtualEthernetCardType.valueOf((String) details.get("nicAdapter"));
            }

            // find a usable device number in VMware environment
            VirtualDevice[] nicDevices = vmMo.getSortedNicDevices();
            int deviceNumber = -1;
            for (VirtualDevice device : nicDevices) {
                if (device.getUnitNumber() > deviceNumber)
                    deviceNumber = device.getUnitNumber();
            }
            deviceNumber++;

            NicTO nicTo = cmd.getNic();
            VirtualDevice nic;
            Pair<ManagedObjectReference, String> networkInfo = prepareNetworkFromNicInfo(vmMo.getRunningHost(), nicTo, false, cmd.getVMType());
            String dvSwitchUuid = null;
            if (VmwareHelper.isDvPortGroup(networkInfo.first())) {
                ManagedObjectReference dcMor = hyperHost.getHyperHostDatacenter();
                DatacenterMO dataCenterMo = new DatacenterMO(context, dcMor);
                ManagedObjectReference dvsMor = dataCenterMo.getDvSwitchMor(networkInfo.first());
                dvSwitchUuid = dataCenterMo.getDvSwitchUuid(dvsMor);
                s_logger.info("Preparing NIC device on dvSwitch : " + dvSwitchUuid);
                nic = VmwareHelper.prepareDvNicDevice(vmMo, networkInfo.first(), nicDeviceType, networkInfo.second(), dvSwitchUuid,
                        nicTo.getMac(), deviceNumber + 1, true, true);
            } else {
                s_logger.info("Preparing NIC device on network " + networkInfo.second());
                nic = VmwareHelper.prepareNicDevice(vmMo, networkInfo.first(), nicDeviceType, networkInfo.second(),
                        nicTo.getMac(), deviceNumber + 1, true, true);
            }

            VirtualMachineConfigSpec vmConfigSpec = new VirtualMachineConfigSpec();
            VirtualDeviceConfigSpec deviceConfigSpec = new VirtualDeviceConfigSpec();
            deviceConfigSpec.setDevice(nic);
            deviceConfigSpec.setOperation(VirtualDeviceConfigSpecOperation.ADD);

            vmConfigSpec.getDeviceChange().add(deviceConfigSpec);
            if (!vmMo.configureVm(vmConfigSpec)) {
                throw new Exception("Failed to configure devices when running PlugNicCommand");
            }

            return new PlugNicAnswer(cmd, true, "success");
        } catch (Exception e) {
            s_logger.error("Unexpected exception: ", e);
            return new PlugNicAnswer(cmd, false, "Unable to execute PlugNicCommand due to " + e.toString());
        }
    }

    private ReplugNicAnswer execute(ReplugNicCommand cmd) {
        if (s_logger.isInfoEnabled()) {
            s_logger.info("Executing resource ReplugNicCommand " + _gson.toJson(cmd));
        }

        getServiceContext().getStockObject(VmwareManager.CONTEXT_STOCK_NAME);
        VmwareContext context = getServiceContext();
        try {
            VmwareHypervisorHost hyperHost = getHyperHost(context);

            String vmName = cmd.getVmName();
            VirtualMachineMO vmMo = hyperHost.findVmOnHyperHost(vmName);

            if (vmMo == null) {
                if (hyperHost instanceof HostMO) {
                    ClusterMO clusterMo = new ClusterMO(hyperHost.getContext(), ((HostMO) hyperHost).getParentMor());
                    vmMo = clusterMo.findVmOnHyperHost(vmName);
                }
            }

            if (vmMo == null) {
                String msg = "Router " + vmName + " no longer exists to execute ReplugNic command";
                s_logger.error(msg);
                throw new Exception(msg);
            }

            /*
            if(!isVMWareToolsInstalled(vmMo)){
                String errMsg = "vmware tools is not installed or not running, cannot add nic to vm " + vmName;
                s_logger.debug(errMsg);
                return new PlugNicAnswer(cmd, false, "Unable to execute PlugNicCommand due to " + errMsg);
            }
             */
            // Fallback to E1000 if no specific nicAdapter is passed
            VirtualEthernetCardType nicDeviceType = VirtualEthernetCardType.E1000;
            Map<String, String> details = cmd.getDetails();
            if (details != null) {
                nicDeviceType = VirtualEthernetCardType.valueOf((String) details.get("nicAdapter"));
            }

            NicTO nicTo = cmd.getNic();

            VirtualDevice nic = findVirtualNicDevice(vmMo, nicTo.getMac());
            if (nic == null) {
                return new ReplugNicAnswer(cmd, false, "Nic to replug not found");
            }

            Pair<ManagedObjectReference, String> networkInfo = prepareNetworkFromNicInfo(vmMo.getRunningHost(), nicTo, false, cmd.getVMType());
            String dvSwitchUuid = null;
            if (VmwareHelper.isDvPortGroup(networkInfo.first())) {
                ManagedObjectReference dcMor = hyperHost.getHyperHostDatacenter();
                DatacenterMO dataCenterMo = new DatacenterMO(context, dcMor);
                ManagedObjectReference dvsMor = dataCenterMo.getDvSwitchMor(networkInfo.first());
                dvSwitchUuid = dataCenterMo.getDvSwitchUuid(dvsMor);
                s_logger.info("Preparing NIC device on dvSwitch : " + dvSwitchUuid);
                VmwareHelper.updateDvNicDevice(nic, networkInfo.first(), dvSwitchUuid);
            } else {
                s_logger.info("Preparing NIC device on network " + networkInfo.second());

                VmwareHelper.updateNicDevice(nic, networkInfo.first(), networkInfo.second());
            }

            VirtualMachineConfigSpec vmConfigSpec = new VirtualMachineConfigSpec();
            //VirtualDeviceConfigSpec[] deviceConfigSpecArray = new VirtualDeviceConfigSpec[1];
            VirtualDeviceConfigSpec deviceConfigSpec = new VirtualDeviceConfigSpec();
            deviceConfigSpec.setDevice(nic);
            deviceConfigSpec.setOperation(VirtualDeviceConfigSpecOperation.EDIT);

            vmConfigSpec.getDeviceChange().add(deviceConfigSpec);
            if (!vmMo.configureVm(vmConfigSpec)) {
                throw new Exception("Failed to configure devices when running ReplugNicCommand");
            }

            return new ReplugNicAnswer(cmd, true, "success");
        } catch (Exception e) {
            s_logger.error("Unexpected exception: ", e);
            return new ReplugNicAnswer(cmd, false, "Unable to execute ReplugNicCommand due to " + e.toString());
        }
    }

    private UnPlugNicAnswer execute(UnPlugNicCommand cmd) {
        if (s_logger.isInfoEnabled()) {
            s_logger.info("Executing resource UnPlugNicCommand " + _gson.toJson(cmd));
        }

        VmwareContext context = getServiceContext();
        try {
            VmwareHypervisorHost hyperHost = getHyperHost(context);

            String vmName = cmd.getVmName();
            VirtualMachineMO vmMo = hyperHost.findVmOnHyperHost(vmName);

            if (vmMo == null) {
                if (hyperHost instanceof HostMO) {
                    ClusterMO clusterMo = new ClusterMO(hyperHost.getContext(), ((HostMO) hyperHost).getParentMor());
                    vmMo = clusterMo.findVmOnHyperHost(vmName);
                }
            }

            if (vmMo == null) {
                String msg = "VM " + vmName + " no longer exists to execute UnPlugNic command";
                s_logger.error(msg);
                throw new Exception(msg);
            }

            /*
            if(!isVMWareToolsInstalled(vmMo)){
                String errMsg = "vmware tools not installed or not running, cannot remove nic from vm " + vmName;
                s_logger.debug(errMsg);
                return new UnPlugNicAnswer(cmd, false, "Unable to execute unPlugNicCommand due to " + errMsg);
            }
             */
            VirtualDevice nic = findVirtualNicDevice(vmMo, cmd.getNic().getMac());
            if (nic == null) {
                return new UnPlugNicAnswer(cmd, true, "success");
            }
            VirtualMachineConfigSpec vmConfigSpec = new VirtualMachineConfigSpec();
            //VirtualDeviceConfigSpec[] deviceConfigSpecArray = new VirtualDeviceConfigSpec[1];
            VirtualDeviceConfigSpec deviceConfigSpec = new VirtualDeviceConfigSpec();
            deviceConfigSpec.setDevice(nic);
            deviceConfigSpec.setOperation(VirtualDeviceConfigSpecOperation.REMOVE);

            vmConfigSpec.getDeviceChange().add(deviceConfigSpec);
            if (!vmMo.configureVm(vmConfigSpec)) {
                throw new Exception("Failed to configure devices when running unplugNicCommand");
            }

            return new UnPlugNicAnswer(cmd, true, "success");
        } catch (Exception e) {
            s_logger.error("Unexpected exception: ", e);
            return new UnPlugNicAnswer(cmd, false, "Unable to execute unPlugNicCommand due to " + e.toString());
        }
    }

    private void plugPublicNic(VirtualMachineMO vmMo, final String vlanId, final IpAddressTO ipAddressTO) throws Exception {
        // TODO : probably need to set traffic shaping
        Pair<ManagedObjectReference, String> networkInfo = null;
        VirtualSwitchType vSwitchType = VirtualSwitchType.StandardVirtualSwitch;
        if (_publicTrafficInfo != null) {
            vSwitchType = _publicTrafficInfo.getVirtualSwitchType();
        }
        /** FIXME We have no clue which network this nic is on and that means that we can't figure out the BroadcastDomainType
         *  so we assume that it's VLAN for now
         */
        if (VirtualSwitchType.StandardVirtualSwitch == vSwitchType) {
            networkInfo = HypervisorHostHelper.prepareNetwork(_publicTrafficInfo.getVirtualSwitchName(),
                    "cloud.public", vmMo.getRunningHost(), vlanId, ipAddressTO.getNetworkRate(), null,
                    _opsTimeout, true, BroadcastDomainType.Vlan, null, null);
        } else {
            networkInfo =
                    HypervisorHostHelper.prepareNetwork(_publicTrafficInfo.getVirtualSwitchName(), "cloud.public", vmMo.getRunningHost(), vlanId, null, ipAddressTO.getNetworkRate(), null,
                            _opsTimeout, vSwitchType, _portsPerDvPortGroup, null, false, BroadcastDomainType.Vlan, _vsmCredentials, null);
        }

        int nicIndex = allocPublicNicIndex(vmMo);

        try {
            VirtualDevice[] nicDevices = vmMo.getSortedNicDevices();

            VirtualEthernetCard device = (VirtualEthernetCard) nicDevices[nicIndex];

            if (VirtualSwitchType.StandardVirtualSwitch == vSwitchType) {
                VirtualEthernetCardNetworkBackingInfo nicBacking = new VirtualEthernetCardNetworkBackingInfo();
                nicBacking.setDeviceName(networkInfo.second());
                nicBacking.setNetwork(networkInfo.first());
                device.setBacking(nicBacking);
            } else {
                HostMO hostMo = vmMo.getRunningHost();
                DatacenterMO dataCenterMo = new DatacenterMO(hostMo.getContext(), hostMo.getHyperHostDatacenter());
                device.setBacking(dataCenterMo.getDvPortBackingInfo(networkInfo));
            }

            VirtualMachineConfigSpec vmConfigSpec = new VirtualMachineConfigSpec();

            //VirtualDeviceConfigSpec[] deviceConfigSpecArray = new VirtualDeviceConfigSpec[1];
            VirtualDeviceConfigSpec deviceConfigSpec = new VirtualDeviceConfigSpec();
            deviceConfigSpec.setDevice(device);
            deviceConfigSpec.setOperation(VirtualDeviceConfigSpecOperation.EDIT);

            vmConfigSpec.getDeviceChange().add(deviceConfigSpec);
            if (!vmMo.configureVm(vmConfigSpec)) {
                throw new Exception("Failed to configure devices when plugPublicNic");
            }
        } catch (Exception e) {

            // restore allocation mask in case of exceptions
            String nicMasksStr = vmMo.getCustomFieldValue(CustomFieldConstants.CLOUD_NIC_MASK);
            int nicMasks = Integer.parseInt(nicMasksStr);
            nicMasks &= ~(1 << nicIndex);
            vmMo.setCustomFieldValue(CustomFieldConstants.CLOUD_NIC_MASK, String.valueOf(nicMasks));

            throw e;
        }
    }

    private int allocPublicNicIndex(VirtualMachineMO vmMo) throws Exception {
        String nicMasksStr = vmMo.getCustomFieldValue(CustomFieldConstants.CLOUD_NIC_MASK);
        if (nicMasksStr == null || nicMasksStr.isEmpty()) {
            throw new Exception("Could not find NIC allocation info");
        }

        int nicMasks = Integer.parseInt(nicMasksStr);
        VirtualDevice[] nicDevices = vmMo.getNicDevices();
        for (int i = 3; i < nicDevices.length; i++) {
            if ((nicMasks & (1 << i)) == 0) {
                nicMasks |= (1 << i);
                vmMo.setCustomFieldValue(CustomFieldConstants.CLOUD_NIC_MASK, String.valueOf(nicMasks));
                return i;
            }
        }

        throw new Exception("Could not allocate a free public NIC");
    }

    private ExecutionResult prepareNetworkElementCommand(IpAssocCommand cmd) {
        VmwareContext context = getServiceContext();
        try {
            VmwareHypervisorHost hyperHost = getHyperHost(context);

            IpAddressTO[] ips = cmd.getIpAddresses();
            String routerName = cmd.getAccessDetail(NetworkElementCommand.ROUTER_NAME);
            String controlIp = VmwareResource.getRouterSshControlIp(cmd);

            VirtualMachineMO vmMo = hyperHost.findVmOnHyperHost(routerName);

            // command may sometimes be redirect to a wrong host, we relax
            // the check and will try to find it within cluster
            if (vmMo == null) {
                if (hyperHost instanceof HostMO) {
                    ClusterMO clusterMo = new ClusterMO(hyperHost.getContext(), ((HostMO) hyperHost).getParentMor());
                    vmMo = clusterMo.findVmOnHyperHost(routerName);
                }
            }

            if (vmMo == null) {
                String msg = "Router " + routerName + " no longer exists to execute IPAssoc command";
                s_logger.error(msg);
                throw new Exception(msg);
            }

            for (IpAddressTO ip : ips) {
                /**
                 * TODO support other networks
                 */
                URI broadcastUri = BroadcastDomainType.fromString(ip.getBroadcastUri());
                if (BroadcastDomainType.getSchemeValue(broadcastUri) != BroadcastDomainType.Vlan) {
                    throw new InternalErrorException("Unable to assign a public IP to a VIF on network " + ip.getBroadcastUri());
                }
                String vlanId = BroadcastDomainType.getValue(broadcastUri);

                String publicNeworkName = HypervisorHostHelper.getPublicNetworkNamePrefix(vlanId);
                Pair<Integer, VirtualDevice> publicNicInfo = vmMo.getNicDeviceIndex(publicNeworkName);

                if (s_logger.isDebugEnabled()) {
                    s_logger.debug("Find public NIC index, public network name: " + publicNeworkName + ", index: " + publicNicInfo.first());
                }

                boolean addVif = false;
                if (ip.isAdd() && publicNicInfo.first().intValue() == -1) {
                    if (s_logger.isDebugEnabled()) {
                        s_logger.debug("Plug new NIC to associate" + controlIp + " to " + ip.getPublicIp());
                    }
                    addVif = true;
                }

                if (addVif) {
                    plugPublicNic(vmMo, vlanId, ip);
                    publicNicInfo = vmMo.getNicDeviceIndex(publicNeworkName);
                    if (publicNicInfo.first().intValue() >= 0) {
                        networkUsage(controlIp, "addVif", "eth" + publicNicInfo.first());
                    }
                }

                if (publicNicInfo.first().intValue() < 0) {
                    String msg = "Failed to find DomR VIF to associate/disassociate IP with.";
                    s_logger.error(msg);
                    throw new InternalErrorException(msg);
                }
                ip.setNicDevId(publicNicInfo.first().intValue());
                ip.setNewNic(addVif);
            }
        } catch (Throwable e) {
            s_logger.error("Unexpected exception: " + e.toString() + " will shortcut rest of IPAssoc commands", e);
            return new ExecutionResult(false, e.toString());
        }
        return new ExecutionResult(true, null);
    }

    @Override
    public ExecutionResult executeInVR(String routerIP, String script, String args) {
        return executeInVR(routerIP, script, args, VRScripts.VR_SCRIPT_EXEC_TIMEOUT);
    }

    @Override
    public ExecutionResult executeInVR(String routerIP, String script, String args, Duration timeout) {
        Pair<Boolean, String> result;

        //TODO: Password should be masked, cannot output to log directly
        if (s_logger.isDebugEnabled()) {
            s_logger.debug("Run command on VR: " + routerIP + ", script: " + script + " with args: " + args);
        }

        try {
            result = SshHelper.sshExecute(routerIP, DefaultDomRSshPort, "root", getSystemVmKeyFile(), null, "/opt/cloud/bin/" + script + " " + args,
                    VRScripts.CONNECTION_TIMEOUT, VRScripts.CONNECTION_TIMEOUT, timeout);
        } catch (Exception e) {
            String msg = "Command failed due to " + VmwareHelper.getExceptionMessage(e);
            s_logger.error(msg);
            result = new Pair<Boolean, String>(false, msg);
        }
        if (s_logger.isDebugEnabled()) {
            s_logger.debug(script + " execution result: " + result.first().toString());
        }
        return new ExecutionResult(result.first(), result.second());
    }

    protected CheckSshAnswer execute(CheckSshCommand cmd) {
        String vmName = cmd.getName();
        String privateIp = cmd.getIp();
        int cmdPort = cmd.getPort();

        if (s_logger.isDebugEnabled()) {
            s_logger.debug("Ping command port, " + privateIp + ":" + cmdPort);
        }

        try {
            String result = connect(cmd.getName(), privateIp, cmdPort);
            if (result != null) {
                s_logger.error("Can not ping System vm " + vmName + "due to:" + result);
                return new CheckSshAnswer(cmd, "Can not ping System vm " + vmName + "due to:" + result);
            }
        } catch (Exception e) {
            s_logger.error("Can not ping System vm " + vmName + "due to exception");
            return new CheckSshAnswer(cmd, e);
        }

        if (s_logger.isDebugEnabled()) {
            s_logger.debug("Ping command port succeeded for vm " + vmName);
        }

        if (VirtualMachineName.isValidRouterName(vmName)) {
            if (s_logger.isDebugEnabled()) {
                s_logger.debug("Execute network usage setup command on " + vmName);
            }
            networkUsage(privateIp, "create", null);
        }

        return new CheckSshAnswer(cmd);
    }

    private DiskTO[] validateDisks(DiskTO[] disks) {
        List<DiskTO> validatedDisks = new ArrayList<DiskTO>();

        for (DiskTO vol : disks) {
            if (vol.getType() != Volume.Type.ISO) {
                VolumeObjectTO volumeTO = (VolumeObjectTO) vol.getData();
                DataStoreTO primaryStore = volumeTO.getDataStore();
                if (primaryStore.getUuid() != null && !primaryStore.getUuid().isEmpty()) {
                    validatedDisks.add(vol);
                }
            } else if (vol.getType() == Volume.Type.ISO) {
                TemplateObjectTO templateTO = (TemplateObjectTO) vol.getData();
                if (templateTO.getPath() != null && !templateTO.getPath().isEmpty()) {
                    validatedDisks.add(vol);
                }
            } else {
                if (s_logger.isDebugEnabled()) {
                    s_logger.debug("Drop invalid disk option, volumeTO: " + _gson.toJson(vol));
                }
            }
        }
        Collections.sort(validatedDisks, (d1, d2) -> d1.getDiskSeq().compareTo(d2.getDiskSeq()));
        return validatedDisks.toArray(new DiskTO[0]);
    }

    private static DiskTO getIsoDiskTO(DiskTO[] disks) {
        for (DiskTO vol : disks) {
            if (vol.getType() == Volume.Type.ISO) {
                return vol;
            }
        }
        return null;
    }

    protected ScaleVmAnswer execute(ScaleVmCommand cmd) {

        VmwareContext context = getServiceContext();
        VirtualMachineTO vmSpec = cmd.getVirtualMachine();
        try {
            VmwareHypervisorHost hyperHost = getHyperHost(context);
            VirtualMachineMO vmMo = hyperHost.findVmOnHyperHost(cmd.getVmName());
            VirtualMachineConfigSpec vmConfigSpec = new VirtualMachineConfigSpec();
            int ramMb = getReservedMemoryMb(vmSpec);
            long hotaddIncrementSizeInMb;
            long hotaddMemoryLimitInMb;
            long requestedMaxMemoryInMb = vmSpec.getMaxRam() / (1024 * 1024);

            // Check if VM is really running on hypervisor host
            if (getVmPowerState(vmMo) != PowerState.PowerOn) {
                throw new CloudRuntimeException("Found that the VM " + vmMo.getVmName() + " is not running. Unable to scale-up this VM");
            }

            // Check max hot add limit
            hotaddIncrementSizeInMb = vmMo.getHotAddMemoryIncrementSizeInMb();
            hotaddMemoryLimitInMb = vmMo.getHotAddMemoryLimitInMb();
            if (requestedMaxMemoryInMb > hotaddMemoryLimitInMb) {
                throw new CloudRuntimeException("Memory of VM " + vmMo.getVmName() + " cannot be scaled to " + requestedMaxMemoryInMb + "MB."
                        + " Requested memory limit is beyond the hotadd memory limit for this VM at the moment is " + hotaddMemoryLimitInMb + "MB.");
            }

            // Check increment is multiple of increment size
            long reminder = hotaddIncrementSizeInMb > 0 ? requestedMaxMemoryInMb % hotaddIncrementSizeInMb : 0;
            if (reminder != 0) {
                requestedMaxMemoryInMb = requestedMaxMemoryInMb + hotaddIncrementSizeInMb - reminder;
            }

            // Check if license supports the feature
            VmwareHelper.isFeatureLicensed(hyperHost, FeatureKeyConstants.HOTPLUG);
            VmwareHelper.setVmScaleUpConfig(vmConfigSpec, vmSpec.getCpus(), vmSpec.getMaxSpeed(), vmSpec.getMinSpeed(), (int) requestedMaxMemoryInMb, ramMb,
                    vmSpec.getLimitCpuUse());

            if (!vmMo.configureVm(vmConfigSpec)) {
                throw new Exception("Unable to execute ScaleVmCommand");
            }
        } catch (Exception e) {
            s_logger.error("Unexpected exception: ", e);
            return new ScaleVmAnswer(cmd, false, "Unable to execute ScaleVmCommand due to " + e.toString());
        }
        return new ScaleVmAnswer(cmd, true, null);
    }

    protected void ensureDiskControllers(VirtualMachineMO vmMo, Pair<String, String> controllerInfo) throws Exception {
        if (vmMo == null) {
            return;
        }

        String msg;
        String rootDiskController = controllerInfo.first();
        String dataDiskController = controllerInfo.second();
        String scsiDiskController;
        String recommendedDiskController = null;

        if (VmwareHelper.isControllerOsRecommended(dataDiskController) || VmwareHelper.isControllerOsRecommended(rootDiskController)) {
            recommendedDiskController = vmMo.getRecommendedDiskController(null);
        }
        scsiDiskController = HypervisorHostHelper.getScsiController(new Pair<String, String>(rootDiskController, dataDiskController), recommendedDiskController);
        if (scsiDiskController == null) {
            return;
        }

        vmMo.getScsiDeviceControllerKeyNoException();
        // This VM needs SCSI controllers.
        // Get count of existing scsi controllers. Helps not to attempt to create more than the maximum allowed 4
        // Get maximum among the bus numbers in use by scsi controllers. Safe to pick maximum, because we always go sequential allocating bus numbers.
        Ternary<Integer, Integer, DiskControllerType> scsiControllerInfo = vmMo.getScsiControllerInfo();
        int requiredNumScsiControllers = VmwareHelper.MAX_SCSI_CONTROLLER_COUNT - scsiControllerInfo.first();
        int availableBusNum = scsiControllerInfo.second() + 1; // method returned current max. bus number

        if (requiredNumScsiControllers == 0) {
            return;
        }
        if (scsiControllerInfo.first() > 0) {
            // For VMs which already have a SCSI controller, do NOT attempt to add any more SCSI controllers & return the sub type.
            // For Legacy VMs would have only 1 LsiLogic Parallel SCSI controller, and doesn't require more.
            // For VMs created post device ordering support, 4 SCSI subtype controllers are ensured during deployment itself. No need to add more.
            // For fresh VM deployment only, all required controllers should be ensured.
            return;
        }
        ensureScsiDiskControllers(vmMo, scsiDiskController, requiredNumScsiControllers, availableBusNum);
    }

    private void ensureScsiDiskControllers(VirtualMachineMO vmMo, String scsiDiskController, int requiredNumScsiControllers, int availableBusNum) throws Exception {
        // Pick the sub type of scsi
        if (DiskControllerType.getType(scsiDiskController) == DiskControllerType.pvscsi) {
            if (!vmMo.isPvScsiSupported()) {
                String msg = "This VM doesn't support Vmware Paravirtual SCSI controller for virtual disks, because the virtual hardware version is less than 7.";
                throw new Exception(msg);
            }
            vmMo.ensurePvScsiDeviceController(requiredNumScsiControllers, availableBusNum);
        } else if (DiskControllerType.getType(scsiDiskController) == DiskControllerType.lsisas1068) {
            vmMo.ensureLsiLogicSasDeviceControllers(requiredNumScsiControllers, availableBusNum);
        } else if (DiskControllerType.getType(scsiDiskController) == DiskControllerType.buslogic) {
            vmMo.ensureBusLogicDeviceControllers(requiredNumScsiControllers, availableBusNum);
        } else if (DiskControllerType.getType(scsiDiskController) == DiskControllerType.lsilogic) {
            vmMo.ensureLsiLogicDeviceControllers(requiredNumScsiControllers, availableBusNum);
        }
    }

    protected StartAnswer execute(StartCommand cmd) {
        if (s_logger.isInfoEnabled()) {
            s_logger.info("Executing resource StartCommand: " + getHumanReadableBytesJson(_gson.toJson(cmd)));
        }

        VirtualMachineTO vmSpec = cmd.getVirtualMachine();
        boolean vmAlreadyExistsInVcenter = false;

        String existingVmName = null;
        VirtualMachineFileInfo existingVmFileInfo = null;
        VirtualMachineFileLayoutEx existingVmFileLayout = null;
        List<DatastoreMO> existingDatastores = new ArrayList<DatastoreMO>();
        String diskStoragePolicyId = null;
        String vmStoragePolicyId = null;
        VirtualMachineDefinedProfileSpec diskProfileSpec = null;
        VirtualMachineDefinedProfileSpec vmProfileSpec = null;


        DeployAsIsInfoTO deployAsIsInfo = vmSpec.getDeployAsIsInfo();
        boolean deployAsIs = deployAsIsInfo != null;

        Pair<String, String> names = composeVmNames(vmSpec);
        String vmInternalCSName = names.first();
        String vmNameOnVcenter = names.second();
        DiskTO rootDiskTO = null;
        String bootMode = getBootModeFromVmSpec(vmSpec, deployAsIs);
        Pair<String, String> controllerInfo = getControllerInfoFromVmSpec(vmSpec);

        Boolean systemVm = vmSpec.getType().isUsedBySystem();
        // Thus, vmInternalCSName always holds i-x-y, the cloudstack generated internal VM name.
        VmwareContext context = getServiceContext();
        DatacenterMO dcMo = null;
        try {
            VmwareManager mgr = context.getStockObject(VmwareManager.CONTEXT_STOCK_NAME);

            VmwareHypervisorHost hyperHost = getHyperHost(context);
            dcMo = new DatacenterMO(hyperHost.getContext(), hyperHost.getHyperHostDatacenter());

            // Validate VM name is unique in Datacenter
            VirtualMachineMO vmInVcenter = dcMo.checkIfVmAlreadyExistsInVcenter(vmNameOnVcenter, vmInternalCSName);
            if (vmInVcenter != null) {
                vmAlreadyExistsInVcenter = true;
                String msg = "VM with name: " + vmNameOnVcenter + " already exists in vCenter.";
                s_logger.error(msg);
                throw new Exception(msg);
            }

            DiskTO[] specDisks = vmSpec.getDisks();
            String guestOsId = getGuestOsIdFromVmSpec(vmSpec, deployAsIs);
            DiskTO[] disks = validateDisks(vmSpec.getDisks());
            assert (disks.length > 0);
            NicTO[] nics = vmSpec.getNics();

            HashMap<String, Pair<ManagedObjectReference, DatastoreMO>> dataStoresDetails = inferDatastoreDetailsFromDiskInfo(hyperHost, context, disks, cmd);
            if ((dataStoresDetails == null) || (dataStoresDetails.isEmpty())) {
                String msg = "Unable to locate datastore details of the volumes to be attached";
                s_logger.error(msg);
                throw new Exception(msg);
            }

            VirtualMachineDiskInfoBuilder diskInfoBuilder = null;
            VirtualDevice[] nicDevices = null;
            VirtualMachineMO vmMo = hyperHost.findVmOnHyperHost(vmInternalCSName);
            DiskControllerType systemVmScsiControllerType = DiskControllerType.lsilogic;
            int firstScsiControllerBusNum = 0;
            int numScsiControllerForSystemVm = 1;
            boolean hasSnapshot = false;

            List<Pair<Integer, ManagedObjectReference>> diskDatastores = null;
            if (vmMo != null) {
                s_logger.info("VM " + vmInternalCSName + " already exists, tear down devices for reconfiguration");
                if (getVmPowerState(vmMo) != PowerState.PowerOff)
                    vmMo.safePowerOff(_shutdownWaitMs);

                // retrieve disk information before we tear down
                diskDatastores = vmMo.getAllDiskDatastores();
                diskInfoBuilder = vmMo.getDiskInfoBuilder();
                hasSnapshot = vmMo.hasSnapshot();
                nicDevices = vmMo.getNicDevices();

                tearDownVmDevices(vmMo, hasSnapshot, deployAsIs);
                ensureDiskControllersInternal(vmMo, systemVm, controllerInfo, systemVmScsiControllerType,
                        numScsiControllerForSystemVm, firstScsiControllerBusNum, deployAsIs);
            } else {
                ManagedObjectReference morDc = hyperHost.getHyperHostDatacenter();
                assert (morDc != null);

                vmMo = hyperHost.findVmOnPeerHyperHost(vmInternalCSName);
                if (vmMo != null) {
                    if (s_logger.isInfoEnabled()) {
                        s_logger.info("Found vm " + vmInternalCSName + " at other host, relocate to " + hyperHost.getHyperHostName());
                    }

                    takeVmFromOtherHyperHost(hyperHost, vmInternalCSName);

                    if (getVmPowerState(vmMo) != PowerState.PowerOff)
                        vmMo.safePowerOff(_shutdownWaitMs);

                    diskInfoBuilder = vmMo.getDiskInfoBuilder();
                    hasSnapshot = vmMo.hasSnapshot();
                    diskDatastores = vmMo.getAllDiskDatastores();

                    tearDownVmDevices(vmMo, hasSnapshot, deployAsIs);
                    ensureDiskControllersInternal(vmMo, systemVm, controllerInfo, systemVmScsiControllerType,
                            numScsiControllerForSystemVm, firstScsiControllerBusNum, deployAsIs);
                } else {
                    // If a VM with the same name is found in a different cluster in the DC, unregister the old VM and configure a new VM (cold-migration).
                    VirtualMachineMO existingVmInDc = dcMo.findVm(vmInternalCSName);
                    if (existingVmInDc != null) {
                        s_logger.debug("Found VM: " + vmInternalCSName + " on a host in a different cluster. Unregistering the exisitng VM.");
                        existingVmName = existingVmInDc.getName();
                        existingVmFileInfo = existingVmInDc.getFileInfo();
                        existingVmFileLayout = existingVmInDc.getFileLayout();
                        existingDatastores = existingVmInDc.getAllDatastores();
                        existingVmInDc.unregisterVm();
                    }

                    if (deployAsIs) {
                        vmMo = hyperHost.findVmOnHyperHost(vmInternalCSName);
                        if (vmMo == null) {
                            s_logger.info("Cloned deploy-as-is VM " + vmInternalCSName + " is not in this host, relocating it");
                            vmMo = takeVmFromOtherHyperHost(hyperHost, vmInternalCSName);
                        }
                    } else {
                        DiskTO rootDisk = null;
                        for (DiskTO vol : disks) {
                            if (vol.getType() == Volume.Type.ROOT) {
                                rootDisk = vol;
                            }
                        }
                        Pair<ManagedObjectReference, DatastoreMO> rootDiskDataStoreDetails = getDatastoreThatDiskIsOn(dataStoresDetails, rootDisk);
                        assert (vmSpec.getMinSpeed() != null) && (rootDiskDataStoreDetails != null);
                        DatastoreMO dsRootVolumeIsOn = rootDiskDataStoreDetails.second();
                        if (dsRootVolumeIsOn == null) {
                                String msg = "Unable to locate datastore details of root volume";
                                s_logger.error(msg);
                                throw new Exception(msg);
                            }
                        if (rootDisk.getDetails().get(DiskTO.PROTOCOL_TYPE) != null && rootDisk.getDetails().get(DiskTO.PROTOCOL_TYPE).equalsIgnoreCase("DatastoreCluster")) {
                            if (diskInfoBuilder != null) {
                                DatastoreMO diskDatastoreMofromVM = getDataStoreWhereDiskExists(hyperHost, context, diskInfoBuilder, rootDisk, diskDatastores);
                                if (diskDatastoreMofromVM != null) {
                                    String actualPoolUuid = diskDatastoreMofromVM.getCustomFieldValue(CustomFieldConstants.CLOUD_UUID);
                                    if (!actualPoolUuid.equalsIgnoreCase(rootDisk.getData().getDataStore().getUuid())) {
                                        dsRootVolumeIsOn = diskDatastoreMofromVM;
                                    }
                                }
                            }
                        }

                        boolean vmFolderExists = dsRootVolumeIsOn.folderExists(String.format("[%s]", dsRootVolumeIsOn.getName()), vmNameOnVcenter);                        String vmxFileFullPath = dsRootVolumeIsOn.searchFileInSubFolders(vmNameOnVcenter + ".vmx", false, VmwareManager.s_vmwareSearchExcludeFolder.value());
                        if (vmFolderExists && vmxFileFullPath != null) { // VM can be registered only if .vmx is present.
                            registerVm(vmNameOnVcenter, dsRootVolumeIsOn);
                            vmMo = hyperHost.findVmOnHyperHost(vmInternalCSName);
                            if (vmMo != null) {
                                if (s_logger.isDebugEnabled()) {
                                    s_logger.debug("Found registered vm " + vmInternalCSName + " at host " + hyperHost.getHyperHostName());
                                }
                            }
                            tearDownVm(vmMo);
                        } else if (!hyperHost.createBlankVm(vmNameOnVcenter, vmInternalCSName, vmSpec.getCpus(), vmSpec.getMaxSpeed().intValue(), getReservedCpuMHZ(vmSpec),
                                vmSpec.getLimitCpuUse(), (int) (vmSpec.getMaxRam() / ResourceType.bytesToMiB), getReservedMemoryMb(vmSpec), guestOsId, rootDiskDataStoreDetails.first(), false,
                                controllerInfo, systemVm)) {
                            throw new Exception("Failed to create VM. vmName: " + vmInternalCSName);
                        }
                    }
                }

                vmMo = hyperHost.findVmOnHyperHost(vmInternalCSName);
                if (vmMo == null) {
                    throw new Exception("Failed to find the newly create or relocated VM. vmName: " + vmInternalCSName);
                }
            }
            if (deployAsIs) {
                s_logger.info("Mapping VM disks to spec disks and tearing down datadisks (if any)");
                mapSpecDisksToClonedDisksAndTearDownDatadisks(vmMo, vmInternalCSName, specDisks);
            }

            int disksChanges = getDisksChangesNumberFromDisksSpec(disks, deployAsIs);
            int totalChangeDevices = disksChanges + nics.length;
            if (deployAsIsInfo != null && deployAsIsInfo.getProperties() != null) {
                totalChangeDevices++;
            }

            DiskTO volIso = null;
            if (vmSpec.getType() != VirtualMachine.Type.User) {
                // system VM needs a patch ISO
                totalChangeDevices++;
            } else {
                volIso = getIsoDiskTO(disks);
                if (volIso == null && !deployAsIs) {
                    totalChangeDevices++;
                }
            }

            VirtualMachineConfigSpec vmConfigSpec = new VirtualMachineConfigSpec();

            int i = 0;
            int ideUnitNumber = !deployAsIs ? 0 : vmMo.getNextIDEDeviceNumber();
            int scsiUnitNumber = !deployAsIs ? 0 : vmMo.getNextScsiDiskDeviceNumber();
            int ideControllerKey = vmMo.getIDEDeviceControllerKey();
            int scsiControllerKey = vmMo.getScsiDeviceControllerKeyNoException();
            VirtualDeviceConfigSpec[] deviceConfigSpecArray = new VirtualDeviceConfigSpec[totalChangeDevices];
            DiskTO[] sortedDisks = sortVolumesByDeviceId(disks);

            VmwareHelper.setBasicVmConfig(vmConfigSpec, vmSpec.getCpus(), vmSpec.getMaxSpeed(), getReservedCpuMHZ(vmSpec), (int) (vmSpec.getMaxRam() / (1024 * 1024)),
                    getReservedMemoryMb(vmSpec), guestOsId, vmSpec.getLimitCpuUse(), deployAsIs);

            // Check for multi-cores per socket settings
            int numCoresPerSocket = 1;
            String coresPerSocket = vmSpec.getDetails().get(VmDetailConstants.CPU_CORE_PER_SOCKET);
            if (coresPerSocket != null) {
                String apiVersion = HypervisorHostHelper.getVcenterApiVersion(vmMo.getContext());
                // Property 'numCoresPerSocket' is supported since vSphere API 5.0
                if (apiVersion.compareTo("5.0") >= 0) {
                    numCoresPerSocket = NumbersUtil.parseInt(coresPerSocket, 1);
                    vmConfigSpec.setNumCoresPerSocket(numCoresPerSocket);
                }
            }

            // Check for hotadd settings
            vmConfigSpec.setMemoryHotAddEnabled(vmMo.isMemoryHotAddSupported(guestOsId));

            String hostApiVersion = ((HostMO) hyperHost).getHostAboutInfo().getApiVersion();
            if (numCoresPerSocket > 1 && hostApiVersion.compareTo("5.0") < 0) {
                s_logger.warn("Dynamic scaling of CPU is not supported for Virtual Machines with multi-core vCPUs in case of ESXi hosts 4.1 and prior. Hence CpuHotAdd will not be"
                        + " enabled for Virtual Machine: " + vmInternalCSName);
                vmConfigSpec.setCpuHotAddEnabled(false);
            } else {
                vmConfigSpec.setCpuHotAddEnabled(vmMo.isCpuHotAddSupported(guestOsId));
            }

            configNestedHVSupport(vmMo, vmSpec, vmConfigSpec);

            //
            // Setup ISO device
            //

            // prepare systemvm patch ISO
            if (vmSpec.getType() != VirtualMachine.Type.User) {
                // attach ISO (for patching of system VM)
                Pair<String, Long> secStoreUrlAndId = mgr.getSecondaryStorageStoreUrlAndId(Long.parseLong(_dcId));
                String secStoreUrl = secStoreUrlAndId.first();
                Long secStoreId = secStoreUrlAndId.second();
                if (secStoreUrl == null) {
                    String msg = "secondary storage for dc " + _dcId + " is not ready yet?";
                    throw new Exception(msg);
                }
                mgr.prepareSecondaryStorageStore(secStoreUrl, secStoreId);

                ManagedObjectReference morSecDs = prepareSecondaryDatastoreOnHost(secStoreUrl);
                if (morSecDs == null) {
                    String msg = "Failed to prepare secondary storage on host, secondary store url: " + secStoreUrl;
                    throw new Exception(msg);
                }
                DatastoreMO secDsMo = new DatastoreMO(hyperHost.getContext(), morSecDs);

                deviceConfigSpecArray[i] = new VirtualDeviceConfigSpec();
                Pair<VirtualDevice, Boolean> isoInfo = VmwareHelper.prepareIsoDevice(vmMo,
                        String.format("[%s] systemvm/%s", secDsMo.getName(), mgr.getSystemVMIsoFileNameOnDatastore()), secDsMo.getMor(), true, true, ideUnitNumber++, i + 1);
                deviceConfigSpecArray[i].setDevice(isoInfo.first());
                if (isoInfo.second()) {
                    if (s_logger.isDebugEnabled())
                        s_logger.debug("Prepare ISO volume at new device " + _gson.toJson(isoInfo.first()));
                    deviceConfigSpecArray[i].setOperation(VirtualDeviceConfigSpecOperation.ADD);
                } else {
                    if (s_logger.isDebugEnabled())
                        s_logger.debug("Prepare ISO volume at existing device " + _gson.toJson(isoInfo.first()));
                    deviceConfigSpecArray[i].setOperation(VirtualDeviceConfigSpecOperation.EDIT);
                }
                i++;
            } else if (!deployAsIs) {
                // Note: we will always plug a CDROM device
                if (volIso != null) {
                    for (DiskTO vol : disks) {
                        if (vol.getType() == Volume.Type.ISO) {

                            TemplateObjectTO iso = (TemplateObjectTO) vol.getData();

                            if (iso.getPath() != null && !iso.getPath().isEmpty()) {
                                DataStoreTO imageStore = iso.getDataStore();
                                if (!(imageStore instanceof NfsTO)) {
                                    s_logger.debug("unsupported protocol");
                                    throw new Exception("unsupported protocol");
                                }
                                NfsTO nfsImageStore = (NfsTO) imageStore;
                                String isoPath = nfsImageStore.getUrl() + File.separator + iso.getPath();
                                Pair<String, ManagedObjectReference> isoDatastoreInfo = getIsoDatastoreInfo(hyperHost, isoPath);
                                assert (isoDatastoreInfo != null);
                                assert (isoDatastoreInfo.second() != null);

                                deviceConfigSpecArray[i] = new VirtualDeviceConfigSpec();
                                Pair<VirtualDevice, Boolean> isoInfo =
                                        VmwareHelper.prepareIsoDevice(vmMo, isoDatastoreInfo.first(), isoDatastoreInfo.second(), true, true, ideUnitNumber++, i + 1);
                                deviceConfigSpecArray[i].setDevice(isoInfo.first());
                                if (isoInfo.second()) {
                                    if (s_logger.isDebugEnabled())
                                        s_logger.debug("Prepare ISO volume at new device " + _gson.toJson(isoInfo.first()));
                                    deviceConfigSpecArray[i].setOperation(VirtualDeviceConfigSpecOperation.ADD);
                                } else {
                                    if (s_logger.isDebugEnabled())
                                        s_logger.debug("Prepare ISO volume at existing device " + _gson.toJson(isoInfo.first()));
                                    deviceConfigSpecArray[i].setOperation(VirtualDeviceConfigSpecOperation.EDIT);
                                }
                            }
                            i++;
                        }
                    }
                } else {
                    deviceConfigSpecArray[i] = new VirtualDeviceConfigSpec();
                    Pair<VirtualDevice, Boolean> isoInfo = VmwareHelper.prepareIsoDevice(vmMo, null, null, true, true, ideUnitNumber++, i + 1);
                    deviceConfigSpecArray[i].setDevice(isoInfo.first());
                    if (isoInfo.second()) {
                        if (s_logger.isDebugEnabled())
                            s_logger.debug("Prepare ISO volume at existing device " + _gson.toJson(isoInfo.first()));

                        deviceConfigSpecArray[i].setOperation(VirtualDeviceConfigSpecOperation.ADD);
                    } else {
                        if (s_logger.isDebugEnabled())
                            s_logger.debug("Prepare ISO volume at existing device " + _gson.toJson(isoInfo.first()));

                        deviceConfigSpecArray[i].setOperation(VirtualDeviceConfigSpecOperation.EDIT);
                    }
                    i++;
                }
            }

            int controllerKey;

            //
            // Setup ROOT/DATA disk devices
            //
            for (DiskTO vol : sortedDisks) {
                if (vol.getType() == Volume.Type.ISO) {
                    continue;
                }

                if (deployAsIs && vol.getType() == Volume.Type.ROOT) {
                    rootDiskTO = vol;
<<<<<<< HEAD
                    s_logger.info("root disk to path: "+ rootDiskTO.getPath());
=======
>>>>>>> c1a02e16
                    resizeRootDiskOnVMStart(vmMo, rootDiskTO, hyperHost, context);
                    continue;
                }

                VirtualMachineDiskInfo matchingExistingDisk = getMatchingExistingDisk(diskInfoBuilder, vol, hyperHost, context);
                controllerKey = getDiskController(matchingExistingDisk, vol, vmSpec, ideControllerKey, scsiControllerKey);
                String diskController = getDiskController(vmMo, matchingExistingDisk, vol, controllerInfo);

                if (DiskControllerType.getType(diskController) == DiskControllerType.osdefault) {
                    diskController = vmMo.getRecommendedDiskController(null);
                }
                if (DiskControllerType.getType(diskController) == DiskControllerType.ide) {
                    controllerKey = vmMo.getIDEControllerKey(ideUnitNumber);
                    if (vol.getType() == Volume.Type.DATADISK) {
                        // Could be result of flip due to user configured setting or "osdefault" for data disks
                        // Ensure maximum of 2 data volumes over IDE controller, 3 includeing root volume
                        if (vmMo.getNumberOfVirtualDisks() > 3) {
                            throw new CloudRuntimeException("Found more than 3 virtual disks attached to this VM [" + vmMo.getVmName() + "]. Unable to implement the disks over "
                                    + diskController + " controller, as maximum number of devices supported over IDE controller is 4 includeing CDROM device.");
                        }
                    }
                } else {
                    if (VmwareHelper.isReservedScsiDeviceNumber(scsiUnitNumber)) {
                        scsiUnitNumber++;
                    }

                    controllerKey = vmMo.getScsiDiskControllerKeyNoException(diskController, scsiUnitNumber);
                    if (controllerKey == -1) {
                        // This may happen for ROOT legacy VMs which doesn't have recommended disk controller when global configuration parameter 'vmware.root.disk.controller' is set to "osdefault"
                        // Retrieve existing controller and use.
                        Ternary<Integer, Integer, DiskControllerType> vmScsiControllerInfo = vmMo.getScsiControllerInfo();
                        DiskControllerType existingControllerType = vmScsiControllerInfo.third();
                        controllerKey = vmMo.getScsiDiskControllerKeyNoException(existingControllerType.toString(), scsiUnitNumber);
                    }
                }
                if (!hasSnapshot) {
                    deviceConfigSpecArray[i] = new VirtualDeviceConfigSpec();

                    VolumeObjectTO volumeTO = (VolumeObjectTO) vol.getData();
                    DataStoreTO primaryStore = volumeTO.getDataStore();
                    Map<String, String> details = vol.getDetails();
                    boolean managed = false;
                    String iScsiName = null;

                    if (details != null) {
                        managed = Boolean.parseBoolean(details.get(DiskTO.MANAGED));
                        iScsiName = details.get(DiskTO.IQN);
                    }

                    String primaryStoreUuid = primaryStore.getUuid();
                    // if the storage is managed, iScsiName should not be null
                    String datastoreName = managed ? VmwareResource.getDatastoreName(iScsiName) : primaryStoreUuid;
                    Pair<ManagedObjectReference, DatastoreMO> volumeDsDetails = dataStoresDetails.get(datastoreName);

                    assert (volumeDsDetails != null);
                    if (volumeDsDetails == null) {
                        throw new Exception("Primary datastore " + primaryStore.getUuid() + " is not mounted on host.");
                    }

                    if (vol.getDetails().get(DiskTO.PROTOCOL_TYPE) != null && vol.getDetails().get(DiskTO.PROTOCOL_TYPE).equalsIgnoreCase("DatastoreCluster")) {
                        if (diskInfoBuilder != null && matchingExistingDisk != null) {
                            String[] diskChain = matchingExistingDisk.getDiskChain();
                            if (diskChain != null && diskChain.length > 0) {
                                DatastoreFile file = new DatastoreFile(diskChain[0]);
                                if (!file.getFileBaseName().equalsIgnoreCase(volumeTO.getPath())) {
                                    if (s_logger.isInfoEnabled())
                                        s_logger.info("Detected disk-chain top file change on volume: " + volumeTO.getId() + " " + volumeTO.getPath() + " -> " + file.getFileBaseName());
                                    volumeTO.setPath(file.getFileBaseName());
                                }
                            }
                            DatastoreMO diskDatastoreMofromVM = getDataStoreWhereDiskExists(hyperHost, context, diskInfoBuilder, vol, diskDatastores);
                            if (diskDatastoreMofromVM != null) {
                                String actualPoolUuid = diskDatastoreMofromVM.getCustomFieldValue(CustomFieldConstants.CLOUD_UUID);
                                if (actualPoolUuid != null && !actualPoolUuid.equalsIgnoreCase(primaryStore.getUuid())) {
                                    volumeDsDetails = new Pair<>(diskDatastoreMofromVM.getMor(), diskDatastoreMofromVM);
                                    if (s_logger.isInfoEnabled())
                                        s_logger.info("Detected datastore uuid change on volume: " + volumeTO.getId() + " " + primaryStore.getUuid() + " -> " + actualPoolUuid);
                                    ((PrimaryDataStoreTO)primaryStore).setUuid(actualPoolUuid);
                                }
                            }
                        }
                    }

                    String[] diskChain = syncDiskChain(dcMo, vmMo, vol, matchingExistingDisk, volumeDsDetails.second());

                    int deviceNumber = -1;
                    if (controllerKey == vmMo.getIDEControllerKey(ideUnitNumber)) {
                        deviceNumber = ideUnitNumber % VmwareHelper.MAX_ALLOWED_DEVICES_IDE_CONTROLLER;
                        ideUnitNumber++;
                    } else {
                        deviceNumber = scsiUnitNumber % VmwareHelper.MAX_ALLOWED_DEVICES_SCSI_CONTROLLER;
                        scsiUnitNumber++;
                    }

                    VirtualDevice device = VmwareHelper.prepareDiskDevice(vmMo, null, controllerKey, diskChain, volumeDsDetails.first(), deviceNumber, i + 1);

                    diskStoragePolicyId = volumeTO.getvSphereStoragePolicyId();
                    if (!StringUtils.isEmpty(diskStoragePolicyId)) {
                        PbmProfileManagerMO profMgrMo = new PbmProfileManagerMO(context);
                        diskProfileSpec = profMgrMo.getProfileSpec(diskStoragePolicyId);
                        deviceConfigSpecArray[i].getProfile().add(diskProfileSpec);
                        if (s_logger.isDebugEnabled()) {
                            s_logger.debug(String.format("Adding vSphere storage profile: %s to virtual disk [%s]", diskStoragePolicyId, _gson.toJson(device)));
                        }
                    }
                    if (vol.getType() == Volume.Type.ROOT) {
                        rootDiskTO = vol;
                        vmStoragePolicyId = diskStoragePolicyId;
                        vmProfileSpec = diskProfileSpec;
                    }
                    deviceConfigSpecArray[i].setDevice(device);
                    deviceConfigSpecArray[i].setOperation(VirtualDeviceConfigSpecOperation.ADD);

                    if (s_logger.isDebugEnabled())
                        s_logger.debug("Prepare volume at new device " + _gson.toJson(device));

                    i++;
                } else {
                    if (controllerKey == vmMo.getIDEControllerKey(ideUnitNumber))
                        ideUnitNumber++;
                    else
                        scsiUnitNumber++;
                }
            }

            //
            // Setup USB devices
            //
            if (StringUtils.isNotBlank(guestOsId) && guestOsId.startsWith("darwin")) { //Mac OS
                VirtualDevice[] devices = vmMo.getMatchedDevices(new Class<?>[]{VirtualUSBController.class});
                if (devices.length == 0) {
                    s_logger.debug("No USB Controller device on VM Start. Add USB Controller device for Mac OS VM " + vmInternalCSName);

                    //For Mac OS X systems, the EHCI+UHCI controller is enabled by default and is required for USB mouse and keyboard access.
                    VirtualDevice usbControllerDevice = VmwareHelper.prepareUSBControllerDevice();
                    deviceConfigSpecArray[i] = new VirtualDeviceConfigSpec();
                    deviceConfigSpecArray[i].setDevice(usbControllerDevice);
                    deviceConfigSpecArray[i].setOperation(VirtualDeviceConfigSpecOperation.ADD);

                    if (s_logger.isDebugEnabled())
                        s_logger.debug("Prepare USB controller at new device " + _gson.toJson(deviceConfigSpecArray[i]));

                    i++;
                } else {
                    s_logger.debug("USB Controller device exists on VM Start for Mac OS VM " + vmInternalCSName);
                }
            }

            //
            // Setup NIC devices
            //
            VirtualDevice nic;
            int nicMask = 0;
            int nicCount = 0;

            if (vmSpec.getType() == VirtualMachine.Type.DomainRouter) {
                int extraPublicNics = mgr.getRouterExtraPublicNics();
                if (extraPublicNics > 0 && vmSpec.getDetails().containsKey("PeerRouterInstanceName")) {
                    //Set identical MAC address for RvR on extra public interfaces
                    String peerRouterInstanceName = vmSpec.getDetails().get("PeerRouterInstanceName");

                    VirtualMachineMO peerVmMo = hyperHost.findVmOnHyperHost(peerRouterInstanceName);
                    if (peerVmMo == null) {
                        peerVmMo = hyperHost.findVmOnPeerHyperHost(peerRouterInstanceName);
                    }

                    if (peerVmMo != null) {
                        String oldMacSequence = generateMacSequence(nics);

                        for (int nicIndex = nics.length - extraPublicNics; nicIndex < nics.length; nicIndex++) {
                            VirtualDevice nicDevice = peerVmMo.getNicDeviceByIndex(nics[nicIndex].getDeviceId());
                            if (nicDevice != null) {
                                String mac = ((VirtualEthernetCard) nicDevice).getMacAddress();
                                if (mac != null) {
                                    s_logger.info("Use same MAC as previous RvR, the MAC is " + mac + " for extra NIC with device id: " + nics[nicIndex].getDeviceId());
                                    nics[nicIndex].setMac(mac);
                                }
                            }
                        }

                        if (!StringUtils.isBlank(vmSpec.getBootArgs())) {
                            String newMacSequence = generateMacSequence(nics);
                            vmSpec.setBootArgs(replaceNicsMacSequenceInBootArgs(oldMacSequence, newMacSequence, vmSpec));
                        }
                    }
                }
            }

            VirtualEthernetCardType nicDeviceType;

            NiciraNvpApiVersion.logNiciraApiVersion();

            Map<String, String> nicUuidToDvSwitchUuid = new HashMap<String, String>();
            for (NicTO nicTo : sortNicsByDeviceId(nics)) {
                s_logger.info("Prepare NIC device based on NicTO: " + _gson.toJson(nicTo));

                String adapterTypeStr = deployAsIs ?
                        mapAdapterType(deployAsIsInfo.getNicAdapterMap().get(nicTo.getDeviceId())) :
                        vmSpec.getDetails().get(VmDetailConstants.NIC_ADAPTER);
                nicDeviceType = VirtualEthernetCardType.valueOf(adapterTypeStr);

                if (s_logger.isDebugEnabled()) {
                    s_logger.debug("VM " + vmInternalCSName + " will be started with NIC device type: " + nicDeviceType + " on NIC device " + nicTo.getDeviceId());
                }
                boolean configureVServiceInNexus = (nicTo.getType() == TrafficType.Guest) && (vmSpec.getDetails().containsKey("ConfigureVServiceInNexus"));
                VirtualMachine.Type vmType = cmd.getVirtualMachine().getType();
                Pair<ManagedObjectReference, String> networkInfo = prepareNetworkFromNicInfo(vmMo.getRunningHost(), nicTo, configureVServiceInNexus, vmType);
                if ((nicTo.getBroadcastType() != BroadcastDomainType.Lswitch)
                        || (nicTo.getBroadcastType() == BroadcastDomainType.Lswitch && NiciraNvpApiVersion.isApiVersionLowerThan("4.2"))) {
                    if (VmwareHelper.isDvPortGroup(networkInfo.first())) {
                        String dvSwitchUuid;
                        ManagedObjectReference dcMor = hyperHost.getHyperHostDatacenter();
                        DatacenterMO dataCenterMo = new DatacenterMO(context, dcMor);
                        ManagedObjectReference dvsMor = dataCenterMo.getDvSwitchMor(networkInfo.first());
                        dvSwitchUuid = dataCenterMo.getDvSwitchUuid(dvsMor);
                        s_logger.info("Preparing NIC device on dvSwitch : " + dvSwitchUuid);
                        nic = VmwareHelper.prepareDvNicDevice(vmMo, networkInfo.first(), nicDeviceType, networkInfo.second(), dvSwitchUuid,
                                nicTo.getMac(), i + 1, true, true);
                        if (nicTo.getUuid() != null) {
                            nicUuidToDvSwitchUuid.put(nicTo.getUuid(), dvSwitchUuid);
                        }
                    } else {
                        s_logger.info("Preparing NIC device on network " + networkInfo.second());
                        nic = VmwareHelper.prepareNicDevice(vmMo, networkInfo.first(), nicDeviceType, networkInfo.second(),
                                nicTo.getMac(), i + 1, true, true);
                    }
                } else {
                    //if NSX API VERSION >= 4.2, connect to br-int (nsx.network), do not create portgroup else previous behaviour
                    nic = VmwareHelper.prepareNicOpaque(vmMo, nicDeviceType, networkInfo.second(),
                            nicTo.getMac(), i + 1, true, true);
                }

                deviceConfigSpecArray[i] = new VirtualDeviceConfigSpec();
                deviceConfigSpecArray[i].setDevice(nic);
                deviceConfigSpecArray[i].setOperation(VirtualDeviceConfigSpecOperation.ADD);

                if (s_logger.isDebugEnabled())
                    s_logger.debug("Prepare NIC at new device " + _gson.toJson(deviceConfigSpecArray[i]));

                // this is really a hacking for DomR, upon DomR startup, we will reset all the NIC allocation after eth3
                if (nicCount < 3)
                    nicMask |= (1 << nicCount);

                i++;
                nicCount++;
            }

            for (int j = 0; j < i; j++)
                vmConfigSpec.getDeviceChange().add(deviceConfigSpecArray[j]);

            //
            // Setup VM options
            //

            // pass boot arguments through machine.id & perform customized options to VMX
            ArrayList<OptionValue> extraOptions = new ArrayList<OptionValue>();
            configBasicExtraOption(extraOptions, vmSpec);

            if (deployAsIs) {
                setDeployAsIsProperties(vmMo, deployAsIsInfo, vmConfigSpec);
            }

            configNvpExtraOption(extraOptions, vmSpec, nicUuidToDvSwitchUuid);
            configCustomExtraOption(extraOptions, vmSpec);

            // config for NCC
            VirtualMachine.Type vmType = cmd.getVirtualMachine().getType();
            if (vmType.equals(VirtualMachine.Type.NetScalerVm)) {
                NicTO mgmtNic = vmSpec.getNics()[0];
                OptionValue option = new OptionValue();
                option.setKey("machine.id");
                option.setValue("ip=" + mgmtNic.getIp() + "&netmask=" + mgmtNic.getNetmask() + "&gateway=" + mgmtNic.getGateway());
                extraOptions.add(option);
            }

            configureVNC(vmSpec, extraOptions, vmConfigSpec, hyperHost, vmInternalCSName);

            // config video card
            configureVideoCard(vmMo, vmSpec, vmConfigSpec);

            setBootOptions(vmSpec, bootMode, vmConfigSpec);

            if (!StringUtils.isEmpty(vmStoragePolicyId)) {
                vmConfigSpec.getVmProfile().add(vmProfileSpec);
                if (s_logger.isTraceEnabled()) {
                    s_logger.trace(String.format("Configuring the VM %s with storage policy: %s", vmInternalCSName, vmStoragePolicyId));
                }
            }
            //
            // Configure VM
            //
            if (!vmMo.configureVm(vmConfigSpec)) {
                throw new Exception("Failed to configure VM before start. vmName: " + vmInternalCSName);
            }

            if (vmSpec.getType() == VirtualMachine.Type.DomainRouter) {
                hyperHost.setRestartPriorityForVM(vmMo, DasVmPriority.HIGH.value());
            }

            // Resizing root disk only when explicit requested by user
            final Map<String, String> vmDetails = cmd.getVirtualMachine().getDetails();
            if (!deployAsIs && rootDiskTO != null && !hasSnapshot && (vmDetails != null && vmDetails.containsKey(ApiConstants.ROOT_DISK_SIZE))) {
                resizeRootDiskOnVMStart(vmMo, rootDiskTO, hyperHost, context);
            }

            //
            // Post Configuration
            //

            vmMo.setCustomFieldValue(CustomFieldConstants.CLOUD_NIC_MASK, String.valueOf(nicMask));
            postNvpConfigBeforeStart(vmMo, vmSpec);

            Map<String, Map<String, String>> iqnToData = new HashMap<>();

            postDiskConfigBeforeStart(vmMo, vmSpec, sortedDisks, ideControllerKey, scsiControllerKey, iqnToData, hyperHost, context);

            //
            // Power-on VM
            //
            if (!vmMo.powerOn()) {
                throw new Exception("Failed to start VM. vmName: " + vmInternalCSName + " with hostname " + vmNameOnVcenter);
            }

            StartAnswer startAnswer = new StartAnswer(cmd);

            startAnswer.setIqnToData(iqnToData);

            // Since VM was successfully powered-on, if there was an existing VM in a different cluster that was unregistered, delete all the files associated with it.
            if (existingVmName != null && existingVmFileLayout != null) {
                List<String> vmDatastoreNames = new ArrayList<String>();
                for (DatastoreMO vmDatastore : vmMo.getAllDatastores()) {
                    vmDatastoreNames.add(vmDatastore.getName());
                }
                // Don't delete files that are in a datastore that is being used by the new VM as well (zone-wide datastore).
                List<String> skipDatastores = new ArrayList<String>();
                for (DatastoreMO existingDatastore : existingDatastores) {
                    if (vmDatastoreNames.contains(existingDatastore.getName())) {
                        skipDatastores.add(existingDatastore.getName());
                    }
                }
                deleteUnregisteredVmFiles(existingVmFileLayout, dcMo, true, skipDatastores);
            }

            return startAnswer;
        } catch (Throwable e) {
            if (e instanceof RemoteException) {
                s_logger.warn("Encounter remote exception to vCenter, invalidate VMware session context");
                invalidateServiceContext();
            }

            String msg = "StartCommand failed due to " + VmwareHelper.getExceptionMessage(e);
            s_logger.warn(msg, e);
            StartAnswer startAnswer = new StartAnswer(cmd, msg);
            if (vmAlreadyExistsInVcenter) {
                startAnswer.setContextParam("stopRetry", "true");
            }

            // Since VM start failed, if there was an existing VM in a different cluster that was unregistered, register it back.
            if (existingVmName != null && existingVmFileInfo != null) {
                s_logger.debug("Since VM start failed, registering back an existing VM: " + existingVmName + " that was unregistered");
                try {
                    DatastoreFile fileInDatastore = new DatastoreFile(existingVmFileInfo.getVmPathName());
                    DatastoreMO existingVmDsMo = new DatastoreMO(dcMo.getContext(), dcMo.findDatastore(fileInDatastore.getDatastoreName()));
                    registerVm(existingVmName, existingVmDsMo);
                } catch (Exception ex) {
                    String message = "Failed to register an existing VM: " + existingVmName + " due to " + VmwareHelper.getExceptionMessage(ex);
                    s_logger.warn(message, ex);
                }
            }

            return startAnswer;
        } finally {
        }
    }

    private String mapAdapterType(String adapterStringFromOVF) {
        if (StringUtils.isBlank(adapterStringFromOVF) || adapterStringFromOVF.equalsIgnoreCase(VirtualEthernetCardType.E1000.toString())) {
            return VirtualEthernetCardType.E1000.toString();
        } else if (adapterStringFromOVF.equalsIgnoreCase(VirtualEthernetCardType.PCNet32.toString())) {
            return VirtualEthernetCardType.PCNet32.toString();
        } else if (adapterStringFromOVF.equalsIgnoreCase(VirtualEthernetCardType.Vmxnet2.toString())) {
            return VirtualEthernetCardType.Vmxnet2.toString();
        } else if (adapterStringFromOVF.equalsIgnoreCase(VirtualEthernetCardType.Vmxnet3.toString())) {
            return VirtualEthernetCardType.Vmxnet3.toString();
        }
        return VirtualEthernetCardType.E1000.toString();
    }

    private int getDisksChangesNumberFromDisksSpec(DiskTO[] disks, boolean deployAsIs) {
        if (!deployAsIs) {
            return disks.length;
        } else {
            int datadisksNumber = 0;
            if (ArrayUtils.isNotEmpty(disks)) {
                List<DiskTO> datadisks = Arrays.stream(disks).filter(x -> x.getType() == Volume.Type.DATADISK).collect(Collectors.toList());
                if (CollectionUtils.isNotEmpty(datadisks)) {
                    datadisksNumber = datadisks.size();
                }
            }
            return datadisksNumber;
        }
    }

    /**
     * Configure VNC
     */
    private void configureVNC(VirtualMachineTO vmSpec, ArrayList<OptionValue> extraOptions, VirtualMachineConfigSpec vmConfigSpec, VmwareHypervisorHost hyperHost, String vmInternalCSName) throws Exception {
        String keyboardLayout = null;
        if (vmSpec.getDetails() != null)
            keyboardLayout = vmSpec.getDetails().get(VmDetailConstants.KEYBOARD);
        vmConfigSpec.getExtraConfig()
                .addAll(Arrays.asList(configureVnc(extraOptions.toArray(new OptionValue[0]), hyperHost, vmInternalCSName, vmSpec.getVncPassword(), keyboardLayout)));

    }

    private void ensureDiskControllersInternal(VirtualMachineMO vmMo, Boolean systemVm,
                                               Pair<String, String> controllerInfo,
                                               DiskControllerType systemVmScsiControllerType,
                                               int numScsiControllerForSystemVm,
                                               int firstScsiControllerBusNum, boolean deployAsIs) throws Exception {
        if (systemVm) {
            ensureScsiDiskControllers(vmMo, systemVmScsiControllerType.toString(), numScsiControllerForSystemVm, firstScsiControllerBusNum);
        } else if (!deployAsIs) {
            ensureDiskControllers(vmMo, controllerInfo);
        }
    }

    private void tearDownVmDevices(VirtualMachineMO vmMo, boolean hasSnapshot, boolean deployAsIs) throws Exception {
        if (deployAsIs) {
            vmMo.tearDownDevices(new Class<?>[]{VirtualEthernetCard.class});
        } else if (!hasSnapshot) {
            vmMo.tearDownDevices(new Class<?>[]{VirtualDisk.class, VirtualEthernetCard.class});
        } else {
            vmMo.tearDownDevices(new Class<?>[]{VirtualEthernetCard.class});
        }
    }

    private void tearDownVMDisks(VirtualMachineMO vmMo, List<VirtualDisk> disks) throws Exception {
        for (VirtualDisk disk : disks) {
            vmMo.tearDownDevice(disk);
        }
    }

    private String getGuestOsIdFromVmSpec(VirtualMachineTO vmSpec, boolean deployAsIs) {
        return translateGuestOsIdentifier(vmSpec.getArch(), vmSpec.getOs(), vmSpec.getPlatformEmulator()).value();
    }

    private Pair<String, String> getControllerInfoFromVmSpec(VirtualMachineTO vmSpec) throws CloudRuntimeException {
        String dataDiskController = vmSpec.getDetails().get(VmDetailConstants.DATA_DISK_CONTROLLER);
        String rootDiskController = vmSpec.getDetails().get(VmDetailConstants.ROOT_DISK_CONTROLLER);

        // If root disk controller is scsi, then data disk controller would also be scsi instead of using 'osdefault'
        // This helps avoid mix of different scsi subtype controllers in instance.
        if (DiskControllerType.osdefault == DiskControllerType.getType(dataDiskController) && DiskControllerType.lsilogic == DiskControllerType.getType(rootDiskController)) {
            dataDiskController = DiskControllerType.scsi.toString();
        }

        // Validate the controller types
        dataDiskController = DiskControllerType.getType(dataDiskController).toString();
        rootDiskController = DiskControllerType.getType(rootDiskController).toString();

        if (DiskControllerType.getType(rootDiskController) == DiskControllerType.none) {
            throw new CloudRuntimeException("Invalid root disk controller detected : " + rootDiskController);
        }
        if (DiskControllerType.getType(dataDiskController) == DiskControllerType.none) {
            throw new CloudRuntimeException("Invalid data disk controller detected : " + dataDiskController);
        }

        return new Pair<>(rootDiskController, dataDiskController);
    }

    private String getBootModeFromVmSpec(VirtualMachineTO vmSpec, boolean deployAsIs) {
        String bootMode = null;
        if (vmSpec.getDetails().containsKey(VmDetailConstants.BOOT_MODE)) {
            bootMode = vmSpec.getDetails().get(VmDetailConstants.BOOT_MODE);
        }
        if (bootMode == null) {
            bootMode = ApiConstants.BootType.BIOS.toString();
        }
        return bootMode;
    }

    /**
     * Set OVF properties (if available)
     */
    private void setDeployAsIsProperties(VirtualMachineMO vmMo, DeployAsIsInfoTO deployAsIsInfo,
                                         VirtualMachineConfigSpec vmConfigSpec) throws Exception {
        if (deployAsIsInfo != null) {
            Map<String, String> properties = deployAsIsInfo.getProperties();
            VmConfigInfo vAppConfig = vmMo.getConfigInfo().getVAppConfig();
            s_logger.info("Copying OVF properties to the values the user provided");
            setVAppPropertiesToConfigSpec(vAppConfig, properties, vmConfigSpec);
        }
    }

    /**
     * Modify the specDisks information to match the cloned VM's disks (from vmMo VM)
     */
    private void mapSpecDisksToClonedDisksAndTearDownDatadisks(VirtualMachineMO vmMo, String vmInternalCSName, DiskTO[] specDisks) {
        try {
            s_logger.debug("Mapping spec disks information to cloned VM disks for VM " + vmInternalCSName);
            if (vmMo != null && ArrayUtils.isNotEmpty(specDisks)) {
                List<VirtualDisk> vmDisks = vmMo.getVirtualDisks();
                List<VirtualDisk> rootDisks = new ArrayList<>();
                List<DiskTO> sortedRootDisksFromSpec = Arrays.asList(sortVolumesByDeviceId(specDisks))
                        .stream()
                        .filter(x -> x.getType() == Volume.Type.ROOT)
                        .collect(Collectors.toList());
                for (int i = 0; i < sortedRootDisksFromSpec.size(); i++) {
                    DiskTO specDisk = sortedRootDisksFromSpec.get(i);
                    VirtualDisk vmDisk = vmDisks.get(i);
                    DataTO dataVolume = specDisk.getData();
                    if (dataVolume instanceof VolumeObjectTO) {
                        VolumeObjectTO volumeObjectTO = (VolumeObjectTO) dataVolume;
                        if (!volumeObjectTO.getSize().equals(vmDisk.getCapacityInBytes())) {
                            s_logger.info("Mapped disk size is not the same as the cloned VM disk size: " +
                                    volumeObjectTO.getSize() + " - " + vmDisk.getCapacityInBytes());
                        }
                        VirtualDeviceBackingInfo backingInfo = vmDisk.getBacking();
                        if (backingInfo instanceof VirtualDiskFlatVer2BackingInfo) {
                            VirtualDiskFlatVer2BackingInfo backing = (VirtualDiskFlatVer2BackingInfo) backingInfo;
                            String fileName = backing.getFileName();
                            if (StringUtils.isNotBlank(fileName)) {
                                String[] fileNameParts = fileName.split(" ");
                                String datastoreUuid = fileNameParts[0].replace("[", "").replace("]", "");
                                String relativePath = fileNameParts[1].split("/")[1].replace(".vmdk", "");
                                String vmSpecDatastoreUuid = volumeObjectTO.getDataStore().getUuid().replaceAll("-", "");
                                if (!datastoreUuid.equals(vmSpecDatastoreUuid)) {
                                    s_logger.info("Mapped disk datastore UUID is not the same as the cloned VM datastore UUID: " +
                                            datastoreUuid + " - " + vmSpecDatastoreUuid);
                                }
                                volumeObjectTO.setPath(relativePath);
                                specDisk.setPath(relativePath);
                                rootDisks.add(vmDisk);
                            } else {
                                s_logger.error("Empty backing filename for volume " + volumeObjectTO.getName());
                            }
                        } else {
                            s_logger.error("Could not get volume backing info for volume " + volumeObjectTO.getName());
                        }
                    }
                }
                vmDisks.removeAll(rootDisks);
                if (CollectionUtils.isNotEmpty(vmDisks)) {
                    s_logger.info("Tearing down datadisks for deploy-as-is VM");
                    tearDownVMDisks(vmMo, vmDisks);
                }
            }
        } catch (Exception e) {
            String msg = "Error mapping deploy-as-is VM disks from cloned VM " + vmInternalCSName;
            s_logger.error(msg, e);
            throw new CloudRuntimeException(e);
        }
    }

    private void setBootOptions(VirtualMachineTO vmSpec, String bootMode, VirtualMachineConfigSpec vmConfigSpec) {
        VirtualMachineBootOptions bootOptions = null;
        if (StringUtils.isNotBlank(bootMode) && !bootMode.equalsIgnoreCase("bios")) {
            vmConfigSpec.setFirmware("efi");
            if (vmSpec.getDetails().containsKey(ApiConstants.BootType.UEFI.toString()) && "secure".equalsIgnoreCase(vmSpec.getDetails().get(ApiConstants.BootType.UEFI.toString()))) {
                if (bootOptions == null) {
                    bootOptions = new VirtualMachineBootOptions();
                }
                bootOptions.setEfiSecureBootEnabled(true);
            }
        }
        if (vmSpec.isEnterHardwareSetup()) {
            if (bootOptions == null) {
                bootOptions = new VirtualMachineBootOptions();
            }
            if (s_logger.isDebugEnabled()) {
                s_logger.debug(String.format("configuring VM '%s' to enter hardware setup",vmSpec.getName()));
            }
            bootOptions.setEnterBIOSSetup(vmSpec.isEnterHardwareSetup());
        }
        if (bootOptions != null) {
            vmConfigSpec.setBootOptions(bootOptions);
        }
    }

    /**
     * Set the ovf section spec from existing vApp configuration
     */
    protected List<VAppOvfSectionSpec> copyVAppConfigOvfSectionFromOVF(VmConfigInfo vAppConfig) {
        List<VAppOvfSectionInfo> ovfSection = vAppConfig.getOvfSection();
        List<VAppOvfSectionSpec> specs = new ArrayList<>();
        for (VAppOvfSectionInfo info : ovfSection) {
            VAppOvfSectionSpec spec = new VAppOvfSectionSpec();
            spec.setInfo(info);
            spec.setOperation(ArrayUpdateOperation.ADD);
            specs.add(spec);
        }
        return specs;
    }

    private Map<String, Pair<String, Boolean>> getOVFMap(List<OVFPropertyTO> props) {
        Map<String, Pair<String, Boolean>> map = new HashMap<>();
        for (OVFPropertyTO prop : props) {
            String value = getPropertyValue(prop);
            Pair<String, Boolean> pair = new Pair<>(value, prop.isPassword());
            map.put(prop.getKey(), pair);
        }
        return map;
    }

    private String getPropertyValue(OVFPropertyTO prop) {
        String type = prop.getType();
        String value = prop.getValue();
        if ("boolean".equalsIgnoreCase(type)) {
            value = Boolean.parseBoolean(value) ? "True" : "False";
        }
        return value;
    }

    /**
     * Set the properties section from existing vApp configuration and values set on ovfProperties
     */
    protected List<VAppPropertySpec> copyVAppConfigPropertySectionFromOVF(VmConfigInfo vAppConfig, Map<String, String> ovfProperties) {
        List<VAppPropertyInfo> productFromOvf = vAppConfig.getProperty();
        List<VAppPropertySpec> specs = new ArrayList<>();
        for (VAppPropertyInfo info : productFromOvf) {
            VAppPropertySpec spec = new VAppPropertySpec();
            if (ovfProperties.containsKey(info.getId())) {
                String value = ovfProperties.get(info.getId());
                info.setValue(value);
            }
            spec.setInfo(info);
            spec.setOperation(ArrayUpdateOperation.ADD);
            specs.add(spec);
        }
        return specs;
    }

    /**
     * Set the product section spec from existing vApp configuration
     */
    protected List<VAppProductSpec> copyVAppConfigProductSectionFromOVF(VmConfigInfo vAppConfig) {
        List<VAppProductInfo> productFromOvf = vAppConfig.getProduct();
        List<VAppProductSpec> specs = new ArrayList<>();
        for (VAppProductInfo info : productFromOvf) {
            VAppProductSpec spec = new VAppProductSpec();
            spec.setInfo(info);
            spec.setOperation(ArrayUpdateOperation.ADD);
            specs.add(spec);
        }
        return specs;
    }

    /**
     * Set the vApp configuration to vmConfig spec, copying existing configuration from vAppConfig
     * and seting properties values from ovfProperties
     */
    protected void setVAppPropertiesToConfigSpec(VmConfigInfo vAppConfig,
                                                 Map<String, String> ovfProperties,
                                                 VirtualMachineConfigSpec vmConfig) throws Exception {
        VmConfigSpec vmConfigSpec = new VmConfigSpec();
        vmConfigSpec.getEula().addAll(vAppConfig.getEula());
        vmConfigSpec.setInstallBootStopDelay(vAppConfig.getInstallBootStopDelay());
        vmConfigSpec.setInstallBootRequired(vAppConfig.isInstallBootRequired());
        vmConfigSpec.setIpAssignment(vAppConfig.getIpAssignment());
        vmConfigSpec.getOvfEnvironmentTransport().addAll(vAppConfig.getOvfEnvironmentTransport());
        vmConfigSpec.getProduct().addAll(copyVAppConfigProductSectionFromOVF(vAppConfig));
        vmConfigSpec.getProperty().addAll(copyVAppConfigPropertySectionFromOVF(vAppConfig, ovfProperties));
        vmConfigSpec.getOvfSection().addAll(copyVAppConfigOvfSectionFromOVF(vAppConfig));
        vmConfig.setVAppConfig(vmConfigSpec);
    }

    private String appendFileType(String path, String fileType) {
        if (path.toLowerCase().endsWith(fileType.toLowerCase())) {
            return path;
        }

        return path + fileType;
    }

    private void resizeRootDiskOnVMStart(VirtualMachineMO vmMo, DiskTO rootDiskTO, VmwareHypervisorHost hyperHost, VmwareContext context) throws Exception {
        final Pair<VirtualDisk, String> vdisk = getVirtualDiskInfo(vmMo, appendFileType(rootDiskTO.getPath(), VMDK_EXTENSION));
        assert (vdisk != null);

        Long reqSize = 0L;
        final VolumeObjectTO volumeTO = ((VolumeObjectTO) rootDiskTO.getData());
        if (volumeTO != null) {
            reqSize = volumeTO.getSize() / 1024;
        }
        final VirtualDisk disk = vdisk.first();
        if (reqSize > disk.getCapacityInKB()) {
            final VirtualMachineDiskInfo diskInfo = getMatchingExistingDisk(vmMo.getDiskInfoBuilder(), rootDiskTO, hyperHost, context);
            assert (diskInfo != null);
            final String[] diskChain = diskInfo.getDiskChain();

            if (diskChain != null && diskChain.length > 1) {
                s_logger.warn("Disk chain length for the VM is greater than one, this is not supported");
                throw new CloudRuntimeException("Unsupported VM disk chain length: " + diskChain.length);
            }

            boolean resizingSupported = false;
            String deviceBusName = diskInfo.getDiskDeviceBusName();
            if (deviceBusName != null && (deviceBusName.toLowerCase().contains("scsi") || deviceBusName.toLowerCase().contains("lsi"))) {
                resizingSupported = true;
            }
            if (!resizingSupported) {
                s_logger.warn("Resizing of root disk is only support for scsi device/bus, the provide VM's disk device bus name is " + diskInfo.getDiskDeviceBusName());
                throw new CloudRuntimeException("Unsupported VM root disk device bus: " + diskInfo.getDiskDeviceBusName());
            }

            disk.setCapacityInKB(reqSize);
            VirtualMachineConfigSpec vmConfigSpec = new VirtualMachineConfigSpec();
            VirtualDeviceConfigSpec deviceConfigSpec = new VirtualDeviceConfigSpec();
            deviceConfigSpec.setDevice(disk);
            deviceConfigSpec.setOperation(VirtualDeviceConfigSpecOperation.EDIT);
            vmConfigSpec.getDeviceChange().add(deviceConfigSpec);
            if (!vmMo.configureVm(vmConfigSpec)) {
                throw new Exception("Failed to configure VM for given root disk size. vmName: " + vmMo.getName());
            }
        }
    }


    /**
     * Generate the mac sequence from the nics.
     */
    protected String generateMacSequence(NicTO[] nics) {
        if (nics.length == 0) {
            return "";
        }

        StringBuffer sbMacSequence = new StringBuffer();
        for (NicTO nicTo : sortNicsByDeviceId(nics)) {
            sbMacSequence.append(nicTo.getMac()).append("|");
        }
        if (!sbMacSequence.toString().isEmpty()) {
            sbMacSequence.deleteCharAt(sbMacSequence.length() - 1); //Remove extra '|' char appended at the end
        }

        return sbMacSequence.toString();
    }

    /**
     * Update boot args with the new nic mac addresses.
     */
    protected String replaceNicsMacSequenceInBootArgs(String oldMacSequence, String newMacSequence, VirtualMachineTO vmSpec) {
        String bootArgs = vmSpec.getBootArgs();
        if (!StringUtils.isBlank(bootArgs) && !StringUtils.isBlank(oldMacSequence) && !StringUtils.isBlank(newMacSequence)) {
            return bootArgs.replace(oldMacSequence, newMacSequence);
        }
        return "";
    }

    /**
     * Sets video card memory to the one provided in detail svga.vramSize (if provided) on {@code vmConfigSpec}.
     * 64MB was always set before.
     * Size must be in KB.
     *
     * @param vmMo         virtual machine mo
     * @param vmSpec       virtual machine specs
     * @param vmConfigSpec virtual machine config spec
     * @throws Exception exception
     */
    protected void configureVideoCard(VirtualMachineMO vmMo, VirtualMachineTO vmSpec, VirtualMachineConfigSpec vmConfigSpec) throws Exception {
        if (vmSpec.getDetails().containsKey(VmDetailConstants.SVGA_VRAM_SIZE)) {
            String value = vmSpec.getDetails().get(VmDetailConstants.SVGA_VRAM_SIZE);
            try {
                long svgaVmramSize = Long.parseLong(value);
                setNewVRamSizeVmVideoCard(vmMo, svgaVmramSize, vmConfigSpec);
            } catch (NumberFormatException e) {
                s_logger.error("Unexpected value, cannot parse " + value + " to long due to: " + e.getMessage());
            }
        }
    }

    /**
     * Search for vm video card iterating through vm device list
     *
     * @param vmMo          virtual machine mo
     * @param svgaVmramSize new svga vram size (in KB)
     * @param vmConfigSpec  virtual machine config spec
     */
    protected void setNewVRamSizeVmVideoCard(VirtualMachineMO vmMo, long svgaVmramSize, VirtualMachineConfigSpec vmConfigSpec) throws Exception {
        for (VirtualDevice device : vmMo.getAllDeviceList()) {
            if (device instanceof VirtualMachineVideoCard) {
                VirtualMachineVideoCard videoCard = (VirtualMachineVideoCard) device;
                modifyVmVideoCardVRamSize(videoCard, vmMo, svgaVmramSize, vmConfigSpec);
            }
        }
    }

    /**
     * Modifies vm vram size if it was set to a different size to the one provided in svga.vramSize (user_vm_details or template_vm_details) on {@code vmConfigSpec}
     *
     * @param videoCard     vm's video card device
     * @param vmMo          virtual machine mo
     * @param svgaVmramSize new svga vram size (in KB)
     * @param vmConfigSpec  virtual machine config spec
     */
    protected void modifyVmVideoCardVRamSize(VirtualMachineVideoCard videoCard, VirtualMachineMO vmMo, long svgaVmramSize, VirtualMachineConfigSpec vmConfigSpec) {
        if (videoCard.getVideoRamSizeInKB().longValue() != svgaVmramSize) {
           s_logger.info("Video card memory was set " + toHumanReadableSize(videoCard.getVideoRamSizeInKB().longValue()) + " instead of " + toHumanReadableSize(svgaVmramSize));
            configureSpecVideoCardNewVRamSize(videoCard, svgaVmramSize, vmConfigSpec);
        }
    }

    /**
     * Add edit spec on {@code vmConfigSpec} to modify svga vram size
     *
     * @param videoCard     video card device to edit providing the svga vram size
     * @param svgaVmramSize new svga vram size (in KB)
     * @param vmConfigSpec  virtual machine spec
     */
    protected void configureSpecVideoCardNewVRamSize(VirtualMachineVideoCard videoCard, long svgaVmramSize, VirtualMachineConfigSpec vmConfigSpec) {
        videoCard.setVideoRamSizeInKB(svgaVmramSize);
        videoCard.setUseAutoDetect(false);

        VirtualDeviceConfigSpec arrayVideoCardConfigSpecs = new VirtualDeviceConfigSpec();
        arrayVideoCardConfigSpecs.setDevice(videoCard);
        arrayVideoCardConfigSpecs.setOperation(VirtualDeviceConfigSpecOperation.EDIT);

        vmConfigSpec.getDeviceChange().add(arrayVideoCardConfigSpecs);
    }

    private void tearDownVm(VirtualMachineMO vmMo) throws Exception {

        if (vmMo == null)
            return;

        boolean hasSnapshot = false;
        hasSnapshot = vmMo.hasSnapshot();
        if (!hasSnapshot)
            vmMo.tearDownDevices(new Class<?>[]{VirtualDisk.class, VirtualEthernetCard.class});
        else
            vmMo.tearDownDevices(new Class<?>[]{VirtualEthernetCard.class});
        vmMo.ensureScsiDeviceController();
    }

    int getReservedMemoryMb(VirtualMachineTO vmSpec) {
        if (vmSpec.getDetails().get(VMwareGuru.VmwareReserveMemory.key()).equalsIgnoreCase("true")) {
            return (int) (vmSpec.getMinRam() / ResourceType.bytesToMiB);
        }
        return 0;
    }

    int getReservedCpuMHZ(VirtualMachineTO vmSpec) {
        if (vmSpec.getDetails().get(VMwareGuru.VmwareReserveCpu.key()).equalsIgnoreCase("true")) {
            return vmSpec.getMinSpeed() * vmSpec.getCpus();
        }
        return 0;
    }

    // return the finalized disk chain for startup, from top to bottom
    private String[] syncDiskChain(DatacenterMO dcMo, VirtualMachineMO vmMo, DiskTO vol, VirtualMachineDiskInfo diskInfo,
                                   DatastoreMO dsMo) throws Exception {

        VolumeObjectTO volumeTO = (VolumeObjectTO) vol.getData();
        Map<String, String> details = vol.getDetails();
        boolean isManaged = false;

        if (details != null) {
            isManaged = Boolean.parseBoolean(details.get(DiskTO.MANAGED));
        }

        String datastoreDiskPath;
        if (dsMo.getDatastoreType().equalsIgnoreCase("VVOL")) {
            datastoreDiskPath = VmwareStorageLayoutHelper.getLegacyDatastorePathFromVmdkFileName(dsMo, volumeTO.getPath() + ".vmdk");
            if (!dsMo.fileExists(datastoreDiskPath)) {
                datastoreDiskPath = VmwareStorageLayoutHelper.getVmwareDatastorePathFromVmdkFileName(dsMo, vmMo.getName(), volumeTO.getPath() + ".vmdk");
            }
            if (!dsMo.fileExists(datastoreDiskPath)) {
                datastoreDiskPath = dsMo.searchFileInSubFolders(volumeTO.getPath() + ".vmdk", true, null);
            }
        } else {
            // we will honor vCenter's meta if it exists
            if (diskInfo != null) {
                // to deal with run-time upgrade to maintain the new datastore folder structure
                String disks[] = diskInfo.getDiskChain();
                for (int i = 0; i < disks.length; i++) {
                    DatastoreFile file = new DatastoreFile(disks[i]);
                    if (!isManaged && file.getDir() != null && file.getDir().isEmpty()) {
                        s_logger.info("Perform run-time datastore folder upgrade. sync " + disks[i] + " to VM folder");
                        disks[i] = VmwareStorageLayoutHelper.syncVolumeToVmDefaultFolder(dcMo, vmMo.getName(), dsMo, file.getFileBaseName(), VmwareManager.s_vmwareSearchExcludeFolder.value());
                    }
                }
                return disks;
            }

            if (isManaged) {
                String vmdkPath = new DatastoreFile(volumeTO.getPath()).getFileBaseName();

                if (volumeTO.getVolumeType() == Volume.Type.ROOT) {
                    if (vmdkPath == null) {
                        vmdkPath = volumeTO.getName();
                    }

                    datastoreDiskPath = VmwareStorageLayoutHelper.syncVolumeToVmDefaultFolder(dcMo, vmMo.getName(), dsMo, vmdkPath);
                } else {
                    if (vmdkPath == null) {
                        vmdkPath = dsMo.getName();
                    }

                    datastoreDiskPath = dsMo.getDatastorePath(vmdkPath + VMDK_EXTENSION);
                }
            } else {
                datastoreDiskPath = VmwareStorageLayoutHelper.syncVolumeToVmDefaultFolder(dcMo, vmMo.getName(), dsMo, volumeTO.getPath(), VmwareManager.s_vmwareSearchExcludeFolder.value());
            }
        }
        if (!dsMo.fileExists(datastoreDiskPath)) {
            s_logger.warn("Volume " + volumeTO.getId() + " does not seem to exist on datastore, out of sync? path: " + datastoreDiskPath);
        }

        return new String[]{datastoreDiskPath};
    }

    // Pair<internal CS name, vCenter display name>
    private Pair<String, String> composeVmNames(VirtualMachineTO vmSpec) {
        String vmInternalCSName = vmSpec.getName();
        String vmNameOnVcenter = vmSpec.getName();
        String hostNameInDetails = null;
        if (_instanceNameFlag && MapUtils.isNotEmpty(vmSpec.getDetails()) && vmSpec.getDetails().containsKey(VmDetailConstants.NAME_ON_HYPERVISOR)) {
            hostNameInDetails = vmSpec.getDetails().get(VmDetailConstants.NAME_ON_HYPERVISOR);
        }
        if (StringUtils.isNotBlank(hostNameInDetails)) {
            vmNameOnVcenter = hostNameInDetails;
        } else if (_instanceNameFlag && vmSpec.getHostName() != null) {
            vmNameOnVcenter = vmSpec.getHostName();
        }
        return new Pair<String, String>(vmInternalCSName, vmNameOnVcenter);
    }

    protected void configNestedHVSupport(VirtualMachineMO vmMo, VirtualMachineTO vmSpec, VirtualMachineConfigSpec vmConfigSpec) throws Exception {

        VmwareContext context = vmMo.getContext();
        if ("true".equals(vmSpec.getDetails().get(VmDetailConstants.NESTED_VIRTUALIZATION_FLAG))) {
            if (s_logger.isDebugEnabled())
                s_logger.debug("Nested Virtualization enabled in configuration, checking hypervisor capability");

            ManagedObjectReference hostMor = vmMo.getRunningHost().getMor();
            ManagedObjectReference computeMor = context.getVimClient().getMoRefProp(hostMor, "parent");
            ManagedObjectReference environmentBrowser = context.getVimClient().getMoRefProp(computeMor, "environmentBrowser");
            HostCapability hostCapability = context.getService().queryTargetCapabilities(environmentBrowser, hostMor);
            Boolean nestedHvSupported = hostCapability.isNestedHVSupported();
            if (nestedHvSupported == null) {
                // nestedHvEnabled property is supported only since VMware 5.1. It's not defined for earlier versions.
                s_logger.warn("Hypervisor doesn't support nested virtualization, unable to set config for VM " + vmSpec.getName());
            } else if (nestedHvSupported.booleanValue()) {
                s_logger.debug("Hypervisor supports nested virtualization, enabling for VM " + vmSpec.getName());
                vmConfigSpec.setNestedHVEnabled(true);
            } else {
                s_logger.warn("Hypervisor doesn't support nested virtualization, unable to set config for VM " + vmSpec.getName());
                vmConfigSpec.setNestedHVEnabled(false);
            }
        }
    }

    private static void configBasicExtraOption(List<OptionValue> extraOptions, VirtualMachineTO vmSpec) {
        OptionValue newVal = new OptionValue();
        newVal.setKey("machine.id");
        newVal.setValue(vmSpec.getBootArgs());
        extraOptions.add(newVal);

        newVal = new OptionValue();
        newVal.setKey("devices.hotplug");
        newVal.setValue("true");
        extraOptions.add(newVal);
    }

    private static void configNvpExtraOption(List<OptionValue> extraOptions, VirtualMachineTO vmSpec, Map<String, String> nicUuidToDvSwitchUuid) {
        /**
         * Extra Config : nvp.vm-uuid = uuid
         *  - Required for Nicira NVP integration
         */
        OptionValue newVal = new OptionValue();
        newVal.setKey("nvp.vm-uuid");
        newVal.setValue(vmSpec.getUuid());
        extraOptions.add(newVal);

        /**
         * Extra Config : nvp.iface-id.<num> = uuid
         *  - Required for Nicira NVP integration
         */
        int nicNum = 0;
        for (NicTO nicTo : sortNicsByDeviceId(vmSpec.getNics())) {
            if (nicTo.getUuid() != null) {
                newVal = new OptionValue();
                newVal.setKey("nvp.iface-id." + nicNum);
                newVal.setValue(nicTo.getUuid());
                extraOptions.add(newVal);
            }
            nicNum++;
        }
    }

    private static void configCustomExtraOption(List<OptionValue> extraOptions, VirtualMachineTO vmSpec) {
        // we no longer to validation anymore
        for (Map.Entry<String, String> entry : vmSpec.getDetails().entrySet()) {
            if (entry.getKey().equalsIgnoreCase(VmDetailConstants.BOOT_MODE)) {
                continue;
            }
            OptionValue newVal = new OptionValue();
            newVal.setKey(entry.getKey());
            newVal.setValue(entry.getValue());
            extraOptions.add(newVal);
        }
    }

    private static void postNvpConfigBeforeStart(VirtualMachineMO vmMo, VirtualMachineTO vmSpec) throws Exception {
        /**
         * We need to configure the port on the DV switch after the host is
         * connected. So make this happen between the configure and start of
         * the VM
         */
        int nicIndex = 0;
        for (NicTO nicTo : sortNicsByDeviceId(vmSpec.getNics())) {
            if (nicTo.getBroadcastType() == BroadcastDomainType.Lswitch) {
                // We need to create a port with a unique vlan and pass the key to the nic device
                s_logger.trace("Nic " + nicTo.toString() + " is connected to an NVP logicalswitch");
                VirtualDevice nicVirtualDevice = vmMo.getNicDeviceByIndex(nicIndex);
                if (nicVirtualDevice == null) {
                    throw new Exception("Failed to find a VirtualDevice for nic " + nicIndex); //FIXME Generic exceptions are bad
                }
                VirtualDeviceBackingInfo backing = nicVirtualDevice.getBacking();
                if (backing instanceof VirtualEthernetCardDistributedVirtualPortBackingInfo) {
                    // This NIC is connected to a Distributed Virtual Switch
                    VirtualEthernetCardDistributedVirtualPortBackingInfo portInfo = (VirtualEthernetCardDistributedVirtualPortBackingInfo) backing;
                    DistributedVirtualSwitchPortConnection port = portInfo.getPort();
                    String portKey = port.getPortKey();
                    String portGroupKey = port.getPortgroupKey();
                    String dvSwitchUuid = port.getSwitchUuid();

                    s_logger.debug("NIC " + nicTo.toString() + " is connected to dvSwitch " + dvSwitchUuid + " pg " + portGroupKey + " port " + portKey);

                    ManagedObjectReference dvSwitchManager = vmMo.getContext().getVimClient().getServiceContent().getDvSwitchManager();
                    ManagedObjectReference dvSwitch = vmMo.getContext().getVimClient().getService().queryDvsByUuid(dvSwitchManager, dvSwitchUuid);

                    // Get all ports
                    DistributedVirtualSwitchPortCriteria criteria = new DistributedVirtualSwitchPortCriteria();
                    criteria.setInside(true);
                    criteria.getPortgroupKey().add(portGroupKey);
                    List<DistributedVirtualPort> dvPorts = vmMo.getContext().getVimClient().getService().fetchDVPorts(dvSwitch, criteria);

                    DistributedVirtualPort vmDvPort = null;
                    List<Integer> usedVlans = new ArrayList<Integer>();
                    for (DistributedVirtualPort dvPort : dvPorts) {
                        // Find the port for this NIC by portkey
                        if (portKey.equals(dvPort.getKey())) {
                            vmDvPort = dvPort;
                        }
                        VMwareDVSPortSetting settings = (VMwareDVSPortSetting) dvPort.getConfig().getSetting();
                        VmwareDistributedVirtualSwitchVlanIdSpec vlanId = (VmwareDistributedVirtualSwitchVlanIdSpec) settings.getVlan();
                        s_logger.trace("Found port " + dvPort.getKey() + " with vlan " + vlanId.getVlanId());
                        if (vlanId.getVlanId() > 0 && vlanId.getVlanId() < 4095) {
                            usedVlans.add(vlanId.getVlanId());
                        }
                    }

                    if (vmDvPort == null) {
                        throw new Exception("Empty port list from dvSwitch for nic " + nicTo.toString());
                    }

                    DVPortConfigInfo dvPortConfigInfo = vmDvPort.getConfig();
                    VMwareDVSPortSetting settings = (VMwareDVSPortSetting) dvPortConfigInfo.getSetting();

                    VmwareDistributedVirtualSwitchVlanIdSpec vlanId = (VmwareDistributedVirtualSwitchVlanIdSpec) settings.getVlan();
                    BoolPolicy blocked = settings.getBlocked();
                    if (blocked.isValue() == Boolean.TRUE) {
                        s_logger.trace("Port is blocked, set a vlanid and unblock");
                        DVPortConfigSpec dvPortConfigSpec = new DVPortConfigSpec();
                        VMwareDVSPortSetting edittedSettings = new VMwareDVSPortSetting();
                        // Unblock
                        blocked.setValue(Boolean.FALSE);
                        blocked.setInherited(Boolean.FALSE);
                        edittedSettings.setBlocked(blocked);
                        // Set vlan
                        int i;
                        for (i = 1; i < 4095; i++) {
                            if (!usedVlans.contains(i))
                                break;
                        }
                        vlanId.setVlanId(i); // FIXME should be a determined
                        // based on usage
                        vlanId.setInherited(false);
                        edittedSettings.setVlan(vlanId);

                        dvPortConfigSpec.setSetting(edittedSettings);
                        dvPortConfigSpec.setOperation("edit");
                        dvPortConfigSpec.setKey(portKey);
                        List<DVPortConfigSpec> dvPortConfigSpecs = new ArrayList<DVPortConfigSpec>();
                        dvPortConfigSpecs.add(dvPortConfigSpec);
                        ManagedObjectReference task = vmMo.getContext().getVimClient().getService().reconfigureDVPortTask(dvSwitch, dvPortConfigSpecs);
                        if (!vmMo.getContext().getVimClient().waitForTask(task)) {
                            throw new Exception("Failed to configure the dvSwitch port for nic " + nicTo.toString());
                        }
                        s_logger.debug("NIC " + nicTo.toString() + " connected to vlan " + i);
                    } else {
                        s_logger.trace("Port already configured and set to vlan " + vlanId.getVlanId());
                    }
                } else if (backing instanceof VirtualEthernetCardNetworkBackingInfo) {
                    // This NIC is connected to a Virtual Switch
                    // Nothing to do
                } else if (backing instanceof VirtualEthernetCardOpaqueNetworkBackingInfo) {
                    //if NSX API VERSION >= 4.2, connect to br-int (nsx.network), do not create portgroup else previous behaviour
                    //OK, connected to OpaqueNetwork
                } else {
                    s_logger.error("nic device backing is of type " + backing.getClass().getName());
                    throw new Exception("Incompatible backing for a VirtualDevice for nic " + nicIndex); //FIXME Generic exceptions are bad
                }
            }
            nicIndex++;
        }
    }

    private VirtualMachineDiskInfo getMatchingExistingDisk(VirtualMachineDiskInfoBuilder diskInfoBuilder, DiskTO vol, VmwareHypervisorHost hyperHost, VmwareContext context)
            throws Exception {
        if (diskInfoBuilder != null) {
            VolumeObjectTO volume = (VolumeObjectTO) vol.getData();

            String dsName = null;
            String diskBackingFileBaseName = null;

            Map<String, String> details = vol.getDetails();
            boolean isManaged = details != null && Boolean.parseBoolean(details.get(DiskTO.MANAGED));

            if (isManaged) {
                String iScsiName = details.get(DiskTO.IQN);

                // if the storage is managed, iScsiName should not be null
                dsName = VmwareResource.getDatastoreName(iScsiName);

                diskBackingFileBaseName = new DatastoreFile(volume.getPath()).getFileBaseName();
            } else {
                ManagedObjectReference morDs = HypervisorHostHelper.findDatastoreWithBackwardsCompatibility(hyperHost, volume.getDataStore().getUuid());
                DatastoreMO dsMo = new DatastoreMO(context, morDs);

                dsName = dsMo.getName();

                diskBackingFileBaseName = volume.getPath();
            }

            VirtualMachineDiskInfo diskInfo = diskInfoBuilder.getDiskInfoByBackingFileBaseName(diskBackingFileBaseName, dsName);
            if (diskInfo != null) {
                s_logger.info("Found existing disk info from volume path: " + volume.getPath());
                return diskInfo;
            } else {
                String chainInfo = volume.getChainInfo();
                if (chainInfo != null) {
                    VirtualMachineDiskInfo infoInChain = _gson.fromJson(chainInfo, VirtualMachineDiskInfo.class);
                    if (infoInChain != null) {
                        String[] disks = infoInChain.getDiskChain();
                        if (disks.length > 0) {
                            for (String diskPath : disks) {
                                DatastoreFile file = new DatastoreFile(diskPath);
                                diskInfo = diskInfoBuilder.getDiskInfoByBackingFileBaseName(file.getFileBaseName(), dsName);
                                if (diskInfo != null) {
                                    s_logger.info("Found existing disk from chain info: " + diskPath);
                                    return diskInfo;
                                }
                            }
                        }

                        if (diskInfo == null) {
                            diskInfo = diskInfoBuilder.getDiskInfoByDeviceBusName(infoInChain.getDiskDeviceBusName());
                            if (diskInfo != null) {
                                s_logger.info("Found existing disk from from chain device bus information: " + infoInChain.getDiskDeviceBusName());
                                return diskInfo;
                            }
                        }
                    }
                }
            }
        }

        return null;
    }

    private int getDiskController(VirtualMachineDiskInfo matchingExistingDisk, DiskTO vol, VirtualMachineTO vmSpec, int ideControllerKey, int scsiControllerKey) {

        int controllerKey;
        if (matchingExistingDisk != null) {
            s_logger.info("Chose disk controller based on existing information: " + matchingExistingDisk.getDiskDeviceBusName());
            if (matchingExistingDisk.getDiskDeviceBusName().startsWith("ide"))
                return ideControllerKey;
            else
                return scsiControllerKey;
        }

        if (vol.getType() == Volume.Type.ROOT) {
            Map<String, String> vmDetails = vmSpec.getDetails();
            if (vmDetails != null && vmDetails.get(VmDetailConstants.ROOT_DISK_CONTROLLER) != null) {
                if (vmDetails.get(VmDetailConstants.ROOT_DISK_CONTROLLER).equalsIgnoreCase("scsi")) {
                    s_logger.info("Chose disk controller for vol " + vol.getType() + " -> scsi, based on root disk controller settings: "
                            + vmDetails.get(VmDetailConstants.ROOT_DISK_CONTROLLER));
                    controllerKey = scsiControllerKey;
                } else {
                    s_logger.info("Chose disk controller for vol " + vol.getType() + " -> ide, based on root disk controller settings: "
                            + vmDetails.get(VmDetailConstants.ROOT_DISK_CONTROLLER));
                    controllerKey = ideControllerKey;
                }
            } else {
                s_logger.info("Chose disk controller for vol " + vol.getType() + " -> scsi. due to null root disk controller setting");
                controllerKey = scsiControllerKey;
            }

        } else {
            // DATA volume always use SCSI device
            s_logger.info("Chose disk controller for vol " + vol.getType() + " -> scsi");
            controllerKey = scsiControllerKey;
        }

        return controllerKey;
    }

    private String getDiskController(VirtualMachineMO vmMo, VirtualMachineDiskInfo matchingExistingDisk, DiskTO vol, Pair<String, String> controllerInfo) throws Exception {
        int controllerKey;
        DiskControllerType controllerType = DiskControllerType.none;
        if (matchingExistingDisk != null) {
            String currentBusName = matchingExistingDisk.getDiskDeviceBusName();
            if (currentBusName != null) {
                s_logger.info("Chose disk controller based on existing information: " + currentBusName);
                if (currentBusName.startsWith("ide")) {
                    controllerType = DiskControllerType.ide;
                } else if (currentBusName.startsWith("scsi")) {
                    controllerType = DiskControllerType.scsi;
                }
            }
            if (controllerType == DiskControllerType.scsi || controllerType == DiskControllerType.none) {
                Ternary<Integer, Integer, DiskControllerType> vmScsiControllerInfo = vmMo.getScsiControllerInfo();
                controllerType = vmScsiControllerInfo.third();
            }
            return controllerType.toString();
        }

        if (vol.getType() == Volume.Type.ROOT) {
            s_logger.info("Chose disk controller for vol " + vol.getType() + " -> " + controllerInfo.first()
                    + ", based on root disk controller settings at global configuration setting.");
            return controllerInfo.first();
        } else {
            s_logger.info("Chose disk controller for vol " + vol.getType() + " -> " + controllerInfo.second()
                    + ", based on default data disk controller setting i.e. Operating system recommended."); // Need to bring in global configuration setting & template level setting.
            return controllerInfo.second();
        }
    }

    private void postDiskConfigBeforeStart(VirtualMachineMO vmMo, VirtualMachineTO vmSpec, DiskTO[] sortedDisks, int ideControllerKey,
                                           int scsiControllerKey, Map<String, Map<String, String>> iqnToData, VmwareHypervisorHost hyperHost, VmwareContext context) throws Exception {
        VirtualMachineDiskInfoBuilder diskInfoBuilder = vmMo.getDiskInfoBuilder();

        for (DiskTO vol : sortedDisks) {
            if (vol.getType() == Volume.Type.ISO)
                continue;

            VolumeObjectTO volumeTO = (VolumeObjectTO) vol.getData();

            VirtualMachineDiskInfo diskInfo = getMatchingExistingDisk(diskInfoBuilder, vol, hyperHost, context);
            assert (diskInfo != null);

            String[] diskChain = diskInfo.getDiskChain();
            assert (diskChain.length > 0);

            Map<String, String> details = vol.getDetails();
            boolean managed = false;

            if (details != null) {
                managed = Boolean.parseBoolean(details.get(DiskTO.MANAGED));
            }

            DatastoreFile file = new DatastoreFile(diskChain[0]);

            if (managed) {
                DatastoreFile originalFile = new DatastoreFile(volumeTO.getPath());

                if (!file.getFileBaseName().equalsIgnoreCase(originalFile.getFileBaseName())) {
                    if (s_logger.isInfoEnabled())
                        s_logger.info("Detected disk-chain top file change on volume: " + volumeTO.getId() + " " + volumeTO.getPath() + " -> " + diskChain[0]);
                }
            } else {
                if (!file.getFileBaseName().equalsIgnoreCase(volumeTO.getPath())) {
                    if (s_logger.isInfoEnabled())
                        s_logger.info("Detected disk-chain top file change on volume: " + volumeTO.getId() + " " + volumeTO.getPath() + " -> " + file.getFileBaseName());
                }
            }

            VolumeObjectTO volInSpec = getVolumeInSpec(vmSpec, volumeTO);

            if (volInSpec != null) {
                if (managed) {
                    Map<String, String> data = new HashMap<>();

                    String datastoreVolumePath = diskChain[0];

                    data.put(StartAnswer.PATH, datastoreVolumePath);
                    data.put(StartAnswer.IMAGE_FORMAT, Storage.ImageFormat.OVA.toString());

                    iqnToData.put(details.get(DiskTO.IQN), data);

                    vol.setPath(datastoreVolumePath);
                    volumeTO.setPath(datastoreVolumePath);
                    volInSpec.setPath(datastoreVolumePath);
                } else {
                    volInSpec.setPath(file.getFileBaseName());
                    if (vol.getDetails().get(DiskTO.PROTOCOL_TYPE) != null && vol.getDetails().get(DiskTO.PROTOCOL_TYPE).equalsIgnoreCase("DatastoreCluster")) {
                        volInSpec.setUpdatedDataStoreUUID(volumeTO.getDataStore().getUuid());
                    }
                }
                volInSpec.setChainInfo(_gson.toJson(diskInfo));
            }
        }
    }

    private void checkAndDeleteDatastoreFile(String filePath, List<String> skipDatastores, DatastoreMO dsMo, DatacenterMO dcMo) throws Exception {
        if (dsMo != null && dcMo != null && (skipDatastores == null || !skipDatastores.contains(dsMo.getName()))) {
            s_logger.debug("Deleting file: " + filePath);
            dsMo.deleteFile(filePath, dcMo.getMor(), true);
        }
    }

    private void deleteUnregisteredVmFiles(VirtualMachineFileLayoutEx vmFileLayout, DatacenterMO dcMo, boolean deleteDisks, List<String> skipDatastores) throws Exception {
        s_logger.debug("Deleting files associated with an existing VM that was unregistered");
        DatastoreFile vmFolder = null;
        try {
            List<VirtualMachineFileLayoutExFileInfo> fileInfo = vmFileLayout.getFile();
            for (VirtualMachineFileLayoutExFileInfo file : fileInfo) {
                DatastoreFile fileInDatastore = new DatastoreFile(file.getName());
                // In case of linked clones, VM file layout includes the base disk so don't delete all disk files.
                if (file.getType().startsWith("disk") || file.getType().startsWith("digest"))
                    continue;
                else if (file.getType().equals("config"))
                    vmFolder = new DatastoreFile(fileInDatastore.getDatastoreName(), fileInDatastore.getDir());
                DatastoreMO dsMo = new DatastoreMO(dcMo.getContext(), dcMo.findDatastore(fileInDatastore.getDatastoreName()));
                checkAndDeleteDatastoreFile(file.getName(), skipDatastores, dsMo, dcMo);
            }
            // Delete files that are present in the VM folder - this will take care of the VM disks as well.
            DatastoreMO vmFolderDsMo = new DatastoreMO(dcMo.getContext(), dcMo.findDatastore(vmFolder.getDatastoreName()));
            String[] files = vmFolderDsMo.listDirContent(vmFolder.getPath());
            if (deleteDisks) {
                for (String file : files) {
                    String vmDiskFileFullPath = String.format("%s/%s", vmFolder.getPath(), file);
                    checkAndDeleteDatastoreFile(vmDiskFileFullPath, skipDatastores, vmFolderDsMo, dcMo);
                }
            }
            // Delete VM folder
            if (deleteDisks || files.length == 0) {
                checkAndDeleteDatastoreFile(vmFolder.getPath(), skipDatastores, vmFolderDsMo, dcMo);
            }
        } catch (Exception e) {
            String message = "Failed to delete files associated with an existing VM that was unregistered due to " + VmwareHelper.getExceptionMessage(e);
            s_logger.warn(message, e);
        }
    }

    private static VolumeObjectTO getVolumeInSpec(VirtualMachineTO vmSpec, VolumeObjectTO srcVol) {
        for (DiskTO disk : vmSpec.getDisks()) {
            if (disk.getData() instanceof VolumeObjectTO) {
                VolumeObjectTO vol = (VolumeObjectTO) disk.getData();
                if (vol.getId() == srcVol.getId())
                    return vol;
            }
        }

        return null;
    }

    private static NicTO[] sortNicsByDeviceId(NicTO[] nics) {

        List<NicTO> listForSort = new ArrayList<NicTO>();
        for (NicTO nic : nics) {
            listForSort.add(nic);
        }
        Collections.sort(listForSort, new Comparator<NicTO>() {

            @Override
            public int compare(NicTO arg0, NicTO arg1) {
                if (arg0.getDeviceId() < arg1.getDeviceId()) {
                    return -1;
                } else if (arg0.getDeviceId() == arg1.getDeviceId()) {
                    return 0;
                }

                return 1;
            }
        });

        return listForSort.toArray(new NicTO[0]);
    }

    private static DiskTO[] sortVolumesByDeviceId(DiskTO[] volumes) {

        List<DiskTO> listForSort = new ArrayList<DiskTO>();
        for (DiskTO vol : volumes) {
            listForSort.add(vol);
        }
        Collections.sort(listForSort, new Comparator<DiskTO>() {

            @Override
            public int compare(DiskTO arg0, DiskTO arg1) {
                if (arg0.getDiskSeq() < arg1.getDiskSeq()) {
                    return -1;
                } else if (arg0.getDiskSeq().equals(arg1.getDiskSeq())) {
                    return 0;
                }

                return 1;
            }
        });

        return listForSort.toArray(new DiskTO[0]);
    }

    /**
     * Only call this for managed storage.
     * Ex. "[-iqn.2010-01.com.solidfire:4nhe.vol-1.27-0] i-2-18-VM/ROOT-18.vmdk" should return "i-2-18-VM/ROOT-18"
     */
    public String getVmdkPath(String path) {
        if (!StringUtils.isNotBlank(path)) {
            return null;
        }

        final String search = "]";

        int startIndex = path.indexOf(search);

        if (startIndex == -1) {
            return null;
        }

        path = path.substring(startIndex + search.length());

        final String search2 = VMDK_EXTENSION;

        int endIndex = path.indexOf(search2);

        if (endIndex == -1) {
            return null;
        }

        return path.substring(0, endIndex).trim();
    }

    private DatastoreMO getDataStoreWhereDiskExists(VmwareHypervisorHost hyperHost, VmwareContext context,
                                               VirtualMachineDiskInfoBuilder diskInfoBuilder, DiskTO disk, List<Pair<Integer, ManagedObjectReference>> diskDatastores) throws Exception {
        VolumeObjectTO volume = (VolumeObjectTO) disk.getData();
        String diskBackingFileBaseName = volume.getPath();
        for (Pair<Integer, ManagedObjectReference> diskDatastore : diskDatastores) {
            DatastoreMO dsMo = new DatastoreMO(hyperHost.getContext(), diskDatastore.second());
            String dsName = dsMo.getName();

            VirtualMachineDiskInfo diskInfo = diskInfoBuilder.getDiskInfoByBackingFileBaseName(diskBackingFileBaseName, dsName);
            if (diskInfo != null) {
                s_logger.info("Found existing disk info from volume path: " + volume.getPath());
                return dsMo;
            } else {
                String chainInfo = volume.getChainInfo();
                if (chainInfo != null) {
                    VirtualMachineDiskInfo infoInChain = _gson.fromJson(chainInfo, VirtualMachineDiskInfo.class);
                    if (infoInChain != null) {
                        String[] disks = infoInChain.getDiskChain();
                        if (disks.length > 0) {
                            for (String diskPath : disks) {
                                DatastoreFile file = new DatastoreFile(diskPath);
                                diskInfo = diskInfoBuilder.getDiskInfoByBackingFileBaseName(file.getFileBaseName(), dsName);
                                if (diskInfo != null) {
                                    s_logger.info("Found existing disk from chain info: " + diskPath);
                                    return dsMo;
                                }
                            }
                        }
                    }
                }
            }
        }
        return null;
    }

    private HashMap<String, Pair<ManagedObjectReference, DatastoreMO>> inferDatastoreDetailsFromDiskInfo(VmwareHypervisorHost hyperHost, VmwareContext context,
                                                                                                         DiskTO[] disks, Command cmd) throws Exception {
        HashMap<String, Pair<ManagedObjectReference, DatastoreMO>> mapIdToMors = new HashMap<>();

        assert (hyperHost != null) && (context != null);

        for (DiskTO vol : disks) {
            if (vol.getType() != Volume.Type.ISO) {
                VolumeObjectTO volumeTO = (VolumeObjectTO) vol.getData();
                DataStoreTO primaryStore = volumeTO.getDataStore();
                String poolUuid = primaryStore.getUuid();

                if (mapIdToMors.get(poolUuid) == null) {
                    boolean isManaged = false;
                    Map<String, String> details = vol.getDetails();

                    if (details != null) {
                        isManaged = Boolean.parseBoolean(details.get(DiskTO.MANAGED));
                    }

                    if (isManaged) {
                        String iScsiName = details.get(DiskTO.IQN); // details should not be null for managed storage (it may or may not be null for non-managed storage)
                        String datastoreName = VmwareResource.getDatastoreName(iScsiName);
                        ManagedObjectReference morDatastore = HypervisorHostHelper.findDatastoreWithBackwardsCompatibility(hyperHost, datastoreName);

                        // if the datastore is not present, we need to discover the iSCSI device that will support it,
                        // create the datastore, and create a VMDK file in the datastore
                        if (morDatastore == null) {
                            final String vmdkPath = getVmdkPath(volumeTO.getPath());

                            morDatastore = _storageProcessor.prepareManagedStorage(context, hyperHost, null, iScsiName,
                                    details.get(DiskTO.STORAGE_HOST), Integer.parseInt(details.get(DiskTO.STORAGE_PORT)),
                                    vmdkPath,
                                    details.get(DiskTO.CHAP_INITIATOR_USERNAME), details.get(DiskTO.CHAP_INITIATOR_SECRET),
                                    details.get(DiskTO.CHAP_TARGET_USERNAME), details.get(DiskTO.CHAP_TARGET_SECRET),
                                    Long.parseLong(details.get(DiskTO.VOLUME_SIZE)), cmd);

                            DatastoreMO dsMo = new DatastoreMO(getServiceContext(), morDatastore);

                            final String datastoreVolumePath;

                            if (vmdkPath != null) {
                                datastoreVolumePath = dsMo.getDatastorePath(vmdkPath + VMDK_EXTENSION);
                            } else {
                                datastoreVolumePath = dsMo.getDatastorePath(dsMo.getName() + VMDK_EXTENSION);
                            }

                            volumeTO.setPath(datastoreVolumePath);
                            vol.setPath(datastoreVolumePath);
                        }

                        mapIdToMors.put(datastoreName, new Pair<>(morDatastore, new DatastoreMO(context, morDatastore)));
                    } else {
                        ManagedObjectReference morDatastore = HypervisorHostHelper.findDatastoreWithBackwardsCompatibility(hyperHost, poolUuid);

                        if (morDatastore == null) {
                            String msg = "Failed to get the mounted datastore for the volume's pool " + poolUuid;

                            s_logger.error(msg);

                            throw new Exception(msg);
                        }

                        mapIdToMors.put(poolUuid, new Pair<>(morDatastore, new DatastoreMO(context, morDatastore)));
                    }
                }
            }
        }

        return mapIdToMors;
    }

    private Pair<ManagedObjectReference, DatastoreMO> getDatastoreThatDiskIsOn(HashMap<String, Pair<ManagedObjectReference, DatastoreMO>> dataStoresDetails, DiskTO vol) {
        Pair<ManagedObjectReference, DatastoreMO> rootDiskDataStoreDetails = null;

        Map<String, String> details = vol.getDetails();
        boolean managed = false;

        if (details != null) {
            managed = Boolean.parseBoolean(details.get(DiskTO.MANAGED));
        }

        if (managed) {
            String datastoreName = VmwareResource.getDatastoreName(details.get(DiskTO.IQN));
            rootDiskDataStoreDetails = dataStoresDetails.get(datastoreName);
        } else {
            DataStoreTO primaryStore = vol.getData().getDataStore();
            rootDiskDataStoreDetails = dataStoresDetails.get(primaryStore.getUuid());
        }

        return rootDiskDataStoreDetails;
    }

    private String getPvlanInfo(NicTO nicTo) {
        if (nicTo.getBroadcastType() == BroadcastDomainType.Pvlan) {
            return NetUtils.getIsolatedPvlanFromUri(nicTo.getBroadcastUri());
        }
        return null;
    }

    private String getVlanInfo(NicTO nicTo, String defaultVlan) {
        if (nicTo.getBroadcastType() == BroadcastDomainType.Native) {
            return defaultVlan;
        } else if (nicTo.getBroadcastType() == BroadcastDomainType.Vlan || nicTo.getBroadcastType() == BroadcastDomainType.Pvlan) {
            if (nicTo.getBroadcastUri() != null) {
                if (nicTo.getBroadcastType() == BroadcastDomainType.Vlan)
                    // For vlan, the broadcast uri is of the form vlan://<vlanid>
                    // BroadcastDomainType recogniizes and handles this.
                    return BroadcastDomainType.getValue(nicTo.getBroadcastUri());
                else
                    // for pvlan, the broacast uri will be of the form pvlan://<vlanid>-i<pvlanid>
                    // TODO consider the spread of functionality between BroadcastDomainType and NetUtils
                    return NetUtils.getPrimaryPvlanFromUri(nicTo.getBroadcastUri());
            } else {
                s_logger.warn("BroadcastType is not claimed as VLAN or PVLAN, but without vlan info in broadcast URI. Use vlan info from labeling: " + defaultVlan);
                return defaultVlan;
            }
        } else if (nicTo.getBroadcastType() == BroadcastDomainType.Lswitch) {
            // We don't need to set any VLAN id for an NVP logical switch
            return null;
        } else if (nicTo.getBroadcastType() == BroadcastDomainType.Storage) {
            URI broadcastUri = nicTo.getBroadcastUri();
            if (broadcastUri != null) {
                String vlanId = BroadcastDomainType.getValue(broadcastUri);
                s_logger.debug("Using VLAN [" + vlanId + "] from broadcast uri [" + broadcastUri + "]");
                return vlanId;
            }
        }

        s_logger.warn("Unrecognized broadcast type in VmwareResource, type: " + nicTo.getBroadcastType().toString() + ". Use vlan info from labeling: " + defaultVlan);
        return defaultVlan;
    }

    private Pair<ManagedObjectReference, String> prepareNetworkFromNicInfo(HostMO hostMo, NicTO nicTo, boolean configureVServiceInNexus, VirtualMachine.Type vmType)
            throws Exception {

        Ternary<String, String, String> switchDetails = getTargetSwitch(nicTo);
        VirtualSwitchType switchType = VirtualSwitchType.getType(switchDetails.second());
        String switchName = switchDetails.first();
        String vlanToken = switchDetails.third();

        String namePrefix = getNetworkNamePrefix(nicTo);
        Pair<ManagedObjectReference, String> networkInfo = null;

        s_logger.info("Prepare network on " + switchType + " " + switchName + " with name prefix: " + namePrefix);

        if (VirtualSwitchType.StandardVirtualSwitch == switchType) {
            networkInfo = HypervisorHostHelper.prepareNetwork(switchName, namePrefix, hostMo,
                    getVlanInfo(nicTo, vlanToken), nicTo.getNetworkRateMbps(), nicTo.getNetworkRateMulticastMbps(),
                    _opsTimeout, true, nicTo.getBroadcastType(), nicTo.getUuid(), nicTo.getDetails());
        } else {
            String vlanId = getVlanInfo(nicTo, vlanToken);
            String svlanId = null;
            boolean pvlannetwork = (getPvlanInfo(nicTo) == null) ? false : true;
            if (vmType != null && vmType.equals(VirtualMachine.Type.DomainRouter) && pvlannetwork) {
                // plumb this network to the promiscuous vlan.
                svlanId = vlanId;
            } else {
                // plumb this network to the isolated vlan.
                svlanId = getPvlanInfo(nicTo);
            }
            networkInfo = HypervisorHostHelper.prepareNetwork(switchName, namePrefix, hostMo, vlanId, svlanId,
                    nicTo.getNetworkRateMbps(), nicTo.getNetworkRateMulticastMbps(), _opsTimeout, switchType,
                    _portsPerDvPortGroup, nicTo.getGateway(), configureVServiceInNexus, nicTo.getBroadcastType(), _vsmCredentials, nicTo.getDetails());
        }

        return networkInfo;
    }

    // return Ternary <switch name, switch tyep, vlan tagging>
    private Ternary<String, String, String> getTargetSwitch(NicTO nicTo) throws CloudException {
        TrafficType[] supportedTrafficTypes = new TrafficType[]{TrafficType.Guest, TrafficType.Public, TrafficType.Control, TrafficType.Management, TrafficType.Storage};

        TrafficType trafficType = nicTo.getType();
        if (!Arrays.asList(supportedTrafficTypes).contains(trafficType)) {
            throw new CloudException("Traffic type " + trafficType.toString() + " for nic " + nicTo.toString() + " is not supported.");
        }

        String switchName = null;
        VirtualSwitchType switchType = VirtualSwitchType.StandardVirtualSwitch;
        String vlanId = Vlan.UNTAGGED;

        if (StringUtils.isNotBlank(nicTo.getName())) {
            // Format of network traffic label is <VSWITCH>,<VLANID>,<VSWITCHTYPE>
            // If all 3 fields are mentioned then number of tokens would be 3.
            // If only <VSWITCH>,<VLANID> are mentioned then number of tokens would be 2.
            // Get switch details from the nicTO object
            String networkName = nicTo.getName();
            VmwareTrafficLabel mgmtTrafficLabelObj = new VmwareTrafficLabel(networkName, trafficType);
            switchName = mgmtTrafficLabelObj.getVirtualSwitchName();
            vlanId = mgmtTrafficLabelObj.getVlanId();
            switchType = mgmtTrafficLabelObj.getVirtualSwitchType();
        } else {
            if (trafficType == TrafficType.Guest && _guestTrafficInfo != null) {
                switchType = _guestTrafficInfo.getVirtualSwitchType();
                switchName = _guestTrafficInfo.getVirtualSwitchName();
            } else if (trafficType == TrafficType.Public && _publicTrafficInfo != null) {
                switchType = _publicTrafficInfo.getVirtualSwitchType();
                switchName = _publicTrafficInfo.getVirtualSwitchName();
            }
        }

        if (switchName == null
                && (nicTo.getType() == Networks.TrafficType.Control || nicTo.getType() == Networks.TrafficType.Management || nicTo.getType() == Networks.TrafficType.Storage)) {
            switchName = _privateNetworkVSwitchName;
        }

        if (switchType == VirtualSwitchType.NexusDistributedVirtualSwitch) {
            if (trafficType == TrafficType.Management || trafficType == TrafficType.Storage) {
                throw new CloudException(
                        "Unable to configure NIC " + nicTo.toString() + " as traffic type " + trafficType.toString() + " is not supported over virtual switch type " + switchType
                                + ". Please specify only supported type of virtual switches i.e. {vmwaresvs, vmwaredvs} in physical network traffic label.");
            }
        }

        return new Ternary<String, String, String>(switchName, switchType.toString(), vlanId);
    }

    private String getNetworkNamePrefix(NicTO nicTo) throws Exception {
        if (nicTo.getType() == Networks.TrafficType.Guest) {
            return "cloud.guest";
        } else if (nicTo.getType() == Networks.TrafficType.Control || nicTo.getType() == Networks.TrafficType.Management) {
            return "cloud.private";
        } else if (nicTo.getType() == Networks.TrafficType.Public) {
            return "cloud.public";
        } else if (nicTo.getType() == Networks.TrafficType.Storage) {
            return "cloud.storage";
        } else if (nicTo.getType() == Networks.TrafficType.Vpn) {
            throw new Exception("Unsupported traffic type: " + nicTo.getType().toString());
        } else {
            throw new Exception("Unsupported traffic type: " + nicTo.getType().toString());
        }
    }

    private VirtualMachineMO takeVmFromOtherHyperHost(VmwareHypervisorHost hyperHost, String vmName) throws Exception {

        VirtualMachineMO vmMo = hyperHost.findVmOnPeerHyperHost(vmName);
        if (vmMo != null) {
            ManagedObjectReference morTargetPhysicalHost = hyperHost.findMigrationTarget(vmMo);
            if (morTargetPhysicalHost == null) {
                String msg = "VM " + vmName + " is on other host and we have no resource available to migrate and start it here";
                s_logger.error(msg);
                throw new Exception(msg);
            }

            if (!vmMo.relocate(morTargetPhysicalHost)) {
                String msg = "VM " + vmName + " is on other host and we failed to relocate it here";
                s_logger.error(msg);
                throw new Exception(msg);
            }

            return vmMo;
        }
        return null;
    }

    // isoUrl sample content :
    // nfs://192.168.10.231/export/home/kelven/vmware-test/secondary/template/tmpl/2/200//200-2-80f7ee58-6eff-3a2d-bcb0-59663edf6d26.iso
    private Pair<String, ManagedObjectReference> getIsoDatastoreInfo(VmwareHypervisorHost hyperHost, String isoUrl) throws Exception {

        assert (isoUrl != null);
        int isoFileNameStartPos = isoUrl.lastIndexOf("/");
        if (isoFileNameStartPos < 0) {
            throw new Exception("Invalid ISO path info");
        }

        String isoFileName = isoUrl.substring(isoFileNameStartPos);

        int templateRootPos = isoUrl.indexOf("template/tmpl");
        templateRootPos = (templateRootPos < 0 ? isoUrl.indexOf(ConfigDrive.CONFIGDRIVEDIR) : templateRootPos);
        if (templateRootPos < 0) {
            throw new Exception("Invalid ISO path info");
        }

        String storeUrl = isoUrl.substring(0, templateRootPos - 1);
        String isoPath = isoUrl.substring(templateRootPos, isoFileNameStartPos);

        ManagedObjectReference morDs = prepareSecondaryDatastoreOnHost(storeUrl);
        DatastoreMO dsMo = new DatastoreMO(getServiceContext(), morDs);

        return new Pair<String, ManagedObjectReference>(String.format("[%s] %s%s", dsMo.getName(), isoPath, isoFileName), morDs);
    }

    protected Answer execute(ReadyCommand cmd) {
        if (s_logger.isInfoEnabled()) {
            s_logger.info("Executing resource ReadyCommand: " + _gson.toJson(cmd));
        }

        try {
            VmwareContext context = getServiceContext();
            VmwareHypervisorHost hyperHost = getHyperHost(context);
            if (hyperHost.isHyperHostConnected()) {
                return new ReadyAnswer(cmd);
            } else {
                return new ReadyAnswer(cmd, "Host is not in connect state");
            }
        } catch (Exception e) {
            s_logger.error("Unexpected exception: ", e);
            return new ReadyAnswer(cmd, VmwareHelper.getExceptionMessage(e));
        }
    }

    protected Answer execute(GetHostStatsCommand cmd) {
        if (s_logger.isTraceEnabled()) {
            s_logger.trace("Executing resource GetHostStatsCommand: " + _gson.toJson(cmd));
        }

        VmwareContext context = getServiceContext();
        VmwareHypervisorHost hyperHost = getHyperHost(context);

        HostStatsEntry hostStats = new HostStatsEntry(cmd.getHostId(), 0, 0, 0, "host", 0, 0, 0, 0);
        Answer answer = new GetHostStatsAnswer(cmd, hostStats);
        try {
            HostStatsEntry entry = getHyperHostStats(hyperHost);
            if (entry != null) {
                entry.setHostId(cmd.getHostId());
                answer = new GetHostStatsAnswer(cmd, entry);
            }
        } catch (Exception e) {
            if (e instanceof RemoteException) {
                s_logger.warn("Encounter remote exception to vCenter, invalidate VMware session context");
                invalidateServiceContext();
            }

            String msg = "Unable to execute GetHostStatsCommand due to " + VmwareHelper.getExceptionMessage(e);
            s_logger.error(msg, e);
        }

        if (s_logger.isTraceEnabled()) {
            s_logger.trace("GetHostStats Answer: " + _gson.toJson(answer));
        }

        return answer;
    }

    protected Answer execute(GetVmStatsCommand cmd) {
        if (s_logger.isTraceEnabled()) {
            s_logger.trace("Executing resource GetVmStatsCommand: " + _gson.toJson(cmd));
        }

        HashMap<String, VmStatsEntry> vmStatsMap = null;

        try {
            HashMap<String, PowerState> vmPowerStates = getVmStates();

            // getVmNames should return all i-x-y values.
            List<String> requestedVmNames = cmd.getVmNames();
            List<String> vmNames = new ArrayList<String>();

            if (requestedVmNames != null) {
                for (String vmName : requestedVmNames) {
                    if (vmPowerStates.get(vmName) != null) {
                        vmNames.add(vmName);
                    }
                }
            }

            if (vmNames != null) {
                vmStatsMap = getVmStats(vmNames);
            }
        } catch (Throwable e) {
            if (e instanceof RemoteException) {
                s_logger.warn("Encounter remote exception to vCenter, invalidate VMware session context");
                invalidateServiceContext();
            }

            s_logger.error("Unable to execute GetVmStatsCommand due to : " + VmwareHelper.getExceptionMessage(e), e);
        }

        Answer answer = new GetVmStatsAnswer(cmd, vmStatsMap);

        if (s_logger.isTraceEnabled()) {
            s_logger.trace("Report GetVmStatsAnswer: " + _gson.toJson(answer));
        }
        return answer;
    }

    protected Answer execute(GetVmDiskStatsCommand cmd) {
        try {
            final VmwareHypervisorHost hyperHost = getHyperHost(getServiceContext());
            final ManagedObjectReference perfMgr = getServiceContext().getServiceContent().getPerfManager();
            VimPortType service = getServiceContext().getService();

            final int intervalSeconds = 300;
            final XMLGregorianCalendar startTime = VmwareHelper.getXMLGregorianCalendar(new Date(), intervalSeconds);
            final XMLGregorianCalendar endTime = VmwareHelper.getXMLGregorianCalendar(new Date(), 0);

            PerfCounterInfo diskReadIOPerfCounterInfo = null;
            PerfCounterInfo diskWriteIOPerfCounterInfo = null;
            PerfCounterInfo diskReadKbsPerfCounterInfo = null;
            PerfCounterInfo diskWriteKbsPerfCounterInfo = null;

            // https://pubs.vmware.com/vsphere-5-5/topic/com.vmware.wssdk.apiref.doc/virtual_disk_counters.html
            List<PerfCounterInfo> cInfo = getServiceContext().getVimClient().getDynamicProperty(perfMgr, "perfCounter");
            for (PerfCounterInfo info : cInfo) {
                if ("virtualdisk".equalsIgnoreCase(info.getGroupInfo().getKey()) && "average".equalsIgnoreCase(info.getRollupType().value())) {
                    if ("numberReadAveraged".equalsIgnoreCase(info.getNameInfo().getKey())) {
                        diskReadIOPerfCounterInfo = info;
                    }
                    if ("numberWriteAveraged".equalsIgnoreCase(info.getNameInfo().getKey())) {
                        diskWriteIOPerfCounterInfo = info;
                    }
                    if ("read".equalsIgnoreCase(info.getNameInfo().getKey())) {
                        diskReadKbsPerfCounterInfo = info;
                    }
                    if ("write".equalsIgnoreCase(info.getNameInfo().getKey())) {
                        diskWriteKbsPerfCounterInfo = info;
                    }
                }
            }

            final ManagedObjectReference dcMor = hyperHost.getHyperHostDatacenter();
            final DatacenterMO dcMo = new DatacenterMO(getServiceContext(), dcMor);

            final HashMap<String, List<VmDiskStatsEntry>> vmStatsMap = new HashMap<>();
            for (final String vmName : cmd.getVmNames()) {
                final VirtualMachineMO vmMo = dcMo.findVm(vmName);
                final List<VmDiskStatsEntry> diskStats = new ArrayList<>();
                for (final VirtualDisk disk : vmMo.getAllDiskDevice()) {
                    final String diskBusName = vmMo.getDeviceBusName(vmMo.getAllDeviceList(), disk);
                    long readReq = 0;
                    long readBytes = 0;
                    long writeReq = 0;
                    long writeBytes = 0;

                    final ArrayList<PerfMetricId> perfMetricsIds = new ArrayList<PerfMetricId>();
                    if (diskReadIOPerfCounterInfo != null) {
                        perfMetricsIds.add(VmwareHelper.createPerfMetricId(diskReadIOPerfCounterInfo, diskBusName));
                    }
                    if (diskWriteIOPerfCounterInfo != null) {
                        perfMetricsIds.add(VmwareHelper.createPerfMetricId(diskWriteIOPerfCounterInfo, diskBusName));
                    }
                    if (diskReadKbsPerfCounterInfo != null) {
                        perfMetricsIds.add(VmwareHelper.createPerfMetricId(diskReadKbsPerfCounterInfo, diskBusName));
                    }
                    if (diskWriteKbsPerfCounterInfo != null) {
                        perfMetricsIds.add(VmwareHelper.createPerfMetricId(diskWriteKbsPerfCounterInfo, diskBusName));
                    }

                    if (perfMetricsIds.size() > 0) {
                        final PerfQuerySpec qSpec = new PerfQuerySpec();
                        qSpec.setEntity(vmMo.getMor());
                        qSpec.setFormat("normal");
                        qSpec.setIntervalId(intervalSeconds);
                        qSpec.setStartTime(startTime);
                        qSpec.setEndTime(endTime);
                        qSpec.getMetricId().addAll(perfMetricsIds);

                        for (final PerfEntityMetricBase perfValue : service.queryPerf(perfMgr, Collections.singletonList(qSpec))) {
                            if (!(perfValue instanceof PerfEntityMetric)) {
                                continue;
                            }
                            final List<PerfMetricSeries> values = ((PerfEntityMetric) perfValue).getValue();
                            if (values == null || values.isEmpty()) {
                                continue;
                            }
                            for (final PerfMetricSeries value : values) {
                                if (!(value instanceof PerfMetricIntSeries) || !value.getId().getInstance().equals(diskBusName)) {
                                    continue;
                                }
                                final List<Long> perfStats = ((PerfMetricIntSeries) value).getValue();
                                if (perfStats.size() > 0) {
                                    long sum = 0;
                                    for (long val : perfStats) {
                                        sum += val;
                                    }
                                    long avg = sum / perfStats.size();
                                    if (value.getId().getCounterId() == diskReadIOPerfCounterInfo.getKey()) {
                                        readReq = avg;
                                    } else if (value.getId().getCounterId() == diskWriteIOPerfCounterInfo.getKey()) {
                                        writeReq = avg;
                                    } else if (value.getId().getCounterId() == diskReadKbsPerfCounterInfo.getKey()) {
                                        readBytes = avg * 1024;
                                    } else if (value.getId().getCounterId() == diskWriteKbsPerfCounterInfo.getKey()) {
                                        writeBytes = avg * 1024;
                                    }
                                }
                            }
                        }
                    }
                    diskStats.add(new VmDiskStatsEntry(vmName, VmwareHelper.getDiskDeviceFileName(disk), writeReq, readReq, writeBytes, readBytes));
                }
                if (diskStats.size() > 0) {
                    vmStatsMap.put(vmName, diskStats);
                }
            }
            if (vmStatsMap.size() > 0) {
                return new GetVmDiskStatsAnswer(cmd, "", cmd.getHostName(), vmStatsMap);
            }
        } catch (Exception e) {
            s_logger.error("Unable to execute GetVmDiskStatsCommand due to " + VmwareHelper.getExceptionMessage(e), e);
        }
        return new GetVmDiskStatsAnswer(cmd, null, null, null);
    }

    protected Answer execute(GetVmNetworkStatsCommand cmd) {
        return new GetVmNetworkStatsAnswer(cmd, null, null, null);
    }

    protected GetVolumeStatsAnswer execute(GetVolumeStatsCommand cmd) {
        try {
            VmwareHypervisorHost srcHyperHost = getHyperHost(getServiceContext());
            ManagedObjectReference morDs = HypervisorHostHelper.findDatastoreWithBackwardsCompatibility(srcHyperHost, cmd.getPoolUuid());
            assert (morDs != null);
            DatastoreMO primaryStorageDatastoreMo = new DatastoreMO(getServiceContext(), morDs);
            VmwareHypervisorHost hyperHost = getHyperHost(getServiceContext());
            ManagedObjectReference dcMor = hyperHost.getHyperHostDatacenter();
            DatacenterMO dcMo = new DatacenterMO(getServiceContext(), dcMor);
            HashMap<String, VolumeStatsEntry> statEntry = new HashMap<String, VolumeStatsEntry>();

            for (String chainInfo : cmd.getVolumeUuids()) {
                if (chainInfo != null) {
                    VirtualMachineDiskInfo infoInChain = _gson.fromJson(chainInfo, VirtualMachineDiskInfo.class);
                    if (infoInChain != null) {
                        String[] disks = infoInChain.getDiskChain();
                        if (disks.length > 0) {
                            for (String diskPath : disks) {
                                DatastoreFile file = new DatastoreFile(diskPath);
                                VirtualMachineMO vmMo = dcMo.findVm(file.getDir());
                                Pair<VirtualDisk, String> vds = vmMo.getDiskDevice(file.getFileName(), true);
                                long virtualsize = vds.first().getCapacityInKB() * 1024;
                                long physicalsize = primaryStorageDatastoreMo.fileDiskSize(file.getPath());
                                if (statEntry.containsKey(chainInfo)) {
                                    VolumeStatsEntry vse = statEntry.get(chainInfo);
                                    if (vse != null) {
                                        vse.setPhysicalSize(vse.getPhysicalSize() + physicalsize);
                                    }
                                } else {
                                    VolumeStatsEntry vse = new VolumeStatsEntry(chainInfo, physicalsize, virtualsize);
                                    statEntry.put(chainInfo, vse);
                                }
                            }
                        }
                    }
                }
            }
            return new GetVolumeStatsAnswer(cmd, "", statEntry);
        } catch (Exception e) {
            s_logger.info("VOLSTAT GetVolumeStatsCommand failed " + e.getMessage());
        }

        return new GetVolumeStatsAnswer(cmd, "", null);
    }

    protected Answer execute(CheckHealthCommand cmd) {
        if (s_logger.isInfoEnabled()) {
            s_logger.info("Executing resource CheckHealthCommand: " + _gson.toJson(cmd));
        }

        try {
            VmwareHypervisorHost hyperHost = getHyperHost(getServiceContext());
            if (hyperHost.isHyperHostConnected()) {
                return new CheckHealthAnswer(cmd, true);
            }
        } catch (Throwable e) {
            if (e instanceof RemoteException) {
                s_logger.warn("Encounter remote exception to vCenter, invalidate VMware session context");
                invalidateServiceContext();
            }

            s_logger.error("Unable to execute CheckHealthCommand due to " + VmwareHelper.getExceptionMessage(e), e);
        }
        return new CheckHealthAnswer(cmd, false);
    }

    protected Answer execute(StopCommand cmd) {
        if (s_logger.isInfoEnabled()) {
            s_logger.info("Executing resource StopCommand: " + _gson.toJson(cmd));
        }

        // In the stop command, we're passed in the name of the VM as seen by cloudstack,
        // i.e., i-x-y. This is the internal VM name.
        VmwareContext context = getServiceContext();
        VmwareHypervisorHost hyperHost = getHyperHost(context);
        try {
            VirtualMachineMO vmMo = hyperHost.findVmOnHyperHost(cmd.getVmName());
            if (vmMo != null) {
                if (cmd.checkBeforeCleanup()) {
                    if (getVmPowerState(vmMo) != PowerState.PowerOff) {
                        String msg = "StopCommand is sent for cleanup and VM " + cmd.getVmName() + " is current running. ignore it.";
                        s_logger.warn(msg);
                        return new StopAnswer(cmd, msg, false);
                    } else {
                        String msg = "StopCommand is sent for cleanup and VM " + cmd.getVmName() + " is indeed stopped already.";
                        s_logger.info(msg);
                        return new StopAnswer(cmd, msg, true);
                    }
                }

                try {
                    vmMo.setCustomFieldValue(CustomFieldConstants.CLOUD_NIC_MASK, "0");
                    vmMo.setCustomFieldValue(CustomFieldConstants.CLOUD_VM_INTERNAL_NAME, cmd.getVmName());

                    if (getVmPowerState(vmMo) != PowerState.PowerOff) {
                        String msg = "Stop VM " + cmd.getVmName() + " Succeed";
                        boolean success = false;
                        if (cmd.isForceStop()) {
                            success = vmMo.powerOff();
                        } else {
                            success = vmMo.safePowerOff(_shutdownWaitMs);
                        }
                        if (!success) {
                            msg = "Have problem in powering off VM " + cmd.getVmName() + ", let the process continue";
                            s_logger.warn(msg);
                        }
                        return new StopAnswer(cmd, msg, true);
                    }

                    String msg = "VM " + cmd.getVmName() + " is already in stopped state";
                    s_logger.info(msg);
                    return new StopAnswer(cmd, msg, true);
                } finally {
                }
            } else {

                String msg = "VM " + cmd.getVmName() + " is no longer on the expected host in vSphere";
                s_logger.info(msg);
                return new StopAnswer(cmd, msg, true);
            }
        } catch (Exception e) {
            if (e instanceof RemoteException) {
                s_logger.warn("Encounter remote exception to vCenter, invalidate VMware session context");
                invalidateServiceContext();
            }

            String msg = "StopCommand failed due to " + VmwareHelper.getExceptionMessage(e);
            s_logger.error(msg);
            return new StopAnswer(cmd, msg, false);
        }
    }

    protected Answer execute(RebootRouterCommand cmd) {
        if (s_logger.isInfoEnabled()) {
            s_logger.info("Executing resource RebootRouterCommand: " + _gson.toJson(cmd));
        }

        RebootAnswer answer = (RebootAnswer) execute((RebootCommand) cmd);

        if (answer.getResult()) {
            String connectResult = connect(cmd.getVmName(), cmd.getPrivateIpAddress());
            networkUsage(cmd.getPrivateIpAddress(), "create", null);
            if (connectResult == null) {
                return answer;
            } else {
                return new Answer(cmd, false, connectResult);
            }
        }
        return answer;
    }

    protected Answer execute(RebootCommand cmd) {
        if (s_logger.isInfoEnabled()) {
            s_logger.info("Executing resource RebootCommand: " + getHumanReadableBytesJson(_gson.toJson(cmd)));
        }

        boolean toolsInstallerMounted = false;
        VirtualMachineMO vmMo = null;
        VmwareContext context = getServiceContext();
        VmwareHypervisorHost hyperHost = getHyperHost(context);
        try {
            vmMo = hyperHost.findVmOnHyperHost(cmd.getVmName());
            if (vmMo != null) {
                if (vmMo.isToolsInstallerMounted()) {
                    toolsInstallerMounted = true;
                    s_logger.trace("Detected mounted vmware tools installer for :[" + cmd.getVmName() + "]");
                }
                try {
                    if (canSetEnableSetupConfig(vmMo,cmd.getVirtualMachine())) {
                        vmMo.rebootGuest();
                        return new RebootAnswer(cmd, "reboot succeeded", true);
                    } else {
                        return new RebootAnswer(cmd, "Failed to configure VM to boot into hardware setup menu: " + vmMo.getName(), false);
                    }
                } catch (ToolsUnavailableFaultMsg e) {
                    s_logger.warn("VMware tools is not installed at guest OS, we will perform hard reset for reboot");
                } catch (Exception e) {
                    s_logger.warn("We are not able to perform gracefull guest reboot due to " + VmwareHelper.getExceptionMessage(e));
                }

                // continue to try with hard-reset
                if (vmMo.reset()) {
                    return new RebootAnswer(cmd, "reboot succeeded", true);
                }

                String msg = "Reboot failed in vSphere. vm: " + cmd.getVmName();
                s_logger.warn(msg);
                return new RebootAnswer(cmd, msg, false);
            } else {
                String msg = "Unable to find the VM in vSphere to reboot. vm: " + cmd.getVmName();
                s_logger.warn(msg);
                return new RebootAnswer(cmd, msg, false);
            }
        } catch (Exception e) {
            if (e instanceof RemoteException) {
                s_logger.warn("Encounter remote exception to vCenter, invalidate VMware session context");
                invalidateServiceContext();
            }

            String msg = "RebootCommand failed due to " + VmwareHelper.getExceptionMessage(e);
            s_logger.error(msg);
            return new RebootAnswer(cmd, msg, false);
        } finally {
            if (toolsInstallerMounted) {
                try {
                    vmMo.mountToolsInstaller();
                    s_logger.debug("Successfully re-mounted vmware tools installer for :[" + cmd.getVmName() + "]");
                } catch (Exception e) {
                    s_logger.warn("Unabled to re-mount vmware tools installer for :[" + cmd.getVmName() + "]");
                }
            }
        }
    }

    /**
     * set the boot into setup option if possible
     * @param vmMo vmware view on the vm
     * @param virtualMachine orchestration spec for the vm
     * @return true unless reboot into setup is requested and vmware is unable to comply
     */
    private boolean canSetEnableSetupConfig(VirtualMachineMO vmMo, VirtualMachineTO virtualMachine) {
        if (virtualMachine.isEnterHardwareSetup()) {
            VirtualMachineBootOptions bootOptions = new VirtualMachineBootOptions();
            VirtualMachineConfigSpec vmConfigSpec = new VirtualMachineConfigSpec();
            if (s_logger.isDebugEnabled()) {
                s_logger.debug(String.format("configuring VM '%s' to reboot into hardware setup menu.",virtualMachine.getName()));
            }
            bootOptions.setEnterBIOSSetup(virtualMachine.isEnterHardwareSetup());
            vmConfigSpec.setBootOptions(bootOptions);
            try {
                if (!vmMo.configureVm(vmConfigSpec)) {
                    return false;
                }
            } catch (Exception e) {
                s_logger.error(String.format("failed to reconfigure VM '%s' to boot into hardware setup menu",virtualMachine.getName()),e);
                return false;
            }
        }
        return true;
    }

    protected Answer execute(CheckVirtualMachineCommand cmd) {
        if (s_logger.isInfoEnabled()) {
            s_logger.info("Executing resource CheckVirtualMachineCommand: " + _gson.toJson(cmd));
        }

        final String vmName = cmd.getVmName();
        PowerState powerState = PowerState.PowerUnknown;
        Integer vncPort = null;

        VmwareContext context = getServiceContext();
        VmwareHypervisorHost hyperHost = getHyperHost(context);

        try {
            VirtualMachineMO vmMo = hyperHost.findVmOnHyperHost(vmName);
            if (vmMo != null) {
                powerState = getVmPowerState(vmMo);
                return new CheckVirtualMachineAnswer(cmd, powerState, vncPort);
            } else {
                s_logger.warn("Can not find vm " + vmName + " to execute CheckVirtualMachineCommand");
                return new CheckVirtualMachineAnswer(cmd, powerState, vncPort);
            }

        } catch (Throwable e) {
            if (e instanceof RemoteException) {
                s_logger.warn("Encounter remote exception to vCenter, invalidate VMware session context");
                invalidateServiceContext();
            }
            s_logger.error("Unexpected exception: " + VmwareHelper.getExceptionMessage(e), e);

            return new CheckVirtualMachineAnswer(cmd, powerState, vncPort);
        }
    }

    protected Answer execute(PrepareForMigrationCommand cmd) {
        if (s_logger.isInfoEnabled()) {
            s_logger.info("Executing resource PrepareForMigrationCommand: " + getHumanReadableBytesJson(_gson.toJson(cmd)));
        }

        VirtualMachineTO vm = cmd.getVirtualMachine();
        if (s_logger.isDebugEnabled()) {
            s_logger.debug("Preparing host for migrating " + vm);
        }

        final String vmName = vm.getName();
        try {
            VmwareHypervisorHost hyperHost = getHyperHost(getServiceContext());
            VmwareManager mgr = hyperHost.getContext().getStockObject(VmwareManager.CONTEXT_STOCK_NAME);

            // find VM through datacenter (VM is not at the target host yet)
            VirtualMachineMO vmMo = hyperHost.findVmOnPeerHyperHost(vmName);
            if (vmMo == null) {
                s_logger.info("VM " + vmName + " was not found in the cluster of host " + hyperHost.getHyperHostName() + ". Looking for the VM in datacenter.");
                ManagedObjectReference dcMor = hyperHost.getHyperHostDatacenter();
                DatacenterMO dcMo = new DatacenterMO(hyperHost.getContext(), dcMor);
                vmMo = dcMo.findVm(vmName);
                if (vmMo == null) {
                    String msg = "VM " + vmName + " does not exist in VMware datacenter";
                    s_logger.error(msg);
                    throw new Exception(msg);
                }
            }

            NicTO[] nics = vm.getNics();
            for (NicTO nic : nics) {
                // prepare network on the host
                prepareNetworkFromNicInfo(new HostMO(getServiceContext(), _morHyperHost), nic, false, cmd.getVirtualMachine().getType());
            }

            List<Pair<String, Long>> secStoreUrlAndIdList = mgr.getSecondaryStorageStoresUrlAndIdList(Long.parseLong(_dcId));
            for (Pair<String, Long> secStoreUrlAndId : secStoreUrlAndIdList) {
                String secStoreUrl = secStoreUrlAndId.first();
                Long secStoreId = secStoreUrlAndId.second();
                if (secStoreUrl == null) {
                    String msg = String.format("Secondary storage for dc %s is not ready yet?", _dcId);
                    throw new Exception(msg);
                }

                if (vm.getType() != VirtualMachine.Type.User) {
                    mgr.prepareSecondaryStorageStore(secStoreUrl, secStoreId);
                }

                ManagedObjectReference morSecDs = prepareSecondaryDatastoreOnHost(secStoreUrl);
                if (morSecDs == null) {
                    String msg = "Failed to prepare secondary storage on host, secondary store url: " + secStoreUrl;
                    throw new Exception(msg);
                }
            }
            return new PrepareForMigrationAnswer(cmd);
        } catch (Throwable e) {
            if (e instanceof RemoteException) {
                s_logger.warn("Encounter remote exception to vCenter, invalidate VMware session context");
                invalidateServiceContext();
            }

            String msg = "Unexpected exception " + VmwareHelper.getExceptionMessage(e);
            s_logger.error(msg, e);
            return new PrepareForMigrationAnswer(cmd, msg);
        }
    }

    protected Answer execute(MigrateVmToPoolCommand cmd) {
        if (s_logger.isInfoEnabled()) {
            s_logger.info(String.format("Executing MigrateVmToPoolCommand %s", cmd.getVmName()));
            if (s_logger.isDebugEnabled()) {
                s_logger.debug("MigrateVmToPoolCommand: " + _gson.toJson(cmd));
            }
        }

        final String vmName = cmd.getVmName();

        VmwareHypervisorHost hyperHost = getHyperHost(getServiceContext());
        try {
            VirtualMachineMO vmMo = getVirtualMachineMO(vmName, hyperHost);
            if (vmMo == null) {
                s_logger.info("VM " + vmName + " was not found in the cluster of host " + hyperHost.getHyperHostName() + ". Looking for the VM in datacenter.");
                ManagedObjectReference dcMor = hyperHost.getHyperHostDatacenter();
                DatacenterMO dcMo = new DatacenterMO(hyperHost.getContext(), dcMor);
                vmMo = dcMo.findVm(vmName);
                if (vmMo == null) {
                    String msg = "VM " + vmName + " does not exist in VMware datacenter";
                    s_logger.error(msg);
                    throw new CloudRuntimeException(msg);
                }
            }
            return migrateAndAnswer(vmMo, null, hyperHost, cmd);
        } catch (Throwable e) { // hopefully only CloudRuntimeException :/
            if (e instanceof Exception) {
                return new Answer(cmd, (Exception) e);
            }
            if (s_logger.isDebugEnabled()) {
                s_logger.debug("problem", e);
            }
            s_logger.error(e.getLocalizedMessage());
            return new Answer(cmd, false, "unknown problem: " + e.getLocalizedMessage());
        }
    }

    private Answer migrateAndAnswer(VirtualMachineMO vmMo, String poolUuid, VmwareHypervisorHost hyperHost, Command cmd) throws Exception {
        String hostNameInTargetCluster = null;
        List<Pair<VolumeTO, StorageFilerTO>> volToFiler = new ArrayList<>();
        if (cmd instanceof MigrateVmToPoolCommand) {
            MigrateVmToPoolCommand mcmd = (MigrateVmToPoolCommand)cmd;
            hostNameInTargetCluster = mcmd.getHostGuidInTargetCluster();
            volToFiler = mcmd.getVolumeToFilerAsList();
        } else if (cmd instanceof MigrateVolumeCommand) {
            hostNameInTargetCluster = ((MigrateVolumeCommand)cmd).getHostGuidInTargetCluster();
        }
        VmwareHypervisorHost hostInTargetCluster = VmwareHelper.getHostMOFromHostName(getServiceContext(),
                hostNameInTargetCluster);

        try {
            // OfflineVmwareMigration: getVolumesFromCommand(cmd);
            Map<Integer, Long> volumeDeviceKey = new HashMap<>();
            if (cmd instanceof MigrateVolumeCommand) { // Else device keys will be found in relocateVirtualMachine
                MigrateVolumeCommand mcmd = (MigrateVolumeCommand) cmd;
                addVolumeDiskmapping(vmMo, volumeDeviceKey, mcmd.getVolumePath(), mcmd.getVolumeId());
                if (s_logger.isTraceEnabled()) {
                    for (Integer diskId: volumeDeviceKey.keySet()) {
                        s_logger.trace(String.format("Disk to migrate has disk id %d and volumeId %d", diskId, volumeDeviceKey.get(diskId)));
                    }
                }
            }
            List<VolumeObjectTO> volumeToList = relocateVirtualMachine(hyperHost, vmMo.getName(), null, null, hostInTargetCluster, poolUuid, volToFiler);
            return createAnswerForCmd(vmMo, volumeToList, cmd, volumeDeviceKey);
        } catch (Exception e) {
            String msg = "Change data store for VM " + vmMo.getVmName() + " failed";
            s_logger.error(msg + ": " + e.getLocalizedMessage());
            throw new CloudRuntimeException(msg, e);
        }
    }

    Answer createAnswerForCmd(VirtualMachineMO vmMo, List<VolumeObjectTO> volumeObjectToList, Command cmd, Map<Integer, Long> volumeDeviceKey) throws Exception {
        List<VolumeObjectTO> volumeToList = new ArrayList<>();
        VirtualMachineDiskInfoBuilder diskInfoBuilder = vmMo.getDiskInfoBuilder();
        VirtualDisk[] disks = vmMo.getAllDiskDevice();
        Answer answer;
        if (s_logger.isTraceEnabled()) {
            s_logger.trace(String.format("creating answer for %s", cmd.getClass().getSimpleName()));
        }
        if (cmd instanceof MigrateVolumeCommand) {
            if (disks.length == 1) {
                String volumePath = vmMo.getVmdkFileBaseName(disks[0]);
                return new MigrateVolumeAnswer(cmd, true, null, volumePath);
            }
            throw new CloudRuntimeException("not expecting more then  one disk after migrate volume command");
        } else if (cmd instanceof MigrateVmToPoolCommand) {
            volumeToList = volumeObjectToList;
            return new MigrateVmToPoolAnswer((MigrateVmToPoolCommand)cmd, volumeToList);
        }
        return new Answer(cmd, false, null);
    }

    private void addVolumeDiskmapping(VirtualMachineMO vmMo, Map<Integer, Long> volumeDeviceKey, String volumePath, long volumeId) throws Exception {
        if (s_logger.isDebugEnabled()) {
            s_logger.debug(String.format("locating disk for volume (%d) using path %s", volumeId, volumePath));
        }
        Pair<VirtualDisk, String> diskInfo = getVirtualDiskInfo(vmMo, volumePath + VMDK_EXTENSION);
        String vmdkAbsFile = getAbsoluteVmdkFile(diskInfo.first());
        if (vmdkAbsFile != null && !vmdkAbsFile.isEmpty()) {
            vmMo.updateAdapterTypeIfRequired(vmdkAbsFile);
        }
        int diskId = diskInfo.first().getKey();
        volumeDeviceKey.put(diskId, volumeId);
    }

    private ManagedObjectReference getTargetDatastoreMOReference(String destinationPool, VmwareHypervisorHost hyperHost) {
        ManagedObjectReference morDs;
        try {
            if (s_logger.isDebugEnabled()) {
                s_logger.debug(String.format("finding datastore %s", destinationPool));
            }
            morDs = HypervisorHostHelper.findDatastoreWithBackwardsCompatibility(hyperHost, destinationPool);
        } catch (Exception e) {
            String msg = "exception while finding data store  " + destinationPool;
            s_logger.error(msg);
            throw new CloudRuntimeException(msg + ": " + e.getLocalizedMessage());
        }
        return morDs;
    }

    private ManagedObjectReference getDataCenterMOReference(String vmName, VmwareHypervisorHost hyperHost) {
        ManagedObjectReference morDc;
        try {
            morDc = hyperHost.getHyperHostDatacenter();
        } catch (Exception e) {
            String msg = "exception while finding VMware datacenter to search for VM " + vmName;
            s_logger.error(msg);
            throw new CloudRuntimeException(msg + ": " + e.getLocalizedMessage());
        }
        return morDc;
    }

    private VirtualMachineMO getVirtualMachineMO(String vmName, VmwareHypervisorHost hyperHost) {
        VirtualMachineMO vmMo = null;
        try {
            // find VM through datacenter (VM is not at the target host yet)
            vmMo = hyperHost.findVmOnPeerHyperHost(vmName);
        } catch (Exception e) {
            String msg = "exception while searching for VM " + vmName + " in VMware datacenter";
            s_logger.error(msg);
            throw new CloudRuntimeException(msg + ": " + e.getLocalizedMessage());
        }
        return vmMo;
    }

    protected Answer execute(MigrateCommand cmd) {
        if (s_logger.isInfoEnabled()) {
            s_logger.info("Executing resource MigrateCommand: " + getHumanReadableBytesJson(_gson.toJson(cmd)));
        }

        final String vmName = cmd.getVmName();
        try {
            VmwareHypervisorHost hyperHost = getHyperHost(getServiceContext());
            ManagedObjectReference morDc = hyperHost.getHyperHostDatacenter();

            // find VM through datacenter (VM is not at the target host yet)
            VirtualMachineMO vmMo = hyperHost.findVmOnPeerHyperHost(vmName);
            if (vmMo == null) {
                String msg = "VM " + vmName + " does not exist in VMware datacenter";
                s_logger.error(msg);
                throw new Exception(msg);
            }

            VmwareHypervisorHost destHyperHost = getTargetHyperHost(new DatacenterMO(hyperHost.getContext(), morDc), cmd.getDestinationIp());

            ManagedObjectReference morTargetPhysicalHost = destHyperHost.findMigrationTarget(vmMo);
            if (morTargetPhysicalHost == null) {
                throw new Exception("Unable to find a target capable physical host");
            }

            if (!vmMo.migrate(destHyperHost.getHyperHostOwnerResourcePool(), morTargetPhysicalHost)) {
                throw new Exception("Migration failed");
            }

            return new MigrateAnswer(cmd, true, "migration succeeded", null);
        } catch (Throwable e) {
            if (e instanceof RemoteException) {
                s_logger.warn("Encounter remote exception to vCenter, invalidate VMware session context");
                invalidateServiceContext();
            }

            String msg = "MigrationCommand failed due to " + VmwareHelper.getExceptionMessage(e);
            s_logger.warn(msg, e);
            return new MigrateAnswer(cmd, false, msg, null);
        }
    }

    protected Answer execute(MigrateWithStorageCommand cmd) {
        if (s_logger.isInfoEnabled()) {
            s_logger.info("Executing resource MigrateWithStorageCommand: " + getHumanReadableBytesJson(_gson.toJson(cmd)));
        }

        final VirtualMachineTO vmTo = cmd.getVirtualMachine();
        final List<Pair<VolumeTO, StorageFilerTO>> volToFiler = cmd.getVolumeToFilerAsList();
        final String targetHost = cmd.getTargetHost();

        try {
            List<VolumeObjectTO> volumeToList =  relocateVirtualMachine(null, null, vmTo, targetHost, null, null, volToFiler);
            return new MigrateWithStorageAnswer(cmd, volumeToList);
        } catch (Throwable e) {
            String msg = "MigrateWithStorageCommand failed due to " + VmwareHelper.getExceptionMessage(e);
            s_logger.warn(msg, e);
            return new MigrateWithStorageAnswer(cmd, (Exception)e);
        }
    }

    private Answer migrateVolume(MigrateVolumeCommand cmd) {
        Answer answer = null;
        String path = cmd.getVolumePath();

        VmwareHypervisorHost hyperHost = getHyperHost(getServiceContext());
        VirtualMachineMO vmMo = null;
        DatastoreMO sourceDsMo = null;
        DatastoreMO destinationDsMo = null;
        ManagedObjectReference morSourceDS = null;
        ManagedObjectReference morDestinationDS = null;
        String vmdkDataStorePath = null;
        boolean isvVolsInvolved = false;

        String vmName = null;
        try {
            // OfflineVmwareMigration: we need to refactor the worker vm creation out for use in migration methods as well as here
            // OfflineVmwareMigration: this method is 100 lines and needs refactorring anyway
            // we need to spawn a worker VM to attach the volume to and move it
            morSourceDS = HypervisorHostHelper.findDatastoreWithBackwardsCompatibility(hyperHost, cmd.getSourcePool().getUuid());
            sourceDsMo = new DatastoreMO(hyperHost.getContext(), morSourceDS);
            VmwareHypervisorHost hostInTargetCluster = VmwareHelper.getHostMOFromHostName(getServiceContext(),
                    cmd.getHostGuidInTargetCluster());
            VmwareHypervisorHost dsHost = hostInTargetCluster == null ? hyperHost : hostInTargetCluster;
            String targetDsName = cmd.getTargetPool().getUuid();
            morDestinationDS = HypervisorHostHelper.findDatastoreWithBackwardsCompatibility(dsHost, targetDsName);
            if(morDestinationDS == null) {
                String msg = "Unable to find the target datastore: " + targetDsName + " on host: " + dsHost.getHyperHostName();
                s_logger.error(msg);
                throw new CloudRuntimeException(msg);
            }
            destinationDsMo = new DatastoreMO(hyperHost.getContext(), morDestinationDS);

            vmName = getWorkerName(getServiceContext(), cmd, 0, sourceDsMo);
            if (destinationDsMo.getDatastoreType().equalsIgnoreCase("VVOL")) {
                isvVolsInvolved = true;
                vmName = getWorkerName(getServiceContext(), cmd, 0, destinationDsMo);
            }
            String hardwareVersion = null;
            if (hostInTargetCluster != null) {
                Integer sourceHardwareVersion = HypervisorHostHelper.getHostHardwareVersion(hyperHost);
                Integer destinationHardwareVersion = HypervisorHostHelper.getHostHardwareVersion(dsHost);
                if (sourceHardwareVersion != null && destinationHardwareVersion != null && !sourceHardwareVersion.equals(destinationHardwareVersion)) {
                    hardwareVersion = String.valueOf(Math.min(sourceHardwareVersion, destinationHardwareVersion));
                }
            }

            // OfflineVmwareMigration: refactor for re-use
            // OfflineVmwareMigration: 1. find data(store)
            // OfflineVmwareMigration: more robust would be to find the store given the volume as it might have been moved out of band or due to error
            // example: DatastoreMO existingVmDsMo = new DatastoreMO(dcMo.getContext(), dcMo.findDatastore(fileInDatastore.getDatastoreName()));

            s_logger.info("Create worker VM " + vmName);
            // OfflineVmwareMigration: 2. create the worker with access to the data(store)
            vmMo = HypervisorHostHelper.createWorkerVM(hyperHost, sourceDsMo, vmName, hardwareVersion);
            if (vmMo == null) {
                // OfflineVmwareMigration: don't throw a general Exception but think of a specific one
                throw new CloudRuntimeException("Unable to create a worker VM for volume operation");
            }

            synchronized (this) {
                // OfflineVmwareMigration: 3. attach the disk to the worker
                String vmdkFileName = path + VMDK_EXTENSION;
                vmdkDataStorePath = VmwareStorageLayoutHelper.getLegacyDatastorePathFromVmdkFileName(sourceDsMo, vmdkFileName);
                if (!sourceDsMo.fileExists(vmdkDataStorePath)) {
                    if (s_logger.isDebugEnabled()) {
                        s_logger.debug(String.format("path not found (%s), trying under '%s'", vmdkFileName, path));
                    }
                    vmdkDataStorePath = VmwareStorageLayoutHelper.getVmwareDatastorePathFromVmdkFileName(sourceDsMo, path, vmdkFileName);
                }
                if (!sourceDsMo.folderExists(String.format("[%s]", sourceDsMo.getName()), path) || !sourceDsMo.fileExists(vmdkDataStorePath)) {
                    if (s_logger.isDebugEnabled()) {
                        s_logger.debug(String.format("path not found (%s), trying under '%s'", vmdkFileName, vmName));
                    }
                    vmdkDataStorePath = VmwareStorageLayoutHelper.getVmwareDatastorePathFromVmdkFileName(sourceDsMo, vmName, vmdkFileName);
                }
                if (!sourceDsMo.folderExists(String.format("[%s]", sourceDsMo.getName()), vmName) || !sourceDsMo.fileExists(vmdkDataStorePath)) {
                    vmdkDataStorePath = sourceDsMo.searchFileInSubFolders(vmdkFileName, true, null);
                }

                if (s_logger.isDebugEnabled()) {
                    s_logger.debug(String.format("attaching %s to %s for migration", vmdkDataStorePath, vmMo.getVmName()));
                }
                vmMo.attachDisk(new String[]{vmdkDataStorePath}, morSourceDS);
            }

            // OfflineVmwareMigration: 4. find the (worker-) VM
            // find VM through datacenter (VM is not at the target host yet)
            vmMo = hyperHost.findVmOnPeerHyperHost(vmName);
            if (vmMo == null) {
                String msg = "VM " + vmName + " does not exist in VMware datacenter";
                s_logger.error(msg);
                throw new Exception(msg);
            }

            if (s_logger.isTraceEnabled()) {
                VirtualDisk[] disks = vmMo.getAllDiskDevice();
                String format = "disk %d is attached as %s";
                for (VirtualDisk disk : disks) {
                    s_logger.trace(String.format(format, disk.getKey(), vmMo.getVmdkFileBaseName(disk)));
                }
            }

            // OfflineVmwareMigration: 5. create a relocate spec and perform
            Pair<VirtualDisk, String> vdisk = vmMo.getDiskDevice(path);
            if (vdisk == null) {
                if (s_logger.isTraceEnabled())
                    s_logger.trace("migrate volume done (failed)");
                throw new CloudRuntimeException("No such disk device: " + path);
            }

            VirtualDisk disk = vdisk.first();
            String vmdkAbsFile = getAbsoluteVmdkFile(disk);
            if (vmdkAbsFile != null && !vmdkAbsFile.isEmpty()) {
                vmMo.updateAdapterTypeIfRequired(vmdkAbsFile);
            }

            // OfflineVmwareMigration: this may have to be disected and executed in separate steps
            answer = migrateAndAnswer(vmMo, cmd.getTargetPool().getUuid(), hyperHost, cmd);
        } catch (Exception e) {
            String msg = String.format("Migration of volume '%s' failed due to %s", cmd.getVolumePath(), e.getLocalizedMessage());
            s_logger.error(msg, e);
            answer = new Answer(cmd, false, msg);
        } finally {
            try {
                // OfflineVmwareMigration: worker *may* have been renamed
                vmName = vmMo.getVmName();
                s_logger.info("Dettaching disks before destroying worker VM '" + vmName + "' after volume migration");
                VirtualDisk[] disks = vmMo.getAllDiskDevice();
                String format = "disk %d was migrated to %s";
                for (VirtualDisk disk : disks) {
                    if (s_logger.isTraceEnabled()) {
                        s_logger.trace(String.format(format, disk.getKey(), vmMo.getVmdkFileBaseName(disk)));
                    }
                    vmdkDataStorePath = VmwareStorageLayoutHelper.getLegacyDatastorePathFromVmdkFileName(destinationDsMo, vmMo.getVmdkFileBaseName(disk) + VMDK_EXTENSION);
                    vmMo.detachDisk(vmdkDataStorePath, false);
                }
                s_logger.info("Destroy worker VM '" + vmName + "' after volume migration");
                vmMo.destroy();
            } catch (Throwable e) {
                s_logger.info("Failed to destroy worker VM: " + vmName);
            }
        }
        if (answer instanceof MigrateVolumeAnswer) {
            if (!isvVolsInvolved) {
                String newPath = ((MigrateVolumeAnswer) answer).getVolumePath();
                String vmdkFileName = newPath + VMDK_EXTENSION;
                try {
                    VmwareStorageLayoutHelper.syncVolumeToRootFolder(destinationDsMo.getOwnerDatacenter().first(), destinationDsMo, newPath, vmName);
                    vmdkDataStorePath = VmwareStorageLayoutHelper.getLegacyDatastorePathFromVmdkFileName(destinationDsMo, vmdkFileName);

                    if (!destinationDsMo.fileExists(vmdkDataStorePath)) {
                        String msg = String.format("Migration of volume '%s' failed; file (%s) not found as path '%s'", cmd.getVolumePath(), vmdkFileName, vmdkDataStorePath);
                        s_logger.error(msg);
                        answer = new Answer(cmd, false, msg);
                    }
                } catch (Exception e) {
                    String msg = String.format("Migration of volume '%s' failed due to %s", cmd.getVolumePath(), e.getLocalizedMessage());
                    s_logger.error(msg, e);
                    answer = new Answer(cmd, false, msg);
                }
            }
        }
        return answer;
    }

    // OfflineVmwareMigration: refactor to be able to handle a detached volume
    private Answer execute(MigrateVolumeCommand cmd) {
        String volumePath = cmd.getVolumePath();
        StorageFilerTO poolTo = cmd.getPool();

        if (s_logger.isInfoEnabled()) {
            s_logger.info("Executing resource MigrateVolumeCommand: " + _gson.toJson(cmd));
        }

        String vmName = cmd.getAttachedVmName();

        VirtualMachineMO vmMo = null;
        VmwareHypervisorHost srcHyperHost = null;

        // OfflineVmwareMigration: ifhost is null ???
        if (org.apache.commons.lang.StringUtils.isBlank(cmd.getAttachedVmName())) {
            return migrateVolume(cmd);
        }
        ManagedObjectReference morDs = null;
        ManagedObjectReference morDc = null;
        VirtualMachineRelocateSpec relocateSpec = new VirtualMachineRelocateSpec();
        List<VirtualMachineRelocateSpecDiskLocator> diskLocators = new ArrayList<VirtualMachineRelocateSpecDiskLocator>();
        VirtualMachineRelocateSpecDiskLocator diskLocator = null;

        String tgtDsName = "";

        try {
            srcHyperHost = getHyperHost(getServiceContext());
            morDc = srcHyperHost.getHyperHostDatacenter();
            tgtDsName = poolTo.getUuid();

            // find VM in this datacenter not just in this cluster.
            DatacenterMO dcMo = new DatacenterMO(getServiceContext(), morDc);
            vmMo = dcMo.findVm(vmName);

            if (vmMo == null) {
                String msg = "VM " + vmName + " does not exist in VMware datacenter " + morDc.getValue();
                s_logger.error(msg);
                throw new CloudRuntimeException(msg);
            }
            vmName = vmMo.getName();
            morDs = HypervisorHostHelper.findDatastoreWithBackwardsCompatibility(srcHyperHost, tgtDsName);
            if (morDs == null) {
                String msg = "Unable to find the mounted datastore with name: " + tgtDsName + " on source host: " + srcHyperHost.getHyperHostName()
                        + " to execute MigrateVolumeCommand";
                s_logger.error(msg);
                throw new Exception(msg);
            }

            DatastoreMO targetDsMo = new DatastoreMO(srcHyperHost.getContext(), morDs);
            String fullVolumePath = VmwareStorageLayoutHelper.getVmwareDatastorePathFromVmdkFileName(targetDsMo, vmName, volumePath + VMDK_EXTENSION);
            Pair<VirtualDisk, String> diskInfo = getVirtualDiskInfo(vmMo, appendFileType(volumePath, VMDK_EXTENSION));
            String vmdkAbsFile = getAbsoluteVmdkFile(diskInfo.first());
            if (vmdkAbsFile != null && !vmdkAbsFile.isEmpty()) {
                vmMo.updateAdapterTypeIfRequired(vmdkAbsFile);
            }
            int diskId = diskInfo.first().getKey();

            diskLocator = new VirtualMachineRelocateSpecDiskLocator();
            diskLocator.setDatastore(morDs);
            diskLocator.setDiskId(diskId);
            diskLocators.add(diskLocator);
            if (cmd.getVolumeType() == Volume.Type.ROOT) {
                relocateSpec.setDatastore(morDs);
                // If a target datastore is provided for the VM, then by default all volumes associated with the VM will be migrated to that target datastore.
                // Hence set the existing datastore as target datastore for volumes that are not to be migrated.
                List<Pair<Integer, ManagedObjectReference>> diskDatastores = vmMo.getAllDiskDatastores();
                for (Pair<Integer, ManagedObjectReference> diskDatastore : diskDatastores) {
                    if (diskDatastore.first().intValue() != diskId) {
                        diskLocator = new VirtualMachineRelocateSpecDiskLocator();
                        diskLocator.setDiskId(diskDatastore.first().intValue());
                        diskLocator.setDatastore(diskDatastore.second());
                        diskLocators.add(diskLocator);
                    }
                }
            }

            relocateSpec.getDisk().addAll(diskLocators);

            // Change datastore
            if (!vmMo.changeDatastore(relocateSpec)) {
                throw new Exception("Change datastore operation failed during volume migration");
            } else {
                s_logger.debug("Successfully migrated volume " + volumePath + " to target datastore " + tgtDsName);
            }

            // Consolidate VM disks.
            // In case of a linked clone VM, if VM's disks are not consolidated,
            // further volume operations on the ROOT volume such as volume snapshot etc. will result in DB inconsistencies.
            if (!vmMo.consolidateVmDisks()) {
                s_logger.warn("VM disk consolidation failed after storage migration.");
            } else {
                s_logger.debug("Successfully consolidated disks of VM " + vmName + ".");
            }

            // Update and return volume path and chain info because that could have changed after migration
            if (!targetDsMo.fileExists(fullVolumePath)) {
                VirtualDisk[] disks = vmMo.getAllDiskDevice();
                for (VirtualDisk disk : disks)
                    if (disk.getKey() == diskId) {
                        volumePath = vmMo.getVmdkFileBaseName(disk);
                    }
            }
            VirtualMachineDiskInfoBuilder diskInfoBuilder = vmMo.getDiskInfoBuilder();
            String chainInfo = _gson.toJson(diskInfoBuilder.getDiskInfoByBackingFileBaseName(volumePath, poolTo.getUuid().replace("-", "")));
            MigrateVolumeAnswer answer = new MigrateVolumeAnswer(cmd, true, null, volumePath);
            answer.setVolumeChainInfo(chainInfo);
            return answer;
        } catch (Exception e) {
            String msg = "Catch Exception " + e.getClass().getName() + " due to " + e.toString();
            s_logger.error(msg, e);
            return new MigrateVolumeAnswer(cmd, false, msg, null);
        }
    }

    private Pair<VirtualDisk, String> getVirtualDiskInfo(VirtualMachineMO vmMo, String srcDiskName) throws Exception {
        Pair<VirtualDisk, String> deviceInfo = vmMo.getDiskDevice(srcDiskName);
        if (deviceInfo == null) {
            throw new Exception("No such disk device: " + srcDiskName);
        }
        return deviceInfo;
    }

    private VmwareHypervisorHost getTargetHyperHost(DatacenterMO dcMo, String destIp) throws Exception {

        VmwareManager mgr = dcMo.getContext().getStockObject(VmwareManager.CONTEXT_STOCK_NAME);

        List<ObjectContent> ocs = dcMo.getHostPropertiesOnDatacenterHostFolder(new String[]{"name", "parent"});
        if (ocs != null && ocs.size() > 0) {
            for (ObjectContent oc : ocs) {
                HostMO hostMo = new HostMO(dcMo.getContext(), oc.getObj());
                VmwareHypervisorHostNetworkSummary netSummary = hostMo.getHyperHostNetworkSummary(mgr.getManagementPortGroupByHost(hostMo));
                if (destIp.equalsIgnoreCase(netSummary.getHostIp())) {
                    return new HostMO(dcMo.getContext(), oc.getObj());
                }
            }
        }

        throw new Exception("Unable to locate dest host by " + destIp);
    }

    protected Answer execute(CreateStoragePoolCommand cmd) {
        if (cmd.getCreateDatastore()) {
            try {
                VmwareContext context = getServiceContext();

                _storageProcessor.prepareManagedDatastore(context, getHyperHost(context), cmd.getDetails().get(CreateStoragePoolCommand.DATASTORE_NAME),
                        cmd.getDetails().get(CreateStoragePoolCommand.IQN), cmd.getDetails().get(CreateStoragePoolCommand.STORAGE_HOST),
                        Integer.parseInt(cmd.getDetails().get(CreateStoragePoolCommand.STORAGE_PORT)));
            } catch (Exception ex) {
                return new Answer(cmd, false, "Issue creating datastore");
            }
        }

        return new Answer(cmd, true, "success");
    }

    protected Answer execute(ModifyTargetsCommand cmd) {
        VmwareContext context = getServiceContext(cmd);
        VmwareHypervisorHost hyperHost = getHyperHost(context);

        List<HostMO> hostMOs = new ArrayList<>();

        if (cmd.getApplyToAllHostsInCluster()) {
            try {
                ManagedObjectReference morCluster = hyperHost.getHyperHostCluster();
                ClusterMO clusterMO = new ClusterMO(context, morCluster);

                List<Pair<ManagedObjectReference, String>> hosts = clusterMO.getClusterHosts();

                for (Pair<ManagedObjectReference, String> host : hosts) {
                    HostMO hostMO = new HostMO(context, host.first());

                    hostMOs.add(hostMO);
                }
            } catch (Exception ex) {
                s_logger.error(ex.getMessage(), ex);

                throw new CloudRuntimeException(ex.getMessage(), ex);
            }
        } else {
            hostMOs.add((HostMO) hyperHost);
        }

        handleTargets(cmd.getAdd(), cmd.getTargetTypeToRemove(), cmd.isRemoveAsync(), cmd.getTargets(), hostMOs);

        return new ModifyTargetsAnswer();
    }

    protected Answer execute(ModifyStoragePoolCommand cmd) {
        if (s_logger.isInfoEnabled()) {
            s_logger.info("Executing resource ModifyStoragePoolCommand: " + _gson.toJson(cmd));
        }

        try {
            VmwareHypervisorHost hyperHost = getHyperHost(getServiceContext());
            StorageFilerTO pool = cmd.getPool();

            if (pool.getType() != StoragePoolType.NetworkFilesystem && pool.getType() != StoragePoolType.VMFS && pool.getType() != StoragePoolType.PreSetup && pool.getType() != StoragePoolType.DatastoreCluster) {
                throw new Exception("Unsupported storage pool type " + pool.getType());
            }

            ManagedObjectReference morDatastore = HypervisorHostHelper.findDatastoreWithBackwardsCompatibility(hyperHost, pool.getUuid());

            if (morDatastore == null) {
                morDatastore = hyperHost.mountDatastore((pool.getType() == StoragePoolType.VMFS || pool.getType() == StoragePoolType.PreSetup || pool.getType() == StoragePoolType.DatastoreCluster), pool.getHost(), pool.getPort(), pool.getPath(), pool.getUuid().replace("-", ""), true);
            }

            assert (morDatastore != null);

            DatastoreMO dsMo = new DatastoreMO(getServiceContext(), morDatastore);
            HypervisorHostHelper.createBaseFolder(dsMo, hyperHost, pool.getType());

            long capacity = 0;
            long available = 0;
            List<ModifyStoragePoolAnswer> childDatastoresModifyStoragePoolAnswers = new ArrayList<>();
            if (pool.getType() == StoragePoolType.DatastoreCluster) {
                StoragepodMO datastoreClusterMo = new StoragepodMO(getServiceContext(), morDatastore);
                StoragePodSummary dsClusterSummary = datastoreClusterMo.getDatastoreClusterSummary();
                capacity = dsClusterSummary.getCapacity();
                available = dsClusterSummary.getFreeSpace();

                List<ManagedObjectReference> childDatastoreMors = datastoreClusterMo.getDatastoresInDatastoreCluster();
                for (ManagedObjectReference childDsMor : childDatastoreMors) {
                    DatastoreMO childDsMo = new DatastoreMO(getServiceContext(), childDsMor);

                    Map<String, TemplateProp> tInfo = new HashMap<>();
                    DatastoreSummary summary = childDsMo.getDatastoreSummary();;
                    ModifyStoragePoolAnswer answer = new ModifyStoragePoolAnswer(cmd, summary.getCapacity(), summary.getFreeSpace(), tInfo);
                    StoragePoolInfo poolInfo = answer.getPoolInfo();
                    poolInfo.setName(summary.getName());
                    String datastoreClusterPath = pool.getPath();
                    int pathstartPosition = datastoreClusterPath.lastIndexOf('/');
                    String datacenterName = datastoreClusterPath.substring(0, pathstartPosition+1);
                    String childPath = datacenterName + summary.getName();
                    poolInfo.setHostPath(childPath);
                    String uuid = UUID.nameUUIDFromBytes(((pool.getHost() + childPath)).getBytes()).toString();
                    poolInfo.setUuid(uuid);
                    poolInfo.setLocalPath(cmd.LOCAL_PATH_PREFIX + File.separator + uuid);

                    answer.setPoolInfo(poolInfo);
                    answer.setPoolType(summary.getType());
                    answer.setLocalDatastoreName(morDatastore.getValue());

                    childDsMo.setCustomFieldValue(CustomFieldConstants.CLOUD_UUID, uuid);
                    HypervisorHostHelper.createBaseFolderInDatastore(childDsMo, hyperHost);

                    childDatastoresModifyStoragePoolAnswers.add(answer);
                }
            } else {
                HypervisorHostHelper.createBaseFolderInDatastore(dsMo, hyperHost);

                DatastoreSummary summary = dsMo.getDatastoreSummary();
                capacity = summary.getCapacity();
                available = summary.getFreeSpace();
            }

            Map<String, TemplateProp> tInfo = new HashMap<>();
            ModifyStoragePoolAnswer answer = new ModifyStoragePoolAnswer(cmd, capacity, available, tInfo);
            answer.setDatastoreClusterChildren(childDatastoresModifyStoragePoolAnswers);

            if (cmd.getAdd() && (pool.getType() == StoragePoolType.VMFS || pool.getType() == StoragePoolType.PreSetup) && pool.getType() != StoragePoolType.DatastoreCluster) {
                answer.setPoolType(dsMo.getDatastoreType());
                answer.setLocalDatastoreName(morDatastore.getValue());
            }

            return answer;
        } catch (Throwable e) {
            if (e instanceof RemoteException) {
                s_logger.warn("Encounter remote exception to vCenter, invalidate VMware session context");

                invalidateServiceContext();
            }

            String msg = "ModifyStoragePoolCommand failed due to " + VmwareHelper.getExceptionMessage(e);

            s_logger.error(msg, e);

            return new Answer(cmd, false, msg);
        }
    }

    private void handleTargets(boolean add, ModifyTargetsCommand.TargetTypeToRemove targetTypeToRemove, boolean isRemoveAsync,
                               List<Map<String, String>> targets, List<HostMO> hosts) {
        if (targets != null && targets.size() > 0) {
            try {
                _storageProcessor.handleTargets(add, targetTypeToRemove, isRemoveAsync, targets, hosts);
            } catch (Exception ex) {
                s_logger.warn(ex.getMessage());
            }
        }
    }

    protected Answer execute(DeleteStoragePoolCommand cmd) {
        if (s_logger.isInfoEnabled()) {
            s_logger.info("Executing resource DeleteStoragePoolCommand: " + _gson.toJson(cmd));
        }

        try {
            if (cmd.getRemoveDatastore()) {
                _storageProcessor.handleDatastoreAndVmdkDetach(cmd, cmd.getDetails().get(DeleteStoragePoolCommand.DATASTORE_NAME),
                        cmd.getDetails().get(DeleteStoragePoolCommand.IQN), cmd.getDetails().get(DeleteStoragePoolCommand.STORAGE_HOST),
                        Integer.parseInt(cmd.getDetails().get(DeleteStoragePoolCommand.STORAGE_PORT)));

                return new Answer(cmd, true, "success");
            } else {
                // We will leave datastore cleanup management to vCenter. Since for cluster VMFS datastore, it will always
                // be mounted by vCenter.

                // VmwareHypervisorHost hyperHost = this.getHyperHost(getServiceContext());
                // hyperHost.unmountDatastore(pool.getUuid());

                return new Answer(cmd, true, "success");
            }
        } catch (Throwable e) {
            if (e instanceof RemoteException) {
                s_logger.warn("Encounter remote exception to vCenter, invalidate VMware session context");

                invalidateServiceContext();
            }

            StorageFilerTO pool = cmd.getPool();
            String msg = "DeleteStoragePoolCommand (pool: " + pool.getHost() + ", path: " + pool.getPath() + ") failed due to " + VmwareHelper.getExceptionMessage(e);

            return new Answer(cmd, false, msg);
        }
    }

    public static String getDatastoreName(String str) {
        return str.replace('/', '-');
    }

    public static String createDatastoreNameFromIqn(String iqn) {
        return "-" + iqn + "-0";
    }

    protected AttachIsoAnswer execute(AttachIsoCommand cmd) {
        if (s_logger.isInfoEnabled()) {
            s_logger.info("Executing resource AttachIsoCommand: " + _gson.toJson(cmd));
        }

        try {
            VmwareHypervisorHost hyperHost = getHyperHost(getServiceContext());
            VirtualMachineMO vmMo = hyperHost.findVmOnHyperHost(cmd.getVmName());
            if (vmMo == null) {
                String msg = "Unable to find VM in vSphere to execute AttachIsoCommand, vmName: " + cmd.getVmName();
                s_logger.error(msg);
                throw new Exception(msg);
            }

            String storeUrl = cmd.getStoreUrl();
            if (storeUrl == null) {
                if (!cmd.getIsoPath().equalsIgnoreCase("vmware-tools.iso")) {
                    String msg = "ISO store root url is not found in AttachIsoCommand";
                    s_logger.error(msg);
                    throw new Exception(msg);
                } else {
                    if (cmd.isAttach()) {
                        vmMo.mountToolsInstaller();
                    } else {
                        try {
                            if (!vmMo.unmountToolsInstaller()) {
                                return new AttachIsoAnswer(cmd, false,
                                        "Failed to unmount vmware-tools installer ISO as the corresponding CDROM device is locked by VM. Please unmount the CDROM device inside the VM and ret-try.");
                            }
                        } catch (Throwable e) {
                            vmMo.detachIso(null);
                        }
                    }

                    return new AttachIsoAnswer(cmd);
                }
            }

            ManagedObjectReference morSecondaryDs = prepareSecondaryDatastoreOnHost(storeUrl);
            String isoPath = cmd.getIsoPath();
            if (!isoPath.startsWith(storeUrl)) {
                assert (false);
                String msg = "ISO path does not start with the secondary storage root";
                s_logger.error(msg);
                throw new Exception(msg);
            }

            int isoNameStartPos = isoPath.lastIndexOf('/');
            String isoFileName = isoPath.substring(isoNameStartPos + 1);
            String isoStorePathFromRoot = isoPath.substring(storeUrl.length() + 1, isoNameStartPos + 1);


            // TODO, check if iso is already attached, or if there is a previous
            // attachment
            DatastoreMO secondaryDsMo = new DatastoreMO(getServiceContext(), morSecondaryDs);
            String storeName = secondaryDsMo.getName();
            String isoDatastorePath = String.format("[%s] %s%s", storeName, isoStorePathFromRoot, isoFileName);

            if (cmd.isAttach()) {
                vmMo.attachIso(isoDatastorePath, morSecondaryDs, true, false, cmd.getDeviceKey());
                return new AttachIsoAnswer(cmd);
            } else {
                int key = vmMo.detachIso(isoDatastorePath, cmd.isForce());
                return new AttachIsoAnswer(cmd, key);
            }

        } catch (Throwable e) {
            if (e instanceof RemoteException) {
                s_logger.warn("Encounter remote exception to vCenter, invalidate VMware session context");
                invalidateServiceContext();
            }

            if (cmd.isAttach()) {
                String msg = "AttachIsoCommand(attach) failed due to " + VmwareHelper.getExceptionMessage(e);
                s_logger.error(msg, e);
                return new AttachIsoAnswer(cmd, false, msg);
            } else {
                String msg = "AttachIsoCommand(detach) failed due to " + VmwareHelper.getExceptionMessage(e);
                s_logger.warn(msg, e);
                return new AttachIsoAnswer(cmd, false, msg);
            }
        }
    }

    public synchronized ManagedObjectReference prepareSecondaryDatastoreOnHost(String storeUrl) throws Exception {
        String storeName = getSecondaryDatastoreUUID(storeUrl);
        URI uri = new URI(storeUrl);

        VmwareHypervisorHost hyperHost = getHyperHost(getServiceContext());
        ManagedObjectReference morDatastore = hyperHost.mountDatastore(false, uri.getHost(), 0, uri.getPath(), storeName.replace("-", ""), false);

        if (morDatastore == null)
            throw new Exception("Unable to mount secondary storage on host. storeUrl: " + storeUrl);

        return morDatastore;
    }

    public synchronized ManagedObjectReference prepareSecondaryDatastoreOnSpecificHost(String storeUrl, VmwareHypervisorHost hyperHost) throws Exception {
        String storeName = getSecondaryDatastoreUUID(storeUrl);
        URI uri = new URI(storeUrl);

        ManagedObjectReference morDatastore = hyperHost.mountDatastore(false, uri.getHost(), 0, uri.getPath(), storeName.replace("-", ""), false);

        if (morDatastore == null)
            throw new Exception("Unable to mount secondary storage on host. storeUrl: " + storeUrl);

        return morDatastore;
    }

    private static String getSecondaryDatastoreUUID(String storeUrl) {
        String uuid = null;
        try {
            uuid = UUID.nameUUIDFromBytes(storeUrl.getBytes("UTF-8")).toString();
        } catch (UnsupportedEncodingException e) {
            s_logger.warn("Failed to create UUID from string " + storeUrl + ". Bad storeUrl or UTF-8 encoding error.");
        }
        return uuid;
    }

    protected Answer execute(ValidateSnapshotCommand cmd) {
        if (s_logger.isInfoEnabled()) {
            s_logger.info("Executing resource ValidateSnapshotCommand: " + _gson.toJson(cmd));
        }

        // the command is no longer available
        String expectedSnapshotBackupUuid = null;
        String actualSnapshotBackupUuid = null;
        String actualSnapshotUuid = null;
        return new ValidateSnapshotAnswer(cmd, false, "ValidateSnapshotCommand is not supported for vmware yet", expectedSnapshotBackupUuid, actualSnapshotBackupUuid,
                actualSnapshotUuid);
    }

    protected Answer execute(ManageSnapshotCommand cmd) {
        if (s_logger.isInfoEnabled()) {
            s_logger.info("Executing resource ManageSnapshotCommand: " + _gson.toJson(cmd));
        }

        long snapshotId = cmd.getSnapshotId();

        /*
         * "ManageSnapshotCommand",
         * "{\"_commandSwitch\":\"-c\",\"_volumePath\":\"i-2-3-KY-ROOT\",\"_snapshotName\":\"i-2-3-KY_i-2-3-KY-ROOT_20101102203827\",\"_snapshotId\":1,\"_vmName\":\"i-2-3-KY\"}"
         */
        boolean success = false;
        String cmdSwitch = cmd.getCommandSwitch();
        String snapshotOp = "Unsupported snapshot command." + cmdSwitch;
        if (cmdSwitch.equals(ManageSnapshotCommand.CREATE_SNAPSHOT)) {
            snapshotOp = "create";
        } else if (cmdSwitch.equals(ManageSnapshotCommand.DESTROY_SNAPSHOT)) {
            snapshotOp = "destroy";
        }

        String details = "ManageSnapshotCommand operation: " + snapshotOp + " Failed for snapshotId: " + snapshotId;
        String snapshotUUID = null;

        // snapshot operation (create or destroy) is handled inside BackupSnapshotCommand(), we just fake
        // a success return here
        snapshotUUID = UUID.randomUUID().toString();
        success = true;
        details = null;

        return new ManageSnapshotAnswer(cmd, snapshotId, snapshotUUID, success, details);
    }

    protected Answer execute(BackupSnapshotCommand cmd) {
        if (s_logger.isInfoEnabled()) {
            s_logger.info("Executing resource BackupSnapshotCommand: " + _gson.toJson(cmd));
        }

        try {
            VmwareContext context = getServiceContext();
            VmwareManager mgr = context.getStockObject(VmwareManager.CONTEXT_STOCK_NAME);

            return mgr.getStorageManager().execute(this, cmd);
        } catch (Throwable e) {
            if (e instanceof RemoteException) {
                s_logger.warn("Encounter remote exception to vCenter, invalidate VMware session context");
                invalidateServiceContext();
            }

            String details = "BackupSnapshotCommand failed due to " + VmwareHelper.getExceptionMessage(e);
            s_logger.error(details, e);
            return new BackupSnapshotAnswer(cmd, false, details, null, true);
        }
    }

    protected Answer execute(CreateVMSnapshotCommand cmd) {
        try {
            VmwareContext context = getServiceContext();
            VmwareManager mgr = context.getStockObject(VmwareManager.CONTEXT_STOCK_NAME);

            return mgr.getStorageManager().execute(this, cmd);
        } catch (Exception e) {
            e.printStackTrace();
            return new CreateVMSnapshotAnswer(cmd, false, "");
        }
    }

    protected Answer execute(DeleteVMSnapshotCommand cmd) {
        try {
            VmwareContext context = getServiceContext();
            VmwareManager mgr = context.getStockObject(VmwareManager.CONTEXT_STOCK_NAME);

            return mgr.getStorageManager().execute(this, cmd);
        } catch (Exception e) {
            e.printStackTrace();
            return new DeleteVMSnapshotAnswer(cmd, false, "");
        }
    }

    protected Answer execute(RevertToVMSnapshotCommand cmd) {
        try {
            VmwareContext context = getServiceContext();
            VmwareManager mgr = context.getStockObject(VmwareManager.CONTEXT_STOCK_NAME);
            return mgr.getStorageManager().execute(this, cmd);
        } catch (Exception e) {
            e.printStackTrace();
            return new RevertToVMSnapshotAnswer(cmd, false, "");
        }
    }

    protected Answer execute(CreateVolumeFromSnapshotCommand cmd) {
        if (s_logger.isInfoEnabled()) {
            s_logger.info("Executing resource CreateVolumeFromSnapshotCommand: " + _gson.toJson(cmd));
        }

        String details = null;
        boolean success = false;
        String newVolumeName = UUID.randomUUID().toString();

        try {
            VmwareContext context = getServiceContext();
            VmwareManager mgr = context.getStockObject(VmwareManager.CONTEXT_STOCK_NAME);
            return mgr.getStorageManager().execute(this, cmd);
        } catch (Throwable e) {
            if (e instanceof RemoteException) {
                s_logger.warn("Encounter remote exception to vCenter, invalidate VMware session context");
                invalidateServiceContext();
            }

            details = "CreateVolumeFromSnapshotCommand failed due to " + VmwareHelper.getExceptionMessage(e);
            s_logger.error(details, e);
        }

        return new CreateVolumeFromSnapshotAnswer(cmd, success, details, newVolumeName);
    }

    protected Answer execute(CreatePrivateTemplateFromVolumeCommand cmd) {
        if (s_logger.isInfoEnabled()) {
            s_logger.info("Executing resource CreatePrivateTemplateFromVolumeCommand: " + _gson.toJson(cmd));
        }

        try {
            VmwareContext context = getServiceContext();
            VmwareManager mgr = context.getStockObject(VmwareManager.CONTEXT_STOCK_NAME);

            return mgr.getStorageManager().execute(this, cmd);

        } catch (Throwable e) {
            if (e instanceof RemoteException) {
                s_logger.warn("Encounter remote exception to vCenter, invalidate VMware session context");
                invalidateServiceContext();
            }

            String details = "CreatePrivateTemplateFromVolumeCommand failed due to " + VmwareHelper.getExceptionMessage(e);
            s_logger.error(details, e);
            return new CreatePrivateTemplateAnswer(cmd, false, details);
        }
    }

    protected Answer execute(final UpgradeSnapshotCommand cmd) {
        return new Answer(cmd, true, "success");
    }

    protected Answer execute(CreatePrivateTemplateFromSnapshotCommand cmd) {
        if (s_logger.isInfoEnabled()) {
            s_logger.info("Executing resource CreatePrivateTemplateFromSnapshotCommand: " + _gson.toJson(cmd));
        }

        try {
            VmwareManager mgr = getServiceContext().getStockObject(VmwareManager.CONTEXT_STOCK_NAME);
            return mgr.getStorageManager().execute(this, cmd);

        } catch (Throwable e) {
            if (e instanceof RemoteException) {
                s_logger.warn("Encounter remote exception to vCenter, invalidate VMware session context");
                invalidateServiceContext();
            }

            String details = "CreatePrivateTemplateFromSnapshotCommand failed due to " + VmwareHelper.getExceptionMessage(e);
            s_logger.error(details, e);
            return new CreatePrivateTemplateAnswer(cmd, false, details);
        }
    }

    protected Answer execute(GetStorageStatsCommand cmd) {
        if (s_logger.isTraceEnabled()) {
            s_logger.trace("Executing resource GetStorageStatsCommand: " + _gson.toJson(cmd));
        }

        try {
            VmwareContext context = getServiceContext();
            VmwareHypervisorHost hyperHost = getHyperHost(context);
            ManagedObjectReference morDs = HypervisorHostHelper.findDatastoreWithBackwardsCompatibility(hyperHost, cmd.getStorageId());

            if (morDs != null) {
                long capacity = 0;
                long free = 0;
                if (cmd.getPooltype() == StoragePoolType.DatastoreCluster) {
                    StoragepodMO datastoreClusterMo = new StoragepodMO(getServiceContext(), morDs);
                    StoragePodSummary summary = datastoreClusterMo.getDatastoreClusterSummary();
                    capacity = summary.getCapacity();
                    free = summary.getFreeSpace();
                } else {
                    DatastoreMO datastoreMo = new DatastoreMO(context, morDs);
                    DatastoreSummary summary = datastoreMo.getDatastoreSummary();
                    capacity = summary.getCapacity();
                    free = summary.getFreeSpace();
                }

                long used = capacity - free;

                if (s_logger.isDebugEnabled()) {
                    s_logger.debug("Datastore summary info, storageId: " + cmd.getStorageId() + ", localPath: " + cmd.getLocalPath() + ", poolType: " + cmd.getPooltype()
                            + ", capacity: " + toHumanReadableSize(capacity) + ", free: " + toHumanReadableSize(free) + ", used: " + toHumanReadableSize(used));
                }

                if (capacity <= 0) {
                    s_logger.warn("Something is wrong with vSphere NFS datastore, rebooting ESX(ESXi) host should help");
                }

                return new GetStorageStatsAnswer(cmd, capacity, used);
            } else {
                String msg = "Could not find datastore for GetStorageStatsCommand storageId : " + cmd.getStorageId() + ", localPath: " + cmd.getLocalPath() + ", poolType: "
                        + cmd.getPooltype();

                s_logger.error(msg);
                return new GetStorageStatsAnswer(cmd, msg);
            }
        } catch (Throwable e) {
            if (e instanceof RemoteException) {
                s_logger.warn("Encounter remote exception to vCenter, invalidate VMware session context");
                invalidateServiceContext();
            }

            String msg = "Unable to execute GetStorageStatsCommand(storageId : " + cmd.getStorageId() + ", localPath: " + cmd.getLocalPath() + ", poolType: " + cmd.getPooltype()
                    + ") due to " + VmwareHelper.getExceptionMessage(e);
            s_logger.error(msg, e);
            return new GetStorageStatsAnswer(cmd, msg);
        }
    }

    protected Answer execute(GetVncPortCommand cmd) {
        if (s_logger.isTraceEnabled()) {
            s_logger.trace("Executing resource GetVncPortCommand: " + _gson.toJson(cmd));
        }

        try {
            VmwareContext context = getServiceContext();
            VmwareHypervisorHost hyperHost = getHyperHost(context);
            assert (hyperHost instanceof HostMO);
            VmwareManager mgr = context.getStockObject(VmwareManager.CONTEXT_STOCK_NAME);

            VirtualMachineMO vmMo = hyperHost.findVmOnHyperHost(cmd.getName());
            if (vmMo == null) {
                if (s_logger.isDebugEnabled()) {
                    s_logger.debug("Unable to find the owner VM for GetVncPortCommand on host " + hyperHost.getHyperHostName() + ", try within datacenter");
                }

                vmMo = hyperHost.findVmOnPeerHyperHost(cmd.getName());

                if (vmMo == null) {
                    throw new Exception("Unable to find VM in vSphere, vm: " + cmd.getName());
                }
            }

            Pair<String, Integer> portInfo = vmMo.getVncPort(mgr.getManagementPortGroupByHost((HostMO) hyperHost));

            if (s_logger.isTraceEnabled()) {
                s_logger.trace("Found vnc port info. vm: " + cmd.getName() + " host: " + portInfo.first() + ", vnc port: " + portInfo.second());
            }
            return new GetVncPortAnswer(cmd, portInfo.first(), portInfo.second());
        } catch (Throwable e) {
            if (e instanceof RemoteException) {
                s_logger.warn("Encounter remote exception to vCenter, invalidate VMware session context");
                invalidateServiceContext();
            }

            String msg = "GetVncPortCommand failed due to " + VmwareHelper.getExceptionMessage(e);
            s_logger.error(msg, e);
            return new GetVncPortAnswer(cmd, msg);
        }
    }

    protected Answer execute(SetupCommand cmd) {
        if (s_logger.isInfoEnabled()) {
            s_logger.info("Executing resource SetupCommand: " + _gson.toJson(cmd));
        }

        return new SetupAnswer(cmd, false);
    }

    protected Answer execute(MaintainCommand cmd) {
        if (s_logger.isInfoEnabled()) {
            s_logger.info("Executing resource MaintainCommand: " + _gson.toJson(cmd));
        }

        return new MaintainAnswer(cmd, "Put host in maintaince");
    }

    protected Answer execute(PingTestCommand cmd) {
        if (s_logger.isInfoEnabled()) {
            s_logger.info("Executing resource PingTestCommand: " + _gson.toJson(cmd));
        }

        String controlIp = cmd.getRouterIp();
        if (controlIp != null) {
            String args = " -c 1 -n -q " + cmd.getPrivateIp();
            try {
                Pair<Boolean, String> result = SshHelper.sshExecute(controlIp, DefaultDomRSshPort, "root", getSystemVmKeyFile(), null, "/bin/ping" + args);
                if (result.first())
                    return new Answer(cmd);
            } catch (Exception e) {
                s_logger.error("Unable to execute ping command on DomR (" + controlIp + "), domR may not be ready yet. failure due to " + VmwareHelper.getExceptionMessage(e), e);
            }
            return new Answer(cmd, false, "PingTestCommand failed");
        } else {
            VmwareContext context = getServiceContext();
            VmwareHypervisorHost hyperHost = getHyperHost(context);

            try {
                HostMO hostMo = (HostMO) hyperHost;
                ClusterMO clusterMo = new ClusterMO(context, hostMo.getHyperHostCluster());
                VmwareManager mgr = context.getStockObject(VmwareManager.CONTEXT_STOCK_NAME);

                List<Pair<ManagedObjectReference, String>> hosts = clusterMo.getClusterHosts();
                for (Pair<ManagedObjectReference, String> entry : hosts) {
                    HostMO hostInCluster = new HostMO(context, entry.first());
                    String hostIp = hostInCluster.getHostManagementIp(mgr.getManagementPortGroupName());
                    if (hostIp != null && hostIp.equals(cmd.getComputingHostIp())) {
                        if (hostInCluster.isHyperHostConnected())
                            return new Answer(cmd);
                        else
                            return new Answer(cmd, false, "PingTestCommand failed");
                    }
                }
            } catch (Exception e) {
                s_logger.error("Unable to execute ping command on host (" + cmd.getComputingHostIp() + "). failure due to " + VmwareHelper.getExceptionMessage(e), e);
            }

            return new Answer(cmd, false, "PingTestCommand failed");
        }
    }

    protected Answer execute(CheckOnHostCommand cmd) {
        if (s_logger.isInfoEnabled()) {
            s_logger.info("Executing resource CheckOnHostCommand: " + _gson.toJson(cmd));
        }

        return new CheckOnHostAnswer(cmd, null, "Not Implmeneted");
    }

    protected Answer execute(ModifySshKeysCommand cmd) {
        //do not log the command contents for this command. do NOT log the ssh keys
        if (s_logger.isInfoEnabled()) {
            s_logger.info("Executing resource ModifySshKeysCommand.");
        }

        return new Answer(cmd);
    }

    protected Answer execute(GetVmIpAddressCommand cmd) {
        if (s_logger.isTraceEnabled()) {
            s_logger.trace("Executing resource command GetVmIpAddressCommand: " + _gson.toJson(cmd));
        }

        String details = "Unable to find IP Address of VM. ";
        String vmName = cmd.getVmName();
        boolean result = false;
        String ip = null;
        Answer answer = null;

        VmwareContext context = getServiceContext();
        VmwareHypervisorHost hyperHost = getHyperHost(context);

        if (vmName == null || vmName.isEmpty()) {
            details += "Name of instance provided is NULL or empty.";
            return new Answer(cmd, result, details);
        }

        try {
            VirtualMachineMO vmMo = hyperHost.findVmOnHyperHost(vmName);
            if (vmMo != null) {
                GuestInfo guestInfo = vmMo.getGuestInfo();
                VirtualMachineToolsStatus toolsStatus = guestInfo.getToolsStatus();
                if (toolsStatus == VirtualMachineToolsStatus.TOOLS_NOT_INSTALLED) {
                    details += "Vmware tools not installed.";
                } else {
                    ip = guestInfo.getIpAddress();
                    if (ip != null) {
                        result = true;
                    }
                    details = ip;
                }
            } else {
                details += "VM " + vmName + " no longer exists on vSphere host: " + hyperHost.getHyperHostName();
                s_logger.info(details);
            }
        } catch (Throwable e) {
            if (e instanceof RemoteException) {
                s_logger.warn("Encounter remote exception to vCenter, invalidate VMware session context");
                invalidateServiceContext();
            }
            details += "Encountered exception : " + VmwareHelper.getExceptionMessage(e);
            s_logger.error(details);
        }

        answer = new Answer(cmd, result, details);
        if (s_logger.isTraceEnabled()) {
            s_logger.trace("Returning GetVmIpAddressAnswer: " + _gson.toJson(answer));
        }
        return answer;
    }

    @Override
    public PrimaryStorageDownloadAnswer execute(PrimaryStorageDownloadCommand cmd) {
        if (s_logger.isInfoEnabled()) {
            s_logger.info("Executing resource PrimaryStorageDownloadCommand: " + _gson.toJson(cmd));
        }

        try {
            VmwareContext context = getServiceContext();
            VmwareManager mgr = context.getStockObject(VmwareManager.CONTEXT_STOCK_NAME);
            return (PrimaryStorageDownloadAnswer) mgr.getStorageManager().execute(this, cmd);
        } catch (Throwable e) {
            if (e instanceof RemoteException) {
                s_logger.warn("Encounter remote exception to vCenter, invalidate VMware session context");
                invalidateServiceContext();
            }

            String msg = "PrimaryStorageDownloadCommand failed due to " + VmwareHelper.getExceptionMessage(e);
            s_logger.error(msg, e);
            return new PrimaryStorageDownloadAnswer(msg);
        }
    }

    protected Answer execute(PvlanSetupCommand cmd) {
        // Pvlan related operations are performed in the start/stop command paths
        // for vmware. This function is implemented to support mgmt layer code
        // that issue this command. Note that pvlan operations are supported only
        // in Distributed Virtual Switch environments for vmware deployments.
        return new Answer(cmd, true, "success");
    }

    protected Answer execute(UnregisterVMCommand cmd) {
        if (s_logger.isInfoEnabled()) {
            s_logger.info("Executing resource UnregisterVMCommand: " + _gson.toJson(cmd));
        }

        VmwareContext context = getServiceContext();
        VmwareHypervisorHost hyperHost = getHyperHost(context);
        try {
            DatacenterMO dataCenterMo = new DatacenterMO(getServiceContext(), hyperHost.getHyperHostDatacenter());
            VirtualMachineMO vmMo = hyperHost.findVmOnHyperHost(cmd.getVmName());
            if (vmMo != null) {
                try {
                    VirtualMachineFileLayoutEx vmFileLayout = vmMo.getFileLayout();
                    context.getService().unregisterVM(vmMo.getMor());
                    if (cmd.getCleanupVmFiles()) {
                        deleteUnregisteredVmFiles(vmFileLayout, dataCenterMo, false, null);
                    }
                    return new Answer(cmd, true, "unregister succeeded");
                } catch (Exception e) {
                    s_logger.warn("We are not able to unregister VM " + VmwareHelper.getExceptionMessage(e));
                }

                String msg = "Expunge failed in vSphere. vm: " + cmd.getVmName();
                s_logger.warn(msg);
                return new Answer(cmd, false, msg);
            } else {
                String msg = "Unable to find the VM in vSphere to unregister, assume it is already removed. VM: " + cmd.getVmName();
                s_logger.warn(msg);
                return new Answer(cmd, true, msg);
            }
        } catch (Exception e) {
            if (e instanceof RemoteException) {
                s_logger.warn("Encounter remote exception to vCenter, invalidate VMware session context");
                invalidateServiceContext();
            }

            String msg = "UnregisterVMCommand failed due to " + VmwareHelper.getExceptionMessage(e);
            s_logger.error(msg);
            return new Answer(cmd, false, msg);
        }
    }

    /**
     * UnregisterNicCommand is used to remove a portgroup created for this
     * specific nic. The portgroup will have the name set to the UUID of the
     * nic. Introduced to cleanup the portgroups created for each nic that is
     * plugged into an lswitch (Nicira NVP plugin)
     *
     * @param cmd
     * @return
     */
    protected Answer execute(UnregisterNicCommand cmd) {
        s_logger.info("Executing resource UnregisterNicCommand: " + _gson.toJson(cmd));

        if (_guestTrafficInfo == null) {
            return new Answer(cmd, false, "No Guest Traffic Info found, unable to determine where to clean up");
        }

        try {
            if (_guestTrafficInfo.getVirtualSwitchType() != VirtualSwitchType.StandardVirtualSwitch) {
                // For now we only need to cleanup the nvp specific portgroups
                // on the standard switches
                return new Answer(cmd, true, "Nothing to do");
            }

            s_logger.debug("Cleaning up portgroup " + cmd.getNicUuid() + " on switch " + _guestTrafficInfo.getVirtualSwitchName());
            VmwareContext context = getServiceContext();
            VmwareHypervisorHost host = getHyperHost(context);
            ManagedObjectReference clusterMO = host.getHyperHostCluster();

            // Get a list of all the hosts in this cluster
            @SuppressWarnings("unchecked")
            List<ManagedObjectReference> hosts = (List<ManagedObjectReference>) context.getVimClient().getDynamicProperty(clusterMO, "host");
            if (hosts == null) {
                return new Answer(cmd, false, "No hosts in cluster, which is pretty weird");
            }

            for (ManagedObjectReference hostMOR : hosts) {
                HostMO hostMo = new HostMO(context, hostMOR);
                hostMo.deletePortGroup(cmd.getNicUuid().toString());
                s_logger.debug("Removed portgroup " + cmd.getNicUuid() + " from host " + hostMo.getHostName());
            }
            return new Answer(cmd, true, "Unregistered resources for NIC " + cmd.getNicUuid());
        } catch (Exception e) {
            if (e instanceof RemoteException) {
                s_logger.warn("Encounter remote exception to vCenter, invalidate VMware session context");
                invalidateServiceContext();
            }

            String msg = "UnregisterVMCommand failed due to " + VmwareHelper.getExceptionMessage(e);
            s_logger.error(msg);
            return new Answer(cmd, false, msg);
        }
    }

    public void cleanupNetwork(HostMO hostMo, NetworkDetails netDetails) {
        // we will no longer cleanup VLAN networks in order to support native VMware HA
        /*
         * assert(netDetails.getName() != null); try { synchronized(this) { NetworkMO networkMo = new
         * NetworkMO(hostMo.getContext(), netDetails.getNetworkMor()); ManagedObjectReference[] vms =
         * networkMo.getVMsOnNetwork(); if(vms == null || vms.length == 0) { if(s_logger.isInfoEnabled()) {
         * s_logger.info("Cleanup network as it is currently not in use: " + netDetails.getName()); }
         *
         * hostMo.deletePortGroup(netDetails.getName()); } } } catch(Throwable e) {
         * s_logger.warn("Unable to cleanup network due to exception, skip for next time"); }
         */
    }

    @Override
    public CopyVolumeAnswer execute(CopyVolumeCommand cmd) {
        if (s_logger.isInfoEnabled()) {
            s_logger.info("Executing resource CopyVolumeCommand: " + _gson.toJson(cmd));
        }

        try {
            VmwareContext context = getServiceContext();
            VmwareManager mgr = context.getStockObject(VmwareManager.CONTEXT_STOCK_NAME);
            return (CopyVolumeAnswer) mgr.getStorageManager().execute(this, cmd);
        } catch (Throwable e) {
            if (e instanceof RemoteException) {
                s_logger.warn("Encounter remote exception to vCenter, invalidate VMware session context");
                invalidateServiceContext();
            }

            String msg = "CopyVolumeCommand failed due to " + VmwareHelper.getExceptionMessage(e);
            s_logger.error(msg, e);
            return new CopyVolumeAnswer(cmd, false, msg, null, null);
        }
    }

    @Override
    public void disconnected() {
    }

    @Override
    public IAgentControl getAgentControl() {
        return null;
    }

    @Override
    public PingCommand getCurrentStatus(long id) {
        try {
            gcAndKillHungWorkerVMs();
            VmwareContext context = getServiceContext();
            VmwareHypervisorHost hyperHost = getHyperHost(context);
            try {
                if (!hyperHost.isHyperHostConnected()) {
                    return null;
                }
            } catch (Exception e) {
                s_logger.error("Unexpected exception", e);
                return null;
            }
            return new PingRoutingCommand(getType(), id, syncHostVmStates());
        } finally {
            recycleServiceContext();
        }
    }

    private void gcAndKillHungWorkerVMs() {
        try {
            // take the chance to do left-over dummy VM cleanup from previous run
            VmwareContext context = getServiceContext();
            VmwareHypervisorHost hyperHost = getHyperHost(context);
            VmwareManager mgr = hyperHost.getContext().getStockObject(VmwareManager.CONTEXT_STOCK_NAME);

            if (hyperHost.isHyperHostConnected()) {
                mgr.gcLeftOverVMs(context);

                s_logger.info("Scan hung worker VM to recycle");

                int workerKey = ((HostMO) hyperHost).getCustomFieldKey("VirtualMachine", CustomFieldConstants.CLOUD_WORKER);
                int workerTagKey = ((HostMO) hyperHost).getCustomFieldKey("VirtualMachine", CustomFieldConstants.CLOUD_WORKER_TAG);
                String workerPropName = String.format("value[%d]", workerKey);
                String workerTagPropName = String.format("value[%d]", workerTagKey);

                // GC worker that has been running for too long
                ObjectContent[] ocs = hyperHost.getVmPropertiesOnHyperHost(new String[]{"name", "config.template", workerPropName, workerTagPropName,});
                if (ocs != null) {
                    for (ObjectContent oc : ocs) {
                        List<DynamicProperty> props = oc.getPropSet();
                        if (props != null) {
                            boolean template = false;
                            boolean isWorker = false;
                            String workerTag = null;

                            for (DynamicProperty prop : props) {
                                if (prop.getName().equals("config.template")) {
                                    template = (Boolean) prop.getVal();
                                } else if (prop.getName().equals(workerPropName)) {
                                    CustomFieldStringValue val = (CustomFieldStringValue) prop.getVal();
                                    if (val != null && val.getValue() != null && val.getValue().equalsIgnoreCase("true"))
                                        isWorker = true;
                                } else if (prop.getName().equals(workerTagPropName)) {
                                    CustomFieldStringValue val = (CustomFieldStringValue) prop.getVal();
                                    workerTag = val.getValue();
                                }
                            }

                            VirtualMachineMO vmMo = new VirtualMachineMO(hyperHost.getContext(), oc.getObj());
                            if (!template && isWorker) {
                                boolean recycle = false;
                                recycle = mgr.needRecycle(workerTag);

                                if (recycle) {
                                    s_logger.info("Recycle pending worker VM: " + vmMo.getName());

                                    vmMo.powerOff();
                                    vmMo.detachAllDisks();
                                    vmMo.destroy();
                                }
                            }
                        }
                    }
                }
            } else {
                s_logger.error("Host is no longer connected.");
            }

        } catch (Throwable e) {
            if (e instanceof RemoteException) {
                s_logger.warn("Encounter remote exception to vCenter, invalidate VMware session context");
                invalidateServiceContext();
            }
        }
    }

    @Override
    public Type getType() {
        return com.cloud.host.Host.Type.Routing;
    }

    @Override
    public StartupCommand[] initialize() {
        try {
            String hostApiVersion = "4.1";
            VmwareContext context = getServiceContext();
            try {
                VmwareHypervisorHost hyperHost = getHyperHost(context);
                assert (hyperHost instanceof HostMO);
                if (!((HostMO) hyperHost).isHyperHostConnected()) {
                    s_logger.info("Host " + hyperHost.getHyperHostName() + " is not in connected state");
                    return null;
                }

                ((HostMO) hyperHost).enableVncOnHostFirewall();

                AboutInfo aboutInfo = ((HostMO) hyperHost).getHostAboutInfo();
                hostApiVersion = aboutInfo.getApiVersion();

            } catch (Exception e) {
                String msg = "VmwareResource intialize() failed due to : " + VmwareHelper.getExceptionMessage(e);
                s_logger.error(msg);
                invalidateServiceContext();
                return null;
            }

            StartupRoutingCommand cmd = new StartupRoutingCommand();
            fillHostInfo(cmd);
            cmd.setHypervisorType(HypervisorType.VMware);
            cmd.setCluster(_cluster);
            cmd.setHypervisorVersion(hostApiVersion);

            List<StartupStorageCommand> storageCmds = initializeLocalStorage();
            StartupCommand[] answerCmds = new StartupCommand[1 + storageCmds.size()];
            answerCmds[0] = cmd;
            for (int i = 0; i < storageCmds.size(); i++) {
                answerCmds[i + 1] = storageCmds.get(i);
            }

            return answerCmds;
        } finally {
            recycleServiceContext();
        }
    }

    private List<StartupStorageCommand> initializeLocalStorage() {
        List<StartupStorageCommand> storageCmds = new ArrayList<StartupStorageCommand>();
        VmwareContext context = getServiceContext();

        try {
            VmwareHypervisorHost hyperHost = getHyperHost(context);
            if (hyperHost instanceof HostMO) {
                HostMO hostMo = (HostMO) hyperHost;

                List<Pair<ManagedObjectReference, String>> dsList = hostMo.getLocalDatastoreOnHost();
                for (Pair<ManagedObjectReference, String> dsPair : dsList) {
                    DatastoreMO dsMo = new DatastoreMO(context, dsPair.first());

                    String poolUuid = dsMo.getCustomFieldValue(CustomFieldConstants.CLOUD_UUID);
                    if (poolUuid == null || poolUuid.isEmpty()) {
                        poolUuid = UUID.randomUUID().toString();
                        dsMo.setCustomFieldValue(CustomFieldConstants.CLOUD_UUID, poolUuid);
                    }

                    DatastoreSummary dsSummary = dsMo.getDatastoreSummary();
                    String address = hostMo.getHostName();
                    StoragePoolInfo pInfo = new StoragePoolInfo(poolUuid, address, dsMo.getMor().getValue(), "", StoragePoolType.VMFS, dsSummary.getCapacity(),
                            dsSummary.getFreeSpace());
                    StartupStorageCommand cmd = new StartupStorageCommand();
                    cmd.setName(poolUuid);
                    cmd.setPoolInfo(pInfo);
                    cmd.setGuid(poolUuid); // give storage host the same UUID as the local storage pool itself
                    cmd.setResourceType(Storage.StorageResourceType.STORAGE_POOL);
                    cmd.setDataCenter(_dcId);
                    cmd.setPod(_pod);
                    cmd.setCluster(_cluster);

                    s_logger.info("Add local storage startup command: " + _gson.toJson(cmd));
                    storageCmds.add(cmd);
                }

            } else {
                s_logger.info("Cluster host does not support local storage, skip it");
            }
        } catch (Exception e) {
            String msg = "initializing local storage failed due to : " + VmwareHelper.getExceptionMessage(e);
            s_logger.error(msg);
            invalidateServiceContext();
            throw new CloudRuntimeException(msg);
        }

        return storageCmds;
    }

    protected void fillHostInfo(StartupRoutingCommand cmd) {
        VmwareContext serviceContext = getServiceContext();
        Map<String, String> details = cmd.getHostDetails();
        if (details == null) {
            details = new HashMap<String, String>();
        }

        try {
            fillHostHardwareInfo(serviceContext, cmd);
            fillHostNetworkInfo(serviceContext, cmd);
            fillHostDetailsInfo(serviceContext, details);
        } catch (RuntimeFaultFaultMsg e) {
            s_logger.error("RuntimeFault while retrieving host info: " + e.toString(), e);
            throw new CloudRuntimeException("RuntimeFault while retrieving host info");
        } catch (RemoteException e) {
            s_logger.error("RemoteException while retrieving host info: " + e.toString(), e);
            invalidateServiceContext();
            throw new CloudRuntimeException("RemoteException while retrieving host info");
        } catch (Exception e) {
            s_logger.error("Exception while retrieving host info: " + e.toString(), e);
            invalidateServiceContext();
            throw new CloudRuntimeException("Exception while retrieving host info: " + e.toString());
        }

        cmd.setHostDetails(details);
        cmd.setName(_url);
        cmd.setGuid(_guid);
        cmd.setDataCenter(_dcId);
        cmd.setIqn(getIqn());
        cmd.setPod(_pod);
        cmd.setCluster(_cluster);
        cmd.setVersion(VmwareResource.class.getPackage().getImplementationVersion());
    }

    private String getIqn() {
        try {
            VmwareHypervisorHost hyperHost = getHyperHost(getServiceContext());

            if (hyperHost instanceof HostMO) {
                HostMO host = (HostMO) hyperHost;
                HostStorageSystemMO hostStorageSystem = host.getHostStorageSystemMO();

                for (HostHostBusAdapter hba : hostStorageSystem.getStorageDeviceInfo().getHostBusAdapter()) {
                    if (hba instanceof HostInternetScsiHba) {
                        HostInternetScsiHba hostInternetScsiHba = (HostInternetScsiHba) hba;

                        if (hostInternetScsiHba.isIsSoftwareBased()) {
                            return ((HostInternetScsiHba) hba).getIScsiName();
                        }
                    }
                }
            }
        } catch (Exception ex) {
            s_logger.info("Could not locate an IQN for this host.");
        }

        return null;
    }

    private void fillHostHardwareInfo(VmwareContext serviceContext, StartupRoutingCommand cmd) throws RuntimeFaultFaultMsg, RemoteException, Exception {

        VmwareHypervisorHost hyperHost = getHyperHost(getServiceContext());
        VmwareHypervisorHostResourceSummary summary = hyperHost.getHyperHostResourceSummary();

        if (s_logger.isInfoEnabled()) {
            s_logger.info("Startup report on host hardware info. " + _gson.toJson(summary));
        }

        cmd.setCaps("hvm");
        cmd.setDom0MinMemory(0);
        cmd.setSpeed(summary.getCpuSpeed());
        cmd.setCpuSockets(summary.getCpuSockets());
        cmd.setCpus((int) summary.getCpuCount());
        cmd.setMemory(summary.getMemoryBytes());
    }

    private void fillHostNetworkInfo(VmwareContext serviceContext, StartupRoutingCommand cmd) throws RuntimeFaultFaultMsg, RemoteException {

        try {
            VmwareHypervisorHost hyperHost = getHyperHost(getServiceContext());

            assert (hyperHost instanceof HostMO);
            VmwareManager mgr = hyperHost.getContext().getStockObject(VmwareManager.CONTEXT_STOCK_NAME);

            VmwareHypervisorHostNetworkSummary summary = hyperHost.getHyperHostNetworkSummary(mgr.getManagementPortGroupByHost((HostMO) hyperHost));
            if (summary == null) {
                throw new Exception("No ESX(i) host found");
            }

            if (s_logger.isInfoEnabled()) {
                s_logger.info("Startup report on host network info. " + _gson.toJson(summary));
            }

            cmd.setPrivateIpAddress(summary.getHostIp());
            cmd.setPrivateNetmask(summary.getHostNetmask());
            cmd.setPrivateMacAddress(summary.getHostMacAddress());

            cmd.setStorageIpAddress(summary.getHostIp());
            cmd.setStorageNetmask(summary.getHostNetmask());
            cmd.setStorageMacAddress(summary.getHostMacAddress());

        } catch (Throwable e) {
            String msg = "querying host network info failed due to " + VmwareHelper.getExceptionMessage(e);
            s_logger.error(msg, e);
            throw new CloudRuntimeException(msg);
        }
    }

    private void fillHostDetailsInfo(VmwareContext serviceContext, Map<String, String> details) throws Exception {
        VmwareHypervisorHost hyperHost = getHyperHost(getServiceContext());

        if (hyperHost.isHAEnabled()) {
            details.put("NativeHA", "true");
        }
    }

    protected HashMap<String, HostVmStateReportEntry> syncHostVmStates() {
        try {
            return getHostVmStateReport();
        } catch (Exception e) {
            return new HashMap<String, HostVmStateReportEntry>();
        }
    }

    protected OptionValue[] configureVnc(OptionValue[] optionsToMerge, VmwareHypervisorHost hyperHost, String vmName, String vncPassword, String keyboardLayout) throws Exception {

        VirtualMachineMO vmMo = hyperHost.findVmOnHyperHost(vmName);

        VmwareManager mgr = hyperHost.getContext().getStockObject(VmwareManager.CONTEXT_STOCK_NAME);
        if (!mgr.beginExclusiveOperation(600))
            throw new Exception("Unable to begin exclusive operation, lock time out");

        try {
            int maxVncPorts = 64;
            int vncPort = 0;
            Random random = new Random();

            HostMO vmOwnerHost = vmMo.getRunningHost();

            ManagedObjectReference morParent = vmOwnerHost.getParentMor();
            HashMap<String, Integer> portInfo;
            if (morParent.getType().equalsIgnoreCase("ClusterComputeResource")) {
                ClusterMO clusterMo = new ClusterMO(vmOwnerHost.getContext(), morParent);
                portInfo = clusterMo.getVmVncPortsOnCluster();
            } else {
                portInfo = vmOwnerHost.getVmVncPortsOnHost();
            }

            // allocate first at 5900 - 5964 range
            Collection<Integer> existingPorts = portInfo.values();
            int val = random.nextInt(maxVncPorts);
            int startVal = val;
            do {
                if (!existingPorts.contains(5900 + val)) {
                    vncPort = 5900 + val;
                    break;
                }

                val = (++val) % maxVncPorts;
            } while (val != startVal);

            if (vncPort == 0) {
                s_logger.info("we've run out of range for ports between 5900-5964 for the cluster, we will try port range at 59000-60000");

                Pair<Integer, Integer> additionalRange = mgr.getAddiionalVncPortRange();
                maxVncPorts = additionalRange.second();
                val = random.nextInt(maxVncPorts);
                startVal = val;
                do {
                    if (!existingPorts.contains(additionalRange.first() + val)) {
                        vncPort = additionalRange.first() + val;
                        break;
                    }

                    val = (++val) % maxVncPorts;
                } while (val != startVal);
            }

            if (vncPort == 0) {
                throw new Exception("Unable to find an available VNC port on host");
            }

            if (s_logger.isInfoEnabled()) {
                s_logger.info("Configure VNC port for VM " + vmName + ", port: " + vncPort + ", host: " + vmOwnerHost.getHyperHostName());
            }

            return VmwareHelper.composeVncOptions(optionsToMerge, true, vncPassword, vncPort, keyboardLayout);
        } finally {
            try {
                mgr.endExclusiveOperation();
            } catch (Throwable e) {
                assert (false);
                s_logger.error("Unexpected exception ", e);
            }
        }
    }

    private VirtualMachineGuestOsIdentifier translateGuestOsIdentifier(String cpuArchitecture, String guestOs, String cloudGuestOs) {
        if (cpuArchitecture == null) {
            s_logger.warn("CPU arch is not set, default to i386. guest os: " + guestOs);
            cpuArchitecture = "i386";
        }

        if (cloudGuestOs == null) {
            s_logger.warn("Guest OS mapping name is not set for guest os: " + guestOs);
        }

        VirtualMachineGuestOsIdentifier identifier = null;
        try {
            if (cloudGuestOs != null) {
                identifier = VirtualMachineGuestOsIdentifier.fromValue(cloudGuestOs);
                s_logger.debug("Using mapping name : " + identifier.toString());
            }
        } catch (IllegalArgumentException e) {
            s_logger.warn("Unable to find Guest OS Identifier in VMware for mapping name: " + cloudGuestOs + ". Continuing with defaults.");
        }
        if (identifier != null) {
            return identifier;
        }

        if (cpuArchitecture.equalsIgnoreCase("x86_64")) {
            return VirtualMachineGuestOsIdentifier.OTHER_GUEST_64;
        }
        return VirtualMachineGuestOsIdentifier.OTHER_GUEST;
    }

    private HashMap<String, HostVmStateReportEntry> getHostVmStateReport() throws Exception {
        VmwareHypervisorHost hyperHost = getHyperHost(getServiceContext());

        int key = ((HostMO) hyperHost).getCustomFieldKey("VirtualMachine", CustomFieldConstants.CLOUD_VM_INTERNAL_NAME);
        if (key == 0) {
            s_logger.warn("Custom field " + CustomFieldConstants.CLOUD_VM_INTERNAL_NAME + " is not registered ?!");
        }
        String instanceNameCustomField = "value[" + key + "]";

        // CLOUD_VM_INTERNAL_NAME stores the internal CS generated vm name. This was earlier stored in name. Now, name can be either the hostname or
        // the internal CS name, but the custom field CLOUD_VM_INTERNAL_NAME always stores the internal CS name.
        ObjectContent[] ocs = hyperHost.getVmPropertiesOnHyperHost(new String[]{"name", "runtime.powerState", "config.template", instanceNameCustomField});

        HashMap<String, HostVmStateReportEntry> newStates = new HashMap<String, HostVmStateReportEntry>();
        if (ocs != null && ocs.length > 0) {
            for (ObjectContent oc : ocs) {
                List<DynamicProperty> objProps = oc.getPropSet();
                if (objProps != null) {

                    boolean isTemplate = false;
                    String name = null;
                    String VMInternalCSName = null;
                    VirtualMachinePowerState powerState = VirtualMachinePowerState.POWERED_OFF;
                    for (DynamicProperty objProp : objProps) {
                        if (objProp.getName().equals("config.template")) {
                            if (objProp.getVal().toString().equalsIgnoreCase("true")) {
                                isTemplate = true;
                            }
                        } else if (objProp.getName().equals("runtime.powerState")) {
                            powerState = (VirtualMachinePowerState) objProp.getVal();
                        } else if (objProp.getName().equals("name")) {
                            name = (String) objProp.getVal();
                        } else if (objProp.getName().contains(instanceNameCustomField)) {
                            if (objProp.getVal() != null)
                                VMInternalCSName = ((CustomFieldStringValue) objProp.getVal()).getValue();
                        } else {
                            assert (false);
                        }
                    }

                    if (VMInternalCSName != null)
                        name = VMInternalCSName;

                    if (!isTemplate) {
                        newStates.put(name, new HostVmStateReportEntry(convertPowerState(powerState), hyperHost.getHyperHostName()));
                    }
                }
            }
        }
        return newStates;
    }

    private HashMap<String, PowerState> getVmStates() throws Exception {
        VmwareHypervisorHost hyperHost = getHyperHost(getServiceContext());

        int key = ((HostMO) hyperHost).getCustomFieldKey("VirtualMachine", CustomFieldConstants.CLOUD_VM_INTERNAL_NAME);
        if (key == 0) {
            s_logger.warn("Custom field " + CustomFieldConstants.CLOUD_VM_INTERNAL_NAME + " is not registered ?!");
        }
        String instanceNameCustomField = "value[" + key + "]";

        // CLOUD_VM_INTERNAL_NAME stores the internal CS generated vm name. This was earlier stored in name. Now, name can be either the hostname or
        // the internal CS name, but the custom field CLOUD_VM_INTERNAL_NAME always stores the internal CS name.
        ObjectContent[] ocs = hyperHost.getVmPropertiesOnHyperHost(new String[]{"name", "runtime.powerState", "config.template", instanceNameCustomField});

        HashMap<String, PowerState> newStates = new HashMap<String, PowerState>();
        if (ocs != null && ocs.length > 0) {
            for (ObjectContent oc : ocs) {
                List<DynamicProperty> objProps = oc.getPropSet();
                if (objProps != null) {

                    boolean isTemplate = false;
                    String name = null;
                    String VMInternalCSName = null;
                    VirtualMachinePowerState powerState = VirtualMachinePowerState.POWERED_OFF;
                    for (DynamicProperty objProp : objProps) {
                        if (objProp.getName().equals("config.template")) {
                            if (objProp.getVal().toString().equalsIgnoreCase("true")) {
                                isTemplate = true;
                            }
                        } else if (objProp.getName().equals("runtime.powerState")) {
                            powerState = (VirtualMachinePowerState) objProp.getVal();
                        } else if (objProp.getName().equals("name")) {
                            name = (String) objProp.getVal();
                        } else if (objProp.getName().contains(instanceNameCustomField)) {
                            if (objProp.getVal() != null)
                                VMInternalCSName = ((CustomFieldStringValue) objProp.getVal()).getValue();
                        } else {
                            assert (false);
                        }
                    }

                    if (VMInternalCSName != null)
                        name = VMInternalCSName;

                    if (!isTemplate) {
                        newStates.put(name, convertPowerState(powerState));
                    }
                }
            }
        }
        return newStates;
    }

    private HashMap<String, VmStatsEntry> getVmStats(List<String> vmNames) throws Exception {
        VmwareHypervisorHost hyperHost = getHyperHost(getServiceContext());
        HashMap<String, VmStatsEntry> vmResponseMap = new HashMap<String, VmStatsEntry>();
        ManagedObjectReference perfMgr = getServiceContext().getServiceContent().getPerfManager();
        VimPortType service = getServiceContext().getService();

        PerfCounterInfo rxPerfCounterInfo = null;
        PerfCounterInfo txPerfCounterInfo = null;
        PerfCounterInfo diskReadIOPerfCounterInfo = null;
        PerfCounterInfo diskWriteIOPerfCounterInfo = null;
        PerfCounterInfo diskReadKbsPerfCounterInfo = null;
        PerfCounterInfo diskWriteKbsPerfCounterInfo = null;

        final int intervalSeconds = 300;
        final XMLGregorianCalendar startTime = VmwareHelper.getXMLGregorianCalendar(new Date(), intervalSeconds);
        final XMLGregorianCalendar endTime = VmwareHelper.getXMLGregorianCalendar(new Date(), 0);

        List<PerfCounterInfo> cInfo = getServiceContext().getVimClient().getDynamicProperty(perfMgr, "perfCounter");
        for (PerfCounterInfo info : cInfo) {
            if ("net".equalsIgnoreCase(info.getGroupInfo().getKey()) && "average".equalsIgnoreCase(info.getRollupType().value())) {
                if ("transmitted".equalsIgnoreCase(info.getNameInfo().getKey())) {
                    txPerfCounterInfo = info;
                }
                if ("received".equalsIgnoreCase(info.getNameInfo().getKey())) {
                    rxPerfCounterInfo = info;
                }
            }
            if ("virtualdisk".equalsIgnoreCase(info.getGroupInfo().getKey())) {
                if ("numberReadAveraged".equalsIgnoreCase(info.getNameInfo().getKey())) {
                    diskReadIOPerfCounterInfo = info;
                }
                if ("numberWriteAveraged".equalsIgnoreCase(info.getNameInfo().getKey())) {
                    diskWriteIOPerfCounterInfo = info;
                }
                if ("read".equalsIgnoreCase(info.getNameInfo().getKey())) {
                    diskReadKbsPerfCounterInfo = info;
                }
                if ("write".equalsIgnoreCase(info.getNameInfo().getKey())) {
                    diskWriteKbsPerfCounterInfo = info;
                }
            }
        }

        int key = ((HostMO) hyperHost).getCustomFieldKey("VirtualMachine", CustomFieldConstants.CLOUD_VM_INTERNAL_NAME);
        if (key == 0) {
            s_logger.warn("Custom field " + CustomFieldConstants.CLOUD_VM_INTERNAL_NAME + " is not registered ?!");
        }
        String instanceNameCustomField = "value[" + key + "]";

        final String numCpuStr = "summary.config.numCpu";
        final String cpuUseStr = "summary.quickStats.overallCpuUsage";
        final String guestMemUseStr = "summary.quickStats.guestMemoryUsage";
        final String memLimitStr = "resourceConfig.memoryAllocation.limit";
        final String memMbStr = "config.hardware.memoryMB";
        final String allocatedCpuStr = "summary.runtime.maxCpuUsage";

        ObjectContent[] ocs = hyperHost.getVmPropertiesOnHyperHost(new String[]{
                "name", numCpuStr, cpuUseStr, guestMemUseStr, memLimitStr, memMbStr, allocatedCpuStr, instanceNameCustomField
        });

        if (ocs != null && ocs.length > 0) {
            for (ObjectContent oc : ocs) {
                List<DynamicProperty> objProps = oc.getPropSet();
                if (objProps != null) {
                    String name = null;
                    String numberCPUs = null;
                    double maxCpuUsage = 0;
                    String memlimit = null;
                    String memkb = null;
                    String guestMemusage = null;
                    String vmNameOnVcenter = null;
                    String vmInternalCSName = null;
                    double allocatedCpu = 0;
                    for (DynamicProperty objProp : objProps) {
                        if (objProp.getName().equals("name")) {
                            vmNameOnVcenter = objProp.getVal().toString();
                        } else if (objProp.getName().contains(instanceNameCustomField)) {
                            if (objProp.getVal() != null)
                                vmInternalCSName = ((CustomFieldStringValue) objProp.getVal()).getValue();
                        } else if (objProp.getName().equals(guestMemUseStr)) {
                            guestMemusage = objProp.getVal().toString();
                        } else if (objProp.getName().equals(numCpuStr)) {
                            numberCPUs = objProp.getVal().toString();
                        } else if (objProp.getName().equals(cpuUseStr)) {
                            maxCpuUsage = NumberUtils.toDouble(objProp.getVal().toString());
                        } else if (objProp.getName().equals(memLimitStr)) {
                            memlimit = objProp.getVal().toString();
                        } else if (objProp.getName().equals(memMbStr)) {
                            memkb = objProp.getVal().toString();
                        } else if (objProp.getName().equals(allocatedCpuStr)) {
                            allocatedCpu = NumberUtils.toDouble(objProp.getVal().toString());
                        }
                    }

                    maxCpuUsage = (maxCpuUsage / allocatedCpu) * 100;
                    if (vmInternalCSName != null) {
                        name = vmInternalCSName;
                    } else {
                        name = vmNameOnVcenter;
                    }

                    if (!vmNames.contains(name)) {
                        continue;
                    }

                    ManagedObjectReference vmMor = hyperHost.findVmOnHyperHost(name).getMor();
                    assert (vmMor != null);

                    double networkReadKBs = 0;
                    double networkWriteKBs = 0;
                    double diskReadIops = 0;
                    double diskWriteIops = 0;
                    double diskReadKbs = 0;
                    double diskWriteKbs = 0;

                    final ArrayList<PerfMetricId> perfMetricsIds = new ArrayList<PerfMetricId>();
                    if (rxPerfCounterInfo != null) {
                        perfMetricsIds.add(VmwareHelper.createPerfMetricId(rxPerfCounterInfo, ""));
                    }
                    if (txPerfCounterInfo != null) {
                        perfMetricsIds.add(VmwareHelper.createPerfMetricId(txPerfCounterInfo, ""));
                    }
                    if (diskReadIOPerfCounterInfo != null) {
                        perfMetricsIds.add(VmwareHelper.createPerfMetricId(diskReadIOPerfCounterInfo, "*"));
                    }
                    if (diskWriteIOPerfCounterInfo != null) {
                        perfMetricsIds.add(VmwareHelper.createPerfMetricId(diskWriteIOPerfCounterInfo, "*"));
                    }
                    if (diskReadKbsPerfCounterInfo != null) {
                        perfMetricsIds.add(VmwareHelper.createPerfMetricId(diskReadKbsPerfCounterInfo, ""));
                    }
                    if (diskWriteKbsPerfCounterInfo != null) {
                        perfMetricsIds.add(VmwareHelper.createPerfMetricId(diskWriteKbsPerfCounterInfo, ""));
                    }

                    if (perfMetricsIds.size() > 0) {
                        final PerfQuerySpec qSpec = new PerfQuerySpec();
                        qSpec.setEntity(vmMor);
                        qSpec.setFormat("normal");
                        qSpec.setIntervalId(intervalSeconds);
                        qSpec.setStartTime(startTime);
                        qSpec.setEndTime(endTime);
                        qSpec.getMetricId().addAll(perfMetricsIds);
                        final List<PerfEntityMetricBase> perfValues = service.queryPerf(perfMgr, Collections.singletonList(qSpec));
                        for (final PerfEntityMetricBase perfValue : perfValues) {
                            if (!(perfValue instanceof PerfEntityMetric)) {
                                continue;
                            }
                            final List<PerfMetricSeries> seriesList = ((PerfEntityMetric) perfValue).getValue();
                            for (final PerfMetricSeries series : seriesList) {
                                if (!(series instanceof PerfMetricIntSeries)) {
                                    continue;
                                }
                                final List<Long> values = ((PerfMetricIntSeries) series).getValue();
                                double sum = 0;
                                for (final Long value : values) {
                                    sum += value;
                                }
                                double avg = sum / values.size();
                                if (series.getId().getCounterId() == rxPerfCounterInfo.getKey()) {
                                    networkReadKBs = avg;
                                }
                                if (series.getId().getCounterId() == txPerfCounterInfo.getKey()) {
                                    networkWriteKBs = avg;
                                }
                                if (series.getId().getCounterId() == diskReadIOPerfCounterInfo.getKey()) {
                                    diskReadIops += avg;
                                }
                                if (series.getId().getCounterId() == diskWriteIOPerfCounterInfo.getKey()) {
                                    diskWriteIops += avg;
                                }
                                if (series.getId().getCounterId() == diskReadKbsPerfCounterInfo.getKey()) {
                                    diskReadKbs = avg;
                                }
                                if (series.getId().getCounterId() == diskWriteKbsPerfCounterInfo.getKey()) {
                                    diskWriteKbs = avg;
                                }
                            }
                        }
                    }

                    final VmStatsEntry vmStats = new VmStatsEntry(NumberUtils.toDouble(memkb) * 1024, NumberUtils.toDouble(guestMemusage) * 1024, NumberUtils.toDouble(memlimit) * 1024,
                            maxCpuUsage, networkReadKBs, networkWriteKBs, NumberUtils.toInt(numberCPUs), "vm");
                    vmStats.setDiskReadIOs(diskReadIops);
                    vmStats.setDiskWriteIOs(diskWriteIops);
                    vmStats.setDiskReadKBs(diskReadKbs);
                    vmStats.setDiskWriteKBs(diskWriteKbs);
                    vmResponseMap.put(name, vmStats);

                }
            }
        }
        return vmResponseMap;
    }

    protected String networkUsage(final String privateIpAddress, final String option, final String ethName) {
        String args = null;
        if (option.equals("get")) {
            args = "-g";
        } else if (option.equals("create")) {
            args = "-c";
        } else if (option.equals("reset")) {
            args = "-r";
        } else if (option.equals("addVif")) {
            args = "-a";
            args += ethName;
        } else if (option.equals("deleteVif")) {
            args = "-d";
            args += ethName;
        }

        ExecutionResult result = executeInVR(privateIpAddress, "netusage.sh", args);

        if (!result.isSuccess()) {
            return null;
        }

        return result.getDetails();
    }

    private long[] getNetworkStats(String privateIP) {
        String result = networkUsage(privateIP, "get", null);
        long[] stats = new long[2];
        if (result != null) {
            try {
                String[] splitResult = result.split(":");
                int i = 0;
                while (i < splitResult.length - 1) {
                    stats[0] += Long.parseLong(splitResult[i++]);
                    stats[1] += Long.parseLong(splitResult[i++]);
                }
            } catch (Throwable e) {
                s_logger.warn("Unable to parse return from script return of network usage command: " + e.toString(), e);
            }
        }
        return stats;
    }

    protected String connect(final String vmName, final String ipAddress, final int port) {
        long startTick = System.currentTimeMillis();

        // wait until we have at least been waiting for _ops_timeout time or
        // at least have tried _retry times, this is to coordinate with system
        // VM patching/rebooting time that may need
        int retry = _retry;
        while (System.currentTimeMillis() - startTick <= _opsTimeout || --retry > 0) {
            s_logger.info("Trying to connect to " + ipAddress);
            try (SocketChannel sch = SocketChannel.open();) {
                sch.configureBlocking(true);
                sch.socket().setSoTimeout(5000);

                InetSocketAddress addr = new InetSocketAddress(ipAddress, port);
                sch.connect(addr);
                return null;
            } catch (IOException e) {
                s_logger.info("Could not connect to " + ipAddress + " due to " + e.toString());
                if (e instanceof ConnectException) {
                    // if connection is refused because of VM is being started,
                    // we give it more sleep time
                    // to avoid running out of retry quota too quickly
                    try {
                        Thread.sleep(5000);
                    } catch (InterruptedException ex) {
                        s_logger.debug("[ignored] interupted while waiting to retry connect after failure.", e);
                    }
                }
            }

            try {
                Thread.sleep(1000);
            } catch (InterruptedException ex) {
                s_logger.debug("[ignored] interupted while waiting to retry connect.");
            }
        }

        s_logger.info("Unable to logon to " + ipAddress);

        return "Unable to connect";
    }

    protected String connect(final String vmname, final String ipAddress) {
        return connect(vmname, ipAddress, 3922);
    }

    public static PowerState getVmState(VirtualMachineMO vmMo) throws Exception {
        VirtualMachineRuntimeInfo runtimeInfo = vmMo.getRuntimeInfo();
        return convertPowerState(runtimeInfo.getPowerState());
    }

    private static PowerState convertPowerState(VirtualMachinePowerState powerState) {
        return s_powerStatesTable.get(powerState);
    }

    public static PowerState getVmPowerState(VirtualMachineMO vmMo) throws Exception {
        VirtualMachineRuntimeInfo runtimeInfo = vmMo.getRuntimeInfo();
        return convertPowerState(runtimeInfo.getPowerState());
    }

    private static HostStatsEntry getHyperHostStats(VmwareHypervisorHost hyperHost) throws Exception {
        ComputeResourceSummary hardwareSummary = hyperHost.getHyperHostHardwareSummary();
        if (hardwareSummary == null)
            return null;

        HostStatsEntry entry = new HostStatsEntry();

        entry.setEntityType("host");
        double cpuUtilization = ((double) (hardwareSummary.getTotalCpu() - hardwareSummary.getEffectiveCpu()) / (double) hardwareSummary.getTotalCpu() * 100);
        entry.setCpuUtilization(cpuUtilization);
        entry.setTotalMemoryKBs(hardwareSummary.getTotalMemory() / 1024);
        entry.setFreeMemoryKBs(hardwareSummary.getEffectiveMemory() * 1024);

        return entry;
    }

    private static String getRouterSshControlIp(NetworkElementCommand cmd) {
        String routerIp = cmd.getAccessDetail(NetworkElementCommand.ROUTER_IP);
        if (s_logger.isDebugEnabled())
            s_logger.debug("Use router's private IP for SSH control. IP : " + routerIp);
        return routerIp;
    }

    @Override
    public void setAgentControl(IAgentControl agentControl) {
    }

    @Override
    public boolean configure(String name, Map<String, Object> params) throws ConfigurationException {
        try {
            _name = name;

            _url = (String) params.get("url");
            _username = (String) params.get("username");
            _password = (String) params.get("password");
            _dcId = (String) params.get("zone");
            _pod = (String) params.get("pod");
            _cluster = (String) params.get("cluster");

            _guid = (String) params.get("guid");
            String[] tokens = _guid.split("@");
            _vCenterAddress = tokens[1];
            _morHyperHost = new ManagedObjectReference();
            String[] hostTokens = tokens[0].split(":");
            _morHyperHost.setType(hostTokens[0]);
            _morHyperHost.setValue(hostTokens[1]);

            _guestTrafficInfo = (VmwareTrafficLabel) params.get("guestTrafficInfo");
            _publicTrafficInfo = (VmwareTrafficLabel) params.get("publicTrafficInfo");
            VmwareContext context = getServiceContext();
            VmwareManager mgr = context.getStockObject(VmwareManager.CONTEXT_STOCK_NAME);
            if (mgr == null) {
                throw new ConfigurationException("Invalid vmwareContext:  vmwareMgr stock object is not set or cleared.");
            }
            mgr.setupResourceStartupParams(params);

            CustomFieldsManagerMO cfmMo = new CustomFieldsManagerMO(context, context.getServiceContent().getCustomFieldsManager());
            cfmMo.ensureCustomFieldDef("Datastore", CustomFieldConstants.CLOUD_UUID);
            cfmMo.ensureCustomFieldDef("StoragePod", CustomFieldConstants.CLOUD_UUID);

            if (_publicTrafficInfo != null && _publicTrafficInfo.getVirtualSwitchType() != VirtualSwitchType.StandardVirtualSwitch
                    || _guestTrafficInfo != null && _guestTrafficInfo.getVirtualSwitchType() != VirtualSwitchType.StandardVirtualSwitch) {
                cfmMo.ensureCustomFieldDef("DistributedVirtualPortgroup", CustomFieldConstants.CLOUD_GC_DVP);
            }
            cfmMo.ensureCustomFieldDef("Network", CustomFieldConstants.CLOUD_GC);
            cfmMo.ensureCustomFieldDef("VirtualMachine", CustomFieldConstants.CLOUD_UUID);
            cfmMo.ensureCustomFieldDef("VirtualMachine", CustomFieldConstants.CLOUD_NIC_MASK);
            cfmMo.ensureCustomFieldDef("VirtualMachine", CustomFieldConstants.CLOUD_VM_INTERNAL_NAME);
            cfmMo.ensureCustomFieldDef("VirtualMachine", CustomFieldConstants.CLOUD_WORKER);
            cfmMo.ensureCustomFieldDef("VirtualMachine", CustomFieldConstants.CLOUD_WORKER_TAG);

            VmwareHypervisorHost hostMo = this.getHyperHost(context);
            _hostName = hostMo.getHyperHostName();

            if (_guestTrafficInfo.getVirtualSwitchType() == VirtualSwitchType.NexusDistributedVirtualSwitch
                    || _publicTrafficInfo.getVirtualSwitchType() == VirtualSwitchType.NexusDistributedVirtualSwitch) {
                _privateNetworkVSwitchName = mgr.getPrivateVSwitchName(Long.parseLong(_dcId), HypervisorType.VMware);
                _vsmCredentials = mgr.getNexusVSMCredentialsByClusterId(Long.parseLong(_cluster));
            }

            if (_privateNetworkVSwitchName == null) {
                _privateNetworkVSwitchName = (String) params.get("private.network.vswitch.name");
            }

            String value = (String) params.get("vmware.recycle.hung.wokervm");
            if (value != null && value.equalsIgnoreCase("true"))
                _recycleHungWorker = true;

            value = (String) params.get("vmware.root.disk.controller");
            if (value != null && value.equalsIgnoreCase("scsi"))
                _rootDiskController = DiskControllerType.scsi;
            else if (value != null && value.equalsIgnoreCase("ide"))
                _rootDiskController = DiskControllerType.ide;
            else
                _rootDiskController = DiskControllerType.osdefault;

            Integer intObj = (Integer) params.get("ports.per.dvportgroup");
            if (intObj != null)
                _portsPerDvPortGroup = intObj.intValue();

            s_logger.info("VmwareResource network configuration info." + " private traffic over vSwitch: " + _privateNetworkVSwitchName + ", public traffic over "
                    + _publicTrafficInfo.getVirtualSwitchType() + " : " + _publicTrafficInfo.getVirtualSwitchName() + ", guest traffic over "
                    + _guestTrafficInfo.getVirtualSwitchType() + " : " + _guestTrafficInfo.getVirtualSwitchName());

            Boolean boolObj = (Boolean) params.get("vmware.create.full.clone");
            if (boolObj != null && boolObj.booleanValue()) {
                _fullCloneFlag = true;
            } else {
                _fullCloneFlag = false;
            }

            boolObj = (Boolean) params.get("vm.instancename.flag");
            if (boolObj != null && boolObj.booleanValue()) {
                _instanceNameFlag = true;
            } else {
                _instanceNameFlag = false;
            }

            value = (String) params.get("scripts.timeout");
            int timeout = NumbersUtil.parseInt(value, 1440) * 1000;

            storageNfsVersion = NfsSecondaryStorageResource.retrieveNfsVersionFromParams(params);
            _storageProcessor = new VmwareStorageProcessor((VmwareHostService) this, _fullCloneFlag, (VmwareStorageMount) mgr, timeout, this, _shutdownWaitMs, null,
                    storageNfsVersion);
            storageHandler = new VmwareStorageSubsystemCommandHandler(_storageProcessor, storageNfsVersion);

            _vrResource = new VirtualRoutingResource(this);
            if (!_vrResource.configure(name, params)) {
                throw new ConfigurationException("Unable to configure VirtualRoutingResource");
            }

            if (s_logger.isTraceEnabled()) {
                s_logger.trace("Successfully configured VmwareResource.");
            }
            return true;
        } catch (Exception e) {
            s_logger.error("Unexpected Exception ", e);
            throw new ConfigurationException("Failed to configure VmwareResource due to unexpect exception.");
        } finally {
            recycleServiceContext();
        }
    }

    @Override
    public String getName() {
        return _name;
    }

    @Override
    public boolean start() {
        return true;
    }

    @Override
    public boolean stop() {
        return true;
    }

    public VmwareContext getServiceContext() {
        return getServiceContext(null);
    }

    public void invalidateServiceContext() {
        invalidateServiceContext(null);
    }

    public VmwareHypervisorHost getHyperHost(VmwareContext context) {
        return getHyperHost(context, null);
    }

    @Override
    public VmwareContext getServiceContext(Command cmd) {
        VmwareContext context = null;
        if (s_serviceContext.get() != null) {
            context = s_serviceContext.get();
            String poolKey = VmwareContextPool.composePoolKey(_vCenterAddress, _username);
            // Before re-using the thread local context, ensure it corresponds to the right vCenter API session and that it is valid to make calls.
            if (context.getPoolKey().equals(poolKey)) {
                if (context.validate()) {
                    if (s_logger.isTraceEnabled()) {
                        s_logger.trace("ThreadLocal context is still valid, just reuse");
                    }
                    return context;
                } else {
                    s_logger.info("Validation of the context failed, dispose and use a new one");
                    invalidateServiceContext(context);
                }
            } else {
                // Exisitng ThreadLocal context corresponds to a different vCenter API session. Why has it not been recycled?
                s_logger.warn("ThreadLocal VMware context: " + poolKey + " doesn't correspond to the right vCenter. Expected VMware context: " + context.getPoolKey());
            }
        }
        try {
            context = VmwareContextFactory.getContext(_vCenterAddress, _username, _password);
            s_serviceContext.set(context);
        } catch (Exception e) {
            s_logger.error("Unable to connect to vSphere server: " + _vCenterAddress, e);
            throw new CloudRuntimeException("Unable to connect to vSphere server: " + _vCenterAddress);
        }
        return context;
    }

    @Override
    public void invalidateServiceContext(VmwareContext context) {
        assert (s_serviceContext.get() == context);

        s_serviceContext.set(null);
        if (context != null)
            context.close();
    }

    private static void recycleServiceContext() {
        VmwareContext context = s_serviceContext.get();
        if (s_logger.isTraceEnabled()) {
            s_logger.trace("Reset threadlocal context to null");
        }
        s_serviceContext.set(null);

        if (context != null) {
            assert (context.getPool() != null);
            if (s_logger.isTraceEnabled()) {
                s_logger.trace("Recycling threadlocal context to pool");
            }
            context.getPool().registerContext(context);
        }
    }

    @Override
    public VmwareHypervisorHost getHyperHost(VmwareContext context, Command cmd) {
        if (_morHyperHost.getType().equalsIgnoreCase("HostSystem")) {
            return new HostMO(context, _morHyperHost);
        }
        return new ClusterMO(context, _morHyperHost);
    }

    @Override
    @DB
    public String getWorkerName(VmwareContext context, Command cmd, int workerSequence, DatastoreMO sourceDsMo) throws Exception {
        VmwareManager mgr = context.getStockObject(VmwareManager.CONTEXT_STOCK_NAME);
        String vmName = mgr.composeWorkerName();
        if (sourceDsMo!= null && sourceDsMo.getDatastoreType().equalsIgnoreCase("VVOL")) {
            vmName = CustomFieldConstants.CLOUD_UUID + "-" + vmName;
        }

        assert (cmd != null);
        context.getStockObject(VmwareManager.CONTEXT_STOCK_NAME);
        // TODO: Fix this? long checkPointId = vmwareMgr.pushCleanupCheckpoint(this._guid, vmName);
        // TODO: Fix this? cmd.setContextParam("checkpoint", String.valueOf(checkPointId));
        return vmName;
    }

    @Override
    public void setName(String name) {
        // TODO Auto-generated method stub
    }

    @Override
    public void setConfigParams(Map<String, Object> params) {
        // TODO Auto-generated method stub

    }

    @Override
    public Map<String, Object> getConfigParams() {
        // TODO Auto-generated method stub
        return null;
    }

    @Override
    public int getRunLevel() {
        // TODO Auto-generated method stub
        return 0;
    }

    @Override
    public void setRunLevel(int level) {
        // TODO Auto-generated method stub
    }

    @Override
    public Answer execute(DestroyCommand cmd) {
        if (s_logger.isInfoEnabled()) {
            s_logger.info("Executing resource DestroyCommand to evict template from storage pool: " + getHumanReadableBytesJson(_gson.toJson(cmd)));
        }

        try {
            VmwareContext context = getServiceContext(null);
            VmwareHypervisorHost hyperHost = getHyperHost(context, null);
            VolumeTO vol = cmd.getVolume();

            VirtualMachineMO vmMo = findVmOnDatacenter(context, hyperHost, vol);

            if (vmMo != null) {
                if (s_logger.isInfoEnabled()) {
                    s_logger.info("Destroy template volume " + vol.getPath());
                }
                if (vmMo.isTemplate()) {
                    vmMo.markAsVirtualMachine(hyperHost.getHyperHostOwnerResourcePool(), hyperHost.getMor());
                }
                vmMo.destroy();
            } else {
                if (s_logger.isInfoEnabled()) {
                    s_logger.info("Template volume " + vol.getPath() + " is not found, no need to delete.");
                }
            }
            return new Answer(cmd, true, "Success");

        } catch (Throwable e) {
            if (e instanceof RemoteException) {
                s_logger.warn("Encounter remote exception to vCenter, invalidate VMware session context");
                invalidateServiceContext(null);
            }

            String msg = "DestroyCommand failed due to " + VmwareHelper.getExceptionMessage(e);
            s_logger.error(msg, e);
            return new Answer(cmd, false, msg);
        }
    }

    /**
     * Use data center to look for vm, instead of randomly picking up a cluster<br/>
     * (in multiple cluster environments vm could not be found if wrong cluster was chosen)
     *
     * @param context   vmware context
     * @param hyperHost vmware hv host
     * @param vol       volume
     * @return a virtualmachinemo if could be found on datacenter.
     * @throws Exception             if there is an error while finding vm
     * @throws CloudRuntimeException if datacenter cannot be found
     */
    protected VirtualMachineMO findVmOnDatacenter(VmwareContext context, VmwareHypervisorHost hyperHost, VolumeTO vol) throws Exception {
        DatacenterMO dcMo = new DatacenterMO(context, hyperHost.getHyperHostDatacenter());
        if (dcMo.getMor() == null) {
            String msg = "Unable to find VMware DC";
            s_logger.error(msg);
            throw new CloudRuntimeException(msg);
        }
        return dcMo.findVm(vol.getPath());
    }

    public String getAbsoluteVmdkFile(VirtualDisk disk) {
        String vmdkAbsFile = null;
        VirtualDeviceBackingInfo backingInfo = disk.getBacking();
        if (backingInfo instanceof VirtualDiskFlatVer2BackingInfo) {
            VirtualDiskFlatVer2BackingInfo diskBackingInfo = (VirtualDiskFlatVer2BackingInfo) backingInfo;
            vmdkAbsFile = diskBackingInfo.getFileName();
        }
        return vmdkAbsFile;
    }

    protected File getSystemVmKeyFile() {
        if (s_systemVmKeyFile == null) {
            syncFetchSystemVmKeyFile();
        }
        return s_systemVmKeyFile;
    }

    private static void syncFetchSystemVmKeyFile() {
        synchronized (s_syncLockObjectFetchKeyFile) {
            if (s_systemVmKeyFile == null) {
                s_systemVmKeyFile = fetchSystemVmKeyFile();
            }
        }
    }

    private static File fetchSystemVmKeyFile() {
        String filePath = s_relativePathSystemVmKeyFileInstallDir;
        s_logger.debug("Looking for file [" + filePath + "] in the classpath.");
        URL url = Script.class.getClassLoader().getResource(filePath);
        File keyFile = null;
        if (url != null) {
            keyFile = new File(url.getPath());
        }
        if (keyFile == null || !keyFile.exists()) {
            filePath = s_defaultPathSystemVmKeyFile;
            keyFile = new File(filePath);
            s_logger.debug("Looking for file [" + filePath + "] in the classpath.");
        }
        if (!keyFile.exists()) {
            s_logger.error("Unable to locate id_rsa.cloud in your setup at " + keyFile.toString());
        }
        return keyFile;
    }

    private List<UnmanagedInstanceTO.Disk> getUnmanageInstanceDisks(VirtualMachineMO vmMo) {
        List<UnmanagedInstanceTO.Disk> instanceDisks = new ArrayList<>();
        VirtualDisk[] disks = null;
        try {
            disks = vmMo.getAllDiskDevice();
        } catch (Exception e) {
            s_logger.info("Unable to retrieve unmanaged instance disks. " + e.getMessage());
        }
        if (disks != null) {
            for (VirtualDevice diskDevice : disks) {
                try {
                    if (diskDevice instanceof VirtualDisk) {
                        UnmanagedInstanceTO.Disk instanceDisk = new UnmanagedInstanceTO.Disk();
                        VirtualDisk disk = (VirtualDisk) diskDevice;
                        instanceDisk.setDiskId(disk.getDiskObjectId());
                        instanceDisk.setLabel(disk.getDeviceInfo() != null ? disk.getDeviceInfo().getLabel() : "");
                        instanceDisk.setFileBaseName(vmMo.getVmdkFileBaseName(disk));
                        instanceDisk.setImagePath(getAbsoluteVmdkFile(disk));
                        instanceDisk.setCapacity(disk.getCapacityInBytes());
                        instanceDisk.setPosition(diskDevice.getUnitNumber());
                        DatastoreFile file = new DatastoreFile(getAbsoluteVmdkFile(disk));
                        if (!Strings.isNullOrEmpty(file.getFileBaseName()) && !Strings.isNullOrEmpty(file.getDatastoreName())) {
                            VirtualMachineDiskInfo diskInfo = vmMo.getDiskInfoBuilder().getDiskInfoByBackingFileBaseName(file.getFileBaseName(), file.getDatastoreName());
                            instanceDisk.setChainInfo(getGson().toJson(diskInfo));
                        }
                        for (VirtualDevice device : vmMo.getAllDeviceList()) {
                            if (diskDevice.getControllerKey() == device.getKey()) {
                                if (device instanceof VirtualIDEController) {
                                    instanceDisk.setController(DiskControllerType.getType(device.getClass().getSimpleName()).toString());
                                    instanceDisk.setControllerUnit(((VirtualIDEController) device).getBusNumber());
                                } else if (device instanceof VirtualSCSIController) {
                                    instanceDisk.setController(DiskControllerType.getType(device.getClass().getSimpleName()).toString());
                                    instanceDisk.setControllerUnit(((VirtualSCSIController) device).getBusNumber());
                                } else {
                                    instanceDisk.setController(DiskControllerType.none.toString());
                                }
                                break;
                            }
                        }
                        if (disk.getBacking() instanceof VirtualDeviceFileBackingInfo) {
                            VirtualDeviceFileBackingInfo diskBacking = (VirtualDeviceFileBackingInfo) disk.getBacking();
                            ManagedObjectReference morDs = diskBacking.getDatastore();
                            DatastoreInfo info = (DatastoreInfo)vmMo.getContext().getVimClient().getDynamicProperty(diskBacking.getDatastore(), "info");
                            if (info instanceof NasDatastoreInfo) {
                                NasDatastoreInfo dsInfo = (NasDatastoreInfo) info;
                                instanceDisk.setDatastoreName(dsInfo.getName());
                                if (dsInfo.getNas() != null) {
                                    instanceDisk.setDatastoreHost(dsInfo.getNas().getRemoteHost());
                                    instanceDisk.setDatastorePath(dsInfo.getNas().getRemotePath());
                                    instanceDisk.setDatastoreType(dsInfo.getNas().getType());
                                }
                            } else {
                                instanceDisk.setDatastoreName(info.getName());
                            }
                        }
                        s_logger.info(vmMo.getName() + " " + disk.getDeviceInfo().getLabel() + " " + disk.getDeviceInfo().getSummary() + " " + disk.getDiskObjectId() + " " + disk.getCapacityInKB() + " " + instanceDisk.getController());
                        instanceDisks.add(instanceDisk);
                    }
                } catch (Exception e) {
                    s_logger.info("Unable to retrieve unmanaged instance disk info. " + e.getMessage());
                }
            }
            Collections.sort(instanceDisks, new Comparator<UnmanagedInstanceTO.Disk>() {
                @Override
                public int compare(final UnmanagedInstanceTO.Disk disk1, final UnmanagedInstanceTO.Disk disk2) {
                    return extractInt(disk1) - extractInt(disk2);
                }

                int extractInt(UnmanagedInstanceTO.Disk disk) {
                    String num = disk.getLabel().replaceAll("\\D", "");
                    // return 0 if no digits found
                    return num.isEmpty() ? 0 : Integer.parseInt(num);
                }
            });
        }
        return instanceDisks;
    }

    private List<UnmanagedInstanceTO.Nic> getUnmanageInstanceNics(VmwareHypervisorHost hyperHost, VirtualMachineMO vmMo) {
        List<UnmanagedInstanceTO.Nic> instanceNics = new ArrayList<>();

        HashMap<String, List<String>> guestNicMacIPAddressMap = new HashMap<>();
        try {
            GuestInfo guestInfo = vmMo.getGuestInfo();
            if (guestInfo.getToolsStatus() == VirtualMachineToolsStatus.TOOLS_OK) {
                for (GuestNicInfo nicInfo: guestInfo.getNet()) {
                    if (CollectionUtils.isNotEmpty(nicInfo.getIpAddress())) {
                        List<String> ipAddresses = new ArrayList<>();
                        for (String ipAddress : nicInfo.getIpAddress()) {
                            if (NetUtils.isValidIp4(ipAddress)) {
                                ipAddresses.add(ipAddress);
                            }
                        }
                        guestNicMacIPAddressMap.put(nicInfo.getMacAddress(), ipAddresses);
                    }
                }
            } else {
                s_logger.info(String.format("Unable to retrieve guest nics for instance: %s from VMware tools as tools status: %s", vmMo.getName(), guestInfo.getToolsStatus().toString()));
            }
        } catch (Exception e) {
            s_logger.info("Unable to retrieve guest nics for instance from VMware tools. " + e.getMessage());
        }
        VirtualDevice[] nics = null;
        try {
            nics = vmMo.getNicDevices();
        } catch (Exception e) {
            s_logger.info("Unable to retrieve unmanaged instance nics. " + e.getMessage());
        }
        if (nics != null) {
            for (VirtualDevice nic : nics) {
                try {
                    VirtualEthernetCard ethCardDevice = (VirtualEthernetCard) nic;
                    s_logger.error(nic.getClass().getCanonicalName() + " " + nic.getBacking().getClass().getCanonicalName() + " " + ethCardDevice.getMacAddress());
                    UnmanagedInstanceTO.Nic instanceNic = new UnmanagedInstanceTO.Nic();
                    instanceNic.setNicId(ethCardDevice.getDeviceInfo().getLabel());
                    if (ethCardDevice instanceof VirtualPCNet32) {
                        instanceNic.setAdapterType(VirtualEthernetCardType.PCNet32.toString());
                    } else if (ethCardDevice instanceof VirtualVmxnet2) {
                        instanceNic.setAdapterType(VirtualEthernetCardType.Vmxnet2.toString());
                    } else if (ethCardDevice instanceof VirtualVmxnet3) {
                        instanceNic.setAdapterType(VirtualEthernetCardType.Vmxnet3.toString());
                    } else {
                        instanceNic.setAdapterType(VirtualEthernetCardType.E1000.toString());
                    }
                    instanceNic.setMacAddress(ethCardDevice.getMacAddress());
                    if (guestNicMacIPAddressMap.containsKey(instanceNic.getMacAddress())) {
                        instanceNic.setIpAddress(guestNicMacIPAddressMap.get(instanceNic.getMacAddress()));
                    }
                    if (ethCardDevice.getSlotInfo() != null) {
                        instanceNic.setPciSlot(ethCardDevice.getSlotInfo().toString());
                    }
                    VirtualDeviceBackingInfo backing = ethCardDevice.getBacking();
                    if (backing instanceof VirtualEthernetCardDistributedVirtualPortBackingInfo) {
                        VirtualEthernetCardDistributedVirtualPortBackingInfo backingInfo = (VirtualEthernetCardDistributedVirtualPortBackingInfo) backing;
                        DistributedVirtualSwitchPortConnection port = backingInfo.getPort();
                        String portKey = port.getPortKey();
                        String portGroupKey = port.getPortgroupKey();
                        String dvSwitchUuid = port.getSwitchUuid();

                        s_logger.debug("NIC " + nic.toString() + " is connected to dvSwitch " + dvSwitchUuid + " pg " + portGroupKey + " port " + portKey);

                        ManagedObjectReference dvSwitchManager = vmMo.getContext().getVimClient().getServiceContent().getDvSwitchManager();
                        ManagedObjectReference dvSwitch = vmMo.getContext().getVimClient().getService().queryDvsByUuid(dvSwitchManager, dvSwitchUuid);

                        // Get all ports
                        DistributedVirtualSwitchPortCriteria criteria = new DistributedVirtualSwitchPortCriteria();
                        criteria.setInside(true);
                        criteria.getPortgroupKey().add(portGroupKey);
                        List<DistributedVirtualPort> dvPorts = vmMo.getContext().getVimClient().getService().fetchDVPorts(dvSwitch, criteria);

                        for (DistributedVirtualPort dvPort : dvPorts) {
                            // Find the port for this NIC by portkey
                            if (portKey.equals(dvPort.getKey())) {
                                VMwareDVSPortSetting settings = (VMwareDVSPortSetting) dvPort.getConfig().getSetting();
                                if (settings.getVlan() instanceof VmwareDistributedVirtualSwitchVlanIdSpec) {
                                    VmwareDistributedVirtualSwitchVlanIdSpec vlanId = (VmwareDistributedVirtualSwitchVlanIdSpec) settings.getVlan();
                                    s_logger.trace("Found port " + dvPort.getKey() + " with vlan " + vlanId.getVlanId());
                                    if (vlanId.getVlanId() > 0 && vlanId.getVlanId() < 4095) {
                                        instanceNic.setVlan(vlanId.getVlanId());
                                    }
                                } else if (settings.getVlan() instanceof VmwareDistributedVirtualSwitchPvlanSpec) {
                                    VmwareDistributedVirtualSwitchPvlanSpec pvlanSpec = (VmwareDistributedVirtualSwitchPvlanSpec) settings.getVlan();
                                    s_logger.trace("Found port " + dvPort.getKey() + " with pvlan " + pvlanSpec.getPvlanId());
                                    if (pvlanSpec.getPvlanId() > 0 && pvlanSpec.getPvlanId() < 4095) {
                                        DistributedVirtualSwitchMO dvSwitchMo = new DistributedVirtualSwitchMO(vmMo.getContext(), dvSwitch);
                                        Pair<Integer, HypervisorHostHelper.PvlanType> vlanDetails = dvSwitchMo.retrieveVlanFromPvlan(pvlanSpec.getPvlanId(), dvSwitch);
                                        if (vlanDetails != null && vlanDetails.first() != null && vlanDetails.second() != null) {
                                            instanceNic.setVlan(vlanDetails.first());
                                            instanceNic.setPvlan(pvlanSpec.getPvlanId());
                                            instanceNic.setPvlanType(vlanDetails.second().toString());
                                        }
                                    }
                                }
                                break;
                            }
                        }
                    } else if (backing instanceof VirtualEthernetCardNetworkBackingInfo) {
                        VirtualEthernetCardNetworkBackingInfo backingInfo = (VirtualEthernetCardNetworkBackingInfo) backing;
                        instanceNic.setNetwork(backingInfo.getDeviceName());
                        if (hyperHost instanceof HostMO) {
                            HostMO hostMo = (HostMO) hyperHost;
                            HostPortGroupSpec portGroupSpec = hostMo.getHostPortGroupSpec(backingInfo.getDeviceName());
                            instanceNic.setVlan(portGroupSpec.getVlanId());
                        }
                    }
                    instanceNics.add(instanceNic);
                } catch (Exception e) {
                    s_logger.info("Unable to retrieve unmanaged instance nic info. " + e.getMessage());
                }
            }
            Collections.sort(instanceNics, new Comparator<UnmanagedInstanceTO.Nic>() {
                @Override
                public int compare(final UnmanagedInstanceTO.Nic nic1, final UnmanagedInstanceTO.Nic nic2) {
                    return extractInt(nic1) - extractInt(nic2);
                }

                int extractInt(UnmanagedInstanceTO.Nic nic) {
                    String num = nic.getNicId().replaceAll("\\D", "");
                    // return 0 if no digits found
                    return num.isEmpty() ? 0 : Integer.parseInt(num);
                }
            });
        }
        return  instanceNics;
    }

    private UnmanagedInstanceTO getUnmanagedInstance(VmwareHypervisorHost hyperHost, VirtualMachineMO vmMo) {
        UnmanagedInstanceTO instance = null;
        try {
            instance = new UnmanagedInstanceTO();
            instance.setName(vmMo.getVmName());
            instance.setCpuCores(vmMo.getConfigSummary().getNumCpu());
            instance.setCpuCoresPerSocket(vmMo.getCoresPerSocket());
            instance.setCpuSpeed(vmMo.getConfigSummary().getCpuReservation());
            instance.setMemory(vmMo.getConfigSummary().getMemorySizeMB());
            instance.setOperatingSystemId(vmMo.getVmGuestInfo().getGuestId());
            if (Strings.isNullOrEmpty(instance.getOperatingSystemId())) {
                instance.setOperatingSystemId(vmMo.getConfigSummary().getGuestId());
            }
            VirtualMachineGuestOsIdentifier osIdentifier = VirtualMachineGuestOsIdentifier.OTHER_GUEST;
            try {
                osIdentifier = VirtualMachineGuestOsIdentifier.fromValue(instance.getOperatingSystemId());
            } catch (IllegalArgumentException iae) {
                if (!Strings.isNullOrEmpty(instance.getOperatingSystemId()) && instance.getOperatingSystemId().contains("64")) {
                    osIdentifier = VirtualMachineGuestOsIdentifier.OTHER_GUEST_64;
                }
            }
            instance.setOperatingSystem(vmMo.getGuestInfo().getGuestFullName());
            if (Strings.isNullOrEmpty(instance.getOperatingSystem())) {
                instance.setOperatingSystem(vmMo.getConfigSummary().getGuestFullName());
            }
            UnmanagedInstanceTO.PowerState powerState = UnmanagedInstanceTO.PowerState.PowerUnknown;
            if (vmMo.getPowerState().toString().equalsIgnoreCase("POWERED_ON")) {
                powerState = UnmanagedInstanceTO.PowerState.PowerOn;
            }
            if (vmMo.getPowerState().toString().equalsIgnoreCase("POWERED_OFF")) {
                powerState = UnmanagedInstanceTO.PowerState.PowerOff;
            }
            instance.setPowerState(powerState);
            instance.setDisks(getUnmanageInstanceDisks(vmMo));
            instance.setNics(getUnmanageInstanceNics(hyperHost, vmMo));
        } catch (Exception e) {
            s_logger.info("Unable to retrieve unmanaged instance info. " + e.getMessage());
        }

        return  instance;
    }

    private Answer execute(GetUnmanagedInstancesCommand cmd) {
        if (s_logger.isInfoEnabled()) {
            s_logger.info("Executing resource GetUnmanagedInstancesCommand " + _gson.toJson(cmd));
        }

        VmwareContext context = getServiceContext();
        HashMap<String, UnmanagedInstanceTO> unmanagedInstances = new HashMap<>();
        try {
            VmwareHypervisorHost hyperHost = getHyperHost(context);

            String vmName = cmd.getInstanceName();
            List<VirtualMachineMO> vmMos = hyperHost.listVmsOnHyperHostWithHypervisorName(vmName);

            for (VirtualMachineMO vmMo : vmMos) {
                if (vmMo == null) {
                    continue;
                }
                if (vmMo.isTemplate()) {
                    continue;
                }
                // Filter managed instances
                if (cmd.hasManagedInstance(vmMo.getName())) {
                    continue;
                }
                // Filter instance if answer is requested for a particular instance name
                if (!Strings.isNullOrEmpty(cmd.getInstanceName()) &&
                        !cmd.getInstanceName().equals(vmMo.getVmName())) {
                    continue;
                }
                UnmanagedInstanceTO instance = getUnmanagedInstance(hyperHost, vmMo);
                if (instance != null) {
                    unmanagedInstances.put(instance.getName(), instance);
                }
            }
        } catch (Exception e) {
            s_logger.info("GetUnmanagedInstancesCommand failed due to " + VmwareHelper.getExceptionMessage(e));
        }
        return new GetUnmanagedInstancesAnswer(cmd, "", unmanagedInstances);
    }

    private Answer execute(PrepareUnmanageVMInstanceCommand cmd) {
        s_logger.debug("Verify VMware instance: " + cmd.getInstanceName() + " is available before unmanaging VM");
        VmwareContext context = getServiceContext();
        VmwareHypervisorHost hyperHost = getHyperHost(context);
        String instanceName = cmd.getInstanceName();

        try {
            ManagedObjectReference  dcMor = hyperHost.getHyperHostDatacenter();
            DatacenterMO dataCenterMo = new DatacenterMO(getServiceContext(), dcMor);
            VirtualMachineMO vm = dataCenterMo.findVm(instanceName);
            if (vm == null) {
                return new PrepareUnmanageVMInstanceAnswer(cmd, false, "Cannot find VM with name " + instanceName +
                        " in datacenter " + dataCenterMo.getName());
            }
        } catch (Exception e) {
            s_logger.error("Error trying to verify if VM to unmanage exists", e);
            return new PrepareUnmanageVMInstanceAnswer(cmd, false, "Error: " + e.getMessage());
        }

        return new PrepareUnmanageVMInstanceAnswer(cmd, true, "OK");
    }

    /*
     * Method to relocate a virtual machine. This migrates VM and its volumes to given host, datastores.
     * It is used for MigrateVolumeCommand (detached volume case), MigrateVmToPoolCommand and MigrateVmWithStorageCommand.
     */

    private List<VolumeObjectTO> relocateVirtualMachine(final VmwareHypervisorHost hypervisorHost,
                                                        final String name, final VirtualMachineTO vmTo,
                                                        final String targetHost, final VmwareHypervisorHost hostInTargetCluster,
                                                        final String poolUuid, final List<Pair<VolumeTO, StorageFilerTO>> volToFiler) throws Exception {
        String vmName = name;
        if (vmName == null && vmTo != null) {
            vmName = vmTo.getName();
        }
        VmwareHypervisorHost sourceHyperHost = hypervisorHost;
        VmwareHypervisorHost targetHyperHost = hostInTargetCluster;
        VirtualMachineMO vmMo = null;
        ManagedObjectReference morSourceHostDc = null;
        VirtualMachineRelocateSpec relocateSpec = new VirtualMachineRelocateSpec();
        List<VirtualMachineRelocateSpecDiskLocator> diskLocators = new ArrayList<VirtualMachineRelocateSpecDiskLocator>();
        Set<String> mountedDatastoresAtSource = new HashSet<String>();
        List<VolumeObjectTO> volumeToList =  new ArrayList<>();
        Map<Long, Integer> volumeDeviceKey = new HashMap<Long, Integer>();

        try {
            if (sourceHyperHost == null) {
                sourceHyperHost = getHyperHost(getServiceContext());
            }
            if (targetHyperHost == null && StringUtils.isNotBlank(targetHost)) {
                targetHyperHost = VmwareHelper.getHostMOFromHostName(getServiceContext(), targetHost);
            }
            morSourceHostDc = sourceHyperHost.getHyperHostDatacenter();
            DatacenterMO dcMo = new DatacenterMO(sourceHyperHost.getContext(), morSourceHostDc);
            if (targetHyperHost != null) {
                ManagedObjectReference morTargetHostDc = targetHyperHost.getHyperHostDatacenter();
                if (!morSourceHostDc.getValue().equalsIgnoreCase(morTargetHostDc.getValue())) {
                    String msg = "VM " + vmName + " cannot be migrated between different datacenter";
                    throw new CloudRuntimeException(msg);
                }
            }

            // find VM through source host (VM is not at the target host yet)
            vmMo = sourceHyperHost.findVmOnHyperHost(vmName);
            if (vmMo == null) {
                String msg = "VM " + vmName + " does not exist on host: " + sourceHyperHost.getHyperHostName();
                s_logger.warn(msg);
                // find VM through source host (VM is not at the target host yet)
                vmMo = dcMo.findVm(vmName);
                if (vmMo == null) {
                    msg = "VM " + vmName + " does not exist on datacenter: " + dcMo.getName();
                    s_logger.error(msg);
                    throw new Exception(msg);
                }
                // VM host has changed
                sourceHyperHost = vmMo.getRunningHost();
            }

            vmName = vmMo.getName();
            String srcHostApiVersion = ((HostMO)sourceHyperHost).getHostAboutInfo().getApiVersion();

            if (StringUtils.isNotBlank(poolUuid)) {
                VmwareHypervisorHost dsHost = targetHyperHost == null ? sourceHyperHost : targetHyperHost;
                ManagedObjectReference morDatastore = null;
                String msg;
                morDatastore = getTargetDatastoreMOReference(poolUuid, dsHost);
                if (morDatastore == null) {
                    msg = "Unable to find the target datastore: " + poolUuid + " on host: " + dsHost.getHyperHostName() +
                            " to execute migration";
                    s_logger.error(msg);
                    throw new CloudRuntimeException(msg);
                }
                relocateSpec.setDatastore(morDatastore);
            } else if (CollectionUtils.isNotEmpty(volToFiler)) {
                // Specify destination datastore location for each volume
                VmwareHypervisorHost dsHost = targetHyperHost == null ? sourceHyperHost : targetHyperHost;
                for (Pair<VolumeTO, StorageFilerTO> entry : volToFiler) {
                    VolumeTO volume = entry.first();
                    StorageFilerTO filerTo = entry.second();
                    if (s_logger.isDebugEnabled()) {
                        s_logger.debug(String.format("Preparing spec for volume: %s to migrate it to datastore: %s", volume.getName(), filerTo.getUuid()));
                    }
                    ManagedObjectReference morVolumeDatastore = getTargetDatastoreMOReference(filerTo.getUuid(), dsHost);
                    if (morVolumeDatastore == null) {
                        String msg = "Unable to find the target datastore: " + filerTo.getUuid() + " in datacenter: " + dcMo.getName() + " to execute migration";
                        s_logger.error(msg);
                        throw new CloudRuntimeException(msg);
                    }

                    String mountedDs = getMountedDatastoreName(sourceHyperHost, srcHostApiVersion, filerTo);
                    if (mountedDs != null) {
                        mountedDatastoresAtSource.add(mountedDs);
                    }

                    if (volume.getType() == Volume.Type.ROOT) {
                        relocateSpec.setDatastore(morVolumeDatastore);
                    }
                    VirtualMachineRelocateSpecDiskLocator diskLocator = new VirtualMachineRelocateSpecDiskLocator();
                    diskLocator.setDatastore(morVolumeDatastore);
                    Pair<VirtualDisk, String> diskInfo = getVirtualDiskInfo(vmMo, volume.getPath() + VMDK_EXTENSION);
                    String vmdkAbsFile = getAbsoluteVmdkFile(diskInfo.first());
                    if (vmdkAbsFile != null && !vmdkAbsFile.isEmpty()) {
                        vmMo.updateAdapterTypeIfRequired(vmdkAbsFile);
                    }
                    int diskId = diskInfo.first().getKey();
                    diskLocator.setDiskId(diskId);

                    diskLocators.add(diskLocator);
                    volumeDeviceKey.put(volume.getId(), diskId);
                }
                // If a target datastore is provided for the VM, then by default all volumes associated with the VM will be migrated to that target datastore.
                // Hence set the existing datastore as target datastore for volumes that are not to be migrated.
                List<Pair<Integer, ManagedObjectReference>> diskDatastores = vmMo.getAllDiskDatastores();
                for (Pair<Integer, ManagedObjectReference> diskDatastore : diskDatastores) {
                    if (!volumeDeviceKey.containsValue(diskDatastore.first().intValue())) {
                        VirtualMachineRelocateSpecDiskLocator diskLocator = new VirtualMachineRelocateSpecDiskLocator();
                        diskLocator.setDiskId(diskDatastore.first().intValue());
                        diskLocator.setDatastore(diskDatastore.second());
                        diskLocators.add(diskLocator);
                    }
                }

                relocateSpec.getDisk().addAll(diskLocators);
            }

            // Specific section for MigrateVmWithStorageCommand
            if (vmTo != null) {
                // Prepare network at target before migration
                NicTO[] nics = vmTo.getNics();
                for (NicTO nic : nics) {
                    // prepare network on the host
                    prepareNetworkFromNicInfo((HostMO)targetHyperHost, nic, false, vmTo.getType());
                }
                // Ensure secondary storage mounted on target host
                VmwareManager mgr = targetHyperHost.getContext().getStockObject(VmwareManager.CONTEXT_STOCK_NAME);
                Pair<String, Long> secStoreUrlAndId = mgr.getSecondaryStorageStoreUrlAndId(Long.parseLong(_dcId));
                String secStoreUrl = secStoreUrlAndId.first();
                Long secStoreId = secStoreUrlAndId.second();
                if (secStoreUrl == null) {
                    String msg = "secondary storage for dc " + _dcId + " is not ready yet?";
                    throw new Exception(msg);
                }
                mgr.prepareSecondaryStorageStore(secStoreUrl, secStoreId);
                ManagedObjectReference morSecDs = prepareSecondaryDatastoreOnSpecificHost(secStoreUrl, targetHyperHost);
                if (morSecDs == null) {
                    String msg = "Failed to prepare secondary storage on host, secondary store url: " + secStoreUrl;
                    throw new Exception(msg);
                }
            }

            if (srcHostApiVersion.compareTo("5.1") < 0) {
                // Migrate VM's volumes to target datastore(s).
                if (!vmMo.changeDatastore(relocateSpec)) {
                    throw new Exception("Change datastore operation failed during storage migration");
                } else {
                    s_logger.debug("Successfully migrated storage of VM " + vmName + " to target datastore(s)");
                }
                // Migrate VM to target host.
                if (targetHyperHost != null) {
                    ManagedObjectReference morPool = targetHyperHost.getHyperHostOwnerResourcePool();
                    if (!vmMo.migrate(morPool, targetHyperHost.getMor())) {
                        throw new Exception("VM migration to target host failed during storage migration");
                    } else {
                        s_logger.debug("Successfully migrated VM " + vmName + " from " + sourceHyperHost.getHyperHostName() + " to " + targetHyperHost.getHyperHostName());
                    }
                }
            } else {
                // Add target host to relocate spec
                if (targetHyperHost != null) {
                    relocateSpec.setHost(targetHyperHost.getMor());
                    relocateSpec.setPool(targetHyperHost.getHyperHostOwnerResourcePool());
                }
                if (!vmMo.changeDatastore(relocateSpec)) {
                    throw new Exception("Change datastore operation failed during storage migration");
                } else {
                    s_logger.debug("Successfully migrated VM " + vmName +
                            (hostInTargetCluster != null ? " from " + sourceHyperHost.getHyperHostName() + " to " + targetHyperHost.getHyperHostName() + " and " : " with ") +
                            "its storage to target datastore(s)");
                }
            }

            // Consolidate VM disks.
            // In case of a linked clone VM, if VM's disks are not consolidated, further VM operations such as volume snapshot, VM snapshot etc. will result in DB inconsistencies.
            if (!vmMo.consolidateVmDisks()) {
                s_logger.warn("VM disk consolidation failed after storage migration. Yet proceeding with VM migration.");
            } else {
                s_logger.debug("Successfully consolidated disks of VM " + vmName + ".");
            }

            if (MapUtils.isNotEmpty(volumeDeviceKey)) {
                // Update and return volume path and chain info for every disk because that could have changed after migration
                VirtualMachineDiskInfoBuilder diskInfoBuilder = vmMo.getDiskInfoBuilder();
                for (Pair<VolumeTO, StorageFilerTO> entry : volToFiler) {
                    final VolumeTO volume = entry.first();
                    final long volumeId = volume.getId();
                    VirtualDisk[] disks = vmMo.getAllDiskDevice();
                    for (VirtualDisk disk : disks) {
                        if (volumeDeviceKey.get(volumeId) == disk.getKey()) {
                            VolumeObjectTO newVol = new VolumeObjectTO();
                            newVol.setDataStoreUuid(entry.second().getUuid());
                            String newPath = vmMo.getVmdkFileBaseName(disk);
                            String poolName = entry.second().getUuid().replace("-", "");
                            VirtualMachineDiskInfo diskInfo = diskInfoBuilder.getDiskInfoByBackingFileBaseName(newPath, poolName);
                            newVol.setId(volumeId);
                            newVol.setPath(newPath);
                            newVol.setChainInfo(_gson.toJson(diskInfo));
                            volumeToList.add(newVol);
                            break;
                        }
                    }
                }
            }
        } catch (Throwable e) {
            if (e instanceof RemoteException) {
                s_logger.warn("Encountered remote exception at vCenter, invalidating VMware session context");
                invalidateServiceContext();
            }
            throw e;
        } finally {
            // Cleanup datastores mounted on source host
            for (String mountedDatastore : mountedDatastoresAtSource) {
                s_logger.debug("Attempting to unmount datastore " + mountedDatastore + " at " + sourceHyperHost.getHyperHostName());
                try {
                    sourceHyperHost.unmountDatastore(mountedDatastore);
                } catch (Exception unmountEx) {
                    s_logger.warn("Failed to unmount datastore " + mountedDatastore + " at " + sourceHyperHost.getHyperHostName() + ". Seems the datastore is still being used by " + sourceHyperHost.getHyperHostName() +
                            ". Please unmount manually to cleanup.");
                }
                s_logger.debug("Successfully unmounted datastore " + mountedDatastore + " at " + sourceHyperHost.getHyperHostName());
            }
        }

        // Only when volToFiler is not empty a filled list of VolumeObjectTO is returned else it will be empty
        return volumeToList;
    }

    private String getMountedDatastoreName(VmwareHypervisorHost sourceHyperHost, String sourceHostApiVersion, StorageFilerTO filerTo) throws Exception {
        String mountedDatastoreName = null;
        // If host version is below 5.1 then simultaneous change of VM's datastore and host is not supported.
        // So since only the datastore will be changed first, ensure the target datastore is mounted on source host.
        if (sourceHostApiVersion.compareTo("5.1") < 0) {
            s_logger.debug(String.format("Host: %s version is %s, vMotion without shared storage cannot be done. Check source host has target datastore mounted or can be mounted", sourceHyperHost.getHyperHostName(), sourceHostApiVersion));
            ManagedObjectReference morVolumeDatastoreAtSource = HypervisorHostHelper.findDatastoreWithBackwardsCompatibility(sourceHyperHost, filerTo.getUuid());
            String volumeDatastoreName = filerTo.getUuid().replace("-", "");
            String volumeDatastoreHost = filerTo.getHost();
            String volumeDatastorePath = filerTo.getPath();
            int volumeDatastorePort = filerTo.getPort();

            // If datastore is NFS and target datastore is not already mounted on source host then mount the datastore.
            if (filerTo.getType().equals(StoragePoolType.NetworkFilesystem)) {
                if (morVolumeDatastoreAtSource == null) {
                    morVolumeDatastoreAtSource = sourceHyperHost.mountDatastore(false, volumeDatastoreHost, volumeDatastorePort, volumeDatastorePath, volumeDatastoreName, false);
                    if (morVolumeDatastoreAtSource == null) {
                        throw new Exception("Unable to mount NFS datastore " + volumeDatastoreHost + ":/" + volumeDatastorePath + " on host: " + sourceHyperHost.getHyperHostName());
                    }
                    mountedDatastoreName = volumeDatastoreName;
                    s_logger.debug("Mounted NFS datastore " + volumeDatastoreHost + ":/" + volumeDatastorePath + " on host: " + sourceHyperHost.getHyperHostName());
                }
            }

            // If datastore is VMFS and target datastore is not mounted or accessible to source host then fail migration.
            if (filerTo.getType().equals(StoragePoolType.VMFS)) {
                if (morVolumeDatastoreAtSource == null) {
                    s_logger.warn("Host: " + sourceHyperHost.getHyperHostName() + " version is below 5.1, target VMFS datastore(s) need to be manually mounted on host for successful storage migration.");
                    throw new Exception("Target VMFS datastore: " + volumeDatastorePath + " is not mounted on host: " + sourceHyperHost.getHyperHostName());
                }
                DatastoreMO dsAtSourceMo = new DatastoreMO(getServiceContext(), morVolumeDatastoreAtSource);
                String srcHostValue = sourceHyperHost.getMor().getValue();
                if (!dsAtSourceMo.isAccessibleToHost(srcHostValue)) {
                    s_logger.warn("Host " + sourceHyperHost.getHyperHostName() + " version is below 5.1, target VMFS datastore(s) need to be accessible to host for a successful storage migration.");
                    throw new Exception("Target VMFS datastore: " + volumeDatastorePath + " is not accessible on host: " + sourceHyperHost.getHyperHostName());
                }
            }
        }
        return mountedDatastoreName;
    }

    private Answer execute(ValidateVcenterDetailsCommand cmd) {
        if (s_logger.isInfoEnabled()) {
            s_logger.info("Executing resource ValidateVcenterDetailsCommand " + _gson.toJson(cmd));
        }
        String vCenterServerAddress = cmd.getvCenterServerAddress();
        VmwareContext context = getServiceContext();

        if (vCenterServerAddress.equals(context.getServerAddress())) {
            return new Answer(cmd, true, "success");
        } else {
            return new Answer(cmd, false, "Provided vCenter server address is invalid");
        }
    }
}<|MERGE_RESOLUTION|>--- conflicted
+++ resolved
@@ -2078,10 +2078,6 @@
 
                 if (deployAsIs && vol.getType() == Volume.Type.ROOT) {
                     rootDiskTO = vol;
-<<<<<<< HEAD
-                    s_logger.info("root disk to path: "+ rootDiskTO.getPath());
-=======
->>>>>>> c1a02e16
                     resizeRootDiskOnVMStart(vmMo, rootDiskTO, hyperHost, context);
                     continue;
                 }
