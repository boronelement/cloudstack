--- conflicted
+++ resolved
@@ -94,13 +94,8 @@
                 return false;
             }
         } catch (Exception e){
-<<<<<<< HEAD
             logger.warn("OOBM service is not configured or enabled for this host " + r.getName() + " error is " + e.getMessage());
-            throw new HAFenceException("OOBM service is not configured or enabled for this host " + r.getName() , e);
-=======
-            LOG.warn("OOBM service is not configured or enabled for this host " + r.getName() + " error is " + e.getMessage());
             throw new HAFenceException("OBM service is not configured or enabled for this host " + r.getName() , e);
->>>>>>> 30ca5d1a
         }
     }
 
