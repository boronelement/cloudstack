--- conflicted
+++ resolved
@@ -19,7 +19,6 @@
 
 package com.cloud.hypervisor.kvm.resource.wrapper;
 
-<<<<<<< HEAD
 import java.io.File;
 import java.net.URISyntaxException;
 
@@ -29,8 +28,6 @@
 import org.libvirt.DomainInfo.DomainState;
 import org.libvirt.LibvirtException;
 
-=======
->>>>>>> 92c71c01
 import com.cloud.agent.api.Answer;
 import com.cloud.agent.api.StartAnswer;
 import com.cloud.agent.api.StartCommand;
@@ -45,16 +42,8 @@
 import com.cloud.network.Networks.TrafficType;
 import com.cloud.resource.CommandWrapper;
 import com.cloud.resource.ResourceWrapper;
-import com.cloud.utils.FileUtil;
 import com.cloud.vm.UserVmManager;
 import com.cloud.vm.VirtualMachine;
-import org.apache.log4j.Logger;
-import org.libvirt.Connect;
-import org.libvirt.DomainInfo.DomainState;
-import org.libvirt.LibvirtException;
-
-import java.io.File;
-import java.net.URISyntaxException;
 
 @ResourceWrapper(handles =  StartCommand.class)
 public final class LibvirtStartCommandWrapper extends CommandWrapper<StartCommand, Answer, LibvirtComputingResource> {
@@ -132,10 +121,7 @@
                     try {
                         File pemFile = new File(LibvirtComputingResource.SSHPRVKEYPATH);
                         FileUtil.scpPatchFiles(controlIp, "/home/cloud", Integer.parseInt(LibvirtComputingResource.DEFAULTDOMRSSHPORT), pemFile, LibvirtComputingResource.systemVmPatchFiles, LibvirtComputingResource.BASEPATH);
-<<<<<<< HEAD
-=======
                         Thread.sleep(10000);
->>>>>>> 92c71c01
                     } catch (Exception e) {
                         String errMsg = "Failed to scp files to system VM. Patching of systemVM failed";
                         s_logger.error(errMsg, e);
@@ -171,28 +157,6 @@
         }
     }
 
-//    /**
-//     * Create temporary file and return its path
-//     */
-//    private String createTemporaryFile(String certificateName, String certificate, String filePrefix) {
-//        String tempCerFilePath = String.format("/tmp/%s-%s",
-//               filePrefix, certificateName);
-//        s_logger.debug("Creating temporary certificate file into: " + tempCerFilePath);
-//        int result = Script.runSimpleBashScriptForExitValue(String.format("echo '%s' > %s", certificate, tempCerFilePath));
-//        if (result != 0) {
-//            throw new CloudRuntimeException("Could not create the certificate file on path: " + tempCerFilePath);
-//        }
-//        return tempCerFilePath;
-//    }
-//
-//    /**
-//     * Remove temporary file
-//     */
-//    private void cleanupTemporaryFile(String temporaryFile) {
-//        s_logger.debug("Cleaning up temporary certificate file");
-//        Script.runSimpleBashScript("rm -f " + temporaryFile);
-//    }
-
     private void performAgentStartHook(String vmName, LibvirtComputingResource libvirtComputingResource) {
         try {
             LibvirtKvmAgentHook onStartHook = libvirtComputingResource.getStartHook();
