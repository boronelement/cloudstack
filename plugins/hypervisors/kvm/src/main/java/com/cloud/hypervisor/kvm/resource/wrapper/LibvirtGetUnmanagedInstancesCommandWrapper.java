// Licensed to the Apache Software Foundation (ASF) under one
// or more contributor license agreements.  See the NOTICE file
// distributed with this work for additional information
// regarding copyright ownership.  The ASF licenses this file
// to you under the Apache License, Version 2.0 (the
// "License"); you may not use this file except in compliance
// with the License.  You may obtain a copy of the License at
//
//   http://www.apache.org/licenses/LICENSE-2.0
//
// Unless required by applicable law or agreed to in writing,
// software distributed under the License is distributed on an
// "AS IS" BASIS, WITHOUT WARRANTIES OR CONDITIONS OF ANY
// KIND, either express or implied.  See the License for the
// specific language governing permissions and limitations
// under the License.

package com.cloud.hypervisor.kvm.resource.wrapper;

import com.cloud.agent.api.GetUnmanagedInstancesAnswer;
import com.cloud.agent.api.GetUnmanagedInstancesCommand;
import com.cloud.hypervisor.kvm.resource.LibvirtComputingResource;
import com.cloud.hypervisor.kvm.resource.LibvirtDomainXMLParser;
import com.cloud.hypervisor.kvm.resource.LibvirtVMDef;
import com.cloud.resource.CommandWrapper;
import com.cloud.resource.ResourceWrapper;
import com.cloud.utils.Pair;
import com.cloud.utils.exception.CloudRuntimeException;
import com.cloud.vm.VirtualMachine;
import org.apache.cloudstack.vm.UnmanagedInstanceTO;
import org.apache.commons.lang3.StringUtils;
import org.apache.log4j.Logger;
import org.libvirt.Connect;
import org.libvirt.Domain;
import org.libvirt.DomainBlockInfo;
import org.libvirt.LibvirtException;

import java.util.ArrayList;
import java.util.HashMap;
import java.util.List;

@ResourceWrapper(handles=GetUnmanagedInstancesCommand.class)
public final class LibvirtGetUnmanagedInstancesCommandWrapper extends CommandWrapper<GetUnmanagedInstancesCommand, GetUnmanagedInstancesAnswer, LibvirtComputingResource> {
    private static final Logger LOGGER = Logger.getLogger(LibvirtGetUnmanagedInstancesCommandWrapper.class);

    @Override
    public GetUnmanagedInstancesAnswer execute(GetUnmanagedInstancesCommand command, LibvirtComputingResource libvirtComputingResource) {
        LOGGER.info("Fetching unmanaged instance on host");

        HashMap<String, UnmanagedInstanceTO> unmanagedInstances = new HashMap<>();
        try {
            final LibvirtUtilitiesHelper libvirtUtilitiesHelper = libvirtComputingResource.getLibvirtUtilitiesHelper();
            final Connect conn = libvirtUtilitiesHelper.getConnection();
            final List<Domain> domains = getDomains(command, libvirtComputingResource, conn);

            for (Domain domain : domains) {
                UnmanagedInstanceTO instance = getUnmanagedInstance(libvirtComputingResource, domain, conn);
                if (instance != null) {
                    unmanagedInstances.put(instance.getName(), instance);
                    domain.free();
                }
            }
        } catch (Exception e) {
            String err = String.format("Error listing unmanaged instances: %s", e.getMessage());
            LOGGER.error(err, e);
            return new GetUnmanagedInstancesAnswer(command, err);
        }

        return new GetUnmanagedInstancesAnswer(command, "OK", unmanagedInstances);
    }

    private List<Domain> getDomains(GetUnmanagedInstancesCommand command,
                                    LibvirtComputingResource libvirtComputingResource,
                                    Connect conn) throws LibvirtException, CloudRuntimeException {
        final List<Domain> domains = new ArrayList<>();
        final String vmNameCmd = command.getInstanceName();
        if (StringUtils.isNotBlank(vmNameCmd)) {
            final Domain domain = libvirtComputingResource.getDomain(conn, vmNameCmd);
            if (domain == null) {
                String msg = String.format("VM %s not found", vmNameCmd);
                LOGGER.error(msg);
                throw new CloudRuntimeException(msg);
            }

            checkIfVmExists(vmNameCmd,domain);
            checkIfVmIsManaged(command,vmNameCmd,domain);

            domains.add(domain);
        } else {
            final List<String> allVmNames = libvirtComputingResource.getAllVmNames(conn);
            for (String name : allVmNames) {
                if (!command.hasManagedInstance(name)) {
                    final Domain domain = libvirtComputingResource.getDomain(conn, name);
                    domains.add(domain);
                }
            }
        }
        return domains;
    }

    private void checkIfVmExists(String vmNameCmd,final Domain domain) throws LibvirtException {
        if (StringUtils.isNotEmpty(vmNameCmd) &&
                !vmNameCmd.equals(domain.getName())) {
            LOGGER.error("GetUnmanagedInstancesCommand: exact vm name not found " + vmNameCmd);
            throw new CloudRuntimeException("GetUnmanagedInstancesCommand: exact vm name not found " + vmNameCmd);
        }
    }

    private void checkIfVmIsManaged(GetUnmanagedInstancesCommand command,String vmNameCmd,final Domain domain) throws LibvirtException {
        if (command.hasManagedInstance(domain.getName())) {
            LOGGER.error("GetUnmanagedInstancesCommand: vm already managed " + vmNameCmd);
            throw new CloudRuntimeException("GetUnmanagedInstancesCommand:  vm already managed " + vmNameCmd);
        }
    }
    private UnmanagedInstanceTO getUnmanagedInstance(LibvirtComputingResource libvirtComputingResource, Domain domain, Connect conn) {
        try {
            final LibvirtDomainXMLParser parser = new LibvirtDomainXMLParser();
            parser.parseDomainXML(domain.getXMLDesc(1));

            final UnmanagedInstanceTO instance = new UnmanagedInstanceTO();
            instance.setName(domain.getName());

            instance.setCpuCores((int) LibvirtComputingResource.countDomainRunningVcpus(domain));
            instance.setCpuSpeed(parser.getCpuTuneDef().getShares()/instance.getCpuCores());

            if (parser.getCpuModeDef() != null) {
                instance.setCpuCoresPerSocket(parser.getCpuModeDef().getCoresPerSocket());
            }
            instance.setPowerState(getPowerState(libvirtComputingResource.getVmState(conn,domain.getName())));
            instance.setMemory((int) LibvirtComputingResource.getDomainMemory(domain) / 1024);
            instance.setNics(getUnmanagedInstanceNics(parser.getInterfaces()));
            instance.setDisks(getUnmanagedInstanceDisks(parser.getDisks(),libvirtComputingResource, conn, domain.getName()));
            instance.setVncPassword(parser.getVncPasswd() + "aaaaaaaaaaaaaa"); // Suffix back extra characters for DB compatibility

            return instance;
        } catch (Exception e) {
            LOGGER.info("Unable to retrieve unmanaged instance info. " + e.getMessage(), e);
            return null;
        }
    }

    private UnmanagedInstanceTO.PowerState getPowerState(VirtualMachine.PowerState vmPowerState) {
        switch (vmPowerState) {
            case PowerOn:
                return UnmanagedInstanceTO.PowerState.PowerOn;
            case PowerOff:
                return UnmanagedInstanceTO.PowerState.PowerOff;
            default:
                return UnmanagedInstanceTO.PowerState.PowerUnknown;

        }
    }

    private List<UnmanagedInstanceTO.Nic> getUnmanagedInstanceNics(List<LibvirtVMDef.InterfaceDef> interfaces) {
        final ArrayList<UnmanagedInstanceTO.Nic> nics = new ArrayList<>(interfaces.size());
        int counter = 0;
        for (LibvirtVMDef.InterfaceDef interfaceDef : interfaces) {
            final UnmanagedInstanceTO.Nic nic = new UnmanagedInstanceTO.Nic();
            nic.setNicId(String.valueOf(counter++));
            nic.setMacAddress(interfaceDef.getMacAddress());
            nic.setAdapterType(interfaceDef.getModel().toString());
            nic.setNetwork(interfaceDef.getDevName());
            nic.setPciSlot(interfaceDef.getSlot().toString());
            nic.setVlan(interfaceDef.getVlanTag());
            nics.add(nic);
        }
        return nics;
    }

    private List<UnmanagedInstanceTO.Disk> getUnmanagedInstanceDisks(List<LibvirtVMDef.DiskDef> disksInfo, LibvirtComputingResource libvirtComputingResource, Connect conn, String domainName) {
        final ArrayList<UnmanagedInstanceTO.Disk> disks = new ArrayList<>(disksInfo.size());
        int counter = 0;
        for (LibvirtVMDef.DiskDef diskDef : disksInfo) {
            if (diskDef.getDeviceType() != LibvirtVMDef.DiskDef.DeviceType.DISK) {
                continue;
            }

            final UnmanagedInstanceTO.Disk disk = new UnmanagedInstanceTO.Disk();
            Long size = null;
            try {
                Domain dm = conn.domainLookupByName(domainName);
                DomainBlockInfo blockInfo = dm.blockInfo(diskDef.getDiskLabel());
                size = blockInfo.getCapacity();
            } catch (LibvirtException e) {
                throw new RuntimeException(e);
            }

            disk.setPosition(counter);
            disk.setCapacity(size);
            disk.setDiskId(String.valueOf(counter++));
            disk.setLabel(diskDef.getDiskLabel());
            disk.setController(diskDef.getBusType().toString());

            Pair<String, String> sourceHostPath = getSourceHostPath(libvirtComputingResource, diskDef.getSourcePath());
            if (sourceHostPath != null) {
                disk.setDatastoreHost(sourceHostPath.first());
                disk.setDatastorePath(sourceHostPath.second());
            } else {
                int pathEnd = diskDef.getSourcePath().lastIndexOf("/");
                if (pathEnd >= 0) {
                    disk.setDatastorePath(diskDef.getSourcePath().substring(0, pathEnd));
                } else {
                    disk.setDatastorePath(diskDef.getSourcePath());
                }
                disk.setDatastoreHost(diskDef.getSourceHost());
            }

            disk.setDatastoreType(diskDef.getDiskType().toString());
            disk.setDatastorePort(diskDef.getSourceHostPort());
<<<<<<< HEAD
            disk.setImagePath(imagePath);
            disk.setDatastoreName(imagePath.substring(imagePath.lastIndexOf("/")));
            disk.setFileBaseName(getDiskRelativePath(imagePath));
=======
            disk.setImagePath(diskDef.getSourcePath());
            disk.setDatastoreName(disk.getDatastorePath());
>>>>>>> b8d3e342
            disks.add(disk);
        }
        return disks;
    }

    protected String getDiskRelativePath(String imagePath) {
        if (StringUtils.isBlank(imagePath)) {
            return null;
        }
        if (!imagePath.contains("/")) {
            return imagePath;
        }
        return imagePath.substring(imagePath.lastIndexOf("/") + 1);
    }

    private Pair<String, String> getSourceHostPath(LibvirtComputingResource libvirtComputingResource, String diskPath) {
        int pathEnd = diskPath.lastIndexOf("/");
        if (pathEnd >= 0) {
            diskPath = diskPath.substring(0, pathEnd);
            return libvirtComputingResource.getSourceHostPath(diskPath);
        }
        return null;
    }
}<|MERGE_RESOLUTION|>--- conflicted
+++ resolved
@@ -207,27 +207,26 @@
 
             disk.setDatastoreType(diskDef.getDiskType().toString());
             disk.setDatastorePort(diskDef.getSourceHostPort());
-<<<<<<< HEAD
-            disk.setImagePath(imagePath);
-            disk.setDatastoreName(imagePath.substring(imagePath.lastIndexOf("/")));
-            disk.setFileBaseName(getDiskRelativePath(imagePath));
-=======
             disk.setImagePath(diskDef.getSourcePath());
             disk.setDatastoreName(disk.getDatastorePath());
->>>>>>> b8d3e342
+            disk.setFileBaseName(getDiskRelativePath(diskDef));
             disks.add(disk);
         }
         return disks;
     }
 
-    protected String getDiskRelativePath(String imagePath) {
-        if (StringUtils.isBlank(imagePath)) {
+    protected String getDiskRelativePath(LibvirtVMDef.DiskDef diskDef) {
+        if (diskDef == null || diskDef.getDiskType() == null || diskDef.getDiskType() == LibvirtVMDef.DiskDef.DiskType.BLOCK) {
             return null;
         }
-        if (!imagePath.contains("/")) {
-            return imagePath;
-        }
-        return imagePath.substring(imagePath.lastIndexOf("/") + 1);
+        String sourcePath = diskDef.getSourcePath();
+        if (StringUtils.isBlank(sourcePath)) {
+            return null;
+        }
+        if (!sourcePath.contains("/")) {
+            return sourcePath;
+        }
+        return sourcePath.substring(sourcePath.lastIndexOf("/") + 1);
     }
 
     private Pair<String, String> getSourceHostPath(LibvirtComputingResource libvirtComputingResource, String diskPath) {
