--- conflicted
+++ resolved
@@ -387,12 +387,8 @@
             }
 
             boolean forceSourceFormat = srcQemuFile.getFormat() == QemuImg.PhysicalDiskFormat.RAW;
-<<<<<<< HEAD
             logger.debug(String.format("Starting copy from source disk %s(%s) to PowerFlex volume %s(%s), forcing source format is %b", srcQemuFile.getFileName(), srcQemuFile.getFormat(), destQemuFile.getFileName(), destQemuFile.getFormat(), forceSourceFormat));
-=======
-            LOGGER.debug(String.format("Starting copy from source disk %s(%s) to PowerFlex volume %s(%s), forcing source format is %b", srcQemuFile.getFileName(), srcQemuFile.getFormat(), destQemuFile.getFileName(), destQemuFile.getFormat(), forceSourceFormat));
             qemuImageOpts.setImageOptsFlag(true);
->>>>>>> cb4e35f4
             qemu.convert(srcQemuFile, destQemuFile, options, qemuObjects, qemuImageOpts,null, forceSourceFormat);
             logger.debug("Successfully converted source disk image " + srcQemuFile.getFileName() + " to PowerFlex volume: " + destDisk.getPath());
 
