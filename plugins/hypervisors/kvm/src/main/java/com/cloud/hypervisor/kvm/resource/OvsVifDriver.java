/*
 * Licensed to the Apache Software Foundation (ASF) under one
 * or more contributor license agreements.  See the NOTICE file
 * distributed with this work for additional information
 * regarding copyright ownership.  The ASF licenses this file
 * to you under the Apache License, Version 2.0 (the
 * "License"); you may not use this file except in compliance
 * with the License.  You may obtain a copy of the License at
 *
 *   http://www.apache.org/licenses/LICENSE-2.0
 *
 * Unless required by applicable law or agreed to in writing,
 * software distributed under the License is distributed on an
 * "AS IS" BASIS, WITHOUT WARRANTIES OR CONDITIONS OF ANY
 * KIND, either express or implied.  See the License for the
 * specific language governing permissions and limitations
 * under the License.
 */
package com.cloud.hypervisor.kvm.resource;

import com.cloud.agent.api.to.NicTO;
import com.cloud.exception.InternalErrorException;
import com.cloud.hypervisor.kvm.resource.LibvirtVMDef.InterfaceDef;
import com.cloud.network.Networks;
import com.cloud.utils.NumbersUtil;
import com.cloud.utils.exception.CloudRuntimeException;
import com.cloud.utils.net.NetUtils;
import com.cloud.utils.script.OutputInterpreter;
import com.cloud.utils.script.Script;
import org.apache.commons.lang.StringUtils;
import org.apache.log4j.Logger;
import org.libvirt.LibvirtException;

import java.util.Arrays;
import java.util.List;
import java.util.Map;

import javax.naming.ConfigurationException;

public class OvsVifDriver extends VifDriverBase {
    private static final Logger s_logger = Logger.getLogger(OvsVifDriver.class);
    private int _timeout;

    protected static final String DPDK_PORT_PREFIX = "csdpdk-";

    @Override
    public void configure(Map<String, Object> params) throws ConfigurationException {
        super.configure(params);

        getPifs();

        String networkScriptsDir = (String)params.get("network.scripts.dir");
        if (networkScriptsDir == null) {
            networkScriptsDir = "scripts/vm/network/vnet";
        }

        String value = (String)params.get("scripts.timeout");
        _timeout = NumbersUtil.parseInt(value, 30 * 60) * 1000;
    }

    public void getPifs() {
        final String cmdout = Script.runSimpleBashScript("ovs-vsctl list-br | sed '{:q;N;s/\\n/%/g;t q}'");
        s_logger.debug("cmdout was " + cmdout);
        final List<String> bridges = Arrays.asList(cmdout.split("%"));
        for (final String bridge : bridges) {
            s_logger.debug("looking for pif for bridge " + bridge);
            // String pif = getOvsPif(bridge);
            // Not really interested in the pif name at this point for ovs
            // bridges
            final String pif = bridge;
            if (_libvirtComputingResource.isPublicBridge(bridge)) {
                _pifs.put("public", pif);
            }
            if (_libvirtComputingResource.isGuestBridge(bridge)) {
                _pifs.put("private", pif);
            }
            _pifs.put(bridge, pif);
        }
        s_logger.debug("done looking for pifs, no more bridges");
    }

    /**
     * Get the latest DPDK port number created on a DPDK enabled host
     */
    protected int getDpdkLatestPortNumberUsed() {
        s_logger.debug("Checking the last DPDK port created");
        String cmd = "ovs-vsctl show | grep Port | grep " + DPDK_PORT_PREFIX + " | " +
                "awk '{ print $2 }' | sort -rV | head -1";
        String port = Script.runSimpleBashScript(cmd);
        int portNumber = 0;
        if (StringUtils.isNotBlank(port)) {
            String unquotedPort = port.replace("\"", "");
            String dpdkPortNumber = unquotedPort.split(DPDK_PORT_PREFIX)[1];
            portNumber = Integer.valueOf(dpdkPortNumber);
        }
        return portNumber;
    }

    /**
     * Get the next DPDK port name to be created
     */
    protected String getNextDpdkPort() {
        int portNumber = getDpdkLatestPortNumberUsed();
        return DPDK_PORT_PREFIX + String.valueOf(portNumber + 1);
    }

    /**
     * Add OVS port (if it does not exist) to bridge with DPDK support
     */
    protected void addDpdkPort(String bridgeName, String port, String vlan) {
        String cmd = String.format("ovs-vsctl add-port %s %s " +
                "vlan_mode=access tag=%s " +
                "-- set Interface %s type=dpdkvhostuser", bridgeName, port, vlan, port);
        s_logger.debug("DPDK property enabled, executing: " + cmd);
        Script.runSimpleBashScript(cmd);
    }

    /**
     * Check for additional extra 'dpdk-interface' configurations, return them appended
     */
    private String getExtraDpdkProperties(Map<String, String> extraConfig) {
        StringBuilder stringBuilder = new StringBuilder();
        for (String key : extraConfig.keySet()) {
            if (key.startsWith(LibvirtComputingResource.DPDK_INTERFACE_PREFIX)) {
                stringBuilder.append(extraConfig.get(key));
            }
        }
        return stringBuilder.toString();
    }

    @Override
    public InterfaceDef plug(NicTO nic, String guestOsType, String nicAdapter, Map<String, String> extraConfig) throws InternalErrorException, LibvirtException {
        s_logger.debug("plugging nic=" + nic);

        LibvirtVMDef.InterfaceDef intf = new LibvirtVMDef.InterfaceDef();
        if (!_libvirtComputingResource.dpdkSupport || nic.isDpdkDisabled()) {
            // Let libvirt handle OVS ports creation when DPDK property is disabled or when it is enabled but disabled for the nic
            // For DPDK support, libvirt does not handle ports creation, invoke 'addDpdkPort' method
            intf.setVirtualPortType("openvswitch");
        }

        String vlanId = null;
        String logicalSwitchUuid = null;
        if (nic.getBroadcastType() == Networks.BroadcastDomainType.Vlan) {
            vlanId = Networks.BroadcastDomainType.getValue(nic.getBroadcastUri());
        } else if (nic.getBroadcastType() == Networks.BroadcastDomainType.Lswitch) {
            logicalSwitchUuid = Networks.BroadcastDomainType.getValue(nic.getBroadcastUri());
        } else if (nic.getBroadcastType() == Networks.BroadcastDomainType.Pvlan) {
            // TODO consider moving some of this functionality from NetUtils to Networks....
            vlanId = NetUtils.getPrimaryPvlanFromUri(nic.getBroadcastUri());
        }
        String trafficLabel = nic.getName();
        if (nic.getType() == Networks.TrafficType.Guest) {
            Integer networkRateKBps = (nic.getNetworkRateMbps() != null && nic.getNetworkRateMbps().intValue() != -1) ? nic.getNetworkRateMbps().intValue() * 128 : 0;
            if ((nic.getBroadcastType() == Networks.BroadcastDomainType.Vlan || nic.getBroadcastType() == Networks.BroadcastDomainType.Pvlan) &&
                    !vlanId.equalsIgnoreCase("untagged")) {
                if (trafficLabel != null && !trafficLabel.isEmpty()) {
                    if (_libvirtComputingResource.dpdkSupport && !nic.isDpdkDisabled()) {
                        s_logger.debug("DPDK support enabled: configuring per traffic label " + trafficLabel);
                        if (StringUtils.isBlank(_libvirtComputingResource.dpdkOvsPath)) {
                            throw new CloudRuntimeException("DPDK is enabled on the host but no OVS path has been provided");
                        }
                        String port = getNextDpdkPort();
                        addDpdkPort(_pifs.get(trafficLabel), port, vlanId);
                        intf.defDpdkNet(_libvirtComputingResource.dpdkOvsPath, port, nic.getMac(), getGuestNicModel(guestOsType, nicAdapter), 0, getExtraDpdkProperties(extraConfig), nic.getMtu());
                    } else {
                        s_logger.debug("creating a vlan dev and bridge for guest traffic per traffic label " + trafficLabel);
                        intf.defBridgeNet(_pifs.get(trafficLabel), null, nic.getMac(), getGuestNicModel(guestOsType, nicAdapter), networkRateKBps, nic.getMtu());
                        intf.setVlanTag(Integer.parseInt(vlanId));
                    }
                } else {
                    intf.defBridgeNet(_pifs.get("private"), null, nic.getMac(), getGuestNicModel(guestOsType, nicAdapter), networkRateKBps, nic.getMtu());
                    intf.setVlanTag(Integer.parseInt(vlanId));
                }
            } else if (nic.getBroadcastType() == Networks.BroadcastDomainType.Lswitch || nic.getBroadcastType() == Networks.BroadcastDomainType.OpenDaylight) {
                s_logger.debug("nic " + nic + " needs to be connected to LogicalSwitch " + logicalSwitchUuid);
                intf.setVirtualPortInterfaceId(nic.getUuid());
                String brName = (trafficLabel != null && !trafficLabel.isEmpty()) ? _pifs.get(trafficLabel) : _pifs.get("private");
                intf.defBridgeNet(brName, null, nic.getMac(), getGuestNicModel(guestOsType, nicAdapter), networkRateKBps, nic.getMtu());
            } else if (nic.getBroadcastType() == Networks.BroadcastDomainType.Vswitch) {
                String vnetId = Networks.BroadcastDomainType.getValue(nic.getBroadcastUri());
                String brName = "OVSTunnel" + vnetId;
                s_logger.debug("nic " + nic + " needs to be connected to LogicalSwitch " + brName);
<<<<<<< HEAD
                intf.defBridgeNet(brName, null, nic.getMac(), getGuestNicModel(guestOsType, nicAdapter), networkRateKBps, nic.getMtu());
            } else if (nic.getBroadcastType() == Networks.BroadcastDomainType.Vsp) {
                intf.setVirtualPortInterfaceId(nic.getUuid());
                String brName = (trafficLabel != null && !trafficLabel.isEmpty()) ? _pifs.get(trafficLabel) : _pifs.get("private");
                intf.defBridgeNet(brName, null, nic.getMac(), getGuestNicModel(guestOsType, nicAdapter), networkRateKBps, nic.getMtu());
=======
                intf.defBridgeNet(brName, null, nic.getMac(), getGuestNicModel(guestOsType, nicAdapter), networkRateKBps);
>>>>>>> 3e642852
            } else {
                intf.defBridgeNet(_bridges.get("guest"), null, nic.getMac(), getGuestNicModel(guestOsType, nicAdapter), networkRateKBps, nic.getMtu());
            }
        } else if (nic.getType() == Networks.TrafficType.Control) {
            /* Make sure the network is still there */
            createControlNetwork(_bridges.get("linklocal"));
            intf.defBridgeNet(_bridges.get("linklocal"), null, nic.getMac(), getGuestNicModel(guestOsType, nicAdapter), 0, null);
        } else if (nic.getType() == Networks.TrafficType.Public) {
            Integer networkRateKBps = (nic.getNetworkRateMbps() != null && nic.getNetworkRateMbps().intValue() != -1) ? nic.getNetworkRateMbps().intValue() * 128 : 0;
            if (nic.getBroadcastType() == Networks.BroadcastDomainType.Vlan && !vlanId.equalsIgnoreCase("untagged")) {
                if (trafficLabel != null && !trafficLabel.isEmpty()) {
                    s_logger.debug("creating a vlan dev and bridge for public traffic per traffic label " + trafficLabel);
                    intf.defBridgeNet(_pifs.get(trafficLabel), null, nic.getMac(), getGuestNicModel(guestOsType, nicAdapter), networkRateKBps, null);
                    intf.setVlanTag(Integer.parseInt(vlanId));
                } else {
                    intf.defBridgeNet(_pifs.get("public"), null, nic.getMac(), getGuestNicModel(guestOsType, nicAdapter), networkRateKBps, null);
                    intf.setVlanTag(Integer.parseInt(vlanId));
                }
            } else {
                intf.defBridgeNet(_bridges.get("public"), null, nic.getMac(), getGuestNicModel(guestOsType, nicAdapter), networkRateKBps, null);
            }
        } else if (nic.getType() == Networks.TrafficType.Management) {
            intf.defBridgeNet(_bridges.get("private"), null, nic.getMac(), getGuestNicModel(guestOsType, nicAdapter), 0, null);
        } else if (nic.getType() == Networks.TrafficType.Storage) {
            String storageBrName = nic.getName() == null ? _bridges.get("private") : nic.getName();
            intf.defBridgeNet(storageBrName, null, nic.getMac(), getGuestNicModel(guestOsType, nicAdapter), 0, null);
        }
        return intf;
    }

    @Override
    public void unplug(InterfaceDef iface) {
        // Libvirt apparently takes care of this, see BridgeVifDriver unplug
        if (_libvirtComputingResource.dpdkSupport) {
            // If DPDK is enabled, we'll need to cleanup the port as libvirt won't
            String dpdkPort = iface.getDpdkSourcePort();
            String cmd = String.format("ovs-vsctl del-port %s", dpdkPort);
            s_logger.debug("Removing DPDK port: " + dpdkPort);
            Script.runSimpleBashScript(cmd);
        }
    }


    @Override
    public void attach(LibvirtVMDef.InterfaceDef iface) {
        Script.runSimpleBashScript("ovs-vsctl add-port " + iface.getBrName() + " " + iface.getDevName());
    }

    @Override
    public void detach(LibvirtVMDef.InterfaceDef iface) {
        Script.runSimpleBashScript("ovs-vsctl port-to-br " + iface.getDevName() + " && ovs-vsctl del-port " + iface.getBrName() + " " + iface.getDevName());
    }

    private void deleteExitingLinkLocalRouteTable(String linkLocalBr) {
        Script command = new Script("/bin/bash", _timeout);
        command.add("-c");
        command.add("ip route | grep " + NetUtils.getLinkLocalCIDR());
        OutputInterpreter.AllLinesParser parser = new OutputInterpreter.AllLinesParser();
        String result = command.execute(parser);
        boolean foundLinkLocalBr = false;
        if (result == null && parser.getLines() != null) {
            String[] lines = parser.getLines().split("\\n");
            for (String line : lines) {
                String[] tokens = line.split(" ");
                if (!tokens[2].equalsIgnoreCase(linkLocalBr)) {
                    Script.runSimpleBashScript("ip route del " + NetUtils.getLinkLocalCIDR());
                } else {
                    foundLinkLocalBr = true;
                }
            }
        }
        if (!foundLinkLocalBr) {
            Script.runSimpleBashScript("ip address add 169.254.0.1/16 dev " + linkLocalBr + ";" + "ip route add " + NetUtils.getLinkLocalCIDR() + " dev " + linkLocalBr + " src " +
                    NetUtils.getLinkLocalGateway());
        }
    }

    @Override
    public void createControlNetwork(String privBrName) {
        deleteExitingLinkLocalRouteTable(privBrName);
        if (!isExistingBridge(privBrName)) {
            Script.runSimpleBashScript("ovs-vsctl add-br " + privBrName + "; ip link set " + privBrName + " up; ip address add 169.254.0.1/16 dev " + privBrName, _timeout);
        }
    }

    @Override
    public boolean isExistingBridge(String bridgeName) {
        Script command = new Script("/bin/sh", _timeout);
        command.add("-c");
        command.add("ovs-vsctl br-exists " + bridgeName);
        String result = command.execute(null);
        if ("0".equals(result)) {
            return true;
        } else {
            return false;
        }
    }
}<|MERGE_RESOLUTION|>--- conflicted
+++ resolved
@@ -181,15 +181,7 @@
                 String vnetId = Networks.BroadcastDomainType.getValue(nic.getBroadcastUri());
                 String brName = "OVSTunnel" + vnetId;
                 s_logger.debug("nic " + nic + " needs to be connected to LogicalSwitch " + brName);
-<<<<<<< HEAD
                 intf.defBridgeNet(brName, null, nic.getMac(), getGuestNicModel(guestOsType, nicAdapter), networkRateKBps, nic.getMtu());
-            } else if (nic.getBroadcastType() == Networks.BroadcastDomainType.Vsp) {
-                intf.setVirtualPortInterfaceId(nic.getUuid());
-                String brName = (trafficLabel != null && !trafficLabel.isEmpty()) ? _pifs.get(trafficLabel) : _pifs.get("private");
-                intf.defBridgeNet(brName, null, nic.getMac(), getGuestNicModel(guestOsType, nicAdapter), networkRateKBps, nic.getMtu());
-=======
-                intf.defBridgeNet(brName, null, nic.getMac(), getGuestNicModel(guestOsType, nicAdapter), networkRateKBps);
->>>>>>> 3e642852
             } else {
                 intf.defBridgeNet(_bridges.get("guest"), null, nic.getMac(), getGuestNicModel(guestOsType, nicAdapter), networkRateKBps, nic.getMtu());
             }
