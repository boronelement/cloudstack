--- conflicted
+++ resolved
@@ -105,20 +105,6 @@
 
         // add any adaptors that wish to register themselves via call to adaptor.getStoragePoolType()
         Reflections reflections = new Reflections("com.cloud.hypervisor.kvm.storage");
-<<<<<<< HEAD
-        Set<Class<? extends StorageAdaptor>> storageAdaptors = reflections.getSubTypesOf(StorageAdaptor.class);
-        for (Class<? extends StorageAdaptor> storageAdaptor : storageAdaptors) {
-            StorageAdaptorInfo info = storageAdaptor.getAnnotation(StorageAdaptorInfo.class);
-            if (info != null && info.storagePoolType() != null) {
-                if (this._storageMapper.containsKey(info.storagePoolType().toString())) {
-                    logger.warn(String.format("Duplicate StorageAdaptor type %s, not loading %s", info.storagePoolType().toString(), storageAdaptor.getName()));
-                } else {
-                    try {
-                        logger.info(String.format("adding storage adaptor for %s", storageAdaptor.getName()));
-                        this._storageMapper.put(info.storagePoolType().toString(), storageAdaptor.getDeclaredConstructor().newInstance());
-                    } catch (Exception ex) {
-                       throw new CloudRuntimeException(ex.toString());
-=======
         Set<Class<? extends StorageAdaptor>> storageAdaptorClasses = reflections.getSubTypesOf(StorageAdaptor.class);
         for (Class<? extends StorageAdaptor> storageAdaptorClass : storageAdaptorClasses) {
             s_logger.debug("Checking pool type for adaptor " + storageAdaptorClass.getName());
@@ -150,7 +136,6 @@
                     } else {
                         s_logger.info(String.format("Adding storage adaptor for %s", storageAdaptorClass.getName()));
                         this._storageMapper.put(storagePoolType.toString(), adaptor);
->>>>>>> 4d370a37
                     }
                 }
             } catch (Exception ex) {
