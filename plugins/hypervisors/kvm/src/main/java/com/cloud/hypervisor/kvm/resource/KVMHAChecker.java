// Licensed to the Apache Software Foundation (ASF) under one
// or more contributor license agreements.  See the NOTICE file
// distributed with this work for additional information
// regarding copyright ownership.  The ASF licenses this file
// to you under the Apache License, Version 2.0 (the
// "License"); you may not use this file except in compliance
// with the License.  You may obtain a copy of the License at
//
//   http://www.apache.org/licenses/LICENSE-2.0
//
// Unless required by applicable law or agreed to in writing,
// software distributed under the License is distributed on an
// "AS IS" BASIS, WITHOUT WARRANTIES OR CONDITIONS OF ANY
// KIND, either express or implied.  See the License for the
// specific language governing permissions and limitations
// under the License.
package com.cloud.hypervisor.kvm.resource;

import java.util.List;
import java.util.concurrent.Callable;
import java.util.stream.Collectors;


import com.cloud.agent.api.to.HostTO;

public class KVMHAChecker extends KVMHABase implements Callable<Boolean> {
<<<<<<< HEAD
    private List<NfsStoragePool> nfsStoragePools;
    private String hostIp;
    private long heartBeatCheckerTimeout = 360000; // 6 minutes
=======
    private static final Logger s_logger = Logger.getLogger(KVMHAChecker.class);
    private List<HAStoragePool> storagePools;
    private HostTO host;
    private boolean reportFailureIfOneStorageIsDown;
>>>>>>> 30ca5d1a

    public KVMHAChecker(List<HAStoragePool> pools, HostTO host, boolean reportFailureIfOneStorageIsDown) {
        this.storagePools = pools;
        this.host = host;
        this.reportFailureIfOneStorageIsDown = reportFailureIfOneStorageIsDown;
    }

    /*
     * True means heartbeaing is on going, or we can't get it's status. False
     * means heartbeating is stopped definitely
     */
    @Override
    public Boolean checkingHeartBeat() {
        boolean validResult = false;

        String hostAndPools = String.format("host IP [%s] in pools [%s]", host.getPrivateNetwork().getIp(), storagePools.stream().map(pool -> pool.getPoolUUID()).collect(Collectors.joining(", ")));

        logger.debug(String.format("Checking heart beat with KVMHAChecker for %s", hostAndPools));

<<<<<<< HEAD
        for (NfsStoragePool pool : nfsStoragePools) {
            Script cmd = new Script(s_heartBeatPath, heartBeatCheckerTimeout, logger);
            cmd.add("-i", pool._poolIp);
            cmd.add("-p", pool._poolMountSourcePath);
            cmd.add("-m", pool._mountDestPath);
            cmd.add("-h", hostIp);
            cmd.add("-r");
            cmd.add("-t", String.valueOf(_heartBeatUpdateFreq / 1000));
            OutputInterpreter.OneLineParser parser = new OutputInterpreter.OneLineParser();
            String result = cmd.execute(parser);
            String parsedLine = parser.getLine();

            logger.debug(String.format("Checking heart beat with KVMHAChecker [{command=\"%s\", result: \"%s\", log: \"%s\", pool: \"%s\"}].", cmd.toString(), result, parsedLine,
                    pool._poolIp));

            if (result == null && parsedLine.contains("DEAD")) {
                logger.warn(String.format("Checking heart beat with KVMHAChecker command [%s] returned [%s]. [%s]. It may cause a shutdown of host IP [%s].", cmd.toString(),
                        result, parsedLine, hostIp));
            } else {
                validResult = true;
=======
        for (HAStoragePool pool : storagePools) {
            validResult = pool.getPool().checkingHeartBeat(pool, host);
            if (reportFailureIfOneStorageIsDown && !validResult) {
                break;
>>>>>>> 30ca5d1a
            }
        }

        if (!validResult) {
            logger.warn(String.format("All checks with KVMHAChecker for %s considered it as dead. It may cause a shutdown of the host.", hostAndPools));
        }

        return validResult;
    }

    @Override
    public Boolean call() throws Exception {
        // logger.addAppender(new org.apache.log4j.ConsoleAppender(new
        // org.apache.log4j.PatternLayout(), "System.out"));
        return checkingHeartBeat();
    }
}<|MERGE_RESOLUTION|>--- conflicted
+++ resolved
@@ -24,16 +24,9 @@
 import com.cloud.agent.api.to.HostTO;
 
 public class KVMHAChecker extends KVMHABase implements Callable<Boolean> {
-<<<<<<< HEAD
-    private List<NfsStoragePool> nfsStoragePools;
-    private String hostIp;
-    private long heartBeatCheckerTimeout = 360000; // 6 minutes
-=======
-    private static final Logger s_logger = Logger.getLogger(KVMHAChecker.class);
     private List<HAStoragePool> storagePools;
     private HostTO host;
     private boolean reportFailureIfOneStorageIsDown;
->>>>>>> 30ca5d1a
 
     public KVMHAChecker(List<HAStoragePool> pools, HostTO host, boolean reportFailureIfOneStorageIsDown) {
         this.storagePools = pools;
@@ -53,33 +46,10 @@
 
         logger.debug(String.format("Checking heart beat with KVMHAChecker for %s", hostAndPools));
 
-<<<<<<< HEAD
-        for (NfsStoragePool pool : nfsStoragePools) {
-            Script cmd = new Script(s_heartBeatPath, heartBeatCheckerTimeout, logger);
-            cmd.add("-i", pool._poolIp);
-            cmd.add("-p", pool._poolMountSourcePath);
-            cmd.add("-m", pool._mountDestPath);
-            cmd.add("-h", hostIp);
-            cmd.add("-r");
-            cmd.add("-t", String.valueOf(_heartBeatUpdateFreq / 1000));
-            OutputInterpreter.OneLineParser parser = new OutputInterpreter.OneLineParser();
-            String result = cmd.execute(parser);
-            String parsedLine = parser.getLine();
-
-            logger.debug(String.format("Checking heart beat with KVMHAChecker [{command=\"%s\", result: \"%s\", log: \"%s\", pool: \"%s\"}].", cmd.toString(), result, parsedLine,
-                    pool._poolIp));
-
-            if (result == null && parsedLine.contains("DEAD")) {
-                logger.warn(String.format("Checking heart beat with KVMHAChecker command [%s] returned [%s]. [%s]. It may cause a shutdown of host IP [%s].", cmd.toString(),
-                        result, parsedLine, hostIp));
-            } else {
-                validResult = true;
-=======
         for (HAStoragePool pool : storagePools) {
             validResult = pool.getPool().checkingHeartBeat(pool, host);
             if (reportFailureIfOneStorageIsDown && !validResult) {
                 break;
->>>>>>> 30ca5d1a
             }
         }
 
