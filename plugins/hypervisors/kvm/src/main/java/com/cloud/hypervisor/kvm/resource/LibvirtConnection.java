--- conflicted
+++ resolved
@@ -46,12 +46,8 @@
         if (conn == null) {
             LOGGER.info("No existing libvirtd connection found. Opening a new one");
             conn = new Connect(hypervisorURI, false);
-<<<<<<< HEAD
+            Library.initEventLoop();
             LOGGER.debug("Successfully connected to libvirt at: " + hypervisorURI);
-=======
-            Library.initEventLoop();
-            s_logger.debug("Successfully connected to libvirt at: " + hypervisorURI);
->>>>>>> cb4e35f4
             s_connections.put(hypervisorURI, conn);
         } else {
             try {
