// Licensed to the Apache Software Foundation (ASF) under one
// or more contributor license agreements.  See the NOTICE file
// distributed with this work for additional information
// regarding copyright ownership.  The ASF licenses this file
// to you under the Apache License, Version 2.0 (the
// "License"); you may not use this file except in compliance
// with the License.  You may obtain a copy of the License at
//
//   http://www.apache.org/licenses/LICENSE-2.0
//
// Unless required by applicable law or agreed to in writing,
// software distributed under the License is distributed on an
// "AS IS" BASIS, WITHOUT WARRANTIES OR CONDITIONS OF ANY
// KIND, either express or implied.  See the License for the
// specific language governing permissions and limitations
// under the License.
package com.cloud.hypervisor.kvm.resource;

import java.util.HashMap;
import java.util.Map;

import org.apache.logging.log4j.Logger;
import org.apache.logging.log4j.LogManager;
import org.libvirt.Connect;
import org.libvirt.LibvirtException;

import com.cloud.hypervisor.Hypervisor;
import com.cloud.hypervisor.Hypervisor.HypervisorType;

public class LibvirtConnection {
    protected static Logger LOGGER = LogManager.getLogger(LibvirtConnection.class);
    static private Map<String, Connect> s_connections = new HashMap<String, Connect>();

    static private Connect s_connection;
    static private String s_hypervisorURI;

    static public Connect getConnection() throws LibvirtException {
        return getConnection(s_hypervisorURI);
    }

    static public Connect getConnection(String hypervisorURI) throws LibvirtException {
        LOGGER.debug("Looking for libvirtd connection at: " + hypervisorURI);
        Connect conn = s_connections.get(hypervisorURI);

        if (conn == null) {
            LOGGER.info("No existing libvirtd connection found. Opening a new one");
            conn = new Connect(hypervisorURI, false);
<<<<<<< HEAD
            Library.initEventLoop();
            LOGGER.debug("Successfully connected to libvirt at: " + hypervisorURI);
=======
            s_logger.debug("Successfully connected to libvirt at: " + hypervisorURI);
>>>>>>> f6b2a587
            s_connections.put(hypervisorURI, conn);
        } else {
            try {
                conn.getVersion();
            } catch (LibvirtException e) {
                LOGGER.error("Connection with libvirtd is broken: " + e.getMessage());
                LOGGER.debug("Opening a new libvirtd connection to: " + hypervisorURI);
                conn = new Connect(hypervisorURI, false);
                s_connections.put(hypervisorURI, conn);
            }
        }

        return conn;
    }

    static public Connect getConnectionByVmName(String vmName) throws LibvirtException {
        HypervisorType[] hypervisors = new HypervisorType[] {HypervisorType.KVM, Hypervisor.HypervisorType.LXC};

        for (HypervisorType hypervisor : hypervisors) {
            try {
                Connect conn = LibvirtConnection.getConnectionByType(hypervisor.toString());
                if (conn.domainLookupByName(vmName) != null) {
                    return conn;
                }
            } catch (Exception e) {
                LOGGER.debug("Can not find " + hypervisor.toString() + " connection for Instance: " + vmName + ", continuing.");
            }
        }

        LOGGER.warn("Can not find a connection for Instance " + vmName + ". Assuming the default connection.");
        // return the default connection
        return getConnection();
    }

    static public Connect getConnectionByType(String hypervisorType) throws LibvirtException {
        return getConnection(getHypervisorURI(hypervisorType));
    }

    static void initialize(String hypervisorURI) {
        s_hypervisorURI = hypervisorURI;
    }

    static String getHypervisorURI(String hypervisorType) {
        if ("LXC".equalsIgnoreCase(hypervisorType)) {
            return "lxc:///";
        } else {
            return "qemu:///system";
        }
    }
}<|MERGE_RESOLUTION|>--- conflicted
+++ resolved
@@ -45,12 +45,7 @@
         if (conn == null) {
             LOGGER.info("No existing libvirtd connection found. Opening a new one");
             conn = new Connect(hypervisorURI, false);
-<<<<<<< HEAD
-            Library.initEventLoop();
             LOGGER.debug("Successfully connected to libvirt at: " + hypervisorURI);
-=======
-            s_logger.debug("Successfully connected to libvirt at: " + hypervisorURI);
->>>>>>> f6b2a587
             s_connections.put(hypervisorURI, conn);
         } else {
             try {
