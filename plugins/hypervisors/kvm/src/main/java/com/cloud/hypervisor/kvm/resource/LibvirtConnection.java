// Licensed to the Apache Software Foundation (ASF) under one
// or more contributor license agreements.  See the NOTICE file
// distributed with this work for additional information
// regarding copyright ownership.  The ASF licenses this file
// to you under the Apache License, Version 2.0 (the
// "License"); you may not use this file except in compliance
// with the License.  You may obtain a copy of the License at
//
//   http://www.apache.org/licenses/LICENSE-2.0
//
// Unless required by applicable law or agreed to in writing,
// software distributed under the License is distributed on an
// "AS IS" BASIS, WITHOUT WARRANTIES OR CONDITIONS OF ANY
// KIND, either express or implied.  See the License for the
// specific language governing permissions and limitations
// under the License.
package com.cloud.hypervisor.kvm.resource;

import java.util.HashMap;
import java.util.Map;

import com.cloud.agent.properties.AgentProperties;
import com.cloud.agent.properties.AgentPropertiesFileHandler;
import org.apache.logging.log4j.Logger;
import org.apache.logging.log4j.LogManager;
import org.libvirt.Connect;
import org.libvirt.Library;
import org.libvirt.LibvirtException;

import com.cloud.hypervisor.Hypervisor;
import com.cloud.hypervisor.Hypervisor.HypervisorType;

public class LibvirtConnection {
    protected static Logger LOGGER = LogManager.getLogger(LibvirtConnection.class);
    static private Map<String, Connect> s_connections = new HashMap<String, Connect>();

    static private Connect s_connection;
    static private String s_hypervisorURI;
    static private Thread libvirtEventThread;

    static public Connect getConnection() throws LibvirtException {
        return getConnection(s_hypervisorURI);
    }

    static public Connect getConnection(String hypervisorURI) throws LibvirtException {
        LOGGER.debug("Looking for libvirtd connection at: " + hypervisorURI);
        Connect conn = s_connections.get(hypervisorURI);

        if (conn == null) {
<<<<<<< HEAD
            LOGGER.info("No existing libvirtd connection found. Opening a new one");
=======
            s_logger.info("No existing libvirtd connection found. Opening a new one");

            setupEventListener();
>>>>>>> 4d370a37
            conn = new Connect(hypervisorURI, false);
            LOGGER.debug("Successfully connected to libvirt at: " + hypervisorURI);
            s_connections.put(hypervisorURI, conn);
        } else {
            try {
                conn.getVersion();
            } catch (LibvirtException e) {
<<<<<<< HEAD
                LOGGER.error("Connection with libvirtd is broken: " + e.getMessage());
                LOGGER.debug("Opening a new libvirtd connection to: " + hypervisorURI);
=======
                s_logger.error("Connection with libvirtd is broken: " + e.getMessage());

                try {
                    conn.close();
                } catch (LibvirtException closeEx) {
                    s_logger.debug("Ignoring error while trying to close broken connection:" + closeEx.getMessage());
                }

                s_logger.debug("Opening a new libvirtd connection to: " + hypervisorURI);
                setupEventListener();
>>>>>>> 4d370a37
                conn = new Connect(hypervisorURI, false);
                s_connections.put(hypervisorURI, conn);
            }
        }

        return conn;
    }

    static public Connect getConnectionByVmName(String vmName) throws LibvirtException {
        HypervisorType[] hypervisors = new HypervisorType[] {HypervisorType.KVM, Hypervisor.HypervisorType.LXC};

        for (HypervisorType hypervisor : hypervisors) {
            try {
                Connect conn = LibvirtConnection.getConnectionByType(hypervisor.toString());
                if (conn.domainLookupByName(vmName) != null) {
                    return conn;
                }
            } catch (Exception e) {
                LOGGER.debug("Can not find " + hypervisor.toString() + " connection for Instance: " + vmName + ", continuing.");
            }
        }

        LOGGER.warn("Can not find a connection for Instance " + vmName + ". Assuming the default connection.");
        // return the default connection
        return getConnection();
    }

    static public Connect getConnectionByType(String hypervisorType) throws LibvirtException {
        return getConnection(getHypervisorURI(hypervisorType));
    }

    static void initialize(String hypervisorURI) {
        s_hypervisorURI = hypervisorURI;
    }

    static String getHypervisorURI(String hypervisorType) {
        String uri = AgentPropertiesFileHandler.getPropertyValue(AgentProperties.HYPERVISOR_URI);
        if (uri != null) {
            return uri;
        }

        if ("LXC".equalsIgnoreCase(hypervisorType)) {
            return "lxc:///";
        }

        return "qemu:///system";
    }

    /**
     * Set up Libvirt event handling and polling. This is not specific to a connection object instance, but needs
     * to be done prior to creating connections. See the Libvirt documentation for virEventRegisterDefaultImpl and
     * virEventRunDefaultImpl or the libvirt-java Library Javadoc for more information.
     * @throws LibvirtException
     */
    private static synchronized void setupEventListener() throws LibvirtException {
        if (libvirtEventThread == null || !libvirtEventThread.isAlive()) {
            // Registers a default event loop, must be called before connecting to hypervisor
            Library.initEventLoop();
            libvirtEventThread = new Thread(() -> {
                while (true) {
                    try {
                        // This blocking call contains a loop of its own that will process events until the event loop is stopped or exception is thrown.
                        Library.runEventLoop();
                    } catch (LibvirtException e) {
                        s_logger.error("LibvirtException was thrown in event loop: ", e);
                    } catch (InterruptedException e) {
                        s_logger.error("Libvirt event loop was interrupted: ", e);
                    }
                }
            });

            // Process events in separate thread. Failure to run event loop regularly will cause connections to close due to keepalive timeout.
            libvirtEventThread.setDaemon(true);
            libvirtEventThread.start();
        }
    }
}<|MERGE_RESOLUTION|>--- conflicted
+++ resolved
@@ -47,13 +47,9 @@
         Connect conn = s_connections.get(hypervisorURI);
 
         if (conn == null) {
-<<<<<<< HEAD
             LOGGER.info("No existing libvirtd connection found. Opening a new one");
-=======
-            s_logger.info("No existing libvirtd connection found. Opening a new one");
 
             setupEventListener();
->>>>>>> 4d370a37
             conn = new Connect(hypervisorURI, false);
             LOGGER.debug("Successfully connected to libvirt at: " + hypervisorURI);
             s_connections.put(hypervisorURI, conn);
@@ -61,10 +57,6 @@
             try {
                 conn.getVersion();
             } catch (LibvirtException e) {
-<<<<<<< HEAD
-                LOGGER.error("Connection with libvirtd is broken: " + e.getMessage());
-                LOGGER.debug("Opening a new libvirtd connection to: " + hypervisorURI);
-=======
                 s_logger.error("Connection with libvirtd is broken: " + e.getMessage());
 
                 try {
@@ -75,7 +67,6 @@
 
                 s_logger.debug("Opening a new libvirtd connection to: " + hypervisorURI);
                 setupEventListener();
->>>>>>> 4d370a37
                 conn = new Connect(hypervisorURI, false);
                 s_connections.put(hypervisorURI, conn);
             }
