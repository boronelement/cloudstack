--- conflicted
+++ resolved
@@ -87,13 +87,8 @@
             List<StoragePoolVO> zonePools = _storagePoolDao.findZoneWideStoragePoolsByHypervisor(agent.getDataCenterId(), agent.getHypervisorType());
             storageSupportHA = storageSupportHa(zonePools);
         }
-<<<<<<< HEAD
-        if (!hasNfs) {
+        if (!storageSupportHA) {
             logger.warn(
-=======
-        if (!storageSupportHA) {
-            s_logger.warn(
->>>>>>> 30ca5d1a
                     "Agent investigation was requested on host " + agent + ", but host does not support investigation because it has no NFS storage. Skipping investigation.");
             return Status.Disconnected;
         }
