--- conflicted
+++ resolved
@@ -24,11 +24,7 @@
 import org.apache.log4j.Logger;
 import org.libvirt.Connect;
 import org.libvirt.Domain;
-<<<<<<< HEAD
-import org.libvirt.DomainInfo;
-=======
 import org.libvirt.DomainInfo.DomainState;
->>>>>>> e02801bf
 import org.libvirt.DomainSnapshot;
 import org.libvirt.LibvirtException;
 
@@ -66,13 +62,8 @@
 
             snapshot = dm.snapshotLookupByName(cmd.getTarget().getSnapshotName());
 
-<<<<<<< HEAD
-            // Suspend the VM prior to deleting the snapshot to guard against corruption
-            dm.suspend();
-=======
             s_logger.debug("Suspending domain " + vmName);
             dm.suspend(); // suspend the vm to avoid image corruption
->>>>>>> e02801bf
 
             snapshot.delete(0); // only remove this snapshot, not children
             didDelete = true;
