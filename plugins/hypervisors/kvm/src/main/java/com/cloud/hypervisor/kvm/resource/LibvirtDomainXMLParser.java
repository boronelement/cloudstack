--- conflicted
+++ resolved
@@ -333,10 +333,7 @@
                 String bytes = getAttrValue("rate", "bytes", rng);
                 String period = getAttrValue("rate", "period", rng);
                 if (StringUtils.isAnyEmpty(bytes, period)) {
-<<<<<<< HEAD
                     logger.debug(String.format("Bytes and period in the rng section should not be null, please check the VM %s", name));
-=======
-                    s_logger.debug(String.format("Bytes and period in the rng section should not be null, please check the VM %s", name));
                 }
 
                 if (bytes == null) {
@@ -357,7 +354,6 @@
 
                 if (StringUtils.isEmpty(backendModel)) {
                     def = new RngDef(path, Integer.parseInt(bytes), Integer.parseInt(period));
->>>>>>> 33e2a4dd
                 } else {
                     if (StringUtils.isEmpty(backendModel)) {
                         def = new RngDef(path, Integer.parseInt(bytes), Integer.parseInt(period));
