--- conflicted
+++ resolved
@@ -22,8 +22,6 @@
 import java.util.List;
 import java.util.Map;
 
-import com.cloud.agent.properties.AgentProperties;
-import com.cloud.agent.properties.AgentPropertiesFileHandler;
 import org.apache.cloudstack.utils.qemu.QemuObject;
 import org.apache.commons.lang.StringEscapeUtils;
 import org.apache.commons.lang3.StringUtils;
@@ -282,19 +280,6 @@
                 response.append(String.format("<cpu> <numa> <cell id='0' cpus='0-%s' memory='%s' unit='KiB'/> </numa> </cpu>\n", this.maxVcpu - 1, this.currentMemory));
             }
 
-<<<<<<< HEAD
-            if (this.memoryBalloning) {
-                response.append("<devices>\n" +
-                        "<memballoon model='virtio'>" +
-                        (memoryBalloonStatsPeriod > 0 ? "<stats period='" + memoryBalloonStatsPeriod + "'/>" : "") +
-                        "</memballoon>\n" +
-                        "</devices>\n");
-            } else {
-                response.append("<devices>\n" +
-                        "<memballoon model='none'/>\n" +
-                        "</devices>\n");
-            }
-=======
             MemBalloonDef memBalloonDef = new MemBalloonDef();
             if (this.memoryBalloning) {
                 memBalloonDef.defVirtioMemBalloon(String.valueOf(memoryBalloonStatsPeriod));
@@ -302,7 +287,6 @@
                 memBalloonDef.defNoneMemBalloon();
             }
             response.append(String.format("<devices>%n%s%n</devices>%n", memBalloonDef.toString()));
->>>>>>> 1843632c
 
             response.append(String.format("<vcpu current=\"%s\">%s</vcpu>\n", this.vcpu, this.maxVcpu));
             return response.toString();
