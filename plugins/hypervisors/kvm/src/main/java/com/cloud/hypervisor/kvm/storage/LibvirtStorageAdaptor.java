--- conflicted
+++ resolved
@@ -274,9 +274,6 @@
         }
     }
 
-<<<<<<< HEAD
-    private StoragePool createNetfsStoragePool(PoolType fsType, Connect conn, String uuid, String host, String path, List<String> nfsMountOpts) throws LibvirtException {
-=======
     private void checkNetfsStoragePoolMounted(String uuid) {
         String targetPath = _mountPoint + File.separator + uuid;
         int mountpointResult = Script.runSimpleBashScriptForExitValue("mountpoint -q " + targetPath);
@@ -287,8 +284,7 @@
         }
     }
 
-    private StoragePool createNetfsStoragePool(PoolType fsType, Connect conn, String uuid, String host, String path) throws LibvirtException {
->>>>>>> 4d6df586
+    private StoragePool createNetfsStoragePool(PoolType fsType, Connect conn, String uuid, String host, String path, List<String> nfsMountOpts) throws LibvirtException {
         String targetPath = _mountPoint + File.separator + uuid;
         LibvirtStoragePoolDef spd = new LibvirtStoragePoolDef(fsType, uuid, uuid, host, path, targetPath, nfsMountOpts);
         _storageLayer.mkdir(targetPath);
