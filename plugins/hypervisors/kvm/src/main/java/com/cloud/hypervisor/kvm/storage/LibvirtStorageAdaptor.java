--- conflicted
+++ resolved
@@ -1428,13 +1428,9 @@
 
                 r.ioCtxDestroy(io);
             } catch (QemuImgException | LibvirtException e) {
-<<<<<<< HEAD
-                logger.error("Failed to convert from " + srcFile.getFileName() + " to " + destFile.getFileName() + " the error was: " + e.getMessage());
-=======
                 String srcFilename = srcFile != null ? srcFile.getFileName() : null;
                 String destFilename = destFile != null ? destFile.getFileName() : null;
-                s_logger.error(String.format("Failed to convert from %s to %s the error was: %s", srcFilename, destFilename, e.getMessage()));
->>>>>>> 1d0762e4
+                logger.error(String.format("Failed to convert from %s to %s the error was: %s", srcFilename, destFilename, e.getMessage()));
                 newDisk = null;
             } catch (RadosException e) {
                 logger.error("A Ceph RADOS operation failed (" + e.getReturnValue() + "). The error was: " + e.getMessage());
