--- conflicted
+++ resolved
@@ -4229,10 +4229,6 @@
                     continue;
                 }
                 final DomainBlockStats blockStats = dm.blockStats(disk.getDiskLabel());
-<<<<<<< HEAD
-                logger.info(String.format("STATS_LOG getVm****Stat @ %s: Disk: %s---------------%s", new Date(), disk.getDiskLabel(), gson.toJson(blockStats)));
-=======
->>>>>>> e61051e4
                 io_rd += blockStats.rd_req;
                 io_wr += blockStats.wr_req;
                 bytes_rd += blockStats.rd_bytes;
