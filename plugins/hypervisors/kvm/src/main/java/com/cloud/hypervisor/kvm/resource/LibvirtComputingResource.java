// Licensed to the Apache Software Foundation (ASF) under one
// or more contributor license agreements.  See the NOTICE file
// distributed with this work for additional information
// regarding copyright ownership.  The ASF licenses this file
// to you under the Apache License, Version 2.0 (the
// "License"); you may not use this file except in compliance
// with the License.  You may obtain a copy of the License at
//
//   http://www.apache.org/licenses/LICENSE-2.0
//
// Unless required by applicable law or agreed to in writing,
// software distributed under the License is distributed on an
// "AS IS" BASIS, WITHOUT WARRANTIES OR CONDITIONS OF ANY
// KIND, either express or implied.  See the License for the
// specific language governing permissions and limitations
// under the License.
package com.cloud.hypervisor.kvm.resource;

import java.io.BufferedReader;
import java.io.File;
import java.io.FileNotFoundException;
import java.io.IOException;
import java.io.StringReader;
import java.net.InetAddress;
import java.net.URI;
import java.net.URISyntaxException;
import java.nio.file.Paths;
import java.util.ArrayList;
import java.util.Arrays;
import java.util.Calendar;
import java.util.Collections;
import java.util.Comparator;
import java.util.HashMap;
import java.util.HashSet;
import java.util.List;
import java.util.Map;
import java.util.Properties;
import java.util.Set;
import java.util.UUID;
import java.util.concurrent.ConcurrentHashMap;
import java.util.regex.Matcher;
import java.util.regex.Pattern;

import javax.naming.ConfigurationException;
import javax.xml.parsers.DocumentBuilder;
import javax.xml.parsers.DocumentBuilderFactory;
import javax.xml.parsers.ParserConfigurationException;

import com.cloud.configuration.Config;
import org.apache.cloudstack.storage.configdrive.ConfigDrive;
import org.apache.cloudstack.storage.to.PrimaryDataStoreTO;
import org.apache.cloudstack.storage.to.TemplateObjectTO;
import org.apache.cloudstack.storage.to.VolumeObjectTO;
import org.apache.cloudstack.utils.hypervisor.HypervisorUtils;
import org.apache.cloudstack.utils.linux.CPUStat;
import org.apache.cloudstack.utils.linux.KVMHostInfo;
import org.apache.cloudstack.utils.linux.MemStat;
import org.apache.cloudstack.utils.qemu.QemuImg;
import org.apache.cloudstack.utils.qemu.QemuImgException;
import org.apache.cloudstack.utils.qemu.QemuImgFile;
import org.apache.cloudstack.utils.qemu.QemuImg.PhysicalDiskFormat;
import org.apache.cloudstack.utils.security.KeyStoreUtils;
import org.apache.commons.collections.MapUtils;
import org.apache.commons.io.FileUtils;
import org.apache.commons.lang.ArrayUtils;
import org.apache.commons.lang.BooleanUtils;
import org.apache.commons.lang.math.NumberUtils;
import org.apache.log4j.Logger;
import org.joda.time.Duration;
import org.libvirt.Connect;
import org.libvirt.Domain;
import org.libvirt.DomainBlockStats;
import org.libvirt.DomainInfo;
import org.libvirt.DomainInfo.DomainState;
import org.libvirt.DomainInterfaceStats;
import org.libvirt.DomainSnapshot;
import org.libvirt.LibvirtException;
import org.libvirt.MemoryStatistic;
import org.libvirt.Network;
import org.libvirt.SchedParameter;
import org.libvirt.SchedUlongParameter;
import org.libvirt.VcpuInfo;
import org.w3c.dom.Document;
import org.w3c.dom.Element;
import org.w3c.dom.Node;
import org.w3c.dom.NodeList;
import org.xml.sax.InputSource;
import org.xml.sax.SAXException;

import com.cloud.agent.api.Answer;
import com.cloud.agent.api.Command;
import com.cloud.agent.api.HostVmStateReportEntry;
import com.cloud.agent.api.PingCommand;
import com.cloud.agent.api.PingRoutingCommand;
import com.cloud.agent.api.PingRoutingWithNwGroupsCommand;
import com.cloud.agent.api.SecurityGroupRulesCmd;
import com.cloud.agent.api.SetupGuestNetworkCommand;
import com.cloud.agent.api.StartupCommand;
import com.cloud.agent.api.StartupRoutingCommand;
import com.cloud.agent.api.StartupStorageCommand;
import com.cloud.agent.api.VmDiskStatsEntry;
import com.cloud.agent.api.VmNetworkStatsEntry;
import com.cloud.agent.api.VmStatsEntry;
import com.cloud.agent.api.routing.IpAssocCommand;
import com.cloud.agent.api.routing.IpAssocVpcCommand;
import com.cloud.agent.api.routing.NetworkElementCommand;
import com.cloud.agent.api.routing.SetSourceNatCommand;
import com.cloud.agent.api.to.DataStoreTO;
import com.cloud.agent.api.to.DataTO;
import com.cloud.agent.api.to.DiskTO;
import com.cloud.agent.api.to.IpAddressTO;
import com.cloud.agent.api.to.NfsTO;
import com.cloud.agent.api.to.NicTO;
import com.cloud.agent.api.to.VirtualMachineTO;
import com.cloud.agent.dao.impl.PropertiesStorage;
import com.cloud.agent.properties.AgentProperties;
import com.cloud.agent.properties.AgentPropertiesFileHandler;
import com.cloud.agent.resource.virtualnetwork.VRScripts;
import com.cloud.agent.resource.virtualnetwork.VirtualRouterDeployer;
import com.cloud.agent.resource.virtualnetwork.VirtualRoutingResource;
import com.cloud.dc.Vlan;
import com.cloud.exception.InternalErrorException;
import com.cloud.host.Host.Type;
import com.cloud.hypervisor.Hypervisor.HypervisorType;
import com.cloud.hypervisor.kvm.dpdk.DpdkHelper;
import com.cloud.hypervisor.kvm.resource.LibvirtVMDef.ChannelDef;
import com.cloud.hypervisor.kvm.resource.LibvirtVMDef.ClockDef;
import com.cloud.hypervisor.kvm.resource.LibvirtVMDef.ConsoleDef;
import com.cloud.hypervisor.kvm.resource.LibvirtVMDef.CpuModeDef;
import com.cloud.hypervisor.kvm.resource.LibvirtVMDef.CpuTuneDef;
import com.cloud.hypervisor.kvm.resource.LibvirtVMDef.DevicesDef;
import com.cloud.hypervisor.kvm.resource.LibvirtVMDef.DiskDef;
import com.cloud.hypervisor.kvm.resource.LibvirtVMDef.DiskDef.DeviceType;
import com.cloud.hypervisor.kvm.resource.LibvirtVMDef.DiskDef.DiscardType;
import com.cloud.hypervisor.kvm.resource.LibvirtVMDef.DiskDef.DiskProtocol;
import com.cloud.hypervisor.kvm.resource.LibvirtVMDef.FeaturesDef;
import com.cloud.hypervisor.kvm.resource.LibvirtVMDef.FilesystemDef;
import com.cloud.hypervisor.kvm.resource.LibvirtVMDef.GraphicDef;
import com.cloud.hypervisor.kvm.resource.LibvirtVMDef.GuestDef;
import com.cloud.hypervisor.kvm.resource.LibvirtVMDef.GuestResourceDef;
import com.cloud.hypervisor.kvm.resource.LibvirtVMDef.InputDef;
import com.cloud.hypervisor.kvm.resource.LibvirtVMDef.InterfaceDef;
import com.cloud.hypervisor.kvm.resource.LibvirtVMDef.RngDef;
import com.cloud.hypervisor.kvm.resource.LibvirtVMDef.RngDef.RngBackendModel;
import com.cloud.hypervisor.kvm.resource.LibvirtVMDef.SCSIDef;
import com.cloud.hypervisor.kvm.resource.LibvirtVMDef.SerialDef;
import com.cloud.hypervisor.kvm.resource.LibvirtVMDef.TermPolicy;
import com.cloud.hypervisor.kvm.resource.LibvirtVMDef.VideoDef;
import com.cloud.hypervisor.kvm.resource.LibvirtVMDef.WatchDogDef;
import com.cloud.hypervisor.kvm.resource.LibvirtVMDef.WatchDogDef.WatchDogAction;
import com.cloud.hypervisor.kvm.resource.LibvirtVMDef.WatchDogDef.WatchDogModel;
import com.cloud.hypervisor.kvm.resource.rolling.maintenance.RollingMaintenanceAgentExecutor;
import com.cloud.hypervisor.kvm.resource.rolling.maintenance.RollingMaintenanceExecutor;
import com.cloud.hypervisor.kvm.resource.rolling.maintenance.RollingMaintenanceServiceExecutor;
import com.cloud.hypervisor.kvm.resource.wrapper.LibvirtRequestWrapper;
import com.cloud.hypervisor.kvm.resource.wrapper.LibvirtUtilitiesHelper;
import com.cloud.hypervisor.kvm.storage.IscsiStorageCleanupMonitor;
import com.cloud.hypervisor.kvm.storage.KVMPhysicalDisk;
import com.cloud.hypervisor.kvm.storage.KVMStoragePool;
import com.cloud.hypervisor.kvm.storage.KVMStoragePoolManager;
import com.cloud.hypervisor.kvm.storage.KVMStorageProcessor;
import com.cloud.network.Networks.BroadcastDomainType;
import com.cloud.network.Networks.IsolationType;
import com.cloud.network.Networks.RouterPrivateIpStrategy;
import com.cloud.network.Networks.TrafficType;
import com.cloud.resource.RequestWrapper;
import com.cloud.resource.ServerResource;
import com.cloud.resource.ServerResourceBase;
import com.cloud.storage.JavaStorageLayer;
import com.cloud.storage.Storage;
import com.cloud.storage.Storage.StoragePoolType;
import com.cloud.storage.StorageLayer;
import com.cloud.storage.Volume;
import com.cloud.storage.resource.StorageSubsystemCommandHandler;
import com.cloud.storage.resource.StorageSubsystemCommandHandlerBase;
import com.cloud.utils.ExecutionResult;
import com.cloud.utils.NumbersUtil;
import com.cloud.utils.Pair;
import com.cloud.utils.PropertiesUtil;
import com.cloud.utils.Ternary;
import com.cloud.utils.exception.CloudRuntimeException;
import com.cloud.utils.net.NetUtils;
import com.cloud.utils.script.OutputInterpreter;
import com.cloud.utils.script.OutputInterpreter.AllLinesParser;
import com.cloud.utils.script.Script;
import com.cloud.utils.ssh.SshHelper;
import com.cloud.vm.VirtualMachine;
import com.cloud.vm.VirtualMachine.PowerState;
import com.cloud.vm.VmDetailConstants;
import org.apache.commons.lang3.StringUtils;
import org.apache.cloudstack.utils.bytescale.ByteScaleUtils;

/**
 * LibvirtComputingResource execute requests on the computing/routing host using
 * the libvirt API
 *
 * @config {@table || Param Name | Description | Values | Default || ||
 *         hypervisor.type | type of local hypervisor | string | kvm || ||
 *         hypervisor.uri | local hypervisor to connect to | URI |
 *         qemu:///system || || domr.arch | instruction set for domr template |
 *         string | i686 || || private.bridge.name | private bridge where the
 *         domrs have their private interface | string | vmops0 || ||
 *         public.bridge.name | public bridge where the domrs have their public
 *         interface | string | br0 || || private.network.name | name of the
 *         network where the domrs have their private interface | string |
 *         vmops-private || || private.ipaddr.start | start of the range of
 *         private ip addresses for domrs | ip address | 192.168.166.128 || ||
 *         private.ipaddr.end | end of the range of private ip addresses for
 *         domrs | ip address | start + 126 || || private.macaddr.start | start
 *         of the range of private mac addresses for domrs | mac address |
 *         00:16:3e:77:e2:a0 || || private.macaddr.end | end of the range of
 *         private mac addresses for domrs | mac address | start + 126 || ||
 *         pool | the parent of the storage pool hierarchy * }
 **/
public class LibvirtComputingResource extends ServerResourceBase implements ServerResource, VirtualRouterDeployer {
    private static final Logger s_logger = Logger.getLogger(LibvirtComputingResource.class);

    private static final String CONFIG_VALUES_SEPARATOR = ",";

    private static final String LEGACY = "legacy";
    private static final String SECURE = "secure";

    /**
     * Machine type.
     */
    private static final String PC = "pc";
    private static final String VIRT = "virt";

    /**
     * Possible devices to add to VM.
     */
    private static final String TABLET = "tablet";
    private static final String USB = "usb";
    private static final String MOUSE = "mouse";
    private static final String KEYBOARD = "keyboard";

    /**
     * Policies used by VM.
     */
    private static final String RESTART = "restart";
    private static final String DESTROY = "destroy";

    private static final String KVMCLOCK = "kvmclock";
    private static final String HYPERVCLOCK = "hypervclock";
    private static final String WINDOWS = "Windows";
    private static final String Q35 = "q35";
    private static final String PTY = "pty";
    private static final String VNC = "vnc";

    /**
     * Acronym of System Management Mode. Perform low-level system management operations while an OS is running.
     */
    private static final String SMM = "smm";
    /**
     * Acronym of Advanced Configuration and Power Interface.<br>
     * Provides an open standard that operating systems can use to discover and configure
     * computer hardware components, to perform power management.
     */
    private static final String ACPI = "acpi";
    /**
     * Acronym of Advanced Programmable Interrupt Controllers.<br>
     * With an I/O APIC, operating systems can use more than 16 interrupt requests (IRQs)
     * and therefore avoid IRQ sharing for improved reliability.
     */
    private static final String APIC = "apic";
    /**
     * Acronym of Physical Address Extension. Feature implemented in modern x86 processors.<br>
     * PAE extends memory addressing capabilities, allowing more than 4 GB of random access memory (RAM) to be used.
     */
    private static final String PAE = "pae";
    /**
     * Libvirt supports guest CPU mode since 0.9.10.
     */
    private static final int MIN_LIBVIRT_VERSION_FOR_GUEST_CPU_MODE = 9010;
    /**
     * The CPU tune element provides details of the CPU tunable parameters for the domain.<br>
     * It is supported since Libvirt 0.9.0
     */
    private static final int MIN_LIBVIRT_VERSION_FOR_GUEST_CPU_TUNE = 9000;
    /**
     * Constant that defines ARM64 (aarch64) guest architectures.
     */
    private static final String AARCH64 = "aarch64";

    public static final String RESIZE_NOTIFY_ONLY = "NOTIFYONLY";
    public static final String BASEPATH = "/usr/share/cloudstack-common/vms/";

    private String _modifyVlanPath;
    private String _versionstringpath;
    private String _patchScriptPath;
    private String _createvmPath;
    private String _manageSnapshotPath;
    private String _resizeVolumePath;
    private String _createTmplPath;
    private String _heartBeatPath;
    private String _vmActivityCheckPath;
    private String _securityGroupPath;
    private String _ovsPvlanDhcpHostPath;
    private String _ovsPvlanVmPath;
    private String _routerProxyPath;
    private String _ovsTunnelPath;
    private String _host;
    private String _dcId;
    private String _pod;
    private String _clusterId;
    private final Properties _uefiProperties = new Properties();

    private long _hvVersion;
    private Duration _timeout;
    /**
     * Since the memoryStats method returns an array that isn't ordered, we pass a big number to get all the array and then search for the information we want.
     * */
    private static final int NUMMEMSTATS = 20;

    /**
     * Unused memory's tag to search in the array returned by the Domain.memoryStats() method.
     * */
    private static final int UNUSEDMEMORY = 4;


    private KVMHAMonitor _monitor;
    public static final String SSHPUBKEYPATH = SSHKEYSPATH + File.separator + "id_rsa.pub.cloud";
    public static final String DEFAULTDOMRSSHPORT = "3922";

    public final static String CONFIG_DIR = "config";
    private boolean enableIoUring;
    private final static String ENABLE_IO_URING_PROPERTY = "enable.io.uring";

    public static final String BASH_SCRIPT_PATH = "/bin/bash";

    private String _mountPoint = "/mnt";
    private StorageLayer _storage;
    private KVMStoragePoolManager _storagePoolMgr;

    private VifDriver _defaultVifDriver;
    private Map<TrafficType, VifDriver> _trafficTypeVifDrivers;

    protected static final String DEFAULT_OVS_VIF_DRIVER_CLASS_NAME = "com.cloud.hypervisor.kvm.resource.OvsVifDriver";
    protected static final String DEFAULT_BRIDGE_VIF_DRIVER_CLASS_NAME = "com.cloud.hypervisor.kvm.resource.BridgeVifDriver";
    private final static long HYPERVISOR_LIBVIRT_VERSION_SUPPORTS_IO_URING = 6003000;
    private final static long HYPERVISOR_QEMU_VERSION_SUPPORTS_IO_URING = 5000000;

    protected HypervisorType _hypervisorType;
    protected String _hypervisorURI;
    protected long _hypervisorLibvirtVersion;
    protected long _hypervisorQemuVersion;
    protected String _hypervisorPath;
    protected String _hostDistro;
    protected String _networkDirectSourceMode;
    protected String _networkDirectDevice;
    protected String _sysvmISOPath;
    protected String _privNwName;
    protected String _privBridgeName;
    protected String _linkLocalBridgeName;
    protected String _publicBridgeName;
    protected String _guestBridgeName;
    protected String _privateIp;
    protected String _pool;
    protected String _localGateway;
    private boolean _canBridgeFirewall;
    protected boolean _noMemBalloon = false;
    protected String _guestCpuArch;
    protected String _guestCpuMode;
    protected String _guestCpuModel;
    protected boolean _noKvmClock;
    protected String _videoHw;
    protected int _videoRam;
    protected Pair<Integer,Integer> hostOsVersion;
    protected int _migrateSpeed;
    protected int _migrateDowntime;
    protected int _migratePauseAfter;
    protected int _migrateWait;
    protected boolean _diskActivityCheckEnabled;
    protected RollingMaintenanceExecutor rollingMaintenanceExecutor;
    protected long _diskActivityCheckFileSizeMin = 10485760; // 10MB
    protected int _diskActivityCheckTimeoutSeconds = 120; // 120s
    protected long _diskActivityInactiveThresholdMilliseconds = 30000; // 30s
    protected boolean _rngEnable = false;
    protected RngBackendModel _rngBackendModel = RngBackendModel.RANDOM;
    protected String _rngPath = "/dev/random";
    protected int _rngRatePeriod = 1000;
    protected int _rngRateBytes = 2048;
    protected int _manualCpuSpeed = 0;
    protected String _agentHooksBasedir = "/etc/cloudstack/agent/hooks";

    protected String _agentHooksLibvirtXmlScript = "libvirt-vm-xml-transformer.groovy";
    protected String _agentHooksLibvirtXmlMethod = "transform";

    protected String _agentHooksVmOnStartScript = "libvirt-vm-state-change.groovy";
    protected String _agentHooksVmOnStartMethod = "onStart";

    protected String _agentHooksVmOnStopScript = "libvirt-vm-state-change.groovy";
    protected String _agentHooksVmOnStopMethod = "onStop";

    protected static final String LOCAL_STORAGE_PATH = "local.storage.path";
    protected static final String LOCAL_STORAGE_UUID = "local.storage.uuid";
    protected static final String DEFAULT_LOCAL_STORAGE_PATH = "/var/lib/libvirt/images/";

    protected List<String> localStoragePaths = new ArrayList<>();
    protected List<String> localStorageUUIDs = new ArrayList<>();

    private static final String CONFIG_DRIVE_ISO_DISK_LABEL = "hdd";
    private static final int CONFIG_DRIVE_ISO_DEVICE_ID = 4;

    protected File _qemuSocketsPath;
    private final String _qemuGuestAgentSocketName = "org.qemu.guest_agent.0";
    protected WatchDogAction _watchDogAction = WatchDogAction.NONE;
    protected WatchDogModel _watchDogModel = WatchDogModel.I6300ESB;

    private final Map <String, String> _pifs = new HashMap<String, String>();
    private final Map<String, VmStats> _vmStats = new ConcurrentHashMap<String, VmStats>();

    protected static final HashMap<DomainState, PowerState> s_powerStatesTable;
    static {
        s_powerStatesTable = new HashMap<DomainState, PowerState>();
        s_powerStatesTable.put(DomainState.VIR_DOMAIN_SHUTOFF, PowerState.PowerOff);
        s_powerStatesTable.put(DomainState.VIR_DOMAIN_PAUSED, PowerState.PowerOn);
        s_powerStatesTable.put(DomainState.VIR_DOMAIN_RUNNING, PowerState.PowerOn);
        s_powerStatesTable.put(DomainState.VIR_DOMAIN_BLOCKED, PowerState.PowerOn);
        s_powerStatesTable.put(DomainState.VIR_DOMAIN_NOSTATE, PowerState.PowerUnknown);
        s_powerStatesTable.put(DomainState.VIR_DOMAIN_SHUTDOWN, PowerState.PowerOff);
    }

    public VirtualRoutingResource _virtRouterResource;

    private String _pingTestPath;

    private String _updateHostPasswdPath;

    private long _dom0MinMem;

    private long _dom0OvercommitMem;

    protected int _cmdsTimeout;
    protected int _stopTimeout;
    protected CPUStat _cpuStat = new CPUStat();
    protected MemStat _memStat = new MemStat(_dom0MinMem, _dom0OvercommitMem);
    private final LibvirtUtilitiesHelper libvirtUtilitiesHelper = new LibvirtUtilitiesHelper();

    protected Boolean enableManuallySettingCpuTopologyOnKvmVm = AgentPropertiesFileHandler.getPropertyValue(AgentProperties.ENABLE_MANUALLY_SETTING_CPU_TOPOLOGY_ON_KVM_VM);

    protected long getHypervisorLibvirtVersion() {
        return _hypervisorLibvirtVersion;
    }

    protected long getHypervisorQemuVersion() {
        return _hypervisorQemuVersion;
    }

    @Override
    public ExecutionResult executeInVR(final String routerIp, final String script, final String args) {
        return executeInVR(routerIp, script, args, _timeout);
    }

    @Override
    public ExecutionResult executeInVR(final String routerIp, final String script, final String args, final Duration timeout) {
        final Script command = new Script(_routerProxyPath, timeout, s_logger);
        final AllLinesParser parser = new AllLinesParser();
        command.add(script);
        command.add(routerIp);
        if (args != null) {
            command.add(args);
        }
        String details = command.execute(parser);
        if (details == null) {
            details = parser.getLines();
        }

        s_logger.debug("Executing script in VR: " + script);

        return new ExecutionResult(command.getExitValue() == 0, details);
    }

    @Override
    public ExecutionResult createFileInVR(final String routerIp, final String path, final String filename, final String content) {
        final File permKey = new File("/root/.ssh/id_rsa.cloud");
        boolean success = true;
        String details = "Creating file in VR, with ip: " + routerIp + ", file: " + filename;
        s_logger.debug(details);

        try {
            SshHelper.scpTo(routerIp, 3922, "root", permKey, null, path, content.getBytes(), filename, null);
        } catch (final Exception e) {
            s_logger.warn("Failed to create file " + path + filename + " in VR " + routerIp, e);
            details = e.getMessage();
            success = false;
        }
        return new ExecutionResult(success, details);
    }

    @Override
    public ExecutionResult prepareCommand(final NetworkElementCommand cmd) {
        //Update IP used to access router
        cmd.setRouterAccessIp(cmd.getAccessDetail(NetworkElementCommand.ROUTER_IP));
        assert cmd.getRouterAccessIp() != null;

        if (cmd instanceof IpAssocVpcCommand) {
            return prepareNetworkElementCommand((IpAssocVpcCommand)cmd);
        } else if (cmd instanceof IpAssocCommand) {
            return prepareNetworkElementCommand((IpAssocCommand)cmd);
        } else if (cmd instanceof SetupGuestNetworkCommand) {
            return prepareNetworkElementCommand((SetupGuestNetworkCommand)cmd);
        } else if (cmd instanceof SetSourceNatCommand) {
            return prepareNetworkElementCommand((SetSourceNatCommand)cmd);
        }
        return new ExecutionResult(true, null);
    }

    @Override
    public ExecutionResult cleanupCommand(final NetworkElementCommand cmd) {
        if (cmd instanceof IpAssocCommand && !(cmd instanceof IpAssocVpcCommand)) {
            return cleanupNetworkElementCommand((IpAssocCommand)cmd);
        }
        return new ExecutionResult(true, null);
    }

    public LibvirtKvmAgentHook getTransformer() throws IOException {
        return new LibvirtKvmAgentHook(_agentHooksBasedir, _agentHooksLibvirtXmlScript, _agentHooksLibvirtXmlMethod);
    }

    public LibvirtKvmAgentHook getStartHook() throws IOException {
        return new LibvirtKvmAgentHook(_agentHooksBasedir, _agentHooksVmOnStartScript, _agentHooksVmOnStartMethod);
    }

    public LibvirtKvmAgentHook getStopHook() throws IOException {
        return new LibvirtKvmAgentHook(_agentHooksBasedir, _agentHooksVmOnStopScript, _agentHooksVmOnStopMethod);
    }

    public LibvirtUtilitiesHelper getLibvirtUtilitiesHelper() {
        return libvirtUtilitiesHelper;
    }

    public CPUStat getCPUStat() {
        return _cpuStat;
    }

    public MemStat getMemStat() {
        return _memStat;
    }

    public VirtualRoutingResource getVirtRouterResource() {
        return _virtRouterResource;
    }

    public String getPublicBridgeName() {
        return _publicBridgeName;
    }

    public KVMStoragePoolManager getStoragePoolMgr() {
        return _storagePoolMgr;
    }

    public String getPrivateIp() {
        return _privateIp;
    }

    public int getMigrateDowntime() {
        return _migrateDowntime;
    }

    public int getMigratePauseAfter() {
        return _migratePauseAfter;
    }

    public int getMigrateWait() {
        return _migrateWait;
    }

    public int getMigrateSpeed() {
        return _migrateSpeed;
    }

    public RollingMaintenanceExecutor getRollingMaintenanceExecutor() {
        return rollingMaintenanceExecutor;
    }

    public String getPingTestPath() {
        return _pingTestPath;
    }

    public String getUpdateHostPasswdPath() {
        return _updateHostPasswdPath;
    }

    public Duration getTimeout() {
        return _timeout;
    }

    public String getOvsTunnelPath() {
        return _ovsTunnelPath;
    }

    public KVMHAMonitor getMonitor() {
        return _monitor;
    }

    public StorageLayer getStorage() {
        return _storage;
    }

    public String createTmplPath() {
        return _createTmplPath;
    }

    public int getCmdsTimeout() {
        return _cmdsTimeout;
    }

    public String manageSnapshotPath() {
        return _manageSnapshotPath;
    }

    public String getGuestBridgeName() {
        return _guestBridgeName;
    }

    public String getVmActivityCheckPath() {
        return _vmActivityCheckPath;
    }

    public String getOvsPvlanDhcpHostPath() {
        return _ovsPvlanDhcpHostPath;
    }

    public String getOvsPvlanVmPath() {
        return _ovsPvlanVmPath;
    }

    public String getDirectDownloadTemporaryDownloadPath() {
        return directDownloadTemporaryDownloadPath;
    }

    public String getConfigPath() {
        return getCachePath() + "/" + CONFIG_DIR;
    }

    public String getCachePath() {
        return cachePath;
    }

    public String getResizeVolumePath() {
        return _resizeVolumePath;
    }

    public StorageSubsystemCommandHandler getStorageHandler() {
        return storageHandler;
    }
    private static final class KeyValueInterpreter extends OutputInterpreter {
        private final Map<String, String> map = new HashMap<String, String>();

        @Override
        public String interpret(final BufferedReader reader) throws IOException {
            String line = null;
            int numLines = 0;
            while ((line = reader.readLine()) != null) {
                final String[] toks = line.trim().split("=");
                if (toks.length < 2) {
                    s_logger.warn("Failed to parse Script output: " + line);
                } else {
                    map.put(toks[0].trim(), toks[1].trim());
                }
                numLines++;
            }
            if (numLines == 0) {
                s_logger.warn("KeyValueInterpreter: no output lines?");
            }
            return null;
        }

        public Map<String, String> getKeyValues() {
            return map;
        }
    }

    @Override
    protected String getDefaultScriptsDir() {
        return null;
    }

    protected List<String> _cpuFeatures;

    protected enum BridgeType {
        NATIVE, OPENVSWITCH
    }

    protected BridgeType _bridgeType;

    protected StorageSubsystemCommandHandler storageHandler;

    protected boolean dpdkSupport = false;
    protected String dpdkOvsPath;
    protected String directDownloadTemporaryDownloadPath;
    protected String cachePath;

    private String getEndIpFromStartIp(final String startIp, final int numIps) {
        final String[] tokens = startIp.split("[.]");
        assert tokens.length == 4;
        int lastbyte = Integer.parseInt(tokens[3]);
        lastbyte = lastbyte + numIps;
        tokens[3] = Integer.toString(lastbyte);
        final StringBuilder end = new StringBuilder(15);
        end.append(tokens[0]).append(".").append(tokens[1]).append(".").append(tokens[2]).append(".").append(tokens[3]);
        return end.toString();
    }

    private Map<String, Object> getDeveloperProperties() throws ConfigurationException {

        final File file = PropertiesUtil.findConfigFile("developer.properties");
        if (file == null) {
            throw new ConfigurationException("Unable to find developer.properties.");
        }

        s_logger.info("developer.properties found at " + file.getAbsolutePath());
        try {
            final Properties properties = PropertiesUtil.loadFromFile(file);

            final String startMac = (String)properties.get("private.macaddr.start");
            if (startMac == null) {
                throw new ConfigurationException("Developers must specify start mac for private ip range");
            }

            final String startIp = (String)properties.get("private.ipaddr.start");
            if (startIp == null) {
                throw new ConfigurationException("Developers must specify start ip for private ip range");
            }
            final Map<String, Object> params = PropertiesUtil.toMap(properties);

            String endIp = (String)properties.get("private.ipaddr.end");
            if (endIp == null) {
                endIp = getEndIpFromStartIp(startIp, 16);
                params.put("private.ipaddr.end", endIp);
            }
            return params;
        } catch (final FileNotFoundException ex) {
            throw new CloudRuntimeException("Cannot find the file: " + file.getAbsolutePath(), ex);
        } catch (final IOException ex) {
            throw new CloudRuntimeException("IOException in reading " + file.getAbsolutePath(), ex);
        }
    }

    protected String getNetworkDirectSourceMode() {
        return _networkDirectSourceMode;
    }

    protected String getNetworkDirectDevice() {
        return _networkDirectDevice;
    }

    @Override
    public boolean configure(final String name, final Map<String, Object> params) throws ConfigurationException {
        boolean success = super.configure(name, params);
        if (!success) {
            return false;
        }
        try {
            loadUefiProperties();
        } catch (FileNotFoundException e) {
            s_logger.error("uefi properties file not found due to: " + e.getLocalizedMessage());
        }

        _storage = new JavaStorageLayer();
        _storage.configure("StorageLayer", params);

        String domrScriptsDir = AgentPropertiesFileHandler.getPropertyValue(AgentProperties.DOMR_SCRIPTS_DIR);

        String hypervisorScriptsDir = AgentPropertiesFileHandler.getPropertyValue(AgentProperties.HYPERVISOR_SCRIPTS_DIR);

        String kvmScriptsDir = AgentPropertiesFileHandler.getPropertyValue(AgentProperties.KVM_SCRIPTS_DIR);

        String networkScriptsDir = AgentPropertiesFileHandler.getPropertyValue(AgentProperties.NETWORK_SCRIPTS_DIR);

        String storageScriptsDir = AgentPropertiesFileHandler.getPropertyValue(AgentProperties.STORAGE_SCRIPTS_DIR);

        final String bridgeType = AgentPropertiesFileHandler.getPropertyValue(AgentProperties.NETWORK_BRIDGE_TYPE);
        _bridgeType = BridgeType.valueOf(bridgeType.toUpperCase());

        Boolean dpdk = AgentPropertiesFileHandler.getPropertyValue(AgentProperties.OPENVSWITCH_DPDK_ENABLED);
        if (_bridgeType == BridgeType.OPENVSWITCH && dpdk) {
            dpdkSupport = true;
            dpdkOvsPath = AgentPropertiesFileHandler.getPropertyValue(AgentProperties.OPENVSWITCH_DPDK_OVS_PATH);
            if (dpdkOvsPath != null && !dpdkOvsPath.endsWith("/")) {
                dpdkOvsPath += "/";
            }
        }

        directDownloadTemporaryDownloadPath = AgentPropertiesFileHandler.getPropertyValue(AgentProperties.DIRECT_DOWNLOAD_TEMPORARY_DOWNLOAD_LOCATION);

        cachePath = AgentPropertiesFileHandler.getPropertyValue(AgentProperties.HOST_CACHE_LOCATION);

        params.put("domr.scripts.dir", domrScriptsDir);

        _virtRouterResource = new VirtualRoutingResource(this);
        success = _virtRouterResource.configure(name, params);

        if (!success) {
            return false;
        }

        _host = AgentPropertiesFileHandler.getPropertyValue(AgentProperties.HOST);

        _dcId = AgentPropertiesFileHandler.getPropertyValue(AgentProperties.ZONE);

        _pod = AgentPropertiesFileHandler.getPropertyValue(AgentProperties.POD);

        _clusterId = AgentPropertiesFileHandler.getPropertyValue(AgentProperties.CLUSTER);

        _updateHostPasswdPath = Script.findScript(hypervisorScriptsDir, VRScripts.UPDATE_HOST_PASSWD);
        if (_updateHostPasswdPath == null) {
            throw new ConfigurationException("Unable to find update_host_passwd.sh");
        }

        _modifyVlanPath = Script.findScript(networkScriptsDir, "modifyvlan.sh");
        if (_modifyVlanPath == null) {
            throw new ConfigurationException("Unable to find modifyvlan.sh");
        }

        _versionstringpath = Script.findScript(kvmScriptsDir, "versions.sh");
        if (_versionstringpath == null) {
            throw new ConfigurationException("Unable to find versions.sh");
        }

        _patchScriptPath = Script.findScript(kvmScriptsDir, "patch.sh");
        if (_patchScriptPath == null) {
            throw new ConfigurationException("Unable to find patch.sh");
        }

        _heartBeatPath = Script.findScript(kvmScriptsDir, "kvmheartbeat.sh");
        if (_heartBeatPath == null) {
            throw new ConfigurationException("Unable to find kvmheartbeat.sh");
        }

        _createvmPath = Script.findScript(storageScriptsDir, "createvm.sh");
        if (_createvmPath == null) {
            throw new ConfigurationException("Unable to find the createvm.sh");
        }

        _manageSnapshotPath = Script.findScript(storageScriptsDir, "managesnapshot.sh");
        if (_manageSnapshotPath == null) {
            throw new ConfigurationException("Unable to find the managesnapshot.sh");
        }

        _resizeVolumePath = Script.findScript(storageScriptsDir, "resizevolume.sh");
        if (_resizeVolumePath == null) {
            throw new ConfigurationException("Unable to find the resizevolume.sh");
        }

        _vmActivityCheckPath = Script.findScript(kvmScriptsDir, "kvmvmactivity.sh");
        if (_vmActivityCheckPath == null) {
            throw new ConfigurationException("Unable to find kvmvmactivity.sh");
        }

        _createTmplPath = Script.findScript(storageScriptsDir, "createtmplt.sh");
        if (_createTmplPath == null) {
            throw new ConfigurationException("Unable to find the createtmplt.sh");
        }

        _securityGroupPath = Script.findScript(networkScriptsDir, "security_group.py");
        if (_securityGroupPath == null) {
            throw new ConfigurationException("Unable to find the security_group.py");
        }

        _ovsTunnelPath = Script.findScript(networkScriptsDir, "ovstunnel.py");
        if (_ovsTunnelPath == null) {
            throw new ConfigurationException("Unable to find the ovstunnel.py");
        }

        _routerProxyPath = Script.findScript("scripts/network/domr/", "router_proxy.sh");
        if (_routerProxyPath == null) {
            throw new ConfigurationException("Unable to find the router_proxy.sh");
        }

        _ovsPvlanDhcpHostPath = Script.findScript(networkScriptsDir, "ovs-pvlan-kvm-dhcp-host.sh");
        if (_ovsPvlanDhcpHostPath == null) {
            throw new ConfigurationException("Unable to find the ovs-pvlan-kvm-dhcp-host.sh");
        }

        _ovsPvlanVmPath = Script.findScript(networkScriptsDir, "ovs-pvlan-kvm-vm.sh");
        if (_ovsPvlanVmPath == null) {
            throw new ConfigurationException("Unable to find the ovs-pvlan-kvm-vm.sh");
        }

        final boolean isDeveloper = AgentPropertiesFileHandler.getPropertyValue(AgentProperties.DEVELOPER);
        if (isDeveloper) {
            params.putAll(getDeveloperProperties());
        }

        _pool = (String)params.get("pool");
        if (_pool == null) {
            _pool = "/root";
        }

        final String instance = AgentPropertiesFileHandler.getPropertyValue(AgentProperties.INSTANCE);

        _hypervisorType = HypervisorType.getType(AgentPropertiesFileHandler.getPropertyValue(AgentProperties.HYPERVISOR_TYPE));

        String hooksDir = AgentPropertiesFileHandler.getPropertyValue(AgentProperties.ROLLING_MAINTENANCE_HOOKS_DIR);
        rollingMaintenanceExecutor = AgentPropertiesFileHandler.getPropertyValue(AgentProperties.ROLLING_MAINTENANCE_SERVICE_EXECUTOR_DISABLED) ? new RollingMaintenanceAgentExecutor(hooksDir) :
                new RollingMaintenanceServiceExecutor(hooksDir);

        _hypervisorURI = AgentPropertiesFileHandler.getPropertyValue(AgentProperties.HYPERVISOR_URI);
        if (_hypervisorURI == null) {
            _hypervisorURI = LibvirtConnection.getHypervisorURI(_hypervisorType.toString());
        }

        _networkDirectSourceMode = AgentPropertiesFileHandler.getPropertyValue(AgentProperties.NETWORK_DIRECT_SOURCE_MODE);
        _networkDirectDevice = AgentPropertiesFileHandler.getPropertyValue(AgentProperties.NETWORK_DIRECT_DEVICE);

        String startMac = AgentPropertiesFileHandler.getPropertyValue(AgentProperties.PRIVATE_MACADDR_START);

        String startIp = AgentPropertiesFileHandler.getPropertyValue(AgentProperties.PRIVATE_IPADDR_START);

        _pingTestPath = Script.findScript(kvmScriptsDir, "pingtest.sh");
        if (_pingTestPath == null) {
            throw new ConfigurationException("Unable to find the pingtest.sh");
        }

        _linkLocalBridgeName = AgentPropertiesFileHandler.getPropertyValue(AgentProperties.PRIVATE_BRIDGE_NAME);
        if (_linkLocalBridgeName == null) {
            if (isDeveloper) {
                _linkLocalBridgeName = "cloud-" + instance + "-0";
            } else {
                _linkLocalBridgeName = "cloud0";
            }
        }

        _publicBridgeName = AgentPropertiesFileHandler.getPropertyValue(AgentProperties.PUBLIC_NETWORK_DEVICE);

        _privBridgeName = AgentPropertiesFileHandler.getPropertyValue(AgentProperties.PRIVATE_NETWORK_DEVICE);

        _guestBridgeName = AgentPropertiesFileHandler.getPropertyValue(AgentProperties.GUEST_NETWORK_DEVICE);
        if (_guestBridgeName == null) {
            _guestBridgeName = _privBridgeName;
        }

        _privNwName = AgentPropertiesFileHandler.getPropertyValue(AgentProperties.PRIVATE_NETWORK_NAME);
        if (_privNwName == null) {
            if (isDeveloper) {
                _privNwName = "cloud-" + instance + "-private";
            } else {
                _privNwName = "cloud-private";
            }
        }

        enableSSLForKvmAgent(params);
        configureLocalStorage();

        /* Directory to use for Qemu sockets like for the Qemu Guest Agent */
        String _qemuSocketsPathVar = AgentPropertiesFileHandler.getPropertyValue(AgentProperties.QEMU_SOCKETS_PATH);
        _qemuSocketsPath = new File(_qemuSocketsPathVar);

        // This value is never set. Default value is always used.
        String value = (String)params.get("scripts.timeout");
        _timeout = Duration.standardSeconds(NumbersUtil.parseInt(value, 30 * 60));

        _stopTimeout = AgentPropertiesFileHandler.getPropertyValue(AgentProperties.STOP_SCRIPT_TIMEOUT) * 1000;

        _cmdsTimeout = AgentPropertiesFileHandler.getPropertyValue(AgentProperties.CMDS_TIMEOUT) * 1000;

        _noMemBalloon = AgentPropertiesFileHandler.getPropertyValue(AgentProperties.VM_MEMBALLOON_DISABLE);

        _manualCpuSpeed = AgentPropertiesFileHandler.getPropertyValue(AgentProperties.HOST_CPU_MANUAL_SPEED_MHZ);

        _videoHw = AgentPropertiesFileHandler.getPropertyValue(AgentProperties.VM_VIDEO_HARDWARE);

        _videoRam = AgentPropertiesFileHandler.getPropertyValue(AgentProperties.VM_VIDEO_RAM);

        // Reserve 1GB unless admin overrides
        _dom0MinMem = ByteScaleUtils.mibToBytes((long) AgentPropertiesFileHandler.getPropertyValue(AgentProperties.HOST_RESERVED_MEM_MB));

        // Support overcommit memory for host if host uses ZSWAP, KSM and other memory
        // compressing technologies
        _dom0OvercommitMem = ByteScaleUtils.mibToBytes((long) AgentPropertiesFileHandler.getPropertyValue(AgentProperties.HOST_OVERCOMMIT_MEM_MB));

        if (AgentPropertiesFileHandler.getPropertyValue(AgentProperties.KVMCLOCK_DISABLE)) {
            _noKvmClock = true;
        }

        if (AgentPropertiesFileHandler.getPropertyValue(AgentProperties.VM_RNG_ENABLE)) {
            _rngEnable = true;

            _rngBackendModel = RngBackendModel.valueOf(AgentPropertiesFileHandler.getPropertyValue(AgentProperties.VM_RNG_MODEL).toUpperCase());

            _rngPath = AgentPropertiesFileHandler.getPropertyValue(AgentProperties.VM_RNG_PATH);

            _rngRateBytes = AgentPropertiesFileHandler.getPropertyValue(AgentProperties.VM_RNG_RATE_BYTES);

            _rngRatePeriod = AgentPropertiesFileHandler.getPropertyValue(AgentProperties.VM_RNG_RATE_PERIOD);
        }

        _watchDogModel = WatchDogModel.valueOf(AgentPropertiesFileHandler.getPropertyValue(AgentProperties.VM_WATCHDOG_MODEL).toUpperCase());

        _watchDogAction = WatchDogAction.valueOf(AgentPropertiesFileHandler.getPropertyValue(AgentProperties.VM_WATCHDOG_ACTION).toUpperCase());

        LibvirtConnection.initialize(_hypervisorURI);
        Connect conn = null;
        try {
            conn = LibvirtConnection.getConnection();

            if (_bridgeType == BridgeType.OPENVSWITCH) {
                if (conn.getLibVirVersion() < 10 * 1000 + 0) {
                    throw new ConfigurationException("Libvirt version 0.10.0 required for openvswitch support, but version " + conn.getLibVirVersion() + " detected");
                }
            }
        } catch (final LibvirtException e) {
            throw new CloudRuntimeException(e.getMessage());
        }

        // destroy default network, see https://libvirt.org/sources/java/javadoc/org/libvirt/Network.html
        try {
            Network network = conn.networkLookupByName("default");
            s_logger.debug("Found libvirt default network, destroying it and setting autostart to false");
            if (network.isActive() == 1) {
                network.destroy();
            }
            if (network.getAutostart()) {
                network.setAutostart(false);
            }
        } catch (final LibvirtException e) {
            s_logger.warn("Ignoring libvirt error.", e);
        }

        if (HypervisorType.KVM == _hypervisorType) {
            /* Does node support HVM guest? If not, exit */
            if (!IsHVMEnabled(conn)) {
                throw new ConfigurationException("NO HVM support on this machine, please make sure: " + "1. VT/SVM is supported by your CPU, or is enabled in BIOS. "
                        + "2. kvm modules are loaded (kvm, kvm_amd|kvm_intel)");
            }
        }

        _hypervisorPath = getHypervisorPath(conn);
        try {
            _hvVersion = conn.getVersion();
            _hvVersion = _hvVersion % 1000000 / 1000;
            _hypervisorLibvirtVersion = conn.getLibVirVersion();
            _hypervisorQemuVersion = conn.getVersion();
        } catch (final LibvirtException e) {
            s_logger.trace("Ignoring libvirt error.", e);
        }

<<<<<<< HEAD
        final String cpuArchOverride = AgentPropertiesFileHandler.getPropertyValue(AgentProperties.GUEST_CPU_ARCH);
=======
        // Enable/disable IO driver for Qemu (in case it is not set CloudStack can also detect if its supported by qemu)
        // Do not remove - switching it to AgentProperties.Property may require accepting null values for the properties default value
        String enableIoUringConfig = (String) params.get(ENABLE_IO_URING_PROPERTY);
        enableIoUring = isIoUringEnabled(enableIoUringConfig);
        s_logger.info("IO uring driver for Qemu: " + (enableIoUring ? "enabled" : "disabled"));

        final String cpuArchOverride = (String)params.get("guest.cpu.arch");
>>>>>>> 1ead6c1b
        if (StringUtils.isNotEmpty(cpuArchOverride)) {
            _guestCpuArch = cpuArchOverride;
            s_logger.info("Using guest CPU architecture: " + _guestCpuArch);
        }

        _guestCpuMode = AgentPropertiesFileHandler.getPropertyValue(AgentProperties.GUEST_CPU_MODE);
        if (_guestCpuMode != null) {
            _guestCpuModel = AgentPropertiesFileHandler.getPropertyValue(AgentProperties.GUEST_CPU_MODEL);

            if (_hypervisorLibvirtVersion < 9 * 1000 + 10) {
                s_logger.warn("Libvirt version 0.9.10 required for guest cpu mode, but version " + prettyVersion(_hypervisorLibvirtVersion) +
                        " detected, so it will be disabled");
                _guestCpuMode = "";
                _guestCpuModel = "";
            }
            params.put("guest.cpu.mode", _guestCpuMode);
            params.put("guest.cpu.model", _guestCpuModel);
        }

        final String cpuFeatures = AgentPropertiesFileHandler.getPropertyValue(AgentProperties.GUEST_CPU_FEATURES);
        if (cpuFeatures != null) {
            _cpuFeatures = new ArrayList<String>();
            for (final String feature: cpuFeatures.split(" ")) {
                if (!feature.isEmpty()) {
                    _cpuFeatures.add(feature);
                }
            }
        }

        final String[] info = NetUtils.getNetworkParams(_privateNic);

        _monitor = new KVMHAMonitor(null, info[0], _heartBeatPath);
        final Thread ha = new Thread(_monitor);
        ha.start();

        _storagePoolMgr = new KVMStoragePoolManager(_storage, _monitor);

        final Map<String, String> bridges = new HashMap<String, String>();

        params.put("libvirt.host.bridges", bridges);
        params.put("libvirt.host.pifs", _pifs);

        params.put("libvirt.computing.resource", this);
        params.put("libvirtVersion", _hypervisorLibvirtVersion);


        configureVifDrivers(params);

        /*
        switch (_bridgeType) {
        case OPENVSWITCH:
            getOvsPifs();
            break;
        case NATIVE:
        default:
            getPifs();
            break;
        }
        */

        if (_pifs.get("private") == null) {
            s_logger.error("Failed to get private nic name");
            throw new ConfigurationException("Failed to get private nic name");
        }

        if (_pifs.get("public") == null) {
            s_logger.error("Failed to get public nic name");
            throw new ConfigurationException("Failed to get public nic name");
        }
        s_logger.debug("Found pif: " + _pifs.get("private") + " on " + _privBridgeName + ", pif: " + _pifs.get("public") + " on " + _publicBridgeName);

        _canBridgeFirewall = canBridgeFirewall(_pifs.get("public"));

        _localGateway = Script.runSimpleBashScript("ip route show default 0.0.0.0/0|head -1|awk '{print $3}'");
        if (_localGateway == null) {
            s_logger.warn("No default IPv4 gateway found");
        }

        _mountPoint = AgentPropertiesFileHandler.getPropertyValue(AgentProperties.MOUNT_PATH);

        _migrateDowntime = AgentPropertiesFileHandler.getPropertyValue(AgentProperties.VM_MIGRATE_DOWNTIME);

        _migratePauseAfter = AgentPropertiesFileHandler.getPropertyValue(AgentProperties.VM_MIGRATE_PAUSEAFTER);

        _migrateWait = AgentPropertiesFileHandler.getPropertyValue(AgentProperties.VM_MIGRATE_WAIT);

        configureAgentHooks(params);

        _migrateSpeed = AgentPropertiesFileHandler.getPropertyValue(AgentProperties.VM_MIGRATE_SPEED);
        if (_migrateSpeed == -1) {
            //get guest network device speed
            _migrateSpeed = 0;
            final String speed = Script.runSimpleBashScript("ethtool " + _pifs.get("public") + " |grep Speed | cut -d \\  -f 2");
            if (speed != null) {
                final String[] tokens = speed.split("M");
                if (tokens.length == 2) {
                    try {
                        _migrateSpeed = Integer.parseInt(tokens[0]);
                    } catch (final NumberFormatException e) {
                        s_logger.trace("Ignoring migrateSpeed extraction error.", e);
                    }
                    s_logger.debug("device " + _pifs.get("public") + " has speed: " + String.valueOf(_migrateSpeed));
                }
            }
            params.put("vm.migrate.speed", String.valueOf(_migrateSpeed));
        }

        bridges.put("linklocal", _linkLocalBridgeName);
        bridges.put("public", _publicBridgeName);
        bridges.put("private", _privBridgeName);
        bridges.put("guest", _guestBridgeName);

        getVifDriver(TrafficType.Control).createControlNetwork(_linkLocalBridgeName);

        configureDiskActivityChecks(params);

        final KVMStorageProcessor storageProcessor = new KVMStorageProcessor(_storagePoolMgr, this);
        storageProcessor.configure(name, params);
        storageHandler = new StorageSubsystemCommandHandlerBase(storageProcessor);

        Boolean _iscsiCleanUpEnabled = AgentPropertiesFileHandler.getPropertyValue(AgentProperties.ISCSI_SESSION_CLEANUP_ENABLED);

        if (BooleanUtils.isTrue(_iscsiCleanUpEnabled)) {
            IscsiStorageCleanupMonitor isciCleanupMonitor = new IscsiStorageCleanupMonitor();
            final Thread cleanupMonitor = new Thread(isciCleanupMonitor);
            cleanupMonitor.start();
        } else {
            s_logger.info("iscsi session clean up is disabled");
        }

        return true;
    }

    private void enableSSLForKvmAgent(final Map<String, Object> params) {
        final File keyStoreFile = PropertiesUtil.findConfigFile(KeyStoreUtils.KS_FILENAME);
        if (keyStoreFile == null) {
            s_logger.info("Failed to find keystore file: " + KeyStoreUtils.KS_FILENAME);
            return;
        }
        String keystorePass = (String)params.get(KeyStoreUtils.KS_PASSPHRASE_PROPERTY);
        if (StringUtils.isBlank(keystorePass)) {
            s_logger.info("Failed to find passphrase for keystore: " + KeyStoreUtils.KS_FILENAME);
            return;
        }
        if (keyStoreFile.exists() && !keyStoreFile.isDirectory()) {
            System.setProperty("javax.net.ssl.trustStore", keyStoreFile.getAbsolutePath());
            System.setProperty("javax.net.ssl.trustStorePassword", keystorePass);
        }
    }

    protected void configureLocalStorage() throws ConfigurationException {
        String localStoragePath = AgentPropertiesFileHandler.getPropertyValue(AgentProperties.LOCAL_STORAGE_PATH);
        s_logger.debug(String.format("Local Storage Path set: [%s].", localStoragePath));

        String localStorageUUIDString = AgentPropertiesFileHandler.getPropertyValue(AgentProperties.LOCAL_STORAGE_UUID);
        if (localStorageUUIDString == null) {
            localStorageUUIDString = UUID.randomUUID().toString();
        }
        s_logger.debug(String.format("Local Storage UUID set: [%s].", localStorageUUIDString));

        String[] localStorageRelativePaths = localStoragePath.split(CONFIG_VALUES_SEPARATOR);
        String[] localStorageUUIDStrings = localStorageUUIDString.split(CONFIG_VALUES_SEPARATOR);
        if (localStorageRelativePaths.length != localStorageUUIDStrings.length) {
            s_logger.error(String.format("The path and UUID of the local storage pools have different length. Path: [%s], UUID: [%s].", localStoragePath, localStorageUUIDString));
            throw new ConfigurationException(String.format("The path and UUID of the local storage pools have different length. Path: [%s], UUID: [%s].", localStoragePath, localStorageUUIDString));
        }
        for (String localStorageRelativePath : localStorageRelativePaths) {
            final File storagePath = new File(localStorageRelativePath);
            localStoragePaths.add(storagePath.getAbsolutePath());
        }

        for (String localStorageUUID : localStorageUUIDStrings) {
            validateLocalStorageUUID(localStorageUUID);
            localStorageUUIDs.add(localStorageUUID);
        }
    }

    private void validateLocalStorageUUID(String localStorageUUID) throws ConfigurationException {
        if (StringUtils.isBlank(localStorageUUID)) {
            throw new ConfigurationException("The UUID of local storage pools must be non-blank");
        }
        try {
            UUID.fromString(localStorageUUID);
        } catch (IllegalArgumentException ex) {
            throw new ConfigurationException("The UUID of local storage pool is invalid : " + localStorageUUID);
        }
    }

    public boolean configureHostParams(final Map<String, String> params) {
        final File file = PropertiesUtil.findConfigFile("agent.properties");
        if (file == null) {
            s_logger.error("Unable to find the file agent.properties");
            return false;
        }
        // Save configurations in agent.properties
        PropertiesStorage storage = new PropertiesStorage();
        storage.configure("Storage", new HashMap<String, Object>());
        Long longValue = AgentPropertiesFileHandler.getPropertyValue(AgentProperties.ROUTER_AGGREGATION_COMMAND_EACH_TIMEOUT);
        if (longValue != null) {
            storage.persist("router.aggregation.command.each.timeout", String.valueOf(longValue));
        }

        if (params.get(Config.MigrateWait.toString()) != null) {
            String value = (String)params.get(Config.MigrateWait.toString());
            Integer intValue = NumbersUtil.parseInt(value, -1);
            storage.persist("vm.migrate.wait", String.valueOf(intValue));
            _migrateWait = intValue;
        }

        return true;
    }

    private void configureAgentHooks(final Map<String, Object> params) {
        _agentHooksBasedir = AgentPropertiesFileHandler.getPropertyValue(AgentProperties.AGENT_HOOKS_BASEDIR);
        s_logger.debug("agent.hooks.basedir is " + _agentHooksBasedir);


        _agentHooksLibvirtXmlScript = AgentPropertiesFileHandler.getPropertyValue(AgentProperties.AGENT_HOOKS_LIBVIRT_VM_XML_TRANSFORMER_SCRIPT);
        s_logger.debug("agent.hooks.libvirt_vm_xml_transformer.script is " + _agentHooksLibvirtXmlScript);

        _agentHooksLibvirtXmlMethod = AgentPropertiesFileHandler.getPropertyValue(AgentProperties.AGENT_HOOKS_LIBVIRT_VM_XML_TRANSFORMER_METHOD);
        s_logger.debug("agent.hooks.libvirt_vm_xml_transformer.method is " + _agentHooksLibvirtXmlMethod);

        _agentHooksVmOnStartScript = AgentPropertiesFileHandler.getPropertyValue(AgentProperties.AGENT_HOOKS_LIBVIRT_VM_ON_START_SCRIPT);
        s_logger.debug("agent.hooks.libvirt_vm_on_start.script is " + _agentHooksVmOnStartScript);

        _agentHooksVmOnStartMethod = AgentPropertiesFileHandler.getPropertyValue(AgentProperties.AGENT_HOOKS_LIBVIRT_VM_ON_START_METHOD);
        s_logger.debug("agent.hooks.libvirt_vm_on_start.method is " + _agentHooksVmOnStartMethod);

        _agentHooksVmOnStopScript = AgentPropertiesFileHandler.getPropertyValue(AgentProperties.AGENT_HOOKS_LIBVIRT_VM_ON_STOP_SCRIPT);
        s_logger.debug("agent.hooks.libvirt_vm_on_stop.script is " + _agentHooksVmOnStopScript);

        _agentHooksVmOnStopMethod = AgentPropertiesFileHandler.getPropertyValue(AgentProperties.AGENT_HOOKS_LIBVIRT_VM_ON_STOP_METHOD);
        s_logger.debug("agent.hooks.libvirt_vm_on_stop.method is " + _agentHooksVmOnStopMethod);
    }

    private void loadUefiProperties() throws FileNotFoundException {

        if (_uefiProperties != null && _uefiProperties.getProperty("guest.loader.legacy") != null) {
            return;
        }
        final File file = PropertiesUtil.findConfigFile("uefi.properties");
        if (file == null) {
            throw new FileNotFoundException("Unable to find file uefi.properties.");
        }

        s_logger.info("uefi.properties file found at " + file.getAbsolutePath());
        try {
            PropertiesUtil.loadFromFile(_uefiProperties, file);
            s_logger.info("guest.nvram.template.legacy = " + _uefiProperties.getProperty("guest.nvram.template.legacy"));
            s_logger.info("guest.loader.legacy = " + _uefiProperties.getProperty("guest.loader.legacy"));
            s_logger.info("guest.nvram.template.secure = " + _uefiProperties.getProperty("guest.nvram.template.secure"));
            s_logger.info("guest.loader.secure =" + _uefiProperties.getProperty("guest.loader.secure"));
            s_logger.info("guest.nvram.path = " + _uefiProperties.getProperty("guest.nvram.path"));
        } catch (final FileNotFoundException ex) {
            throw new CloudRuntimeException("Cannot find the file: " + file.getAbsolutePath(), ex);
        } catch (final IOException ex) {
            throw new CloudRuntimeException("IOException in reading " + file.getAbsolutePath(), ex);
        }
    }

    protected void configureDiskActivityChecks(final Map<String, Object> params) {
        _diskActivityCheckEnabled = AgentPropertiesFileHandler.getPropertyValue(AgentProperties.VM_DISKACTIVITY_CHECKENABLED);
        if (_diskActivityCheckEnabled) {
            final int timeout = AgentPropertiesFileHandler.getPropertyValue(AgentProperties.VM_DISKACTIVITY_CHECKTIMEOUT_S);
            if (timeout > 0) {
                _diskActivityCheckTimeoutSeconds = timeout;
            }
            final long inactiveTime = AgentPropertiesFileHandler.getPropertyValue(AgentProperties.VM_DISKACTIVITY_INACTIVETIME_MS);
            if (inactiveTime > 0) {
                _diskActivityInactiveThresholdMilliseconds = inactiveTime;
            }
        }
    }

    protected void configureVifDrivers(final Map<String, Object> params) throws ConfigurationException {
        final String LIBVIRT_VIF_DRIVER = "libvirt.vif.driver";

        _trafficTypeVifDrivers = new HashMap<TrafficType, VifDriver>();

        // Load the default vif driver
        String defaultVifDriverName = AgentPropertiesFileHandler.getPropertyValue(AgentProperties.LIBVIRT_VIF_DRIVER);
        if (defaultVifDriverName == null) {
            if (_bridgeType == BridgeType.OPENVSWITCH) {
                s_logger.info("No libvirt.vif.driver specified. Defaults to OvsVifDriver.");
                defaultVifDriverName = DEFAULT_OVS_VIF_DRIVER_CLASS_NAME;
            } else {
                s_logger.info("No libvirt.vif.driver specified. Defaults to BridgeVifDriver.");
                defaultVifDriverName = DEFAULT_BRIDGE_VIF_DRIVER_CLASS_NAME;
            }
        }
        _defaultVifDriver = getVifDriverClass(defaultVifDriverName, params);

        // Load any per-traffic-type vif drivers
        for (final Map.Entry<String, Object> entry : params.entrySet()) {
            final String k = entry.getKey();
            final String vifDriverPrefix = LIBVIRT_VIF_DRIVER + ".";

            if (k.startsWith(vifDriverPrefix)) {
                // Get trafficType
                final String trafficTypeSuffix = k.substring(vifDriverPrefix.length());

                // Does this suffix match a real traffic type?
                final TrafficType trafficType = TrafficType.getTrafficType(trafficTypeSuffix);
                if (!trafficType.equals(TrafficType.None)) {
                    // Get vif driver class name
                    final String vifDriverClassName = (String)entry.getValue();
                    // if value is null, ignore
                    if (vifDriverClassName != null) {
                        // add traffic type to vif driver mapping to Map
                        _trafficTypeVifDrivers.put(trafficType, getVifDriverClass(vifDriverClassName, params));
                    }
                }
            }
        }
    }

    protected VifDriver getVifDriverClass(final String vifDriverClassName, final Map<String, Object> params) throws ConfigurationException {
        VifDriver vifDriver;

        try {
            final Class<?> clazz = Class.forName(vifDriverClassName);
            vifDriver = (VifDriver)clazz.newInstance();
            vifDriver.configure(params);
        } catch (final ClassNotFoundException e) {
            throw new ConfigurationException("Unable to find class for libvirt.vif.driver " + e);
        } catch (final InstantiationException e) {
            throw new ConfigurationException("Unable to instantiate class for libvirt.vif.driver " + e);
        } catch (final IllegalAccessException e) {
            throw new ConfigurationException("Unable to instantiate class for libvirt.vif.driver " + e);
        }
        return vifDriver;
    }

    public VifDriver getVifDriver(final TrafficType trafficType) {
        VifDriver vifDriver = _trafficTypeVifDrivers.get(trafficType);

        if (vifDriver == null) {
            vifDriver = _defaultVifDriver;
        }

        return vifDriver;
    }

    public VifDriver getVifDriver(final TrafficType trafficType, final String bridgeName) {
        VifDriver vifDriver = null;

        for (VifDriver driver : getAllVifDrivers()) {
            if (driver.isExistingBridge(bridgeName)) {
                vifDriver = driver;
                break;
            }
        }

        if (vifDriver == null) {
            vifDriver = getVifDriver(trafficType);
        }

        return vifDriver;
    }

    public List<VifDriver> getAllVifDrivers() {
        final Set<VifDriver> vifDrivers = new HashSet<VifDriver>();

        vifDrivers.add(_defaultVifDriver);
        vifDrivers.addAll(_trafficTypeVifDrivers.values());

        final ArrayList<VifDriver> vifDriverList = new ArrayList<VifDriver>(vifDrivers);

        return vifDriverList;
    }

    private void getPifs() {
        final File dir = new File("/sys/devices/virtual/net");
        final File[] netdevs = dir.listFiles();
        final List<String> bridges = new ArrayList<String>();
        for (int i = 0; i < netdevs.length; i++) {
            final File isbridge = new File(netdevs[i].getAbsolutePath() + "/bridge");
            final String netdevName = netdevs[i].getName();
            s_logger.debug("looking in file " + netdevs[i].getAbsolutePath() + "/bridge");
            if (isbridge.exists()) {
                s_logger.debug("Found bridge " + netdevName);
                bridges.add(netdevName);
            }
        }

        for (final String bridge : bridges) {
            s_logger.debug("looking for pif for bridge " + bridge);
            final String pif = getPif(bridge);
            if (isPublicBridge(bridge)) {
                _pifs.put("public", pif);
            }
            if (isGuestBridge(bridge)) {
                _pifs.put("private", pif);
            }
            _pifs.put(bridge, pif);
        }

        // guest(private) creates bridges on a pif, if private bridge not found try pif direct
        // This addresses the unnecessary requirement of someone to create an unused bridge just for traffic label
        if (_pifs.get("private") == null) {
            s_logger.debug("guest(private) traffic label '" + _guestBridgeName + "' not found as bridge, looking for physical interface");
            final File dev = new File("/sys/class/net/" + _guestBridgeName);
            if (dev.exists()) {
                s_logger.debug("guest(private) traffic label '" + _guestBridgeName + "' found as a physical device");
                _pifs.put("private", _guestBridgeName);
            }
        }

        // public creates bridges on a pif, if private bridge not found try pif direct
        // This addresses the unnecessary requirement of someone to create an unused bridge just for traffic label
        if (_pifs.get("public") == null) {
            s_logger.debug("public traffic label '" + _publicBridgeName+ "' not found as bridge, looking for physical interface");
            final File dev = new File("/sys/class/net/" + _publicBridgeName);
            if (dev.exists()) {
                s_logger.debug("public traffic label '" + _publicBridgeName + "' found as a physical device");
                _pifs.put("public", _publicBridgeName);
            }
        }

        s_logger.debug("done looking for pifs, no more bridges");
    }

    boolean isGuestBridge(String bridge) {
        return _guestBridgeName != null && bridge.equals(_guestBridgeName);
    }

    private void getOvsPifs() {
        final String cmdout = Script.runSimpleBashScript("ovs-vsctl list-br | sed '{:q;N;s/\\n/%/g;t q}'");
        s_logger.debug("cmdout was " + cmdout);
        final List<String> bridges = Arrays.asList(cmdout.split("%"));
        for (final String bridge : bridges) {
            s_logger.debug("looking for pif for bridge " + bridge);
            // String pif = getOvsPif(bridge);
            // Not really interested in the pif name at this point for ovs
            // bridges
            final String pif = bridge;
            if (isPublicBridge(bridge)) {
                _pifs.put("public", pif);
            }
            if (isGuestBridge(bridge)) {
                _pifs.put("private", pif);
            }
            _pifs.put(bridge, pif);
        }
        s_logger.debug("done looking for pifs, no more bridges");
    }

    public boolean isPublicBridge(String bridge) {
        return _publicBridgeName != null && bridge.equals(_publicBridgeName);
    }

    private String getPif(final String bridge) {
        String pif = matchPifFileInDirectory(bridge);
        final File vlanfile = new File("/proc/net/vlan/" + pif);

        if (vlanfile.isFile()) {
            pif = Script.runSimpleBashScript("grep ^Device\\: /proc/net/vlan/" + pif + " | awk {'print $2'}");
        }

        return pif;
    }

    private String matchPifFileInDirectory(final String bridgeName) {
        final File brif = new File("/sys/devices/virtual/net/" + bridgeName + "/brif");

        if (!brif.isDirectory()) {
            final File pif = new File("/sys/class/net/" + bridgeName);
            if (pif.isDirectory()) {
                // if bridgeName already refers to a pif, return it as-is
                return bridgeName;
            }
            s_logger.debug("failing to get physical interface from bridge " + bridgeName + ", does " + brif.getAbsolutePath() + "exist?");
            return "";
        }

        final File[] interfaces = brif.listFiles();

        for (int i = 0; i < interfaces.length; i++) {
            final String fname = interfaces[i].getName();
            s_logger.debug("matchPifFileInDirectory: file name '" + fname + "'");
            if (isInterface(fname)) {
                return fname;
            }
        }

        s_logger.debug("failing to get physical interface from bridge " + bridgeName + ", did not find an eth*, bond*, team*, vlan*, em*, p*p*, ens*, eno*, enp*, or enx* in " + brif.getAbsolutePath());
        return "";
    }

    static String [] ifNamePatterns = {
            "^eth",
            "^bond",
            "^vlan",
            "^vx",
            "^em",
            "^ens",
            "^eno",
            "^enp",
            "^team",
            "^enx",
            "^dummy",
            "^lo",
            "^p\\d+p\\d+"
    };

    /**
     * @param fname
     * @return
     */
    protected static boolean isInterface(final String fname) {
        StringBuffer commonPattern = new StringBuffer();
        for (final String ifNamePattern : ifNamePatterns) {
            commonPattern.append("|(").append(ifNamePattern).append(".*)");
        }
        if(fname.matches(commonPattern.toString())) {
            return true;
        }
        return false;
    }

    public boolean checkNetwork(final TrafficType trafficType, final String networkName) {
        if (networkName == null) {
            return true;
        }

        if (getVifDriver(trafficType, networkName) instanceof OvsVifDriver) {
            return checkOvsNetwork(networkName);
        } else {
            return checkBridgeNetwork(networkName);
        }
    }

    private boolean checkBridgeNetwork(final String networkName) {
        if (networkName == null) {
            return true;
        }

        final String name = matchPifFileInDirectory(networkName);

        if (name == null || name.isEmpty()) {
            return false;
        } else {
            return true;
        }
    }

    private boolean checkOvsNetwork(final String networkName) {
        s_logger.debug("Checking if network " + networkName + " exists as openvswitch bridge");
        if (networkName == null) {
            return true;
        }

        final Script command = new Script("/bin/sh", _timeout);
        command.add("-c");
        command.add("ovs-vsctl br-exists " + networkName);
        return "0".equals(command.execute(null));
    }

    public boolean passCmdLine(final String vmName, final String cmdLine) throws InternalErrorException {
        final Script command = new Script(_patchScriptPath, 300 * 1000, s_logger);
        String result;
        command.add("-n", vmName);
        command.add("-c", cmdLine);
        result = command.execute();
        if (result != null) {
            s_logger.error("Passing cmdline failed:" + result);
            return false;
        }
        return true;
    }

    boolean isDirectAttachedNetwork(final String type) {
        if ("untagged".equalsIgnoreCase(type)) {
            return true;
        } else {
            try {
                Long.valueOf(type);
            } catch (final NumberFormatException e) {
                return true;
            }
            return false;
        }
    }

    public String startVM(final Connect conn, final String vmName, final String domainXML) throws LibvirtException, InternalErrorException {
        try {
            /*
                We create a transient domain here. When this method gets
                called we receive a full XML specification of the guest,
                so no need to define it persistent.

                This also makes sure we never have any old "garbage" defined
                in libvirt which might haunt us.
             */

            // check for existing inactive vm definition and remove it
            // this can sometimes happen during crashes, etc
            Domain dm = null;
            try {
                dm = conn.domainLookupByName(vmName);
                if (dm != null && dm.isPersistent() == 1) {
                    // this is safe because it doesn't stop running VMs
                    dm.undefine();
                }
            } catch (final LibvirtException e) {
                // this is what we want, no domain found
            } finally {
                if (dm != null) {
                    dm.free();
                }
            }

            conn.domainCreateXML(domainXML, 0);
        } catch (final LibvirtException e) {
            throw e;
        }
        return null;
    }

    @Override
    public boolean stop() {
        try {
            final Connect conn = LibvirtConnection.getConnection();
            conn.close();
        } catch (final LibvirtException e) {
            s_logger.trace("Ignoring libvirt error.", e);
        }

        return true;
    }

    /**
     * This finds a command wrapper to handle the command and executes it.
     * If no wrapper is found an {@see UnsupportedAnswer} is sent back.
     * Any other exceptions are to be caught and wrapped in an generic {@see Answer}, marked as failed.
     *
     * @param cmd the instance of a {@see Command} to execute.
     * @return the for the {@see Command} appropriate {@see Answer} or {@see UnsupportedAnswer}
     */
    @Override
    public Answer executeRequest(final Command cmd) {

        final LibvirtRequestWrapper wrapper = LibvirtRequestWrapper.getInstance();
        try {
            return wrapper.execute(cmd, this);
        } catch (final RequestWrapper.CommandNotSupported cmde) {
            return Answer.createUnsupportedCommandAnswer(cmd);
        }
    }

    public synchronized boolean destroyTunnelNetwork(final String bridge) {
        findOrCreateTunnelNetwork(bridge);

        final Script cmd = new Script(_ovsTunnelPath, _timeout, s_logger);
        cmd.add("destroy_ovs_bridge");
        cmd.add("--bridge", bridge);

        final String result = cmd.execute();

        if (result != null) {
            s_logger.debug("OVS Bridge could not be destroyed due to error ==> " + result);
            return false;
        }
        return true;
    }

    public synchronized boolean findOrCreateTunnelNetwork(final String nwName) {
        try {
            if (checkNetwork(TrafficType.Guest, nwName)) {
                return true;
            }
            // if not found, create a new one
            final Map<String, String> otherConfig = new HashMap<String, String>();
            otherConfig.put("ovs-host-setup", "");
            Script.runSimpleBashScript("ovs-vsctl -- --may-exist add-br "
                    + nwName + " -- set bridge " + nwName
                    + " other_config:ovs-host-setup='-1'");
            s_logger.debug("### KVM network for tunnels created:" + nwName);
        } catch (final Exception e) {
            s_logger.warn("createTunnelNetwork failed", e);
            return false;
        }
        return true;
    }

    public synchronized boolean configureTunnelNetwork(final Long networkId,
                                                       final long hostId, final String nwName) {
        try {
            final boolean findResult = findOrCreateTunnelNetwork(nwName);
            if (!findResult) {
                s_logger.warn("LibvirtComputingResource.findOrCreateTunnelNetwork() failed! Cannot proceed creating the tunnel.");
                return false;
            }
            final String configuredHosts = Script
                    .runSimpleBashScript("ovs-vsctl get bridge " + nwName
                            + " other_config:ovs-host-setup");
            boolean configured = false;
            if (configuredHosts != null) {
                final String hostIdsStr[] = configuredHosts.split(",");
                for (final String hostIdStr : hostIdsStr) {
                    if (hostIdStr.equals(((Long)hostId).toString())) {
                        configured = true;
                        break;
                    }
                }
            }
            if (!configured) {
                final Script cmd = new Script(_ovsTunnelPath, _timeout, s_logger);
                cmd.add("setup_ovs_bridge");
                cmd.add("--key", nwName);
                cmd.add("--cs_host_id", ((Long)hostId).toString());
                cmd.add("--bridge", nwName);
                final String result = cmd.execute();
                if (result != null) {
                    throw new CloudRuntimeException(
                            "Unable to pre-configure OVS bridge " + nwName
                                    + " for network ID:" + networkId);
                }
            }
        } catch (final Exception e) {
            s_logger.warn("createandConfigureTunnelNetwork failed", e);
            return false;
        }
        return true;
    }

    protected Storage.StorageResourceType getStorageResourceType() {
        return Storage.StorageResourceType.STORAGE_POOL;
    }

    // this is much like PrimaryStorageDownloadCommand, but keeping it separate
    public KVMPhysicalDisk templateToPrimaryDownload(final String templateUrl, final KVMStoragePool primaryPool, final String volUuid) {
        final int index = templateUrl.lastIndexOf("/");
        final String mountpoint = templateUrl.substring(0, index);
        String templateName = null;
        if (index < templateUrl.length() - 1) {
            templateName = templateUrl.substring(index + 1);
        }

        KVMPhysicalDisk templateVol = null;
        KVMStoragePool secondaryPool = null;
        try {
            secondaryPool = _storagePoolMgr.getStoragePoolByURI(mountpoint);
            /* Get template vol */
            if (templateName == null) {
                secondaryPool.refresh();
                final List<KVMPhysicalDisk> disks = secondaryPool.listPhysicalDisks();
                if (disks == null || disks.isEmpty()) {
                    s_logger.error("Failed to get volumes from pool: " + secondaryPool.getUuid());
                    return null;
                }
                for (final KVMPhysicalDisk disk : disks) {
                    if (disk.getName().endsWith("qcow2")) {
                        templateVol = disk;
                        break;
                    }
                }
                if (templateVol == null) {
                    s_logger.error("Failed to get template from pool: " + secondaryPool.getUuid());
                    return null;
                }
            } else {
                templateVol = secondaryPool.getPhysicalDisk(templateName);
            }

            /* Copy volume to primary storage */

            final KVMPhysicalDisk primaryVol = _storagePoolMgr.copyPhysicalDisk(templateVol, volUuid, primaryPool, 0);
            return primaryVol;
        } catch (final CloudRuntimeException e) {
            s_logger.error("Failed to download template to primary storage", e);
            return null;
        } finally {
            if (secondaryPool != null) {
                _storagePoolMgr.deleteStoragePool(secondaryPool.getType(), secondaryPool.getUuid());
            }
        }
    }

    public String getResizeScriptType(final KVMStoragePool pool, final KVMPhysicalDisk vol) {
        final StoragePoolType poolType = pool.getType();
        final PhysicalDiskFormat volFormat = vol.getFormat();

        if (pool.getType() == StoragePoolType.CLVM && volFormat == PhysicalDiskFormat.RAW) {
            return "CLVM";
        } else if ((poolType == StoragePoolType.NetworkFilesystem
                || poolType == StoragePoolType.SharedMountPoint
                || poolType == StoragePoolType.Filesystem
                || poolType == StoragePoolType.Gluster)
                && volFormat == PhysicalDiskFormat.QCOW2 ) {
            return "QCOW2";
        } else if (poolType == StoragePoolType.Linstor) {
            return RESIZE_NOTIFY_ONLY;
        }
        throw new CloudRuntimeException("Cannot determine resize type from pool type " + pool.getType());
    }

    private String getBroadcastUriFromBridge(final String brName) {
        final String pif = matchPifFileInDirectory(brName);
        final Pattern pattern = Pattern.compile("(\\D+)(\\d+)(\\D*)(\\d*)(\\D*)(\\d*)");
        final Matcher matcher = pattern.matcher(pif);
        s_logger.debug("getting broadcast uri for pif " + pif + " and bridge " + brName);
        if(matcher.find()) {
            if (brName.startsWith("brvx")){
                return BroadcastDomainType.Vxlan.toUri(matcher.group(2)).toString();
            }
            else{
                if (!matcher.group(6).isEmpty()) {
                    return BroadcastDomainType.Vlan.toUri(matcher.group(6)).toString();
                } else if (!matcher.group(4).isEmpty()) {
                    return BroadcastDomainType.Vlan.toUri(matcher.group(4)).toString();
                } else {
                    //untagged or not matching (eth|bond|team)#.#
                    s_logger.debug("failed to get vNet id from bridge " + brName
                            + "attached to physical interface" + pif + ", perhaps untagged interface");
                    return "";
                }
            }
        } else {
            s_logger.debug("failed to get vNet id from bridge " + brName + "attached to physical interface" + pif);
            return "";
        }
    }

    private void VifHotPlug(final Connect conn, final String vmName, final String broadcastUri, final String macAddr) throws InternalErrorException, LibvirtException {
        final NicTO nicTO = new NicTO();
        nicTO.setMac(macAddr);
        nicTO.setType(TrafficType.Public);
        if (broadcastUri == null) {
            nicTO.setBroadcastType(BroadcastDomainType.Native);
        } else {
            final URI uri = BroadcastDomainType.fromString(broadcastUri);
            nicTO.setBroadcastType(BroadcastDomainType.getSchemeValue(uri));
            nicTO.setBroadcastUri(uri);
        }

        final Domain vm = getDomain(conn, vmName);
        vm.attachDevice(getVifDriver(nicTO.getType()).plug(nicTO, "Other PV", "", null).toString());
    }


    private void vifHotUnPlug (final Connect conn, final String vmName, final String macAddr) throws InternalErrorException, LibvirtException {

        Domain vm = null;
        vm = getDomain(conn, vmName);
        final List<InterfaceDef> pluggedNics = getInterfaces(conn, vmName);
        for (final InterfaceDef pluggedNic : pluggedNics) {
            if (pluggedNic.getMacAddress().equalsIgnoreCase(macAddr)) {
                vm.detachDevice(pluggedNic.toString());
                // We don't know which "traffic type" is associated with
                // each interface at this point, so inform all vif drivers
                for (final VifDriver vifDriver : getAllVifDrivers()) {
                    vifDriver.unplug(pluggedNic, true);
                }
            }
        }
    }

    private ExecutionResult prepareNetworkElementCommand(final SetupGuestNetworkCommand cmd) {
        Connect conn;
        final NicTO nic = cmd.getNic();
        final String routerName = cmd.getAccessDetail(NetworkElementCommand.ROUTER_NAME);

        try {
            conn = LibvirtConnection.getConnectionByVmName(routerName);
            final List<InterfaceDef> pluggedNics = getInterfaces(conn, routerName);
            InterfaceDef routerNic = null;

            for (final InterfaceDef pluggedNic : pluggedNics) {
                if (pluggedNic.getMacAddress().equalsIgnoreCase(nic.getMac())) {
                    routerNic = pluggedNic;
                    break;
                }
            }

            if (routerNic == null) {
                return new ExecutionResult(false, "Can not find nic with mac " + nic.getMac() + " for VM " + routerName);
            }

            return new ExecutionResult(true, null);
        } catch (final LibvirtException e) {
            final String msg = "Creating guest network failed due to " + e.toString();
            s_logger.warn(msg, e);
            return new ExecutionResult(false, msg);
        }
    }

    protected ExecutionResult prepareNetworkElementCommand(final SetSourceNatCommand cmd) {
        Connect conn;
        final String routerName = cmd.getAccessDetail(NetworkElementCommand.ROUTER_NAME);
        cmd.getAccessDetail(NetworkElementCommand.ROUTER_IP);
        final IpAddressTO pubIP = cmd.getIpAddress();

        try {
            conn = LibvirtConnection.getConnectionByVmName(routerName);
            Integer devNum = 0;
            final String pubVlan = pubIP.getBroadcastUri();
            final List<InterfaceDef> pluggedNics = getInterfaces(conn, routerName);

            for (final InterfaceDef pluggedNic : pluggedNics) {
                final String pluggedVlanBr = pluggedNic.getBrName();
                final String pluggedVlanId = getBroadcastUriFromBridge(pluggedVlanBr);
                if (pubVlan.equalsIgnoreCase(Vlan.UNTAGGED) && pluggedVlanBr.equalsIgnoreCase(_publicBridgeName)) {
                    break;
                } else if (pluggedVlanBr.equalsIgnoreCase(_linkLocalBridgeName)) {
                    /*skip over, no physical bridge device exists*/
                } else if (pluggedVlanId == null) {
                    /*this should only be true in the case of link local bridge*/
                    return new ExecutionResult(false, "unable to find the vlan id for bridge " + pluggedVlanBr + " when attempting to set up" + pubVlan +
                            " on router " + routerName);
                } else if (pluggedVlanId.equals(pubVlan)) {
                    break;
                }
                devNum++;
            }

            pubIP.setNicDevId(devNum);

            return new ExecutionResult(true, "success");
        } catch (final LibvirtException e) {
            final String msg = "Ip SNAT failure due to " + e.toString();
            s_logger.error(msg, e);
            return new ExecutionResult(false, msg);
        }
    }

    protected ExecutionResult prepareNetworkElementCommand(final IpAssocVpcCommand cmd) {
        Connect conn;
        final String routerName = cmd.getAccessDetail(NetworkElementCommand.ROUTER_NAME);

        try {
            conn = getLibvirtUtilitiesHelper().getConnectionByVmName(routerName);
            Pair<Map<String, Integer>, Integer> macAddressToNicNumPair = getMacAddressToNicNumPair(conn, routerName);
            final Map<String, Integer> macAddressToNicNum = macAddressToNicNumPair.first();
            Integer devNum = macAddressToNicNumPair.second();

            final IpAddressTO[] ips = cmd.getIpAddresses();
            for (final IpAddressTO ip : ips) {
                ip.setNicDevId(macAddressToNicNum.get(ip.getVifMacAddress()));
            }

            return new ExecutionResult(true, null);
        } catch (final LibvirtException e) {
            s_logger.error("Ip Assoc failure on applying one ip due to exception:  ", e);
            return new ExecutionResult(false, e.getMessage());
        }
    }

    public ExecutionResult prepareNetworkElementCommand(final IpAssocCommand cmd) {
        final String routerName = cmd.getAccessDetail(NetworkElementCommand.ROUTER_NAME);
        final String routerIp = cmd.getAccessDetail(NetworkElementCommand.ROUTER_IP);
        Connect conn;
        try {
            conn = getLibvirtUtilitiesHelper().getConnectionByVmName(routerName);
            Pair<Map<String, Integer>, Integer> macAddressToNicNumPair = getMacAddressToNicNumPair(conn, routerName);
            final Map<String, Integer> macAddressToNicNum = macAddressToNicNumPair.first();
            Integer devNum = macAddressToNicNumPair.second();

            final IpAddressTO[] ips = cmd.getIpAddresses();
            int nicNum = 0;
            for (final IpAddressTO ip : ips) {
                boolean newNic = false;
                if (!macAddressToNicNum.containsKey(ip.getVifMacAddress())) {
                    /* plug a vif into router */
                    VifHotPlug(conn, routerName, ip.getBroadcastUri(), ip.getVifMacAddress());
                    macAddressToNicNum.put(ip.getVifMacAddress(), devNum++);
                    newNic = true;
                }
                nicNum = macAddressToNicNum.get(ip.getVifMacAddress());
                networkUsage(routerIp, "addVif", "eth" + nicNum);

                ip.setNicDevId(nicNum);
                ip.setNewNic(newNic);
            }
            return new ExecutionResult(true, null);
        } catch (final LibvirtException e) {
            s_logger.error("ipassoccmd failed", e);
            return new ExecutionResult(false, e.getMessage());
        } catch (final InternalErrorException e) {
            s_logger.error("ipassoccmd failed", e);
            return new ExecutionResult(false, e.getMessage());
        }
    }

    protected ExecutionResult cleanupNetworkElementCommand(final IpAssocCommand cmd) {

        final String routerName = cmd.getAccessDetail(NetworkElementCommand.ROUTER_NAME);
        final String routerIp = cmd.getAccessDetail(NetworkElementCommand.ROUTER_IP);
        final String lastIp = cmd.getAccessDetail(NetworkElementCommand.NETWORK_PUB_LAST_IP);
        Connect conn;
        try {
            conn = getLibvirtUtilitiesHelper().getConnectionByVmName(routerName);
            Pair<Map<String, Integer>, Integer> macAddressToNicNumPair = getMacAddressToNicNumPair(conn, routerName);
            final Map<String, Integer> macAddressToNicNum = macAddressToNicNumPair.first();
            Integer devNum = macAddressToNicNumPair.second();

            final IpAddressTO[] ips = cmd.getIpAddresses();
            int nicNum = 0;
            for (final IpAddressTO ip : ips) {
                if (!macAddressToNicNum.containsKey(ip.getVifMacAddress())) {
                    /* plug a vif into router */
                    VifHotPlug(conn, routerName, ip.getBroadcastUri(), ip.getVifMacAddress());
                    macAddressToNicNum.put(ip.getVifMacAddress(), devNum++);
                }
                nicNum = macAddressToNicNum.get(ip.getVifMacAddress());

                if (StringUtils.equalsIgnoreCase(lastIp, "true") && !ip.isAdd()) {
                    // in isolated network eth2 is the default public interface. We don't want to delete it.
                    if (nicNum != 2) {
                        vifHotUnPlug(conn, routerName, ip.getVifMacAddress());
                        networkUsage(routerIp, "deleteVif", "eth" + nicNum);
                    }
                }
            }

        } catch (final LibvirtException e) {
            s_logger.error("ipassoccmd failed", e);
            return new ExecutionResult(false, e.getMessage());
        } catch (final InternalErrorException e) {
            s_logger.error("ipassoccmd failed", e);
            return new ExecutionResult(false, e.getMessage());
        }

        return new ExecutionResult(true, null);
    }


    private Pair<Map<String, Integer>, Integer> getMacAddressToNicNumPair(Connect conn, String routerName) {
        Integer devNum = 0;
        final List<InterfaceDef> pluggedNics = getInterfaces(conn, routerName);
        final Map<String, Integer> macAddressToNicNum = new HashMap<>(pluggedNics.size());
        for (final InterfaceDef pluggedNic : pluggedNics) {
            final String pluggedVlan = pluggedNic.getBrName();
            macAddressToNicNum.put(pluggedNic.getMacAddress(), devNum);
            devNum++;
        }
        return new Pair<Map<String, Integer>, Integer>(macAddressToNicNum, devNum);
    }

    protected PowerState convertToPowerState(final DomainState ps) {
        final PowerState state = s_powerStatesTable.get(ps);
        return state == null ? PowerState.PowerUnknown : state;
    }

    public PowerState getVmState(final Connect conn, final String vmName) {
        int retry = 3;
        Domain vms = null;
        while (retry-- > 0) {
            try {
                vms = conn.domainLookupByName(vmName);
                final PowerState s = convertToPowerState(vms.getInfo().state);
                return s;
            } catch (final LibvirtException e) {
                s_logger.warn("Can't get vm state " + vmName + e.getMessage() + "retry:" + retry);
            } finally {
                try {
                    if (vms != null) {
                        vms.free();
                    }
                } catch (final LibvirtException l) {
                    s_logger.trace("Ignoring libvirt error.", l);
                }
            }
        }
        return PowerState.PowerOff;
    }

    public String networkUsage(final String privateIpAddress, final String option, final String vif) {
        final Script getUsage = new Script(_routerProxyPath, s_logger);
        getUsage.add("netusage.sh");
        getUsage.add(privateIpAddress);
        if (option.equals("get")) {
            getUsage.add("-g");
        } else if (option.equals("create")) {
            getUsage.add("-c");
        } else if (option.equals("reset")) {
            getUsage.add("-r");
        } else if (option.equals("addVif")) {
            getUsage.add("-a", vif);
        } else if (option.equals("deleteVif")) {
            getUsage.add("-d", vif);
        }

        final OutputInterpreter.OneLineParser usageParser = new OutputInterpreter.OneLineParser();
        final String result = getUsage.execute(usageParser);
        if (result != null) {
            s_logger.debug("Failed to execute networkUsage:" + result);
            return null;
        }
        return usageParser.getLine();
    }

    public long[] getNetworkStats(final String privateIP) {
        final String result = networkUsage(privateIP, "get", null);
        final long[] stats = new long[2];
        if (result != null) {
            final String[] splitResult = result.split(":");
            int i = 0;
            while (i < splitResult.length - 1) {
                stats[0] += Long.parseLong(splitResult[i++]);
                stats[1] += Long.parseLong(splitResult[i++]);
            }
        }
        return stats;
    }

    public String configureVPCNetworkUsage(final String privateIpAddress, final String publicIp, final String option, final String vpcCIDR) {
        final Script getUsage = new Script(_routerProxyPath, s_logger);
        getUsage.add("vpc_netusage.sh");
        getUsage.add(privateIpAddress);
        getUsage.add("-l", publicIp);

        if (option.equals("get")) {
            getUsage.add("-g");
        } else if (option.equals("create")) {
            getUsage.add("-c");
            getUsage.add("-v", vpcCIDR);
        } else if (option.equals("reset")) {
            getUsage.add("-r");
        } else if (option.equals("vpn")) {
            getUsage.add("-n");
        } else if (option.equals("remove")) {
            getUsage.add("-d");
        }

        final OutputInterpreter.OneLineParser usageParser = new OutputInterpreter.OneLineParser();
        final String result = getUsage.execute(usageParser);
        if (result != null) {
            s_logger.debug("Failed to execute VPCNetworkUsage:" + result);
            return null;
        }
        return usageParser.getLine();
    }

    public long[] getVPCNetworkStats(final String privateIP, final String publicIp, final String option) {
        final String result = configureVPCNetworkUsage(privateIP, publicIp, option, null);
        final long[] stats = new long[2];
        if (result != null) {
            final String[] splitResult = result.split(":");
            int i = 0;
            while (i < splitResult.length - 1) {
                stats[0] += Long.parseLong(splitResult[i++]);
                stats[1] += Long.parseLong(splitResult[i++]);
            }
        }
        return stats;
    }

    public void handleVmStartFailure(final Connect conn, final String vmName, final LibvirtVMDef vm) {
        if (vm != null && vm.getDevices() != null) {
            cleanupVMNetworks(conn, vm.getDevices().getInterfaces());
        }
    }

    protected String getUuid(String uuid) {
        if (uuid == null) {
            uuid = UUID.randomUUID().toString();
        } else {
            try {
                final UUID uuid2 = UUID.fromString(uuid);
                final String uuid3 = uuid2.toString();
                if (!uuid3.equals(uuid)) {
                    uuid = UUID.randomUUID().toString();
                }
            } catch (final IllegalArgumentException e) {
                uuid = UUID.randomUUID().toString();
            }
        }
        return uuid;
    }

    /**
     * Set quota and period tags on 'ctd' when CPU limit use is set
     */
    protected void setQuotaAndPeriod(VirtualMachineTO vmTO, CpuTuneDef ctd) {
        if (vmTO.getLimitCpuUse() && vmTO.getCpuQuotaPercentage() != null) {
            Double cpuQuotaPercentage = vmTO.getCpuQuotaPercentage();
            int period = CpuTuneDef.DEFAULT_PERIOD;
            int quota = (int) (period * cpuQuotaPercentage);
            if (quota < CpuTuneDef.MIN_QUOTA) {
                s_logger.info("Calculated quota (" + quota + ") below the minimum (" + CpuTuneDef.MIN_QUOTA + ") for VM domain " + vmTO.getUuid() + ", setting it to minimum " +
                        "and calculating period instead of using the default");
                quota = CpuTuneDef.MIN_QUOTA;
                period = (int) ((double) quota / cpuQuotaPercentage);
                if (period > CpuTuneDef.MAX_PERIOD) {
                    s_logger.info("Calculated period (" + period + ") exceeds the maximum (" + CpuTuneDef.MAX_PERIOD +
                            "), setting it to the maximum");
                    period = CpuTuneDef.MAX_PERIOD;
                }
            }
            ctd.setQuota(quota);
            ctd.setPeriod(period);
            s_logger.info("Setting quota=" + quota + ", period=" + period + " to VM domain " + vmTO.getUuid());
        }
    }

    protected void enlightenWindowsVm(VirtualMachineTO vmTO, FeaturesDef features) {
        if (vmTO.getOs().contains("Windows PV")) {
            // If OS is Windows PV, then enable the features. Features supported on Windows 2008 and later
            LibvirtVMDef.HyperVEnlightenmentFeatureDef hyv = new LibvirtVMDef.HyperVEnlightenmentFeatureDef();
            hyv.setFeature("relaxed", true);
            hyv.setFeature("vapic", true);
            hyv.setFeature("spinlocks", true);
            hyv.setRetries(8096);
            features.addHyperVFeature(hyv);
            s_logger.info("Enabling KVM Enlightment Features to VM domain " + vmTO.getUuid());
        }
    }

    /**
     * Creates VM KVM definitions from virtual machine transfer object specifications.
     */
    public LibvirtVMDef createVMFromSpec(final VirtualMachineTO vmTO) {
        s_logger.debug(String.format("Creating VM from specifications [%s]", vmTO.toString()));

        LibvirtVMDef vm = new LibvirtVMDef();
        vm.setDomainName(vmTO.getName());
        String uuid = vmTO.getUuid();
        uuid = getUuid(uuid);
        vm.setDomUUID(uuid);
        vm.setDomDescription(vmTO.getOs());
        vm.setPlatformEmulator(vmTO.getPlatformEmulator());

        Map<String, String> customParams = vmTO.getDetails();
        boolean isUefiEnabled = false;
        boolean isSecureBoot = false;
        String bootMode = null;

        if (MapUtils.isNotEmpty(customParams) && customParams.containsKey(GuestDef.BootType.UEFI.toString())) {
            isUefiEnabled = true;
            s_logger.debug(String.format("Enabled UEFI for VM UUID [%s].", uuid));

            if (isSecureMode(customParams.get(GuestDef.BootType.UEFI.toString()))) {
                s_logger.debug(String.format("Enabled Secure Boot for VM UUID [%s].", uuid));
                isSecureBoot = true;
            }

            bootMode = customParams.get(GuestDef.BootType.UEFI.toString());
        }

        Map<String, String> extraConfig = vmTO.getExtraConfig();
        if (dpdkSupport && (!extraConfig.containsKey(DpdkHelper.DPDK_NUMA) || !extraConfig.containsKey(DpdkHelper.DPDK_HUGE_PAGES))) {
            s_logger.info(String.format("DPDK is enabled for VM [%s], but it needs extra configurations for CPU NUMA and Huge Pages for VM deployment.", vmTO.toString()));
        }
        configureVM(vmTO, vm, customParams, isUefiEnabled, isSecureBoot, bootMode, extraConfig, uuid);
        return vm;
    }

    /**
     * Configures created VM from specification, adding the necessary components to VM.
     */
    private void configureVM(VirtualMachineTO vmTO, LibvirtVMDef vm, Map<String, String> customParams, boolean isUefiEnabled, boolean isSecureBoot, String bootMode,
            Map<String, String> extraConfig, String uuid) {
        s_logger.debug(String.format("Configuring VM with UUID [%s].", uuid));

        GuestDef guest = createGuestFromSpec(vmTO, vm, uuid, customParams);
        if (isUefiEnabled) {
            configureGuestIfUefiEnabled(isSecureBoot, bootMode, guest);
        }

        vm.addComp(guest);
        vm.addComp(createGuestResourceDef(vmTO));

        int vcpus = vmTO.getCpus();
        if (!extraConfig.containsKey(DpdkHelper.DPDK_NUMA)) {
            vm.addComp(createCpuModeDef(vmTO, vcpus));
        }

        if (_hypervisorLibvirtVersion >= MIN_LIBVIRT_VERSION_FOR_GUEST_CPU_TUNE) {
            vm.addComp(createCpuTuneDef(vmTO));
        }

        FeaturesDef features = createFeaturesDef(customParams, isUefiEnabled, isSecureBoot);
        enlightenWindowsVm(vmTO, features);
        vm.addComp(features);

        vm.addComp(createTermPolicy());
        vm.addComp(createClockDef(vmTO));
        vm.addComp(createDevicesDef(vmTO, guest, vcpus, isUefiEnabled));

        addExtraConfigsToVM(vmTO, vm, extraConfig);
    }

    /**
     *  Adds extra configuration to User VM Domain XML before starting.
     */
    private void addExtraConfigsToVM(VirtualMachineTO vmTO, LibvirtVMDef vm, Map<String, String> extraConfig) {
        if (MapUtils.isNotEmpty(extraConfig) && VirtualMachine.Type.User.equals(vmTO.getType())) {
            s_logger.debug(String.format("Appending extra configuration data [%s] to guest VM [%s] domain XML.", extraConfig, vmTO.toString()));
            addExtraConfigComponent(extraConfig, vm);
        }
    }

    /**
     * Adds devices components to VM.
     */
    protected DevicesDef createDevicesDef(VirtualMachineTO vmTO, GuestDef guest, int vcpus, boolean isUefiEnabled) {
        DevicesDef devices = new DevicesDef();
        devices.setEmulatorPath(_hypervisorPath);
        devices.setGuestType(guest.getGuestType());
        devices.addDevice(createSerialDef());

        if (_rngEnable) {
            devices.addDevice(createRngDef());
        }

        devices.addDevice(createChannelDef(vmTO));
        devices.addDevice(createWatchDogDef());
        devices.addDevice(createVideoDef(vmTO));
        devices.addDevice(createConsoleDef());
        devices.addDevice(createGraphicDef(vmTO));
        devices.addDevice(createTabletInputDef());

        if (isGuestAarch64()) {
            createArm64UsbDef(devices);
        }

        DiskDef.DiskBus busT = getDiskModelFromVMDetail(vmTO);
        if (busT == null) {
            busT = getGuestDiskModel(vmTO.getPlatformEmulator(), isUefiEnabled);
        }

        if (busT == DiskDef.DiskBus.SCSI) {
            devices.addDevice(createSCSIDef(vcpus));
        }
        return devices;
    }

    protected WatchDogDef createWatchDogDef() {
        return new WatchDogDef(_watchDogAction, _watchDogModel);
    }

    protected void createArm64UsbDef(DevicesDef devices) {
        devices.addDevice(new InputDef(KEYBOARD, USB));
        devices.addDevice(new InputDef(MOUSE, USB));
        devices.addDevice(new LibvirtVMDef.USBDef((short)0, 0, 5, 0, 0));
    }

    protected InputDef createTabletInputDef() {
        return new InputDef(TABLET, USB);
    }

    /**
     * Creates a Libvirt Graphic Definition with the VM's password and VNC address.
     */
    protected GraphicDef createGraphicDef(VirtualMachineTO vmTO) {
        return new GraphicDef(VNC, (short)0, true, vmTO.getVncAddr(), vmTO.getVncPassword(), null);
    }

    /**
     * Adds a Virtio channel for the Qemu Guest Agent tools.
     */
    protected ChannelDef createChannelDef(VirtualMachineTO vmTO) {
        File virtIoChannel = Paths.get(_qemuSocketsPath.getPath(), vmTO.getName() + "." + _qemuGuestAgentSocketName).toFile();
        return new ChannelDef(_qemuGuestAgentSocketName, ChannelDef.ChannelType.UNIX, virtIoChannel);
    }

    /**
     * Creates Virtio SCSI controller. <br>
     * The respective Virtio SCSI XML definition is generated only if the VM's Disk Bus is of ISCSI.
     */
    protected SCSIDef createSCSIDef(int vcpus) {
        return new SCSIDef((short)0, 0, 0, 9, 0, vcpus);
    }

    protected ConsoleDef createConsoleDef() {
        return new ConsoleDef(PTY, null, null, (short)0);
    }

    protected VideoDef createVideoDef(VirtualMachineTO vmTO) {
        Map<String, String> details = vmTO.getDetails();
        String videoHw = _videoHw;
        int videoRam = _videoRam;
        if (details != null) {
            if (details.containsKey(VmDetailConstants.VIDEO_HARDWARE)) {
                videoHw = details.get(VmDetailConstants.VIDEO_HARDWARE);
            }
            if (details.containsKey(VmDetailConstants.VIDEO_RAM)) {
                String value = details.get(VmDetailConstants.VIDEO_RAM);
                videoRam = NumbersUtil.parseInt(value, videoRam);
            }
        }
        return new VideoDef(videoHw, videoRam);
    }

    protected RngDef createRngDef() {
        return new RngDef(_rngPath, _rngBackendModel, _rngRateBytes, _rngRatePeriod);
    }

    protected SerialDef createSerialDef() {
        return new SerialDef(PTY, null, (short)0);
    }

    protected ClockDef createClockDef(final VirtualMachineTO vmTO) {
        ClockDef clock = new ClockDef();
        if (StringUtils.startsWith(vmTO.getOs(), WINDOWS)) {
            clock.setClockOffset(ClockDef.ClockOffset.LOCALTIME);
            clock.setTimer(HYPERVCLOCK, null, null);
        } else if ((vmTO.getType() != VirtualMachine.Type.User || isGuestPVEnabled(vmTO.getOs())) && _hypervisorLibvirtVersion >= MIN_LIBVIRT_VERSION_FOR_GUEST_CPU_MODE) {
            clock.setTimer(KVMCLOCK, null, null, _noKvmClock);
        }
        return clock;
    }

    protected TermPolicy createTermPolicy() {
        TermPolicy term = new TermPolicy();
        term.setCrashPolicy(DESTROY);
        term.setPowerOffPolicy(DESTROY);
        term.setRebootPolicy(RESTART);
        return term;
    }

    protected FeaturesDef createFeaturesDef(Map<String, String> customParams, boolean isUefiEnabled, boolean isSecureBoot) {
        FeaturesDef features = new FeaturesDef();
        features.addFeatures(PAE);
        features.addFeatures(APIC);
        features.addFeatures(ACPI);
        if (isUefiEnabled && isSecureBoot) {
            features.addFeatures(SMM);
        }
        return features;
    }

    /**
     * A 4.0.X/4.1.X management server doesn't send the correct JSON
     * command for getMinSpeed, it only sends a 'speed' field.<br>
     * So, to create a cpu tune,  if getMinSpeed() returns null we fall back to getSpeed().<br>
     * This way a >4.1 agent can work communicate a <=4.1 management server.<br>
     * This change is due to the overcommit feature in 4.2.
     */
    protected CpuTuneDef createCpuTuneDef(VirtualMachineTO vmTO) {
        CpuTuneDef ctd = new CpuTuneDef();
        int shares = vmTO.getCpus() * (vmTO.getMinSpeed() != null ? vmTO.getMinSpeed() : vmTO.getSpeed());
        ctd.setShares(shares);
        setQuotaAndPeriod(vmTO, ctd);
        return ctd;
    }

    private CpuModeDef createCpuModeDef(VirtualMachineTO vmTO, int vcpus) {
        final CpuModeDef cmd = new CpuModeDef();
        cmd.setMode(_guestCpuMode);
        cmd.setModel(_guestCpuModel);
        if (VirtualMachine.Type.User.equals(vmTO.getType())) {
            cmd.setFeatures(_cpuFeatures);
        }
        setCpuTopology(cmd, vcpus, vmTO.getDetails());
        return cmd;
    }

    private void configureGuestIfUefiEnabled(boolean isSecureBoot, String bootMode, GuestDef guest) {
        setGuestLoader(bootMode, SECURE, guest, GuestDef.GUEST_LOADER_SECURE);
        setGuestLoader(bootMode, LEGACY, guest, GuestDef.GUEST_LOADER_LEGACY);

        if (isUefiPropertieNotNull(GuestDef.GUEST_NVRAM_PATH)) {
            guest.setNvram(_uefiProperties.getProperty(GuestDef.GUEST_NVRAM_PATH));
        }

        if (isSecureBoot && isUefiPropertieNotNull(GuestDef.GUEST_NVRAM_TEMPLATE_SECURE) && SECURE.equalsIgnoreCase(bootMode)) {
            guest.setNvramTemplate(_uefiProperties.getProperty(GuestDef.GUEST_NVRAM_TEMPLATE_SECURE));
        } else if (isUefiPropertieNotNull(GuestDef.GUEST_NVRAM_TEMPLATE_LEGACY)) {
            guest.setNvramTemplate(_uefiProperties.getProperty(GuestDef.GUEST_NVRAM_TEMPLATE_LEGACY));
        }
    }

    private void setGuestLoader(String bootMode, String mode, GuestDef guest, String propertie) {
        if (isUefiPropertieNotNull(propertie) && mode.equalsIgnoreCase(bootMode)) {
            guest.setLoader(_uefiProperties.getProperty(propertie));
        }
    }

    private boolean isUefiPropertieNotNull(String propertie) {
        return _uefiProperties.getProperty(propertie) != null;
    }

    private boolean isGuestAarch64() {
        return AARCH64.equals(_guestCpuArch);
    }

    /**
     * Creates a guest definition from a VM specification.
     */
    protected GuestDef createGuestFromSpec(VirtualMachineTO vmTO, LibvirtVMDef vm, String uuid, Map<String, String> customParams) {
        GuestDef guest = new GuestDef();

        configureGuestAndVMHypervisorType(vmTO, vm, guest);
        guest.setGuestArch(_guestCpuArch != null ? _guestCpuArch : vmTO.getArch());
        guest.setMachineType(isGuestAarch64() ? VIRT : PC);
        guest.setBootType(GuestDef.BootType.BIOS);
        if (MapUtils.isNotEmpty(customParams) && customParams.containsKey(GuestDef.BootType.UEFI.toString())) {
            guest.setBootType(GuestDef.BootType.UEFI);
            guest.setBootMode(GuestDef.BootMode.LEGACY);
            guest.setMachineType(Q35);
            if (SECURE.equalsIgnoreCase(customParams.get(GuestDef.BootType.UEFI.toString()))) {
                guest.setBootMode(GuestDef.BootMode.SECURE);
            }
        }
        guest.setUuid(uuid);
        guest.setBootOrder(GuestDef.BootOrder.CDROM);
        guest.setBootOrder(GuestDef.BootOrder.HARDISK);
        return guest;
    }

    protected void configureGuestAndVMHypervisorType(VirtualMachineTO vmTO, LibvirtVMDef vm, GuestDef guest) {
        if (HypervisorType.LXC == _hypervisorType && VirtualMachine.Type.User.equals(vmTO.getType())) {
            configureGuestAndUserVMToUseLXC(vm, guest);
        } else {
            configureGuestAndSystemVMToUseKVM(vm, guest);
        }
    }

    /**
     * KVM domain is only valid for system VMs. Use LXC for user VMs.
     */
    private void configureGuestAndSystemVMToUseKVM(LibvirtVMDef vm, GuestDef guest) {
        guest.setGuestType(GuestDef.GuestType.KVM);
        vm.setHvsType(HypervisorType.KVM.toString().toLowerCase());
        vm.setLibvirtVersion(_hypervisorLibvirtVersion);
        vm.setQemuVersion(_hypervisorQemuVersion);
    }

    /**
     * LXC domain is only valid for user VMs. Use KVM for system VMs.
     */
    private void configureGuestAndUserVMToUseLXC(LibvirtVMDef vm, GuestDef guest) {
        guest.setGuestType(GuestDef.GuestType.LXC);
        vm.setHvsType(HypervisorType.LXC.toString().toLowerCase());
    }

    /**
     * Creates guest resources based in VM specification.
     */
    protected GuestResourceDef createGuestResourceDef(VirtualMachineTO vmTO){
        GuestResourceDef grd = new GuestResourceDef();

        grd.setMemBalloning(!_noMemBalloon);

        Long maxRam = ByteScaleUtils.bytesToKib(vmTO.getMaxRam());

        grd.setMemorySize(maxRam);
        grd.setCurrentMem(getCurrentMemAccordingToMemBallooning(vmTO, maxRam));

        int vcpus = vmTO.getCpus();
        Integer maxVcpus = vmTO.getVcpuMaxLimit();

        grd.setVcpuNum(vcpus);
        grd.setMaxVcpuNum(maxVcpus == null ? vcpus : maxVcpus);

        return grd;
    }

    protected long getCurrentMemAccordingToMemBallooning(VirtualMachineTO vmTO, long maxRam) {
        if (_noMemBalloon) {
            s_logger.warn(String.format("Setting VM's [%s] current memory as max memory [%s] due to memory ballooning is disabled. If you are using a custom service offering, verify if memory ballooning really should be disabled.", vmTO.toString(), maxRam));
            return maxRam;
        } else {
            return ByteScaleUtils.bytesToKib(vmTO.getMinRam());
        }
    }

    /**
     * Adds extra configurations (if any) as a String component to the domain XML
     */
    protected void addExtraConfigComponent(Map<String, String> extraConfig, LibvirtVMDef vm) {
        if (MapUtils.isNotEmpty(extraConfig)) {
            StringBuilder extraConfigBuilder = new StringBuilder();
            for (String key : extraConfig.keySet()) {
                if (!key.startsWith(DpdkHelper.DPDK_INTERFACE_PREFIX) && !key.equals(DpdkHelper.DPDK_VHOST_USER_MODE)) {
                    extraConfigBuilder.append(extraConfig.get(key));
                }
            }
            String comp = extraConfigBuilder.toString();
            if (StringUtils.isNotBlank(comp)) {
                vm.addComp(comp);
            }
        }
    }

    public void createVifs(final VirtualMachineTO vmSpec, final LibvirtVMDef vm) throws InternalErrorException, LibvirtException {
        final NicTO[] nics = vmSpec.getNics();
        final Map <String, String> params = vmSpec.getDetails();
        String nicAdapter = "";
        if (params != null && params.get("nicAdapter") != null && !params.get("nicAdapter").isEmpty()) {
            nicAdapter = params.get("nicAdapter");
        }
        Map<String, String> extraConfig = vmSpec.getExtraConfig();
        for (int i = 0; i < nics.length; i++) {
            for (final NicTO nic : vmSpec.getNics()) {
                if (nic.getDeviceId() == i) {
                    createVif(vm, nic, nicAdapter, extraConfig);
                }
            }
        }
    }

    public String getVolumePath(final Connect conn, final DiskTO volume) throws LibvirtException, URISyntaxException {
        return getVolumePath(conn, volume, false);
    }

    public String getVolumePath(final Connect conn, final DiskTO volume, boolean diskOnHostCache) throws LibvirtException, URISyntaxException {
        final DataTO data = volume.getData();
        final DataStoreTO store = data.getDataStore();
        final String dataPath = data.getPath();

        if (volume.getType() == Volume.Type.ISO && dataPath != null) {
            if (dataPath.startsWith(ConfigDrive.CONFIGDRIVEDIR) && diskOnHostCache) {
                return getConfigPath() + "/" + data.getPath();
            }

            if (store instanceof NfsTO || store instanceof PrimaryDataStoreTO && data instanceof TemplateObjectTO && !((TemplateObjectTO) data).isDirectDownload()) {
                final String isoPath = store.getUrl().split("\\?")[0] + File.separator + dataPath;
                final int index = isoPath.lastIndexOf("/");
                final String path = isoPath.substring(0, index);
                final String name = isoPath.substring(index + 1);
                final KVMStoragePool secondaryPool = _storagePoolMgr.getStoragePoolByURI(path);
                final KVMPhysicalDisk isoVol = secondaryPool.getPhysicalDisk(name);
                return isoVol.getPath();
            }
        }

        return dataPath;
    }

    public void createVbd(final Connect conn, final VirtualMachineTO vmSpec, final String vmName, final LibvirtVMDef vm) throws InternalErrorException, LibvirtException, URISyntaxException {
        final Map<String, String> details = vmSpec.getDetails();
        final List<DiskTO> disks = Arrays.asList(vmSpec.getDisks());
        boolean isSecureBoot = false;
        boolean isWindowsTemplate = false;
        Collections.sort(disks, new Comparator<DiskTO>() {
            @Override
            public int compare(final DiskTO arg0, final DiskTO arg1) {
                return arg0.getDiskSeq() > arg1.getDiskSeq() ? 1 : -1;
            }
        });

        boolean isUefiEnabled = MapUtils.isNotEmpty(details) && details.containsKey(GuestDef.BootType.UEFI.toString());
        if (isUefiEnabled) {
            isSecureBoot = isSecureMode(details.get(GuestDef.BootType.UEFI.toString()));
        }
        if (vmSpec.getOs().toLowerCase().contains("window")) {
            isWindowsTemplate =true;
        }
        for (final DiskTO volume : disks) {
            KVMPhysicalDisk physicalDisk = null;
            KVMStoragePool pool = null;
            final DataTO data = volume.getData();
            if (volume.getType() == Volume.Type.ISO && data.getPath() != null) {
                DataStoreTO dataStore = data.getDataStore();
                String dataStoreUrl = null;
                if (data.getPath().startsWith(ConfigDrive.CONFIGDRIVEDIR) && vmSpec.isConfigDriveOnHostCache() && data instanceof TemplateObjectTO) {
                    String configDrivePath = getConfigPath() + "/" + data.getPath();
                    physicalDisk = new KVMPhysicalDisk(configDrivePath, ((TemplateObjectTO) data).getUuid(), null);
                    physicalDisk.setFormat(PhysicalDiskFormat.FILE);
                } else if (dataStore instanceof NfsTO) {
                    NfsTO nfsStore = (NfsTO)data.getDataStore();
                    dataStoreUrl = nfsStore.getUrl();
                    physicalDisk = getPhysicalDiskFromNfsStore(dataStoreUrl, data);
                } else if (dataStore instanceof PrimaryDataStoreTO) {
                    //In order to support directly downloaded ISOs
                    PrimaryDataStoreTO primaryDataStoreTO = (PrimaryDataStoreTO) dataStore;
                    if (primaryDataStoreTO.getPoolType().equals(StoragePoolType.NetworkFilesystem)) {
                        String psHost = primaryDataStoreTO.getHost();
                        String psPath = primaryDataStoreTO.getPath();
                        dataStoreUrl = "nfs://" + psHost + File.separator + psPath;
                        physicalDisk = getPhysicalDiskFromNfsStore(dataStoreUrl, data);
                    } else if (primaryDataStoreTO.getPoolType().equals(StoragePoolType.SharedMountPoint) ||
                            primaryDataStoreTO.getPoolType().equals(StoragePoolType.Filesystem)) {
                        physicalDisk = getPhysicalDiskPrimaryStore(primaryDataStoreTO, data);
                    }
                }
            } else if (volume.getType() != Volume.Type.ISO) {
                final PrimaryDataStoreTO store = (PrimaryDataStoreTO)data.getDataStore();
                physicalDisk = _storagePoolMgr.getPhysicalDisk(store.getPoolType(), store.getUuid(), data.getPath());
                pool = physicalDisk.getPool();
            }

            String volPath = null;
            if (physicalDisk != null) {
                volPath = physicalDisk.getPath();
            }

            if (volume.getType() != Volume.Type.ISO
                    && physicalDisk != null && physicalDisk.getFormat() == PhysicalDiskFormat.QCOW2
                    && (pool.getType() == StoragePoolType.NetworkFilesystem
                    || pool.getType() == StoragePoolType.SharedMountPoint
                    || pool.getType() == StoragePoolType.Filesystem
                    || pool.getType() == StoragePoolType.Gluster)) {
                setBackingFileFormat(physicalDisk.getPath());
            }

            // check for disk activity, if detected we should exit because vm is running elsewhere
            if (_diskActivityCheckEnabled && physicalDisk != null && physicalDisk.getFormat() == PhysicalDiskFormat.QCOW2) {
                s_logger.debug("Checking physical disk file at path " + volPath + " for disk activity to ensure vm is not running elsewhere");
                try {
                    HypervisorUtils.checkVolumeFileForActivity(volPath, _diskActivityCheckTimeoutSeconds, _diskActivityInactiveThresholdMilliseconds, _diskActivityCheckFileSizeMin);
                } catch (final IOException ex) {
                    throw new CloudRuntimeException("Unable to check physical disk file for activity", ex);
                }
                s_logger.debug("Disk activity check cleared");
            }

            // if params contains a rootDiskController key, use its value (this is what other HVs are doing)
            DiskDef.DiskBus diskBusType = getDiskModelFromVMDetail(vmSpec);
            if (diskBusType == null) {
                diskBusType = getGuestDiskModel(vmSpec.getPlatformEmulator(), isUefiEnabled);
            }

            DiskDef.DiskBus diskBusTypeData = getDataDiskModelFromVMDetail(vmSpec);
            if (diskBusTypeData == null) {
                diskBusTypeData = (diskBusType == DiskDef.DiskBus.SCSI) ? diskBusType : DiskDef.DiskBus.VIRTIO;
            }

            final DiskDef disk = new DiskDef();
            int devId = volume.getDiskSeq().intValue();
            if (volume.getType() == Volume.Type.ISO) {

                disk.defISODisk(volPath, devId, isUefiEnabled);

                if (_guestCpuArch != null && _guestCpuArch.equals("aarch64")) {
                    disk.setBusType(DiskDef.DiskBus.SCSI);
                }
            } else {
                if (diskBusType == DiskDef.DiskBus.SCSI ) {
                    disk.setQemuDriver(true);
                    disk.setDiscard(DiscardType.UNMAP);
                }

                setDiskIoDriver(disk);

                if (pool.getType() == StoragePoolType.RBD) {
                    /*
                            For RBD pools we use the secret mechanism in libvirt.
                            We store the secret under the UUID of the pool, that's why
                            we pass the pool's UUID as the authSecret
                     */
                    disk.defNetworkBasedDisk(physicalDisk.getPath().replace("rbd:", ""), pool.getSourceHost(), pool.getSourcePort(), pool.getAuthUserName(),
                            pool.getUuid(), devId, diskBusType, DiskProtocol.RBD, DiskDef.DiskFmtType.RAW);
                } else if (pool.getType() == StoragePoolType.PowerFlex) {
                    disk.defBlockBasedDisk(physicalDisk.getPath(), devId, diskBusTypeData);
                } else if (pool.getType() == StoragePoolType.Gluster) {
                    final String mountpoint = pool.getLocalPath();
                    final String path = physicalDisk.getPath();
                    final String glusterVolume = pool.getSourceDir().replace("/", "");
                    disk.defNetworkBasedDisk(glusterVolume + path.replace(mountpoint, ""), pool.getSourceHost(), pool.getSourcePort(), null,
                            null, devId, diskBusType, DiskProtocol.GLUSTER, DiskDef.DiskFmtType.QCOW2);
                } else if (pool.getType() == StoragePoolType.CLVM || physicalDisk.getFormat() == PhysicalDiskFormat.RAW) {
                    if (volume.getType() == Volume.Type.DATADISK && !(isWindowsTemplate && isUefiEnabled)) {
                        disk.defBlockBasedDisk(physicalDisk.getPath(), devId, diskBusTypeData);
                    }
                    else {
                        disk.defBlockBasedDisk(physicalDisk.getPath(), devId, diskBusType);
                    }
                } else {
                    if (volume.getType() == Volume.Type.DATADISK && !(isWindowsTemplate && isUefiEnabled)) {
                        disk.defFileBasedDisk(physicalDisk.getPath(), devId, diskBusTypeData, DiskDef.DiskFmtType.QCOW2);
                    } else {
                        if (isSecureBoot) {
                            disk.defFileBasedDisk(physicalDisk.getPath(), devId, DiskDef.DiskFmtType.QCOW2, isWindowsTemplate);
                        } else {
                            disk.defFileBasedDisk(physicalDisk.getPath(), devId, diskBusType, DiskDef.DiskFmtType.QCOW2);
                        }
                    }

                }

            }

            if (data instanceof VolumeObjectTO) {
                final VolumeObjectTO volumeObjectTO = (VolumeObjectTO)data;
                disk.setSerial(diskUuidToSerial(volumeObjectTO.getUuid()));
                setBurstProperties(volumeObjectTO, disk);

                if (volumeObjectTO.getCacheMode() != null) {
                    disk.setCacheMode(DiskDef.DiskCacheMode.valueOf(volumeObjectTO.getCacheMode().toString().toUpperCase()));
                }
            }
            if (vm.getDevices() == null) {
                s_logger.error("There is no devices for" + vm);
                throw new RuntimeException("There is no devices for" + vm);
            }
            vm.getDevices().addDevice(disk);
        }

        if (vmSpec.getType() != VirtualMachine.Type.User) {
            final DiskDef iso = new DiskDef();
            iso.defISODisk(_sysvmISOPath);
            if (_guestCpuArch != null && _guestCpuArch.equals("aarch64")) {
                iso.setBusType(DiskDef.DiskBus.SCSI);
            }
            vm.getDevices().addDevice(iso);
        }

        // For LXC, find and add the root filesystem, rbd data disks
        if (HypervisorType.LXC.toString().toLowerCase().equals(vm.getHvsType())) {
            for (final DiskTO volume : disks) {
                final DataTO data = volume.getData();
                final PrimaryDataStoreTO store = (PrimaryDataStoreTO)data.getDataStore();
                if (volume.getType() == Volume.Type.ROOT) {
                    final KVMPhysicalDisk physicalDisk = _storagePoolMgr.getPhysicalDisk(store.getPoolType(), store.getUuid(), data.getPath());
                    final FilesystemDef rootFs = new FilesystemDef(physicalDisk.getPath(), "/");
                    vm.getDevices().addDevice(rootFs);
                } else if (volume.getType() == Volume.Type.DATADISK) {
                    final KVMPhysicalDisk physicalDisk = _storagePoolMgr.getPhysicalDisk(store.getPoolType(), store.getUuid(), data.getPath());
                    final KVMStoragePool pool = physicalDisk.getPool();
                    if(StoragePoolType.RBD.equals(pool.getType())) {
                        final int devId = volume.getDiskSeq().intValue();
                        final String device = mapRbdDevice(physicalDisk);
                        if (device != null) {
                            s_logger.debug("RBD device on host is: " + device);
                            final DiskDef diskdef = new DiskDef();
                            diskdef.defBlockBasedDisk(device, devId, DiskDef.DiskBus.VIRTIO);
                            diskdef.setQemuDriver(false);
                            vm.getDevices().addDevice(diskdef);
                        } else {
                            throw new InternalErrorException("Error while mapping RBD device on host");
                        }
                    }
                }
            }
        }
    }

    private KVMPhysicalDisk getPhysicalDiskPrimaryStore(PrimaryDataStoreTO primaryDataStoreTO, DataTO data) {
        KVMStoragePool storagePool = _storagePoolMgr.getStoragePool(primaryDataStoreTO.getPoolType(), primaryDataStoreTO.getUuid());
        return storagePool.getPhysicalDisk(data.getPath());
    }

    /**
     * Check if IO_URING is supported by qemu
     */
    protected boolean isIoUringSupportedByQemu() {
        s_logger.debug("Checking if iouring is supported");
        String command = getIoUringCheckCommand();
        if (org.apache.commons.lang3.StringUtils.isBlank(command)) {
            s_logger.debug("Could not check iouring support, disabling it");
            return false;
        }
        int exitValue = executeBashScriptAndRetrieveExitValue(command);
        return exitValue == 0;
    }

    protected String getIoUringCheckCommand() {
        String[] qemuPaths = { "/usr/bin/qemu-system-x86_64", "/usr/libexec/qemu-kvm", "/usr/bin/qemu-kvm" };
        for (String qemuPath : qemuPaths) {
            File file = new File(qemuPath);
            if (file.exists()) {
                String cmd = String.format("ldd %s | grep -Eqe '[[:space:]]liburing\\.so'", qemuPath);
                s_logger.debug("Using the check command: " + cmd);
                return cmd;
            }
        }
        return null;
    }

    /**
     * Set Disk IO Driver, if supported by the Libvirt/Qemu version.
     * IO Driver works for:
     * (i) Qemu >= 5.0;
     * (ii) Libvirt >= 6.3.0
     */
    protected void setDiskIoDriver(DiskDef disk) {
        if (enableIoUring) {
            disk.setIoDriver(DiskDef.IoDriver.IOURING);
        }
    }

    /**
     * IO_URING supported if the property 'enable.io.uring' is set to true OR it is supported by qemu
     */
    private boolean isIoUringEnabled(String enableIoUringConfig) {
        boolean meetRequirements = getHypervisorLibvirtVersion() >= HYPERVISOR_LIBVIRT_VERSION_SUPPORTS_IO_URING
                && getHypervisorQemuVersion() >= HYPERVISOR_QEMU_VERSION_SUPPORTS_IO_URING;
        if (!meetRequirements) {
            return false;
        }
        return enableIoUringConfig != null ?
                Boolean.parseBoolean(enableIoUringConfig):
                (isBaseOsUbuntu() || isIoUringSupportedByQemu());
    }

    private boolean isBaseOsUbuntu() {
        Map<String, String> versionString = getVersionStrings();
        String hostKey = "Host.OS";
        if (MapUtils.isEmpty(versionString) || !versionString.containsKey(hostKey) || versionString.get(hostKey) == null) {
            return false;
        }
        return versionString.get(hostKey).equalsIgnoreCase("ubuntu");
    }

    private KVMPhysicalDisk getPhysicalDiskFromNfsStore(String dataStoreUrl, DataTO data) {
        final String volPath = dataStoreUrl + File.separator + data.getPath();
        final int index = volPath.lastIndexOf("/");
        final String volDir = volPath.substring(0, index);
        final String volName = volPath.substring(index + 1);
        final KVMStoragePool storage = _storagePoolMgr.getStoragePoolByURI(volDir);
        return storage.getPhysicalDisk(volName);
    }

    private void setBurstProperties(final VolumeObjectTO volumeObjectTO, final DiskDef disk ) {
        if (volumeObjectTO.getBytesReadRate() != null && volumeObjectTO.getBytesReadRate() > 0) {
            disk.setBytesReadRate(volumeObjectTO.getBytesReadRate());
        }
        if (volumeObjectTO.getBytesReadRateMax() != null && volumeObjectTO.getBytesReadRateMax() > 0) {
            disk.setBytesReadRateMax(volumeObjectTO.getBytesReadRateMax());
        }
        if (volumeObjectTO.getBytesReadRateMaxLength() != null && volumeObjectTO.getBytesReadRateMaxLength() > 0) {
            disk.setBytesReadRateMaxLength(volumeObjectTO.getBytesReadRateMaxLength());
        }
        if (volumeObjectTO.getBytesWriteRate() != null && volumeObjectTO.getBytesWriteRate() > 0) {
            disk.setBytesWriteRate(volumeObjectTO.getBytesWriteRate());
        }
        if (volumeObjectTO.getBytesWriteRateMax() != null && volumeObjectTO.getBytesWriteRateMax() > 0) {
            disk.setBytesWriteRateMax(volumeObjectTO.getBytesWriteRateMax());
        }
        if (volumeObjectTO.getBytesWriteRateMaxLength() != null && volumeObjectTO.getBytesWriteRateMaxLength() > 0) {
            disk.setBytesWriteRateMaxLength(volumeObjectTO.getBytesWriteRateMaxLength());
        }
        if (volumeObjectTO.getIopsReadRate() != null && volumeObjectTO.getIopsReadRate() > 0) {
            disk.setIopsReadRate(volumeObjectTO.getIopsReadRate());
        }
        if (volumeObjectTO.getIopsReadRateMax() != null && volumeObjectTO.getIopsReadRateMax() > 0) {
            disk.setIopsReadRateMax(volumeObjectTO.getIopsReadRateMax());
        }
        if (volumeObjectTO.getIopsReadRateMaxLength() != null && volumeObjectTO.getIopsReadRateMaxLength() > 0) {
            disk.setIopsReadRateMaxLength(volumeObjectTO.getIopsReadRateMaxLength());
        }
        if (volumeObjectTO.getIopsWriteRate() != null && volumeObjectTO.getIopsWriteRate() > 0) {
            disk.setIopsWriteRate(volumeObjectTO.getIopsWriteRate());
        }
        if (volumeObjectTO.getIopsWriteRateMax() != null && volumeObjectTO.getIopsWriteRateMax() > 0) {
            disk.setIopsWriteRateMax(volumeObjectTO.getIopsWriteRateMax());
        }
        if (volumeObjectTO.getIopsWriteRateMaxLength() != null && volumeObjectTO.getIopsWriteRateMaxLength() > 0) {
            disk.setIopsWriteRateMaxLength(volumeObjectTO.getIopsWriteRateMaxLength());
        }
    }

    private void createVif(final LibvirtVMDef vm, final NicTO nic, final String nicAdapter, Map<String, String> extraConfig) throws InternalErrorException, LibvirtException {
        if (vm.getDevices() == null) {
            s_logger.error("LibvirtVMDef object get devices with null result");
            throw new InternalErrorException("LibvirtVMDef object get devices with null result");
        }
        vm.getDevices().addDevice(getVifDriver(nic.getType(), nic.getName()).plug(nic, vm.getPlatformEmulator(), nicAdapter, extraConfig));
    }

    public boolean cleanupDisk(Map<String, String> volumeToDisconnect) {
        return _storagePoolMgr.disconnectPhysicalDisk(volumeToDisconnect);
    }

    public boolean cleanupDisk(final DiskDef disk) {
        final String path = disk.getDiskPath();

        if (org.apache.commons.lang.StringUtils.isBlank(path)) {
            s_logger.debug("Unable to clean up disk with null path (perhaps empty cdrom drive):" + disk);
            return false;
        }

        if (path.endsWith("systemvm.iso")) {
            // don't need to clean up system vm ISO as it's stored in local
            return true;
        }

        return _storagePoolMgr.disconnectPhysicalDiskByPath(path);
    }

    protected KVMStoragePoolManager getPoolManager() {
        return _storagePoolMgr;
    }

    public void detachAndAttachConfigDriveISO(final Connect conn, final String vmName) {
        // detach and re-attach configdrive ISO
        List<DiskDef> disks = getDisks(conn, vmName);
        DiskDef configdrive = null;
        for (DiskDef disk : disks) {
            if (disk.getDeviceType() == DiskDef.DeviceType.CDROM && disk.getDiskLabel() == CONFIG_DRIVE_ISO_DISK_LABEL) {
                configdrive = disk;
            }
        }
        if (configdrive != null) {
            try {
                String result = attachOrDetachISO(conn, vmName, configdrive.getDiskPath(), false, CONFIG_DRIVE_ISO_DEVICE_ID);
                if (result != null) {
                    s_logger.warn("Detach ConfigDrive ISO with result: " + result);
                }
                result = attachOrDetachISO(conn, vmName, configdrive.getDiskPath(), true, CONFIG_DRIVE_ISO_DEVICE_ID);
                if (result != null) {
                    s_logger.warn("Attach ConfigDrive ISO with result: " + result);
                }
            } catch (final LibvirtException | InternalErrorException | URISyntaxException e) {
                final String msg = "Detach and attach ConfigDrive ISO failed due to " + e.toString();
                s_logger.warn(msg, e);
            }
        }
    }

    public synchronized String attachOrDetachISO(final Connect conn, final String vmName, String isoPath, final boolean isAttach, final Integer diskSeq) throws LibvirtException, URISyntaxException,
            InternalErrorException {
        final DiskDef iso = new DiskDef();
        if (isoPath != null && isAttach) {
            final int index = isoPath.lastIndexOf("/");
            final String path = isoPath.substring(0, index);
            final String name = isoPath.substring(index + 1);
            final KVMStoragePool secondaryPool = _storagePoolMgr.getStoragePoolByURI(path);
            final KVMPhysicalDisk isoVol = secondaryPool.getPhysicalDisk(name);
            isoPath = isoVol.getPath();

            iso.defISODisk(isoPath, diskSeq);
        } else {
            iso.defISODisk(null, diskSeq);
        }

        final String result = attachOrDetachDevice(conn, true, vmName, iso.toString());
        if (result == null && !isAttach) {
            final List<DiskDef> disks = getDisks(conn, vmName);
            for (final DiskDef disk : disks) {
                if (disk.getDeviceType() == DiskDef.DeviceType.CDROM
                        && (diskSeq == null || disk.getDiskLabel() == iso.getDiskLabel())) {
                    cleanupDisk(disk);
                }
            }

        }
        return result;
    }

    public synchronized String attachOrDetachDisk(final Connect conn,
                                                  final boolean attach, final String vmName, final KVMPhysicalDisk attachingDisk,
                                                  final int devId, final Long bytesReadRate, final Long bytesReadRateMax, final Long bytesReadRateMaxLength, final Long bytesWriteRate, final Long bytesWriteRateMax, final Long bytesWriteRateMaxLength, final Long iopsReadRate, final Long iopsReadRateMax, final Long iopsReadRateMaxLength, final Long iopsWriteRate, final Long iopsWriteRateMax, final Long iopsWriteRateMaxLength, final String cacheMode) throws LibvirtException, InternalErrorException {
        List<DiskDef> disks = null;
        Domain dm = null;
        DiskDef diskdef = null;
        final KVMStoragePool attachingPool = attachingDisk.getPool();
        try {
            dm = conn.domainLookupByName(vmName);
            final LibvirtDomainXMLParser parser = new LibvirtDomainXMLParser();
            final String domXml = dm.getXMLDesc(0);
            parser.parseDomainXML(domXml);
            disks = parser.getDisks();

            if (!attach) {
                for (final DiskDef disk : disks) {
                    final String file = disk.getDiskPath();
                    if (file != null && file.equalsIgnoreCase(attachingDisk.getPath())) {
                        diskdef = disk;
                        break;
                    }
                }
                if (diskdef == null) {
                    throw new InternalErrorException("disk: " + attachingDisk.getPath() + " is not attached before");
                }
            } else {
                DiskDef.DiskBus busT = DiskDef.DiskBus.VIRTIO;
                for (final DiskDef disk : disks) {
                    if (disk.getDeviceType() == DeviceType.DISK) {
                        if (disk.getBusType() == DiskDef.DiskBus.SCSI) {
                            busT = DiskDef.DiskBus.SCSI;
                        }
                        break;
                    }
                }

                diskdef = new DiskDef();
                if (busT == DiskDef.DiskBus.SCSI) {
                    diskdef.setQemuDriver(true);
                    diskdef.setDiscard(DiscardType.UNMAP);
                }
                if (attachingPool.getType() == StoragePoolType.RBD) {
                    diskdef.defNetworkBasedDisk(attachingDisk.getPath(), attachingPool.getSourceHost(), attachingPool.getSourcePort(), attachingPool.getAuthUserName(),
                            attachingPool.getUuid(), devId, busT, DiskProtocol.RBD, DiskDef.DiskFmtType.RAW);
                } else if (attachingPool.getType() == StoragePoolType.PowerFlex) {
                    diskdef.defBlockBasedDisk(attachingDisk.getPath(), devId, busT);
                } else if (attachingPool.getType() == StoragePoolType.Gluster) {
                    diskdef.defNetworkBasedDisk(attachingDisk.getPath(), attachingPool.getSourceHost(), attachingPool.getSourcePort(), null,
                            null, devId, busT, DiskProtocol.GLUSTER, DiskDef.DiskFmtType.QCOW2);
                } else if (attachingDisk.getFormat() == PhysicalDiskFormat.QCOW2) {
                    diskdef.defFileBasedDisk(attachingDisk.getPath(), devId, busT, DiskDef.DiskFmtType.QCOW2);
                } else if (attachingDisk.getFormat() == PhysicalDiskFormat.RAW) {
                    diskdef.defBlockBasedDisk(attachingDisk.getPath(), devId, busT);
                }
                if (bytesReadRate != null && bytesReadRate > 0) {
                    diskdef.setBytesReadRate(bytesReadRate);
                }
                if (bytesReadRateMax != null && bytesReadRateMax > 0) {
                    diskdef.setBytesReadRateMax(bytesReadRateMax);
                }
                if (bytesReadRateMaxLength != null && bytesReadRateMaxLength > 0) {
                    diskdef.setBytesReadRateMaxLength(bytesReadRateMaxLength);
                }
                if (bytesWriteRate != null && bytesWriteRate > 0) {
                    diskdef.setBytesWriteRate(bytesWriteRate);
                }
                if (bytesWriteRateMax != null && bytesWriteRateMax > 0) {
                    diskdef.setBytesWriteRateMax(bytesWriteRateMax);
                }
                if (bytesWriteRateMaxLength != null && bytesWriteRateMaxLength > 0) {
                    diskdef.setBytesWriteRateMaxLength(bytesWriteRateMaxLength);
                }
                if (iopsReadRate != null && iopsReadRate > 0) {
                    diskdef.setIopsReadRate(iopsReadRate);
                }
                if (iopsReadRateMax != null && iopsReadRateMax > 0) {
                    diskdef.setIopsReadRateMax(iopsReadRateMax);
                }
                if (iopsReadRateMaxLength != null && iopsReadRateMaxLength > 0) {
                    diskdef.setIopsReadRateMaxLength(iopsReadRateMaxLength);
                }
                if (iopsWriteRate != null && iopsWriteRate > 0) {
                    diskdef.setIopsWriteRate(iopsWriteRate);
                }
                if (iopsWriteRateMax != null && iopsWriteRateMax > 0) {
                    diskdef.setIopsWriteRateMax(iopsWriteRateMax);
                }

                if (cacheMode != null) {
                    diskdef.setCacheMode(DiskDef.DiskCacheMode.valueOf(cacheMode.toUpperCase()));
                }
            }

            final String xml = diskdef.toString();
            return attachOrDetachDevice(conn, attach, vmName, xml);
        } finally {
            if (dm != null) {
                dm.free();
            }
        }
    }

    protected synchronized String attachOrDetachDevice(final Connect conn, final boolean attach, final String vmName, final String xml) throws LibvirtException, InternalErrorException {
        Domain dm = null;
        try {
            dm = conn.domainLookupByName(vmName);
            if (attach) {
                s_logger.debug("Attaching device: " + xml);
                dm.attachDevice(xml);
            } else {
                s_logger.debug("Detaching device: " + xml);
                dm.detachDevice(xml);
            }
        } catch (final LibvirtException e) {
            if (attach) {
                s_logger.warn("Failed to attach device to " + vmName + ": " + e.getMessage());
            } else {
                s_logger.warn("Failed to detach device from " + vmName + ": " + e.getMessage());
            }
            throw e;
        } finally {
            if (dm != null) {
                try {
                    dm.free();
                } catch (final LibvirtException l) {
                    s_logger.trace("Ignoring libvirt error.", l);
                }
            }
        }

        return null;
    }

    @Override
    public PingCommand getCurrentStatus(final long id) {

        if (!_canBridgeFirewall) {
            return new PingRoutingCommand(com.cloud.host.Host.Type.Routing, id, this.getHostVmStateReport());
        } else {
            final HashMap<String, Pair<Long, Long>> nwGrpStates = syncNetworkGroups(id);
            return new PingRoutingWithNwGroupsCommand(getType(), id, this.getHostVmStateReport(), nwGrpStates);
        }
    }

    @Override
    public Type getType() {
        return Type.Routing;
    }

    private Map<String, String> getVersionStrings() {
        final Script command = new Script(_versionstringpath, _timeout, s_logger);
        final KeyValueInterpreter kvi = new KeyValueInterpreter();
        final String result = command.execute(kvi);
        if (result == null) {
            return kvi.getKeyValues();
        } else {
            return new HashMap<String, String>(1);
        }
    }

    @Override
    public StartupCommand[] initialize() {

        final KVMHostInfo info = new KVMHostInfo(_dom0MinMem, _dom0OvercommitMem, _manualCpuSpeed);

        String capabilities = String.join(",", info.getCapabilities());
        if (dpdkSupport) {
            capabilities += ",dpdk";
        }

        final StartupRoutingCommand cmd =
                new StartupRoutingCommand(info.getCpus(), info.getCpuSpeed(), info.getTotalMemory(), info.getReservedMemory(), capabilities, _hypervisorType,
                        RouterPrivateIpStrategy.HostLocal);
        cmd.setCpuSockets(info.getCpuSockets());
        fillNetworkInformation(cmd);
        _privateIp = cmd.getPrivateIpAddress();
        cmd.getHostDetails().putAll(getVersionStrings());
        cmd.getHostDetails().put(KeyStoreUtils.SECURED, String.valueOf(isHostSecured()).toLowerCase());
        cmd.setPool(_pool);
        cmd.setCluster(_clusterId);
        cmd.setGatewayIpAddress(_localGateway);
        cmd.setIqn(getIqn());

        if (cmd.getHostDetails().containsKey("Host.OS")) {
            _hostDistro = cmd.getHostDetails().get("Host.OS");
        }

        List<StartupCommand> startupCommands = new ArrayList<>();
        startupCommands.add(cmd);
        for (int i = 0; i < localStoragePaths.size(); i++) {
            String localStoragePath = localStoragePaths.get(i);
            String localStorageUUID = localStorageUUIDs.get(i);
            StartupStorageCommand sscmd = createLocalStoragePool(localStoragePath, localStorageUUID, cmd);
            if (sscmd != null) {
                startupCommands.add(sscmd);
            }
        }
        StartupCommand[] startupCommandsArray = new StartupCommand[startupCommands.size()];
        int i = 0;
        for (StartupCommand startupCommand : startupCommands) {
            startupCommandsArray[i] = startupCommand;
            i++;
        }
        return startupCommandsArray;
    }

    private StartupStorageCommand createLocalStoragePool(String localStoragePath, String localStorageUUID, StartupRoutingCommand cmd) {
        StartupStorageCommand sscmd = null;
        try {
            final KVMStoragePool localStoragePool = _storagePoolMgr.createStoragePool(localStorageUUID, "localhost", -1, localStoragePath, "", StoragePoolType.Filesystem);
            final com.cloud.agent.api.StoragePoolInfo pi =
                    new com.cloud.agent.api.StoragePoolInfo(localStoragePool.getUuid(), cmd.getPrivateIpAddress(), localStoragePath, localStoragePath,
                            StoragePoolType.Filesystem, localStoragePool.getCapacity(), localStoragePool.getAvailable());

            sscmd = new StartupStorageCommand();
            sscmd.setPoolInfo(pi);
            sscmd.setGuid(pi.getUuid());
            sscmd.setDataCenter(_dcId);
            sscmd.setResourceType(Storage.StorageResourceType.STORAGE_POOL);
        } catch (final CloudRuntimeException e) {
            s_logger.debug("Unable to initialize local storage pool: " + e);
        }
        return sscmd;
    }

    public String diskUuidToSerial(String uuid) {
        String uuidWithoutHyphen = uuid.replace("-","");
        return uuidWithoutHyphen.substring(0, Math.min(uuidWithoutHyphen.length(), 20));
    }

    private String getIqn() {
        try {
            final String textToFind = "InitiatorName=";

            final Script iScsiAdmCmd = new Script(true, "grep", 0, s_logger);

            iScsiAdmCmd.add(textToFind);
            iScsiAdmCmd.add("/etc/iscsi/initiatorname.iscsi");

            final OutputInterpreter.OneLineParser parser = new OutputInterpreter.OneLineParser();

            final String result = iScsiAdmCmd.execute(parser);

            if (result != null) {
                return null;
            }

            final String textFound = parser.getLine().trim();

            return textFound.substring(textToFind.length());
        }
        catch (final Exception ex) {
            return null;
        }
    }

    protected List<String> getAllVmNames(final Connect conn) {
        final ArrayList<String> la = new ArrayList<String>();
        try {
            final String names[] = conn.listDefinedDomains();
            for (int i = 0; i < names.length; i++) {
                la.add(names[i]);
            }
        } catch (final LibvirtException e) {
            s_logger.warn("Failed to list Defined domains", e);
        }

        int[] ids = null;
        try {
            ids = conn.listDomains();
        } catch (final LibvirtException e) {
            s_logger.warn("Failed to list domains", e);
            return la;
        }

        Domain dm = null;
        for (int i = 0; i < ids.length; i++) {
            try {
                dm = conn.domainLookupByID(ids[i]);
                la.add(dm.getName());
            } catch (final LibvirtException e) {
                s_logger.warn("Unable to get vms", e);
            } finally {
                try {
                    if (dm != null) {
                        dm.free();
                    }
                } catch (final LibvirtException e) {
                    s_logger.trace("Ignoring libvirt error.", e);
                }
            }
        }

        return la;
    }

    private HashMap<String, HostVmStateReportEntry> getHostVmStateReport() {
        final HashMap<String, HostVmStateReportEntry> vmStates = new HashMap<String, HostVmStateReportEntry>();
        Connect conn = null;

        if (_hypervisorType == HypervisorType.LXC) {
            try {
                conn = LibvirtConnection.getConnectionByType(HypervisorType.LXC.toString());
                vmStates.putAll(getHostVmStateReport(conn));
                conn = LibvirtConnection.getConnectionByType(HypervisorType.KVM.toString());
                vmStates.putAll(getHostVmStateReport(conn));
            } catch (final LibvirtException e) {
                s_logger.debug("Failed to get connection: " + e.getMessage());
            }
        }

        if (_hypervisorType == HypervisorType.KVM) {
            try {
                conn = LibvirtConnection.getConnectionByType(HypervisorType.KVM.toString());
                vmStates.putAll(getHostVmStateReport(conn));
            } catch (final LibvirtException e) {
                s_logger.debug("Failed to get connection: " + e.getMessage());
            }
        }

        return vmStates;
    }

    private HashMap<String, HostVmStateReportEntry> getHostVmStateReport(final Connect conn) {
        final HashMap<String, HostVmStateReportEntry> vmStates = new HashMap<String, HostVmStateReportEntry>();

        String[] vms = null;
        int[] ids = null;

        try {
            ids = conn.listDomains();
        } catch (final LibvirtException e) {
            s_logger.warn("Unable to listDomains", e);
            return null;
        }
        try {
            vms = conn.listDefinedDomains();
        } catch (final LibvirtException e) {
            s_logger.warn("Unable to listDomains", e);
            return null;
        }

        Domain dm = null;
        for (int i = 0; i < ids.length; i++) {
            try {
                dm = conn.domainLookupByID(ids[i]);

                final DomainState ps = dm.getInfo().state;

                final PowerState state = convertToPowerState(ps);

                s_logger.trace("VM " + dm.getName() + ": powerstate = " + ps + "; vm state=" + state.toString());
                final String vmName = dm.getName();

                // TODO : for XS/KVM (host-based resource), we require to remove
                // VM completely from host, for some reason, KVM seems to still keep
                // Stopped VM around, to work-around that, reporting only powered-on VM
                //
                if (state == PowerState.PowerOn) {
                    vmStates.put(vmName, new HostVmStateReportEntry(state, conn.getHostName()));
                }
            } catch (final LibvirtException e) {
                s_logger.warn("Unable to get vms", e);
            } finally {
                try {
                    if (dm != null) {
                        dm.free();
                    }
                } catch (final LibvirtException e) {
                    s_logger.trace("Ignoring libvirt error.", e);
                }
            }
        }

        for (int i = 0; i < vms.length; i++) {
            try {

                dm = conn.domainLookupByName(vms[i]);

                final DomainState ps = dm.getInfo().state;
                final PowerState state = convertToPowerState(ps);
                final String vmName = dm.getName();
                s_logger.trace("VM " + vmName + ": powerstate = " + ps + "; vm state=" + state.toString());

                // TODO : for XS/KVM (host-based resource), we require to remove
                // VM completely from host, for some reason, KVM seems to still keep
                // Stopped VM around, to work-around that, reporting only powered-on VM
                //
                if (state == PowerState.PowerOn) {
                    vmStates.put(vmName, new HostVmStateReportEntry(state, conn.getHostName()));
                }
            } catch (final LibvirtException e) {
                s_logger.warn("Unable to get vms", e);
            } finally {
                try {
                    if (dm != null) {
                        dm.free();
                    }
                } catch (final LibvirtException e) {
                    s_logger.trace("Ignoring libvirt error.", e);
                }
            }
        }

        return vmStates;
    }

    public String rebootVM(final Connect conn, final String vmName) throws LibvirtException{
        Domain dm = null;
        String msg = null;
        try {
            dm = conn.domainLookupByName(vmName);
            // Perform ACPI based reboot
            // https://libvirt.org/html/libvirt-libvirt-domain.html#virDomainReboot
            // https://libvirt.org/html/libvirt-libvirt-domain.html#virDomainRebootFlagValues
            // Send ACPI event to Reboot
            dm.reboot(0x1);
            return null;
        } catch (final LibvirtException e) {
            s_logger.warn("Failed to create vm", e);
            msg = e.getMessage();
        } finally {
            try {
                if (dm != null) {
                    dm.free();
                }
            } catch (final LibvirtException e) {
                s_logger.trace("Ignoring libvirt error.", e);
            }
        }

        return msg;
    }

    public String stopVM(final Connect conn, final String vmName, final boolean forceStop) {
        DomainState state = null;
        Domain dm = null;

        // delete the metadata of vm snapshots before stopping
        try {
            dm = conn.domainLookupByName(vmName);
            cleanVMSnapshotMetadata(dm);
        } catch (LibvirtException e) {
            s_logger.debug("Failed to get vm :" + e.getMessage());
        } finally {
            try {
                if (dm != null) {
                    dm.free();
                }
            } catch (LibvirtException l) {
                s_logger.trace("Ignoring libvirt error.", l);
            }
        }

        s_logger.debug("Try to stop the vm at first");
        if (forceStop) {
            return stopVMInternal(conn, vmName, true);
        }
        String ret = stopVMInternal(conn, vmName, false);
        if (ret == Script.ERR_TIMEOUT) {
            ret = stopVMInternal(conn, vmName, true);
        } else if (ret != null) {
            /*
             * There is a race condition between libvirt and qemu: libvirt
             * listens on qemu's monitor fd. If qemu is shutdown, while libvirt
             * is reading on the fd, then libvirt will report an error.
             */
            /* Retry 3 times, to make sure we can get the vm's status */
            for (int i = 0; i < 3; i++) {
                try {
                    dm = conn.domainLookupByName(vmName);
                    state = dm.getInfo().state;
                    break;
                } catch (final LibvirtException e) {
                    s_logger.debug("Failed to get vm status:" + e.getMessage());
                } finally {
                    try {
                        if (dm != null) {
                            dm.free();
                        }
                    } catch (final LibvirtException l) {
                        s_logger.trace("Ignoring libvirt error.", l);
                    }
                }
            }

            if (state == null) {
                s_logger.debug("Can't get vm's status, assume it's dead already");
                return null;
            }

            if (state != DomainState.VIR_DOMAIN_SHUTOFF) {
                s_logger.debug("Try to destroy the vm");
                ret = stopVMInternal(conn, vmName, true);
                if (ret != null) {
                    return ret;
                }
            }
        }

        return null;
    }

    protected String stopVMInternal(final Connect conn, final String vmName, final boolean force) {
        Domain dm = null;
        try {
            dm = conn.domainLookupByName(vmName);
            final int persist = dm.isPersistent();
            if (force) {
                if (dm.isActive() == 1) {
                    dm.destroy();
                    if (persist == 1) {
                        dm.undefine();
                    }
                }
            } else {
                if (dm.isActive() == 0) {
                    return null;
                }
                dm.shutdown();
                int retry = _stopTimeout / 2000;
                /* Wait for the domain gets into shutoff state. When it does
                   the dm object will no longer work, so we need to catch it. */
                try {
                    while (dm.isActive() == 1 && retry >= 0) {
                        Thread.sleep(2000);
                        retry--;
                    }
                } catch (final LibvirtException e) {
                    final String error = e.toString();
                    if (error.contains("Domain not found")) {
                        s_logger.debug("successfully shut down vm " + vmName);
                    } else {
                        s_logger.debug("Error in waiting for vm shutdown:" + error);
                    }
                }
                if (retry < 0) {
                    s_logger.warn("Timed out waiting for domain " + vmName + " to shutdown gracefully");
                    return Script.ERR_TIMEOUT;
                } else {
                    if (persist == 1) {
                        dm.undefine();
                    }
                }
            }
        } catch (final LibvirtException e) {
            if (e.getMessage().contains("Domain not found")) {
                s_logger.debug("VM " + vmName + " doesn't exist, no need to stop it");
                return null;
            }
            s_logger.debug("Failed to stop VM :" + vmName + " :", e);
            return e.getMessage();
        } catch (final InterruptedException ie) {
            s_logger.debug("Interrupted sleep");
            return ie.getMessage();
        } finally {
            try {
                if (dm != null) {
                    dm.free();
                }
            } catch (final LibvirtException e) {
                s_logger.trace("Ignoring libvirt error.", e);
            }
        }

        return null;
    }

    public Integer getVncPort(final Connect conn, final String vmName) throws LibvirtException {
        final LibvirtDomainXMLParser parser = new LibvirtDomainXMLParser();
        Domain dm = null;
        try {
            dm = conn.domainLookupByName(vmName);
            final String xmlDesc = dm.getXMLDesc(0);
            parser.parseDomainXML(xmlDesc);
            return parser.getVncPort();
        } finally {
            try {
                if (dm != null) {
                    dm.free();
                }
            } catch (final LibvirtException l) {
                s_logger.trace("Ignoring libvirt error.", l);
            }
        }
    }

    private boolean IsHVMEnabled(final Connect conn) {
        final LibvirtCapXMLParser parser = new LibvirtCapXMLParser();
        try {
            parser.parseCapabilitiesXML(conn.getCapabilities());
            final ArrayList<String> osTypes = parser.getGuestOsType();
            for (final String o : osTypes) {
                if (o.equalsIgnoreCase("hvm")) {
                    return true;
                }
            }
        } catch (final LibvirtException e) {
            s_logger.trace("Ignoring libvirt error.", e);
        }
        return false;
    }

    private String getHypervisorPath(final Connect conn) {
        final LibvirtCapXMLParser parser = new LibvirtCapXMLParser();
        try {
            parser.parseCapabilitiesXML(conn.getCapabilities());
        } catch (final LibvirtException e) {
            s_logger.debug(e.getMessage());
        }
        return parser.getEmulator();
    }

    boolean isGuestPVEnabled(final String guestOSName) {
        DiskDef.DiskBus db = getGuestDiskModel(guestOSName, false);
        return db != DiskDef.DiskBus.IDE;
    }

    public boolean isCentosHost() {
        if (_hvVersion <= 9) {
            return true;
        } else {
            return false;
        }
    }

    public DiskDef.DiskBus getDiskModelFromVMDetail(final VirtualMachineTO vmTO) {
        Map<String, String> details = vmTO.getDetails();
        if (details == null) {
            return null;
        }

        String rootDiskController = details.get(VmDetailConstants.ROOT_DISK_CONTROLLER);
        if (StringUtils.isNotBlank(rootDiskController)) {
            s_logger.debug("Passed custom disk controller for ROOT disk " + rootDiskController);
            for (DiskDef.DiskBus bus : DiskDef.DiskBus.values()) {
                if (bus.toString().equalsIgnoreCase(rootDiskController)) {
                    s_logger.debug("Found matching enum for disk controller for ROOT disk " + rootDiskController);
                    return bus;
                }
            }
        }
        return null;
    }

    public DiskDef.DiskBus getDataDiskModelFromVMDetail(final VirtualMachineTO vmTO) {
        Map<String, String> details = vmTO.getDetails();
        if (details == null) {
            return null;
        }

        String dataDiskController = details.get(VmDetailConstants.DATA_DISK_CONTROLLER);
        if (StringUtils.isNotBlank(dataDiskController)) {
            s_logger.debug("Passed custom disk controller for DATA disk " + dataDiskController);
            for (DiskDef.DiskBus bus : DiskDef.DiskBus.values()) {
                if (bus.toString().equalsIgnoreCase(dataDiskController)) {
                    s_logger.debug("Found matching enum for disk controller for DATA disk " + dataDiskController);
                    return bus;
                }
            }
        }
        return null;
    }

    private DiskDef.DiskBus getGuestDiskModel(final String platformEmulator, boolean isUefiEnabled) {
        if (platformEmulator == null) {
            return DiskDef.DiskBus.IDE;
        } else if (platformEmulator.startsWith("Other PV Virtio-SCSI")) {
            return DiskDef.DiskBus.SCSI;
        } else if (platformEmulator.contains("Ubuntu") ||
                StringUtils.startsWithAny(platformEmulator,
                        "Fedora", "CentOS", "Red Hat Enterprise Linux", "Debian GNU/Linux", "FreeBSD", "Oracle", "Other PV")) {
            return DiskDef.DiskBus.VIRTIO;
        } else if (isUefiEnabled && StringUtils.startsWithAny(platformEmulator, "Windows", "Other")) {
            return DiskDef.DiskBus.SATA;
        } else if (_guestCpuArch != null && _guestCpuArch.equals("aarch64")) {
            return DiskDef.DiskBus.SCSI;
        } else {
            return DiskDef.DiskBus.IDE;
        }

    }
    private void cleanupVMNetworks(final Connect conn, final List<InterfaceDef> nics) {
        if (nics != null) {
            for (final InterfaceDef nic : nics) {
                for (final VifDriver vifDriver : getAllVifDrivers()) {
                    vifDriver.unplug(nic, true);
                }
            }
        }
    }

    public Domain getDomain(final Connect conn, final String vmName) throws LibvirtException {
        return conn.domainLookupByName(vmName);
    }

    public List<InterfaceDef> getInterfaces(final Connect conn, final String vmName) {
        final LibvirtDomainXMLParser parser = new LibvirtDomainXMLParser();
        Domain dm = null;
        try {
            dm = conn.domainLookupByName(vmName);
            parser.parseDomainXML(dm.getXMLDesc(0));
            return parser.getInterfaces();

        } catch (final LibvirtException e) {
            s_logger.debug("Failed to get dom xml: " + e.toString());
            return new ArrayList<InterfaceDef>();
        } finally {
            try {
                if (dm != null) {
                    dm.free();
                }
            } catch (final LibvirtException e) {
                s_logger.trace("Ignoring libvirt error.", e);
            }
        }
    }

    public List<DiskDef> getDisks(final Connect conn, final String vmName) {
        final LibvirtDomainXMLParser parser = new LibvirtDomainXMLParser();
        Domain dm = null;
        try {
            dm = conn.domainLookupByName(vmName);
            parser.parseDomainXML(dm.getXMLDesc(0));
            return parser.getDisks();

        } catch (final LibvirtException e) {
            s_logger.debug("Failed to get dom xml: " + e.toString());
            return new ArrayList<DiskDef>();
        } finally {
            try {
                if (dm != null) {
                    dm.free();
                }
            } catch (final LibvirtException e) {
                s_logger.trace("Ignoring libvirt error.", e);
            }
        }
    }

    private String executeBashScript(final String script) {
        return createScript(script).execute();
    }

    private Script createScript(final String script) {
        final Script command = new Script("/bin/bash", _timeout, s_logger);
        command.add("-c");
        command.add(script);
        return command;
    }

    private int executeBashScriptAndRetrieveExitValue(final String script) {
        Script command = createScript(script);
        command.execute();
        return command.getExitValue();
    }

    public List<VmNetworkStatsEntry> getVmNetworkStat(Connect conn, String vmName) throws LibvirtException {
        Domain dm = null;
        try {
            dm = getDomain(conn, vmName);

            List<VmNetworkStatsEntry> stats = new ArrayList<VmNetworkStatsEntry>();

            List<InterfaceDef> nics = getInterfaces(conn, vmName);

            for (InterfaceDef nic : nics) {
                DomainInterfaceStats nicStats = dm.interfaceStats(nic.getDevName());
                String macAddress = nic.getMacAddress();
                VmNetworkStatsEntry stat = new VmNetworkStatsEntry(vmName, macAddress, nicStats.tx_bytes, nicStats.rx_bytes);
                stats.add(stat);
            }

            return stats;
        } finally {
            if (dm != null) {
                dm.free();
            }
        }
    }

    public List<VmDiskStatsEntry> getVmDiskStat(final Connect conn, final String vmName) throws LibvirtException {
        Domain dm = null;
        try {
            dm = getDomain(conn, vmName);

            final List<VmDiskStatsEntry> stats = new ArrayList<VmDiskStatsEntry>();

            final List<DiskDef> disks = getDisks(conn, vmName);

            for (final DiskDef disk : disks) {
                if (disk.getDeviceType() != DeviceType.DISK) {
                    break;
                }
                final DomainBlockStats blockStats = dm.blockStats(disk.getDiskLabel());
                final String path = disk.getDiskPath(); // for example, path = /mnt/pool_uuid/disk_path/
                String diskPath = null;
                if (path != null) {
                    final String[] token = path.split("/");
                    if (token.length > 3) {
                        diskPath = token[3];
                        final VmDiskStatsEntry stat = new VmDiskStatsEntry(vmName, diskPath, blockStats.wr_req, blockStats.rd_req, blockStats.wr_bytes, blockStats.rd_bytes);
                        stats.add(stat);
                    }
                }
            }

            return stats;
        } finally {
            if (dm != null) {
                dm.free();
            }
        }
    }

    private class VmStats {
        long _usedTime;
        long _tx;
        long _rx;
        long _ioRead;
        long _ioWrote;
        long _bytesRead;
        long _bytesWrote;
        Calendar _timestamp;
    }

    public VmStatsEntry getVmStat(final Connect conn, final String vmName) throws LibvirtException {
        Domain dm = null;
        try {
            dm = getDomain(conn, vmName);
            if (dm == null) {
                return null;
            }
            DomainInfo info = dm.getInfo();
            final VmStatsEntry stats = new VmStatsEntry();

            stats.setNumCPUs(info.nrVirtCpu);
            stats.setEntityType("vm");

            stats.setMemoryKBs(info.maxMem);
            stats.setTargetMemoryKBs(info.memory);
            stats.setIntFreeMemoryKBs(getMemoryFreeInKBs(dm));

            /* get cpu utilization */
            VmStats oldStats = null;

            final Calendar now = Calendar.getInstance();

            oldStats = _vmStats.get(vmName);

            long elapsedTime = 0;
            if (oldStats != null) {
                elapsedTime = now.getTimeInMillis() - oldStats._timestamp.getTimeInMillis();
                double utilization = (info.cpuTime - oldStats._usedTime) / ((double)elapsedTime * 1000000);

                utilization = utilization / info.nrVirtCpu;
                if (utilization > 0) {
                    stats.setCPUUtilization(utilization * 100);
                }
            }

            /* get network stats */

            final List<InterfaceDef> vifs = getInterfaces(conn, vmName);
            long rx = 0;
            long tx = 0;
            for (final InterfaceDef vif : vifs) {
                final DomainInterfaceStats ifStats = dm.interfaceStats(vif.getDevName());
                rx += ifStats.rx_bytes;
                tx += ifStats.tx_bytes;
            }

            if (oldStats != null) {
                final double deltarx = rx - oldStats._rx;
                if (deltarx > 0) {
                    stats.setNetworkReadKBs(deltarx / 1024);
                }
                final double deltatx = tx - oldStats._tx;
                if (deltatx > 0) {
                    stats.setNetworkWriteKBs(deltatx / 1024);
                }
            }

            /* get disk stats */
            final List<DiskDef> disks = getDisks(conn, vmName);
            long io_rd = 0;
            long io_wr = 0;
            long bytes_rd = 0;
            long bytes_wr = 0;
            for (final DiskDef disk : disks) {
                if (disk.getDeviceType() == DeviceType.CDROM || disk.getDeviceType() == DeviceType.FLOPPY) {
                    continue;
                }
                final DomainBlockStats blockStats = dm.blockStats(disk.getDiskLabel());
                io_rd += blockStats.rd_req;
                io_wr += blockStats.wr_req;
                bytes_rd += blockStats.rd_bytes;
                bytes_wr += blockStats.wr_bytes;
            }

            if (oldStats != null) {
                final long deltaiord = io_rd - oldStats._ioRead;
                if (deltaiord > 0) {
                    stats.setDiskReadIOs(deltaiord);
                }
                final long deltaiowr = io_wr - oldStats._ioWrote;
                if (deltaiowr > 0) {
                    stats.setDiskWriteIOs(deltaiowr);
                }
                final double deltabytesrd = bytes_rd - oldStats._bytesRead;
                if (deltabytesrd > 0) {
                    stats.setDiskReadKBs(deltabytesrd / 1024);
                }
                final double deltabyteswr = bytes_wr - oldStats._bytesWrote;
                if (deltabyteswr > 0) {
                    stats.setDiskWriteKBs(deltabyteswr / 1024);
                }
            }

            /* save to Hashmap */
            final VmStats newStat = new VmStats();
            newStat._usedTime = info.cpuTime;
            newStat._rx = rx;
            newStat._tx = tx;
            newStat._ioRead = io_rd;
            newStat._ioWrote = io_wr;
            newStat._bytesRead = bytes_rd;
            newStat._bytesWrote = bytes_wr;
            newStat._timestamp = now;
            _vmStats.put(vmName, newStat);
            return stats;
        } finally {
            if (dm != null) {
                dm.free();
            }
        }
    }

    /**
     * This method retrieves the memory statistics from the domain given as parameters.
     * If no memory statistic is found, it will return {@link NumberUtils#LONG_MINUS_ONE} as the value of free memory in the domain.
     * If it can retrieve the domain memory statistics, it will return the free memory statistic; that means, it returns the value at the first position of the array returned by {@link Domain#memoryStats(int)}.
     *
     * @return the amount of free memory in KBs
     */
    protected long getMemoryFreeInKBs(Domain dm) throws LibvirtException {
        MemoryStatistic[] memoryStats = dm.memoryStats(NUMMEMSTATS);

        if(s_logger.isTraceEnabled()){
            s_logger.trace(String.format("Retrieved memory statistics (information about tags can be found on the libvirt documentation):", ArrayUtils.toString(memoryStats)));
        }

        long freeMemory = NumberUtils.LONG_MINUS_ONE;

        if (ArrayUtils.isEmpty(memoryStats)){
            return freeMemory;
        }

        for (int i = 0; i < memoryStats.length; i++) {
            if(memoryStats[i].getTag() == UNUSEDMEMORY) {
                freeMemory = memoryStats[i].getValue();
                break;
            }
        }

        if (freeMemory == NumberUtils.LONG_MINUS_ONE){
            s_logger.warn("Couldn't retrieve free memory, returning -1.");
        }
        return freeMemory;
    }

    private boolean canBridgeFirewall(final String prvNic) {
        final Script cmd = new Script(_securityGroupPath, _timeout, s_logger);
        cmd.add("can_bridge_firewall");
        cmd.add("--privnic", prvNic);
        final String result = cmd.execute();
        if (result != null) {
            return false;
        }
        return true;
    }

    public boolean destroyNetworkRulesForVM(final Connect conn, final String vmName) {
        if (!_canBridgeFirewall) {
            return false;
        }
        String vif = null;
        final List<InterfaceDef> intfs = getInterfaces(conn, vmName);
        if (intfs.size() > 0) {
            final InterfaceDef intf = intfs.get(0);
            vif = intf.getDevName();
        }
        final Script cmd = new Script(_securityGroupPath, _timeout, s_logger);
        cmd.add("destroy_network_rules_for_vm");
        cmd.add("--vmname", vmName);
        if (vif != null) {
            cmd.add("--vif", vif);
        }
        final String result = cmd.execute();
        if (result != null) {
            return false;
        }
        return true;
    }

    /**
     * Function to destroy the security group rules applied to the nic's
     * @param conn
     * @param vmName
     * @param nic
     * @return
     *      true   : If success
     *      false  : If failure
     */
    public boolean destroyNetworkRulesForNic(final Connect conn, final String vmName, final NicTO nic) {
        if (!_canBridgeFirewall) {
            return false;
        }
        final List<String> nicSecIps = nic.getNicSecIps();
        String secIpsStr;
        final StringBuilder sb = new StringBuilder();
        if (nicSecIps != null) {
            for (final String ip : nicSecIps) {
                sb.append(ip).append(SecurityGroupRulesCmd.RULE_COMMAND_SEPARATOR);
            }
            secIpsStr = sb.toString();
        } else {
            secIpsStr = "0" + SecurityGroupRulesCmd.RULE_COMMAND_SEPARATOR;
        }
        final List<InterfaceDef> intfs = getInterfaces(conn, vmName);
        if (intfs.size() == 0 || intfs.size() < nic.getDeviceId()) {
            return false;
        }

        final InterfaceDef intf = intfs.get(nic.getDeviceId());
        final String brname = intf.getBrName();
        final String vif = intf.getDevName();

        final Script cmd = new Script(_securityGroupPath, _timeout, s_logger);
        cmd.add("destroy_network_rules_for_vm");
        cmd.add("--vmname", vmName);
        if (nic.getIp() != null) {
            cmd.add("--vmip", nic.getIp());
        }
        cmd.add("--vmmac", nic.getMac());
        cmd.add("--vif", vif);
        cmd.add("--nicsecips", secIpsStr);

        final String result = cmd.execute();
        if (result != null) {
            return false;
        }
        return true;
    }

    /**
     * Function to apply default network rules for a VM
     * @param conn
     * @param vm
     * @param checkBeforeApply
     * @return
     */
    public boolean applyDefaultNetworkRules(final Connect conn, final VirtualMachineTO vm, final boolean checkBeforeApply) {
        NicTO[] nicTOs = new NicTO[] {};
        if (vm != null && vm.getNics() != null) {
            s_logger.debug("Checking default network rules for vm " + vm.getName());
            nicTOs = vm.getNics();
        }
        for (NicTO nic : nicTOs) {
            if (vm.getType() != VirtualMachine.Type.User) {
                nic.setPxeDisable(true);
            }
        }
        boolean isFirstNic = true;
        for (final NicTO nic : nicTOs) {
            if (nic.isSecurityGroupEnabled() || nic.getIsolationUri() != null && nic.getIsolationUri().getScheme().equalsIgnoreCase(IsolationType.Ec2.toString())) {
                if (vm.getType() != VirtualMachine.Type.User) {
                    configureDefaultNetworkRulesForSystemVm(conn, vm.getName());
                    break;
                }
                if (!applyDefaultNetworkRulesOnNic(conn, vm.getName(), vm.getId(), nic, isFirstNic, checkBeforeApply)) {
                    s_logger.error("Unable to apply default network rule for nic " + nic.getName() + " for VM " + vm.getName());
                    return false;
                }
                isFirstNic = false;
            }
        }
        return true;
    }

    /**
     * Function to apply default network rules for a NIC
     * @param conn
     * @param vmName
     * @param vmId
     * @param nic
     * @param isFirstNic
     * @param checkBeforeApply
     * @return
     */
    public boolean applyDefaultNetworkRulesOnNic(final Connect conn, final String vmName, final Long vmId, final NicTO nic, boolean isFirstNic, boolean checkBeforeApply) {
        final List<String> nicSecIps = nic.getNicSecIps();
        String secIpsStr;
        final StringBuilder sb = new StringBuilder();
        if (nicSecIps != null) {
            for (final String ip : nicSecIps) {
                sb.append(ip).append(SecurityGroupRulesCmd.RULE_COMMAND_SEPARATOR);
            }
            secIpsStr = sb.toString();
        } else {
            secIpsStr = "0" + SecurityGroupRulesCmd.RULE_COMMAND_SEPARATOR;
        }
        return defaultNetworkRules(conn, vmName, nic, vmId, secIpsStr, isFirstNic, checkBeforeApply);
    }

    public boolean defaultNetworkRules(final Connect conn, final String vmName, final NicTO nic, final Long vmId, final String secIpStr, final boolean isFirstNic, final boolean checkBeforeApply) {
        if (!_canBridgeFirewall) {
            return false;
        }

        final List<InterfaceDef> intfs = getInterfaces(conn, vmName);
        if (intfs.size() == 0 || intfs.size() < nic.getDeviceId()) {
            return false;
        }

        final InterfaceDef intf = intfs.get(nic.getDeviceId());
        final String brname = intf.getBrName();
        final String vif = intf.getDevName();

        final Script cmd = new Script(_securityGroupPath, _timeout, s_logger);
        cmd.add("default_network_rules");
        cmd.add("--vmname", vmName);
        cmd.add("--vmid", vmId.toString());
        if (nic.getIp() != null) {
            cmd.add("--vmip", nic.getIp());
        }
        if (nic.getIp6Address() != null) {
            cmd.add("--vmip6", nic.getIp6Address());
        }
        cmd.add("--vmmac", nic.getMac());
        cmd.add("--vif", vif);
        cmd.add("--brname", brname);
        cmd.add("--nicsecips", secIpStr);
        if (isFirstNic) {
            cmd.add("--isFirstNic");
        }
        if (checkBeforeApply) {
            cmd.add("--check");
        }
        final String result = cmd.execute();
        if (result != null) {
            return false;
        }
        return true;
    }

    protected boolean post_default_network_rules(final Connect conn, final String vmName, final NicTO nic, final Long vmId, final InetAddress dhcpServerIp, final String hostIp, final String hostMacAddr) {
        if (!_canBridgeFirewall) {
            return false;
        }

        final List<InterfaceDef> intfs = getInterfaces(conn, vmName);
        if (intfs.size() < nic.getDeviceId()) {
            return false;
        }

        final InterfaceDef intf = intfs.get(nic.getDeviceId());
        final String brname = intf.getBrName();
        final String vif = intf.getDevName();

        final Script cmd = new Script(_securityGroupPath, _timeout, s_logger);
        cmd.add("post_default_network_rules");
        cmd.add("--vmname", vmName);
        cmd.add("--vmid", vmId.toString());
        cmd.add("--vmip", nic.getIp());
        cmd.add("--vmmac", nic.getMac());
        cmd.add("--vif", vif);
        cmd.add("--brname", brname);
        if (dhcpServerIp != null) {
            cmd.add("--dhcpSvr", dhcpServerIp.getHostAddress());
        }

        cmd.add("--hostIp", hostIp);
        cmd.add("--hostMacAddr", hostMacAddr);
        final String result = cmd.execute();
        if (result != null) {
            return false;
        }
        return true;
    }

    public boolean configureDefaultNetworkRulesForSystemVm(final Connect conn, final String vmName) {
        if (!_canBridgeFirewall) {
            return false;
        }

        final Script cmd = new Script(_securityGroupPath, _timeout, s_logger);
        cmd.add("default_network_rules_systemvm");
        cmd.add("--vmname", vmName);
        cmd.add("--localbrname", _linkLocalBridgeName);
        final String result = cmd.execute();
        if (result != null) {
            return false;
        }
        return true;
    }

    public boolean addNetworkRules(final String vmName, final String vmId, final String guestIP, final String guestIP6, final String sig, final String seq, final String mac, final String rules, final String vif, final String brname,
                                   final String secIps) {
        if (!_canBridgeFirewall) {
            return false;
        }

        final String newRules = rules.replace(" ", ";");
        final Script cmd = new Script(_securityGroupPath, _timeout, s_logger);
        cmd.add("add_network_rules");
        cmd.add("--vmname", vmName);
        cmd.add("--vmid", vmId);
        cmd.add("--vmip", guestIP);
        if (StringUtils.isNotBlank(guestIP6)) {
            cmd.add("--vmip6", guestIP6);
        }
        cmd.add("--sig", sig);
        cmd.add("--seq", seq);
        cmd.add("--vmmac", mac);
        cmd.add("--vif", vif);
        cmd.add("--brname", brname);
        cmd.add("--nicsecips", secIps);
        if (newRules != null && !newRules.isEmpty()) {
            cmd.add("--rules", newRules);
        }
        final String result = cmd.execute();
        if (result != null) {
            return false;
        }
        return true;
    }

    public boolean configureNetworkRulesVMSecondaryIP(final Connect conn, final String vmName, final String vmMac, final String secIp, final String action) {

        if (!_canBridgeFirewall) {
            return false;
        }

        final Script cmd = new Script(_securityGroupPath, _timeout, s_logger);
        cmd.add("network_rules_vmSecondaryIp");
        cmd.add("--vmname", vmName);
        cmd.add("--vmmac", vmMac);
        cmd.add("--nicsecips", secIp);
        cmd.add("--action=" + action);

        final String result = cmd.execute();
        if (result != null) {
            return false;
        }
        return true;
    }

    public boolean cleanupRules() {
        if (!_canBridgeFirewall) {
            return false;
        }
        final Script cmd = new Script(_securityGroupPath, _timeout, s_logger);
        cmd.add("cleanup_rules");
        final String result = cmd.execute();
        if (result != null) {
            return false;
        }
        return true;
    }

    public String getRuleLogsForVms() {
        final Script cmd = new Script(_securityGroupPath, _timeout, s_logger);
        cmd.add("get_rule_logs_for_vms");
        final OutputInterpreter.OneLineParser parser = new OutputInterpreter.OneLineParser();
        final String result = cmd.execute(parser);
        if (result == null) {
            return parser.getLine();
        }
        return null;
    }

    private HashMap<String, Pair<Long, Long>> syncNetworkGroups(final long id) {
        final HashMap<String, Pair<Long, Long>> states = new HashMap<String, Pair<Long, Long>>();

        final String result = getRuleLogsForVms();
        s_logger.trace("syncNetworkGroups: id=" + id + " got: " + result);
        final String[] rulelogs = result != null ? result.split(";") : new String[0];
        for (final String rulesforvm : rulelogs) {
            final String[] log = rulesforvm.split(",");
            if (log.length != 6) {
                continue;
            }
            try {
                states.put(log[0], new Pair<Long, Long>(Long.parseLong(log[1]), Long.parseLong(log[5])));
            } catch (final NumberFormatException nfe) {
                states.put(log[0], new Pair<Long, Long>(-1L, -1L));
            }
        }
        return states;
    }

    /* online snapshot supported by enhanced qemu-kvm */
    private boolean isSnapshotSupported() {
        final String result = executeBashScript("qemu-img --help|grep convert");
        if (result != null) {
            return false;
        } else {
            return true;
        }
    }

    public Pair<Double, Double> getNicStats(final String nicName) {
        return new Pair<Double, Double>(readDouble(nicName, "rx_bytes"), readDouble(nicName, "tx_bytes"));
    }

    static double readDouble(final String nicName, final String fileName) {
        final String path = "/sys/class/net/" + nicName + "/statistics/" + fileName;
        try {
            return Double.parseDouble(FileUtils.readFileToString(new File(path)));
        } catch (final IOException ioe) {
            s_logger.warn("Failed to read the " + fileName + " for " + nicName + " from " + path, ioe);
            return 0.0;
        }
    }

    private String prettyVersion(final long version) {
        final long major = version / 1000000;
        final long minor = version % 1000000 / 1000;
        final long release = version % 1000000 % 1000;
        return major + "." + minor + "." + release;
    }

    @Override
    public void setName(final String name) {
        // TODO Auto-generated method stub
    }

    @Override
    public void setConfigParams(final Map<String, Object> params) {
        // TODO Auto-generated method stub
    }

    @Override
    public Map<String, Object> getConfigParams() {
        // TODO Auto-generated method stub
        return null;
    }

    @Override
    public int getRunLevel() {
        // TODO Auto-generated method stub
        return 0;
    }

    @Override
    public void setRunLevel(final int level) {
        // TODO Auto-generated method stub
    }

    public HypervisorType getHypervisorType(){
        return _hypervisorType;
    }

    public String mapRbdDevice(final KVMPhysicalDisk disk){
        final KVMStoragePool pool = disk.getPool();
        //Check if rbd image is already mapped
        final String[] splitPoolImage = disk.getPath().split("/");
        String device = Script.runSimpleBashScript("rbd showmapped | grep \""+splitPoolImage[0]+"[ ]*"+splitPoolImage[1]+"\" | grep -o \"[^ ]*[ ]*$\"");
        if(device == null) {
            //If not mapped, map and return mapped device
            Script.runSimpleBashScript("rbd map " + disk.getPath() + " --id " + pool.getAuthUserName());
            device = Script.runSimpleBashScript("rbd showmapped | grep \""+splitPoolImage[0]+"[ ]*"+splitPoolImage[1]+"\" | grep -o \"[^ ]*[ ]*$\"");
        }
        return device;
    }

    public List<Ternary<String, Boolean, String>> cleanVMSnapshotMetadata(Domain dm) throws LibvirtException {
        s_logger.debug("Cleaning the metadata of vm snapshots of vm " + dm.getName());
        List<Ternary<String, Boolean, String>> vmsnapshots = new ArrayList<Ternary<String, Boolean, String>>();
        if (dm.snapshotNum() == 0) {
            return vmsnapshots;
        }
        String currentSnapshotName = null;
        try {
            DomainSnapshot snapshotCurrent = dm.snapshotCurrent();
            String snapshotXML = snapshotCurrent.getXMLDesc();
            snapshotCurrent.free();
            DocumentBuilder builder;
            try {
                builder = DocumentBuilderFactory.newInstance().newDocumentBuilder();

                InputSource is = new InputSource();
                is.setCharacterStream(new StringReader(snapshotXML));
                Document doc = builder.parse(is);
                Element rootElement = doc.getDocumentElement();

                currentSnapshotName = getTagValue("name", rootElement);
            } catch (ParserConfigurationException e) {
                s_logger.debug(e.toString());
            } catch (SAXException e) {
                s_logger.debug(e.toString());
            } catch (IOException e) {
                s_logger.debug(e.toString());
            }
        } catch (LibvirtException e) {
            s_logger.debug("Fail to get the current vm snapshot for vm: " + dm.getName() + ", continue");
        }
        int flags = 2; // VIR_DOMAIN_SNAPSHOT_DELETE_METADATA_ONLY = 2
        String[] snapshotNames = dm.snapshotListNames();
        Arrays.sort(snapshotNames);
        for (String snapshotName: snapshotNames) {
            DomainSnapshot snapshot = dm.snapshotLookupByName(snapshotName);
            Boolean isCurrent = (currentSnapshotName != null && currentSnapshotName.equals(snapshotName)) ? true: false;
            vmsnapshots.add(new Ternary<String, Boolean, String>(snapshotName, isCurrent, snapshot.getXMLDesc()));
        }
        for (String snapshotName: snapshotNames) {
            DomainSnapshot snapshot = dm.snapshotLookupByName(snapshotName);
            snapshot.delete(flags); // clean metadata of vm snapshot
        }
        return vmsnapshots;
    }

    public String getVlanIdFromBridgeName(String brName) {
        if (StringUtils.isNotBlank(brName)) {
            String[] s = brName.split("-");
            if (s.length > 1) {
                return s[1];
            }
            return null;
        }
        return null;
    }

    public boolean shouldDeleteBridge(Map<String, Boolean> vlanToPersistenceMap, String vlanId) {
        if (MapUtils.isNotEmpty(vlanToPersistenceMap) && vlanId != null && vlanToPersistenceMap.containsKey(vlanId)) {
            return vlanToPersistenceMap.get(vlanId);
        }
        return true;
    }

    private static String getTagValue(String tag, Element eElement) {
        NodeList nlList = eElement.getElementsByTagName(tag).item(0).getChildNodes();
        Node nValue = nlList.item(0);

        return nValue.getNodeValue();
    }

    public void restoreVMSnapshotMetadata(Domain dm, String vmName, List<Ternary<String, Boolean, String>> vmsnapshots) {
        s_logger.debug("Restoring the metadata of vm snapshots of vm " + vmName);
        for (Ternary<String, Boolean, String> vmsnapshot: vmsnapshots) {
            String snapshotName = vmsnapshot.first();
            Boolean isCurrent = vmsnapshot.second();
            String snapshotXML = vmsnapshot.third();
            s_logger.debug("Restoring vm snapshot " + snapshotName + " on " + vmName + " with XML:\n " + snapshotXML);
            try {
                int flags = 1; // VIR_DOMAIN_SNAPSHOT_CREATE_REDEFINE = 1
                if (isCurrent) {
                    flags += 2; // VIR_DOMAIN_SNAPSHOT_CREATE_CURRENT = 2
                }
                dm.snapshotCreateXML(snapshotXML, flags);
            } catch (LibvirtException e) {
                s_logger.debug("Failed to restore vm snapshot " + snapshotName + ", continue");
                continue;
            }
        }
    }

    public String getHostDistro() {
        return _hostDistro;
    }

    public boolean isHostSecured() {
        // Test for host certificates
        final File confFile = PropertiesUtil.findConfigFile(KeyStoreUtils.AGENT_PROPSFILE);
        if (confFile == null || !confFile.exists() || !Paths.get(confFile.getParent(), KeyStoreUtils.CERT_FILENAME).toFile().exists()) {
            return false;
        }

        // Test for libvirt TLS configuration
        try {
            new Connect(String.format("qemu+tls://%s/system", _privateIp));
        } catch (final LibvirtException ignored) {
            return false;
        }
        return true;
    }

    public boolean isSecureMode(String bootMode) {
        if (StringUtils.isNotBlank(bootMode) && "secure".equalsIgnoreCase(bootMode)) {
            return true;
        }

        return false;
    }

    private void setCpuTopology(CpuModeDef cmd, int vcpus, Map<String, String> details) {
        if (!enableManuallySettingCpuTopologyOnKvmVm) {
            s_logger.debug(String.format("Skipping manually setting CPU topology on VM's XML due to it is disabled in agent.properties {\"property\": \"%s\", \"value\": %s}.",
              AgentProperties.ENABLE_MANUALLY_SETTING_CPU_TOPOLOGY_ON_KVM_VM.getName(), enableManuallySettingCpuTopologyOnKvmVm));
            return;
        }
        // multi cores per socket, for larger core configs
        int numCoresPerSocket = -1;
        if (details != null) {
            final String coresPerSocket = details.get(VmDetailConstants.CPU_CORE_PER_SOCKET);
            final int intCoresPerSocket = NumbersUtil.parseInt(coresPerSocket, numCoresPerSocket);
            if (intCoresPerSocket > 0 && vcpus % intCoresPerSocket == 0) {
                numCoresPerSocket = intCoresPerSocket;
            }
        }
        if (numCoresPerSocket <= 0) {
            if (vcpus % 6 == 0) {
                numCoresPerSocket = 6;
            } else if (vcpus % 4 == 0) {
                numCoresPerSocket = 4;
            }
        }
        if (numCoresPerSocket > 0) {
            cmd.setTopology(numCoresPerSocket, vcpus / numCoresPerSocket);
        }
    }

    public void setBackingFileFormat(String volPath) {
        final int timeout = 0;
        QemuImgFile file = new QemuImgFile(volPath);
        QemuImg qemu = new QemuImg(timeout);
        try{
            Map<String, String> info = qemu.info(file);
            String backingFilePath = info.get(QemuImg.BACKING_FILE);
            String backingFileFormat = info.get(QemuImg.BACKING_FILE_FORMAT);
            if (StringUtils.isNotBlank(backingFilePath) && StringUtils.isBlank(backingFileFormat)) {
                // VMs which are created in CloudStack 4.14 and before cannot be started or migrated
                // in latest Linux distributions due to missing backing file format
                // Please refer to https://libvirt.org/kbase/backing_chains.html#vm-refuses-to-start-due-to-misconfigured-backing-store-format
                s_logger.info("Setting backing file format of " + volPath);
                QemuImgFile backingFile = new QemuImgFile(backingFilePath);
                Map<String, String> backingFileinfo = qemu.info(backingFile);
                String backingFileFmt = backingFileinfo.get(QemuImg.FILE_FORMAT);
                qemu.rebase(file, backingFile, backingFileFmt, false);
            }
        } catch (QemuImgException | LibvirtException e) {
            s_logger.error("Failed to set backing file format of " + volPath + " due to : " + e.getMessage(), e);
        }
    }

    /**
     * Retrieves the memory of the running VM. <br/>
     * The libvirt (see <a href="https://github.com/libvirt/libvirt/blob/master/src/conf/domain_conf.c">https://github.com/libvirt/libvirt/blob/master/src/conf/domain_conf.c</a>, function <b>virDomainDefParseMemory</b>) uses <b>total memory</b> as the tag <b>memory</b>, in VM's XML.
     * @param dm domain of the VM.
     * @return the memory of the VM.
     * @throws org.libvirt.LibvirtException
     **/
    public static long getDomainMemory(Domain dm) throws LibvirtException {
        return dm.getMaxMemory();
    }

    /**
     * Retrieves the quantity of running VCPUs of the running VM. <br/>
     * @param dm domain of the VM.
     * @return the quantity of running VCPUs of the running VM.
     * @throws org.libvirt.LibvirtException
     **/
    public static long countDomainRunningVcpus(Domain dm) throws LibvirtException {
        VcpuInfo vcpus[] = dm.getVcpusInfo();
        return Arrays.stream(vcpus).filter(vcpu -> vcpu.state.equals(VcpuInfo.VcpuState.VIR_VCPU_RUNNING)).count();
    }

    /**
     * Retrieves the cpu_shares (priority) of the running VM <br/>
     * @param dm domain of the VM.
     * @return the value of cpu_shares of the running VM.
     * @throws org.libvirt.LibvirtException
     **/
    public static Integer getCpuShares(Domain dm) throws LibvirtException {
        for (SchedParameter c : dm.getSchedulerParameters()) {
            if (c.field.equals("cpu_shares")) {
                return Integer.parseInt(c.getValueAsString());
            }
        }
        s_logger.warn(String.format("Could not get cpu_shares of domain: [%s]. Returning default value of 0. ", dm.getName()));
        return 0;
    }

    /**
     * Sets the cpu_shares (priority) of the running VM <br/>
     * @param dm domain of the VM.
     * @param cpuShares new priority of the running VM.
     * @throws org.libvirt.LibvirtException
     **/
    public static void setCpuShares(Domain dm, Integer cpuShares) throws LibvirtException {
        SchedUlongParameter[] params = new SchedUlongParameter[1];
        params[0] = new SchedUlongParameter();
        params[0].field = "cpu_shares";
        params[0].value = cpuShares;

        dm.setSchedulerParameters(params);
    }
}<|MERGE_RESOLUTION|>--- conflicted
+++ resolved
@@ -1037,17 +1037,12 @@
             s_logger.trace("Ignoring libvirt error.", e);
         }
 
-<<<<<<< HEAD
-        final String cpuArchOverride = AgentPropertiesFileHandler.getPropertyValue(AgentProperties.GUEST_CPU_ARCH);
-=======
         // Enable/disable IO driver for Qemu (in case it is not set CloudStack can also detect if its supported by qemu)
-        // Do not remove - switching it to AgentProperties.Property may require accepting null values for the properties default value
-        String enableIoUringConfig = (String) params.get(ENABLE_IO_URING_PROPERTY);
+        boolean enableIoUringConfig = AgentPropertiesFileHandler.getPropertyValue(AgentProperties.ENABLE_IO_URING);
         enableIoUring = isIoUringEnabled(enableIoUringConfig);
         s_logger.info("IO uring driver for Qemu: " + (enableIoUring ? "enabled" : "disabled"));
 
-        final String cpuArchOverride = (String)params.get("guest.cpu.arch");
->>>>>>> 1ead6c1b
+        final String cpuArchOverride = AgentPropertiesFileHandler.getPropertyValue(AgentProperties.GUEST_CPU_ARCH);
         if (StringUtils.isNotEmpty(cpuArchOverride)) {
             _guestCpuArch = cpuArchOverride;
             s_logger.info("Using guest CPU architecture: " + _guestCpuArch);
@@ -2917,14 +2912,14 @@
     /**
      * IO_URING supported if the property 'enable.io.uring' is set to true OR it is supported by qemu
      */
-    private boolean isIoUringEnabled(String enableIoUringConfig) {
+    private boolean isIoUringEnabled(Boolean enableIoUringConfig) {
         boolean meetRequirements = getHypervisorLibvirtVersion() >= HYPERVISOR_LIBVIRT_VERSION_SUPPORTS_IO_URING
                 && getHypervisorQemuVersion() >= HYPERVISOR_QEMU_VERSION_SUPPORTS_IO_URING;
         if (!meetRequirements) {
             return false;
         }
         return enableIoUringConfig != null ?
-                Boolean.parseBoolean(enableIoUringConfig):
+                enableIoUringConfig:
                 (isBaseOsUbuntu() || isIoUringSupportedByQemu());
     }
 
