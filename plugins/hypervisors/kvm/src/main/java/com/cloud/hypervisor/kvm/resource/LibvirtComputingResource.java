--- conflicted
+++ resolved
@@ -3694,19 +3694,6 @@
     }
 
     private void setupLibvirtEventListener() {
-<<<<<<< HEAD
-        final Thread libvirtListenerThread = new Thread(() -> {
-            try {
-                Library.runEventLoop();
-            } catch (LibvirtException e) {
-                logger.error("LibvirtException was thrown in event loop: ", e);
-            } catch (InterruptedException e) {
-                logger.error("Libvirt event loop was interrupted: ", e);
-            }
-        });
-
-=======
->>>>>>> 4d370a37
         try {
             Connect conn = LibvirtConnection.getConnection();
             conn.addLifecycleListener(this::onDomainLifecycleChange);
@@ -3727,13 +3714,8 @@
                          * Checking for this helps us differentiate between events where cloudstack or admin stopped the VM vs guest
                          * initiated, and avoid pushing extra updates for actions we are initiating without a need for extra tracking */
                         DomainEventDetail detail = domainEvent.getDetail();
-<<<<<<< HEAD
-                        if (StoppedDetail.SHUTDOWN.equals(detail) || StoppedDetail.CRASHED.equals(detail)) {
+                        if (StoppedDetail.SHUTDOWN.equals(detail) || StoppedDetail.CRASHED.equals(detail) || StoppedDetail.FAILED.equals(detail)) {
                             logger.info("Triggering out of band status update due to completed self-shutdown or crash of VM");
-=======
-                        if (StoppedDetail.SHUTDOWN.equals(detail) || StoppedDetail.CRASHED.equals(detail) || StoppedDetail.FAILED.equals(detail)) {
-                            s_logger.info("Triggering out of band status update due to completed self-shutdown or crash of VM");
->>>>>>> 4d370a37
                             _agentStatusUpdater.triggerUpdate();
                         } else {
                             logger.debug("Event detail: " + detail);
