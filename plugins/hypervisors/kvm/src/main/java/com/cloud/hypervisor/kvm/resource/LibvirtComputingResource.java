--- conflicted
+++ resolved
@@ -1344,13 +1344,8 @@
                 }
                 LOGGER.debug(String.format("The memory balloon stats period [%s] has been set successfully for the VM (Libvirt Domain) with ID [%s] and name [%s].",
                         currentVmBalloonStatsPeriod, vmId, dm.getName()));
-<<<<<<< HEAD
-            } catch (final LibvirtException e) {
-                LOGGER.warn("Failed to set up memory balloon stats period." + e.getMessage());
-=======
             } catch (final Exception e) {
-                s_logger.warn(String.format("Failed to set up memory balloon stats period for the VM %s with exception %s", parser.getName(), e.getMessage()));
->>>>>>> a15cb81c
+                LOGGER.warn(String.format("Failed to set up memory balloon stats period for the VM %s with exception %s", parser.getName(), e.getMessage()));
             }
         }
     }
