--- conflicted
+++ resolved
@@ -1760,11 +1760,7 @@
     }
 
     public boolean passCmdLine(final String vmName, final String cmdLine) throws InternalErrorException {
-<<<<<<< HEAD
-        final Script command = new Script(_patchScriptPath, 300 * 1000, LOGGER);
-=======
-        final Script command = new Script(_patchScriptPath, 300000, s_logger);
->>>>>>> 1d0762e4
+        final Script command = new Script(_patchScriptPath, 300000, LOGGER);
         String result;
         command.add("-n", vmName);
         command.add("-c", cmdLine);
