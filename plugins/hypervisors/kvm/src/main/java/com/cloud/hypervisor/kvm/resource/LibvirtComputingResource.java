--- conflicted
+++ resolved
@@ -3598,13 +3598,8 @@
 
     @Override
     public StartupCommand[] initialize() {
-<<<<<<< HEAD
-
         final KVMHostInfo info = new KVMHostInfo(dom0MinMem, dom0OvercommitMem, manualCpuSpeed, dom0MinCpuCores);
-=======
-        final KVMHostInfo info = new KVMHostInfo(_dom0MinMem, _dom0OvercommitMem, _manualCpuSpeed);
-        calculateHostCpuMaxCapacity(info.getCpus(), info.getCpuSpeed());
->>>>>>> 3bb318ba
+        calculateHostCpuMaxCapacity(info.getAllocatableCpus(), info.getCpuSpeed());
 
         String capabilities = String.join(",", info.getCapabilities());
         if (dpdkSupport) {
