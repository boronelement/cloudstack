--- conflicted
+++ resolved
@@ -319,11 +319,6 @@
 
     public static final String TUNGSTEN_PATH = "scripts/vm/network/tungsten";
 
-<<<<<<< HEAD
-    public static final String CHECKPOINT_CREATE_COMMAND = "virsh checkpoint-create --domain %s --xmlfile %s --redefine";
-
-    public static final String CHECKPOINT_DELETE_COMMAND = "virsh checkpoint-delete --domain %s --checkpointname %s";
-=======
     public static final String INSTANCE_CONVERSION_SUPPORTED_CHECK_CMD = "virt-v2v --version";
     // virt-v2v --version => sample output: virt-v2v 1.42.0rhel=8,release=22.module+el8.10.0+1590+a67ab969
     public static final String OVF_EXPORT_SUPPORTED_CHECK_CMD = "ovftool --version";
@@ -333,7 +328,10 @@
     public static final String WINDOWS_GUEST_CONVERSION_SUPPORTED_CHECK_CMD = "rpm -qa | grep -i virtio-win";
     public static final String UBUNTU_WINDOWS_GUEST_CONVERSION_SUPPORTED_CHECK_CMD = "dpkg -l virtio-win";
     public static final String UBUNTU_NBDKIT_PKG_CHECK_CMD = "dpkg -l nbdkit";
->>>>>>> de683a51
+
+    public static final String CHECKPOINT_CREATE_COMMAND = "virsh checkpoint-create --domain %s --xmlfile %s --redefine";
+
+    public static final String CHECKPOINT_DELETE_COMMAND = "virsh checkpoint-delete --domain %s --checkpointname %s";
 
     private String modifyVlanPath;
     private String versionStringPath;
