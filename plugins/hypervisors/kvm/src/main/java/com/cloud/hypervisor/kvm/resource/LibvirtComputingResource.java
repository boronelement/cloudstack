--- conflicted
+++ resolved
@@ -505,17 +505,17 @@
             try {
                 Connect conn = LibvirtConnection.getConnection();
                 if (libvirtDomainListener != null) {
-                    s_logger.debug("Clearing old domain listener");
+                    LOGGER.debug("Clearing old domain listener");
                     conn.removeLifecycleListener(libvirtDomainListener);
                 }
                 libvirtDomainListener = new LibvirtDomainListener(updater);
                 conn.addLifecycleListener(libvirtDomainListener);
-                s_logger.debug("Set up the libvirt domain event lifecycle listener");
+                LOGGER.debug("Set up the libvirt domain event lifecycle listener");
             } catch (LibvirtException e) {
-                s_logger.error("Failed to get libvirt connection for domain event lifecycle", e);
+                LOGGER.error("Failed to get libvirt connection for domain event lifecycle", e);
             }
         } else {
-            s_logger.debug("Libvirt event listening is disabled, not registering status updater");
+            LOGGER.debug("Libvirt event listening is disabled, not registering status updater");
         }
     }
 
@@ -1892,7 +1892,7 @@
         try {
             final Connect conn = LibvirtConnection.getConnection();
             if (AgentPropertiesFileHandler.getPropertyValue(AgentProperties.LIBVIRT_EVENTS_ENABLED) && libvirtDomainListener != null) {
-                s_logger.debug("Clearing old domain listener");
+                LOGGER.debug("Clearing old domain listener");
                 conn.removeLifecycleListener(libvirtDomainListener);
             }
             conn.close();
@@ -3718,49 +3718,6 @@
         return sscmd;
     }
 
-<<<<<<< HEAD
-    private void setupLibvirtEventListener() {
-        try {
-            Connect conn = LibvirtConnection.getConnection();
-            conn.addLifecycleListener(this::onDomainLifecycleChange);
-
-            logger.debug("Set up the libvirt domain event lifecycle listener");
-        } catch (LibvirtException e) {
-            logger.error("Failed to get libvirt connection for domain event lifecycle", e);
-        }
-    }
-
-    private int onDomainLifecycleChange(Domain domain, DomainEvent domainEvent) {
-        try {
-            logger.debug(String.format("Got event lifecycle change on Domain %s, event %s", domain.getName(), domainEvent));
-            if (domainEvent != null) {
-                switch (domainEvent.getType()) {
-                    case STOPPED:
-                        /* libvirt-destroyed VMs have detail StoppedDetail.DESTROYED, self shutdown guests are StoppedDetail.SHUTDOWN
-                         * Checking for this helps us differentiate between events where cloudstack or admin stopped the VM vs guest
-                         * initiated, and avoid pushing extra updates for actions we are initiating without a need for extra tracking */
-                        DomainEventDetail detail = domainEvent.getDetail();
-                        if (StoppedDetail.SHUTDOWN.equals(detail) || StoppedDetail.CRASHED.equals(detail) || StoppedDetail.FAILED.equals(detail)) {
-                            logger.info("Triggering out of band status update due to completed self-shutdown or crash of VM");
-                            _agentStatusUpdater.triggerUpdate();
-                        } else {
-                            logger.debug("Event detail: " + detail);
-                        }
-                        break;
-                    default:
-                        logger.debug(String.format("No handling for event %s", domainEvent));
-                }
-            }
-        } catch (LibvirtException e) {
-            logger.error("Libvirt exception while processing lifecycle event", e);
-        } catch (Throwable e) {
-            logger.error("Error during lifecycle", e);
-        }
-        return 0;
-    }
-
-=======
->>>>>>> d3e020a5
     public String diskUuidToSerial(String uuid) {
         String uuidWithoutHyphen = uuid.replace("-","");
         return uuidWithoutHyphen.substring(0, Math.min(uuidWithoutHyphen.length(), 20));
