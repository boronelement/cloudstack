--- conflicted
+++ resolved
@@ -1181,7 +1181,6 @@
         return true;
     }
 
-<<<<<<< HEAD
     private void configureAgentHooks(final Map<String, Object> params) {
         String value = (String) params.get("agent.hooks.basedir");
         if (null != value) {
@@ -1224,7 +1223,8 @@
             _agentHooksVmOnStopMethod = value;
         }
         s_logger.debug("agent.hooks.libvirt_vm_on_stop.method is " + _agentHooksVmOnStopMethod);
-=======
+    }
+
     private void loadUefiProperties() throws FileNotFoundException {
 
         if (_uefiProperties != null && _uefiProperties.getProperty("guest.loader.legacy") != null) {
@@ -1248,7 +1248,6 @@
         } catch (final IOException ex) {
             throw new CloudRuntimeException("IOException in reading " + file.getAbsolutePath(), ex);
         }
->>>>>>> d4b537ef
     }
 
     protected void configureDiskActivityChecks(final Map<String, Object> params) {
