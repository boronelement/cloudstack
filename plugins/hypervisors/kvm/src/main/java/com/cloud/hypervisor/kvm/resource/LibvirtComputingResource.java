--- conflicted
+++ resolved
@@ -489,11 +489,7 @@
 
     @Override
     public ExecutionResult executeInVR(final String routerIp, final String script, final String args, final Duration timeout) {
-<<<<<<< HEAD
-        final Script command = new Script(_routerProxyPath, timeout, LOGGER);
-=======
-        final Script command = new Script(routerProxyPath, timeout, s_logger);
->>>>>>> 3c608290
+        final Script command = new Script(routerProxyPath, timeout, LOGGER);
         final AllLinesParser parser = new AllLinesParser();
         command.add(script);
         command.add(routerIp);
@@ -1130,26 +1126,16 @@
 
         final String cpuArchOverride = AgentPropertiesFileHandler.getPropertyValue(AgentProperties.GUEST_CPU_ARCH);
         if (StringUtils.isNotEmpty(cpuArchOverride)) {
-<<<<<<< HEAD
-            _guestCpuArch = cpuArchOverride;
-            LOGGER.info("Using guest CPU architecture: " + _guestCpuArch);
-=======
             guestCpuArch = cpuArchOverride;
-            s_logger.info("Using guest CPU architecture: " + guestCpuArch);
->>>>>>> 3c608290
+            LOGGER.info("Using guest CPU architecture: " + guestCpuArch);
         }
 
         guestCpuMode = AgentPropertiesFileHandler.getPropertyValue(AgentProperties.GUEST_CPU_MODE);
         if (guestCpuMode != null) {
             guestCpuModel = AgentPropertiesFileHandler.getPropertyValue(AgentProperties.GUEST_CPU_MODEL);
 
-<<<<<<< HEAD
-            if (_hypervisorLibvirtVersion < 9 * 1000 + 10) {
-                LOGGER.warn("Libvirt version 0.9.10 required for guest cpu mode, but version " + prettyVersion(_hypervisorLibvirtVersion) +
-=======
             if (hypervisorLibvirtVersion < 9 * 1000 + 10) {
-                s_logger.warn("Libvirt version 0.9.10 required for guest cpu mode, but version " + prettyVersion(hypervisorLibvirtVersion) +
->>>>>>> 3c608290
+                LOGGER.warn("Libvirt version 0.9.10 required for guest cpu mode, but version " + prettyVersion(hypervisorLibvirtVersion) +
                         " detected, so it will be disabled");
                 guestCpuMode = "";
                 guestCpuModel = "";
@@ -1199,41 +1185,22 @@
         }
         */
 
-<<<<<<< HEAD
-        if (_pifs.get("private") == null) {
+        if (pifs.get("private") == null) {
             LOGGER.error("Failed to get private nic name");
             throw new ConfigurationException("Failed to get private nic name");
         }
 
-        if (_pifs.get("public") == null) {
+        if (pifs.get("public") == null) {
             LOGGER.error("Failed to get public nic name");
             throw new ConfigurationException("Failed to get public nic name");
         }
-        LOGGER.debug("Found pif: " + _pifs.get("private") + " on " + _privBridgeName + ", pif: " + _pifs.get("public") + " on " + _publicBridgeName);
-=======
-        if (pifs.get("private") == null) {
-            s_logger.error("Failed to get private nic name");
-            throw new ConfigurationException("Failed to get private nic name");
-        }
-
-        if (pifs.get("public") == null) {
-            s_logger.error("Failed to get public nic name");
-            throw new ConfigurationException("Failed to get public nic name");
-        }
-        s_logger.debug("Found pif: " + pifs.get("private") + " on " + privBridgeName + ", pif: " + pifs.get("public") + " on " + publicBridgeName);
->>>>>>> 3c608290
+        LOGGER.debug("Found pif: " + pifs.get("private") + " on " + privBridgeName + ", pif: " + pifs.get("public") + " on " + publicBridgeName);
 
         canBridgeFirewall = canBridgeFirewall(pifs.get("public"));
 
-<<<<<<< HEAD
-        _localGateway = Script.runSimpleBashScript("ip route show default 0.0.0.0/0|head -1|awk '{print $3}'");
-        if (_localGateway == null) {
-            LOGGER.warn("No default IPv4 gateway found");
-=======
         localGateway = Script.runSimpleBashScript("ip route show default 0.0.0.0/0|head -1|awk '{print $3}'");
         if (localGateway == null) {
-            s_logger.warn("No default IPv4 gateway found");
->>>>>>> 3c608290
+            LOGGER.warn("No default IPv4 gateway found");
         }
 
         migrateDowntime = AgentPropertiesFileHandler.getPropertyValue(AgentProperties.VM_MIGRATE_DOWNTIME);
@@ -1257,11 +1224,7 @@
                     } catch (final NumberFormatException e) {
                         LOGGER.trace("Ignoring migrateSpeed extraction error.", e);
                     }
-<<<<<<< HEAD
-                    LOGGER.debug("device " + _pifs.get("public") + " has speed: " + String.valueOf(_migrateSpeed));
-=======
-                    s_logger.debug("device " + pifs.get("public") + " has speed: " + String.valueOf(migrateSpeed));
->>>>>>> 3c608290
+                    LOGGER.debug("device " + pifs.get("public") + " has speed: " + String.valueOf(migrateSpeed));
                 }
             }
             params.put("vm.migrate.speed", String.valueOf(migrateSpeed));
@@ -1454,49 +1417,26 @@
     }
 
     private void configureAgentHooks() {
-<<<<<<< HEAD
-        _agentHooksBasedir = AgentPropertiesFileHandler.getPropertyValue(AgentProperties.AGENT_HOOKS_BASEDIR);
-        LOGGER.debug("agent.hooks.basedir is " + _agentHooksBasedir);
-
-        _agentHooksLibvirtXmlScript = AgentPropertiesFileHandler.getPropertyValue(AgentProperties.AGENT_HOOKS_LIBVIRT_VM_XML_TRANSFORMER_SCRIPT);
-        LOGGER.debug("agent.hooks.libvirt_vm_xml_transformer.script is " + _agentHooksLibvirtXmlScript);
-
-        _agentHooksLibvirtXmlMethod = AgentPropertiesFileHandler.getPropertyValue(AgentProperties.AGENT_HOOKS_LIBVIRT_VM_XML_TRANSFORMER_METHOD);
-        LOGGER.debug("agent.hooks.libvirt_vm_xml_transformer.method is " + _agentHooksLibvirtXmlMethod);
-
-        _agentHooksVmOnStartScript = AgentPropertiesFileHandler.getPropertyValue(AgentProperties.AGENT_HOOKS_LIBVIRT_VM_ON_START_SCRIPT);
-        LOGGER.debug("agent.hooks.libvirt_vm_on_start.script is " + _agentHooksVmOnStartScript);
-
-        _agentHooksVmOnStartMethod = AgentPropertiesFileHandler.getPropertyValue(AgentProperties.AGENT_HOOKS_LIBVIRT_VM_ON_START_METHOD);
-        LOGGER.debug("agent.hooks.libvirt_vm_on_start.method is " + _agentHooksVmOnStartMethod);
-
-        _agentHooksVmOnStopScript = AgentPropertiesFileHandler.getPropertyValue(AgentProperties.AGENT_HOOKS_LIBVIRT_VM_ON_STOP_SCRIPT);
-        LOGGER.debug("agent.hooks.libvirt_vm_on_stop.script is " + _agentHooksVmOnStopScript);
-
-        _agentHooksVmOnStopMethod = AgentPropertiesFileHandler.getPropertyValue(AgentProperties.AGENT_HOOKS_LIBVIRT_VM_ON_STOP_METHOD);
-        LOGGER.debug("agent.hooks.libvirt_vm_on_stop.method is " + _agentHooksVmOnStopMethod);
-=======
         agentHooksBasedir = AgentPropertiesFileHandler.getPropertyValue(AgentProperties.AGENT_HOOKS_BASEDIR);
-        s_logger.debug("agent.hooks.basedir is " + agentHooksBasedir);
+        LOGGER.debug("agent.hooks.basedir is " + agentHooksBasedir);
 
         agentHooksLibvirtXmlScript = AgentPropertiesFileHandler.getPropertyValue(AgentProperties.AGENT_HOOKS_LIBVIRT_VM_XML_TRANSFORMER_SCRIPT);
-        s_logger.debug("agent.hooks.libvirt_vm_xml_transformer.script is " + agentHooksLibvirtXmlScript);
+        LOGGER.debug("agent.hooks.libvirt_vm_xml_transformer.script is " + agentHooksLibvirtXmlScript);
 
         agentHooksLibvirtXmlMethod = AgentPropertiesFileHandler.getPropertyValue(AgentProperties.AGENT_HOOKS_LIBVIRT_VM_XML_TRANSFORMER_METHOD);
-        s_logger.debug("agent.hooks.libvirt_vm_xml_transformer.method is " + agentHooksLibvirtXmlMethod);
+        LOGGER.debug("agent.hooks.libvirt_vm_xml_transformer.method is " + agentHooksLibvirtXmlMethod);
 
         agentHooksVmOnStartScript = AgentPropertiesFileHandler.getPropertyValue(AgentProperties.AGENT_HOOKS_LIBVIRT_VM_ON_START_SCRIPT);
-        s_logger.debug("agent.hooks.libvirt_vm_on_start.script is " + agentHooksVmOnStartScript);
+        LOGGER.debug("agent.hooks.libvirt_vm_on_start.script is " + agentHooksVmOnStartScript);
 
         agentHooksVmOnStartMethod = AgentPropertiesFileHandler.getPropertyValue(AgentProperties.AGENT_HOOKS_LIBVIRT_VM_ON_START_METHOD);
-        s_logger.debug("agent.hooks.libvirt_vm_on_start.method is " + agentHooksVmOnStartMethod);
+        LOGGER.debug("agent.hooks.libvirt_vm_on_start.method is " + agentHooksVmOnStartMethod);
 
         agentHooksVmOnStopScript = AgentPropertiesFileHandler.getPropertyValue(AgentProperties.AGENT_HOOKS_LIBVIRT_VM_ON_STOP_SCRIPT);
-        s_logger.debug("agent.hooks.libvirt_vm_on_stop.script is " + agentHooksVmOnStopScript);
+        LOGGER.debug("agent.hooks.libvirt_vm_on_stop.script is " + agentHooksVmOnStopScript);
 
         agentHooksVmOnStopMethod = AgentPropertiesFileHandler.getPropertyValue(AgentProperties.AGENT_HOOKS_LIBVIRT_VM_ON_STOP_METHOD);
-        s_logger.debug("agent.hooks.libvirt_vm_on_stop.method is " + agentHooksVmOnStopMethod);
->>>>>>> 3c608290
+        LOGGER.debug("agent.hooks.libvirt_vm_on_stop.method is " + agentHooksVmOnStopMethod);
     }
 
     public boolean isUefiPropertiesFileLoaded() {
@@ -1515,21 +1455,12 @@
 
         LOGGER.info("uefi.properties file found at " + file.getAbsolutePath());
         try {
-<<<<<<< HEAD
-            PropertiesUtil.loadFromFile(_uefiProperties, file);
-            LOGGER.info("guest.nvram.template.legacy = " + _uefiProperties.getProperty("guest.nvram.template.legacy"));
-            LOGGER.info("guest.loader.legacy = " + _uefiProperties.getProperty("guest.loader.legacy"));
-            LOGGER.info("guest.nvram.template.secure = " + _uefiProperties.getProperty("guest.nvram.template.secure"));
-            LOGGER.info("guest.loader.secure =" + _uefiProperties.getProperty("guest.loader.secure"));
-            LOGGER.info("guest.nvram.path = " + _uefiProperties.getProperty("guest.nvram.path"));
-=======
             PropertiesUtil.loadFromFile(uefiProperties, file);
-            s_logger.info("guest.nvram.template.legacy = " + uefiProperties.getProperty("guest.nvram.template.legacy"));
-            s_logger.info("guest.loader.legacy = " + uefiProperties.getProperty("guest.loader.legacy"));
-            s_logger.info("guest.nvram.template.secure = " + uefiProperties.getProperty("guest.nvram.template.secure"));
-            s_logger.info("guest.loader.secure =" + uefiProperties.getProperty("guest.loader.secure"));
-            s_logger.info("guest.nvram.path = " + uefiProperties.getProperty("guest.nvram.path"));
->>>>>>> 3c608290
+            LOGGER.info("guest.nvram.template.legacy = " + uefiProperties.getProperty("guest.nvram.template.legacy"));
+            LOGGER.info("guest.loader.legacy = " + uefiProperties.getProperty("guest.loader.legacy"));
+            LOGGER.info("guest.nvram.template.secure = " + uefiProperties.getProperty("guest.nvram.template.secure"));
+            LOGGER.info("guest.loader.secure =" + uefiProperties.getProperty("guest.loader.secure"));
+            LOGGER.info("guest.nvram.path = " + uefiProperties.getProperty("guest.nvram.path"));
         } catch (final FileNotFoundException ex) {
             throw new CloudRuntimeException("Cannot find the file: " + file.getAbsolutePath(), ex);
         } catch (final IOException ex) {
@@ -1559,13 +1490,8 @@
         // Load the default vif driver
         String defaultVifDriverName = AgentPropertiesFileHandler.getPropertyValue(AgentProperties.LIBVIRT_VIF_DRIVER);
         if (defaultVifDriverName == null) {
-<<<<<<< HEAD
-            if (_bridgeType == BridgeType.OPENVSWITCH) {
+            if (bridgeType == BridgeType.OPENVSWITCH) {
                 LOGGER.info("No libvirt.vif.driver specified. Defaults to OvsVifDriver.");
-=======
-            if (bridgeType == BridgeType.OPENVSWITCH) {
-                s_logger.info("No libvirt.vif.driver specified. Defaults to OvsVifDriver.");
->>>>>>> 3c608290
                 defaultVifDriverName = DEFAULT_OVS_VIF_DRIVER_CLASS_NAME;
             } else {
                 LOGGER.info("No libvirt.vif.driver specified. Defaults to BridgeVifDriver.");
@@ -1685,41 +1611,23 @@
 
         // guest(private) creates bridges on a pif, if private bridge not found try pif direct
         // This addresses the unnecessary requirement of someone to create an unused bridge just for traffic label
-<<<<<<< HEAD
-        if (_pifs.get("private") == null) {
-            LOGGER.debug("guest(private) traffic label '" + _guestBridgeName + "' not found as bridge, looking for physical interface");
-            final File dev = new File("/sys/class/net/" + _guestBridgeName);
-            if (dev.exists()) {
-                LOGGER.debug("guest(private) traffic label '" + _guestBridgeName + "' found as a physical device");
-                _pifs.put("private", _guestBridgeName);
-=======
         if (pifs.get("private") == null) {
-            s_logger.debug("guest(private) traffic label '" + guestBridgeName + "' not found as bridge, looking for physical interface");
+            LOGGER.debug("guest(private) traffic label '" + guestBridgeName + "' not found as bridge, looking for physical interface");
             final File dev = new File("/sys/class/net/" + guestBridgeName);
             if (dev.exists()) {
-                s_logger.debug("guest(private) traffic label '" + guestBridgeName + "' found as a physical device");
+                LOGGER.debug("guest(private) traffic label '" + guestBridgeName + "' found as a physical device");
                 pifs.put("private", guestBridgeName);
->>>>>>> 3c608290
             }
         }
 
         // public creates bridges on a pif, if private bridge not found try pif direct
         // This addresses the unnecessary requirement of someone to create an unused bridge just for traffic label
-<<<<<<< HEAD
-        if (_pifs.get("public") == null) {
-            LOGGER.debug("public traffic label '" + _publicBridgeName+ "' not found as bridge, looking for physical interface");
-            final File dev = new File("/sys/class/net/" + _publicBridgeName);
-            if (dev.exists()) {
-                LOGGER.debug("public traffic label '" + _publicBridgeName + "' found as a physical device");
-                _pifs.put("public", _publicBridgeName);
-=======
         if (pifs.get("public") == null) {
-            s_logger.debug("public traffic label '" + publicBridgeName + "' not found as bridge, looking for physical interface");
+            LOGGER.debug("public traffic label '" + publicBridgeName + "' not found as bridge, looking for physical interface");
             final File dev = new File("/sys/class/net/" + publicBridgeName);
             if (dev.exists()) {
-                s_logger.debug("public traffic label '" + publicBridgeName + "' found as a physical device");
+                LOGGER.debug("public traffic label '" + publicBridgeName + "' found as a physical device");
                 pifs.put("public", publicBridgeName);
->>>>>>> 3c608290
             }
         }
 
@@ -1864,11 +1772,7 @@
     }
 
     public boolean passCmdLine(final String vmName, final String cmdLine) throws InternalErrorException {
-<<<<<<< HEAD
-        final Script command = new Script(_patchScriptPath, 300000, LOGGER);
-=======
-        final Script command = new Script(patchScriptPath, 300000, s_logger);
->>>>>>> 3c608290
+        final Script command = new Script(patchScriptPath, 300000, LOGGER);
         String result;
         command.add("-n", vmName);
         command.add("-c", cmdLine);
@@ -1962,11 +1866,7 @@
     public synchronized boolean destroyTunnelNetwork(final String bridge) {
         findOrCreateTunnelNetwork(bridge);
 
-<<<<<<< HEAD
-        final Script cmd = new Script(_ovsTunnelPath, _timeout, LOGGER);
-=======
-        final Script cmd = new Script(ovsTunnelPath, timeout, s_logger);
->>>>>>> 3c608290
+        final Script cmd = new Script(ovsTunnelPath, timeout, LOGGER);
         cmd.add("destroy_ovs_bridge");
         cmd.add("--bridge", bridge);
 
@@ -2020,11 +1920,7 @@
                 }
             }
             if (!configured) {
-<<<<<<< HEAD
-                final Script cmd = new Script(_ovsTunnelPath, _timeout, LOGGER);
-=======
-                final Script cmd = new Script(ovsTunnelPath, timeout, s_logger);
->>>>>>> 3c608290
+                final Script cmd = new Script(ovsTunnelPath, timeout, LOGGER);
                 cmd.add("setup_ovs_bridge");
                 cmd.add("--key", nwName);
                 cmd.add("--cs_host_id", ((Long)hostId).toString());
@@ -2389,11 +2285,7 @@
     }
 
     public String networkUsage(final String privateIpAddress, final String option, final String vif, String publicIp) {
-<<<<<<< HEAD
-        final Script getUsage = new Script(_routerProxyPath, LOGGER);
-=======
-        final Script getUsage = new Script(routerProxyPath, s_logger);
->>>>>>> 3c608290
+        final Script getUsage = new Script(routerProxyPath, LOGGER);
         getUsage.add("netusage.sh");
         getUsage.add(privateIpAddress);
         if (option.equals("get")) {
@@ -2439,11 +2331,7 @@
     }
 
     public String getHaproxyStats(final String privateIP, final String publicIp, final Integer port) {
-<<<<<<< HEAD
-        final Script getHaproxyStatsScript = new Script(_routerProxyPath, LOGGER);
-=======
-        final Script getHaproxyStatsScript = new Script(routerProxyPath, s_logger);
->>>>>>> 3c608290
+        final Script getHaproxyStatsScript = new Script(routerProxyPath, LOGGER);
         getHaproxyStatsScript.add("get_haproxy_stats.sh");
         getHaproxyStatsScript.add(privateIP);
         getHaproxyStatsScript.add(publicIp);
@@ -2469,11 +2357,7 @@
     }
 
     public String configureVPCNetworkUsage(final String privateIpAddress, final String publicIp, final String option, final String vpcCIDR) {
-<<<<<<< HEAD
-        final Script getUsage = new Script(_routerProxyPath, LOGGER);
-=======
-        final Script getUsage = new Script(routerProxyPath, s_logger);
->>>>>>> 3c608290
+        final Script getUsage = new Script(routerProxyPath, LOGGER);
         getUsage.add("vpc_netusage.sh");
         getUsage.add(privateIpAddress);
         getUsage.add("-l", publicIp);
@@ -2925,13 +2809,8 @@
 
     protected long getCurrentMemAccordingToMemBallooning(VirtualMachineTO vmTO, long maxRam) {
         long retVal = maxRam;
-<<<<<<< HEAD
-        if (_noMemBalloon) {
+        if (noMemBalloon) {
             LOGGER.warn(String.format("Setting VM's [%s] current memory as max memory [%s] due to memory ballooning is disabled. If you are using a custom service offering, verify if memory ballooning really should be disabled.", vmTO.toString(), maxRam));
-=======
-        if (noMemBalloon) {
-            s_logger.warn(String.format("Setting VM's [%s] current memory as max memory [%s] due to memory ballooning is disabled. If you are using a custom service offering, verify if memory ballooning really should be disabled.", vmTO.toString(), maxRam));
->>>>>>> 3c608290
         } else if (vmTO != null && vmTO.getType() != VirtualMachine.Type.User) {
             LOGGER.warn(String.format("Setting System VM's [%s] current memory as max memory [%s].", vmTO.toString(), maxRam));
         } else {
@@ -3076,13 +2955,8 @@
             }
 
             // check for disk activity, if detected we should exit because vm is running elsewhere
-<<<<<<< HEAD
-            if (_diskActivityCheckEnabled && physicalDisk != null && physicalDisk.getFormat() == PhysicalDiskFormat.QCOW2) {
+            if (diskActivityCheckEnabled && physicalDisk != null && physicalDisk.getFormat() == PhysicalDiskFormat.QCOW2) {
                 LOGGER.debug("Checking physical disk file at path " + volPath + " for disk activity to ensure vm is not running elsewhere");
-=======
-            if (diskActivityCheckEnabled && physicalDisk != null && physicalDisk.getFormat() == PhysicalDiskFormat.QCOW2) {
-                s_logger.debug("Checking physical disk file at path " + volPath + " for disk activity to ensure vm is not running elsewhere");
->>>>>>> 3c608290
                 try {
                     HypervisorUtils.checkVolumeFileForActivity(volPath, diskActivityCheckTimeoutSeconds, diskActivityInactiveThresholdMilliseconds, diskActivityCheckFileSizeMin);
                 } catch (final IOException ex) {
@@ -3640,11 +3514,7 @@
     }
 
     private Map<String, String> getVersionStrings() {
-<<<<<<< HEAD
-        final Script command = new Script(_versionstringpath, _timeout, LOGGER);
-=======
-        final Script command = new Script(versionStringPath, timeout, s_logger);
->>>>>>> 3c608290
+        final Script command = new Script(versionStringPath, timeout, LOGGER);
         final KeyValueInterpreter kvi = new KeyValueInterpreter();
         final String result = command.execute(kvi);
         if (result == null) {
@@ -4244,11 +4114,7 @@
     }
 
     private Script createScript(final String script) {
-<<<<<<< HEAD
-        final Script command = new Script("/bin/bash", _timeout, LOGGER);
-=======
-        final Script command = new Script("/bin/bash", timeout, s_logger);
->>>>>>> 3c608290
+        final Script command = new Script("/bin/bash", timeout, LOGGER);
         command.add("-c");
         command.add(script);
         return command;
@@ -4507,11 +4373,7 @@
     }
 
     private boolean canBridgeFirewall(final String prvNic) {
-<<<<<<< HEAD
-        final Script cmd = new Script(_securityGroupPath, _timeout, LOGGER);
-=======
-        final Script cmd = new Script(securityGroupPath, timeout, s_logger);
->>>>>>> 3c608290
+        final Script cmd = new Script(securityGroupPath, timeout, LOGGER);
         cmd.add("can_bridge_firewall");
         cmd.add("--privnic", prvNic);
         final String result = cmd.execute();
@@ -4531,11 +4393,7 @@
             final InterfaceDef intf = intfs.get(0);
             vif = intf.getDevName();
         }
-<<<<<<< HEAD
-        final Script cmd = new Script(_securityGroupPath, _timeout, LOGGER);
-=======
-        final Script cmd = new Script(securityGroupPath, timeout, s_logger);
->>>>>>> 3c608290
+        final Script cmd = new Script(securityGroupPath, timeout, LOGGER);
         cmd.add("destroy_network_rules_for_vm");
         cmd.add("--vmname", vmName);
         if (vif != null) {
@@ -4581,11 +4439,7 @@
         final String brname = intf.getBrName();
         final String vif = intf.getDevName();
 
-<<<<<<< HEAD
-        final Script cmd = new Script(_securityGroupPath, _timeout, LOGGER);
-=======
-        final Script cmd = new Script(securityGroupPath, timeout, s_logger);
->>>>>>> 3c608290
+        final Script cmd = new Script(securityGroupPath, timeout, LOGGER);
         cmd.add("destroy_network_rules_for_vm");
         cmd.add("--vmname", vmName);
         if (nic.getIp() != null) {
@@ -4676,11 +4530,7 @@
         final String brname = intf.getBrName();
         final String vif = intf.getDevName();
 
-<<<<<<< HEAD
-        final Script cmd = new Script(_securityGroupPath, _timeout, LOGGER);
-=======
-        final Script cmd = new Script(securityGroupPath, timeout, s_logger);
->>>>>>> 3c608290
+        final Script cmd = new Script(securityGroupPath, timeout, LOGGER);
         cmd.add("default_network_rules");
         cmd.add("--vmname", vmName);
         cmd.add("--vmid", vmId.toString());
@@ -4721,11 +4571,7 @@
         final String brname = intf.getBrName();
         final String vif = intf.getDevName();
 
-<<<<<<< HEAD
-        final Script cmd = new Script(_securityGroupPath, _timeout, LOGGER);
-=======
-        final Script cmd = new Script(securityGroupPath, timeout, s_logger);
->>>>>>> 3c608290
+        final Script cmd = new Script(securityGroupPath, timeout, LOGGER);
         cmd.add("post_default_network_rules");
         cmd.add("--vmname", vmName);
         cmd.add("--vmid", vmId.toString());
@@ -4751,11 +4597,7 @@
             return false;
         }
 
-<<<<<<< HEAD
-        final Script cmd = new Script(_securityGroupPath, _timeout, LOGGER);
-=======
-        final Script cmd = new Script(securityGroupPath, timeout, s_logger);
->>>>>>> 3c608290
+        final Script cmd = new Script(securityGroupPath, timeout, LOGGER);
         cmd.add("default_network_rules_systemvm");
         cmd.add("--vmname", vmName);
         cmd.add("--localbrname", linkLocalBridgeName);
@@ -4773,11 +4615,7 @@
         }
 
         final String newRules = rules.replace(" ", ";");
-<<<<<<< HEAD
-        final Script cmd = new Script(_securityGroupPath, _timeout, LOGGER);
-=======
-        final Script cmd = new Script(securityGroupPath, timeout, s_logger);
->>>>>>> 3c608290
+        final Script cmd = new Script(securityGroupPath, timeout, LOGGER);
         cmd.add("add_network_rules");
         cmd.add("--vmname", vmName);
         cmd.add("--vmid", vmId);
@@ -4807,11 +4645,7 @@
             return false;
         }
 
-<<<<<<< HEAD
-        final Script cmd = new Script(_securityGroupPath, _timeout, LOGGER);
-=======
-        final Script cmd = new Script(securityGroupPath, timeout, s_logger);
->>>>>>> 3c608290
+        final Script cmd = new Script(securityGroupPath, timeout, LOGGER);
         cmd.add("network_rules_vmSecondaryIp");
         cmd.add("--vmname", vmName);
         cmd.add("--vmmac", vmMac);
@@ -4827,11 +4661,7 @@
 
     public boolean setupTungstenVRouter(final String oper, final String inf, final String subnet, final String route,
         final String vrf) {
-<<<<<<< HEAD
-        final Script cmd = new Script(setupTungstenVrouterPath, _timeout, logger);
-=======
-        final Script cmd = new Script(setupTungstenVrouterPath, timeout, s_logger);
->>>>>>> 3c608290
+        final Script cmd = new Script(setupTungstenVrouterPath, timeout, logger);
         cmd.add(oper);
         cmd.add(inf);
         cmd.add(subnet);
@@ -4844,11 +4674,7 @@
 
     public boolean updateTungstenLoadbalancerStats(final String lbUuid, final String lbStatsPort,
         final String lbStatsUri, final String lbStatsAuth) {
-<<<<<<< HEAD
-        final Script cmd = new Script(updateTungstenLoadbalancerStatsPath, _timeout, logger);
-=======
-        final Script cmd = new Script(updateTungstenLoadbalancerStatsPath, timeout, s_logger);
->>>>>>> 3c608290
+        final Script cmd = new Script(updateTungstenLoadbalancerStatsPath, timeout, logger);
         cmd.add(lbUuid);
         cmd.add(lbStatsPort);
         cmd.add(lbStatsUri);
@@ -4860,11 +4686,7 @@
 
     public boolean updateTungstenLoadbalancerSsl(final String lbUuid, final String sslCertName,
         final String certificateKey, final String privateKey, final String privateIp, final String port) {
-<<<<<<< HEAD
-        final Script cmd = new Script(updateTungstenLoadbalancerSslPath, _timeout, logger);
-=======
-        final Script cmd = new Script(updateTungstenLoadbalancerSslPath, timeout, s_logger);
->>>>>>> 3c608290
+        final Script cmd = new Script(updateTungstenLoadbalancerSslPath, timeout, logger);
         cmd.add(lbUuid);
         cmd.add(sslCertName);
         cmd.add(certificateKey);
@@ -4877,11 +4699,7 @@
     }
 
     public boolean setupTfRoute(final String privateIpAddress, final String fromNetwork, final String toNetwork) {
-<<<<<<< HEAD
-        final Script setupTfRouteScript = new Script(_routerProxyPath, _timeout, logger);
-=======
-        final Script setupTfRouteScript = new Script(routerProxyPath, timeout, s_logger);
->>>>>>> 3c608290
+        final Script setupTfRouteScript = new Script(routerProxyPath, timeout, logger);
         setupTfRouteScript.add("setup_tf_route.py");
         setupTfRouteScript.add(privateIpAddress);
         setupTfRouteScript.add(fromNetwork);
@@ -4900,11 +4718,7 @@
         if (!canBridgeFirewall) {
             return false;
         }
-<<<<<<< HEAD
-        final Script cmd = new Script(_securityGroupPath, _timeout, LOGGER);
-=======
-        final Script cmd = new Script(securityGroupPath, timeout, s_logger);
->>>>>>> 3c608290
+        final Script cmd = new Script(securityGroupPath, timeout, LOGGER);
         cmd.add("cleanup_rules");
         final String result = cmd.execute();
         if (result != null) {
@@ -4914,11 +4728,7 @@
     }
 
     public String getRuleLogsForVms() {
-<<<<<<< HEAD
-        final Script cmd = new Script(_securityGroupPath, _timeout, LOGGER);
-=======
-        final Script cmd = new Script(securityGroupPath, timeout, s_logger);
->>>>>>> 3c608290
+        final Script cmd = new Script(securityGroupPath, timeout, LOGGER);
         cmd.add("get_rule_logs_for_vms");
         final OutputInterpreter.OneLineParser parser = new OutputInterpreter.OneLineParser();
         final String result = cmd.execute(parser);
