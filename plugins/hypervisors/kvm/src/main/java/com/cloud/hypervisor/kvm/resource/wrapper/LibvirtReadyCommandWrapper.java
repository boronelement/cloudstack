//
// Licensed to the Apache Software Foundation (ASF) under one
// or more contributor license agreements.  See the NOTICE file
// distributed with this work for additional information
// regarding copyright ownership.  The ASF licenses this file
// to you under the Apache License, Version 2.0 (the
// "License"); you may not use this file except in compliance
// with the License.  You may obtain a copy of the License at
//
//   http://www.apache.org/licenses/LICENSE-2.0
//
// Unless required by applicable law or agreed to in writing,
// software distributed under the License is distributed on an
// "AS IS" BASIS, WITHOUT WARRANTIES OR CONDITIONS OF ANY
// KIND, either express or implied.  See the License for the
// specific language governing permissions and limitations
// under the License.
//

package com.cloud.hypervisor.kvm.resource.wrapper;

import java.util.HashMap;
import java.util.Map;

import com.cloud.agent.api.Answer;
import com.cloud.agent.api.ReadyAnswer;
import com.cloud.agent.api.ReadyCommand;
import com.cloud.host.Host;
import com.cloud.hypervisor.kvm.resource.LibvirtComputingResource;
import com.cloud.resource.CommandWrapper;
import com.cloud.resource.ResourceWrapper;
import com.cloud.utils.script.Script;


@ResourceWrapper(handles =  ReadyCommand.class)
public final class LibvirtReadyCommandWrapper extends CommandWrapper<ReadyCommand, Answer, LibvirtComputingResource> {


    @Override
    public Answer execute(final ReadyCommand command, final LibvirtComputingResource libvirtComputingResource) {
        Map<String, String> hostDetails = new HashMap<String, String>();

        if (hostSupportsUefi(libvirtComputingResource.isUbuntuHost()) && libvirtComputingResource.isUefiPropertiesFileLoaded()) {
            hostDetails.put(Host.HOST_UEFI_ENABLE, Boolean.TRUE.toString());
        }

        return new ReadyAnswer(command, hostDetails);
    }

    private boolean hostSupportsUefi(boolean isUbuntuHost) {
        String cmd = "rpm -qa | grep -i ovmf";
<<<<<<< HEAD
        logger.debug("Running command : " + cmd);
=======
        if (isUbuntuHost) {
            cmd = "dpkg -l ovmf";
        }
        s_logger.debug("Running command : " + cmd);
>>>>>>> 10c77c88
        int result = Script.runSimpleBashScriptForExitValue(cmd);
        logger.debug("Got result : " + result);
        return result == 0;
    }
}<|MERGE_RESOLUTION|>--- conflicted
+++ resolved
@@ -49,14 +49,10 @@
 
     private boolean hostSupportsUefi(boolean isUbuntuHost) {
         String cmd = "rpm -qa | grep -i ovmf";
-<<<<<<< HEAD
-        logger.debug("Running command : " + cmd);
-=======
         if (isUbuntuHost) {
             cmd = "dpkg -l ovmf";
         }
-        s_logger.debug("Running command : " + cmd);
->>>>>>> 10c77c88
+        logger.debug("Running command : " + cmd);
         int result = Script.runSimpleBashScriptForExitValue(cmd);
         logger.debug("Got result : " + result);
         return result == 0;
