--- conflicted
+++ resolved
@@ -52,15 +52,9 @@
         if (isUbuntuHost) {
             cmd = "dpkg -l ovmf";
         }
-<<<<<<< HEAD
         logger.debug("Running command : " + cmd);
-        int result = Script.runSimpleBashScriptForExitValue(cmd);
+        int result = Script.runSimpleBashScriptForExitValue(cmd, 60, false);
         logger.debug("Got result : " + result);
-=======
-        s_logger.debug("Running command : " + cmd);
-        int result = Script.runSimpleBashScriptForExitValue(cmd, 60, false);
-        s_logger.debug("Got result : " + result);
->>>>>>> 19250403
         return result == 0;
     }
 }