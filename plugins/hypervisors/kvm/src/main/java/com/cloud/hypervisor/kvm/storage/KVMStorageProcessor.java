/*
 * Licensed to the Apache Software Foundation (ASF) under one
 * or more contributor license agreements.  See the NOTICE file
 * distributed with this work for additional information
 * regarding copyright ownership.  The ASF licenses this file
 * to you under the Apache License, Version 2.0 (the
 * "License"); you may not use this file except in compliance
 * with the License.  You may obtain a copy of the License at
 *
 *   http://www.apache.org/licenses/LICENSE-2.0
 *
 * Unless required by applicable law or agreed to in writing,
 * software distributed under the License is distributed on an
 * "AS IS" BASIS, WITHOUT WARRANTIES OR CONDITIONS OF ANY
 * KIND, either express or implied.  See the License for the
 * specific language governing permissions and limitations
 * under the License.
 */
package com.cloud.hypervisor.kvm.storage;

import static com.cloud.utils.NumbersUtil.toHumanReadableSize;
import static com.cloud.utils.storage.S3.S3Utils.putFile;

import java.io.File;
import java.io.FileNotFoundException;
import java.io.FileOutputStream;
import java.io.IOException;
import java.text.DateFormat;
import java.text.SimpleDateFormat;
import java.util.Arrays;
import java.util.Date;
import java.util.HashMap;
import java.util.List;
import java.util.Map;
import java.util.UUID;

import javax.naming.ConfigurationException;

import org.apache.cloudstack.direct.download.DirectDownloadHelper;
import org.apache.cloudstack.direct.download.DirectTemplateDownloader;
import com.cloud.storage.ScopeType;
import com.cloud.storage.Volume;
import org.apache.cloudstack.agent.directdownload.DirectDownloadAnswer;
import org.apache.cloudstack.agent.directdownload.DirectDownloadCommand;
import org.apache.cloudstack.engine.subsystem.api.storage.SnapshotInfo;
import org.apache.cloudstack.storage.command.AttachAnswer;
import org.apache.cloudstack.storage.command.AttachCommand;
import org.apache.cloudstack.storage.command.CheckDataStoreStoragePolicyComplainceCommand;
import org.apache.cloudstack.storage.command.CopyCmdAnswer;
import org.apache.cloudstack.storage.command.CopyCommand;
import org.apache.cloudstack.storage.command.CreateObjectAnswer;
import org.apache.cloudstack.storage.command.CreateObjectCommand;
import org.apache.cloudstack.storage.command.DeleteCommand;
import org.apache.cloudstack.storage.command.DettachAnswer;
import org.apache.cloudstack.storage.command.DettachCommand;
import org.apache.cloudstack.storage.command.ForgetObjectCmd;
import org.apache.cloudstack.storage.command.IntroduceObjectCmd;
import org.apache.cloudstack.storage.command.ResignatureAnswer;
import org.apache.cloudstack.storage.command.ResignatureCommand;
import org.apache.cloudstack.storage.command.SnapshotAndCopyAnswer;
import org.apache.cloudstack.storage.command.SnapshotAndCopyCommand;
import org.apache.cloudstack.storage.command.SyncVolumePathCommand;
import org.apache.cloudstack.storage.to.PrimaryDataStoreTO;
import org.apache.cloudstack.storage.to.SnapshotObjectTO;
import org.apache.cloudstack.storage.to.TemplateObjectTO;
import org.apache.cloudstack.storage.to.VolumeObjectTO;
import org.apache.cloudstack.utils.qemu.QemuImg;
import org.apache.cloudstack.utils.qemu.QemuImg.PhysicalDiskFormat;
import org.apache.cloudstack.utils.qemu.QemuImgException;
import org.apache.cloudstack.utils.qemu.QemuImgFile;
import org.apache.cloudstack.utils.qemu.QemuObject;
import org.apache.commons.collections.MapUtils;
import org.apache.commons.io.FileUtils;

import org.apache.logging.log4j.Logger;
import org.apache.logging.log4j.LogManager;
import org.libvirt.Connect;
import org.libvirt.Domain;
import org.libvirt.DomainInfo;
import org.libvirt.DomainSnapshot;
import org.libvirt.LibvirtException;

import com.ceph.rados.IoCTX;
import com.ceph.rados.Rados;
import com.ceph.rados.exceptions.ErrorCode;
import com.ceph.rados.exceptions.RadosException;
import com.ceph.rbd.Rbd;
import com.ceph.rbd.RbdException;
import com.ceph.rbd.RbdImage;
import com.ceph.rbd.jna.RbdSnapInfo;
import com.cloud.agent.api.Answer;
import com.cloud.agent.api.storage.PrimaryStorageDownloadAnswer;
import com.cloud.agent.api.to.DataObjectType;
import com.cloud.agent.api.to.DataStoreTO;
import com.cloud.agent.api.to.DataTO;
import com.cloud.agent.api.to.DiskTO;
import com.cloud.agent.api.to.NfsTO;
import com.cloud.agent.api.to.S3TO;
import com.cloud.agent.properties.AgentProperties;
import com.cloud.agent.properties.AgentPropertiesFileHandler;
import com.cloud.exception.InternalErrorException;
import com.cloud.exception.InvalidParameterValueException;
import com.cloud.hypervisor.Hypervisor;
import com.cloud.hypervisor.kvm.resource.LibvirtComputingResource;
import com.cloud.hypervisor.kvm.resource.LibvirtConnection;
import com.cloud.hypervisor.kvm.resource.LibvirtDomainXMLParser;
import com.cloud.hypervisor.kvm.resource.LibvirtVMDef.DiskDef;
import com.cloud.hypervisor.kvm.resource.LibvirtVMDef.DiskDef.DeviceType;
import com.cloud.hypervisor.kvm.resource.LibvirtVMDef.DiskDef.DiscardType;
import com.cloud.hypervisor.kvm.resource.LibvirtVMDef.DiskDef.DiskProtocol;
import com.cloud.hypervisor.kvm.resource.wrapper.LibvirtUtilitiesHelper;
import com.cloud.storage.JavaStorageLayer;
import com.cloud.storage.MigrationOptions;
import com.cloud.storage.Storage.ImageFormat;
import com.cloud.storage.Storage.StoragePoolType;
import com.cloud.storage.StorageLayer;
import com.cloud.storage.resource.StorageProcessor;
import com.cloud.storage.template.Processor;
import com.cloud.storage.template.Processor.FormatInfo;
import com.cloud.storage.template.QCOW2Processor;
import com.cloud.storage.template.TemplateConstants;
import com.cloud.storage.template.TemplateLocation;
import com.cloud.utils.Pair;
import com.cloud.utils.UriUtils;
import com.cloud.utils.exception.CloudRuntimeException;
import com.cloud.utils.script.Script;
import com.cloud.utils.storage.S3.S3Utils;
import com.cloud.vm.VmDetailConstants;

import java.nio.file.Files;
import java.nio.file.Paths;
import java.util.HashSet;
import java.util.Set;
import java.util.stream.Collectors;
import org.apache.commons.lang3.BooleanUtils;
import org.apache.commons.lang3.StringUtils;
import org.apache.commons.lang3.builder.ToStringBuilder;
import org.apache.commons.lang3.builder.ToStringStyle;

public class KVMStorageProcessor implements StorageProcessor {
    protected Logger logger = LogManager.getLogger(getClass());
    private final KVMStoragePoolManager storagePoolMgr;
    private final LibvirtComputingResource resource;
    private StorageLayer storageLayer;
    private String _createTmplPath;
    private String _manageSnapshotPath;
    private int _cmdsTimeout;

    private static final String MANAGE_SNAPSTHOT_CREATE_OPTION = "-c";
    private static final String NAME_OPTION = "-n";
    private static final String CEPH_MON_HOST = "mon_host";
    private static final String CEPH_AUTH_KEY = "key";
    private static final String CEPH_CLIENT_MOUNT_TIMEOUT = "client_mount_timeout";
    private static final String CEPH_DEFAULT_MOUNT_TIMEOUT = "30";
    /**
     * Time interval before rechecking virsh commands
     */
    private long waitDelayForVirshCommands = 1000l;

    public KVMStorageProcessor(final KVMStoragePoolManager storagePoolMgr, final LibvirtComputingResource resource) {
        this.storagePoolMgr = storagePoolMgr;
        this.resource = resource;
    }

    protected String getDefaultStorageScriptsDir() {
        return "scripts/storage/qcow2";
    }

    public boolean configure(final String name, final Map<String, Object> params) throws ConfigurationException {
        storageLayer = new JavaStorageLayer();
        storageLayer.configure("StorageLayer", params);

        String storageScriptsDir = AgentPropertiesFileHandler.getPropertyValue(AgentProperties.STORAGE_SCRIPTS_DIR);

        _createTmplPath = Script.findScript(storageScriptsDir, "createtmplt.sh");
        if (_createTmplPath == null) {
            throw new ConfigurationException("Unable to find the createtmplt.sh");
        }

        _manageSnapshotPath = Script.findScript(storageScriptsDir, "managesnapshot.sh");
        if (_manageSnapshotPath == null) {
            throw new ConfigurationException("Unable to find the managesnapshot.sh");
        }

        _cmdsTimeout = AgentPropertiesFileHandler.getPropertyValue(AgentProperties.CMDS_TIMEOUT) * 1000;
        return true;
    }

    @Override
    public SnapshotAndCopyAnswer snapshotAndCopy(final SnapshotAndCopyCommand cmd) {
        logger.info("'SnapshotAndCopyAnswer snapshotAndCopy(SnapshotAndCopyCommand)' not currently used for KVMStorageProcessor");

        return new SnapshotAndCopyAnswer();
    }

    @Override
    public ResignatureAnswer resignature(final ResignatureCommand cmd) {
        logger.info("'ResignatureAnswer resignature(ResignatureCommand)' not currently used for KVMStorageProcessor");

        return new ResignatureAnswer();
    }

    @Override
    public Answer copyTemplateToPrimaryStorage(final CopyCommand cmd) {
        final DataTO srcData = cmd.getSrcTO();
        final DataTO destData = cmd.getDestTO();
        final TemplateObjectTO template = (TemplateObjectTO)srcData;
        final DataStoreTO imageStore = template.getDataStore();
        final PrimaryDataStoreTO primaryStore = (PrimaryDataStoreTO)destData.getDataStore();

        if (!(imageStore instanceof NfsTO)) {
            return new CopyCmdAnswer("unsupported protocol");
        }

        final NfsTO nfsImageStore = (NfsTO)imageStore;
        final String tmplturl = nfsImageStore.getUrl() + File.separator + template.getPath();
        final int index = tmplturl.lastIndexOf("/");
        final String mountpoint = tmplturl.substring(0, index);
        String tmpltname = null;
        if (index < tmplturl.length() - 1) {
            tmpltname = tmplturl.substring(index + 1);
        }

        KVMPhysicalDisk tmplVol = null;
        KVMStoragePool secondaryPool = null;
        try {
            secondaryPool = storagePoolMgr.getStoragePoolByURI(mountpoint);

            /* Get template vol */
            if (tmpltname == null) {
                secondaryPool.refresh();
                final List<KVMPhysicalDisk> disks = secondaryPool.listPhysicalDisks();
                if (disks == null || disks.isEmpty()) {
                    return new PrimaryStorageDownloadAnswer("Failed to get volumes from pool: " + secondaryPool.getUuid());
                }
                for (final KVMPhysicalDisk disk : disks) {
                    if (disk.getName().endsWith("qcow2")) {
                        tmplVol = disk;
                        break;
                    }
                }
            } else {
                tmplVol = secondaryPool.getPhysicalDisk(tmpltname);
            }

            if (tmplVol == null) {
                return new PrimaryStorageDownloadAnswer("Failed to get template from pool: " + secondaryPool.getUuid());
            }

            /* Copy volume to primary storage */
            tmplVol.setUseAsTemplate();
            logger.debug("Copying template to primary storage, template format is " + tmplVol.getFormat() );
            final KVMStoragePool primaryPool = storagePoolMgr.getStoragePool(primaryStore.getPoolType(), primaryStore.getUuid());

            KVMPhysicalDisk primaryVol = null;
            if (destData instanceof VolumeObjectTO) {
                final VolumeObjectTO volume = (VolumeObjectTO)destData;
                // pass along volume's target size if it's bigger than template's size, for storage types that copy template rather than cloning on deploy
                if (volume.getSize() != null && volume.getSize() > tmplVol.getVirtualSize()) {
                    logger.debug("Using configured size of " + toHumanReadableSize(volume.getSize()));
                    tmplVol.setSize(volume.getSize());
                    tmplVol.setVirtualSize(volume.getSize());
                } else {
                    logger.debug("Using template's size of " + toHumanReadableSize(tmplVol.getVirtualSize()));
                }
                primaryVol = storagePoolMgr.copyPhysicalDisk(tmplVol, volume.getUuid(), primaryPool, cmd.getWaitInMillSeconds());
            } else if (destData instanceof TemplateObjectTO) {
                TemplateObjectTO destTempl = (TemplateObjectTO)destData;

                Map<String, String> details = primaryStore.getDetails();

                String path = details != null ? details.get("managedStoreTarget") : null;

                if (!storagePoolMgr.connectPhysicalDisk(primaryStore.getPoolType(), primaryStore.getUuid(), path, details)) {
                    logger.warn("Failed to connect physical disk at path: " + path + ", in storage pool id: " + primaryStore.getUuid());
                }

                primaryVol = storagePoolMgr.copyPhysicalDisk(tmplVol, path != null ? path : destTempl.getUuid(), primaryPool, cmd.getWaitInMillSeconds());

                if (!storagePoolMgr.disconnectPhysicalDisk(primaryStore.getPoolType(), primaryStore.getUuid(), path)) {
                    logger.warn("Failed to disconnect physical disk at path: " + path + ", in storage pool id: " + primaryStore.getUuid());
                }
            } else {
                primaryVol = storagePoolMgr.copyPhysicalDisk(tmplVol, UUID.randomUUID().toString(), primaryPool, cmd.getWaitInMillSeconds());
            }

            DataTO data = null;
            /**
             * Force the ImageFormat for RBD templates to RAW
             *
             */
            if (destData.getObjectType() == DataObjectType.TEMPLATE) {
                final TemplateObjectTO newTemplate = new TemplateObjectTO();
                newTemplate.setPath(primaryVol.getName());
                newTemplate.setSize(primaryVol.getSize());
                if (primaryPool.getType() == StoragePoolType.RBD ||
                    primaryPool.getType() == StoragePoolType.PowerFlex ||
                    primaryPool.getType() == StoragePoolType.Linstor) {
                    newTemplate.setFormat(ImageFormat.RAW);
                } else {
                    newTemplate.setFormat(ImageFormat.QCOW2);
                }
                data = newTemplate;
            } else if (destData.getObjectType() == DataObjectType.VOLUME) {
                final VolumeObjectTO volumeObjectTO = new VolumeObjectTO();
                volumeObjectTO.setPath(primaryVol.getName());
                volumeObjectTO.setSize(primaryVol.getSize());
                if (primaryVol.getFormat() == PhysicalDiskFormat.RAW) {
                    volumeObjectTO.setFormat(ImageFormat.RAW);
                } else if (primaryVol.getFormat() == PhysicalDiskFormat.QCOW2) {
                    volumeObjectTO.setFormat(ImageFormat.QCOW2);
                }
                data = volumeObjectTO;
            }
            return new CopyCmdAnswer(data);
        } catch (final CloudRuntimeException e) {
            return new CopyCmdAnswer(e.toString());
        } finally {
            try {
                if (secondaryPool != null) {
                    secondaryPool.delete();
                }
            } catch(final Exception e) {
                logger.debug("Failed to clean up secondary storage", e);
            }
        }
    }

    // this is much like PrimaryStorageDownloadCommand, but keeping it separate. copies template direct to root disk
    private KVMPhysicalDisk templateToPrimaryDownload(final String templateUrl, final KVMStoragePool primaryPool, final String volUuid, final Long size, final int timeout) {
        final int index = templateUrl.lastIndexOf("/");
        final String mountpoint = templateUrl.substring(0, index);
        String templateName = null;
        if (index < templateUrl.length() - 1) {
            templateName = templateUrl.substring(index + 1);
        }

        KVMPhysicalDisk templateVol = null;
        KVMStoragePool secondaryPool = null;
        try {
            secondaryPool = storagePoolMgr.getStoragePoolByURI(mountpoint);
            /* Get template vol */
            if (templateName == null) {
                secondaryPool.refresh();
                final List<KVMPhysicalDisk> disks = secondaryPool.listPhysicalDisks();
                if (disks == null || disks.isEmpty()) {
                    logger.error("Failed to get volumes from pool: " + secondaryPool.getUuid());
                    return null;
                }
                for (final KVMPhysicalDisk disk : disks) {
                    if (disk.getName().endsWith("qcow2")) {
                        templateVol = disk;
                        break;
                    }
                }
                if (templateVol == null) {
                    logger.error("Failed to get template from pool: " + secondaryPool.getUuid());
                    return null;
                }
            } else {
                templateVol = secondaryPool.getPhysicalDisk(templateName);
            }

            /* Copy volume to primary storage */

            if (size > templateVol.getSize()) {
                logger.debug("Overriding provided template's size with new size " + toHumanReadableSize(size));
                templateVol.setSize(size);
                templateVol.setVirtualSize(size);
            } else {
                logger.debug("Using templates disk size of " + toHumanReadableSize(templateVol.getVirtualSize()) + "since size passed was " + toHumanReadableSize(size));
            }

            final KVMPhysicalDisk primaryVol = storagePoolMgr.copyPhysicalDisk(templateVol, volUuid, primaryPool, timeout);
            return primaryVol;
        } catch (final CloudRuntimeException e) {
            logger.error("Failed to download template to primary storage", e);
            return null;
        } finally {
            if (secondaryPool != null) {
                secondaryPool.delete();
            }
        }
    }

    @Override
    public Answer cloneVolumeFromBaseTemplate(final CopyCommand cmd) {
        final DataTO srcData = cmd.getSrcTO();
        final DataTO destData = cmd.getDestTO();
        final TemplateObjectTO template = (TemplateObjectTO)srcData;
        final DataStoreTO imageStore = template.getDataStore();
        final VolumeObjectTO volume = (VolumeObjectTO)destData;
        final PrimaryDataStoreTO primaryStore = (PrimaryDataStoreTO)volume.getDataStore();
        KVMPhysicalDisk BaseVol = null;
        KVMStoragePool primaryPool = null;
        KVMPhysicalDisk vol = null;

        try {
            primaryPool = storagePoolMgr.getStoragePool(primaryStore.getPoolType(), primaryStore.getUuid());

            String templatePath = template.getPath();

            if (primaryPool.getType() == StoragePoolType.CLVM) {
                templatePath = ((NfsTO)imageStore).getUrl() + File.separator + templatePath;
                vol = templateToPrimaryDownload(templatePath, primaryPool, volume.getUuid(), volume.getSize(), cmd.getWaitInMillSeconds());
            } if (primaryPool.getType() == StoragePoolType.PowerFlex) {
                Map<String, String> details = primaryStore.getDetails();
                String path = details != null ? details.get("managedStoreTarget") : null;

                if (!storagePoolMgr.connectPhysicalDisk(primaryStore.getPoolType(), primaryStore.getUuid(), templatePath, details)) {
                    logger.warn("Failed to connect base template volume at path: " + templatePath + ", in storage pool id: " + primaryStore.getUuid());
                }

                BaseVol = storagePoolMgr.getPhysicalDisk(primaryStore.getPoolType(), primaryStore.getUuid(), templatePath);
                if (BaseVol == null) {
                    logger.debug("Failed to get the physical disk for base template volume at path: " + templatePath);
                    throw new CloudRuntimeException("Failed to get the physical disk for base template volume at path: " + templatePath);
                }

                if (!storagePoolMgr.connectPhysicalDisk(primaryStore.getPoolType(), primaryStore.getUuid(), path, details)) {
                    logger.warn("Failed to connect new volume at path: " + path + ", in storage pool id: " + primaryStore.getUuid());
                }

                vol = storagePoolMgr.copyPhysicalDisk(BaseVol, path != null ? path : volume.getUuid(), primaryPool, cmd.getWaitInMillSeconds(), null, volume.getPassphrase(), volume.getProvisioningType());

                storagePoolMgr.disconnectPhysicalDisk(primaryStore.getPoolType(), primaryStore.getUuid(), path);
            } else {
                if (templatePath.contains("/mnt")) {
                    //upgrade issue, if the path contains path, need to extract the volume uuid from path
                    templatePath = templatePath.substring(templatePath.lastIndexOf(File.separator) + 1);
                }
                BaseVol = storagePoolMgr.getPhysicalDisk(primaryStore.getPoolType(), primaryStore.getUuid(), templatePath);
                vol = storagePoolMgr.createDiskFromTemplate(BaseVol, volume.getUuid(), volume.getProvisioningType(),
                        BaseVol.getPool(), volume.getSize(), cmd.getWaitInMillSeconds(), volume.getPassphrase());
            }
            if (vol == null) {
                return new CopyCmdAnswer(" Can't create storage volume on storage pool");
            }

            final VolumeObjectTO newVol = new VolumeObjectTO();
            newVol.setPath(vol.getName());
            newVol.setSize(volume.getSize());
            if (vol.getQemuEncryptFormat() != null) {
                newVol.setEncryptFormat(vol.getQemuEncryptFormat().toString());
            }

            if (vol.getFormat() == PhysicalDiskFormat.RAW) {
                newVol.setFormat(ImageFormat.RAW);
            } else if (vol.getFormat() == PhysicalDiskFormat.QCOW2) {
                newVol.setFormat(ImageFormat.QCOW2);
            } else if (vol.getFormat() == PhysicalDiskFormat.DIR) {
                newVol.setFormat(ImageFormat.DIR);
            }

            return new CopyCmdAnswer(newVol);
        } catch (final CloudRuntimeException e) {
            logger.debug("Failed to create volume: ", e);
            return new CopyCmdAnswer(e.toString());
        } finally {
            volume.clearPassphrase();
        }
    }

    @Override
    public Answer copyVolumeFromImageCacheToPrimary(final CopyCommand cmd) {
        final DataTO srcData = cmd.getSrcTO();
        final DataTO destData = cmd.getDestTO();
        final DataStoreTO srcStore = srcData.getDataStore();
        final DataStoreTO destStore = destData.getDataStore();
        final VolumeObjectTO srcVol = (VolumeObjectTO)srcData;
        final ImageFormat srcFormat = srcVol.getFormat();
        final PrimaryDataStoreTO primaryStore = (PrimaryDataStoreTO)destStore;
        if (!(srcStore instanceof NfsTO)) {
            return new CopyCmdAnswer("can only handle nfs storage");
        }
        final NfsTO nfsStore = (NfsTO)srcStore;
        final String srcVolumePath = srcData.getPath();
        final String secondaryStorageUrl = nfsStore.getUrl();
        KVMStoragePool secondaryStoragePool = null;
        KVMStoragePool primaryPool = null;
        try {
            try {
                primaryPool = storagePoolMgr.getStoragePool(primaryStore.getPoolType(), primaryStore.getUuid());
            } catch (final CloudRuntimeException e) {
                if (e.getMessage().contains("not found")) {
                    primaryPool =
                            storagePoolMgr.createStoragePool(primaryStore.getUuid(), primaryStore.getHost(), primaryStore.getPort(), primaryStore.getPath(), null,
                                    primaryStore.getPoolType());
                } else {
                    return new CopyCmdAnswer(e.getMessage());
                }
            }

            Map<String, String> details = cmd.getOptions2();

            String path = details != null ? details.get(DiskTO.IQN) : null;

            storagePoolMgr.connectPhysicalDisk(primaryStore.getPoolType(), primaryStore.getUuid(), path, details);

            final String volumeName = UUID.randomUUID().toString();

            final int index = srcVolumePath.lastIndexOf(File.separator);
            final String volumeDir = srcVolumePath.substring(0, index);
            String srcVolumeName = srcVolumePath.substring(index + 1);

            secondaryStoragePool = storagePoolMgr.getStoragePoolByURI(secondaryStorageUrl + File.separator + volumeDir);

            if (!srcVolumeName.endsWith(".qcow2") && srcFormat == ImageFormat.QCOW2) {
                srcVolumeName = srcVolumeName + ".qcow2";
            }

            final KVMPhysicalDisk volume = secondaryStoragePool.getPhysicalDisk(srcVolumeName);

            volume.setFormat(PhysicalDiskFormat.valueOf(srcFormat.toString()));

            final KVMPhysicalDisk newDisk = storagePoolMgr.copyPhysicalDisk(volume, path != null ? path : volumeName, primaryPool, cmd.getWaitInMillSeconds());

            storagePoolMgr.disconnectPhysicalDisk(primaryStore.getPoolType(), primaryStore.getUuid(), path);

            final VolumeObjectTO newVol = new VolumeObjectTO();

            newVol.setFormat(ImageFormat.valueOf(newDisk.getFormat().toString().toUpperCase()));
            newVol.setPath(path != null ? path : volumeName);

            return new CopyCmdAnswer(newVol);
        } catch (final CloudRuntimeException e) {
            logger.debug("Failed to copyVolumeFromImageCacheToPrimary: ", e);

            return new CopyCmdAnswer(e.toString());
        } finally {
            srcVol.clearPassphrase();
            if (secondaryStoragePool != null) {
                storagePoolMgr.deleteStoragePool(secondaryStoragePool.getType(), secondaryStoragePool.getUuid());
            }
        }
    }

    @Override
    public Answer copyVolumeFromPrimaryToSecondary(final CopyCommand cmd) {
        final DataTO srcData = cmd.getSrcTO();
        final DataTO destData = cmd.getDestTO();
        final VolumeObjectTO srcVol = (VolumeObjectTO)srcData;
        final VolumeObjectTO destVol = (VolumeObjectTO)destData;
        final ImageFormat srcFormat = srcVol.getFormat();
        final ImageFormat destFormat = destVol.getFormat();
        final DataStoreTO srcStore = srcData.getDataStore();
        final DataStoreTO destStore = destData.getDataStore();
        final PrimaryDataStoreTO primaryStore = (PrimaryDataStoreTO)srcStore;
        if (!(destStore instanceof NfsTO)) {
            return new CopyCmdAnswer("can only handle nfs storage");
        }
        final NfsTO nfsStore = (NfsTO)destStore;
        final String srcVolumePath = srcData.getPath();
        final String destVolumePath = destData.getPath();
        final String secondaryStorageUrl = nfsStore.getUrl();
        KVMStoragePool secondaryStoragePool = null;

        try {
            final String volumeName = UUID.randomUUID().toString();

            final String destVolumeName = volumeName + "." + destFormat.getFileExtension();
            final KVMPhysicalDisk volume = storagePoolMgr.getPhysicalDisk(primaryStore.getPoolType(), primaryStore.getUuid(), srcVolumePath);
            volume.setFormat(PhysicalDiskFormat.valueOf(srcFormat.toString()));

            secondaryStoragePool = storagePoolMgr.getStoragePoolByURI(secondaryStorageUrl);
            secondaryStoragePool.createFolder(destVolumePath);
            storagePoolMgr.deleteStoragePool(secondaryStoragePool.getType(), secondaryStoragePool.getUuid());
            secondaryStoragePool = storagePoolMgr.getStoragePoolByURI(secondaryStorageUrl + File.separator + destVolumePath);
            storagePoolMgr.copyPhysicalDisk(volume, destVolumeName, secondaryStoragePool, cmd.getWaitInMillSeconds());
            final VolumeObjectTO newVol = new VolumeObjectTO();
            newVol.setPath(destVolumePath + File.separator + destVolumeName);
            newVol.setFormat(destFormat);
            return new CopyCmdAnswer(newVol);
        } catch (final CloudRuntimeException e) {
            logger.debug("Failed to copyVolumeFromPrimaryToSecondary: ", e);
            return new CopyCmdAnswer(e.toString());
        } finally {
            srcVol.clearPassphrase();
            destVol.clearPassphrase();
            if (secondaryStoragePool != null) {
                storagePoolMgr.deleteStoragePool(secondaryStoragePool.getType(), secondaryStoragePool.getUuid());
            }
        }
    }

    @Override
    public Answer createTemplateFromVolume(final CopyCommand cmd) {
        Map<String, String> details = cmd.getOptions();

        if (details != null && details.get(DiskTO.IQN) != null) {
            // use the managed-storage approach
            return createTemplateFromVolumeOrSnapshot(cmd);
        }

        final DataTO srcData = cmd.getSrcTO();
        final DataTO destData = cmd.getDestTO();
        final int wait = cmd.getWaitInMillSeconds();
        final TemplateObjectTO template = (TemplateObjectTO)destData;
        final DataStoreTO imageStore = template.getDataStore();
        final VolumeObjectTO volume = (VolumeObjectTO)srcData;
        final PrimaryDataStoreTO primaryStore = (PrimaryDataStoreTO)volume.getDataStore();

        if (!(imageStore instanceof NfsTO)) {
            return new CopyCmdAnswer("unsupported protocol");
        }
        final NfsTO nfsImageStore = (NfsTO)imageStore;

        KVMStoragePool secondaryStorage = null;
        KVMStoragePool primary;

        try {
            final String templateFolder = template.getPath();

            secondaryStorage = storagePoolMgr.getStoragePoolByURI(nfsImageStore.getUrl());

            primary = storagePoolMgr.getStoragePool(primaryStore.getPoolType(), primaryStore.getUuid());

            final KVMPhysicalDisk disk = storagePoolMgr.getPhysicalDisk(primaryStore.getPoolType(), primaryStore.getUuid(), volume.getPath());
            final String tmpltPath = secondaryStorage.getLocalPath() + File.separator + templateFolder;
            storageLayer.mkdirs(tmpltPath);
            final String templateName = UUID.randomUUID().toString();

            if (primary.getType() != StoragePoolType.RBD) {
                final Script command = new Script(_createTmplPath, wait, logger);
                command.add("-f", disk.getPath());
                command.add("-t", tmpltPath);
                command.add(NAME_OPTION, templateName + ".qcow2");

                final String result = command.execute();

                if (result != null) {
                    logger.debug("failed to create template: " + result);
                    return new CopyCmdAnswer(result);
                }
            } else {
                logger.debug("Converting RBD disk " + disk.getPath() + " into template " + templateName);

                final QemuImgFile srcFile =
                        new QemuImgFile(KVMPhysicalDisk.RBDStringBuilder(primary.getSourceHost(), primary.getSourcePort(), primary.getAuthUserName(),
                                primary.getAuthSecret(), disk.getPath()));
                srcFile.setFormat(PhysicalDiskFormat.RAW);

                final QemuImgFile destFile = new QemuImgFile(tmpltPath + "/" + templateName + ".qcow2");
                destFile.setFormat(PhysicalDiskFormat.QCOW2);

                final QemuImg q = new QemuImg(cmd.getWaitInMillSeconds());
                try {
                    q.convert(srcFile, destFile);
                } catch (final QemuImgException | LibvirtException e) {
                    final String message = "Failed to create new template while converting " + srcFile.getFileName() + " to " + destFile.getFileName() + " the error was: " +
                            e.getMessage();

                    throw new QemuImgException(message);
                }

                final File templateProp = new File(tmpltPath + "/template.properties");
                if (!templateProp.exists()) {
                    templateProp.createNewFile();
                }

                String templateContent = "filename=" + templateName + ".qcow2" + System.getProperty("line.separator");

                final DateFormat dateFormat = new SimpleDateFormat("MM_dd_yyyy");
                final Date date = new Date();
                templateContent += "snapshot.name=" + dateFormat.format(date) + System.getProperty("line.separator");


                try(FileOutputStream templFo = new FileOutputStream(templateProp);){
                    templFo.write(templateContent.getBytes());
                    templFo.flush();
                } catch (final IOException e) {
                    throw e;
                }
            }

            final Map<String, Object> params = new HashMap<String, Object>();
            params.put(StorageLayer.InstanceConfigKey, storageLayer);
            final Processor qcow2Processor = new QCOW2Processor();

            qcow2Processor.configure("QCOW2 Processor", params);

            final FormatInfo info = qcow2Processor.process(tmpltPath, null, templateName);

            final TemplateLocation loc = new TemplateLocation(storageLayer, tmpltPath);
            loc.create(1, true, templateName);
            loc.addFormat(info);
            loc.save();

            final TemplateObjectTO newTemplate = new TemplateObjectTO();
            newTemplate.setPath(templateFolder + File.separator + templateName + ".qcow2");
            newTemplate.setSize(info.virtualSize);
            newTemplate.setPhysicalSize(info.size);
            newTemplate.setFormat(ImageFormat.QCOW2);
            newTemplate.setName(templateName);
            return new CopyCmdAnswer(newTemplate);

        } catch (final QemuImgException e) {
            logger.error(e.getMessage());
            return new CopyCmdAnswer(e.toString());
        } catch (final IOException e) {
            logger.debug("Failed to createTemplateFromVolume: ", e);
            return new CopyCmdAnswer(e.toString());
        } catch (final Exception e) {
            logger.debug("Failed to createTemplateFromVolume: ", e);
            return new CopyCmdAnswer(e.toString());
        } finally {
            volume.clearPassphrase();
            if (secondaryStorage != null) {
                secondaryStorage.delete();
            }
        }
    }

    @Override
    public Answer createTemplateFromSnapshot(CopyCommand cmd) {
        Map<String, String> details = cmd.getOptions();

        if (details != null && details.get(DiskTO.IQN) != null) {
            // use the managed-storage approach
            return createTemplateFromVolumeOrSnapshot(cmd);
        }

        return new CopyCmdAnswer("operation not supported");
    }

    private Answer createTemplateFromVolumeOrSnapshot(CopyCommand cmd) {
        DataTO srcData = cmd.getSrcTO();

        final boolean isVolume;

        if (srcData instanceof VolumeObjectTO) {
            isVolume = true;
        }
        else if (srcData instanceof SnapshotObjectTO) {
            isVolume = false;
        }
        else {
            return new CopyCmdAnswer("unsupported object type");
        }

        PrimaryDataStoreTO primaryStore = (PrimaryDataStoreTO)srcData.getDataStore();

        DataTO destData = cmd.getDestTO();
        TemplateObjectTO template = (TemplateObjectTO)destData;
        DataStoreTO imageStore = template.getDataStore();

        if (!(imageStore instanceof NfsTO)) {
            return new CopyCmdAnswer("unsupported protocol");
        }

        NfsTO nfsImageStore = (NfsTO)imageStore;

        KVMStoragePool secondaryStorage = null;

        try {
            Map<String, String> details = cmd.getOptions();

            String path = details != null ? details.get(DiskTO.IQN) : null;

            if (path == null) {
                new CloudRuntimeException("The 'path' field must be specified.");
            }

            storagePoolMgr.connectPhysicalDisk(primaryStore.getPoolType(), primaryStore.getUuid(), path, details);

            KVMPhysicalDisk srcDisk = storagePoolMgr.getPhysicalDisk(primaryStore.getPoolType(), primaryStore.getUuid(), path);

            secondaryStorage = storagePoolMgr.getStoragePoolByURI(nfsImageStore.getUrl());

            String templateFolder = template.getPath();
            String tmpltPath = secondaryStorage.getLocalPath() + File.separator + templateFolder;

            storageLayer.mkdirs(tmpltPath);

            String templateName = UUID.randomUUID().toString();

            logger.debug("Converting " + srcDisk.getFormat().toString() + " disk " + srcDisk.getPath() + " into template " + templateName);

            String destName = templateFolder + "/" + templateName + ".qcow2";

            storagePoolMgr.copyPhysicalDisk(srcDisk, destName, secondaryStorage, cmd.getWaitInMillSeconds());

            File templateProp = new File(tmpltPath + "/template.properties");

            if (!templateProp.exists()) {
                templateProp.createNewFile();
            }

            String templateContent = "filename=" + templateName + ".qcow2" + System.getProperty("line.separator");

            DateFormat dateFormat = new SimpleDateFormat("MM_dd_yyyy");
            Date date = new Date();

            if (isVolume) {
                templateContent += "volume.name=" + dateFormat.format(date) + System.getProperty("line.separator");
            }
            else {
                templateContent += "snapshot.name=" + dateFormat.format(date) + System.getProperty("line.separator");
            }

            FileOutputStream templFo = new FileOutputStream(templateProp);

            templFo.write(templateContent.getBytes());
            templFo.flush();
            templFo.close();

            Map<String, Object> params = new HashMap<>();

            params.put(StorageLayer.InstanceConfigKey, storageLayer);

            Processor qcow2Processor = new QCOW2Processor();

            qcow2Processor.configure("QCOW2 Processor", params);

            FormatInfo info = qcow2Processor.process(tmpltPath, null, templateName);

            TemplateLocation loc = new TemplateLocation(storageLayer, tmpltPath);

            loc.create(1, true, templateName);
            loc.addFormat(info);
            loc.save();

            storagePoolMgr.disconnectPhysicalDisk(primaryStore.getPoolType(), primaryStore.getUuid(), path);

            TemplateObjectTO newTemplate = new TemplateObjectTO();

            newTemplate.setPath(templateFolder + File.separator + templateName + ".qcow2");
            newTemplate.setSize(info.virtualSize);
            newTemplate.setPhysicalSize(info.size);
            newTemplate.setFormat(ImageFormat.QCOW2);
            newTemplate.setName(templateName);

            return new CopyCmdAnswer(newTemplate);
        } catch (Exception ex) {
            if (isVolume) {
                logger.debug("Failed to create template from volume: ", ex);
            }
            else {
                logger.debug("Failed to create template from snapshot: ", ex);
            }

            return new CopyCmdAnswer(ex.toString());
        } finally {
            if (secondaryStorage != null) {
                secondaryStorage.delete();
            }
        }
    }

    protected String copyToS3(final File srcFile, final S3TO destStore, final String destPath) throws InterruptedException {
        final String key = destPath + S3Utils.SEPARATOR + srcFile.getName();

        putFile(destStore, srcFile, destStore.getBucketName(), key).waitForCompletion();

        return key;
    }

    protected Answer copyToObjectStore(final CopyCommand cmd) {
        final DataTO srcData = cmd.getSrcTO();
        final DataTO destData = cmd.getDestTO();
        final DataStoreTO imageStore = destData.getDataStore();
        final NfsTO srcStore = (NfsTO)srcData.getDataStore();
        final String srcPath = srcData.getPath();
        final int index = srcPath.lastIndexOf(File.separator);
        final String srcSnapshotDir = srcPath.substring(0, index);
        final String srcFileName = srcPath.substring(index + 1);
        KVMStoragePool srcStorePool = null;
        File srcFile = null;
        try {
            srcStorePool = storagePoolMgr.getStoragePoolByURI(srcStore.getUrl() + File.separator + srcSnapshotDir);
            if (srcStorePool == null) {
                return new CopyCmdAnswer("Can't get store:" + srcStore.getUrl());
            }
            srcFile = new File(srcStorePool.getLocalPath() + File.separator + srcFileName);
            if (!srcFile.exists()) {
                return new CopyCmdAnswer("Can't find src file: " + srcPath);
            }
            String destPath = null;
            if (imageStore instanceof S3TO) {
                destPath = copyToS3(srcFile, (S3TO)imageStore, destData.getPath());
            } else {
                return new CopyCmdAnswer("Unsupported protocol");
            }
            final SnapshotObjectTO newSnapshot = new SnapshotObjectTO();
            newSnapshot.setPath(destPath);
            return new CopyCmdAnswer(newSnapshot);
        } catch (final Exception e) {
            logger.error("failed to upload" + srcPath, e);
            return new CopyCmdAnswer("failed to upload" + srcPath + e.toString());
        } finally {
            try {
                if (srcFile != null) {
                    srcFile.delete();
                }
                if (srcStorePool != null) {
                    srcStorePool.delete();
                }
            } catch (final Exception e) {
                logger.debug("Failed to clean up:", e);
            }
        }
    }

    protected Answer backupSnapshotForObjectStore(final CopyCommand cmd) {
        final DataTO destData = cmd.getDestTO();
        final DataStoreTO imageStore = destData.getDataStore();
        final DataTO cacheData = cmd.getCacheTO();
        if (cacheData == null) {
            return new CopyCmdAnswer("Failed to copy to object store without cache store");
        }
        final DataStoreTO cacheStore = cacheData.getDataStore();
        ((SnapshotObjectTO)destData).setDataStore(cacheStore);
        final CopyCmdAnswer answer = (CopyCmdAnswer)backupSnapshot(cmd);
        if (!answer.getResult()) {
            return answer;
        }
        final SnapshotObjectTO snapshotOnCacheStore = (SnapshotObjectTO)answer.getNewData();
        snapshotOnCacheStore.setDataStore(cacheStore);
        ((SnapshotObjectTO)destData).setDataStore(imageStore);
        final CopyCommand newCpyCmd = new   CopyCommand(snapshotOnCacheStore, destData, cmd.getWaitInMillSeconds(), cmd.executeInSequence());
        return copyToObjectStore(newCpyCmd);
    }

    @Override
    public Answer backupSnapshot(final CopyCommand cmd) {
        final DataTO srcData = cmd.getSrcTO();
        final DataTO destData = cmd.getDestTO();
        final SnapshotObjectTO snapshot = (SnapshotObjectTO)srcData;
        final PrimaryDataStoreTO primaryStore = (PrimaryDataStoreTO)snapshot.getDataStore();
        final SnapshotObjectTO destSnapshot = (SnapshotObjectTO)destData;
        final DataStoreTO imageStore = destData.getDataStore();

        if (!(imageStore instanceof NfsTO)) {
            return backupSnapshotForObjectStore(cmd);
        }
        final NfsTO nfsImageStore = (NfsTO)imageStore;

        final String secondaryStoragePoolUrl = nfsImageStore.getUrl();
        // NOTE: snapshot name is encoded in snapshot path
        final int index = snapshot.getPath().lastIndexOf("/");
        final boolean isCreatedFromVmSnapshot = index == -1; // -1 means the snapshot is created from existing vm snapshot

        final String snapshotName = snapshot.getPath().substring(index + 1);
        String descName = snapshotName;
        final String volumePath = snapshot.getVolume().getPath();
        String snapshotDestPath = null;
        String snapshotRelPath = null;
        final String vmName = snapshot.getVmName();
        KVMStoragePool secondaryStoragePool = null;
        Connect conn = null;
        KVMPhysicalDisk snapshotDisk = null;
        KVMStoragePool primaryPool = null;

        final VolumeObjectTO srcVolume = snapshot.getVolume();
        try {
            conn = LibvirtConnection.getConnectionByVmName(vmName);

            secondaryStoragePool = storagePoolMgr.getStoragePoolByURI(secondaryStoragePoolUrl);

            final String ssPmountPath = secondaryStoragePool.getLocalPath();
            snapshotRelPath = destSnapshot.getPath();

            snapshotDestPath = ssPmountPath + File.separator + snapshotRelPath;
            snapshotDisk = storagePoolMgr.getPhysicalDisk(primaryStore.getPoolType(), primaryStore.getUuid(), volumePath);
            primaryPool = snapshotDisk.getPool();

            long size = 0;
            /**
             * Since Ceph version Dumpling (0.67.X) librbd / Qemu supports converting RBD
             * snapshots to RAW/QCOW2 files directly.
             *
             * This reduces the amount of time and storage it takes to back up a snapshot dramatically
             */
            if (primaryPool.getType() == StoragePoolType.RBD) {
                final String rbdSnapshot = snapshotDisk.getPath() +  "@" + snapshotName;
                final String snapshotFile = snapshotDestPath + "/" + snapshotName;
                try {
                    logger.debug("Attempting to backup RBD snapshot " + rbdSnapshot);

                    final File snapDir = new File(snapshotDestPath);
                    logger.debug("Attempting to create " + snapDir.getAbsolutePath() + " recursively for snapshot storage");
                    FileUtils.forceMkdir(snapDir);

                    final QemuImgFile srcFile =
                            new QemuImgFile(KVMPhysicalDisk.RBDStringBuilder(primaryPool.getSourceHost(), primaryPool.getSourcePort(), primaryPool.getAuthUserName(),
                                    primaryPool.getAuthSecret(), rbdSnapshot));
                    srcFile.setFormat(snapshotDisk.getFormat());

                    final QemuImgFile destFile = new QemuImgFile(snapshotFile);
                    destFile.setFormat(PhysicalDiskFormat.QCOW2);

                    logger.debug("Backing up RBD snapshot " + rbdSnapshot + " to " + snapshotFile);
                    final QemuImg q = new QemuImg(cmd.getWaitInMillSeconds());
                    q.convert(srcFile, destFile);

                    final File snapFile = new File(snapshotFile);
                    if(snapFile.exists()) {
                        size = snapFile.length();
                    }

                    logger.debug("Finished backing up RBD snapshot " + rbdSnapshot + " to " + snapshotFile + " Snapshot size: " + toHumanReadableSize(size));
                } catch (final FileNotFoundException e) {
                    logger.error("Failed to open " + snapshotDestPath + ". The error was: " + e.getMessage());
                    return new CopyCmdAnswer(e.toString());
                } catch (final IOException e) {
                    logger.error("Failed to create " + snapshotDestPath + ". The error was: " + e.getMessage());
                    return new CopyCmdAnswer(e.toString());
                }  catch (final QemuImgException | LibvirtException e) {
                    logger.error("Failed to backup the RBD snapshot from " + rbdSnapshot +
                            " to " + snapshotFile + " the error was: " + e.getMessage());
                    return new CopyCmdAnswer(e.toString());
                }
            } else {
                final Script command = new Script(_manageSnapshotPath, cmd.getWaitInMillSeconds(), logger);
                command.add("-b", isCreatedFromVmSnapshot ? snapshotDisk.getPath() : snapshot.getPath());
                command.add(NAME_OPTION, snapshotName);
                command.add("-p", snapshotDestPath);

                descName = UUID.randomUUID().toString();

                command.add("-t", descName);
                final String result = command.execute();
                if (result != null) {
                    logger.debug("Failed to backup snaptshot: " + result);
                    return new CopyCmdAnswer(result);
                }
                final File snapFile = new File(snapshotDestPath + "/" + descName);
                if(snapFile.exists()){
                    size = snapFile.length();
                }
            }

            final SnapshotObjectTO newSnapshot = new SnapshotObjectTO();
            newSnapshot.setPath(snapshotRelPath + File.separator + descName);
            newSnapshot.setPhysicalSize(size);
            return new CopyCmdAnswer(newSnapshot);
        } catch (final LibvirtException | CloudRuntimeException e) {
            logger.debug("Failed to backup snapshot: ", e);
            return new CopyCmdAnswer(e.toString());
        } finally {
            srcVolume.clearPassphrase();
            if (isCreatedFromVmSnapshot) {
                logger.debug("Ignoring removal of vm snapshot on primary as this snapshot is created from vm snapshot");
            } else if (primaryPool.getType() != StoragePoolType.RBD) {
<<<<<<< HEAD
                String snapshotPath = snapshot.getPath();
                String backupSnapshotAfterTakingSnapshot = cmd.getOptions() == null ? null : cmd.getOptions().get(SnapshotInfo.BackupSnapshotAfterTakingSnapshot.key());

                if (backupSnapshotAfterTakingSnapshot == null || BooleanUtils.toBoolean(backupSnapshotAfterTakingSnapshot)) {
                    try {
                        Files.deleteIfExists(Paths.get(snapshotPath));
                    } catch (IOException ex) {
                        logger.error(String.format("Failed to delete snapshot [%s] on primary storage [%s].", snapshotPath, primaryPool.getUuid()), ex);
                    }
                } else {
                    logger.debug(String.format("This backup is temporary, not deleting snapshot [%s] on primary storage [%s]", snapshotPath, primaryPool.getUuid()));
                }
=======
                deleteSnapshotOnPrimary(cmd, snapshot, primaryPool);
>>>>>>> a15cb81c
            }

            try {
                if (secondaryStoragePool != null) {
                    secondaryStoragePool.delete();
                }
            } catch (final Exception ex) {
                logger.debug("Failed to delete secondary storage", ex);
            }
        }
    }

    private void deleteSnapshotOnPrimary(final CopyCommand cmd, final SnapshotObjectTO snapshot,
            KVMStoragePool primaryPool) {
        String snapshotPath = snapshot.getPath();
        String backupSnapshotAfterTakingSnapshot = null;
        boolean deleteSnapshotOnPrimary = true;
        if (cmd.getOptions() != null) {
            backupSnapshotAfterTakingSnapshot = cmd.getOptions().get(SnapshotInfo.BackupSnapshotAfterTakingSnapshot.key());
            deleteSnapshotOnPrimary = cmd.getOptions().get("typeDescription") == null;
        }

        if ((backupSnapshotAfterTakingSnapshot == null || BooleanUtils.toBoolean(backupSnapshotAfterTakingSnapshot)) && deleteSnapshotOnPrimary) {
            try {
                Files.deleteIfExists(Paths.get(snapshotPath));
            } catch (IOException ex) {
                s_logger.error(String.format("Failed to delete snapshot [%s] on primary storage [%s].", snapshotPath, primaryPool.getUuid()), ex);
            }
        } else {
            s_logger.debug(String.format("This backup is temporary, not deleting snapshot [%s] on primary storage [%s]", snapshotPath, primaryPool.getUuid()));
        }
    }
    protected synchronized void attachOrDetachISO(final Connect conn, final String vmName, String isoPath, final boolean isAttach, Map<String, String> params) throws
            LibvirtException, InternalErrorException {
        DiskDef iso = new DiskDef();
        boolean isUefiEnabled = MapUtils.isNotEmpty(params) && params.containsKey("UEFI");
        if (isoPath != null && isAttach) {
            final int index = isoPath.lastIndexOf("/");
            final String path = isoPath.substring(0, index);
            final String name = isoPath.substring(index + 1);
            final KVMStoragePool secondaryPool = storagePoolMgr.getStoragePoolByURI(path);
            final KVMPhysicalDisk isoVol = secondaryPool.getPhysicalDisk(name);
            isoPath = isoVol.getPath();

            iso.defISODisk(isoPath, isUefiEnabled);
        } else {
            iso.defISODisk(null, isUefiEnabled);
        }

        final List<DiskDef> disks = resource.getDisks(conn, vmName);
        attachOrDetachDevice(conn, true, vmName, iso);
        if (!isAttach) {
            for (final DiskDef disk : disks) {
                if (disk.getDeviceType() == DiskDef.DeviceType.CDROM) {
                    resource.cleanupDisk(disk);
                }
            }

        }
    }

    @Override
    public Answer attachIso(final AttachCommand cmd) {
        final DiskTO disk = cmd.getDisk();
        final TemplateObjectTO isoTO = (TemplateObjectTO)disk.getData();
        final DataStoreTO store = isoTO.getDataStore();

        try {
            String dataStoreUrl = getDataStoreUrlFromStore(store);
            final Connect conn = LibvirtConnection.getConnectionByVmName(cmd.getVmName());
            attachOrDetachISO(conn, cmd.getVmName(), dataStoreUrl + File.separator + isoTO.getPath(), true, cmd.getControllerInfo());
        } catch (final LibvirtException e) {
            return new Answer(cmd, false, e.toString());
        } catch (final InternalErrorException e) {
            return new Answer(cmd, false, e.toString());
        } catch (final InvalidParameterValueException e) {
            return new Answer(cmd, false, e.toString());
        }

        return new Answer(cmd);
    }

    @Override
    public Answer dettachIso(final DettachCommand cmd) {
        final DiskTO disk = cmd.getDisk();
        final TemplateObjectTO isoTO = (TemplateObjectTO)disk.getData();
        final DataStoreTO store = isoTO.getDataStore();

        try {
            String dataStoreUrl = getDataStoreUrlFromStore(store);
            final Connect conn = LibvirtConnection.getConnectionByVmName(cmd.getVmName());
            attachOrDetachISO(conn, cmd.getVmName(), dataStoreUrl + File.separator + isoTO.getPath(), false, cmd.getParams());
        } catch (final LibvirtException e) {
            return new Answer(cmd, false, e.toString());
        } catch (final InternalErrorException e) {
            return new Answer(cmd, false, e.toString());
        } catch (final InvalidParameterValueException e) {
            return new Answer(cmd, false, e.toString());
        }

        return new Answer(cmd);
    }

    /**
     * Return data store URL from store
     */
    private String getDataStoreUrlFromStore(DataStoreTO store) {
        if (!(store instanceof NfsTO) && (!(store instanceof PrimaryDataStoreTO) ||
                store instanceof PrimaryDataStoreTO && !((PrimaryDataStoreTO) store).getPoolType().equals(StoragePoolType.NetworkFilesystem))) {
            throw new InvalidParameterValueException("unsupported protocol");
        }

        if (store instanceof NfsTO) {
            NfsTO nfsStore = (NfsTO)store;
            return nfsStore.getUrl();
        } else if (store instanceof PrimaryDataStoreTO && ((PrimaryDataStoreTO) store).getPoolType().equals(StoragePoolType.NetworkFilesystem)) {
            //In order to support directly downloaded ISOs
            String psHost = ((PrimaryDataStoreTO) store).getHost();
            String psPath = ((PrimaryDataStoreTO) store).getPath();
            return "nfs://" + psHost + File.separator + psPath;
        }
        return store.getUrl();
    }
    protected synchronized void attachOrDetachDevice(final Connect conn, final boolean attach, final String vmName, final DiskDef xml)
            throws LibvirtException, InternalErrorException {
        attachOrDetachDevice(conn, attach, vmName, xml, 0l);
    }

    /**
     * Attaches or detaches a device (ISO or disk) to an instance.
     * @param conn libvirt connection
     * @param attach boolean that determines whether the device will be attached or detached
     * @param vmName instance name
     * @param diskDef disk definition or iso to be attached or detached
     * @param waitDetachDevice value set in milliseconds to wait before assuming device removal failed
     * @throws LibvirtException
     * @throws InternalErrorException
     */
    protected synchronized void attachOrDetachDevice(final Connect conn, final boolean attach, final String vmName, final DiskDef diskDef, long waitDetachDevice)
            throws LibvirtException, InternalErrorException {
        Domain dm = null;
        String diskXml = diskDef.toString();
        String diskPath = diskDef.getDiskPath();
        try {
            dm = conn.domainLookupByName(vmName);

            if (attach) {
                logger.debug("Attaching device: " + diskXml);
                dm.attachDevice(diskXml);
                return;
            }
            logger.debug(String.format("Detaching device: [%s].", diskXml));
            dm.detachDevice(diskXml);
            long wait = waitDetachDevice;
            while (!checkDetachSuccess(diskPath, dm) && wait > 0) {
                wait = getWaitAfterSleep(dm, diskPath, wait);
            }
            if (wait <= 0) {
                throw new InternalErrorException(String.format("Could not detach volume after sending the command and waiting for [%s] milliseconds. Probably the VM does " +
                                "not support the sent detach command or the device is busy at the moment. Try again in a couple of minutes.",
                        waitDetachDevice));
            }
            logger.debug(String.format("The detach command was executed successfully. The device [%s] was removed from the VM instance with UUID [%s].",
                    diskPath, dm.getUUIDString()));
        } catch (final LibvirtException e) {
            if (attach) {
                logger.warn("Failed to attach device to " + vmName + ": " + e.getMessage());
            } else {
                logger.warn("Failed to detach device from " + vmName + ": " + e.getMessage());
            }
            throw e;
        } finally {
            if (dm != null) {
                try {
                    dm.free();
                } catch (final LibvirtException l) {
                    logger.trace("Ignoring libvirt error.", l);
                }
            }
        }
    }

    /**
     * Waits {@link #waitDelayForVirshCommands} milliseconds before checking again if the device has been removed.
     * @return The configured value in wait.detach.device reduced by {@link #waitDelayForVirshCommands}
     * @throws LibvirtException
     */
    private long getWaitAfterSleep(Domain dm, String diskPath, long wait) throws LibvirtException {
        try {
            wait -= waitDelayForVirshCommands;
            Thread.sleep(waitDelayForVirshCommands);
            logger.trace(String.format("Trying to detach device [%s] from VM instance with UUID [%s]. " +
                    "Waiting [%s] milliseconds before assuming the VM was unable to detach the volume.", diskPath, dm.getUUIDString(), wait));
        } catch (InterruptedException e) {
            throw new CloudRuntimeException(e);
        }
        return wait;
    }

    /**
     * Checks if the device has been removed from the instance
     * @param diskPath Path to the device that was removed
     * @param dm instance to be checked if the device was properly removed
     * @throws LibvirtException
     */
    protected boolean checkDetachSuccess(String diskPath, Domain dm) throws LibvirtException {
        LibvirtDomainXMLParser parser = new LibvirtDomainXMLParser();
        parser.parseDomainXML(dm.getXMLDesc(0));
        List<DiskDef> disks = parser.getDisks();
        for (DiskDef diskDef : disks) {
            if (StringUtils.equals(diskPath, diskDef.getDiskPath())) {
                logger.debug(String.format("The hypervisor sent the detach command, but it is still possible to identify the device [%s] in the instance with UUID [%s].",
                        diskPath, dm.getUUIDString()));
                return false;
            }
        }
        return true;
    }

    /**
     * Attaches or detaches a disk to an instance.
     * @param conn libvirt connection
     * @param attach boolean that determines whether the device will be attached or detached
     * @param vmName instance name
     * @param attachingDisk kvm physical disk
     * @param devId device id in instance
     * @param serial
     * @param bytesReadRate bytes read rate
     * @param bytesReadRateMax bytes read rate max
     * @param bytesReadRateMaxLength bytes read rate max length
     * @param bytesWriteRate bytes write rate
     * @param bytesWriteRateMax bytes write rate amx
     * @param bytesWriteRateMaxLength bytes write rate max length
     * @param iopsReadRate iops read rate
     * @param iopsReadRateMax iops read rate max
     * @param iopsReadRateMaxLength iops read rate max length
     * @param iopsWriteRate iops write rate
     * @param iopsWriteRateMax iops write rate max
     * @param iopsWriteRateMaxLength iops write rate max length
     * @param cacheMode cache mode
     * @param encryptDetails encrypt details
     * @throws LibvirtException
     * @throws InternalErrorException
     */
    protected synchronized void attachOrDetachDisk(final Connect conn, final boolean attach, final String vmName, final KVMPhysicalDisk attachingDisk, final int devId,
                                                   final String serial, final Long bytesReadRate, final Long bytesReadRateMax, final Long bytesReadRateMaxLength,
                                                   final Long bytesWriteRate, final Long bytesWriteRateMax, final Long bytesWriteRateMaxLength, final Long iopsReadRate,
                                                   final Long iopsReadRateMax, final Long iopsReadRateMaxLength, final Long iopsWriteRate, final Long iopsWriteRateMax,
                                                   final Long iopsWriteRateMaxLength, final String cacheMode, final DiskDef.LibvirtDiskEncryptDetails encryptDetails, Map<String, String> details)
            throws LibvirtException, InternalErrorException {
        attachOrDetachDisk(conn, attach, vmName, attachingDisk, devId, serial, bytesReadRate, bytesReadRateMax, bytesReadRateMaxLength,
                bytesWriteRate, bytesWriteRateMax, bytesWriteRateMaxLength, iopsReadRate, iopsReadRateMax, iopsReadRateMaxLength, iopsWriteRate,
                iopsWriteRateMax, iopsWriteRateMaxLength, cacheMode, encryptDetails, 0l, details);
    }

    /**
     *
     * Attaches or detaches a disk to an instance.
     * @param conn libvirt connection
     * @param attach boolean that determines whether the device will be attached or detached
     * @param vmName instance name
     * @param attachingDisk kvm physical disk
     * @param devId device id in instance
     * @param serial
     * @param bytesReadRate bytes read rate
     * @param bytesReadRateMax bytes read rate max
     * @param bytesReadRateMaxLength bytes read rate max length
     * @param bytesWriteRate bytes write rate
     * @param bytesWriteRateMax bytes write rate amx
     * @param bytesWriteRateMaxLength bytes write rate max length
     * @param iopsReadRate iops read rate
     * @param iopsReadRateMax iops read rate max
     * @param iopsReadRateMaxLength iops read rate max length
     * @param iopsWriteRate iops write rate
     * @param iopsWriteRateMax iops write rate max
     * @param iopsWriteRateMaxLength iops write rate max length
     * @param cacheMode cache mode
     * @param encryptDetails encrypt details
     * @param waitDetachDevice value set in milliseconds to wait before assuming device removal failed
     * @throws LibvirtException
     * @throws InternalErrorException
     */
    protected synchronized void attachOrDetachDisk(final Connect conn, final boolean attach, final String vmName, final KVMPhysicalDisk attachingDisk, final int devId,
                                                   final String serial, final Long bytesReadRate, final Long bytesReadRateMax, final Long bytesReadRateMaxLength,
                                                   final Long bytesWriteRate, final Long bytesWriteRateMax, final Long bytesWriteRateMaxLength, final Long iopsReadRate,
                                                   final Long iopsReadRateMax, final Long iopsReadRateMaxLength, final Long iopsWriteRate, final Long iopsWriteRateMax,
                                                   final Long iopsWriteRateMaxLength, final String cacheMode, final DiskDef.LibvirtDiskEncryptDetails encryptDetails,
                                                   long waitDetachDevice, Map<String, String> details)
            throws LibvirtException, InternalErrorException {

        List<DiskDef> disks = null;
        Domain dm = null;
        DiskDef diskdef = null;
        final KVMStoragePool attachingPool = attachingDisk.getPool();
        try {
            dm = conn.domainLookupByName(vmName);
            final LibvirtDomainXMLParser parser = new LibvirtDomainXMLParser();
            final String domXml = dm.getXMLDesc(0);
            parser.parseDomainXML(domXml);
            disks = parser.getDisks();
            if (!attach) {
                if (attachingPool.getType() == StoragePoolType.RBD) {
                    if (resource.getHypervisorType() == Hypervisor.HypervisorType.LXC) {
                        final String device = resource.mapRbdDevice(attachingDisk);
                        if (device != null) {
                            logger.debug("RBD device on host is: "+device);
                            attachingDisk.setPath(device);
                        }
                    }
                }

                for (final DiskDef disk : disks) {
                    final String file = disk.getDiskPath();
                    if (file != null && file.equalsIgnoreCase(attachingDisk.getPath())) {
                        diskdef = disk;
                        break;
                    }
                }
                if (diskdef == null) {
                    logger.warn(String.format("Could not find disk [%s] attached to VM instance with UUID [%s]. We will set it as detached in the database to ensure consistency.",
                            attachingDisk.getPath(), dm.getUUIDString()));
                    return;
                }
            } else {
                DiskDef.DiskBus busT = DiskDef.DiskBus.VIRTIO;
                for (final DiskDef disk : disks) {
                    if (disk.getDeviceType() == DeviceType.DISK) {
                        if (disk.getBusType() == DiskDef.DiskBus.SCSI) {
                            busT = DiskDef.DiskBus.SCSI;
                        }
                        break;
                    }
                }
                diskdef = new DiskDef();
                if (busT == DiskDef.DiskBus.SCSI) {
                    diskdef.setQemuDriver(true);
                    diskdef.setDiscard(DiscardType.UNMAP);
                }
                diskdef.setSerial(serial);
                if (attachingPool.getType() == StoragePoolType.RBD) {
                    if(resource.getHypervisorType() == Hypervisor.HypervisorType.LXC){
                        // For LXC, map image to host and then attach to Vm
                        final String device = resource.mapRbdDevice(attachingDisk);
                        if (device != null) {
                            logger.debug("RBD device on host is: "+device);
                            diskdef.defBlockBasedDisk(device, devId, busT);
                        } else {
                            throw new InternalErrorException("Error while mapping disk "+attachingDisk.getPath()+" on host");
                        }
                    } else {
                        diskdef.defNetworkBasedDisk(attachingDisk.getPath(), attachingPool.getSourceHost(), attachingPool.getSourcePort(), attachingPool.getAuthUserName(),
                                attachingPool.getUuid(), devId, busT, DiskProtocol.RBD, DiskDef.DiskFmtType.RAW);
                    }
                } else if (attachingPool.getType() == StoragePoolType.Gluster) {
                    final String mountpoint = attachingPool.getLocalPath();
                    final String path = attachingDisk.getPath();
                    final String glusterVolume = attachingPool.getSourceDir().replace("/", "");
                    diskdef.defNetworkBasedDisk(glusterVolume + path.replace(mountpoint, ""), attachingPool.getSourceHost(), attachingPool.getSourcePort(), null,
                            null, devId, busT, DiskProtocol.GLUSTER, DiskDef.DiskFmtType.QCOW2);
                } else if (attachingPool.getType() == StoragePoolType.PowerFlex) {
                    diskdef.defBlockBasedDisk(attachingDisk.getPath(), devId, busT);
                    if (attachingDisk.getFormat() == PhysicalDiskFormat.QCOW2) {
                        diskdef.setDiskFormatType(DiskDef.DiskFmtType.QCOW2);
                    }
                } else if (attachingDisk.getFormat() == PhysicalDiskFormat.QCOW2) {
                    diskdef.defFileBasedDisk(attachingDisk.getPath(), devId, busT, DiskDef.DiskFmtType.QCOW2);
                } else if (attachingDisk.getFormat() == PhysicalDiskFormat.RAW) {
                    diskdef.defBlockBasedDisk(attachingDisk.getPath(), devId, busT);
                }

                if (encryptDetails != null) {
                    diskdef.setLibvirtDiskEncryptDetails(encryptDetails);
                }

                if ((bytesReadRate != null) && (bytesReadRate > 0)) {
                    diskdef.setBytesReadRate(bytesReadRate);
                }
                if ((bytesReadRateMax != null) && (bytesReadRateMax > 0)) {
                    diskdef.setBytesReadRateMax(bytesReadRateMax);
                }
                if ((bytesReadRateMaxLength != null) && (bytesReadRateMaxLength > 0)) {
                    diskdef.setBytesReadRateMaxLength(bytesReadRateMaxLength);
                }
                if ((bytesWriteRate != null) && (bytesWriteRate > 0)) {
                    diskdef.setBytesWriteRate(bytesWriteRate);
                }
                if ((bytesWriteRateMax != null) && (bytesWriteRateMax > 0)) {
                    diskdef.setBytesWriteRateMax(bytesWriteRateMax);
                }
                if ((bytesWriteRateMaxLength != null) && (bytesWriteRateMaxLength > 0)) {
                    diskdef.setBytesWriteRateMaxLength(bytesWriteRateMaxLength);
                }
                if ((iopsReadRate != null) && (iopsReadRate > 0)) {
                    diskdef.setIopsReadRate(iopsReadRate);
                }
                if ((iopsReadRateMax != null) && (iopsReadRateMax > 0)) {
                    diskdef.setIopsReadRateMax(iopsReadRateMax);
                }
                if ((iopsReadRateMaxLength != null) && (iopsReadRateMaxLength > 0)) {
                    diskdef.setIopsReadRateMaxLength(iopsReadRateMaxLength);
                }
                if ((iopsWriteRate != null) && (iopsWriteRate > 0)) {
                    diskdef.setIopsWriteRate(iopsWriteRate);
                }
                if ((iopsWriteRateMax != null) && (iopsWriteRateMax > 0)) {
                    diskdef.setIopsWriteRateMax(iopsWriteRateMax);
                }
                if ((iopsWriteRateMaxLength != null) && (iopsWriteRateMaxLength > 0)) {
                    diskdef.setIopsWriteRateMaxLength(iopsWriteRateMaxLength);
                }
                if(cacheMode != null) {
                    diskdef.setCacheMode(DiskDef.DiskCacheMode.valueOf(cacheMode.toUpperCase()));
                }

                diskdef.isIothreadsEnabled(details != null && details.containsKey(VmDetailConstants.IOTHREADS));

                String ioDriver = (details != null && details.containsKey(VmDetailConstants.IO_POLICY)) ? details.get(VmDetailConstants.IO_POLICY) : null;
                if (ioDriver != null) {
                    resource.setDiskIoDriver(diskdef, resource.getIoDriverForTheStorage(ioDriver.toUpperCase()));
                }
            }

            attachOrDetachDevice(conn, attach, vmName, diskdef, waitDetachDevice);
        } finally {
            if (dm != null) {
                dm.free();
            }
        }
    }

    @Override
    public Answer attachVolume(final AttachCommand cmd) {
        final DiskTO disk = cmd.getDisk();
        final VolumeObjectTO vol = (VolumeObjectTO)disk.getData();
        final PrimaryDataStoreTO primaryStore = (PrimaryDataStoreTO)vol.getDataStore();
        final String vmName = cmd.getVmName();
        final String serial = resource.diskUuidToSerial(vol.getUuid());

        try {
            final Connect conn = LibvirtConnection.getConnectionByVmName(vmName);
            DiskDef.LibvirtDiskEncryptDetails encryptDetails = null;
            if (vol.requiresEncryption()) {
                String secretUuid = resource.createLibvirtVolumeSecret(conn, vol.getPath(), vol.getPassphrase());
                encryptDetails = new DiskDef.LibvirtDiskEncryptDetails(secretUuid, QemuObject.EncryptFormat.enumValue(vol.getEncryptFormat()));
                vol.clearPassphrase();
            }

            storagePoolMgr.connectPhysicalDisk(primaryStore.getPoolType(), primaryStore.getUuid(), vol.getPath(), disk.getDetails());

            final KVMPhysicalDisk phyDisk = storagePoolMgr.getPhysicalDisk(primaryStore.getPoolType(), primaryStore.getUuid(), vol.getPath());
            final String volCacheMode = vol.getCacheMode() == null ? null : vol.getCacheMode().toString();
            logger.debug(String.format("Attaching physical disk %s with format %s", phyDisk.getPath(), phyDisk.getFormat()));

            attachOrDetachDisk(conn, true, vmName, phyDisk, disk.getDiskSeq().intValue(), serial,
                    vol.getBytesReadRate(), vol.getBytesReadRateMax(), vol.getBytesReadRateMaxLength(),
                    vol.getBytesWriteRate(), vol.getBytesWriteRateMax(), vol.getBytesWriteRateMaxLength(),
                    vol.getIopsReadRate(), vol.getIopsReadRateMax(), vol.getIopsReadRateMaxLength(),
                    vol.getIopsWriteRate(), vol.getIopsWriteRateMax(), vol.getIopsWriteRateMaxLength(), volCacheMode, encryptDetails, disk.getDetails());

            return new AttachAnswer(disk);
        } catch (final LibvirtException e) {
            logger.debug("Failed to attach volume: " + vol.getPath() + ", due to ", e);
            storagePoolMgr.disconnectPhysicalDisk(primaryStore.getPoolType(), primaryStore.getUuid(), vol.getPath());
            return new AttachAnswer(e.toString());
        } catch (final InternalErrorException e) {
            logger.debug("Failed to attach volume: " + vol.getPath() + ", due to ", e);
            return new AttachAnswer(e.toString());
        } catch (final CloudRuntimeException e) {
            logger.debug("Failed to attach volume: " + vol.getPath() + ", due to ", e);
            return new AttachAnswer(e.toString());
        } finally {
            vol.clearPassphrase();
        }
    }

    @Override
    public Answer dettachVolume(final DettachCommand cmd) {
        final DiskTO disk = cmd.getDisk();
        final VolumeObjectTO vol = (VolumeObjectTO)disk.getData();
        final PrimaryDataStoreTO primaryStore = (PrimaryDataStoreTO)vol.getDataStore();
        final String vmName = cmd.getVmName();
        final String serial = resource.diskUuidToSerial(vol.getUuid());
        long waitDetachDevice = cmd.getWaitDetachDevice();
        try {
            final Connect conn = LibvirtConnection.getConnectionByVmName(vmName);

            final KVMPhysicalDisk phyDisk = storagePoolMgr.getPhysicalDisk(primaryStore.getPoolType(), primaryStore.getUuid(), vol.getPath());
            final String volCacheMode = vol.getCacheMode() == null ? null : vol.getCacheMode().toString();

            attachOrDetachDisk(conn, false, vmName, phyDisk, disk.getDiskSeq().intValue(), serial,
                    vol.getBytesReadRate(), vol.getBytesReadRateMax(), vol.getBytesReadRateMaxLength(),
                    vol.getBytesWriteRate(), vol.getBytesWriteRateMax(), vol.getBytesWriteRateMaxLength(),
                    vol.getIopsReadRate(), vol.getIopsReadRateMax(), vol.getIopsReadRateMaxLength(),
                    vol.getIopsWriteRate(), vol.getIopsWriteRateMax(), vol.getIopsWriteRateMaxLength(), volCacheMode, null, waitDetachDevice, null);

            storagePoolMgr.disconnectPhysicalDisk(primaryStore.getPoolType(), primaryStore.getUuid(), vol.getPath());

            return new DettachAnswer(disk);
        } catch (final LibvirtException e) {
            logger.debug("Failed to detach volume: " + vol.getPath() + ", due to ", e);
            return new DettachAnswer(e.toString());
        } catch (final InternalErrorException e) {
            logger.debug("Failed to detach volume: " + vol.getPath() + ", due to ", e);
            return new DettachAnswer(e.toString());
        } catch (final CloudRuntimeException e) {
            logger.debug("Failed to detach volume: " + vol.getPath() + ", due to ", e);
            return new DettachAnswer(e.toString());
        } finally {
            vol.clearPassphrase();
        }
    }

    /**
     * Create volume with backing file (linked clone)
     */
    protected KVMPhysicalDisk createLinkedCloneVolume(MigrationOptions migrationOptions, KVMStoragePool srcPool, KVMStoragePool primaryPool, VolumeObjectTO volume, PhysicalDiskFormat format, int timeout) {
        String srcBackingFilePath = migrationOptions.getSrcBackingFilePath();
        boolean copySrcTemplate = migrationOptions.isCopySrcTemplate();
        KVMPhysicalDisk srcTemplate = srcPool.getPhysicalDisk(srcBackingFilePath);
        KVMPhysicalDisk destTemplate;
        if (copySrcTemplate) {
            KVMPhysicalDisk copiedTemplate = storagePoolMgr.copyPhysicalDisk(srcTemplate, srcTemplate.getName(), primaryPool, 10000 * 1000);
            destTemplate = primaryPool.getPhysicalDisk(copiedTemplate.getPath());
        } else {
            destTemplate = primaryPool.getPhysicalDisk(srcBackingFilePath);
        }
        return storagePoolMgr.createDiskWithTemplateBacking(destTemplate, volume.getUuid(), format, volume.getSize(),
                primaryPool, timeout, volume.getPassphrase());
    }

    /**
     * Create full clone volume from VM snapshot
     */
    protected KVMPhysicalDisk createFullCloneVolume(MigrationOptions migrationOptions, VolumeObjectTO volume, KVMStoragePool primaryPool, PhysicalDiskFormat format) {
            logger.debug("For VM migration with full-clone volume: Creating empty stub disk for source disk " + migrationOptions.getSrcVolumeUuid() + " and size: " + toHumanReadableSize(volume.getSize()) + " and format: " + format);
        return primaryPool.createPhysicalDisk(volume.getUuid(), format, volume.getProvisioningType(), volume.getSize(), volume.getPassphrase());
    }

    @Override
    public Answer createVolume(final CreateObjectCommand cmd) {
        final VolumeObjectTO volume = (VolumeObjectTO)cmd.getData();
        final PrimaryDataStoreTO primaryStore = (PrimaryDataStoreTO)volume.getDataStore();

        KVMStoragePool primaryPool = null;
        KVMPhysicalDisk vol = null;
        long disksize;
        try {
            primaryPool = storagePoolMgr.getStoragePool(primaryStore.getPoolType(), primaryStore.getUuid());
            disksize = volume.getSize();
            PhysicalDiskFormat format;
            if (volume.getFormat() == null || StoragePoolType.RBD.equals(primaryStore.getPoolType())) {
                format = primaryPool.getDefaultFormat();
            } else {
                format = PhysicalDiskFormat.valueOf(volume.getFormat().toString().toUpperCase());
            }

            MigrationOptions migrationOptions = volume.getMigrationOptions();
            if (migrationOptions != null) {
                int timeout = migrationOptions.getTimeout();

                if (migrationOptions.getType() == MigrationOptions.Type.LinkedClone) {
                    KVMStoragePool srcPool = getTemplateSourcePoolUsingMigrationOptions(primaryPool, migrationOptions);
                    vol = createLinkedCloneVolume(migrationOptions, srcPool, primaryPool, volume, format, timeout);
                } else if (migrationOptions.getType() == MigrationOptions.Type.FullClone) {
                    vol = createFullCloneVolume(migrationOptions, volume, primaryPool, format);
                }
            } else {
                vol = primaryPool.createPhysicalDisk(volume.getUuid(), format,
                        volume.getProvisioningType(), disksize, volume.getPassphrase());
            }

            final VolumeObjectTO newVol = new VolumeObjectTO();
            if(vol != null) {
                newVol.setPath(vol.getName());
                if (vol.getQemuEncryptFormat() != null) {
                    newVol.setEncryptFormat(vol.getQemuEncryptFormat().toString());
                }
                if (vol.getFormat() != null) {
                    format = vol.getFormat();
                }
            }
            newVol.setSize(volume.getSize());
            newVol.setFormat(ImageFormat.valueOf(format.toString().toUpperCase()));

            return new CreateObjectAnswer(newVol);
        } catch (final Exception e) {
            logger.debug("Failed to create volume: ", e);
            return new CreateObjectAnswer(e.toString());
        } finally {
            volume.clearPassphrase();
        }
    }

    /**
     * XML to take disk-only snapshot of the VM.<br><br>
     * 1st parameter: snapshot's name;<br>
     * 2nd parameter: disk's label (target.dev tag from VM's XML);<br>
     * 3rd parameter: absolute path to create the snapshot;<br>
     * 4th parameter: list of disks to avoid on snapshot {@link #TAG_AVOID_DISK_FROM_SNAPSHOT};
     */
    private static final String XML_CREATE_DISK_SNAPSHOT = "<domainsnapshot><name>%s</name><disks><disk name='%s' snapshot='external'><source file='%s'/></disk>%s</disks>"
      + "</domainsnapshot>";

    /**
     * XML to take full VM snapshot.<br><br>
     * 1st parameter: snapshot's name;<br>
     * 2nd parameter: domain's UUID;<br>
     */
    private static final String XML_CREATE_FULL_VM_SNAPSHOT = "<domainsnapshot><name>%s</name><domain><uuid>%s</uuid></domain></domainsnapshot>";

    /**
     * Tag to avoid disk from snapshot.<br><br>
     * 1st parameter: disk's label (target.dev tag from VM's XML);
     */
    private static final String TAG_AVOID_DISK_FROM_SNAPSHOT = "<disk name='%s' snapshot='no' />";

    /**
     * Virsh command to merge (blockcommit) snapshot into the base file.<br><br>
     * 1st parameter: VM's name;<br>
     * 2nd parameter: disk's label (target.dev tag from VM's XML);<br>
     * 3rd parameter: the absolute path of the base file;
     * 4th parameter: the flag '--delete', if Libvirt supports it. Libvirt started to support it on version <b>6.0.0</b>;
     */
    private static final String COMMAND_MERGE_SNAPSHOT = "virsh blockcommit %s %s --base %s --active --wait %s --pivot";

    /**
     * Flag to take disk-only snapshots from VM.<br><br>
     * Libvirt lib for java does not have the enum virDomainSnapshotCreateFlags.
     * @see <a href="https://libvirt.org/html/libvirt-libvirt-domain-snapshot.html">Module libvirt-domain-snapshot from libvirt</a>
     */
    private static final int VIR_DOMAIN_SNAPSHOT_CREATE_DISK_ONLY = 16;

    /**
     * Min rate between available pool and disk size to take disk snapshot.<br><br>
     * As we are copying the base disk to a folder in the same primary storage, we need at least once more disk size of available space in the primary storage, plus 5% as a
     * security margin.
     */
    private static final double MIN_RATE_BETWEEN_AVAILABLE_POOL_AND_DISK_SIZE_TO_TAKE_DISK_SNAPSHOT = 1.05;

    /**
     * Message that can occurs when using a QEMU binary that does not support live disk snapshot (e.g. CentOS 7 QEMU binaries).
     */
    private static final String LIBVIRT_OPERATION_NOT_SUPPORTED_MESSAGE = "Operation not supported";

    @Override
    public Answer createSnapshot(final CreateObjectCommand cmd) {
        final SnapshotObjectTO snapshotTO = (SnapshotObjectTO)cmd.getData();
        final PrimaryDataStoreTO primaryStore = (PrimaryDataStoreTO)snapshotTO.getDataStore();
        final VolumeObjectTO volume = snapshotTO.getVolume();
        final String snapshotName = UUID.randomUUID().toString();
        final String vmName = volume.getVmName();

        try {
            final Connect conn = LibvirtConnection.getConnectionByVmName(vmName);
            DomainInfo.DomainState state = null;
            Domain vm = null;
            if (vmName != null) {
                try {
                    vm = resource.getDomain(conn, vmName);
                    state = vm.getInfo().state;
                } catch (final LibvirtException e) {
                    logger.trace("Ignoring libvirt error.", e);
                }
            }

            if (state == DomainInfo.DomainState.VIR_DOMAIN_RUNNING && volume.requiresEncryption()) {
                throw new CloudRuntimeException("VM is running, encrypted volume snapshots aren't supported");
            }

            final KVMStoragePool primaryPool = storagePoolMgr.getStoragePool(primaryStore.getPoolType(), primaryStore.getUuid());

            final KVMPhysicalDisk disk = storagePoolMgr.getPhysicalDisk(primaryStore.getPoolType(), primaryStore.getUuid(), volume.getPath());

            String diskPath = disk.getPath();
            String snapshotPath = diskPath + File.separator + snapshotName;
            if (state == DomainInfo.DomainState.VIR_DOMAIN_RUNNING && !primaryPool.isExternalSnapshot()) {

                validateAvailableSizeOnPoolToTakeVolumeSnapshot(primaryPool, disk);

                try {
                    snapshotPath = getSnapshotPathInPrimaryStorage(primaryPool.getLocalPath(), snapshotName);

                    String diskLabel = takeVolumeSnapshot(resource.getDisks(conn, vmName), snapshotName, diskPath, vm);
                    String convertResult = convertBaseFileToSnapshotFileInPrimaryStorageDir(primaryPool, diskPath, snapshotPath, volume, cmd.getWait());

                    mergeSnapshotIntoBaseFile(vm, diskLabel, diskPath, snapshotName, volume, conn);

                    validateConvertResult(convertResult, snapshotPath);
                } catch (LibvirtException e) {
                    if (!e.getMessage().contains(LIBVIRT_OPERATION_NOT_SUPPORTED_MESSAGE)) {
                        throw e;
                    }

                    logger.info(String.format("It was not possible to take live disk snapshot for volume [%s], in VM [%s], due to [%s]. We will take full snapshot of the VM"
                            + " and extract the disk instead. Consider upgrading your QEMU binary.", volume, vmName, e.getMessage()));

                    takeFullVmSnapshotForBinariesThatDoesNotSupportLiveDiskSnapshot(vm, snapshotName, vmName);
                    primaryPool.createFolder(TemplateConstants.DEFAULT_SNAPSHOT_ROOT_DIR);
                    extractDiskFromFullVmSnapshot(disk, volume, snapshotPath, snapshotName, vmName, vm);
                }

                /*
                 * libvirt on RHEL6 doesn't handle resume event emitted from
                 * qemu
                 */
                vm = resource.getDomain(conn, vmName);
                state = vm.getInfo().state;
                if (state == DomainInfo.DomainState.VIR_DOMAIN_PAUSED) {
                    vm.resume();
                }
            } else {
                /**
                 * For RBD we can't use libvirt to do our snapshotting or any Bash scripts.
                 * libvirt also wants to store the memory contents of the Virtual Machine,
                 * but that's not possible with RBD since there is no way to store the memory
                 * contents in RBD.
                 *
                 * So we rely on the Java bindings for RBD to create our snapshot
                 *
                 * This snapshot might not be 100% consistent due to writes still being in the
                 * memory of the Virtual Machine, but if the VM runs a kernel which supports
                 * barriers properly (>2.6.32) this won't be any different then pulling the power
                 * cord out of a running machine.
                 */
                if (primaryPool.getType() == StoragePoolType.RBD) {
                    try {
                        Rados r = radosConnect(primaryPool);

                        final IoCTX io = r.ioCtxCreate(primaryPool.getSourceDir());
                        final Rbd rbd = new Rbd(io);
                        final RbdImage image = rbd.open(disk.getName());

                        logger.debug("Attempting to create RBD snapshot " + disk.getName() + "@" + snapshotName);
                        image.snapCreate(snapshotName);

                        rbd.close(image);
                        r.ioCtxDestroy(io);
                    } catch (final Exception e) {
                        logger.error("A RBD snapshot operation on " + disk.getName() + " failed. The error was: " + e.getMessage());
                    }
                } else if (primaryPool.getType() == StoragePoolType.CLVM) {
                    /* VM is not running, create a snapshot by ourself */
                    final Script command = new Script(_manageSnapshotPath, _cmdsTimeout, logger);
                    command.add(MANAGE_SNAPSTHOT_CREATE_OPTION, disk.getPath());
                    command.add(NAME_OPTION, snapshotName);
                    final String result = command.execute();
                    if (result != null) {
                        logger.debug("Failed to manage snapshot: " + result);
                        return new CreateObjectAnswer("Failed to manage snapshot: " + result);
                    }
                } else {
                    snapshotPath = getSnapshotPathInPrimaryStorage(primaryPool.getLocalPath(), snapshotName);
                    String convertResult = convertBaseFileToSnapshotFileInPrimaryStorageDir(primaryPool, diskPath, snapshotPath, volume, cmd.getWait());
                    validateConvertResult(convertResult, snapshotPath);
                }
            }

            final SnapshotObjectTO newSnapshot = new SnapshotObjectTO();

            newSnapshot.setPath(snapshotPath);
            return new CreateObjectAnswer(newSnapshot);
        } catch (CloudRuntimeException | LibvirtException | IOException ex) {
            String errorMsg = String.format("Failed take snapshot for volume [%s], in VM [%s], due to [%s].", volume, vmName, ex.getMessage());
            logger.error(errorMsg, ex);
            return new CreateObjectAnswer(errorMsg);
        } finally {
            volume.clearPassphrase();
        }
    }

    protected void deleteFullVmSnapshotAfterConvertingItToExternalDiskSnapshot(Domain vm, String snapshotName, VolumeObjectTO volume, String vmName) throws LibvirtException {
        logger.debug(String.format("Deleting full VM snapshot [%s] of VM [%s] as we already converted it to an external disk snapshot of the volume [%s].", snapshotName, vmName,
                volume));

        DomainSnapshot domainSnapshot = vm.snapshotLookupByName(snapshotName);
        domainSnapshot.delete(0);
    }

    protected void extractDiskFromFullVmSnapshot(KVMPhysicalDisk disk, VolumeObjectTO volume, String snapshotPath, String snapshotName, String vmName, Domain vm)
            throws LibvirtException {
        QemuImgFile srcFile = new QemuImgFile(disk.getPath(), disk.getFormat());
        QemuImgFile destFile = new QemuImgFile(snapshotPath, disk.getFormat());

        try {
            QemuImg qemuImg = new QemuImg(_cmdsTimeout);
            logger.debug(String.format("Converting full VM snapshot [%s] of VM [%s] to external disk snapshot of the volume [%s].", snapshotName, vmName, volume));
            qemuImg.convert(srcFile, destFile, null, snapshotName, true);
        } catch (QemuImgException qemuException) {
            String message = String.format("Could not convert full VM snapshot [%s] of VM [%s] to external disk snapshot of volume [%s] due to [%s].", snapshotName, vmName, volume,
                    qemuException.getMessage());

            logger.error(message, qemuException);
            throw new CloudRuntimeException(message, qemuException);
        } finally {
            deleteFullVmSnapshotAfterConvertingItToExternalDiskSnapshot(vm, snapshotName, volume, vmName);
        }
    }

    protected void takeFullVmSnapshotForBinariesThatDoesNotSupportLiveDiskSnapshot(Domain vm, String snapshotName, String vmName) throws LibvirtException {
        String vmUuid = vm.getUUIDString();

        long start = System.currentTimeMillis();
        vm.snapshotCreateXML(String.format(XML_CREATE_FULL_VM_SNAPSHOT, snapshotName, vmUuid));
        logger.debug(String.format("Full VM Snapshot [%s] of VM [%s] took [%s] seconds to finish.", snapshotName, vmName, (System.currentTimeMillis() - start)/1000));
    }

    protected void validateConvertResult(String convertResult, String snapshotPath) throws CloudRuntimeException, IOException {
        if (convertResult == null) {
            return;
        }

        Files.deleteIfExists(Paths.get(snapshotPath));
        throw new CloudRuntimeException(convertResult);
    }

    /**
     * Merges the snapshot into base file to keep volume and VM behavior after stopping - starting.
     * @param vm Domain of the VM;
     * @param diskLabel Disk label to manage snapshot and base file;
     * @param baseFilePath Path of the base file;
     * @param snapshotName Name of the snapshot;
     * @throws LibvirtException
     */
    protected void mergeSnapshotIntoBaseFile(Domain vm, String diskLabel, String baseFilePath, String snapshotName, VolumeObjectTO volume,
            Connect conn) throws LibvirtException {
        boolean isLibvirtSupportingFlagDeleteOnCommandVirshBlockcommit = LibvirtUtilitiesHelper.isLibvirtSupportingFlagDeleteOnCommandVirshBlockcommit(conn);
        String vmName = vm.getName();
        String mergeCommand = String.format(COMMAND_MERGE_SNAPSHOT, vmName, diskLabel, baseFilePath, isLibvirtSupportingFlagDeleteOnCommandVirshBlockcommit ? "--delete" : "");
        String mergeResult = Script.runSimpleBashScript(mergeCommand);

        if (mergeResult == null) {
            logger.debug(String.format("Successfully merged snapshot [%s] into VM [%s] %s base file.", snapshotName, vmName, volume));
            manuallyDeleteUnusedSnapshotFile(isLibvirtSupportingFlagDeleteOnCommandVirshBlockcommit, getSnapshotTemporaryPath(baseFilePath, snapshotName));
            return;
        }

        String errorMsg = String.format("Failed to merge snapshot [%s] into VM [%s] %s base file. Command [%s] resulted in [%s]. If the VM is stopped and then started, it"
          + " will start to write in the base file again. All changes made between the snapshot and the VM stop will be in the snapshot. If the VM is stopped, the snapshot must be"
          + " merged into the base file manually.", snapshotName, vmName, volume, mergeCommand, mergeResult);

        logger.warn(String.format("%s VM XML: [%s].", errorMsg, vm.getXMLDesc(0)));
        throw new CloudRuntimeException(errorMsg);
    }

    /**
     * Manually deletes the unused snapshot file.<br/>
     * This method is necessary due to Libvirt created the tag '--delete' on command 'virsh blockcommit' on version <b>1.2.9</b>, however it was only implemented on version
     *  <b>6.0.0</b>.
     * @param snapshotPath The unused snapshot file to manually delete.
     */
    protected void manuallyDeleteUnusedSnapshotFile(boolean isLibvirtSupportingFlagDeleteOnCommandVirshBlockcommit, String snapshotPath) {
        if (isLibvirtSupportingFlagDeleteOnCommandVirshBlockcommit) {
            logger.debug(String.format("The current Libvirt's version supports the flag '--delete' on command 'virsh blockcommit', we will skip the manually deletion of the"
                    + " unused snapshot file [%s] as it already was automatically deleted.", snapshotPath));
            return;
        }

        logger.debug(String.format("The current Libvirt's version does not supports the flag '--delete' on command 'virsh blockcommit', therefore we will manually delete the"
                + " unused snapshot file [%s].", snapshotPath));

        try {
            Files.deleteIfExists(Paths.get(snapshotPath));
            logger.debug(String.format("Manually deleted unused snapshot file [%s].", snapshotPath));
        } catch (IOException ex) {
            throw new CloudRuntimeException(String.format("Unable to manually delete unused snapshot file [%s] due to [%s].", snapshotPath, ex.getMessage()));
        }
    }

    /**
     * Creates the snapshot directory in the primary storage, if it does not exist; then, converts the base file (VM's old writing file) to the snapshot directory.
     * @param primaryPool Storage to create folder, if not exists;
     * @param baseFile Base file of VM, which will be converted;
     * @param snapshotPath Path to convert the base file;
     * @return null if the conversion occurs successfully or an error message that must be handled.
     */
    protected String convertBaseFileToSnapshotFileInPrimaryStorageDir(KVMStoragePool primaryPool, String baseFile, String snapshotPath, VolumeObjectTO volume, int wait) {
        try {
            logger.debug(String.format("Trying to convert volume [%s] (%s) to snapshot [%s].", volume, baseFile, snapshotPath));

            primaryPool.createFolder(TemplateConstants.DEFAULT_SNAPSHOT_ROOT_DIR);

            QemuImgFile srcFile = new QemuImgFile(baseFile);
            srcFile.setFormat(PhysicalDiskFormat.QCOW2);

            QemuImgFile destFile = new QemuImgFile(snapshotPath);
            destFile.setFormat(PhysicalDiskFormat.QCOW2);

            QemuImg q = new QemuImg(wait);
            q.convert(srcFile, destFile);

            logger.debug(String.format("Converted volume [%s] (from path \"%s\") to snapshot [%s].", volume, baseFile, snapshotPath));
            return null;
        } catch (QemuImgException | LibvirtException ex) {
            return String.format("Failed to convert %s snapshot of volume [%s] to [%s] due to [%s].", volume, baseFile, snapshotPath, ex.getMessage());
        }
    }

    /**
     * Retrieves the path of the snapshot on primary storage snapshot's dir.
     * @param primaryStoragePath Path of the primary storage;
     * @param snapshotName Snapshot name;
     * @return the path of the snapshot in primary storage snapshot's dir.
     */
    protected String getSnapshotPathInPrimaryStorage(String primaryStoragePath, String snapshotName) {
        return String.format("%s%s%s%s%s", primaryStoragePath, File.separator, TemplateConstants.DEFAULT_SNAPSHOT_ROOT_DIR, File.separator, snapshotName);
    }

    /**
     * Take a volume snapshot of the specified volume.
     * @param disks List of VM's disks;
     * @param snapshotName Name of the snapshot;
     * @param diskPath Path of the disk to take snapshot;
     * @param vm VM in which disk stay;
     * @return the disk label in VM's XML.
     * @throws LibvirtException
     */
    protected String takeVolumeSnapshot(List<DiskDef> disks, String snapshotName, String diskPath, Domain vm) throws LibvirtException{
        Pair<String, Set<String>> diskToSnapshotAndDisksToAvoid = getDiskToSnapshotAndDisksToAvoid(disks, diskPath, vm);
        String diskLabelToSnapshot = diskToSnapshotAndDisksToAvoid.first();
        String disksToAvoidsOnSnapshot = diskToSnapshotAndDisksToAvoid.second().stream().map(diskLabel -> String.format(TAG_AVOID_DISK_FROM_SNAPSHOT, diskLabel))
          .collect(Collectors.joining());
        String snapshotTemporaryPath = getSnapshotTemporaryPath(diskPath, snapshotName);

        String createSnapshotXmlFormated = String.format(XML_CREATE_DISK_SNAPSHOT, snapshotName, diskLabelToSnapshot, snapshotTemporaryPath, disksToAvoidsOnSnapshot);

        long start = System.currentTimeMillis();
        vm.snapshotCreateXML(createSnapshotXmlFormated, VIR_DOMAIN_SNAPSHOT_CREATE_DISK_ONLY);
        logger.debug(String.format("Snapshot [%s] took [%s] seconds to finish.", snapshotName, (System.currentTimeMillis() - start)/1000));

        return diskLabelToSnapshot;
    }

    /**
     * Retrieves the disk label to take snapshot and, in case that there is more than one disk attached to VM, the disk labels to avoid the snapshot;
     * @param disks List of VM's disks;
     * @param diskPath Path of the disk to take snapshot;
     * @param vm VM in which disks stay;
     * @return the label to take snapshot and the labels to avoid it. If the disk path not be found in VM's XML or be found more than once, it will throw a CloudRuntimeException.
     * @throws org.libvirt.LibvirtException
     */
    protected Pair<String, Set<String>> getDiskToSnapshotAndDisksToAvoid(List<DiskDef> disks, String diskPath, Domain vm) throws LibvirtException {
        String diskLabelToSnapshot = null;
        Set<String> disksToAvoid = new HashSet<>();

        for (DiskDef disk : disks) {
            String diskDefPath = disk.getDiskPath();

            if (StringUtils.isEmpty(diskDefPath)) {
                continue;
            }

            String diskLabel = disk.getDiskLabel();

            if (!diskPath.equals(diskDefPath)) {
                disksToAvoid.add(diskLabel);
                continue;
            }

            if (diskLabelToSnapshot != null) {
                throw new CloudRuntimeException(String.format("VM [%s] has more than one disk with path [%s]. VM's XML [%s].", vm.getName(), diskPath, vm.getXMLDesc(0)));
            }

            diskLabelToSnapshot = diskLabel;
        }

        if (diskLabelToSnapshot == null) {
            throw new CloudRuntimeException(String.format("VM [%s] has no disk with path [%s]. VM's XML [%s].", vm.getName(), diskPath, vm.getXMLDesc(0)));
        }

        return new Pair<>(diskLabelToSnapshot, disksToAvoid);
    }

    /**
     * Retrieves the temporary path of the snapshot.
     * @param diskPath Path of the disk to snapshot;
     * @param snapshotName Snapshot name;
     * @return the path of the disk replacing the disk with the snapshot.
     */
    protected String getSnapshotTemporaryPath(String diskPath, String snapshotName) {
        String[] diskPathSplitted = diskPath.split(File.separator);
        diskPathSplitted[diskPathSplitted.length - 1] = snapshotName;
        return String.join(File.separator, diskPathSplitted);
    }

    /**
     * Validate if the primary storage has enough capacity to take a disk snapshot, as the snapshot will duplicate the disk to backup.
     * @param primaryPool Primary storage to verify capacity;
     * @param disk Disk that will be snapshotted.
     */
    protected void validateAvailableSizeOnPoolToTakeVolumeSnapshot(KVMStoragePool primaryPool, KVMPhysicalDisk disk) {
        long availablePoolSize = primaryPool.getAvailable();
        String poolDescription = new ToStringBuilder(primaryPool, ToStringStyle.JSON_STYLE).append("uuid", primaryPool.getUuid()).append("localPath", primaryPool.getLocalPath())
                .toString();
        String diskDescription = new ToStringBuilder(disk, ToStringStyle.JSON_STYLE).append("name", disk.getName()).append("path", disk.getPath()).append("size", disk.getSize())
                .toString();

        if (isAvailablePoolSizeDividedByDiskSizeLesserThanMinRate(availablePoolSize, disk.getSize())) {
            throw new CloudRuntimeException(String.format("Pool [%s] available size [%s] must be at least once more of disk [%s] size, plus 5%%. Not taking snapshot.", poolDescription, availablePoolSize,
                diskDescription));
        }

        logger.debug(String.format("Pool [%s] has enough available size [%s] to take volume [%s] snapshot.", poolDescription, availablePoolSize, diskDescription));
    }

    protected boolean isAvailablePoolSizeDividedByDiskSizeLesserThanMinRate(long availablePoolSize, long diskSize) {
        return ((availablePoolSize * 1d) / (diskSize * 1d)) < MIN_RATE_BETWEEN_AVAILABLE_POOL_AND_DISK_SIZE_TO_TAKE_DISK_SNAPSHOT;
    }

    private Rados radosConnect(final KVMStoragePool primaryPool) throws RadosException {
        Rados r = new Rados(primaryPool.getAuthUserName());
        r.confSet(CEPH_MON_HOST, primaryPool.getSourceHost() + ":" + primaryPool.getSourcePort());
        r.confSet(CEPH_AUTH_KEY, primaryPool.getAuthSecret());
        r.confSet(CEPH_CLIENT_MOUNT_TIMEOUT, CEPH_DEFAULT_MOUNT_TIMEOUT);
        r.connect();
        logger.debug("Successfully connected to Ceph cluster at " + r.confGet(CEPH_MON_HOST));
        return r;
    }

    @Override
    public Answer deleteVolume(final DeleteCommand cmd) {
        final VolumeObjectTO vol = (VolumeObjectTO)cmd.getData();
        final PrimaryDataStoreTO primaryStore = (PrimaryDataStoreTO)vol.getDataStore();
        try {
            final KVMStoragePool pool = storagePoolMgr.getStoragePool(primaryStore.getPoolType(), primaryStore.getUuid());
            try {
                pool.getPhysicalDisk(vol.getPath());
            } catch (final Exception e) {
                logger.debug("can't find volume: " + vol.getPath() + ", return true");
                return new Answer(null);
            }
            pool.deletePhysicalDisk(vol.getPath(), vol.getFormat());
            return new Answer(null);
        } catch (final CloudRuntimeException e) {
            logger.debug("Failed to delete volume: ", e);
            return new Answer(null, false, e.toString());
        } finally {
            vol.clearPassphrase();
        }
    }

    @Override
    public Answer createVolumeFromSnapshot(final CopyCommand cmd) {
        final DataTO srcData = cmd.getSrcTO();
        final SnapshotObjectTO snapshot = (SnapshotObjectTO)srcData;
        final VolumeObjectTO volume = snapshot.getVolume();
        try {
            final DataTO destData = cmd.getDestTO();
            final PrimaryDataStoreTO pool = (PrimaryDataStoreTO)destData.getDataStore();
            final DataStoreTO imageStore = srcData.getDataStore();

            if (!(imageStore instanceof NfsTO || imageStore instanceof PrimaryDataStoreTO)) {
                return new CopyCmdAnswer("unsupported protocol");
            }

            final String snapshotFullPath = snapshot.getPath();
            final int index = snapshotFullPath.lastIndexOf("/");
            final String snapshotPath = snapshotFullPath.substring(0, index);
            final String snapshotName = snapshotFullPath.substring(index + 1);
            KVMPhysicalDisk disk = null;
            if (imageStore instanceof NfsTO) {
                disk = createVolumeFromSnapshotOnNFS(cmd, pool, imageStore, volume, snapshotPath, snapshotName);
            } else {
                disk = createVolumeFromRBDSnapshot(cmd, destData, pool, imageStore, volume, snapshotName, disk);
            }

            if (disk == null) {
                return new CopyCmdAnswer("Could not create volume from snapshot");
            }
            final VolumeObjectTO newVol = new VolumeObjectTO();
            newVol.setPath(disk.getName());
            newVol.setSize(disk.getVirtualSize());
            newVol.setFormat(ImageFormat.valueOf(disk.getFormat().toString().toUpperCase()));

            return new CopyCmdAnswer(newVol);
        } catch (final CloudRuntimeException e) {
            logger.debug("Failed to createVolumeFromSnapshot: ", e);
            return new CopyCmdAnswer(e.toString());
        } finally {
            volume.clearPassphrase();
        }
    }

    private List<StoragePoolType> storagePoolTypesToDeleteSnapshotFile = Arrays.asList(StoragePoolType.Filesystem, StoragePoolType.NetworkFilesystem,
            StoragePoolType.SharedMountPoint);

    private KVMPhysicalDisk createVolumeFromRBDSnapshot(CopyCommand cmd, DataTO destData,
            PrimaryDataStoreTO pool, DataStoreTO imageStore, VolumeObjectTO volume, String snapshotName, KVMPhysicalDisk disk) {
        PrimaryDataStoreTO primaryStore = (PrimaryDataStoreTO) imageStore;
        KVMStoragePool srcPool = storagePoolMgr.getStoragePool(primaryStore.getPoolType(), primaryStore.getUuid());
        KVMPhysicalDisk snapshotDisk = srcPool.getPhysicalDisk(volume.getPath());
        KVMStoragePool destPool = storagePoolMgr.getStoragePool(pool.getPoolType(), pool.getUuid());
        VolumeObjectTO newVol = (VolumeObjectTO) destData;

        if (StoragePoolType.RBD.equals(primaryStore.getPoolType())) {
            logger.debug(String.format("Attempting to create volume from RBD snapshot %s", snapshotName));
            if (StoragePoolType.RBD.equals(pool.getPoolType())) {
                disk = createRBDvolumeFromRBDSnapshot(snapshotDisk, snapshotName, newVol.getUuid(),
                        PhysicalDiskFormat.RAW, newVol.getSize(), destPool, cmd.getWaitInMillSeconds());
                logger.debug(String.format("Created RBD volume %s from snapshot %s", disk, snapshotDisk));
            } else {
                Map<String, String> details = cmd.getOptions2();

                String path = details != null ? details.get(DiskTO.IQN) : null;

                storagePoolMgr.connectPhysicalDisk(pool.getPoolType(), pool.getUuid(), path, details);

                snapshotDisk.setPath(snapshotDisk.getPath() + "@" + snapshotName);
                disk = storagePoolMgr.copyPhysicalDisk(snapshotDisk, path != null ? path : newVol.getUuid(),
                        destPool, cmd.getWaitInMillSeconds());

                storagePoolMgr.disconnectPhysicalDisk(pool.getPoolType(), pool.getUuid(), path);
                logger.debug(String.format("Created RBD volume %s from snapshot %s", disk, snapshotDisk));

            }
        }
        return disk;
    }

    private KVMPhysicalDisk createVolumeFromSnapshotOnNFS(CopyCommand cmd, PrimaryDataStoreTO pool,
            DataStoreTO imageStore, VolumeObjectTO volume, String snapshotPath, String snapshotName) {
        NfsTO nfsImageStore = (NfsTO)imageStore;
        KVMStoragePool secondaryPool = storagePoolMgr.getStoragePoolByURI(nfsImageStore.getUrl() + File.separator + snapshotPath);
        KVMPhysicalDisk snapshotDisk = secondaryPool.getPhysicalDisk(snapshotName);
        if (volume.getFormat() == ImageFormat.RAW) {
            snapshotDisk.setFormat(PhysicalDiskFormat.RAW);
        } else if (volume.getFormat() == ImageFormat.QCOW2) {
            snapshotDisk.setFormat(PhysicalDiskFormat.QCOW2);
        }

        final String primaryUuid = pool.getUuid();
        final KVMStoragePool primaryPool = storagePoolMgr.getStoragePool(pool.getPoolType(), primaryUuid);
        final String volUuid = UUID.randomUUID().toString();

        Map<String, String> details = cmd.getOptions2();

        String path = details != null ? details.get(DiskTO.IQN) : null;

        storagePoolMgr.connectPhysicalDisk(pool.getPoolType(), pool.getUuid(), path, details);

        KVMPhysicalDisk disk = storagePoolMgr.copyPhysicalDisk(snapshotDisk, path != null ? path : volUuid, primaryPool, cmd.getWaitInMillSeconds());

        storagePoolMgr.disconnectPhysicalDisk(pool.getPoolType(), pool.getUuid(), path);
        return disk;
    }

    private KVMPhysicalDisk createRBDvolumeFromRBDSnapshot(KVMPhysicalDisk volume, String snapshotName, String name,
            PhysicalDiskFormat format, long size, KVMStoragePool destPool, int timeout) {

        KVMStoragePool srcPool = volume.getPool();
        KVMPhysicalDisk disk = null;
        String newUuid = name;

        disk = new KVMPhysicalDisk(destPool.getSourceDir() + "/" + newUuid, newUuid, destPool);
        disk.setFormat(format);
        disk.setSize(size > volume.getVirtualSize() ? size : volume.getVirtualSize());
        disk.setVirtualSize(size > volume.getVirtualSize() ? size : disk.getSize());

        try {

            Rados r = new Rados(srcPool.getAuthUserName());
            r.confSet("mon_host", srcPool.getSourceHost() + ":" + srcPool.getSourcePort());
            r.confSet("key", srcPool.getAuthSecret());
            r.confSet("client_mount_timeout", "30");
            r.connect();

            IoCTX io = r.ioCtxCreate(srcPool.getSourceDir());
            Rbd rbd = new Rbd(io);
            RbdImage srcImage = rbd.open(volume.getName());

            List<RbdSnapInfo> snaps = srcImage.snapList();
            boolean snapFound = false;
            for (RbdSnapInfo snap : snaps) {
                if (snapshotName.equals(snap.name)) {
                    snapFound = true;
                    break;
                }
            }

            if (!snapFound) {
                logger.debug(String.format("Could not find snapshot %s on RBD", snapshotName));
                return null;
            }
            srcImage.snapProtect(snapshotName);

            logger.debug(String.format("Try to clone snapshot %s on RBD", snapshotName));
            rbd.clone(volume.getName(), snapshotName, io, disk.getName(), LibvirtStorageAdaptor.RBD_FEATURES, 0);
            RbdImage diskImage = rbd.open(disk.getName());
            if (disk.getVirtualSize() > volume.getVirtualSize()) {
                diskImage.resize(disk.getVirtualSize());
            }

            diskImage.flatten();
            rbd.close(diskImage);

            srcImage.snapUnprotect(snapshotName);
            rbd.close(srcImage);
            r.ioCtxDestroy(io);
        } catch (RadosException | RbdException e) {
            logger.error(String.format("Failed due to %s", e.getMessage()), e);
            disk = null;
        }

        return disk;
    }

    @Override
    public Answer deleteSnapshot(final DeleteCommand cmd) {
        String snapshotFullName = "";
        SnapshotObjectTO snapshotTO = (SnapshotObjectTO) cmd.getData();
        VolumeObjectTO volume = snapshotTO.getVolume();
        try {
            PrimaryDataStoreTO primaryStore = (PrimaryDataStoreTO) snapshotTO.getDataStore();
            KVMStoragePool primaryPool = storagePoolMgr.getStoragePool(primaryStore.getPoolType(), primaryStore.getUuid());
            String snapshotFullPath = snapshotTO.getPath();
            String snapshotName = snapshotFullPath.substring(snapshotFullPath.lastIndexOf("/") + 1);
            snapshotFullName = snapshotName;
            if (primaryPool.getType() == StoragePoolType.RBD) {
                KVMPhysicalDisk disk = storagePoolMgr.getPhysicalDisk(primaryStore.getPoolType(), primaryStore.getUuid(), volume.getPath());
                snapshotFullName = disk.getName() + "@" + snapshotName;
                Rados r = radosConnect(primaryPool);
                IoCTX io = r.ioCtxCreate(primaryPool.getSourceDir());
                Rbd rbd = new Rbd(io);
                RbdImage image = rbd.open(disk.getName());
                try {
                    logger.info("Attempting to remove RBD snapshot " + snapshotFullName);
                    if (image.snapIsProtected(snapshotName)) {
                        logger.debug("Unprotecting RBD snapshot " + snapshotFullName);
                        image.snapUnprotect(snapshotName);
                    }
                    image.snapRemove(snapshotName);
                    logger.info("Snapshot " + snapshotFullName + " successfully removed from " +
                            primaryPool.getType().toString() + "  pool.");
                } catch (RbdException e) {
                    logger.error("Failed to remove snapshot " + snapshotFullName + ", with exception: " + e.toString() +
                        ", RBD error: " + ErrorCode.getErrorMessage(e.getReturnValue()));
                } finally {
                    rbd.close(image);
                    r.ioCtxDestroy(io);
                }

            } else if (storagePoolTypesToDeleteSnapshotFile.contains(primaryPool.getType())) {
                logger.info(String.format("Deleting snapshot (id=%s, name=%s, path=%s, storage type=%s) on primary storage", snapshotTO.getId(), snapshotTO.getName(),
                        snapshotTO.getPath(), primaryPool.getType()));
                deleteSnapshotFile(snapshotTO);
            } else {
                logger.warn("Operation not implemented for storage pool type of " + primaryPool.getType().toString());
                throw new InternalErrorException("Operation not implemented for storage pool type of " + primaryPool.getType().toString());
            }
            return new Answer(cmd, true, "Snapshot " + snapshotFullName + " removed successfully.");
        } catch (RadosException e) {
            logger.error("Failed to remove snapshot " + snapshotFullName + ", with exception: " + e.toString() +
                ", RBD error: " + ErrorCode.getErrorMessage(e.getReturnValue()));
            return new Answer(cmd, false, "Failed to remove snapshot " + snapshotFullName);
        } catch (RbdException e) {
            logger.error("Failed to remove snapshot " + snapshotFullName + ", with exception: " + e.toString() +
                ", RBD error: " + ErrorCode.getErrorMessage(e.getReturnValue()));
            return new Answer(cmd, false, "Failed to remove snapshot " + snapshotFullName);
        } catch (Exception e) {
            logger.error("Failed to remove snapshot " + snapshotFullName + ", with exception: " + e.toString());
            return new Answer(cmd, false, "Failed to remove snapshot " + snapshotFullName);
        } finally {
            volume.clearPassphrase();
        }
    }

    /**
     * Deletes the snapshot's file.
     * @throws CloudRuntimeException If can't delete the snapshot file.
     */
    protected void deleteSnapshotFile(SnapshotObjectTO snapshotObjectTo) throws CloudRuntimeException {
        try {
            Files.deleteIfExists(Paths.get(snapshotObjectTo.getPath()));
            logger.debug(String.format("Deleted snapshot [%s].", snapshotObjectTo));
        } catch (IOException ex) {
            throw new CloudRuntimeException(String.format("Unable to delete snapshot [%s] due to [%s].", snapshotObjectTo, ex.getMessage()));
        }
    }

    @Override
    public Answer introduceObject(final IntroduceObjectCmd cmd) {
        return new Answer(cmd, false, "not implememented yet");
    }

    @Override
    public Answer forgetObject(final ForgetObjectCmd cmd) {
        return new Answer(cmd, false, "not implememented yet");
    }

    @Override
    public Answer handleDownloadTemplateToPrimaryStorage(DirectDownloadCommand cmd) {
        final PrimaryDataStoreTO pool = cmd.getDestPool();
        DirectTemplateDownloader downloader;
        KVMPhysicalDisk template;
        KVMStoragePool destPool = null;

        try {
            logger.debug("Verifying temporary location for downloading the template exists on the host");
            String temporaryDownloadPath = resource.getDirectDownloadTemporaryDownloadPath();
            if (!isLocationAccessible(temporaryDownloadPath)) {
                String msg = "The temporary location path for downloading templates does not exist: " +
                        temporaryDownloadPath + " on this host";
                logger.error(msg);
                return new DirectDownloadAnswer(false, msg, true);
            }

            Long templateSize = null;
            if (StringUtils.isNotBlank(cmd.getUrl())) {
                String url = cmd.getUrl();
                templateSize = UriUtils.getRemoteSize(url);
            }

            logger.debug("Checking for free space on the host for downloading the template with physical size: " + templateSize + " and virtual size: " + cmd.getTemplateSize());
            if (!isEnoughSpaceForDownloadTemplateOnTemporaryLocation(templateSize)) {
                String msg = "Not enough space on the defined temporary location to download the template " + cmd.getTemplateId();
                logger.error(msg);
                return new DirectDownloadAnswer(false, msg, true);
            }

            destPool = storagePoolMgr.getStoragePool(pool.getPoolType(), pool.getUuid());
            downloader = DirectDownloadHelper.getDirectTemplateDownloaderFromCommand(cmd, destPool.getLocalPath(), temporaryDownloadPath);
            logger.debug("Trying to download template");
            Pair<Boolean, String> result = downloader.downloadTemplate();
            if (!result.first()) {
                logger.warn("Couldn't download template");
                return new DirectDownloadAnswer(false, "Unable to download template", true);
            }
            String tempFilePath = result.second();
            if (!downloader.validateChecksum()) {
                logger.warn("Couldn't validate template checksum");
                return new DirectDownloadAnswer(false, "Checksum validation failed", false);
            }

            final TemplateObjectTO destTemplate = cmd.getDestData();
            String destTemplatePath = (destTemplate != null) ? destTemplate.getPath() : null;

            if (!storagePoolMgr.connectPhysicalDisk(pool.getPoolType(), pool.getUuid(), destTemplatePath, null)) {
                logger.warn("Unable to connect physical disk at path: " + destTemplatePath + ", in storage pool id: " + pool.getUuid());
            }

            template = storagePoolMgr.createPhysicalDiskFromDirectDownloadTemplate(tempFilePath, destTemplatePath, destPool, cmd.getFormat(), cmd.getWaitInMillSeconds());

            if (!storagePoolMgr.disconnectPhysicalDisk(pool.getPoolType(), pool.getUuid(), destTemplatePath)) {
                logger.warn("Unable to disconnect physical disk at path: " + destTemplatePath + ", in storage pool id: " + pool.getUuid());
            }
        } catch (CloudRuntimeException e) {
            logger.warn("Error downloading template " + cmd.getTemplateId() + " due to: " + e.getMessage());
            return new DirectDownloadAnswer(false, "Unable to download template: " + e.getMessage(), true);
        } catch (IllegalArgumentException e) {
            return new DirectDownloadAnswer(false, "Unable to create direct downloader: " + e.getMessage(), true);
        }

        return new DirectDownloadAnswer(true, template.getSize(), template.getName());
    }

    @Override
    public Answer copyVolumeFromPrimaryToPrimary(CopyCommand cmd) {
        final DataTO srcData = cmd.getSrcTO();
        final DataTO destData = cmd.getDestTO();
        final VolumeObjectTO srcVol = (VolumeObjectTO)srcData;
        final VolumeObjectTO destVol = (VolumeObjectTO)destData;
        final ImageFormat srcFormat = srcVol.getFormat();
        final ImageFormat destFormat = destVol.getFormat();
        final DataStoreTO srcStore = srcData.getDataStore();
        final DataStoreTO destStore = destData.getDataStore();
        final PrimaryDataStoreTO srcPrimaryStore = (PrimaryDataStoreTO)srcStore;
        final PrimaryDataStoreTO destPrimaryStore = (PrimaryDataStoreTO)destStore;
        final String srcVolumePath = srcData.getPath();
        final String destVolumePath = destData.getPath();
        KVMStoragePool destPool = null;

        try {
            logger.debug("Copying src volume (id: " + srcVol.getId() + ", format: " + srcFormat + ", path: " + srcVolumePath + ", primary storage: [id: " + srcPrimaryStore.getId() + ", type: "  + srcPrimaryStore.getPoolType() + "]) to dest volume (id: " +
                    destVol.getId() + ", format: " + destFormat + ", path: " + destVolumePath + ", primary storage: [id: " + destPrimaryStore.getId() + ", type: "  + destPrimaryStore.getPoolType() + "]).");

            if (srcPrimaryStore.isManaged()) {
                if (!storagePoolMgr.connectPhysicalDisk(srcPrimaryStore.getPoolType(), srcPrimaryStore.getUuid(), srcVolumePath, srcPrimaryStore.getDetails())) {
                    logger.warn("Failed to connect src volume at path: " + srcVolumePath + ", in storage pool id: " + srcPrimaryStore.getUuid());
                }
            }

            final KVMPhysicalDisk volume = storagePoolMgr.getPhysicalDisk(srcPrimaryStore.getPoolType(), srcPrimaryStore.getUuid(), srcVolumePath);
            if (volume == null) {
                logger.debug("Failed to get physical disk for volume: " + srcVolumePath);
                throw new CloudRuntimeException("Failed to get physical disk for volume at path: " + srcVolumePath);
            }

            volume.setFormat(PhysicalDiskFormat.valueOf(srcFormat.toString()));

            String destVolumeName = null;
            if (destPrimaryStore.isManaged()) {
                if (!storagePoolMgr.connectPhysicalDisk(destPrimaryStore.getPoolType(), destPrimaryStore.getUuid(), destVolumePath, destPrimaryStore.getDetails())) {
                    logger.warn("Failed to connect dest volume at path: " + destVolumePath + ", in storage pool id: " + destPrimaryStore.getUuid());
                }
                String managedStoreTarget = destPrimaryStore.getDetails() != null ? destPrimaryStore.getDetails().get("managedStoreTarget") : null;
                destVolumeName = managedStoreTarget != null ? managedStoreTarget : destVolumePath;
            } else {
                final String volumeName = UUID.randomUUID().toString();
                destVolumeName = volumeName + "." + destFormat.getFileExtension();
            }

            destPool = storagePoolMgr.getStoragePool(destPrimaryStore.getPoolType(), destPrimaryStore.getUuid());
            try {
                if (srcVol.getPassphrase() != null && srcVol.getVolumeType().equals(Volume.Type.ROOT)) {
                    volume.setQemuEncryptFormat(QemuObject.EncryptFormat.LUKS);
                    storagePoolMgr.copyPhysicalDisk(volume, destVolumeName, destPool, cmd.getWaitInMillSeconds(), srcVol.getPassphrase(), destVol.getPassphrase(), srcVol.getProvisioningType());
                } else {
                    storagePoolMgr.copyPhysicalDisk(volume, destVolumeName, destPool, cmd.getWaitInMillSeconds());
                }
            } catch (Exception e) { // Any exceptions while copying the disk, should send failed answer with the error message
                String errMsg = String.format("Failed to copy volume: %s to dest storage: %s, due to %s", srcVol.getName(), destPrimaryStore.getName(), e.toString());
                logger.debug(errMsg, e);
                throw new CloudRuntimeException(errMsg);
            } finally {
                if (srcPrimaryStore.isManaged()) {
                    storagePoolMgr.disconnectPhysicalDisk(srcPrimaryStore.getPoolType(), srcPrimaryStore.getUuid(), srcVolumePath);
                }

                if (destPrimaryStore.isManaged()) {
                    storagePoolMgr.disconnectPhysicalDisk(destPrimaryStore.getPoolType(), destPrimaryStore.getUuid(), destVolumePath);
                }
            }

            final VolumeObjectTO newVol = new VolumeObjectTO();
            String path = destPrimaryStore.isManaged() ? destVolumeName : destVolumePath + File.separator + destVolumeName;
            newVol.setPath(path);
            newVol.setFormat(destFormat);
            newVol.setEncryptFormat(destVol.getEncryptFormat());
            return new CopyCmdAnswer(newVol);
        } catch (final CloudRuntimeException e) {
            logger.debug("Failed to copyVolumeFromPrimaryToPrimary: ", e);
            return new CopyCmdAnswer(e.toString());
        } finally {
            srcVol.clearPassphrase();
            destVol.clearPassphrase();
        }
    }

    /**
     * True if location exists
     */
    private boolean isLocationAccessible(String temporaryDownloadPath) {
        File dir = new File(temporaryDownloadPath);
        return dir.exists();
    }

    /**
     * Perform a free space check on the host for downloading the direct download templates
     * @param templateSize template size obtained from remote server when registering the template (in bytes)
     */
    protected boolean isEnoughSpaceForDownloadTemplateOnTemporaryLocation(Long templateSize) {
        if (templateSize == null || templateSize == 0L) {
            logger.info("The server did not provide the template size, assuming there is enough space to download it");
            return true;
        }
        String cmd = String.format("df --output=avail %s -B 1 | tail -1", resource.getDirectDownloadTemporaryDownloadPath());
        String resultInBytes = Script.runSimpleBashScript(cmd);
        Long availableBytes;
        try {
            availableBytes = Long.parseLong(resultInBytes);
        } catch (NumberFormatException e) {
            String msg = "Could not parse the output " + resultInBytes + " as a number, therefore not able to check for free space";
            logger.error(msg, e);
            return false;
        }
        return availableBytes >= templateSize;
    }

    @Override
    public Answer checkDataStoreStoragePolicyCompliance(CheckDataStoreStoragePolicyComplainceCommand cmd) {
        logger.info("'CheckDataStoreStoragePolicyComplainceCommand' not currently applicable for KVMStorageProcessor");
        return new Answer(cmd,false,"Not currently applicable for KVMStorageProcessor");
    }

    @Override
    public Answer syncVolumePath(SyncVolumePathCommand cmd) {
        logger.info("SyncVolumePathCommand not currently applicable for KVMStorageProcessor");
        return new Answer(cmd, false, "Not currently applicable for KVMStorageProcessor");
    }

    /**
     * Determine if migration is using host-local source pool. If so, return this host's storage as the template source,
     * rather than remote host's
     * @param localPool The host-local storage pool being migrated to
     * @param migrationOptions The migration options provided with a migrating volume
     * @return
     */
    public KVMStoragePool getTemplateSourcePoolUsingMigrationOptions(KVMStoragePool localPool, MigrationOptions migrationOptions) {
        if (migrationOptions == null) {
            throw new CloudRuntimeException("Migration options cannot be null when choosing a storage pool for migration");
        }

        if (migrationOptions.getScopeType().equals(ScopeType.HOST)) {
            return localPool;
        }

        return storagePoolMgr.getStoragePool(migrationOptions.getSrcPoolType(), migrationOptions.getSrcPoolUuid());
    }
}<|MERGE_RESOLUTION|>--- conflicted
+++ resolved
@@ -1042,22 +1042,7 @@
             if (isCreatedFromVmSnapshot) {
                 logger.debug("Ignoring removal of vm snapshot on primary as this snapshot is created from vm snapshot");
             } else if (primaryPool.getType() != StoragePoolType.RBD) {
-<<<<<<< HEAD
-                String snapshotPath = snapshot.getPath();
-                String backupSnapshotAfterTakingSnapshot = cmd.getOptions() == null ? null : cmd.getOptions().get(SnapshotInfo.BackupSnapshotAfterTakingSnapshot.key());
-
-                if (backupSnapshotAfterTakingSnapshot == null || BooleanUtils.toBoolean(backupSnapshotAfterTakingSnapshot)) {
-                    try {
-                        Files.deleteIfExists(Paths.get(snapshotPath));
-                    } catch (IOException ex) {
-                        logger.error(String.format("Failed to delete snapshot [%s] on primary storage [%s].", snapshotPath, primaryPool.getUuid()), ex);
-                    }
-                } else {
-                    logger.debug(String.format("This backup is temporary, not deleting snapshot [%s] on primary storage [%s]", snapshotPath, primaryPool.getUuid()));
-                }
-=======
                 deleteSnapshotOnPrimary(cmd, snapshot, primaryPool);
->>>>>>> a15cb81c
             }
 
             try {
@@ -1065,7 +1050,7 @@
                     secondaryStoragePool.delete();
                 }
             } catch (final Exception ex) {
-                logger.debug("Failed to delete secondary storage", ex);
+                s_logger.debug("Failed to delete secondary storage", ex);
             }
         }
     }
@@ -1084,10 +1069,10 @@
             try {
                 Files.deleteIfExists(Paths.get(snapshotPath));
             } catch (IOException ex) {
-                s_logger.error(String.format("Failed to delete snapshot [%s] on primary storage [%s].", snapshotPath, primaryPool.getUuid()), ex);
+                logger.error(String.format("Failed to delete snapshot [%s] on primary storage [%s].", snapshotPath, primaryPool.getUuid()), ex);
             }
         } else {
-            s_logger.debug(String.format("This backup is temporary, not deleting snapshot [%s] on primary storage [%s]", snapshotPath, primaryPool.getUuid()));
+            logger.debug(String.format("This backup is temporary, not deleting snapshot [%s] on primary storage [%s]", snapshotPath, primaryPool.getUuid()));
         }
     }
     protected synchronized void attachOrDetachISO(final Connect conn, final String vmName, String isoPath, final boolean isAttach, Map<String, String> params) throws
