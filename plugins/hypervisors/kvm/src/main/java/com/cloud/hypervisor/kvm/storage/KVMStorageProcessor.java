--- conflicted
+++ resolved
@@ -149,17 +149,14 @@
 import com.cloud.utils.script.Script;
 import com.cloud.utils.storage.S3.S3Utils;
 import com.cloud.vm.VmDetailConstants;
-<<<<<<< HEAD
+import org.apache.cloudstack.utils.cryptsetup.KeyFile;
+import org.apache.cloudstack.utils.qemu.QemuImageOptions;
+import org.apache.cloudstack.utils.qemu.QemuObject.EncryptFormat;
+import java.util.ArrayList;
 import org.w3c.dom.Document;
 import org.w3c.dom.Node;
 import org.w3c.dom.NodeList;
 import org.xml.sax.SAXException;
-=======
-import org.apache.cloudstack.utils.cryptsetup.KeyFile;
-import org.apache.cloudstack.utils.qemu.QemuImageOptions;
-import org.apache.cloudstack.utils.qemu.QemuObject.EncryptFormat;
-import java.util.ArrayList;
->>>>>>> 3923f80c
 
 public class KVMStorageProcessor implements StorageProcessor {
     protected Logger logger = LogManager.getLogger(getClass());
@@ -1827,49 +1824,12 @@
 
             String diskPath = disk.getPath();
             String snapshotPath = diskPath + File.separator + snapshotName;
-<<<<<<< HEAD
             SnapshotObjectTO newSnapshot = new SnapshotObjectTO();
             if (DomainInfo.DomainState.VIR_DOMAIN_RUNNING.equals(state) && !primaryPool.isExternalSnapshot()) {
                 if (snapshotTO.isKvmIncrementalSnapshot()) {
                     newSnapshot = takeIncrementalVolumeSnapshotOfRunningVm(snapshotTO, primaryPool, secondaryPool, snapshotName, volume, vm, conn, cmd.getWait());
                 } else {
                     newSnapshot = takeFullVolumeSnapshotOfRunningVm(cmd, primaryPool, secondaryPool, disk, snapshotName, conn, vmName, diskPath, vm, volume, snapshotPath);
-=======
-            if (state == DomainInfo.DomainState.VIR_DOMAIN_RUNNING && !primaryPool.isExternalSnapshot()) {
-
-                validateAvailableSizeOnPoolToTakeVolumeSnapshot(primaryPool, disk);
-
-                try {
-                    snapshotPath = getSnapshotPathInPrimaryStorage(primaryPool.getLocalPath(), snapshotName);
-
-                    String diskLabel = takeVolumeSnapshot(resource.getDisks(conn, vmName), snapshotName, diskPath, vm);
-                    String convertResult = convertBaseFileToSnapshotFileInPrimaryStorageDir(primaryPool, disk, snapshotPath, volume, cmd.getWait());
-
-                    mergeSnapshotIntoBaseFile(vm, diskLabel, diskPath, snapshotName, volume, conn);
-
-                    validateConvertResult(convertResult, snapshotPath);
-                } catch (LibvirtException e) {
-                    if (!e.getMessage().contains(LIBVIRT_OPERATION_NOT_SUPPORTED_MESSAGE)) {
-                        throw e;
-                    }
-
-                    logger.info(String.format("It was not possible to take live disk snapshot for volume [%s], in VM [%s], due to [%s]. We will take full snapshot of the VM"
-                            + " and extract the disk instead. Consider upgrading your QEMU binary.", volume, vmName, e.getMessage()));
-
-                    takeFullVmSnapshotForBinariesThatDoesNotSupportLiveDiskSnapshot(vm, snapshotName, vmName);
-                    primaryPool.createFolder(TemplateConstants.DEFAULT_SNAPSHOT_ROOT_DIR);
-                    extractDiskFromFullVmSnapshot(disk, volume, snapshotPath, snapshotName, vmName, vm);
-                }
-
-                /*
-                 * libvirt on RHEL6 doesn't handle resume event emitted from
-                 * qemu
-                 */
-                vm = resource.getDomain(conn, vmName);
-                state = vm.getInfo().state;
-                if (state == DomainInfo.DomainState.VIR_DOMAIN_PAUSED) {
-                    vm.resume();
->>>>>>> 3923f80c
                 }
             } else {
                 if (primaryPool.getType() == StoragePoolType.RBD) {
@@ -1880,17 +1840,11 @@
                     if (result != null) return result;
                     newSnapshot.setPath(snapshotPath);
                 } else {
-<<<<<<< HEAD
                     if (snapshotTO.isKvmIncrementalSnapshot()) {
                         newSnapshot = takeIncrementalVolumeSnapshotOfStoppedVm(snapshotTO, primaryPool, secondaryPool, snapshotName, volume, conn, cmd.getWait());
                     } else {
                         newSnapshot = takeFullVolumeSnapshotOfStoppedVm(cmd, primaryPool, secondaryPool, snapshotName, diskPath, volume);
                     }
-=======
-                    snapshotPath = getSnapshotPathInPrimaryStorage(primaryPool.getLocalPath(), snapshotName);
-                    String convertResult = convertBaseFileToSnapshotFileInPrimaryStorageDir(primaryPool, disk, snapshotPath, volume, cmd.getWait());
-                    validateConvertResult(convertResult, snapshotPath);
->>>>>>> 3923f80c
                 }
             }
 
@@ -2237,7 +2191,7 @@
             String directoryPath = fullSnapPathAndDirPath.second();
             relativePath = directoryPath + File.separator + snapshotName;
 
-            String convertResult = convertBaseFileToSnapshotFileInStorageDir(ObjectUtils.defaultIfNull(secondaryPool, primaryPool), diskPath, snapshotPath, directoryPath, volume, cmd.getWait());
+            String convertResult = convertBaseFileToSnapshotFileInStorageDir(ObjectUtils.defaultIfNull(secondaryPool, primaryPool), disk, snapshotPath, directoryPath, volume, cmd.getWait());
 
             mergeSnapshotIntoBaseFile(vm, diskLabel, diskPath, snapshotName, volume, conn);
 
@@ -2494,27 +2448,19 @@
      * @param wait timeout;
      * @return null if the conversion occurs successfully or an error message that must be handled.
      */
-<<<<<<< HEAD
-
-    protected String convertBaseFileToSnapshotFileInStorageDir(KVMStoragePool pool, String baseFile, String snapshotPath, String snapshotFolder, VolumeObjectTO volume, int wait) {
-        try {
-            logger.debug("Trying to convert volume [{}] ({}) to snapshot [{}].", volume, baseFile, snapshotPath);
-
-            pool.createFolder(snapshotFolder);
-=======
-    protected String convertBaseFileToSnapshotFileInPrimaryStorageDir(KVMStoragePool primaryPool,
-            KVMPhysicalDisk baseFile, String snapshotPath, VolumeObjectTO volume, int wait) {
+
+    protected String convertBaseFileToSnapshotFileInStorageDir(KVMStoragePool pool,
+            KVMPhysicalDisk baseFile, String snapshotPath, String snapshotFolder, VolumeObjectTO volume, int wait) {
         try (KeyFile srcKey = new KeyFile(volume.getPassphrase())) {
             logger.debug(
-                    String.format("Trying to convert volume [%s] (%s) to snapshot [%s].", volume, baseFile, snapshotPath));
-
-            primaryPool.createFolder(TemplateConstants.DEFAULT_SNAPSHOT_ROOT_DIR);
+                    "Trying to convert volume [{}] ({}) to snapshot [{}].", volume, baseFile, snapshotPath);
+
+            pool.createFolder(TemplateConstants.DEFAULT_SNAPSHOT_ROOT_DIR);
             convertTheBaseFileToSnapshot(baseFile, snapshotPath, wait, srcKey);
         } catch (QemuImgException | LibvirtException | IOException ex) {
             return String.format("Failed to convert %s snapshot of volume [%s] to [%s] due to [%s].", volume, baseFile,
                     snapshotPath, ex.getMessage());
         }
->>>>>>> 3923f80c
 
         logger.debug(String.format("Converted volume [%s] (from path \"%s\") to snapshot [%s].", volume, baseFile,
                 snapshotPath));
