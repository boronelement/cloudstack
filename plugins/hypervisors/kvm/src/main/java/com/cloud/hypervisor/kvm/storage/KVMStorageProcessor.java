/*
 * Licensed to the Apache Software Foundation (ASF) under one
 * or more contributor license agreements.  See the NOTICE file
 * distributed with this work for additional information
 * regarding copyright ownership.  The ASF licenses this file
 * to you under the Apache License, Version 2.0 (the
 * "License"); you may not use this file except in compliance
 * with the License.  You may obtain a copy of the License at
 *
 *   http://www.apache.org/licenses/LICENSE-2.0
 *
 * Unless required by applicable law or agreed to in writing,
 * software distributed under the License is distributed on an
 * "AS IS" BASIS, WITHOUT WARRANTIES OR CONDITIONS OF ANY
 * KIND, either express or implied.  See the License for the
 * specific language governing permissions and limitations
 * under the License.
 */
package com.cloud.hypervisor.kvm.storage;

import static com.cloud.utils.storage.S3.S3Utils.putFile;

import java.io.File;
import java.io.FileNotFoundException;
import java.io.FileOutputStream;
import java.io.IOException;
import java.net.URISyntaxException;
import java.text.DateFormat;
import java.text.MessageFormat;
import java.text.SimpleDateFormat;
import java.util.Date;
import java.util.HashMap;
import java.util.List;
import java.util.Map;
import java.util.UUID;

import javax.naming.ConfigurationException;

import com.cloud.utils.Pair;
import org.apache.cloudstack.agent.directdownload.DirectDownloadAnswer;
import org.apache.cloudstack.agent.directdownload.DirectDownloadCommand;
import org.apache.cloudstack.agent.directdownload.HttpDirectDownloadCommand;
import org.apache.cloudstack.agent.directdownload.HttpsDirectDownloadCommand;
import org.apache.cloudstack.agent.directdownload.MetalinkDirectDownloadCommand;
import org.apache.cloudstack.agent.directdownload.NfsDirectDownloadCommand;
import org.apache.cloudstack.storage.command.AttachAnswer;
import org.apache.cloudstack.storage.command.AttachCommand;
import org.apache.cloudstack.storage.command.CopyCmdAnswer;
import org.apache.cloudstack.storage.command.CopyCommand;
import org.apache.cloudstack.storage.command.CreateObjectAnswer;
import org.apache.cloudstack.storage.command.CreateObjectCommand;
import org.apache.cloudstack.storage.command.DeleteCommand;
import org.apache.cloudstack.storage.command.DettachAnswer;
import org.apache.cloudstack.storage.command.DettachCommand;
import org.apache.cloudstack.storage.command.ForgetObjectCmd;
import org.apache.cloudstack.storage.command.IntroduceObjectCmd;
import org.apache.cloudstack.storage.command.ResignatureAnswer;
import org.apache.cloudstack.storage.command.ResignatureCommand;
import org.apache.cloudstack.storage.command.SnapshotAndCopyAnswer;
import org.apache.cloudstack.storage.command.SnapshotAndCopyCommand;
import org.apache.cloudstack.storage.to.PrimaryDataStoreTO;
import org.apache.cloudstack.storage.to.SnapshotObjectTO;
import org.apache.cloudstack.storage.to.TemplateObjectTO;
import org.apache.cloudstack.storage.to.VolumeObjectTO;
import org.apache.cloudstack.utils.qemu.QemuImg;
import org.apache.cloudstack.utils.qemu.QemuImg.PhysicalDiskFormat;
import org.apache.cloudstack.utils.qemu.QemuImgException;
import org.apache.cloudstack.utils.qemu.QemuImgFile;
import org.apache.commons.io.FileUtils;
import org.apache.log4j.Logger;
import org.libvirt.Connect;
import org.libvirt.Domain;
import org.libvirt.DomainInfo;
import org.libvirt.DomainSnapshot;
import org.libvirt.LibvirtException;

import com.ceph.rados.IoCTX;
import com.ceph.rados.Rados;
import com.ceph.rados.exceptions.ErrorCode;
import com.ceph.rados.exceptions.RadosException;
import com.ceph.rbd.Rbd;
import com.ceph.rbd.RbdException;
import com.ceph.rbd.RbdImage;
import com.cloud.agent.api.Answer;
import com.cloud.agent.api.storage.PrimaryStorageDownloadAnswer;
import com.cloud.agent.api.to.DataObjectType;
import com.cloud.agent.api.to.DataStoreTO;
import com.cloud.agent.api.to.DataTO;
import com.cloud.agent.api.to.DiskTO;
import com.cloud.agent.api.to.NfsTO;
import com.cloud.agent.api.to.S3TO;
import com.cloud.agent.direct.download.DirectTemplateDownloader;
import com.cloud.agent.direct.download.HttpDirectTemplateDownloader;
import com.cloud.agent.direct.download.HttpsDirectTemplateDownloader;
import com.cloud.agent.direct.download.MetalinkDirectTemplateDownloader;
import com.cloud.agent.direct.download.NfsDirectTemplateDownloader;
import com.cloud.exception.InternalErrorException;
import com.cloud.exception.InvalidParameterValueException;
import com.cloud.hypervisor.Hypervisor;
import com.cloud.hypervisor.kvm.resource.LibvirtComputingResource;
import com.cloud.hypervisor.kvm.resource.LibvirtConnection;
import com.cloud.hypervisor.kvm.resource.LibvirtDomainXMLParser;
import com.cloud.hypervisor.kvm.resource.LibvirtVMDef.DiskDef;
import com.cloud.hypervisor.kvm.resource.LibvirtVMDef.DiskDef.DeviceType;
import com.cloud.hypervisor.kvm.resource.LibvirtVMDef.DiskDef.DiscardType;
import com.cloud.hypervisor.kvm.resource.LibvirtVMDef.DiskDef.DiskProtocol;
import com.cloud.storage.JavaStorageLayer;
import com.cloud.storage.MigrationOptions;
import com.cloud.storage.Storage.ImageFormat;
import com.cloud.storage.Storage.StoragePoolType;
import com.cloud.storage.StorageLayer;
import com.cloud.storage.resource.StorageProcessor;
import com.cloud.storage.template.Processor;
import com.cloud.storage.template.Processor.FormatInfo;
import com.cloud.storage.template.QCOW2Processor;
import com.cloud.storage.template.TemplateLocation;
import com.cloud.utils.NumbersUtil;
import com.cloud.utils.exception.CloudRuntimeException;
import com.cloud.utils.script.Script;
import com.cloud.utils.storage.S3.S3Utils;

public class KVMStorageProcessor implements StorageProcessor {
    private static final Logger s_logger = Logger.getLogger(KVMStorageProcessor.class);
    private final KVMStoragePoolManager storagePoolMgr;
    private final LibvirtComputingResource resource;
    private StorageLayer storageLayer;
    private String _createTmplPath;
    private String _manageSnapshotPath;
    private int _cmdsTimeout;

    private static final String MANAGE_SNAPSTHOT_CREATE_OPTION = "-c";
    private static final String MANAGE_SNAPSTHOT_DESTROY_OPTION = "-d";
    private static final String NAME_OPTION = "-n";
    private static final String CEPH_MON_HOST = "mon_host";
    private static final String CEPH_AUTH_KEY = "key";
    private static final String CEPH_CLIENT_MOUNT_TIMEOUT = "client_mount_timeout";
    private static final String CEPH_DEFAULT_MOUNT_TIMEOUT = "30";

    public KVMStorageProcessor(final KVMStoragePoolManager storagePoolMgr, final LibvirtComputingResource resource) {
        this.storagePoolMgr = storagePoolMgr;
        this.resource = resource;
    }

    protected String getDefaultStorageScriptsDir() {
        return "scripts/storage/qcow2";
    }

    public boolean configure(final String name, final Map<String, Object> params) throws ConfigurationException {
        storageLayer = new JavaStorageLayer();
        storageLayer.configure("StorageLayer", params);

        String storageScriptsDir = (String)params.get("storage.scripts.dir");
        if (storageScriptsDir == null) {
            storageScriptsDir = getDefaultStorageScriptsDir();
        }

        _createTmplPath = Script.findScript(storageScriptsDir, "createtmplt.sh");
        if (_createTmplPath == null) {
            throw new ConfigurationException("Unable to find the createtmplt.sh");
        }

        _manageSnapshotPath = Script.findScript(storageScriptsDir, "managesnapshot.sh");
        if (_manageSnapshotPath == null) {
            throw new ConfigurationException("Unable to find the managesnapshot.sh");
        }

        final String value = (String)params.get("cmds.timeout");
        _cmdsTimeout = NumbersUtil.parseInt(value, 7200) * 1000;
        return true;
    }

    @Override
    public SnapshotAndCopyAnswer snapshotAndCopy(final SnapshotAndCopyCommand cmd) {
        s_logger.info("'SnapshotAndCopyAnswer snapshotAndCopy(SnapshotAndCopyCommand)' not currently used for KVMStorageProcessor");

        return new SnapshotAndCopyAnswer();
    }

    @Override
    public ResignatureAnswer resignature(final ResignatureCommand cmd) {
        s_logger.info("'ResignatureAnswer resignature(ResignatureCommand)' not currently used for KVMStorageProcessor");

        return new ResignatureAnswer();
    }

    @Override
    public Answer copyTemplateToPrimaryStorage(final CopyCommand cmd) {
        final DataTO srcData = cmd.getSrcTO();
        final DataTO destData = cmd.getDestTO();
        final TemplateObjectTO template = (TemplateObjectTO)srcData;
        final DataStoreTO imageStore = template.getDataStore();
        final PrimaryDataStoreTO primaryStore = (PrimaryDataStoreTO)destData.getDataStore();

        if (!(imageStore instanceof NfsTO)) {
            return new CopyCmdAnswer("unsupported protocol");
        }

        final NfsTO nfsImageStore = (NfsTO)imageStore;
        final String tmplturl = nfsImageStore.getUrl() + File.separator + template.getPath();
        final int index = tmplturl.lastIndexOf("/");
        final String mountpoint = tmplturl.substring(0, index);
        String tmpltname = null;
        if (index < tmplturl.length() - 1) {
            tmpltname = tmplturl.substring(index + 1);
        }

        KVMPhysicalDisk tmplVol = null;
        KVMStoragePool secondaryPool = null;
        try {
            secondaryPool = storagePoolMgr.getStoragePoolByURI(mountpoint);

            /* Get template vol */
            if (tmpltname == null) {
                secondaryPool.refresh();
                final List<KVMPhysicalDisk> disks = secondaryPool.listPhysicalDisks();
                if (disks == null || disks.isEmpty()) {
                    return new PrimaryStorageDownloadAnswer("Failed to get volumes from pool: " + secondaryPool.getUuid());
                }
                for (final KVMPhysicalDisk disk : disks) {
                    if (disk.getName().endsWith("qcow2")) {
                        tmplVol = disk;
                        break;
                    }
                }
            } else {
                tmplVol = secondaryPool.getPhysicalDisk(tmpltname);
            }

            if (tmplVol == null) {
                return new PrimaryStorageDownloadAnswer("Failed to get template from pool: " + secondaryPool.getUuid());
            }

            /* Copy volume to primary storage */
            s_logger.debug("Copying template to primary storage, template format is " + tmplVol.getFormat() );
            final KVMStoragePool primaryPool = storagePoolMgr.getStoragePool(primaryStore.getPoolType(), primaryStore.getUuid());

            KVMPhysicalDisk primaryVol = null;
            if (destData instanceof VolumeObjectTO) {
                final VolumeObjectTO volume = (VolumeObjectTO)destData;
                // pass along volume's target size if it's bigger than template's size, for storage types that copy template rather than cloning on deploy
                if (volume.getSize() != null && volume.getSize() > tmplVol.getVirtualSize()) {
                    s_logger.debug("Using configured size of " + volume.getSize());
                    tmplVol.setSize(volume.getSize());
                    tmplVol.setVirtualSize(volume.getSize());
                } else {
                    s_logger.debug("Using template's size of " + tmplVol.getVirtualSize());
                }
                primaryVol = storagePoolMgr.copyPhysicalDisk(tmplVol, volume.getUuid(), primaryPool, cmd.getWaitInMillSeconds());
            } else if (destData instanceof TemplateObjectTO) {
                TemplateObjectTO destTempl = (TemplateObjectTO)destData;

                Map<String, String> details = primaryStore.getDetails();

                String path = details != null ? details.get("managedStoreTarget") : null;

                storagePoolMgr.connectPhysicalDisk(primaryStore.getPoolType(), primaryStore.getUuid(), path, details);

                primaryVol = storagePoolMgr.copyPhysicalDisk(tmplVol, path != null ? path : destTempl.getUuid(), primaryPool, cmd.getWaitInMillSeconds());

                storagePoolMgr.disconnectPhysicalDisk(primaryStore.getPoolType(), primaryStore.getUuid(), path);
            } else {
                primaryVol = storagePoolMgr.copyPhysicalDisk(tmplVol, UUID.randomUUID().toString(), primaryPool, cmd.getWaitInMillSeconds());
            }

            DataTO data = null;
            /**
             * Force the ImageFormat for RBD templates to RAW
             *
             */
            if (destData.getObjectType() == DataObjectType.TEMPLATE) {
                final TemplateObjectTO newTemplate = new TemplateObjectTO();
                newTemplate.setPath(primaryVol.getName());
                newTemplate.setSize(primaryVol.getSize());
                if (primaryPool.getType() == StoragePoolType.RBD) {
                    newTemplate.setFormat(ImageFormat.RAW);
                } else {
                    newTemplate.setFormat(ImageFormat.QCOW2);
                }
                data = newTemplate;
            } else if (destData.getObjectType() == DataObjectType.VOLUME) {
                final VolumeObjectTO volumeObjectTO = new VolumeObjectTO();
                volumeObjectTO.setPath(primaryVol.getName());
                volumeObjectTO.setSize(primaryVol.getSize());
                if (primaryVol.getFormat() == PhysicalDiskFormat.RAW) {
                    volumeObjectTO.setFormat(ImageFormat.RAW);
                } else if (primaryVol.getFormat() == PhysicalDiskFormat.QCOW2) {
                    volumeObjectTO.setFormat(ImageFormat.QCOW2);
                }
                data = volumeObjectTO;
            }
            return new CopyCmdAnswer(data);
        } catch (final CloudRuntimeException e) {
            return new CopyCmdAnswer(e.toString());
        } finally {
            try {
                if (secondaryPool != null) {
                    secondaryPool.delete();
                }
            } catch(final Exception e) {
                s_logger.debug("Failed to clean up secondary storage", e);
            }
        }
    }

    // this is much like PrimaryStorageDownloadCommand, but keeping it separate. copies template direct to root disk
    private KVMPhysicalDisk templateToPrimaryDownload(final String templateUrl, final KVMStoragePool primaryPool, final String volUuid, final Long size, final int timeout) {
        final int index = templateUrl.lastIndexOf("/");
        final String mountpoint = templateUrl.substring(0, index);
        String templateName = null;
        if (index < templateUrl.length() - 1) {
            templateName = templateUrl.substring(index + 1);
        }

        KVMPhysicalDisk templateVol = null;
        KVMStoragePool secondaryPool = null;
        try {
            secondaryPool = storagePoolMgr.getStoragePoolByURI(mountpoint);
            /* Get template vol */
            if (templateName == null) {
                secondaryPool.refresh();
                final List<KVMPhysicalDisk> disks = secondaryPool.listPhysicalDisks();
                if (disks == null || disks.isEmpty()) {
                    s_logger.error("Failed to get volumes from pool: " + secondaryPool.getUuid());
                    return null;
                }
                for (final KVMPhysicalDisk disk : disks) {
                    if (disk.getName().endsWith("qcow2")) {
                        templateVol = disk;
                        break;
                    }
                }
                if (templateVol == null) {
                    s_logger.error("Failed to get template from pool: " + secondaryPool.getUuid());
                    return null;
                }
            } else {
                templateVol = secondaryPool.getPhysicalDisk(templateName);
            }

            /* Copy volume to primary storage */

            if (size > templateVol.getSize()) {
                s_logger.debug("Overriding provided template's size with new size " + size);
                templateVol.setSize(size);
                templateVol.setVirtualSize(size);
            } else {
                s_logger.debug("Using templates disk size of " + templateVol.getVirtualSize() + "since size passed was " + size);
            }

            final KVMPhysicalDisk primaryVol = storagePoolMgr.copyPhysicalDisk(templateVol, volUuid, primaryPool, timeout);
            return primaryVol;
        } catch (final CloudRuntimeException e) {
            s_logger.error("Failed to download template to primary storage", e);
            return null;
        } finally {
            if (secondaryPool != null) {
                secondaryPool.delete();
            }
        }
    }

    @Override
    public Answer cloneVolumeFromBaseTemplate(final CopyCommand cmd) {
        final DataTO srcData = cmd.getSrcTO();
        final DataTO destData = cmd.getDestTO();
        final TemplateObjectTO template = (TemplateObjectTO)srcData;
        final DataStoreTO imageStore = template.getDataStore();
        final VolumeObjectTO volume = (VolumeObjectTO)destData;
        final PrimaryDataStoreTO primaryStore = (PrimaryDataStoreTO)volume.getDataStore();
        KVMPhysicalDisk BaseVol = null;
        KVMStoragePool primaryPool = null;
        KVMPhysicalDisk vol = null;

        try {
            primaryPool = storagePoolMgr.getStoragePool(primaryStore.getPoolType(), primaryStore.getUuid());

            String templatePath = template.getPath();

            if (primaryPool.getType() == StoragePoolType.CLVM) {
                templatePath = ((NfsTO)imageStore).getUrl() + File.separator + templatePath;
                vol = templateToPrimaryDownload(templatePath, primaryPool, volume.getUuid(), volume.getSize(), cmd.getWaitInMillSeconds());
            } else {
                if (templatePath.contains("/mnt")) {
                    //upgrade issue, if the path contains path, need to extract the volume uuid from path
                    templatePath = templatePath.substring(templatePath.lastIndexOf(File.separator) + 1);
                }
                BaseVol = storagePoolMgr.getPhysicalDisk(primaryStore.getPoolType(), primaryStore.getUuid(), templatePath);
                vol = storagePoolMgr.createDiskFromTemplate(BaseVol, volume.getUuid(), volume.getProvisioningType(),
                        BaseVol.getPool(), volume.getSize(), cmd.getWaitInMillSeconds());
            }
            if (vol == null) {
                return new CopyCmdAnswer(" Can't create storage volume on storage pool");
            }

            final VolumeObjectTO newVol = new VolumeObjectTO();
            newVol.setPath(vol.getName());
            newVol.setSize(volume.getSize());

            if (vol.getFormat() == PhysicalDiskFormat.RAW) {
                newVol.setFormat(ImageFormat.RAW);
            } else if (vol.getFormat() == PhysicalDiskFormat.QCOW2) {
                newVol.setFormat(ImageFormat.QCOW2);
            } else if (vol.getFormat() == PhysicalDiskFormat.DIR) {
                newVol.setFormat(ImageFormat.DIR);
            }

            return new CopyCmdAnswer(newVol);
        } catch (final CloudRuntimeException e) {
            s_logger.debug("Failed to create volume: ", e);
            return new CopyCmdAnswer(e.toString());
        }
    }

    @Override
    public Answer copyVolumeFromImageCacheToPrimary(final CopyCommand cmd) {
        final DataTO srcData = cmd.getSrcTO();
        final DataTO destData = cmd.getDestTO();
        final DataStoreTO srcStore = srcData.getDataStore();
        final DataStoreTO destStore = destData.getDataStore();
        final VolumeObjectTO srcVol = (VolumeObjectTO)srcData;
        final ImageFormat srcFormat = srcVol.getFormat();
        final PrimaryDataStoreTO primaryStore = (PrimaryDataStoreTO)destStore;
        if (!(srcStore instanceof NfsTO)) {
            return new CopyCmdAnswer("can only handle nfs storage");
        }
        final NfsTO nfsStore = (NfsTO)srcStore;
        final String srcVolumePath = srcData.getPath();
        final String secondaryStorageUrl = nfsStore.getUrl();
        KVMStoragePool secondaryStoragePool = null;
        KVMStoragePool primaryPool = null;
        try {
            try {
                primaryPool = storagePoolMgr.getStoragePool(primaryStore.getPoolType(), primaryStore.getUuid());
            } catch (final CloudRuntimeException e) {
                if (e.getMessage().contains("not found")) {
                    primaryPool =
                            storagePoolMgr.createStoragePool(primaryStore.getUuid(), primaryStore.getHost(), primaryStore.getPort(), primaryStore.getPath(), null,
                                    primaryStore.getPoolType());
                } else {
                    return new CopyCmdAnswer(e.getMessage());
                }
            }

            Map<String, String> details = cmd.getOptions2();

            String path = details != null ? details.get(DiskTO.IQN) : null;

            storagePoolMgr.connectPhysicalDisk(primaryStore.getPoolType(), primaryStore.getUuid(), path, details);

            final String volumeName = UUID.randomUUID().toString();

            final int index = srcVolumePath.lastIndexOf(File.separator);
            final String volumeDir = srcVolumePath.substring(0, index);
            String srcVolumeName = srcVolumePath.substring(index + 1);

            secondaryStoragePool = storagePoolMgr.getStoragePoolByURI(secondaryStorageUrl + File.separator + volumeDir);

            if (!srcVolumeName.endsWith(".qcow2") && srcFormat == ImageFormat.QCOW2) {
                srcVolumeName = srcVolumeName + ".qcow2";
            }

            final KVMPhysicalDisk volume = secondaryStoragePool.getPhysicalDisk(srcVolumeName);

            volume.setFormat(PhysicalDiskFormat.valueOf(srcFormat.toString()));

            final KVMPhysicalDisk newDisk = storagePoolMgr.copyPhysicalDisk(volume, path != null ? path : volumeName, primaryPool, cmd.getWaitInMillSeconds());

            storagePoolMgr.disconnectPhysicalDisk(primaryStore.getPoolType(), primaryStore.getUuid(), path);

            final VolumeObjectTO newVol = new VolumeObjectTO();

            newVol.setFormat(ImageFormat.valueOf(newDisk.getFormat().toString().toUpperCase()));
            newVol.setPath(path != null ? path : volumeName);

            return new CopyCmdAnswer(newVol);
        } catch (final CloudRuntimeException e) {
            s_logger.debug("Failed to copyVolumeFromImageCacheToPrimary: ", e);

            return new CopyCmdAnswer(e.toString());
        } finally {
            if (secondaryStoragePool != null) {
                storagePoolMgr.deleteStoragePool(secondaryStoragePool.getType(), secondaryStoragePool.getUuid());
            }
        }
    }

    @Override
    public Answer copyVolumeFromPrimaryToSecondary(final CopyCommand cmd) {
        final DataTO srcData = cmd.getSrcTO();
        final DataTO destData = cmd.getDestTO();
        final VolumeObjectTO srcVol = (VolumeObjectTO)srcData;
        final VolumeObjectTO destVol = (VolumeObjectTO)destData;
        final ImageFormat srcFormat = srcVol.getFormat();
        final ImageFormat destFormat = destVol.getFormat();
        final DataStoreTO srcStore = srcData.getDataStore();
        final DataStoreTO destStore = destData.getDataStore();
        final PrimaryDataStoreTO primaryStore = (PrimaryDataStoreTO)srcStore;
        if (!(destStore instanceof NfsTO)) {
            return new CopyCmdAnswer("can only handle nfs storage");
        }
        final NfsTO nfsStore = (NfsTO)destStore;
        final String srcVolumePath = srcData.getPath();
        final String destVolumePath = destData.getPath();
        final String secondaryStorageUrl = nfsStore.getUrl();
        KVMStoragePool secondaryStoragePool = null;

        try {
            final String volumeName = UUID.randomUUID().toString();

            final String destVolumeName = volumeName + "." + destFormat.getFileExtension();
            final KVMPhysicalDisk volume = storagePoolMgr.getPhysicalDisk(primaryStore.getPoolType(), primaryStore.getUuid(), srcVolumePath);
            volume.setFormat(PhysicalDiskFormat.valueOf(srcFormat.toString()));

            secondaryStoragePool = storagePoolMgr.getStoragePoolByURI(secondaryStorageUrl);
            secondaryStoragePool.createFolder(destVolumePath);
            storagePoolMgr.deleteStoragePool(secondaryStoragePool.getType(), secondaryStoragePool.getUuid());
            secondaryStoragePool = storagePoolMgr.getStoragePoolByURI(secondaryStorageUrl + File.separator + destVolumePath);
            storagePoolMgr.copyPhysicalDisk(volume, destVolumeName, secondaryStoragePool, cmd.getWaitInMillSeconds());
            final VolumeObjectTO newVol = new VolumeObjectTO();
            newVol.setPath(destVolumePath + File.separator + destVolumeName);
            newVol.setFormat(destFormat);
            return new CopyCmdAnswer(newVol);
        } catch (final CloudRuntimeException e) {
            s_logger.debug("Failed to copyVolumeFromPrimaryToSecondary: ", e);
            return new CopyCmdAnswer(e.toString());
        } finally {
            if (secondaryStoragePool != null) {
                storagePoolMgr.deleteStoragePool(secondaryStoragePool.getType(), secondaryStoragePool.getUuid());
            }
        }
    }

    @Override
    public Answer createTemplateFromVolume(final CopyCommand cmd) {
        Map<String, String> details = cmd.getOptions();

        if (details != null && details.get(DiskTO.IQN) != null) {
            // use the managed-storage approach
            return createTemplateFromVolumeOrSnapshot(cmd);
        }

        final DataTO srcData = cmd.getSrcTO();
        final DataTO destData = cmd.getDestTO();
        final int wait = cmd.getWaitInMillSeconds();
        final TemplateObjectTO template = (TemplateObjectTO)destData;
        final DataStoreTO imageStore = template.getDataStore();
        final VolumeObjectTO volume = (VolumeObjectTO)srcData;
        final PrimaryDataStoreTO primaryStore = (PrimaryDataStoreTO)volume.getDataStore();

        if (!(imageStore instanceof NfsTO)) {
            return new CopyCmdAnswer("unsupported protocol");
        }
        final NfsTO nfsImageStore = (NfsTO)imageStore;

        KVMStoragePool secondaryStorage = null;
        KVMStoragePool primary;

        try {
            final String templateFolder = template.getPath();

            secondaryStorage = storagePoolMgr.getStoragePoolByURI(nfsImageStore.getUrl());

            primary = storagePoolMgr.getStoragePool(primaryStore.getPoolType(), primaryStore.getUuid());

            final KVMPhysicalDisk disk = storagePoolMgr.getPhysicalDisk(primaryStore.getPoolType(), primaryStore.getUuid(), volume.getPath());
            final String tmpltPath = secondaryStorage.getLocalPath() + File.separator + templateFolder;
            storageLayer.mkdirs(tmpltPath);
            final String templateName = UUID.randomUUID().toString();

            if (primary.getType() != StoragePoolType.RBD) {
                final Script command = new Script(_createTmplPath, wait, s_logger);
                command.add("-f", disk.getPath());
                command.add("-t", tmpltPath);
                command.add(NAME_OPTION, templateName + ".qcow2");

                final String result = command.execute();

                if (result != null) {
                    s_logger.debug("failed to create template: " + result);
                    return new CopyCmdAnswer(result);
                }
            } else {
                s_logger.debug("Converting RBD disk " + disk.getPath() + " into template " + templateName);

                final QemuImgFile srcFile =
                        new QemuImgFile(KVMPhysicalDisk.RBDStringBuilder(primary.getSourceHost(), primary.getSourcePort(), primary.getAuthUserName(),
                                primary.getAuthSecret(), disk.getPath()));
                srcFile.setFormat(PhysicalDiskFormat.RAW);

                final QemuImgFile destFile = new QemuImgFile(tmpltPath + "/" + templateName + ".qcow2");
                destFile.setFormat(PhysicalDiskFormat.QCOW2);

                final QemuImg q = new QemuImg(cmd.getWaitInMillSeconds());
                try {
                    q.convert(srcFile, destFile);
                } catch (final QemuImgException e) {
                    final String message = "Failed to create new template while converting " + srcFile.getFileName() + " to " + destFile.getFileName() + " the error was: " +
                            e.getMessage();

                    throw new QemuImgException(message);
                }

                final File templateProp = new File(tmpltPath + "/template.properties");
                if (!templateProp.exists()) {
                    templateProp.createNewFile();
                }

                String templateContent = "filename=" + templateName + ".qcow2" + System.getProperty("line.separator");

                final DateFormat dateFormat = new SimpleDateFormat("MM_dd_yyyy");
                final Date date = new Date();
                templateContent += "snapshot.name=" + dateFormat.format(date) + System.getProperty("line.separator");


                try(FileOutputStream templFo = new FileOutputStream(templateProp);){
                    templFo.write(templateContent.getBytes());
                    templFo.flush();
                } catch (final IOException e) {
                    throw e;
                }
            }

            final Map<String, Object> params = new HashMap<String, Object>();
            params.put(StorageLayer.InstanceConfigKey, storageLayer);
            final Processor qcow2Processor = new QCOW2Processor();

            qcow2Processor.configure("QCOW2 Processor", params);

            final FormatInfo info = qcow2Processor.process(tmpltPath, null, templateName);

            final TemplateLocation loc = new TemplateLocation(storageLayer, tmpltPath);
            loc.create(1, true, templateName);
            loc.addFormat(info);
            loc.save();

            final TemplateObjectTO newTemplate = new TemplateObjectTO();
            newTemplate.setPath(templateFolder + File.separator + templateName + ".qcow2");
            newTemplate.setSize(info.virtualSize);
            newTemplate.setPhysicalSize(info.size);
            newTemplate.setFormat(ImageFormat.QCOW2);
            newTemplate.setName(templateName);
            return new CopyCmdAnswer(newTemplate);

        } catch (final QemuImgException e) {
            s_logger.error(e.getMessage());
            return new CopyCmdAnswer(e.toString());
        } catch (final IOException e) {
            s_logger.debug("Failed to createTemplateFromVolume: ", e);
            return new CopyCmdAnswer(e.toString());
        } catch (final Exception e) {
            s_logger.debug("Failed to createTemplateFromVolume: ", e);
            return new CopyCmdAnswer(e.toString());
        } finally {
            if (secondaryStorage != null) {
                secondaryStorage.delete();
            }
        }
    }

    @Override
    public Answer createTemplateFromSnapshot(CopyCommand cmd) {
        Map<String, String> details = cmd.getOptions();

        if (details != null && details.get(DiskTO.IQN) != null) {
            // use the managed-storage approach
            return createTemplateFromVolumeOrSnapshot(cmd);
        }

        return new CopyCmdAnswer("operation not supported");
    }

    private Answer createTemplateFromVolumeOrSnapshot(CopyCommand cmd) {
        DataTO srcData = cmd.getSrcTO();

        final boolean isVolume;

        if (srcData instanceof VolumeObjectTO) {
            isVolume = true;
        }
        else if (srcData instanceof SnapshotObjectTO) {
            isVolume = false;
        }
        else {
            return new CopyCmdAnswer("unsupported object type");
        }

        PrimaryDataStoreTO primaryStore = (PrimaryDataStoreTO)srcData.getDataStore();

        DataTO destData = cmd.getDestTO();
        TemplateObjectTO template = (TemplateObjectTO)destData;
        DataStoreTO imageStore = template.getDataStore();

        if (!(imageStore instanceof NfsTO)) {
            return new CopyCmdAnswer("unsupported protocol");
        }

        NfsTO nfsImageStore = (NfsTO)imageStore;

        KVMStoragePool secondaryStorage = null;

        try {
            Map<String, String> details = cmd.getOptions();

            String path = details != null ? details.get(DiskTO.IQN) : null;

            if (path == null) {
                new CloudRuntimeException("The 'path' field must be specified.");
            }

            storagePoolMgr.connectPhysicalDisk(primaryStore.getPoolType(), primaryStore.getUuid(), path, details);

            KVMPhysicalDisk srcDisk = storagePoolMgr.getPhysicalDisk(primaryStore.getPoolType(), primaryStore.getUuid(), path);

            secondaryStorage = storagePoolMgr.getStoragePoolByURI(nfsImageStore.getUrl());

            String templateFolder = template.getPath();
            String tmpltPath = secondaryStorage.getLocalPath() + File.separator + templateFolder;

            storageLayer.mkdirs(tmpltPath);

            String templateName = UUID.randomUUID().toString();

            s_logger.debug("Converting " + srcDisk.getFormat().toString() + " disk " + srcDisk.getPath() + " into template " + templateName);

            String destName = templateFolder + "/" + templateName + ".qcow2";

            storagePoolMgr.copyPhysicalDisk(srcDisk, destName, secondaryStorage, cmd.getWaitInMillSeconds());

            File templateProp = new File(tmpltPath + "/template.properties");

            if (!templateProp.exists()) {
                templateProp.createNewFile();
            }

            String templateContent = "filename=" + templateName + ".qcow2" + System.getProperty("line.separator");

            DateFormat dateFormat = new SimpleDateFormat("MM_dd_yyyy");
            Date date = new Date();

            if (isVolume) {
                templateContent += "volume.name=" + dateFormat.format(date) + System.getProperty("line.separator");
            }
            else {
                templateContent += "snapshot.name=" + dateFormat.format(date) + System.getProperty("line.separator");
            }

            FileOutputStream templFo = new FileOutputStream(templateProp);

            templFo.write(templateContent.getBytes());
            templFo.flush();
            templFo.close();

            Map<String, Object> params = new HashMap<>();

            params.put(StorageLayer.InstanceConfigKey, storageLayer);

            Processor qcow2Processor = new QCOW2Processor();

            qcow2Processor.configure("QCOW2 Processor", params);

            FormatInfo info = qcow2Processor.process(tmpltPath, null, templateName);

            TemplateLocation loc = new TemplateLocation(storageLayer, tmpltPath);

            loc.create(1, true, templateName);
            loc.addFormat(info);
            loc.save();

            storagePoolMgr.disconnectPhysicalDisk(primaryStore.getPoolType(), primaryStore.getUuid(), path);

            TemplateObjectTO newTemplate = new TemplateObjectTO();

            newTemplate.setPath(templateFolder + File.separator + templateName + ".qcow2");
            newTemplate.setSize(info.virtualSize);
            newTemplate.setPhysicalSize(info.size);
            newTemplate.setFormat(ImageFormat.QCOW2);
            newTemplate.setName(templateName);

            return new CopyCmdAnswer(newTemplate);
        } catch (Exception ex) {
            if (isVolume) {
                s_logger.debug("Failed to create template from volume: ", ex);
            }
            else {
                s_logger.debug("Failed to create template from snapshot: ", ex);
            }

            return new CopyCmdAnswer(ex.toString());
        } finally {
            if (secondaryStorage != null) {
                secondaryStorage.delete();
            }
        }
    }

    protected String copyToS3(final File srcFile, final S3TO destStore, final String destPath) throws InterruptedException {
        final String key = destPath + S3Utils.SEPARATOR + srcFile.getName();

        putFile(destStore, srcFile, destStore.getBucketName(), key).waitForCompletion();

        return key;
    }

    protected Answer copyToObjectStore(final CopyCommand cmd) {
        final DataTO srcData = cmd.getSrcTO();
        final DataTO destData = cmd.getDestTO();
        final DataStoreTO imageStore = destData.getDataStore();
        final NfsTO srcStore = (NfsTO)srcData.getDataStore();
        final String srcPath = srcData.getPath();
        final int index = srcPath.lastIndexOf(File.separator);
        final String srcSnapshotDir = srcPath.substring(0, index);
        final String srcFileName = srcPath.substring(index + 1);
        KVMStoragePool srcStorePool = null;
        File srcFile = null;
        try {
            srcStorePool = storagePoolMgr.getStoragePoolByURI(srcStore.getUrl() + File.separator + srcSnapshotDir);
            if (srcStorePool == null) {
                return new CopyCmdAnswer("Can't get store:" + srcStore.getUrl());
            }
            srcFile = new File(srcStorePool.getLocalPath() + File.separator + srcFileName);
            if (!srcFile.exists()) {
                return new CopyCmdAnswer("Can't find src file: " + srcPath);
            }
            String destPath = null;
            if (imageStore instanceof S3TO) {
                destPath = copyToS3(srcFile, (S3TO)imageStore, destData.getPath());
            } else {
                return new CopyCmdAnswer("Unsupported protocol");
            }
            final SnapshotObjectTO newSnapshot = new SnapshotObjectTO();
            newSnapshot.setPath(destPath);
            return new CopyCmdAnswer(newSnapshot);
        } catch (final Exception e) {
            s_logger.error("failed to upload" + srcPath, e);
            return new CopyCmdAnswer("failed to upload" + srcPath + e.toString());
        } finally {
            try {
                if (srcFile != null) {
                    srcFile.delete();
                }
                if (srcStorePool != null) {
                    srcStorePool.delete();
                }
            } catch (final Exception e) {
                s_logger.debug("Failed to clean up:", e);
            }
        }
    }

    protected Answer backupSnapshotForObjectStore(final CopyCommand cmd) {
        final DataTO destData = cmd.getDestTO();
        final DataStoreTO imageStore = destData.getDataStore();
        final DataTO cacheData = cmd.getCacheTO();
        if (cacheData == null) {
            return new CopyCmdAnswer("Failed to copy to object store without cache store");
        }
        final DataStoreTO cacheStore = cacheData.getDataStore();
        ((SnapshotObjectTO)destData).setDataStore(cacheStore);
        final CopyCmdAnswer answer = (CopyCmdAnswer)backupSnapshot(cmd);
        if (!answer.getResult()) {
            return answer;
        }
        final SnapshotObjectTO snapshotOnCacheStore = (SnapshotObjectTO)answer.getNewData();
        snapshotOnCacheStore.setDataStore(cacheStore);
        ((SnapshotObjectTO)destData).setDataStore(imageStore);
        final CopyCommand newCpyCmd = new   CopyCommand(snapshotOnCacheStore, destData, cmd.getWaitInMillSeconds(), cmd.executeInSequence());
        return copyToObjectStore(newCpyCmd);
    }

    @Override
    public Answer backupSnapshot(final CopyCommand cmd) {
        final DataTO srcData = cmd.getSrcTO();
        final DataTO destData = cmd.getDestTO();
        final SnapshotObjectTO snapshot = (SnapshotObjectTO)srcData;
        final PrimaryDataStoreTO primaryStore = (PrimaryDataStoreTO)snapshot.getDataStore();
        final SnapshotObjectTO destSnapshot = (SnapshotObjectTO)destData;
        final DataStoreTO imageStore = destData.getDataStore();

        if (!(imageStore instanceof NfsTO)) {
            return backupSnapshotForObjectStore(cmd);
        }
        final NfsTO nfsImageStore = (NfsTO)imageStore;

        final String secondaryStoragePoolUrl = nfsImageStore.getUrl();
        // NOTE: snapshot name is encoded in snapshot path
        final int index = snapshot.getPath().lastIndexOf("/");
        final boolean isCreatedFromVmSnapshot = (index == -1) ? true: false; // -1 means the snapshot is created from existing vm snapshot

        final String snapshotName = snapshot.getPath().substring(index + 1);
        String descName = snapshotName;
        final String volumePath = snapshot.getVolume().getPath();
        String snapshotDestPath = null;
        String snapshotRelPath = null;
        final String vmName = snapshot.getVmName();
        KVMStoragePool secondaryStoragePool = null;
        Connect conn = null;
        KVMPhysicalDisk snapshotDisk = null;
        KVMStoragePool primaryPool = null;
        try {
            conn = LibvirtConnection.getConnectionByVmName(vmName);

            secondaryStoragePool = storagePoolMgr.getStoragePoolByURI(secondaryStoragePoolUrl);

            final String ssPmountPath = secondaryStoragePool.getLocalPath();
            snapshotRelPath = destSnapshot.getPath();

            snapshotDestPath = ssPmountPath + File.separator + snapshotRelPath;
            snapshotDisk = storagePoolMgr.getPhysicalDisk(primaryStore.getPoolType(), primaryStore.getUuid(), volumePath);
            primaryPool = snapshotDisk.getPool();

            long size = 0;
            /**
             * Since Ceph version Dumpling (0.67.X) librbd / Qemu supports converting RBD
             * snapshots to RAW/QCOW2 files directly.
             *
             * This reduces the amount of time and storage it takes to back up a snapshot dramatically
             */
            if (primaryPool.getType() == StoragePoolType.RBD) {
                final String rbdSnapshot = snapshotDisk.getPath() +  "@" + snapshotName;
                final String snapshotFile = snapshotDestPath + "/" + snapshotName;
                try {
                    s_logger.debug("Attempting to backup RBD snapshot " + rbdSnapshot);

                    final File snapDir = new File(snapshotDestPath);
                    s_logger.debug("Attempting to create " + snapDir.getAbsolutePath() + " recursively for snapshot storage");
                    FileUtils.forceMkdir(snapDir);

                    final QemuImgFile srcFile =
                            new QemuImgFile(KVMPhysicalDisk.RBDStringBuilder(primaryPool.getSourceHost(), primaryPool.getSourcePort(), primaryPool.getAuthUserName(),
                                    primaryPool.getAuthSecret(), rbdSnapshot));
                    srcFile.setFormat(snapshotDisk.getFormat());

                    final QemuImgFile destFile = new QemuImgFile(snapshotFile);
                    destFile.setFormat(PhysicalDiskFormat.QCOW2);

                    s_logger.debug("Backing up RBD snapshot " + rbdSnapshot + " to " + snapshotFile);
                    final QemuImg q = new QemuImg(cmd.getWaitInMillSeconds());
                    q.convert(srcFile, destFile);

                    final File snapFile = new File(snapshotFile);
                    if(snapFile.exists()) {
                        size = snapFile.length();
                    }

                    s_logger.debug("Finished backing up RBD snapshot " + rbdSnapshot + " to " + snapshotFile + " Snapshot size: " + size);
                } catch (final FileNotFoundException e) {
                    s_logger.error("Failed to open " + snapshotDestPath + ". The error was: " + e.getMessage());
                    return new CopyCmdAnswer(e.toString());
                } catch (final IOException e) {
                    s_logger.error("Failed to create " + snapshotDestPath + ". The error was: " + e.getMessage());
                    return new CopyCmdAnswer(e.toString());
                }  catch (final QemuImgException e) {
                    s_logger.error("Failed to backup the RBD snapshot from " + rbdSnapshot +
                            " to " + snapshotFile + " the error was: " + e.getMessage());
                    return new CopyCmdAnswer(e.toString());
                }
            } else {
                final Script command = new Script(_manageSnapshotPath, cmd.getWaitInMillSeconds(), s_logger);
                command.add("-b", snapshotDisk.getPath());
                command.add(NAME_OPTION, snapshotName);
                command.add("-p", snapshotDestPath);
                if (isCreatedFromVmSnapshot) {
                    descName = UUID.randomUUID().toString();
                }
                command.add("-t", descName);
                final String result = command.execute();
                if (result != null) {
                    s_logger.debug("Failed to backup snaptshot: " + result);
                    return new CopyCmdAnswer(result);
                }
                final File snapFile = new File(snapshotDestPath + "/" + descName);
                if(snapFile.exists()){
                    size = snapFile.length();
                }
            }

            final SnapshotObjectTO newSnapshot = new SnapshotObjectTO();
            newSnapshot.setPath(snapshotRelPath + File.separator + descName);
            newSnapshot.setPhysicalSize(size);
            return new CopyCmdAnswer(newSnapshot);
        } catch (final LibvirtException e) {
            s_logger.debug("Failed to backup snapshot: ", e);
            return new CopyCmdAnswer(e.toString());
        } catch (final CloudRuntimeException e) {
            s_logger.debug("Failed to backup snapshot: ", e);
            return new CopyCmdAnswer(e.toString());
        } finally {
            if (isCreatedFromVmSnapshot) {
                s_logger.debug("Ignoring removal of vm snapshot on primary as this snapshot is created from vm snapshot");
            } else {
                try {
                    /* Delete the snapshot on primary */
                    DomainInfo.DomainState state = null;
                    Domain vm = null;
                    if (vmName != null) {
                        try {
                            vm = resource.getDomain(conn, vmName);
                            state = vm.getInfo().state;
                        } catch (final LibvirtException e) {
                            s_logger.trace("Ignoring libvirt error.", e);
                        }
                    }

                    final KVMStoragePool primaryStorage = storagePoolMgr.getStoragePool(primaryStore.getPoolType(),
                            primaryStore.getUuid());
                    if (state == DomainInfo.DomainState.VIR_DOMAIN_RUNNING && !primaryStorage.isExternalSnapshot()) {
                        final DomainSnapshot snap = vm.snapshotLookupByName(snapshotName);
                        try {
<<<<<<< HEAD
                            vm.suspend();
                        } catch(final Exception e) {
                            s_logger.error("Failed to suspend the VM: " + e);
=======
                            s_logger.info(String.format("Suspending VM '%s' to delete snapshot,", vm.getName()));
                            vm.suspend();
                        } catch (final LibvirtException e) {
                            s_logger.error("Failed to suspend the VM", e);
>>>>>>> e02801bf
                            throw e;
                        }
                        snap.delete(0);

                        /*
                         * libvirt on RHEL6 doesn't handle resume event emitted from
                         * qemu
                         */
                        vm = resource.getDomain(conn, vmName);
                        state = vm.getInfo().state;
                        if (state == DomainInfo.DomainState.VIR_DOMAIN_PAUSED) {
                            vm.resume();
                        }
                    } else {
                        if (primaryPool.getType() != StoragePoolType.RBD) {
                            deleteSnapshotViaManageSnapshotScript(snapshotName, snapshotDisk);
                        }
                    }
                } catch (final Exception ex) {
                    s_logger.error("Failed to delete snapshots on primary", ex);
                }
            }

            try {
                if (secondaryStoragePool != null) {
                    secondaryStoragePool.delete();
                }
            } catch (final Exception ex) {
                s_logger.debug("Failed to delete secondary storage", ex);
            }
        }
    }

    private void deleteSnapshotViaManageSnapshotScript(final String snapshotName, KVMPhysicalDisk snapshotDisk) {
        final Script command = new Script(_manageSnapshotPath, _cmdsTimeout, s_logger);
        command.add(MANAGE_SNAPSTHOT_DESTROY_OPTION, snapshotDisk.getPath());
        command.add(NAME_OPTION, snapshotName);
        final String result = command.execute();
        if (result != null) {
            s_logger.debug("Failed to delete snapshot on primary: " + result);
        }
    }

    protected synchronized String attachOrDetachISO(final Connect conn, final String vmName, String isoPath, final boolean isAttach) throws LibvirtException, URISyntaxException,
    InternalErrorException {
        String isoXml = null;
        if (isoPath != null && isAttach) {
            final int index = isoPath.lastIndexOf("/");
            final String path = isoPath.substring(0, index);
            final String name = isoPath.substring(index + 1);
            final KVMStoragePool secondaryPool = storagePoolMgr.getStoragePoolByURI(path);
            final KVMPhysicalDisk isoVol = secondaryPool.getPhysicalDisk(name);
            isoPath = isoVol.getPath();

            final DiskDef iso = new DiskDef();
            iso.defISODisk(isoPath);
            isoXml = iso.toString();
        } else {
            final DiskDef iso = new DiskDef();
            iso.defISODisk(null);
            isoXml = iso.toString();
        }

        final List<DiskDef> disks = resource.getDisks(conn, vmName);
        final String result = attachOrDetachDevice(conn, true, vmName, isoXml);
        if (result == null && !isAttach) {
            for (final DiskDef disk : disks) {
                if (disk.getDeviceType() == DiskDef.DeviceType.CDROM) {
                    resource.cleanupDisk(disk);
                }
            }

        }
        return result;
    }

    @Override
    public Answer attachIso(final AttachCommand cmd) {
        final DiskTO disk = cmd.getDisk();
        final TemplateObjectTO isoTO = (TemplateObjectTO)disk.getData();
        final DataStoreTO store = isoTO.getDataStore();

        try {
            String dataStoreUrl = getDataStoreUrlFromStore(store);
            final Connect conn = LibvirtConnection.getConnectionByVmName(cmd.getVmName());
            attachOrDetachISO(conn, cmd.getVmName(), dataStoreUrl + File.separator + isoTO.getPath(), true);
        } catch (final LibvirtException e) {
            return new Answer(cmd, false, e.toString());
        } catch (final URISyntaxException e) {
            return new Answer(cmd, false, e.toString());
        } catch (final InternalErrorException e) {
            return new Answer(cmd, false, e.toString());
        } catch (final InvalidParameterValueException e) {
            return new Answer(cmd, false, e.toString());
        }

        return new Answer(cmd);
    }

    @Override
    public Answer dettachIso(final DettachCommand cmd) {
        final DiskTO disk = cmd.getDisk();
        final TemplateObjectTO isoTO = (TemplateObjectTO)disk.getData();
        final DataStoreTO store = isoTO.getDataStore();

        try {
            String dataStoreUrl = getDataStoreUrlFromStore(store);
            final Connect conn = LibvirtConnection.getConnectionByVmName(cmd.getVmName());
            attachOrDetachISO(conn, cmd.getVmName(), dataStoreUrl + File.separator + isoTO.getPath(), false);
        } catch (final LibvirtException e) {
            return new Answer(cmd, false, e.toString());
        } catch (final URISyntaxException e) {
            return new Answer(cmd, false, e.toString());
        } catch (final InternalErrorException e) {
            return new Answer(cmd, false, e.toString());
        } catch (final InvalidParameterValueException e) {
            return new Answer(cmd, false, e.toString());
        }

        return new Answer(cmd);
    }

    /**
     * Return data store URL from store
     */
    private String getDataStoreUrlFromStore(DataStoreTO store) {
        if (!(store instanceof NfsTO) && (!(store instanceof PrimaryDataStoreTO) ||
                store instanceof PrimaryDataStoreTO && !((PrimaryDataStoreTO) store).getPoolType().equals(StoragePoolType.NetworkFilesystem))) {
            throw new InvalidParameterValueException("unsupported protocol");
        }

        if (store instanceof NfsTO) {
            NfsTO nfsStore = (NfsTO)store;
            return nfsStore.getUrl();
        } else if (store instanceof PrimaryDataStoreTO && ((PrimaryDataStoreTO) store).getPoolType().equals(StoragePoolType.NetworkFilesystem)) {
            //In order to support directly downloaded ISOs
            String psHost = ((PrimaryDataStoreTO) store).getHost();
            String psPath = ((PrimaryDataStoreTO) store).getPath();
            return "nfs://" + psHost + File.separator + psPath;
        }
        return store.getUrl();
    }

    protected synchronized String attachOrDetachDevice(final Connect conn, final boolean attach, final String vmName, final String xml) throws LibvirtException, InternalErrorException {
        Domain dm = null;
        try {
            dm = conn.domainLookupByName(vmName);

            if (attach) {
                s_logger.debug("Attaching device: " + xml);
                dm.attachDevice(xml);
            } else {
                s_logger.debug("Detaching device: " + xml);
                dm.detachDevice(xml);
            }
        } catch (final LibvirtException e) {
            if (attach) {
                s_logger.warn("Failed to attach device to " + vmName + ": " + e.getMessage());
            } else {
                s_logger.warn("Failed to detach device from " + vmName + ": " + e.getMessage());
            }
            throw e;
        } finally {
            if (dm != null) {
                try {
                    dm.free();
                } catch (final LibvirtException l) {
                    s_logger.trace("Ignoring libvirt error.", l);
                }
            }
        }

        return null;
    }

    protected synchronized String attachOrDetachDisk(final Connect conn, final boolean attach, final String vmName, final KVMPhysicalDisk attachingDisk, final int devId, final String serial,
            final Long bytesReadRate, final Long bytesReadRateMax, final Long bytesReadRateMaxLength,
            final Long bytesWriteRate, final Long bytesWriteRateMax, final Long bytesWriteRateMaxLength,
            final Long iopsReadRate, final Long iopsReadRateMax, final Long iopsReadRateMaxLength,
            final Long iopsWriteRate, final Long iopsWriteRateMax, final Long iopsWriteRateMaxLength, final String cacheMode) throws LibvirtException, InternalErrorException {
        List<DiskDef> disks = null;
        Domain dm = null;
        DiskDef diskdef = null;
        final KVMStoragePool attachingPool = attachingDisk.getPool();
        try {
            dm = conn.domainLookupByName(vmName);
            final LibvirtDomainXMLParser parser = new LibvirtDomainXMLParser();
            final String domXml = dm.getXMLDesc(0);
            parser.parseDomainXML(domXml);
            disks = parser.getDisks();
            if (!attach) {
                if (attachingPool.getType() == StoragePoolType.RBD) {
                    if (resource.getHypervisorType() == Hypervisor.HypervisorType.LXC) {
                        final String device = resource.mapRbdDevice(attachingDisk);
                        if (device != null) {
                            s_logger.debug("RBD device on host is: "+device);
                            attachingDisk.setPath(device);
                        }
                    }
                }

                for (final DiskDef disk : disks) {
                    final String file = disk.getDiskPath();
                    if (file != null && file.equalsIgnoreCase(attachingDisk.getPath())) {
                        diskdef = disk;
                        break;
                    }
                }
                if (diskdef == null) {
                    throw new InternalErrorException("disk: " + attachingDisk.getPath() + " is not attached before");
                }
            } else {
                DiskDef.DiskBus busT = DiskDef.DiskBus.VIRTIO;
                for (final DiskDef disk : disks) {
                    if (disk.getDeviceType() == DeviceType.DISK) {
                        if (disk.getBusType() == DiskDef.DiskBus.SCSI) {
                            busT = DiskDef.DiskBus.SCSI;
                        }
                        break;
                    }
                }
                diskdef = new DiskDef();
                if (busT == DiskDef.DiskBus.SCSI) {
                    diskdef.setQemuDriver(true);
                    diskdef.setDiscard(DiscardType.UNMAP);
                }
                diskdef.setSerial(serial);
                if (attachingPool.getType() == StoragePoolType.RBD) {
                    if(resource.getHypervisorType() == Hypervisor.HypervisorType.LXC){
                        // For LXC, map image to host and then attach to Vm
                        final String device = resource.mapRbdDevice(attachingDisk);
                        if (device != null) {
                            s_logger.debug("RBD device on host is: "+device);
                            diskdef.defBlockBasedDisk(device, devId, busT);
                        } else {
                            throw new InternalErrorException("Error while mapping disk "+attachingDisk.getPath()+" on host");
                        }
                    } else {
                        diskdef.defNetworkBasedDisk(attachingDisk.getPath(), attachingPool.getSourceHost(), attachingPool.getSourcePort(), attachingPool.getAuthUserName(),
                                attachingPool.getUuid(), devId, busT, DiskProtocol.RBD, DiskDef.DiskFmtType.RAW);
                    }
                } else if (attachingPool.getType() == StoragePoolType.Gluster) {
                    final String mountpoint = attachingPool.getLocalPath();
                    final String path = attachingDisk.getPath();
                    final String glusterVolume = attachingPool.getSourceDir().replace("/", "");
                    diskdef.defNetworkBasedDisk(glusterVolume + path.replace(mountpoint, ""), attachingPool.getSourceHost(), attachingPool.getSourcePort(), null,
                            null, devId, busT, DiskProtocol.GLUSTER, DiskDef.DiskFmtType.QCOW2);
                } else if (attachingDisk.getFormat() == PhysicalDiskFormat.QCOW2) {
                    diskdef.defFileBasedDisk(attachingDisk.getPath(), devId, busT, DiskDef.DiskFmtType.QCOW2);
                } else if (attachingDisk.getFormat() == PhysicalDiskFormat.RAW) {
                    diskdef.defBlockBasedDisk(attachingDisk.getPath(), devId, busT);
                }

                if ((bytesReadRate != null) && (bytesReadRate > 0)) {
                    diskdef.setBytesReadRate(bytesReadRate);
                }
                if ((bytesReadRateMax != null) && (bytesReadRateMax > 0)) {
                    diskdef.setBytesReadRateMax(bytesReadRateMax);
                }
                if ((bytesReadRateMaxLength != null) && (bytesReadRateMaxLength > 0)) {
                    diskdef.setBytesReadRateMaxLength(bytesReadRateMaxLength);
                }
                if ((bytesWriteRate != null) && (bytesWriteRate > 0)) {
                    diskdef.setBytesWriteRate(bytesWriteRate);
                }
                if ((bytesWriteRateMax != null) && (bytesWriteRateMax > 0)) {
                    diskdef.setBytesWriteRateMax(bytesWriteRateMax);
                }
                if ((bytesWriteRateMaxLength != null) && (bytesWriteRateMaxLength > 0)) {
                    diskdef.setBytesWriteRateMaxLength(bytesWriteRateMaxLength);
                }
                if ((iopsReadRate != null) && (iopsReadRate > 0)) {
                    diskdef.setIopsReadRate(iopsReadRate);
                }
                if ((iopsReadRateMax != null) && (iopsReadRateMax > 0)) {
                    diskdef.setIopsReadRateMax(iopsReadRateMax);
                }
                if ((iopsReadRateMaxLength != null) && (iopsReadRateMaxLength > 0)) {
                    diskdef.setIopsReadRateMaxLength(iopsReadRateMaxLength);
                }
                if ((iopsWriteRate != null) && (iopsWriteRate > 0)) {
                    diskdef.setIopsWriteRate(iopsWriteRate);
                }
                if ((iopsWriteRateMax != null) && (iopsWriteRateMax > 0)) {
                    diskdef.setIopsWriteRateMax(iopsWriteRateMax);
                }
                if ((iopsWriteRateMaxLength != null) && (iopsWriteRateMaxLength > 0)) {
                    diskdef.setIopsWriteRateMaxLength(iopsWriteRateMaxLength);
                }
                if(cacheMode != null) {
                    diskdef.setCacheMode(DiskDef.DiskCacheMode.valueOf(cacheMode.toUpperCase()));
                }
            }

            final String xml = diskdef.toString();
            return attachOrDetachDevice(conn, attach, vmName, xml);
        } finally {
            if (dm != null) {
                dm.free();
            }
        }
    }

    @Override
    public Answer attachVolume(final AttachCommand cmd) {
        final DiskTO disk = cmd.getDisk();
        final VolumeObjectTO vol = (VolumeObjectTO)disk.getData();
        final PrimaryDataStoreTO primaryStore = (PrimaryDataStoreTO)vol.getDataStore();
        final String vmName = cmd.getVmName();
        final String serial = resource.diskUuidToSerial(vol.getUuid());
        try {
            final Connect conn = LibvirtConnection.getConnectionByVmName(vmName);

            storagePoolMgr.connectPhysicalDisk(primaryStore.getPoolType(), primaryStore.getUuid(), vol.getPath(), disk.getDetails());

            final KVMPhysicalDisk phyDisk = storagePoolMgr.getPhysicalDisk(primaryStore.getPoolType(), primaryStore.getUuid(), vol.getPath());
            final String volCacheMode = vol.getCacheMode() == null ? null : vol.getCacheMode().toString();

            attachOrDetachDisk(conn, true, vmName, phyDisk, disk.getDiskSeq().intValue(), serial,
                    vol.getBytesReadRate(), vol.getBytesReadRateMax(), vol.getBytesReadRateMaxLength(),
                    vol.getBytesWriteRate(), vol.getBytesWriteRateMax(), vol.getBytesWriteRateMaxLength(),
                    vol.getIopsReadRate(), vol.getIopsReadRateMax(), vol.getIopsReadRateMaxLength(),
                    vol.getIopsWriteRate(), vol.getIopsWriteRateMax(), vol.getIopsWriteRateMaxLength(), volCacheMode);

            return new AttachAnswer(disk);
        } catch (final LibvirtException e) {
            s_logger.debug("Failed to attach volume: " + vol.getPath() + ", due to ", e);
            storagePoolMgr.disconnectPhysicalDisk(primaryStore.getPoolType(), primaryStore.getUuid(), vol.getPath());
            return new AttachAnswer(e.toString());
        } catch (final InternalErrorException e) {
            s_logger.debug("Failed to attach volume: " + vol.getPath() + ", due to ", e);
            return new AttachAnswer(e.toString());
        }
    }

    @Override
    public Answer dettachVolume(final DettachCommand cmd) {
        final DiskTO disk = cmd.getDisk();
        final VolumeObjectTO vol = (VolumeObjectTO)disk.getData();
        final PrimaryDataStoreTO primaryStore = (PrimaryDataStoreTO)vol.getDataStore();
        final String vmName = cmd.getVmName();
        final String serial = resource.diskUuidToSerial(vol.getUuid());
        try {
            final Connect conn = LibvirtConnection.getConnectionByVmName(vmName);

            final KVMPhysicalDisk phyDisk = storagePoolMgr.getPhysicalDisk(primaryStore.getPoolType(), primaryStore.getUuid(), vol.getPath());
            final String volCacheMode = vol.getCacheMode() == null ? null : vol.getCacheMode().toString();

            attachOrDetachDisk(conn, false, vmName, phyDisk, disk.getDiskSeq().intValue(), serial,
                    vol.getBytesReadRate(), vol.getBytesReadRateMax(), vol.getBytesReadRateMaxLength(),
                    vol.getBytesWriteRate(), vol.getBytesWriteRateMax(), vol.getBytesWriteRateMaxLength(),
                    vol.getIopsReadRate(), vol.getIopsReadRateMax(), vol.getIopsReadRateMaxLength(),
                    vol.getIopsWriteRate(), vol.getIopsWriteRateMax(), vol.getIopsWriteRateMaxLength(), volCacheMode);

            storagePoolMgr.disconnectPhysicalDisk(primaryStore.getPoolType(), primaryStore.getUuid(), vol.getPath());

            return new DettachAnswer(disk);
        } catch (final LibvirtException e) {
            s_logger.debug("Failed to detach volume: " + vol.getPath() + ", due to ", e);
            return new DettachAnswer(e.toString());
        } catch (final InternalErrorException e) {
            s_logger.debug("Failed to detach volume: " + vol.getPath() + ", due to ", e);
            return new DettachAnswer(e.toString());
        }
    }

    /**
     * Create volume with backing file (linked clone)
     */
    protected KVMPhysicalDisk createLinkedCloneVolume(MigrationOptions migrationOptions, KVMStoragePool srcPool, KVMStoragePool primaryPool, VolumeObjectTO volume, PhysicalDiskFormat format, int timeout) {
        String srcBackingFilePath = migrationOptions.getSrcBackingFilePath();
        boolean copySrcTemplate = migrationOptions.isCopySrcTemplate();
        KVMPhysicalDisk srcTemplate = srcPool.getPhysicalDisk(srcBackingFilePath);
        KVMPhysicalDisk destTemplate;
        if (copySrcTemplate) {
            KVMPhysicalDisk copiedTemplate = storagePoolMgr.copyPhysicalDisk(srcTemplate, srcTemplate.getName(), primaryPool, 10000 * 1000);
            destTemplate = primaryPool.getPhysicalDisk(copiedTemplate.getPath());
        } else {
            destTemplate = primaryPool.getPhysicalDisk(srcBackingFilePath);
        }
        return storagePoolMgr.createDiskWithTemplateBacking(destTemplate, volume.getUuid(), format, volume.getSize(),
                primaryPool, timeout);
    }

    /**
     * Create full clone volume from VM snapshot
     */
    protected KVMPhysicalDisk createFullCloneVolume(MigrationOptions migrationOptions, VolumeObjectTO volume, KVMStoragePool primaryPool, PhysicalDiskFormat format) {
        s_logger.debug("For VM migration with full-clone volume: Creating empty stub disk for source disk " + migrationOptions.getSrcVolumeUuid() + " and size: " + volume.getSize() + " and format: " + format);
        return primaryPool.createPhysicalDisk(volume.getUuid(), format, volume.getProvisioningType(), volume.getSize());
    }

    @Override
    public Answer createVolume(final CreateObjectCommand cmd) {
        final VolumeObjectTO volume = (VolumeObjectTO)cmd.getData();
        final PrimaryDataStoreTO primaryStore = (PrimaryDataStoreTO)volume.getDataStore();

        KVMStoragePool primaryPool = null;
        KVMPhysicalDisk vol = null;
        long disksize;
        try {
            primaryPool = storagePoolMgr.getStoragePool(primaryStore.getPoolType(), primaryStore.getUuid());
            disksize = volume.getSize();
            PhysicalDiskFormat format;
            if (volume.getFormat() == null) {
                format = primaryPool.getDefaultFormat();
            } else {
                format = PhysicalDiskFormat.valueOf(volume.getFormat().toString().toUpperCase());
            }

            MigrationOptions migrationOptions = volume.getMigrationOptions();
            if (migrationOptions != null) {
                String srcStoreUuid = migrationOptions.getSrcPoolUuid();
                StoragePoolType srcPoolType = migrationOptions.getSrcPoolType();
                KVMStoragePool srcPool = storagePoolMgr.getStoragePool(srcPoolType, srcStoreUuid);
                int timeout = migrationOptions.getTimeout();

                if (migrationOptions.getType() == MigrationOptions.Type.LinkedClone) {
                    vol = createLinkedCloneVolume(migrationOptions, srcPool, primaryPool, volume, format, timeout);
                } else if (migrationOptions.getType() == MigrationOptions.Type.FullClone) {
                    vol = createFullCloneVolume(migrationOptions, volume, primaryPool, format);
                }
            } else {
                vol = primaryPool.createPhysicalDisk(volume.getUuid(), format,
                        volume.getProvisioningType(), disksize);
            }

            final VolumeObjectTO newVol = new VolumeObjectTO();
            if(vol != null) {
                newVol.setPath(vol.getName());
            }
            newVol.setSize(volume.getSize());
            newVol.setFormat(ImageFormat.valueOf(format.toString().toUpperCase()));

            return new CreateObjectAnswer(newVol);
        } catch (final Exception e) {
            s_logger.debug("Failed to create volume: ", e);
            return new CreateObjectAnswer(e.toString());
        }
    }

    protected static final MessageFormat SnapshotXML = new MessageFormat("   <domainsnapshot>" + "       <name>{0}</name>" + "          <domain>"
            + "            <uuid>{1}</uuid>" + "        </domain>" + "    </domainsnapshot>");

    @Override
    public Answer createSnapshot(final CreateObjectCommand cmd) {
        final SnapshotObjectTO snapshotTO = (SnapshotObjectTO)cmd.getData();
        final PrimaryDataStoreTO primaryStore = (PrimaryDataStoreTO)snapshotTO.getDataStore();
        final VolumeObjectTO volume = snapshotTO.getVolume();
        final String snapshotName = UUID.randomUUID().toString();
        final String vmName = volume.getVmName();
        try {
            final Connect conn = LibvirtConnection.getConnectionByVmName(vmName);
            DomainInfo.DomainState state = null;
            Domain vm = null;
            if (vmName != null) {
                try {
                    vm = resource.getDomain(conn, vmName);
                    state = vm.getInfo().state;
                } catch (final LibvirtException e) {
                    s_logger.trace("Ignoring libvirt error.", e);
                }
            }

            final KVMStoragePool primaryPool = storagePoolMgr.getStoragePool(primaryStore.getPoolType(), primaryStore.getUuid());

            final KVMPhysicalDisk disk = storagePoolMgr.getPhysicalDisk(primaryStore.getPoolType(), primaryStore.getUuid(), volume.getPath());
            if (state == DomainInfo.DomainState.VIR_DOMAIN_RUNNING && !primaryPool.isExternalSnapshot()) {
                final String vmUuid = vm.getUUIDString();
                final Object[] args = new Object[] {snapshotName, vmUuid};
                final String snapshot = SnapshotXML.format(args);

                final long start = System.currentTimeMillis();
                vm.snapshotCreateXML(snapshot);
                final long total = (System.currentTimeMillis() - start)/1000;
                s_logger.debug("snapshot takes " + total + " seconds to finish");

                /*
                 * libvirt on RHEL6 doesn't handle resume event emitted from
                 * qemu
                 */
                vm = resource.getDomain(conn, vmName);
                state = vm.getInfo().state;
                if (state == DomainInfo.DomainState.VIR_DOMAIN_PAUSED) {
                    vm.resume();
                }
            } else {
                /**
                 * For RBD we can't use libvirt to do our snapshotting or any Bash scripts.
                 * libvirt also wants to store the memory contents of the Virtual Machine,
                 * but that's not possible with RBD since there is no way to store the memory
                 * contents in RBD.
                 *
                 * So we rely on the Java bindings for RBD to create our snapshot
                 *
                 * This snapshot might not be 100% consistent due to writes still being in the
                 * memory of the Virtual Machine, but if the VM runs a kernel which supports
                 * barriers properly (>2.6.32) this won't be any different then pulling the power
                 * cord out of a running machine.
                 */
                if (primaryPool.getType() == StoragePoolType.RBD) {
                    try {
                        Rados r = radosConnect(primaryPool);

                        final IoCTX io = r.ioCtxCreate(primaryPool.getSourceDir());
                        final Rbd rbd = new Rbd(io);
                        final RbdImage image = rbd.open(disk.getName());

                        s_logger.debug("Attempting to create RBD snapshot " + disk.getName() + "@" + snapshotName);
                        image.snapCreate(snapshotName);

                        rbd.close(image);
                        r.ioCtxDestroy(io);
                    } catch (final Exception e) {
                        s_logger.error("A RBD snapshot operation on " + disk.getName() + " failed. The error was: " + e.getMessage());
                    }
                } else {
                    /* VM is not running, create a snapshot by ourself */
                    final Script command = new Script(_manageSnapshotPath, _cmdsTimeout, s_logger);
                    command.add(MANAGE_SNAPSTHOT_CREATE_OPTION, disk.getPath());
                    command.add(NAME_OPTION, snapshotName);
                    final String result = command.execute();
                    if (result != null) {
                        s_logger.debug("Failed to manage snapshot: " + result);
                        return new CreateObjectAnswer("Failed to manage snapshot: " + result);
                    }
                }
            }

            final SnapshotObjectTO newSnapshot = new SnapshotObjectTO();
            // NOTE: sort of hack, we'd better just put snapshtoName
            newSnapshot.setPath(disk.getPath() + File.separator + snapshotName);
            return new CreateObjectAnswer(newSnapshot);
        } catch (final LibvirtException e) {
            s_logger.debug("Failed to manage snapshot: ", e);
            return new CreateObjectAnswer("Failed to manage snapshot: " + e.toString());
        }
    }

    private Rados radosConnect(final KVMStoragePool primaryPool) throws RadosException {
        Rados r = new Rados(primaryPool.getAuthUserName());
        r.confSet(CEPH_MON_HOST, primaryPool.getSourceHost() + ":" + primaryPool.getSourcePort());
        r.confSet(CEPH_AUTH_KEY, primaryPool.getAuthSecret());
        r.confSet(CEPH_CLIENT_MOUNT_TIMEOUT, CEPH_DEFAULT_MOUNT_TIMEOUT);
        r.connect();
        s_logger.debug("Succesfully connected to Ceph cluster at " + r.confGet(CEPH_MON_HOST));
        return r;
    }

    @Override
    public Answer deleteVolume(final DeleteCommand cmd) {
        final VolumeObjectTO vol = (VolumeObjectTO)cmd.getData();
        final PrimaryDataStoreTO primaryStore = (PrimaryDataStoreTO)vol.getDataStore();
        try {
            final KVMStoragePool pool = storagePoolMgr.getStoragePool(primaryStore.getPoolType(), primaryStore.getUuid());
            try {
                pool.getPhysicalDisk(vol.getPath());
            } catch (final Exception e) {
                s_logger.debug("can't find volume: " + vol.getPath() + ", return true");
                return new Answer(null);
            }
            pool.deletePhysicalDisk(vol.getPath(), vol.getFormat());
            return new Answer(null);
        } catch (final CloudRuntimeException e) {
            s_logger.debug("Failed to delete volume: ", e);
            return new Answer(null, false, e.toString());
        }
    }

    @Override
    public Answer createVolumeFromSnapshot(final CopyCommand cmd) {
        try {
            final DataTO srcData = cmd.getSrcTO();
            final SnapshotObjectTO snapshot = (SnapshotObjectTO)srcData;
            final DataTO destData = cmd.getDestTO();
            final PrimaryDataStoreTO pool = (PrimaryDataStoreTO)destData.getDataStore();
            final DataStoreTO imageStore = srcData.getDataStore();
            final VolumeObjectTO volume = snapshot.getVolume();

            if (!(imageStore instanceof NfsTO)) {
                return new CopyCmdAnswer("unsupported protocol");
            }

            final NfsTO nfsImageStore = (NfsTO)imageStore;

            final String snapshotFullPath = snapshot.getPath();
            final int index = snapshotFullPath.lastIndexOf("/");
            final String snapshotPath = snapshotFullPath.substring(0, index);
            final String snapshotName = snapshotFullPath.substring(index + 1);
            final KVMStoragePool secondaryPool = storagePoolMgr.getStoragePoolByURI(nfsImageStore.getUrl() + File.separator + snapshotPath);
            final KVMPhysicalDisk snapshotDisk = secondaryPool.getPhysicalDisk(snapshotName);

            if (volume.getFormat() == ImageFormat.RAW) {
                snapshotDisk.setFormat(PhysicalDiskFormat.RAW);
            } else if (volume.getFormat() == ImageFormat.QCOW2) {
                snapshotDisk.setFormat(PhysicalDiskFormat.QCOW2);
            }

            final String primaryUuid = pool.getUuid();
            final KVMStoragePool primaryPool = storagePoolMgr.getStoragePool(pool.getPoolType(), primaryUuid);
            final String volUuid = UUID.randomUUID().toString();

            Map<String, String> details = cmd.getOptions2();

            String path = details != null ? details.get(DiskTO.IQN) : null;

            storagePoolMgr.connectPhysicalDisk(pool.getPoolType(), pool.getUuid(), path, details);

            KVMPhysicalDisk disk = storagePoolMgr.copyPhysicalDisk(snapshotDisk, path != null ? path : volUuid, primaryPool, cmd.getWaitInMillSeconds());

            storagePoolMgr.disconnectPhysicalDisk(pool.getPoolType(), pool.getUuid(), path);

            final VolumeObjectTO newVol = new VolumeObjectTO();
            newVol.setPath(disk.getName());
            newVol.setSize(disk.getVirtualSize());
            newVol.setFormat(ImageFormat.valueOf(disk.getFormat().toString().toUpperCase()));

            return new CopyCmdAnswer(newVol);
        } catch (final CloudRuntimeException e) {
            s_logger.debug("Failed to createVolumeFromSnapshot: ", e);
            return new CopyCmdAnswer(e.toString());
        }
    }

    @Override
    public Answer deleteSnapshot(final DeleteCommand cmd) {
        String snap_full_name = "";
        try {
            SnapshotObjectTO snapshotTO = (SnapshotObjectTO) cmd.getData();
            PrimaryDataStoreTO primaryStore = (PrimaryDataStoreTO) snapshotTO.getDataStore();
            VolumeObjectTO volume = snapshotTO.getVolume();
            KVMStoragePool primaryPool = storagePoolMgr.getStoragePool(primaryStore.getPoolType(), primaryStore.getUuid());
            KVMPhysicalDisk disk = storagePoolMgr.getPhysicalDisk(primaryStore.getPoolType(), primaryStore.getUuid(), volume.getPath());
            String snapshotFullPath = snapshotTO.getPath();
            String snapshotName = snapshotFullPath.substring(snapshotFullPath.lastIndexOf("/") + 1);
            snap_full_name = disk.getName() + "@" + snapshotName;
            if (primaryPool.getType() == StoragePoolType.RBD) {
                Rados r = radosConnect(primaryPool);
                IoCTX io = r.ioCtxCreate(primaryPool.getSourceDir());
                Rbd rbd = new Rbd(io);
                RbdImage image = rbd.open(disk.getName());
                try {
                    s_logger.info("Attempting to remove RBD snapshot " + snap_full_name);
                    if (image.snapIsProtected(snapshotName)) {
                        s_logger.debug("Unprotecting RBD snapshot " + snap_full_name);
                        image.snapUnprotect(snapshotName);
                    }
                    image.snapRemove(snapshotName);
                    s_logger.info("Snapshot " + snap_full_name + " successfully removed from " +
                            primaryPool.getType().toString() + "  pool.");
                } catch (RbdException e) {
                    s_logger.error("Failed to remove snapshot " + snap_full_name + ", with exception: " + e.toString() +
                        ", RBD error: " + ErrorCode.getErrorMessage(e.getReturnValue()));
                } finally {
                    rbd.close(image);
                    r.ioCtxDestroy(io);
                }
            } else if (primaryPool.getType() == StoragePoolType.NetworkFilesystem || primaryPool.getType() == StoragePoolType.Filesystem) {
                s_logger.info(String.format("Deleting snapshot (id=%s, name=%s, path=%s, storage type=%s) on primary storage", snapshotTO.getId(), snapshotTO.getName(), snapshotTO.getPath(), primaryPool.getType()));
                deleteSnapshotViaManageSnapshotScript(snapshotName, disk);
            } else {
                s_logger.warn("Operation not implemented for storage pool type of " + primaryPool.getType().toString());
                throw new InternalErrorException("Operation not implemented for storage pool type of " + primaryPool.getType().toString());
            }
            return new Answer(cmd, true, "Snapshot " + snap_full_name + " removed successfully.");
        } catch (RadosException e) {
            s_logger.error("Failed to remove snapshot " + snap_full_name + ", with exception: " + e.toString() +
                ", RBD error: " + ErrorCode.getErrorMessage(e.getReturnValue()));
            return new Answer(cmd, false, "Failed to remove snapshot " + snap_full_name);
        } catch (RbdException e) {
            s_logger.error("Failed to remove snapshot " + snap_full_name + ", with exception: " + e.toString() +
                ", RBD error: " + ErrorCode.getErrorMessage(e.getReturnValue()));
            return new Answer(cmd, false, "Failed to remove snapshot " + snap_full_name);
        } catch (Exception e) {
            s_logger.error("Failed to remove snapshot " + snap_full_name + ", with exception: " + e.toString());
            return new Answer(cmd, false, "Failed to remove snapshot " + snap_full_name);
        }
    }

    @Override
    public Answer introduceObject(final IntroduceObjectCmd cmd) {
        return new Answer(cmd, false, "not implememented yet");
    }

    @Override
    public Answer forgetObject(final ForgetObjectCmd cmd) {
        return new Answer(cmd, false, "not implememented yet");
    }

    /**
     * Get direct template downloader from direct download command and destination pool
     */
    private DirectTemplateDownloader getDirectTemplateDownloaderFromCommand(DirectDownloadCommand cmd,
                                                                            KVMStoragePool destPool,
                                                                            String temporaryDownloadPath) {
        if (cmd instanceof HttpDirectDownloadCommand) {
            return new HttpDirectTemplateDownloader(cmd.getUrl(), cmd.getTemplateId(), destPool.getLocalPath(), cmd.getChecksum(), cmd.getHeaders(),
                    cmd.getConnectTimeout(), cmd.getSoTimeout(), temporaryDownloadPath);
        } else if (cmd instanceof HttpsDirectDownloadCommand) {
            return new HttpsDirectTemplateDownloader(cmd.getUrl(), cmd.getTemplateId(), destPool.getLocalPath(), cmd.getChecksum(), cmd.getHeaders(),
                    cmd.getConnectTimeout(), cmd.getSoTimeout(), cmd.getConnectionRequestTimeout(), temporaryDownloadPath);
        } else if (cmd instanceof NfsDirectDownloadCommand) {
            return new NfsDirectTemplateDownloader(cmd.getUrl(), destPool.getLocalPath(), cmd.getTemplateId(), cmd.getChecksum(), temporaryDownloadPath);
        } else if (cmd instanceof MetalinkDirectDownloadCommand) {
            return new MetalinkDirectTemplateDownloader(cmd.getUrl(), destPool.getLocalPath(), cmd.getTemplateId(), cmd.getChecksum(), cmd.getHeaders(),
                    cmd.getConnectTimeout(), cmd.getSoTimeout(), temporaryDownloadPath);
        } else {
            throw new IllegalArgumentException("Unsupported protocol, please provide HTTP(S), NFS or a metalink");
        }
    }

    @Override
    public Answer handleDownloadTemplateToPrimaryStorage(DirectDownloadCommand cmd) {
        final PrimaryDataStoreTO pool = cmd.getDestPool();
        DirectTemplateDownloader downloader;
        KVMPhysicalDisk template;

        try {
            s_logger.debug("Verifying temporary location for downloading the template exists on the host");
            String temporaryDownloadPath = resource.getDirectDownloadTemporaryDownloadPath();
            if (!isLocationAccessible(temporaryDownloadPath)) {
                String msg = "The temporary location path for downloading templates does not exist: " +
                        temporaryDownloadPath + " on this host";
                s_logger.error(msg);
                return new DirectDownloadAnswer(false, msg, true);
            }

            s_logger.debug("Checking for free space on the host for downloading the template");
            if (!isEnoughSpaceForDownloadTemplateOnTemporaryLocation(cmd.getTemplateSize())) {
                String msg = "Not enough space on the defined temporary location to download the template " + cmd.getTemplateId();
                s_logger.error(msg);
                return new DirectDownloadAnswer(false, msg, true);
            }

            KVMStoragePool destPool = storagePoolMgr.getStoragePool(pool.getPoolType(), pool.getUuid());
            downloader = getDirectTemplateDownloaderFromCommand(cmd, destPool, temporaryDownloadPath);
            s_logger.debug("Trying to download template");
            Pair<Boolean, String> result = downloader.downloadTemplate();
            if (!result.first()) {
                s_logger.warn("Couldn't download template");
                return new DirectDownloadAnswer(false, "Unable to download template", true);
            }
            String tempFilePath = result.second();
            if (!downloader.validateChecksum()) {
                s_logger.warn("Couldn't validate template checksum");
                return new DirectDownloadAnswer(false, "Checksum validation failed", false);
            }
            template = storagePoolMgr.createPhysicalDiskFromDirectDownloadTemplate(tempFilePath, destPool, cmd.isIso());
        } catch (CloudRuntimeException e) {
            s_logger.warn("Error downloading template " + cmd.getTemplateId() + " due to: " + e.getMessage());
            return new DirectDownloadAnswer(false, "Unable to download template: " + e.getMessage(), true);
        } catch (IllegalArgumentException e) {
            return new DirectDownloadAnswer(false, "Unable to create direct downloader: " + e.getMessage(), true);
        }

        return new DirectDownloadAnswer(true, template.getSize(), template.getName());
    }

    @Override
    public Answer copyVolumeFromPrimaryToPrimary(CopyCommand cmd) {
        final DataTO srcData = cmd.getSrcTO();
        final DataTO destData = cmd.getDestTO();
        final VolumeObjectTO srcVol = (VolumeObjectTO)srcData;
        final VolumeObjectTO destVol = (VolumeObjectTO)destData;
        final ImageFormat srcFormat = srcVol.getFormat();
        final ImageFormat destFormat = destVol.getFormat();
        final DataStoreTO srcStore = srcData.getDataStore();
        final DataStoreTO destStore = destData.getDataStore();
        final PrimaryDataStoreTO primaryStore = (PrimaryDataStoreTO)srcStore;
        final PrimaryDataStoreTO primaryStoreDest = (PrimaryDataStoreTO)destStore;
        final String srcVolumePath = srcData.getPath();
        final String destVolumePath = destData.getPath();
        KVMStoragePool destPool = null;

        try {
            final String volumeName = UUID.randomUUID().toString();

            final String destVolumeName = volumeName + "." + destFormat.getFileExtension();
            final KVMPhysicalDisk volume = storagePoolMgr.getPhysicalDisk(primaryStore.getPoolType(), primaryStore.getUuid(), srcVolumePath);
            volume.setFormat(PhysicalDiskFormat.valueOf(srcFormat.toString()));

            destPool = storagePoolMgr.getStoragePool(primaryStoreDest.getPoolType(), primaryStoreDest.getUuid());
            storagePoolMgr.copyPhysicalDisk(volume, destVolumeName, destPool, cmd.getWaitInMillSeconds());
            final VolumeObjectTO newVol = new VolumeObjectTO();
            newVol.setPath(destVolumePath + File.separator + destVolumeName);
            newVol.setFormat(destFormat);
            return new CopyCmdAnswer(newVol);
        } catch (final CloudRuntimeException e) {
            s_logger.debug("Failed to copyVolumeFromPrimaryToPrimary: ", e);
            return new CopyCmdAnswer(e.toString());
        }
    }

    /**
     * True if location exists
     */
    private boolean isLocationAccessible(String temporaryDownloadPath) {
        File dir = new File(temporaryDownloadPath);
        return dir.exists();
    }

    /**
     * Perform a free space check on the host for downloading the direct download templates
     * @param templateSize template size obtained from remote server when registering the template (in bytes)
     */
    protected boolean isEnoughSpaceForDownloadTemplateOnTemporaryLocation(Long templateSize) {
        if (templateSize == null || templateSize == 0L) {
            s_logger.info("The server did not provide the template size, assuming there is enough space to download it");
            return true;
        }
        String cmd = String.format("df --output=avail %s -B 1 | tail -1", resource.getDirectDownloadTemporaryDownloadPath());
        String resultInBytes = Script.runSimpleBashScript(cmd);
        Long availableBytes;
        try {
            availableBytes = Long.parseLong(resultInBytes);
        } catch (NumberFormatException e) {
            String msg = "Could not parse the output " + resultInBytes + " as a number, therefore not able to check for free space";
            s_logger.error(msg, e);
            return false;
        }
        return availableBytes >= templateSize;
    }
}<|MERGE_RESOLUTION|>--- conflicted
+++ resolved
@@ -1006,16 +1006,10 @@
                     if (state == DomainInfo.DomainState.VIR_DOMAIN_RUNNING && !primaryStorage.isExternalSnapshot()) {
                         final DomainSnapshot snap = vm.snapshotLookupByName(snapshotName);
                         try {
-<<<<<<< HEAD
-                            vm.suspend();
-                        } catch(final Exception e) {
-                            s_logger.error("Failed to suspend the VM: " + e);
-=======
                             s_logger.info(String.format("Suspending VM '%s' to delete snapshot,", vm.getName()));
                             vm.suspend();
                         } catch (final LibvirtException e) {
                             s_logger.error("Failed to suspend the VM", e);
->>>>>>> e02801bf
                             throw e;
                         }
                         snap.delete(0);
