/*
 * Licensed to the Apache Software Foundation (ASF) under one
 * or more contributor license agreements.  See the NOTICE file
 * distributed with this work for additional information
 * regarding copyright ownership.  The ASF licenses this file
 * to you under the Apache License, Version 2.0 (the
 * "License"); you may not use this file except in compliance
 * with the License.  You may obtain a copy of the License at
 *
 *   http://www.apache.org/licenses/LICENSE-2.0
 *
 * Unless required by applicable law or agreed to in writing,
 * software distributed under the License is distributed on an
 * "AS IS" BASIS, WITHOUT WARRANTIES OR CONDITIONS OF ANY
 * KIND, either express or implied.  See the License for the
 * specific language governing permissions and limitations
 * under the License.
 */
package com.cloud.hypervisor.kvm.storage;

import static com.cloud.utils.NumbersUtil.toHumanReadableSize;
import static com.cloud.utils.storage.S3.S3Utils.putFile;

import java.io.File;
import java.io.FileNotFoundException;
import java.io.FileOutputStream;
import java.io.IOException;
import java.text.DateFormat;
import java.text.SimpleDateFormat;
import java.util.Arrays;
import java.util.Date;
import java.util.HashMap;
import java.util.List;
import java.util.Map;
import java.util.UUID;

import javax.naming.ConfigurationException;

import org.apache.cloudstack.direct.download.DirectDownloadHelper;
import org.apache.cloudstack.direct.download.DirectTemplateDownloader;
import com.cloud.storage.ScopeType;
import com.cloud.storage.Volume;
import org.apache.cloudstack.agent.directdownload.DirectDownloadAnswer;
import org.apache.cloudstack.agent.directdownload.DirectDownloadCommand;
import org.apache.cloudstack.engine.subsystem.api.storage.SnapshotInfo;
import org.apache.cloudstack.storage.command.AttachAnswer;
import org.apache.cloudstack.storage.command.AttachCommand;
import org.apache.cloudstack.storage.command.CheckDataStoreStoragePolicyComplainceCommand;
import org.apache.cloudstack.storage.command.CopyCmdAnswer;
import org.apache.cloudstack.storage.command.CopyCommand;
import org.apache.cloudstack.storage.command.CreateObjectAnswer;
import org.apache.cloudstack.storage.command.CreateObjectCommand;
import org.apache.cloudstack.storage.command.DeleteCommand;
import org.apache.cloudstack.storage.command.DettachAnswer;
import org.apache.cloudstack.storage.command.DettachCommand;
import org.apache.cloudstack.storage.command.ForgetObjectCmd;
import org.apache.cloudstack.storage.command.IntroduceObjectCmd;
import org.apache.cloudstack.storage.command.ResignatureAnswer;
import org.apache.cloudstack.storage.command.ResignatureCommand;
import org.apache.cloudstack.storage.command.SnapshotAndCopyAnswer;
import org.apache.cloudstack.storage.command.SnapshotAndCopyCommand;
import org.apache.cloudstack.storage.command.SyncVolumePathCommand;
import org.apache.cloudstack.storage.to.PrimaryDataStoreTO;
import org.apache.cloudstack.storage.to.SnapshotObjectTO;
import org.apache.cloudstack.storage.to.TemplateObjectTO;
import org.apache.cloudstack.storage.to.VolumeObjectTO;
import org.apache.cloudstack.utils.qemu.QemuImg;
import org.apache.cloudstack.utils.qemu.QemuImg.PhysicalDiskFormat;
import org.apache.cloudstack.utils.qemu.QemuImgException;
import org.apache.cloudstack.utils.qemu.QemuImgFile;
import org.apache.cloudstack.utils.qemu.QemuObject;
import org.apache.commons.collections.MapUtils;
import org.apache.commons.io.FileUtils;

import org.apache.logging.log4j.Logger;
import org.apache.logging.log4j.LogManager;
import org.libvirt.Connect;
import org.libvirt.Domain;
import org.libvirt.DomainInfo;
import org.libvirt.DomainSnapshot;
import org.libvirt.LibvirtException;

import com.ceph.rados.IoCTX;
import com.ceph.rados.Rados;
import com.ceph.rados.exceptions.ErrorCode;
import com.ceph.rados.exceptions.RadosException;
import com.ceph.rbd.Rbd;
import com.ceph.rbd.RbdException;
import com.ceph.rbd.RbdImage;
import com.ceph.rbd.jna.RbdSnapInfo;
import com.cloud.agent.api.Answer;
import com.cloud.agent.api.storage.PrimaryStorageDownloadAnswer;
import com.cloud.agent.api.to.DataObjectType;
import com.cloud.agent.api.to.DataStoreTO;
import com.cloud.agent.api.to.DataTO;
import com.cloud.agent.api.to.DiskTO;
import com.cloud.agent.api.to.NfsTO;
import com.cloud.agent.api.to.S3TO;
import com.cloud.agent.properties.AgentProperties;
import com.cloud.agent.properties.AgentPropertiesFileHandler;
import com.cloud.exception.InternalErrorException;
import com.cloud.exception.InvalidParameterValueException;
import com.cloud.hypervisor.Hypervisor;
import com.cloud.hypervisor.kvm.resource.LibvirtComputingResource;
import com.cloud.hypervisor.kvm.resource.LibvirtConnection;
import com.cloud.hypervisor.kvm.resource.LibvirtDomainXMLParser;
import com.cloud.hypervisor.kvm.resource.LibvirtVMDef.DiskDef;
import com.cloud.hypervisor.kvm.resource.LibvirtVMDef.DiskDef.DeviceType;
import com.cloud.hypervisor.kvm.resource.LibvirtVMDef.DiskDef.DiscardType;
import com.cloud.hypervisor.kvm.resource.LibvirtVMDef.DiskDef.DiskProtocol;
import com.cloud.hypervisor.kvm.resource.wrapper.LibvirtUtilitiesHelper;
import com.cloud.storage.JavaStorageLayer;
import com.cloud.storage.MigrationOptions;
import com.cloud.storage.Storage.ImageFormat;
import com.cloud.storage.Storage.StoragePoolType;
import com.cloud.storage.StorageLayer;
import com.cloud.storage.resource.StorageProcessor;
import com.cloud.storage.template.Processor;
import com.cloud.storage.template.Processor.FormatInfo;
import com.cloud.storage.template.QCOW2Processor;
import com.cloud.storage.template.TemplateConstants;
import com.cloud.storage.template.TemplateLocation;
import com.cloud.utils.Pair;
import com.cloud.utils.UriUtils;
import com.cloud.utils.exception.CloudRuntimeException;
import com.cloud.utils.script.Script;
import com.cloud.utils.storage.S3.S3Utils;
import com.cloud.vm.VmDetailConstants;

import java.nio.file.Files;
import java.nio.file.Paths;
import java.util.HashSet;
import java.util.Set;
import java.util.stream.Collectors;
import org.apache.commons.lang3.BooleanUtils;
import org.apache.commons.lang3.StringUtils;
import org.apache.commons.lang3.builder.ToStringBuilder;
import org.apache.commons.lang3.builder.ToStringStyle;

public class KVMStorageProcessor implements StorageProcessor {
    protected Logger logger = LogManager.getLogger(getClass());
    private final KVMStoragePoolManager storagePoolMgr;
    private final LibvirtComputingResource resource;
    private StorageLayer storageLayer;
    private String _createTmplPath;
    private String _manageSnapshotPath;
    private int _cmdsTimeout;

    private static final String MANAGE_SNAPSTHOT_CREATE_OPTION = "-c";
    private static final String NAME_OPTION = "-n";
    private static final String CEPH_MON_HOST = "mon_host";
    private static final String CEPH_AUTH_KEY = "key";
    private static final String CEPH_CLIENT_MOUNT_TIMEOUT = "client_mount_timeout";
    private static final String CEPH_DEFAULT_MOUNT_TIMEOUT = "30";
    /**
     * Time interval before rechecking virsh commands
     */
    private long waitDelayForVirshCommands = 1000l;

    public KVMStorageProcessor(final KVMStoragePoolManager storagePoolMgr, final LibvirtComputingResource resource) {
        this.storagePoolMgr = storagePoolMgr;
        this.resource = resource;
    }

    protected String getDefaultStorageScriptsDir() {
        return "scripts/storage/qcow2";
    }

    public boolean configure(final String name, final Map<String, Object> params) throws ConfigurationException {
        storageLayer = new JavaStorageLayer();
        storageLayer.configure("StorageLayer", params);

        String storageScriptsDir = AgentPropertiesFileHandler.getPropertyValue(AgentProperties.STORAGE_SCRIPTS_DIR);

        _createTmplPath = Script.findScript(storageScriptsDir, "createtmplt.sh");
        if (_createTmplPath == null) {
            throw new ConfigurationException("Unable to find the createtmplt.sh");
        }

        _manageSnapshotPath = Script.findScript(storageScriptsDir, "managesnapshot.sh");
        if (_manageSnapshotPath == null) {
            throw new ConfigurationException("Unable to find the managesnapshot.sh");
        }

        _cmdsTimeout = AgentPropertiesFileHandler.getPropertyValue(AgentProperties.CMDS_TIMEOUT) * 1000;
        return true;
    }

    @Override
    public SnapshotAndCopyAnswer snapshotAndCopy(final SnapshotAndCopyCommand cmd) {
        logger.info("'SnapshotAndCopyAnswer snapshotAndCopy(SnapshotAndCopyCommand)' not currently used for KVMStorageProcessor");

        return new SnapshotAndCopyAnswer();
    }

    @Override
    public ResignatureAnswer resignature(final ResignatureCommand cmd) {
        logger.info("'ResignatureAnswer resignature(ResignatureCommand)' not currently used for KVMStorageProcessor");

        return new ResignatureAnswer();
    }

    @Override
    public Answer copyTemplateToPrimaryStorage(final CopyCommand cmd) {
        final DataTO srcData = cmd.getSrcTO();
        final DataTO destData = cmd.getDestTO();
        final TemplateObjectTO template = (TemplateObjectTO)srcData;
        final DataStoreTO imageStore = template.getDataStore();
        final PrimaryDataStoreTO primaryStore = (PrimaryDataStoreTO)destData.getDataStore();

        if (!(imageStore instanceof NfsTO)) {
            return new CopyCmdAnswer("unsupported protocol");
        }

        final NfsTO nfsImageStore = (NfsTO)imageStore;
        final String tmplturl = nfsImageStore.getUrl() + File.separator + template.getPath();
        final int index = tmplturl.lastIndexOf("/");
        final String mountpoint = tmplturl.substring(0, index);
        String tmpltname = null;
        if (index < tmplturl.length() - 1) {
            tmpltname = tmplturl.substring(index + 1);
        }

        KVMPhysicalDisk tmplVol = null;
        KVMStoragePool secondaryPool = null;
        try {
            secondaryPool = storagePoolMgr.getStoragePoolByURI(mountpoint);

            /* Get template vol */
            if (tmpltname == null) {
                secondaryPool.refresh();
                final List<KVMPhysicalDisk> disks = secondaryPool.listPhysicalDisks();
                if (disks == null || disks.isEmpty()) {
                    return new PrimaryStorageDownloadAnswer("Failed to get volumes from pool: " + secondaryPool.getUuid());
                }
                for (final KVMPhysicalDisk disk : disks) {
                    if (disk.getName().endsWith("qcow2")) {
                        tmplVol = disk;
                        break;
                    }
                }
            } else {
                tmplVol = secondaryPool.getPhysicalDisk(tmpltname);
            }

            if (tmplVol == null) {
                return new PrimaryStorageDownloadAnswer("Failed to get template from pool: " + secondaryPool.getUuid());
            }

            /* Copy volume to primary storage */
            tmplVol.setUseAsTemplate();
            logger.debug("Copying template to primary storage, template format is " + tmplVol.getFormat() );
            final KVMStoragePool primaryPool = storagePoolMgr.getStoragePool(primaryStore.getPoolType(), primaryStore.getUuid());

            KVMPhysicalDisk primaryVol = null;
            if (destData instanceof VolumeObjectTO) {
                final VolumeObjectTO volume = (VolumeObjectTO)destData;
                // pass along volume's target size if it's bigger than template's size, for storage types that copy template rather than cloning on deploy
                if (volume.getSize() != null && volume.getSize() > tmplVol.getVirtualSize()) {
                    logger.debug("Using configured size of " + toHumanReadableSize(volume.getSize()));
                    tmplVol.setSize(volume.getSize());
                    tmplVol.setVirtualSize(volume.getSize());
                } else {
                    logger.debug("Using template's size of " + toHumanReadableSize(tmplVol.getVirtualSize()));
                }
                primaryVol = storagePoolMgr.copyPhysicalDisk(tmplVol, volume.getUuid(), primaryPool, cmd.getWaitInMillSeconds());
            } else if (destData instanceof TemplateObjectTO) {
                TemplateObjectTO destTempl = (TemplateObjectTO)destData;

                Map<String, String> details = primaryStore.getDetails();

                String path = details != null ? details.get("managedStoreTarget") : null;

                if (!storagePoolMgr.connectPhysicalDisk(primaryStore.getPoolType(), primaryStore.getUuid(), path, details)) {
                    logger.warn("Failed to connect physical disk at path: " + path + ", in storage pool id: " + primaryStore.getUuid());
                }

                primaryVol = storagePoolMgr.copyPhysicalDisk(tmplVol, path != null ? path : destTempl.getUuid(), primaryPool, cmd.getWaitInMillSeconds());

                if (!storagePoolMgr.disconnectPhysicalDisk(primaryStore.getPoolType(), primaryStore.getUuid(), path)) {
                    logger.warn("Failed to disconnect physical disk at path: " + path + ", in storage pool id: " + primaryStore.getUuid());
                }
            } else {
                primaryVol = storagePoolMgr.copyPhysicalDisk(tmplVol, UUID.randomUUID().toString(), primaryPool, cmd.getWaitInMillSeconds());
            }

            DataTO data = null;
            /**
             * Force the ImageFormat for RBD templates to RAW
             *
             */
            if (destData.getObjectType() == DataObjectType.TEMPLATE) {
                final TemplateObjectTO newTemplate = new TemplateObjectTO();
                newTemplate.setPath(primaryVol.getName());
                newTemplate.setSize(primaryVol.getSize());
                if (primaryPool.getType() == StoragePoolType.RBD ||
                    primaryPool.getType() == StoragePoolType.PowerFlex ||
                    primaryPool.getType() == StoragePoolType.Linstor) {
                    newTemplate.setFormat(ImageFormat.RAW);
                } else {
                    newTemplate.setFormat(ImageFormat.QCOW2);
                }
                data = newTemplate;
            } else if (destData.getObjectType() == DataObjectType.VOLUME) {
                final VolumeObjectTO volumeObjectTO = new VolumeObjectTO();
                volumeObjectTO.setPath(primaryVol.getName());
                volumeObjectTO.setSize(primaryVol.getSize());
                if (primaryVol.getFormat() == PhysicalDiskFormat.RAW) {
                    volumeObjectTO.setFormat(ImageFormat.RAW);
                } else if (primaryVol.getFormat() == PhysicalDiskFormat.QCOW2) {
                    volumeObjectTO.setFormat(ImageFormat.QCOW2);
                }
                data = volumeObjectTO;
            }
            return new CopyCmdAnswer(data);
        } catch (final CloudRuntimeException e) {
            return new CopyCmdAnswer(e.toString());
        } finally {
            try {
                if (secondaryPool != null) {
                    secondaryPool.delete();
                }
            } catch(final Exception e) {
                logger.debug("Failed to clean up secondary storage", e);
            }
        }
    }

    // this is much like PrimaryStorageDownloadCommand, but keeping it separate. copies template direct to root disk
    private KVMPhysicalDisk templateToPrimaryDownload(final String templateUrl, final KVMStoragePool primaryPool, final String volUuid, final Long size, final int timeout) {
        final int index = templateUrl.lastIndexOf("/");
        final String mountpoint = templateUrl.substring(0, index);
        String templateName = null;
        if (index < templateUrl.length() - 1) {
            templateName = templateUrl.substring(index + 1);
        }

        KVMPhysicalDisk templateVol = null;
        KVMStoragePool secondaryPool = null;
        try {
            secondaryPool = storagePoolMgr.getStoragePoolByURI(mountpoint);
            /* Get template vol */
            if (templateName == null) {
                secondaryPool.refresh();
                final List<KVMPhysicalDisk> disks = secondaryPool.listPhysicalDisks();
                if (disks == null || disks.isEmpty()) {
                    logger.error("Failed to get volumes from pool: " + secondaryPool.getUuid());
                    return null;
                }
                for (final KVMPhysicalDisk disk : disks) {
                    if (disk.getName().endsWith("qcow2")) {
                        templateVol = disk;
                        break;
                    }
                }
                if (templateVol == null) {
                    logger.error("Failed to get template from pool: " + secondaryPool.getUuid());
                    return null;
                }
            } else {
                templateVol = secondaryPool.getPhysicalDisk(templateName);
            }

            /* Copy volume to primary storage */

            if (size > templateVol.getSize()) {
                logger.debug("Overriding provided template's size with new size " + toHumanReadableSize(size));
                templateVol.setSize(size);
                templateVol.setVirtualSize(size);
            } else {
                logger.debug("Using templates disk size of " + toHumanReadableSize(templateVol.getVirtualSize()) + "since size passed was " + toHumanReadableSize(size));
            }

            final KVMPhysicalDisk primaryVol = storagePoolMgr.copyPhysicalDisk(templateVol, volUuid, primaryPool, timeout);
            return primaryVol;
        } catch (final CloudRuntimeException e) {
            logger.error("Failed to download template to primary storage", e);
            return null;
        } finally {
            if (secondaryPool != null) {
                secondaryPool.delete();
            }
        }
    }

    @Override
    public Answer cloneVolumeFromBaseTemplate(final CopyCommand cmd) {
        final DataTO srcData = cmd.getSrcTO();
        final DataTO destData = cmd.getDestTO();
        final TemplateObjectTO template = (TemplateObjectTO)srcData;
        final DataStoreTO imageStore = template.getDataStore();
        final VolumeObjectTO volume = (VolumeObjectTO)destData;
        final PrimaryDataStoreTO primaryStore = (PrimaryDataStoreTO)volume.getDataStore();
        KVMPhysicalDisk BaseVol = null;
        KVMStoragePool primaryPool = null;
        KVMPhysicalDisk vol = null;

        try {
            primaryPool = storagePoolMgr.getStoragePool(primaryStore.getPoolType(), primaryStore.getUuid());

            String templatePath = template.getPath();

            if (primaryPool.getType() == StoragePoolType.CLVM) {
                templatePath = ((NfsTO)imageStore).getUrl() + File.separator + templatePath;
                vol = templateToPrimaryDownload(templatePath, primaryPool, volume.getUuid(), volume.getSize(), cmd.getWaitInMillSeconds());
            } if (primaryPool.getType() == StoragePoolType.PowerFlex) {
                Map<String, String> details = primaryStore.getDetails();
                String path = details != null ? details.get("managedStoreTarget") : null;

                if (!storagePoolMgr.connectPhysicalDisk(primaryStore.getPoolType(), primaryStore.getUuid(), templatePath, details)) {
                    logger.warn("Failed to connect base template volume at path: " + templatePath + ", in storage pool id: " + primaryStore.getUuid());
                }

                BaseVol = storagePoolMgr.getPhysicalDisk(primaryStore.getPoolType(), primaryStore.getUuid(), templatePath);
                if (BaseVol == null) {
                    logger.debug("Failed to get the physical disk for base template volume at path: " + templatePath);
                    throw new CloudRuntimeException("Failed to get the physical disk for base template volume at path: " + templatePath);
                }

                if (!storagePoolMgr.connectPhysicalDisk(primaryStore.getPoolType(), primaryStore.getUuid(), path, details)) {
                    logger.warn("Failed to connect new volume at path: " + path + ", in storage pool id: " + primaryStore.getUuid());
                }

                vol = storagePoolMgr.copyPhysicalDisk(BaseVol, path != null ? path : volume.getUuid(), primaryPool, cmd.getWaitInMillSeconds(), null, volume.getPassphrase(), volume.getProvisioningType());

                storagePoolMgr.disconnectPhysicalDisk(primaryStore.getPoolType(), primaryStore.getUuid(), path);
            } else {
                if (templatePath.contains("/mnt")) {
                    //upgrade issue, if the path contains path, need to extract the volume uuid from path
                    templatePath = templatePath.substring(templatePath.lastIndexOf(File.separator) + 1);
                }
                BaseVol = storagePoolMgr.getPhysicalDisk(primaryStore.getPoolType(), primaryStore.getUuid(), templatePath);
                vol = storagePoolMgr.createDiskFromTemplate(BaseVol, volume.getUuid(), volume.getProvisioningType(),
                        BaseVol.getPool(), volume.getSize(), cmd.getWaitInMillSeconds(), volume.getPassphrase());
            }
            if (vol == null) {
                return new CopyCmdAnswer(" Can't create storage volume on storage pool");
            }

            final VolumeObjectTO newVol = new VolumeObjectTO();
            newVol.setPath(vol.getName());
            newVol.setSize(volume.getSize());
            if (vol.getQemuEncryptFormat() != null) {
                newVol.setEncryptFormat(vol.getQemuEncryptFormat().toString());
            }

            if (vol.getFormat() == PhysicalDiskFormat.RAW) {
                newVol.setFormat(ImageFormat.RAW);
            } else if (vol.getFormat() == PhysicalDiskFormat.QCOW2) {
                newVol.setFormat(ImageFormat.QCOW2);
            } else if (vol.getFormat() == PhysicalDiskFormat.DIR) {
                newVol.setFormat(ImageFormat.DIR);
            }

            return new CopyCmdAnswer(newVol);
        } catch (final CloudRuntimeException e) {
            logger.debug("Failed to create volume: ", e);
            return new CopyCmdAnswer(e.toString());
        } finally {
            volume.clearPassphrase();
        }
    }

    @Override
    public Answer copyVolumeFromImageCacheToPrimary(final CopyCommand cmd) {
        final DataTO srcData = cmd.getSrcTO();
        final DataTO destData = cmd.getDestTO();
        final DataStoreTO srcStore = srcData.getDataStore();
        final DataStoreTO destStore = destData.getDataStore();
        final VolumeObjectTO srcVol = (VolumeObjectTO)srcData;
        final ImageFormat srcFormat = srcVol.getFormat();
        final PrimaryDataStoreTO primaryStore = (PrimaryDataStoreTO)destStore;
        if (!(srcStore instanceof NfsTO)) {
            return new CopyCmdAnswer("can only handle nfs storage");
        }
        final NfsTO nfsStore = (NfsTO)srcStore;
        final String srcVolumePath = srcData.getPath();
        final String secondaryStorageUrl = nfsStore.getUrl();
        KVMStoragePool secondaryStoragePool = null;
        KVMStoragePool primaryPool = null;
        try {
            try {
                primaryPool = storagePoolMgr.getStoragePool(primaryStore.getPoolType(), primaryStore.getUuid());
            } catch (final CloudRuntimeException e) {
                if (e.getMessage().contains("not found")) {
                    primaryPool =
                            storagePoolMgr.createStoragePool(primaryStore.getUuid(), primaryStore.getHost(), primaryStore.getPort(), primaryStore.getPath(), null,
                                    primaryStore.getPoolType());
                } else {
                    return new CopyCmdAnswer(e.getMessage());
                }
            }

            Map<String, String> details = cmd.getOptions2();

            String path = details != null ? details.get(DiskTO.IQN) : null;

            storagePoolMgr.connectPhysicalDisk(primaryStore.getPoolType(), primaryStore.getUuid(), path, details);

            final String volumeName = UUID.randomUUID().toString();

            final int index = srcVolumePath.lastIndexOf(File.separator);
            final String volumeDir = srcVolumePath.substring(0, index);
            String srcVolumeName = srcVolumePath.substring(index + 1);

            secondaryStoragePool = storagePoolMgr.getStoragePoolByURI(secondaryStorageUrl + File.separator + volumeDir);

            if (!srcVolumeName.endsWith(".qcow2") && srcFormat == ImageFormat.QCOW2) {
                srcVolumeName = srcVolumeName + ".qcow2";
            }

            final KVMPhysicalDisk volume = secondaryStoragePool.getPhysicalDisk(srcVolumeName);

            volume.setFormat(PhysicalDiskFormat.valueOf(srcFormat.toString()));

            final KVMPhysicalDisk newDisk = storagePoolMgr.copyPhysicalDisk(volume, path != null ? path : volumeName, primaryPool, cmd.getWaitInMillSeconds());

            storagePoolMgr.disconnectPhysicalDisk(primaryStore.getPoolType(), primaryStore.getUuid(), path);

            final VolumeObjectTO newVol = new VolumeObjectTO();

            newVol.setFormat(ImageFormat.valueOf(newDisk.getFormat().toString().toUpperCase()));
            newVol.setPath(path != null ? path : volumeName);

            return new CopyCmdAnswer(newVol);
        } catch (final CloudRuntimeException e) {
            logger.debug("Failed to copyVolumeFromImageCacheToPrimary: ", e);

            return new CopyCmdAnswer(e.toString());
        } finally {
            srcVol.clearPassphrase();
            if (secondaryStoragePool != null) {
                storagePoolMgr.deleteStoragePool(secondaryStoragePool.getType(), secondaryStoragePool.getUuid());
            }
        }
    }

    @Override
    public Answer copyVolumeFromPrimaryToSecondary(final CopyCommand cmd) {
        final DataTO srcData = cmd.getSrcTO();
        final DataTO destData = cmd.getDestTO();
        final VolumeObjectTO srcVol = (VolumeObjectTO)srcData;
        final VolumeObjectTO destVol = (VolumeObjectTO)destData;
        final ImageFormat srcFormat = srcVol.getFormat();
        final ImageFormat destFormat = destVol.getFormat();
        final DataStoreTO srcStore = srcData.getDataStore();
        final DataStoreTO destStore = destData.getDataStore();
        final PrimaryDataStoreTO primaryStore = (PrimaryDataStoreTO)srcStore;
        if (!(destStore instanceof NfsTO)) {
            return new CopyCmdAnswer("can only handle nfs storage");
        }
        final NfsTO nfsStore = (NfsTO)destStore;
        final String srcVolumePath = srcData.getPath();
        final String destVolumePath = destData.getPath();
        final String secondaryStorageUrl = nfsStore.getUrl();
        KVMStoragePool secondaryStoragePool = null;

        try {
            final String volumeName = UUID.randomUUID().toString();

            final String destVolumeName = volumeName + "." + destFormat.getFileExtension();
            final KVMPhysicalDisk volume = storagePoolMgr.getPhysicalDisk(primaryStore.getPoolType(), primaryStore.getUuid(), srcVolumePath);
            volume.setFormat(PhysicalDiskFormat.valueOf(srcFormat.toString()));

            secondaryStoragePool = storagePoolMgr.getStoragePoolByURI(secondaryStorageUrl);
            secondaryStoragePool.createFolder(destVolumePath);
            storagePoolMgr.deleteStoragePool(secondaryStoragePool.getType(), secondaryStoragePool.getUuid());
            secondaryStoragePool = storagePoolMgr.getStoragePoolByURI(secondaryStorageUrl + File.separator + destVolumePath);
            storagePoolMgr.copyPhysicalDisk(volume, destVolumeName, secondaryStoragePool, cmd.getWaitInMillSeconds());
            final VolumeObjectTO newVol = new VolumeObjectTO();
            newVol.setPath(destVolumePath + File.separator + destVolumeName);
            newVol.setFormat(destFormat);
            return new CopyCmdAnswer(newVol);
        } catch (final CloudRuntimeException e) {
            logger.debug("Failed to copyVolumeFromPrimaryToSecondary: ", e);
            return new CopyCmdAnswer(e.toString());
        } finally {
            srcVol.clearPassphrase();
            destVol.clearPassphrase();
            if (secondaryStoragePool != null) {
                storagePoolMgr.deleteStoragePool(secondaryStoragePool.getType(), secondaryStoragePool.getUuid());
            }
        }
    }

    @Override
    public Answer createTemplateFromVolume(final CopyCommand cmd) {
        Map<String, String> details = cmd.getOptions();

        if (details != null && details.get(DiskTO.IQN) != null) {
            // use the managed-storage approach
            return createTemplateFromVolumeOrSnapshot(cmd);
        }

        final DataTO srcData = cmd.getSrcTO();
        final DataTO destData = cmd.getDestTO();
        final int wait = cmd.getWaitInMillSeconds();
        final TemplateObjectTO template = (TemplateObjectTO)destData;
        final DataStoreTO imageStore = template.getDataStore();
        final VolumeObjectTO volume = (VolumeObjectTO)srcData;
        final PrimaryDataStoreTO primaryStore = (PrimaryDataStoreTO)volume.getDataStore();

        if (!(imageStore instanceof NfsTO)) {
            return new CopyCmdAnswer("unsupported protocol");
        }
        final NfsTO nfsImageStore = (NfsTO)imageStore;

        KVMStoragePool secondaryStorage = null;
        KVMStoragePool primary;

        try {
            final String templateFolder = template.getPath();

            secondaryStorage = storagePoolMgr.getStoragePoolByURI(nfsImageStore.getUrl());

            primary = storagePoolMgr.getStoragePool(primaryStore.getPoolType(), primaryStore.getUuid());

            final KVMPhysicalDisk disk = storagePoolMgr.getPhysicalDisk(primaryStore.getPoolType(), primaryStore.getUuid(), volume.getPath());
            final String tmpltPath = secondaryStorage.getLocalPath() + File.separator + templateFolder;
            storageLayer.mkdirs(tmpltPath);
            final String templateName = UUID.randomUUID().toString();

            if (primary.getType() != StoragePoolType.RBD) {
                final Script command = new Script(_createTmplPath, wait, logger);
                command.add("-f", disk.getPath());
                command.add("-t", tmpltPath);
                command.add(NAME_OPTION, templateName + ".qcow2");

                final String result = command.execute();

                if (result != null) {
                    logger.debug("failed to create template: " + result);
                    return new CopyCmdAnswer(result);
                }
            } else {
                logger.debug("Converting RBD disk " + disk.getPath() + " into template " + templateName);

                final QemuImgFile srcFile =
                        new QemuImgFile(KVMPhysicalDisk.RBDStringBuilder(primary.getSourceHost(), primary.getSourcePort(), primary.getAuthUserName(),
                                primary.getAuthSecret(), disk.getPath()));
                srcFile.setFormat(PhysicalDiskFormat.RAW);

                final QemuImgFile destFile = new QemuImgFile(tmpltPath + "/" + templateName + ".qcow2");
                destFile.setFormat(PhysicalDiskFormat.QCOW2);

                final QemuImg q = new QemuImg(cmd.getWaitInMillSeconds());
                try {
                    q.convert(srcFile, destFile);
                } catch (final QemuImgException | LibvirtException e) {
                    final String message = "Failed to create new template while converting " + srcFile.getFileName() + " to " + destFile.getFileName() + " the error was: " +
                            e.getMessage();

                    throw new QemuImgException(message);
                }

                final File templateProp = new File(tmpltPath + "/template.properties");
                if (!templateProp.exists()) {
                    templateProp.createNewFile();
                }

                String templateContent = "filename=" + templateName + ".qcow2" + System.getProperty("line.separator");

                final DateFormat dateFormat = new SimpleDateFormat("MM_dd_yyyy");
                final Date date = new Date();
                templateContent += "snapshot.name=" + dateFormat.format(date) + System.getProperty("line.separator");


                try(FileOutputStream templFo = new FileOutputStream(templateProp);){
                    templFo.write(templateContent.getBytes());
                    templFo.flush();
                } catch (final IOException e) {
                    throw e;
                }
            }

            final Map<String, Object> params = new HashMap<String, Object>();
            params.put(StorageLayer.InstanceConfigKey, storageLayer);
            final Processor qcow2Processor = new QCOW2Processor();

            qcow2Processor.configure("QCOW2 Processor", params);

            final FormatInfo info = qcow2Processor.process(tmpltPath, null, templateName);

            final TemplateLocation loc = new TemplateLocation(storageLayer, tmpltPath);
            loc.create(1, true, templateName);
            loc.addFormat(info);
            loc.save();

            final TemplateObjectTO newTemplate = new TemplateObjectTO();
            newTemplate.setPath(templateFolder + File.separator + templateName + ".qcow2");
            newTemplate.setSize(info.virtualSize);
            newTemplate.setPhysicalSize(info.size);
            newTemplate.setFormat(ImageFormat.QCOW2);
            newTemplate.setName(templateName);
            return new CopyCmdAnswer(newTemplate);

        } catch (final QemuImgException e) {
            logger.error(e.getMessage());
            return new CopyCmdAnswer(e.toString());
        } catch (final IOException e) {
            logger.debug("Failed to createTemplateFromVolume: ", e);
            return new CopyCmdAnswer(e.toString());
        } catch (final Exception e) {
            logger.debug("Failed to createTemplateFromVolume: ", e);
            return new CopyCmdAnswer(e.toString());
        } finally {
            volume.clearPassphrase();
            if (secondaryStorage != null) {
                secondaryStorage.delete();
            }
        }
    }

    @Override
    public Answer createTemplateFromSnapshot(CopyCommand cmd) {
        Map<String, String> details = cmd.getOptions();

        if (details != null && details.get(DiskTO.IQN) != null) {
            // use the managed-storage approach
            return createTemplateFromVolumeOrSnapshot(cmd);
        }

        return new CopyCmdAnswer("operation not supported");
    }

    private Answer createTemplateFromVolumeOrSnapshot(CopyCommand cmd) {
        DataTO srcData = cmd.getSrcTO();

        final boolean isVolume;

        if (srcData instanceof VolumeObjectTO) {
            isVolume = true;
        }
        else if (srcData instanceof SnapshotObjectTO) {
            isVolume = false;
        }
        else {
            return new CopyCmdAnswer("unsupported object type");
        }

        PrimaryDataStoreTO primaryStore = (PrimaryDataStoreTO)srcData.getDataStore();

        DataTO destData = cmd.getDestTO();
        TemplateObjectTO template = (TemplateObjectTO)destData;
        DataStoreTO imageStore = template.getDataStore();

        if (!(imageStore instanceof NfsTO)) {
            return new CopyCmdAnswer("unsupported protocol");
        }

        NfsTO nfsImageStore = (NfsTO)imageStore;

        KVMStoragePool secondaryStorage = null;

        try {
            Map<String, String> details = cmd.getOptions();

            String path = details != null ? details.get(DiskTO.IQN) : null;

            if (path == null) {
                new CloudRuntimeException("The 'path' field must be specified.");
            }

            storagePoolMgr.connectPhysicalDisk(primaryStore.getPoolType(), primaryStore.getUuid(), path, details);

            KVMPhysicalDisk srcDisk = storagePoolMgr.getPhysicalDisk(primaryStore.getPoolType(), primaryStore.getUuid(), path);

            secondaryStorage = storagePoolMgr.getStoragePoolByURI(nfsImageStore.getUrl());

            String templateFolder = template.getPath();
            String tmpltPath = secondaryStorage.getLocalPath() + File.separator + templateFolder;

            storageLayer.mkdirs(tmpltPath);

            String templateName = UUID.randomUUID().toString();

            logger.debug("Converting " + srcDisk.getFormat().toString() + " disk " + srcDisk.getPath() + " into template " + templateName);

            String destName = templateFolder + "/" + templateName + ".qcow2";

            storagePoolMgr.copyPhysicalDisk(srcDisk, destName, secondaryStorage, cmd.getWaitInMillSeconds());

            File templateProp = new File(tmpltPath + "/template.properties");

            if (!templateProp.exists()) {
                templateProp.createNewFile();
            }

            String templateContent = "filename=" + templateName + ".qcow2" + System.getProperty("line.separator");

            DateFormat dateFormat = new SimpleDateFormat("MM_dd_yyyy");
            Date date = new Date();

            if (isVolume) {
                templateContent += "volume.name=" + dateFormat.format(date) + System.getProperty("line.separator");
            }
            else {
                templateContent += "snapshot.name=" + dateFormat.format(date) + System.getProperty("line.separator");
            }

            FileOutputStream templFo = new FileOutputStream(templateProp);

            templFo.write(templateContent.getBytes());
            templFo.flush();
            templFo.close();

            Map<String, Object> params = new HashMap<>();

            params.put(StorageLayer.InstanceConfigKey, storageLayer);

            Processor qcow2Processor = new QCOW2Processor();

            qcow2Processor.configure("QCOW2 Processor", params);

            FormatInfo info = qcow2Processor.process(tmpltPath, null, templateName);

            TemplateLocation loc = new TemplateLocation(storageLayer, tmpltPath);

            loc.create(1, true, templateName);
            loc.addFormat(info);
            loc.save();

            storagePoolMgr.disconnectPhysicalDisk(primaryStore.getPoolType(), primaryStore.getUuid(), path);

            TemplateObjectTO newTemplate = new TemplateObjectTO();

            newTemplate.setPath(templateFolder + File.separator + templateName + ".qcow2");
            newTemplate.setSize(info.virtualSize);
            newTemplate.setPhysicalSize(info.size);
            newTemplate.setFormat(ImageFormat.QCOW2);
            newTemplate.setName(templateName);

            return new CopyCmdAnswer(newTemplate);
        } catch (Exception ex) {
            if (isVolume) {
                logger.debug("Failed to create template from volume: ", ex);
            }
            else {
                logger.debug("Failed to create template from snapshot: ", ex);
            }

            return new CopyCmdAnswer(ex.toString());
        } finally {
            if (secondaryStorage != null) {
                secondaryStorage.delete();
            }
        }
    }

    protected String copyToS3(final File srcFile, final S3TO destStore, final String destPath) throws InterruptedException {
        final String key = destPath + S3Utils.SEPARATOR + srcFile.getName();

        putFile(destStore, srcFile, destStore.getBucketName(), key).waitForCompletion();

        return key;
    }

    protected Answer copyToObjectStore(final CopyCommand cmd) {
        final DataTO srcData = cmd.getSrcTO();
        final DataTO destData = cmd.getDestTO();
        final DataStoreTO imageStore = destData.getDataStore();
        final NfsTO srcStore = (NfsTO)srcData.getDataStore();
        final String srcPath = srcData.getPath();
        final int index = srcPath.lastIndexOf(File.separator);
        final String srcSnapshotDir = srcPath.substring(0, index);
        final String srcFileName = srcPath.substring(index + 1);
        KVMStoragePool srcStorePool = null;
        File srcFile = null;
        try {
            srcStorePool = storagePoolMgr.getStoragePoolByURI(srcStore.getUrl() + File.separator + srcSnapshotDir);
            if (srcStorePool == null) {
                return new CopyCmdAnswer("Can't get store:" + srcStore.getUrl());
            }
            srcFile = new File(srcStorePool.getLocalPath() + File.separator + srcFileName);
            if (!srcFile.exists()) {
                return new CopyCmdAnswer("Can't find src file: " + srcPath);
            }
            String destPath = null;
            if (imageStore instanceof S3TO) {
                destPath = copyToS3(srcFile, (S3TO)imageStore, destData.getPath());
            } else {
                return new CopyCmdAnswer("Unsupported protocol");
            }
            final SnapshotObjectTO newSnapshot = new SnapshotObjectTO();
            newSnapshot.setPath(destPath);
            return new CopyCmdAnswer(newSnapshot);
        } catch (final Exception e) {
            logger.error("failed to upload" + srcPath, e);
            return new CopyCmdAnswer("failed to upload" + srcPath + e.toString());
        } finally {
            try {
                if (srcFile != null) {
                    srcFile.delete();
                }
                if (srcStorePool != null) {
                    srcStorePool.delete();
                }
            } catch (final Exception e) {
                logger.debug("Failed to clean up:", e);
            }
        }
    }

    protected Answer backupSnapshotForObjectStore(final CopyCommand cmd) {
        final DataTO destData = cmd.getDestTO();
        final DataStoreTO imageStore = destData.getDataStore();
        final DataTO cacheData = cmd.getCacheTO();
        if (cacheData == null) {
            return new CopyCmdAnswer("Failed to copy to object store without cache store");
        }
        final DataStoreTO cacheStore = cacheData.getDataStore();
        ((SnapshotObjectTO)destData).setDataStore(cacheStore);
        final CopyCmdAnswer answer = (CopyCmdAnswer)backupSnapshot(cmd);
        if (!answer.getResult()) {
            return answer;
        }
        final SnapshotObjectTO snapshotOnCacheStore = (SnapshotObjectTO)answer.getNewData();
        snapshotOnCacheStore.setDataStore(cacheStore);
        ((SnapshotObjectTO)destData).setDataStore(imageStore);
        final CopyCommand newCpyCmd = new   CopyCommand(snapshotOnCacheStore, destData, cmd.getWaitInMillSeconds(), cmd.executeInSequence());
        return copyToObjectStore(newCpyCmd);
    }

    @Override
    public Answer backupSnapshot(final CopyCommand cmd) {
        final DataTO srcData = cmd.getSrcTO();
        final DataTO destData = cmd.getDestTO();
        final SnapshotObjectTO snapshot = (SnapshotObjectTO)srcData;
        final PrimaryDataStoreTO primaryStore = (PrimaryDataStoreTO)snapshot.getDataStore();
        final SnapshotObjectTO destSnapshot = (SnapshotObjectTO)destData;
        final DataStoreTO imageStore = destData.getDataStore();

        if (!(imageStore instanceof NfsTO)) {
            return backupSnapshotForObjectStore(cmd);
        }
        final NfsTO nfsImageStore = (NfsTO)imageStore;

        final String secondaryStoragePoolUrl = nfsImageStore.getUrl();
        // NOTE: snapshot name is encoded in snapshot path
        final int index = snapshot.getPath().lastIndexOf("/");
        final boolean isCreatedFromVmSnapshot = index == -1; // -1 means the snapshot is created from existing vm snapshot

        final String snapshotName = snapshot.getPath().substring(index + 1);
        String descName = snapshotName;
        final String volumePath = snapshot.getVolume().getPath();
        String snapshotDestPath = null;
        String snapshotRelPath = null;
        final String vmName = snapshot.getVmName();
        KVMStoragePool secondaryStoragePool = null;
        Connect conn = null;
        KVMPhysicalDisk snapshotDisk = null;
        KVMStoragePool primaryPool = null;

        final VolumeObjectTO srcVolume = snapshot.getVolume();
        try {
            conn = LibvirtConnection.getConnectionByVmName(vmName);

            secondaryStoragePool = storagePoolMgr.getStoragePoolByURI(secondaryStoragePoolUrl);

            final String ssPmountPath = secondaryStoragePool.getLocalPath();
            snapshotRelPath = destSnapshot.getPath();

            snapshotDestPath = ssPmountPath + File.separator + snapshotRelPath;
            snapshotDisk = storagePoolMgr.getPhysicalDisk(primaryStore.getPoolType(), primaryStore.getUuid(), volumePath);
            primaryPool = snapshotDisk.getPool();

            long size = 0;
            /**
             * Since Ceph version Dumpling (0.67.X) librbd / Qemu supports converting RBD
             * snapshots to RAW/QCOW2 files directly.
             *
             * This reduces the amount of time and storage it takes to back up a snapshot dramatically
             */
            if (primaryPool.getType() == StoragePoolType.RBD) {
                final String rbdSnapshot = snapshotDisk.getPath() +  "@" + snapshotName;
                final String snapshotFile = snapshotDestPath + "/" + snapshotName;
                try {
                    logger.debug("Attempting to backup RBD snapshot " + rbdSnapshot);

                    final File snapDir = new File(snapshotDestPath);
                    logger.debug("Attempting to create " + snapDir.getAbsolutePath() + " recursively for snapshot storage");
                    FileUtils.forceMkdir(snapDir);

                    final QemuImgFile srcFile =
                            new QemuImgFile(KVMPhysicalDisk.RBDStringBuilder(primaryPool.getSourceHost(), primaryPool.getSourcePort(), primaryPool.getAuthUserName(),
                                    primaryPool.getAuthSecret(), rbdSnapshot));
                    srcFile.setFormat(snapshotDisk.getFormat());

                    final QemuImgFile destFile = new QemuImgFile(snapshotFile);
                    destFile.setFormat(PhysicalDiskFormat.QCOW2);

                    logger.debug("Backing up RBD snapshot " + rbdSnapshot + " to " + snapshotFile);
                    final QemuImg q = new QemuImg(cmd.getWaitInMillSeconds());
                    q.convert(srcFile, destFile);

                    final File snapFile = new File(snapshotFile);
                    if(snapFile.exists()) {
                        size = snapFile.length();
                    }

                    logger.debug("Finished backing up RBD snapshot " + rbdSnapshot + " to " + snapshotFile + " Snapshot size: " + toHumanReadableSize(size));
                } catch (final FileNotFoundException e) {
                    logger.error("Failed to open " + snapshotDestPath + ". The error was: " + e.getMessage());
                    return new CopyCmdAnswer(e.toString());
                } catch (final IOException e) {
                    logger.error("Failed to create " + snapshotDestPath + ". The error was: " + e.getMessage());
                    return new CopyCmdAnswer(e.toString());
                }  catch (final QemuImgException | LibvirtException e) {
                    logger.error("Failed to backup the RBD snapshot from " + rbdSnapshot +
                            " to " + snapshotFile + " the error was: " + e.getMessage());
                    return new CopyCmdAnswer(e.toString());
                }
            } else {
                final Script command = new Script(_manageSnapshotPath, cmd.getWaitInMillSeconds(), logger);
                command.add("-b", isCreatedFromVmSnapshot ? snapshotDisk.getPath() : snapshot.getPath());
                command.add(NAME_OPTION, snapshotName);
                command.add("-p", snapshotDestPath);
                if (isCreatedFromVmSnapshot) {
                    descName = UUID.randomUUID().toString();
                }
                command.add("-t", descName);
                final String result = command.execute();
                if (result != null) {
                    logger.debug("Failed to backup snaptshot: " + result);
                    return new CopyCmdAnswer(result);
                }
                final File snapFile = new File(snapshotDestPath + "/" + descName);
                if(snapFile.exists()){
                    size = snapFile.length();
                }
            }

            final SnapshotObjectTO newSnapshot = new SnapshotObjectTO();
            newSnapshot.setPath(snapshotRelPath + File.separator + descName);
            newSnapshot.setPhysicalSize(size);
            return new CopyCmdAnswer(newSnapshot);
        } catch (final LibvirtException | CloudRuntimeException e) {
            logger.debug("Failed to backup snapshot: ", e);
            return new CopyCmdAnswer(e.toString());
        } finally {
            srcVolume.clearPassphrase();
            if (isCreatedFromVmSnapshot) {
                logger.debug("Ignoring removal of vm snapshot on primary as this snapshot is created from vm snapshot");
            } else if (primaryPool.getType() != StoragePoolType.RBD) {
                String snapshotPath = snapshot.getPath();
                String backupSnapshotAfterTakingSnapshot = cmd.getOptions() == null ? null : cmd.getOptions().get(SnapshotInfo.BackupSnapshotAfterTakingSnapshot.key());

                if (backupSnapshotAfterTakingSnapshot == null || BooleanUtils.toBoolean(backupSnapshotAfterTakingSnapshot)) {
                    try {
                        Files.deleteIfExists(Paths.get(snapshotPath));
                    } catch (IOException ex) {
                        logger.error(String.format("Failed to delete snapshot [%s] on primary storage [%s].", snapshotPath, primaryPool.getUuid()), ex);
                    }
                } else {
                    logger.debug(String.format("This backup is temporary, not deleting snapshot [%s] on primary storage [%s]", snapshotPath, primaryPool.getUuid()));
                }
            }

            try {
                if (secondaryStoragePool != null) {
                    secondaryStoragePool.delete();
                }
            } catch (final Exception ex) {
                logger.debug("Failed to delete secondary storage", ex);
            }
        }
    }
    protected synchronized void attachOrDetachISO(final Connect conn, final String vmName, String isoPath, final boolean isAttach, Map<String, String> params) throws
            LibvirtException, InternalErrorException {
        DiskDef iso = new DiskDef();
        boolean isUefiEnabled = MapUtils.isNotEmpty(params) && params.containsKey("UEFI");
        if (isoPath != null && isAttach) {
            final int index = isoPath.lastIndexOf("/");
            final String path = isoPath.substring(0, index);
            final String name = isoPath.substring(index + 1);
            final KVMStoragePool secondaryPool = storagePoolMgr.getStoragePoolByURI(path);
            final KVMPhysicalDisk isoVol = secondaryPool.getPhysicalDisk(name);
            isoPath = isoVol.getPath();

            iso.defISODisk(isoPath, isUefiEnabled);
        } else {
            iso.defISODisk(null, isUefiEnabled);
        }

        final List<DiskDef> disks = resource.getDisks(conn, vmName);
        attachOrDetachDevice(conn, true, vmName, iso);
        if (!isAttach) {
            for (final DiskDef disk : disks) {
                if (disk.getDeviceType() == DiskDef.DeviceType.CDROM) {
                    resource.cleanupDisk(disk);
                }
            }

        }
    }

    @Override
    public Answer attachIso(final AttachCommand cmd) {
        final DiskTO disk = cmd.getDisk();
        final TemplateObjectTO isoTO = (TemplateObjectTO)disk.getData();
        final DataStoreTO store = isoTO.getDataStore();

        try {
            String dataStoreUrl = getDataStoreUrlFromStore(store);
            final Connect conn = LibvirtConnection.getConnectionByVmName(cmd.getVmName());
            attachOrDetachISO(conn, cmd.getVmName(), dataStoreUrl + File.separator + isoTO.getPath(), true, cmd.getControllerInfo());
        } catch (final LibvirtException e) {
            return new Answer(cmd, false, e.toString());
        } catch (final InternalErrorException e) {
            return new Answer(cmd, false, e.toString());
        } catch (final InvalidParameterValueException e) {
            return new Answer(cmd, false, e.toString());
        }

        return new Answer(cmd);
    }

    @Override
    public Answer dettachIso(final DettachCommand cmd) {
        final DiskTO disk = cmd.getDisk();
        final TemplateObjectTO isoTO = (TemplateObjectTO)disk.getData();
        final DataStoreTO store = isoTO.getDataStore();

        try {
            String dataStoreUrl = getDataStoreUrlFromStore(store);
            final Connect conn = LibvirtConnection.getConnectionByVmName(cmd.getVmName());
            attachOrDetachISO(conn, cmd.getVmName(), dataStoreUrl + File.separator + isoTO.getPath(), false, cmd.getParams());
        } catch (final LibvirtException e) {
            return new Answer(cmd, false, e.toString());
        } catch (final InternalErrorException e) {
            return new Answer(cmd, false, e.toString());
        } catch (final InvalidParameterValueException e) {
            return new Answer(cmd, false, e.toString());
        }

        return new Answer(cmd);
    }

    /**
     * Return data store URL from store
     */
    private String getDataStoreUrlFromStore(DataStoreTO store) {
        if (!(store instanceof NfsTO) && (!(store instanceof PrimaryDataStoreTO) ||
                store instanceof PrimaryDataStoreTO && !((PrimaryDataStoreTO) store).getPoolType().equals(StoragePoolType.NetworkFilesystem))) {
            throw new InvalidParameterValueException("unsupported protocol");
        }

        if (store instanceof NfsTO) {
            NfsTO nfsStore = (NfsTO)store;
            return nfsStore.getUrl();
        } else if (store instanceof PrimaryDataStoreTO && ((PrimaryDataStoreTO) store).getPoolType().equals(StoragePoolType.NetworkFilesystem)) {
            //In order to support directly downloaded ISOs
            String psHost = ((PrimaryDataStoreTO) store).getHost();
            String psPath = ((PrimaryDataStoreTO) store).getPath();
            return "nfs://" + psHost + File.separator + psPath;
        }
        return store.getUrl();
    }
    protected synchronized void attachOrDetachDevice(final Connect conn, final boolean attach, final String vmName, final DiskDef xml)
            throws LibvirtException, InternalErrorException {
        attachOrDetachDevice(conn, attach, vmName, xml, 0l);
    }

    /**
     * Attaches or detaches a device (ISO or disk) to an instance.
     * @param conn libvirt connection
     * @param attach boolean that determines whether the device will be attached or detached
     * @param vmName instance name
     * @param diskDef disk definition or iso to be attached or detached
     * @param waitDetachDevice value set in milliseconds to wait before assuming device removal failed
     * @throws LibvirtException
     * @throws InternalErrorException
     */
    protected synchronized void attachOrDetachDevice(final Connect conn, final boolean attach, final String vmName, final DiskDef diskDef, long waitDetachDevice)
            throws LibvirtException, InternalErrorException {
        Domain dm = null;
        String diskXml = diskDef.toString();
        String diskPath = diskDef.getDiskPath();
        try {
            dm = conn.domainLookupByName(vmName);

            if (attach) {
                logger.debug("Attaching device: " + diskXml);
                dm.attachDevice(diskXml);
                return;
            }
            logger.debug(String.format("Detaching device: [%s].", diskXml));
            dm.detachDevice(diskXml);
            long wait = waitDetachDevice;
            while (!checkDetachSuccess(diskPath, dm) && wait > 0) {
                wait = getWaitAfterSleep(dm, diskPath, wait);
            }
            if (wait <= 0) {
                throw new InternalErrorException(String.format("Could not detach volume after sending the command and waiting for [%s] milliseconds. Probably the VM does " +
                                "not support the sent detach command or the device is busy at the moment. Try again in a couple of minutes.",
                        waitDetachDevice));
            }
            logger.debug(String.format("The detach command was executed successfully. The device [%s] was removed from the VM instance with UUID [%s].",
                    diskPath, dm.getUUIDString()));
        } catch (final LibvirtException e) {
            if (attach) {
                logger.warn("Failed to attach device to " + vmName + ": " + e.getMessage());
            } else {
                logger.warn("Failed to detach device from " + vmName + ": " + e.getMessage());
            }
            throw e;
        } finally {
            if (dm != null) {
                try {
                    dm.free();
                } catch (final LibvirtException l) {
                    logger.trace("Ignoring libvirt error.", l);
                }
            }
        }
    }

    /**
     * Waits {@link #waitDelayForVirshCommands} milliseconds before checking again if the device has been removed.
     * @return The configured value in wait.detach.device reduced by {@link #waitDelayForVirshCommands}
     * @throws LibvirtException
     */
    private long getWaitAfterSleep(Domain dm, String diskPath, long wait) throws LibvirtException {
        try {
            wait -= waitDelayForVirshCommands;
            Thread.sleep(waitDelayForVirshCommands);
            logger.trace(String.format("Trying to detach device [%s] from VM instance with UUID [%s]. " +
                    "Waiting [%s] milliseconds before assuming the VM was unable to detach the volume.", diskPath, dm.getUUIDString(), wait));
        } catch (InterruptedException e) {
            throw new CloudRuntimeException(e);
        }
        return wait;
    }

    /**
     * Checks if the device has been removed from the instance
     * @param diskPath Path to the device that was removed
     * @param dm instance to be checked if the device was properly removed
     * @throws LibvirtException
     */
    protected boolean checkDetachSuccess(String diskPath, Domain dm) throws LibvirtException {
        LibvirtDomainXMLParser parser = new LibvirtDomainXMLParser();
        parser.parseDomainXML(dm.getXMLDesc(0));
        List<DiskDef> disks = parser.getDisks();
        for (DiskDef diskDef : disks) {
            if (StringUtils.equals(diskPath, diskDef.getDiskPath())) {
                logger.debug(String.format("The hypervisor sent the detach command, but it is still possible to identify the device [%s] in the instance with UUID [%s].",
                        diskPath, dm.getUUIDString()));
                return false;
            }
        }
        return true;
    }

    /**
     * Attaches or detaches a disk to an instance.
     * @param conn libvirt connection
     * @param attach boolean that determines whether the device will be attached or detached
     * @param vmName instance name
     * @param attachingDisk kvm physical disk
     * @param devId device id in instance
     * @param serial
     * @param bytesReadRate bytes read rate
     * @param bytesReadRateMax bytes read rate max
     * @param bytesReadRateMaxLength bytes read rate max length
     * @param bytesWriteRate bytes write rate
     * @param bytesWriteRateMax bytes write rate amx
     * @param bytesWriteRateMaxLength bytes write rate max length
     * @param iopsReadRate iops read rate
     * @param iopsReadRateMax iops read rate max
     * @param iopsReadRateMaxLength iops read rate max length
     * @param iopsWriteRate iops write rate
     * @param iopsWriteRateMax iops write rate max
     * @param iopsWriteRateMaxLength iops write rate max length
     * @param cacheMode cache mode
     * @param encryptDetails encrypt details
     * @throws LibvirtException
     * @throws InternalErrorException
     */
    protected synchronized void attachOrDetachDisk(final Connect conn, final boolean attach, final String vmName, final KVMPhysicalDisk attachingDisk, final int devId,
                                                   final String serial, final Long bytesReadRate, final Long bytesReadRateMax, final Long bytesReadRateMaxLength,
                                                   final Long bytesWriteRate, final Long bytesWriteRateMax, final Long bytesWriteRateMaxLength, final Long iopsReadRate,
                                                   final Long iopsReadRateMax, final Long iopsReadRateMaxLength, final Long iopsWriteRate, final Long iopsWriteRateMax,
                                                   final Long iopsWriteRateMaxLength, final String cacheMode, final DiskDef.LibvirtDiskEncryptDetails encryptDetails, Map<String, String> details)
            throws LibvirtException, InternalErrorException {
        attachOrDetachDisk(conn, attach, vmName, attachingDisk, devId, serial, bytesReadRate, bytesReadRateMax, bytesReadRateMaxLength,
                bytesWriteRate, bytesWriteRateMax, bytesWriteRateMaxLength, iopsReadRate, iopsReadRateMax, iopsReadRateMaxLength, iopsWriteRate,
                iopsWriteRateMax, iopsWriteRateMaxLength, cacheMode, encryptDetails, 0l, details);
    }

    /**
     *
     * Attaches or detaches a disk to an instance.
     * @param conn libvirt connection
     * @param attach boolean that determines whether the device will be attached or detached
     * @param vmName instance name
     * @param attachingDisk kvm physical disk
     * @param devId device id in instance
     * @param serial
     * @param bytesReadRate bytes read rate
     * @param bytesReadRateMax bytes read rate max
     * @param bytesReadRateMaxLength bytes read rate max length
     * @param bytesWriteRate bytes write rate
     * @param bytesWriteRateMax bytes write rate amx
     * @param bytesWriteRateMaxLength bytes write rate max length
     * @param iopsReadRate iops read rate
     * @param iopsReadRateMax iops read rate max
     * @param iopsReadRateMaxLength iops read rate max length
     * @param iopsWriteRate iops write rate
     * @param iopsWriteRateMax iops write rate max
     * @param iopsWriteRateMaxLength iops write rate max length
     * @param cacheMode cache mode
     * @param encryptDetails encrypt details
     * @param waitDetachDevice value set in milliseconds to wait before assuming device removal failed
     * @throws LibvirtException
     * @throws InternalErrorException
     */
    protected synchronized void attachOrDetachDisk(final Connect conn, final boolean attach, final String vmName, final KVMPhysicalDisk attachingDisk, final int devId,
                                                   final String serial, final Long bytesReadRate, final Long bytesReadRateMax, final Long bytesReadRateMaxLength,
                                                   final Long bytesWriteRate, final Long bytesWriteRateMax, final Long bytesWriteRateMaxLength, final Long iopsReadRate,
                                                   final Long iopsReadRateMax, final Long iopsReadRateMaxLength, final Long iopsWriteRate, final Long iopsWriteRateMax,
                                                   final Long iopsWriteRateMaxLength, final String cacheMode, final DiskDef.LibvirtDiskEncryptDetails encryptDetails,
                                                   long waitDetachDevice, Map<String, String> details)
            throws LibvirtException, InternalErrorException {

        List<DiskDef> disks = null;
        Domain dm = null;
        DiskDef diskdef = null;
        final KVMStoragePool attachingPool = attachingDisk.getPool();
        try {
            dm = conn.domainLookupByName(vmName);
            final LibvirtDomainXMLParser parser = new LibvirtDomainXMLParser();
            final String domXml = dm.getXMLDesc(0);
            parser.parseDomainXML(domXml);
            disks = parser.getDisks();
            if (!attach) {
                if (attachingPool.getType() == StoragePoolType.RBD) {
                    if (resource.getHypervisorType() == Hypervisor.HypervisorType.LXC) {
                        final String device = resource.mapRbdDevice(attachingDisk);
                        if (device != null) {
                            logger.debug("RBD device on host is: "+device);
                            attachingDisk.setPath(device);
                        }
                    }
                }

                for (final DiskDef disk : disks) {
                    final String file = disk.getDiskPath();
                    if (file != null && file.equalsIgnoreCase(attachingDisk.getPath())) {
                        diskdef = disk;
                        break;
                    }
                }
                if (diskdef == null) {
                    logger.warn(String.format("Could not find disk [%s] attached to VM instance with UUID [%s]. We will set it as detached in the database to ensure consistency.",
                            attachingDisk.getPath(), dm.getUUIDString()));
                    return;
                }
            } else {
                DiskDef.DiskBus busT = DiskDef.DiskBus.VIRTIO;
                for (final DiskDef disk : disks) {
                    if (disk.getDeviceType() == DeviceType.DISK) {
                        if (disk.getBusType() == DiskDef.DiskBus.SCSI) {
                            busT = DiskDef.DiskBus.SCSI;
                        }
                        break;
                    }
                }
                diskdef = new DiskDef();
                if (busT == DiskDef.DiskBus.SCSI) {
                    diskdef.setQemuDriver(true);
                    diskdef.setDiscard(DiscardType.UNMAP);
                }
                diskdef.setSerial(serial);
                if (attachingPool.getType() == StoragePoolType.RBD) {
                    if(resource.getHypervisorType() == Hypervisor.HypervisorType.LXC){
                        // For LXC, map image to host and then attach to Vm
                        final String device = resource.mapRbdDevice(attachingDisk);
                        if (device != null) {
                            logger.debug("RBD device on host is: "+device);
                            diskdef.defBlockBasedDisk(device, devId, busT);
                        } else {
                            throw new InternalErrorException("Error while mapping disk "+attachingDisk.getPath()+" on host");
                        }
                    } else {
                        diskdef.defNetworkBasedDisk(attachingDisk.getPath(), attachingPool.getSourceHost(), attachingPool.getSourcePort(), attachingPool.getAuthUserName(),
                                attachingPool.getUuid(), devId, busT, DiskProtocol.RBD, DiskDef.DiskFmtType.RAW);
                    }
                } else if (attachingPool.getType() == StoragePoolType.Gluster) {
                    final String mountpoint = attachingPool.getLocalPath();
                    final String path = attachingDisk.getPath();
                    final String glusterVolume = attachingPool.getSourceDir().replace("/", "");
                    diskdef.defNetworkBasedDisk(glusterVolume + path.replace(mountpoint, ""), attachingPool.getSourceHost(), attachingPool.getSourcePort(), null,
                            null, devId, busT, DiskProtocol.GLUSTER, DiskDef.DiskFmtType.QCOW2);
                } else if (attachingPool.getType() == StoragePoolType.PowerFlex) {
                    diskdef.defBlockBasedDisk(attachingDisk.getPath(), devId, busT);
                    if (attachingDisk.getFormat() == PhysicalDiskFormat.QCOW2) {
                        diskdef.setDiskFormatType(DiskDef.DiskFmtType.QCOW2);
                    }
                } else if (attachingDisk.getFormat() == PhysicalDiskFormat.QCOW2) {
                    diskdef.defFileBasedDisk(attachingDisk.getPath(), devId, busT, DiskDef.DiskFmtType.QCOW2);
                } else if (attachingDisk.getFormat() == PhysicalDiskFormat.RAW) {
                    diskdef.defBlockBasedDisk(attachingDisk.getPath(), devId, busT);
                }

                if (encryptDetails != null) {
                    diskdef.setLibvirtDiskEncryptDetails(encryptDetails);
                }

                if ((bytesReadRate != null) && (bytesReadRate > 0)) {
                    diskdef.setBytesReadRate(bytesReadRate);
                }
                if ((bytesReadRateMax != null) && (bytesReadRateMax > 0)) {
                    diskdef.setBytesReadRateMax(bytesReadRateMax);
                }
                if ((bytesReadRateMaxLength != null) && (bytesReadRateMaxLength > 0)) {
                    diskdef.setBytesReadRateMaxLength(bytesReadRateMaxLength);
                }
                if ((bytesWriteRate != null) && (bytesWriteRate > 0)) {
                    diskdef.setBytesWriteRate(bytesWriteRate);
                }
                if ((bytesWriteRateMax != null) && (bytesWriteRateMax > 0)) {
                    diskdef.setBytesWriteRateMax(bytesWriteRateMax);
                }
                if ((bytesWriteRateMaxLength != null) && (bytesWriteRateMaxLength > 0)) {
                    diskdef.setBytesWriteRateMaxLength(bytesWriteRateMaxLength);
                }
                if ((iopsReadRate != null) && (iopsReadRate > 0)) {
                    diskdef.setIopsReadRate(iopsReadRate);
                }
                if ((iopsReadRateMax != null) && (iopsReadRateMax > 0)) {
                    diskdef.setIopsReadRateMax(iopsReadRateMax);
                }
                if ((iopsReadRateMaxLength != null) && (iopsReadRateMaxLength > 0)) {
                    diskdef.setIopsReadRateMaxLength(iopsReadRateMaxLength);
                }
                if ((iopsWriteRate != null) && (iopsWriteRate > 0)) {
                    diskdef.setIopsWriteRate(iopsWriteRate);
                }
                if ((iopsWriteRateMax != null) && (iopsWriteRateMax > 0)) {
                    diskdef.setIopsWriteRateMax(iopsWriteRateMax);
                }
                if ((iopsWriteRateMaxLength != null) && (iopsWriteRateMaxLength > 0)) {
                    diskdef.setIopsWriteRateMaxLength(iopsWriteRateMaxLength);
                }
                if(cacheMode != null) {
                    diskdef.setCacheMode(DiskDef.DiskCacheMode.valueOf(cacheMode.toUpperCase()));
                }

                diskdef.isIothreadsEnabled(details != null && details.containsKey(VmDetailConstants.IOTHREADS));

                String ioDriver = (details != null && details.containsKey(VmDetailConstants.IO_POLICY)) ? details.get(VmDetailConstants.IO_POLICY) : null;
                if (ioDriver != null) {
                    resource.setDiskIoDriver(diskdef, resource.getIoDriverForTheStorage(ioDriver.toUpperCase()));
                }
            }

            attachOrDetachDevice(conn, attach, vmName, diskdef, waitDetachDevice);
        } finally {
            if (dm != null) {
                dm.free();
            }
        }
    }

    @Override
    public Answer attachVolume(final AttachCommand cmd) {
        final DiskTO disk = cmd.getDisk();
        final VolumeObjectTO vol = (VolumeObjectTO)disk.getData();
        final PrimaryDataStoreTO primaryStore = (PrimaryDataStoreTO)vol.getDataStore();
        final String vmName = cmd.getVmName();
        final String serial = resource.diskUuidToSerial(vol.getUuid());

        try {
            final Connect conn = LibvirtConnection.getConnectionByVmName(vmName);
            DiskDef.LibvirtDiskEncryptDetails encryptDetails = null;
            if (vol.requiresEncryption()) {
                String secretUuid = resource.createLibvirtVolumeSecret(conn, vol.getPath(), vol.getPassphrase());
                encryptDetails = new DiskDef.LibvirtDiskEncryptDetails(secretUuid, QemuObject.EncryptFormat.enumValue(vol.getEncryptFormat()));
                vol.clearPassphrase();
            }

            storagePoolMgr.connectPhysicalDisk(primaryStore.getPoolType(), primaryStore.getUuid(), vol.getPath(), disk.getDetails());

            final KVMPhysicalDisk phyDisk = storagePoolMgr.getPhysicalDisk(primaryStore.getPoolType(), primaryStore.getUuid(), vol.getPath());
            final String volCacheMode = vol.getCacheMode() == null ? null : vol.getCacheMode().toString();
            logger.debug(String.format("Attaching physical disk %s with format %s", phyDisk.getPath(), phyDisk.getFormat()));

            attachOrDetachDisk(conn, true, vmName, phyDisk, disk.getDiskSeq().intValue(), serial,
                    vol.getBytesReadRate(), vol.getBytesReadRateMax(), vol.getBytesReadRateMaxLength(),
                    vol.getBytesWriteRate(), vol.getBytesWriteRateMax(), vol.getBytesWriteRateMaxLength(),
                    vol.getIopsReadRate(), vol.getIopsReadRateMax(), vol.getIopsReadRateMaxLength(),
                    vol.getIopsWriteRate(), vol.getIopsWriteRateMax(), vol.getIopsWriteRateMaxLength(), volCacheMode, encryptDetails, disk.getDetails());

            return new AttachAnswer(disk);
        } catch (final LibvirtException e) {
            logger.debug("Failed to attach volume: " + vol.getPath() + ", due to ", e);
            storagePoolMgr.disconnectPhysicalDisk(primaryStore.getPoolType(), primaryStore.getUuid(), vol.getPath());
            return new AttachAnswer(e.toString());
        } catch (final InternalErrorException e) {
            logger.debug("Failed to attach volume: " + vol.getPath() + ", due to ", e);
            return new AttachAnswer(e.toString());
        } catch (final CloudRuntimeException e) {
            logger.debug("Failed to attach volume: " + vol.getPath() + ", due to ", e);
            return new AttachAnswer(e.toString());
        } finally {
            vol.clearPassphrase();
        }
    }

    @Override
    public Answer dettachVolume(final DettachCommand cmd) {
        final DiskTO disk = cmd.getDisk();
        final VolumeObjectTO vol = (VolumeObjectTO)disk.getData();
        final PrimaryDataStoreTO primaryStore = (PrimaryDataStoreTO)vol.getDataStore();
        final String vmName = cmd.getVmName();
        final String serial = resource.diskUuidToSerial(vol.getUuid());
        long waitDetachDevice = cmd.getWaitDetachDevice();
        try {
            final Connect conn = LibvirtConnection.getConnectionByVmName(vmName);

            final KVMPhysicalDisk phyDisk = storagePoolMgr.getPhysicalDisk(primaryStore.getPoolType(), primaryStore.getUuid(), vol.getPath());
            final String volCacheMode = vol.getCacheMode() == null ? null : vol.getCacheMode().toString();

            attachOrDetachDisk(conn, false, vmName, phyDisk, disk.getDiskSeq().intValue(), serial,
                    vol.getBytesReadRate(), vol.getBytesReadRateMax(), vol.getBytesReadRateMaxLength(),
                    vol.getBytesWriteRate(), vol.getBytesWriteRateMax(), vol.getBytesWriteRateMaxLength(),
                    vol.getIopsReadRate(), vol.getIopsReadRateMax(), vol.getIopsReadRateMaxLength(),
                    vol.getIopsWriteRate(), vol.getIopsWriteRateMax(), vol.getIopsWriteRateMaxLength(), volCacheMode, null, waitDetachDevice, null);

            storagePoolMgr.disconnectPhysicalDisk(primaryStore.getPoolType(), primaryStore.getUuid(), vol.getPath());

            return new DettachAnswer(disk);
        } catch (final LibvirtException e) {
            logger.debug("Failed to detach volume: " + vol.getPath() + ", due to ", e);
            return new DettachAnswer(e.toString());
        } catch (final InternalErrorException e) {
            logger.debug("Failed to detach volume: " + vol.getPath() + ", due to ", e);
            return new DettachAnswer(e.toString());
        } catch (final CloudRuntimeException e) {
            logger.debug("Failed to detach volume: " + vol.getPath() + ", due to ", e);
            return new DettachAnswer(e.toString());
        } finally {
            vol.clearPassphrase();
        }
    }

    /**
     * Create volume with backing file (linked clone)
     */
    protected KVMPhysicalDisk createLinkedCloneVolume(MigrationOptions migrationOptions, KVMStoragePool srcPool, KVMStoragePool primaryPool, VolumeObjectTO volume, PhysicalDiskFormat format, int timeout) {
        String srcBackingFilePath = migrationOptions.getSrcBackingFilePath();
        boolean copySrcTemplate = migrationOptions.isCopySrcTemplate();
        KVMPhysicalDisk srcTemplate = srcPool.getPhysicalDisk(srcBackingFilePath);
        KVMPhysicalDisk destTemplate;
        if (copySrcTemplate) {
            KVMPhysicalDisk copiedTemplate = storagePoolMgr.copyPhysicalDisk(srcTemplate, srcTemplate.getName(), primaryPool, 10000 * 1000);
            destTemplate = primaryPool.getPhysicalDisk(copiedTemplate.getPath());
        } else {
            destTemplate = primaryPool.getPhysicalDisk(srcBackingFilePath);
        }
        return storagePoolMgr.createDiskWithTemplateBacking(destTemplate, volume.getUuid(), format, volume.getSize(),
                primaryPool, timeout, volume.getPassphrase());
    }

    /**
     * Create full clone volume from VM snapshot
     */
    protected KVMPhysicalDisk createFullCloneVolume(MigrationOptions migrationOptions, VolumeObjectTO volume, KVMStoragePool primaryPool, PhysicalDiskFormat format) {
            logger.debug("For VM migration with full-clone volume: Creating empty stub disk for source disk " + migrationOptions.getSrcVolumeUuid() + " and size: " + toHumanReadableSize(volume.getSize()) + " and format: " + format);
        return primaryPool.createPhysicalDisk(volume.getUuid(), format, volume.getProvisioningType(), volume.getSize(), volume.getPassphrase());
    }

    @Override
    public Answer createVolume(final CreateObjectCommand cmd) {
        final VolumeObjectTO volume = (VolumeObjectTO)cmd.getData();
        final PrimaryDataStoreTO primaryStore = (PrimaryDataStoreTO)volume.getDataStore();

        KVMStoragePool primaryPool = null;
        KVMPhysicalDisk vol = null;
        long disksize;
        try {
            primaryPool = storagePoolMgr.getStoragePool(primaryStore.getPoolType(), primaryStore.getUuid());
            disksize = volume.getSize();
            PhysicalDiskFormat format;
            if (volume.getFormat() == null || StoragePoolType.RBD.equals(primaryStore.getPoolType())) {
                format = primaryPool.getDefaultFormat();
            } else {
                format = PhysicalDiskFormat.valueOf(volume.getFormat().toString().toUpperCase());
            }

            MigrationOptions migrationOptions = volume.getMigrationOptions();
            if (migrationOptions != null) {
                int timeout = migrationOptions.getTimeout();

                if (migrationOptions.getType() == MigrationOptions.Type.LinkedClone) {
                    KVMStoragePool srcPool = getTemplateSourcePoolUsingMigrationOptions(primaryPool, migrationOptions);
                    vol = createLinkedCloneVolume(migrationOptions, srcPool, primaryPool, volume, format, timeout);
                } else if (migrationOptions.getType() == MigrationOptions.Type.FullClone) {
                    vol = createFullCloneVolume(migrationOptions, volume, primaryPool, format);
                }
            } else {
                vol = primaryPool.createPhysicalDisk(volume.getUuid(), format,
                        volume.getProvisioningType(), disksize, volume.getPassphrase());
            }

            final VolumeObjectTO newVol = new VolumeObjectTO();
            if(vol != null) {
                newVol.setPath(vol.getName());
                if (vol.getQemuEncryptFormat() != null) {
                    newVol.setEncryptFormat(vol.getQemuEncryptFormat().toString());
                }
                if (vol.getFormat() != null) {
                    format = vol.getFormat();
                }
            }
            newVol.setSize(volume.getSize());
            newVol.setFormat(ImageFormat.valueOf(format.toString().toUpperCase()));

            return new CreateObjectAnswer(newVol);
        } catch (final Exception e) {
            logger.debug("Failed to create volume: ", e);
            return new CreateObjectAnswer(e.toString());
        } finally {
            volume.clearPassphrase();
        }
    }

    /**
     * XML to take disk-only snapshot of the VM.<br><br>
     * 1st parameter: snapshot's name;<br>
     * 2nd parameter: disk's label (target.dev tag from VM's XML);<br>
     * 3rd parameter: absolute path to create the snapshot;<br>
     * 4th parameter: list of disks to avoid on snapshot {@link #TAG_AVOID_DISK_FROM_SNAPSHOT};
     */
    private static final String XML_CREATE_DISK_SNAPSHOT = "<domainsnapshot><name>%s</name><disks><disk name='%s' snapshot='external'><source file='%s'/></disk>%s</disks>"
      + "</domainsnapshot>";

    /**
     * XML to take full VM snapshot.<br><br>
     * 1st parameter: snapshot's name;<br>
     * 2nd parameter: domain's UUID;<br>
     */
    private static final String XML_CREATE_FULL_VM_SNAPSHOT = "<domainsnapshot><name>%s</name><domain><uuid>%s</uuid></domain></domainsnapshot>";

    /**
     * Tag to avoid disk from snapshot.<br><br>
     * 1st parameter: disk's label (target.dev tag from VM's XML);
     */
    private static final String TAG_AVOID_DISK_FROM_SNAPSHOT = "<disk name='%s' snapshot='no' />";

    /**
     * Virsh command to merge (blockcommit) snapshot into the base file.<br><br>
     * 1st parameter: VM's name;<br>
     * 2nd parameter: disk's label (target.dev tag from VM's XML);<br>
     * 3rd parameter: the absolute path of the base file;
     * 4th parameter: the flag '--delete', if Libvirt supports it. Libvirt started to support it on version <b>6.0.0</b>;
     */
    private static final String COMMAND_MERGE_SNAPSHOT = "virsh blockcommit %s %s --base %s --active --wait %s --pivot";

    /**
     * Flag to take disk-only snapshots from VM.<br><br>
     * Libvirt lib for java does not have the enum virDomainSnapshotCreateFlags.
     * @see <a href="https://libvirt.org/html/libvirt-libvirt-domain-snapshot.html">Module libvirt-domain-snapshot from libvirt</a>
     */
    private static final int VIR_DOMAIN_SNAPSHOT_CREATE_DISK_ONLY = 16;

    /**
     * Min rate between available pool and disk size to take disk snapshot.<br><br>
     * As we are copying the base disk to a folder in the same primary storage, we need at least once more disk size of available space in the primary storage, plus 5% as a
     * security margin.
     */
    private static final double MIN_RATE_BETWEEN_AVAILABLE_POOL_AND_DISK_SIZE_TO_TAKE_DISK_SNAPSHOT = 1.05;

    /**
     * Message that can occurs when using a QEMU binary that does not support live disk snapshot (e.g. CentOS 7 QEMU binaries).
     */
    private static final String LIBVIRT_OPERATION_NOT_SUPPORTED_MESSAGE = "Operation not supported";

    @Override
    public Answer createSnapshot(final CreateObjectCommand cmd) {
        final SnapshotObjectTO snapshotTO = (SnapshotObjectTO)cmd.getData();
        final PrimaryDataStoreTO primaryStore = (PrimaryDataStoreTO)snapshotTO.getDataStore();
        final VolumeObjectTO volume = snapshotTO.getVolume();
        final String snapshotName = UUID.randomUUID().toString();
        final String vmName = volume.getVmName();

        try {
            final Connect conn = LibvirtConnection.getConnectionByVmName(vmName);
            DomainInfo.DomainState state = null;
            Domain vm = null;
            if (vmName != null) {
                try {
                    vm = resource.getDomain(conn, vmName);
                    state = vm.getInfo().state;
                } catch (final LibvirtException e) {
                    logger.trace("Ignoring libvirt error.", e);
                }
            }

            if (state == DomainInfo.DomainState.VIR_DOMAIN_RUNNING && volume.requiresEncryption()) {
                throw new CloudRuntimeException("VM is running, encrypted volume snapshots aren't supported");
            }

            final KVMStoragePool primaryPool = storagePoolMgr.getStoragePool(primaryStore.getPoolType(), primaryStore.getUuid());

            final KVMPhysicalDisk disk = storagePoolMgr.getPhysicalDisk(primaryStore.getPoolType(), primaryStore.getUuid(), volume.getPath());

            String diskPath = disk.getPath();
            String snapshotPath = diskPath + File.separator + snapshotName;
            if (state == DomainInfo.DomainState.VIR_DOMAIN_RUNNING && !primaryPool.isExternalSnapshot()) {

                validateAvailableSizeOnPoolToTakeVolumeSnapshot(primaryPool, disk);

                try {
                    snapshotPath = getSnapshotPathInPrimaryStorage(primaryPool.getLocalPath(), snapshotName);

                    String diskLabel = takeVolumeSnapshot(resource.getDisks(conn, vmName), snapshotName, diskPath, vm);
                    String convertResult = convertBaseFileToSnapshotFileInPrimaryStorageDir(primaryPool, diskPath, snapshotPath, volume, cmd.getWait());

                    mergeSnapshotIntoBaseFile(vm, diskLabel, diskPath, snapshotName, volume, conn);

                    validateConvertResult(convertResult, snapshotPath);
                } catch (LibvirtException e) {
                    if (!e.getMessage().contains(LIBVIRT_OPERATION_NOT_SUPPORTED_MESSAGE)) {
                        throw e;
                    }

                    logger.info(String.format("It was not possible to take live disk snapshot for volume [%s], in VM [%s], due to [%s]. We will take full snapshot of the VM"
                            + " and extract the disk instead. Consider upgrading your QEMU binary.", volume, vmName, e.getMessage()));

                    takeFullVmSnapshotForBinariesThatDoesNotSupportLiveDiskSnapshot(vm, snapshotName, vmName);
                    primaryPool.createFolder(TemplateConstants.DEFAULT_SNAPSHOT_ROOT_DIR);
                    extractDiskFromFullVmSnapshot(disk, volume, snapshotPath, snapshotName, vmName, vm);
                }

                /*
                 * libvirt on RHEL6 doesn't handle resume event emitted from
                 * qemu
                 */
                vm = resource.getDomain(conn, vmName);
                state = vm.getInfo().state;
                if (state == DomainInfo.DomainState.VIR_DOMAIN_PAUSED) {
                    vm.resume();
                }
            } else {
                /**
                 * For RBD we can't use libvirt to do our snapshotting or any Bash scripts.
                 * libvirt also wants to store the memory contents of the Virtual Machine,
                 * but that's not possible with RBD since there is no way to store the memory
                 * contents in RBD.
                 *
                 * So we rely on the Java bindings for RBD to create our snapshot
                 *
                 * This snapshot might not be 100% consistent due to writes still being in the
                 * memory of the Virtual Machine, but if the VM runs a kernel which supports
                 * barriers properly (>2.6.32) this won't be any different then pulling the power
                 * cord out of a running machine.
                 */
                if (primaryPool.getType() == StoragePoolType.RBD) {
                    try {
                        Rados r = radosConnect(primaryPool);

                        final IoCTX io = r.ioCtxCreate(primaryPool.getSourceDir());
                        final Rbd rbd = new Rbd(io);
                        final RbdImage image = rbd.open(disk.getName());

                        logger.debug("Attempting to create RBD snapshot " + disk.getName() + "@" + snapshotName);
                        image.snapCreate(snapshotName);

                        rbd.close(image);
                        r.ioCtxDestroy(io);
                    } catch (final Exception e) {
                        logger.error("A RBD snapshot operation on " + disk.getName() + " failed. The error was: " + e.getMessage());
                    }
                } else if (primaryPool.getType() == StoragePoolType.CLVM) {
                    /* VM is not running, create a snapshot by ourself */
                    final Script command = new Script(_manageSnapshotPath, _cmdsTimeout, logger);
                    command.add(MANAGE_SNAPSTHOT_CREATE_OPTION, disk.getPath());
                    command.add(NAME_OPTION, snapshotName);
                    final String result = command.execute();
                    if (result != null) {
                        logger.debug("Failed to manage snapshot: " + result);
                        return new CreateObjectAnswer("Failed to manage snapshot: " + result);
                    }
                } else {
                    snapshotPath = getSnapshotPathInPrimaryStorage(primaryPool.getLocalPath(), snapshotName);
                    String convertResult = convertBaseFileToSnapshotFileInPrimaryStorageDir(primaryPool, diskPath, snapshotPath, volume, cmd.getWait());
                    validateConvertResult(convertResult, snapshotPath);
                }
            }

            final SnapshotObjectTO newSnapshot = new SnapshotObjectTO();

            newSnapshot.setPath(snapshotPath);
            return new CreateObjectAnswer(newSnapshot);
        } catch (CloudRuntimeException | LibvirtException | IOException ex) {
            String errorMsg = String.format("Failed take snapshot for volume [%s], in VM [%s], due to [%s].", volume, vmName, ex.getMessage());
            logger.error(errorMsg, ex);
            return new CreateObjectAnswer(errorMsg);
        } finally {
            volume.clearPassphrase();
        }
    }

    protected void deleteFullVmSnapshotAfterConvertingItToExternalDiskSnapshot(Domain vm, String snapshotName, VolumeObjectTO volume, String vmName) throws LibvirtException {
        logger.debug(String.format("Deleting full VM snapshot [%s] of VM [%s] as we already converted it to an external disk snapshot of the volume [%s].", snapshotName, vmName,
                volume));

        DomainSnapshot domainSnapshot = vm.snapshotLookupByName(snapshotName);
        domainSnapshot.delete(0);
    }

    protected void extractDiskFromFullVmSnapshot(KVMPhysicalDisk disk, VolumeObjectTO volume, String snapshotPath, String snapshotName, String vmName, Domain vm)
            throws LibvirtException {
        QemuImgFile srcFile = new QemuImgFile(disk.getPath(), disk.getFormat());
        QemuImgFile destFile = new QemuImgFile(snapshotPath, disk.getFormat());

        try {
            QemuImg qemuImg = new QemuImg(_cmdsTimeout);
            logger.debug(String.format("Converting full VM snapshot [%s] of VM [%s] to external disk snapshot of the volume [%s].", snapshotName, vmName, volume));
            qemuImg.convert(srcFile, destFile, null, snapshotName, true);
        } catch (QemuImgException qemuException) {
            String message = String.format("Could not convert full VM snapshot [%s] of VM [%s] to external disk snapshot of volume [%s] due to [%s].", snapshotName, vmName, volume,
                    qemuException.getMessage());

            logger.error(message, qemuException);
            throw new CloudRuntimeException(message, qemuException);
        } finally {
            deleteFullVmSnapshotAfterConvertingItToExternalDiskSnapshot(vm, snapshotName, volume, vmName);
        }
    }

    protected void takeFullVmSnapshotForBinariesThatDoesNotSupportLiveDiskSnapshot(Domain vm, String snapshotName, String vmName) throws LibvirtException {
        String vmUuid = vm.getUUIDString();

        long start = System.currentTimeMillis();
        vm.snapshotCreateXML(String.format(XML_CREATE_FULL_VM_SNAPSHOT, snapshotName, vmUuid));
        logger.debug(String.format("Full VM Snapshot [%s] of VM [%s] took [%s] seconds to finish.", snapshotName, vmName, (System.currentTimeMillis() - start)/1000));
    }

    protected void validateConvertResult(String convertResult, String snapshotPath) throws CloudRuntimeException, IOException {
        if (convertResult == null) {
            return;
        }

        Files.deleteIfExists(Paths.get(snapshotPath));
        throw new CloudRuntimeException(convertResult);
    }

    /**
     * Merges the snapshot into base file to keep volume and VM behavior after stopping - starting.
     * @param vm Domain of the VM;
     * @param diskLabel Disk label to manage snapshot and base file;
     * @param baseFilePath Path of the base file;
     * @param snapshotName Name of the snapshot;
     * @throws LibvirtException
     */
    protected void mergeSnapshotIntoBaseFile(Domain vm, String diskLabel, String baseFilePath, String snapshotName, VolumeObjectTO volume,
            Connect conn) throws LibvirtException {
        boolean isLibvirtSupportingFlagDeleteOnCommandVirshBlockcommit = LibvirtUtilitiesHelper.isLibvirtSupportingFlagDeleteOnCommandVirshBlockcommit(conn);
        String vmName = vm.getName();
        String mergeCommand = String.format(COMMAND_MERGE_SNAPSHOT, vmName, diskLabel, baseFilePath, isLibvirtSupportingFlagDeleteOnCommandVirshBlockcommit ? "--delete" : "");
        String mergeResult = Script.runSimpleBashScript(mergeCommand);

        if (mergeResult == null) {
            logger.debug(String.format("Successfully merged snapshot [%s] into VM [%s] %s base file.", snapshotName, vmName, volume));
            manuallyDeleteUnusedSnapshotFile(isLibvirtSupportingFlagDeleteOnCommandVirshBlockcommit, getSnapshotTemporaryPath(baseFilePath, snapshotName));
            return;
        }

        String errorMsg = String.format("Failed to merge snapshot [%s] into VM [%s] %s base file. Command [%s] resulted in [%s]. If the VM is stopped and then started, it"
          + " will start to write in the base file again. All changes made between the snapshot and the VM stop will be in the snapshot. If the VM is stopped, the snapshot must be"
          + " merged into the base file manually.", snapshotName, vmName, volume, mergeCommand, mergeResult);

        logger.warn(String.format("%s VM XML: [%s].", errorMsg, vm.getXMLDesc(0)));
        throw new CloudRuntimeException(errorMsg);
    }

    /**
     * Manually deletes the unused snapshot file.<br/>
     * This method is necessary due to Libvirt created the tag '--delete' on command 'virsh blockcommit' on version <b>1.2.9</b>, however it was only implemented on version
     *  <b>6.0.0</b>.
     * @param snapshotPath The unused snapshot file to manually delete.
     */
    protected void manuallyDeleteUnusedSnapshotFile(boolean isLibvirtSupportingFlagDeleteOnCommandVirshBlockcommit, String snapshotPath) {
        if (isLibvirtSupportingFlagDeleteOnCommandVirshBlockcommit) {
            logger.debug(String.format("The current Libvirt's version supports the flag '--delete' on command 'virsh blockcommit', we will skip the manually deletion of the"
                    + " unused snapshot file [%s] as it already was automatically deleted.", snapshotPath));
            return;
        }

        logger.debug(String.format("The current Libvirt's version does not supports the flag '--delete' on command 'virsh blockcommit', therefore we will manually delete the"
                + " unused snapshot file [%s].", snapshotPath));

        try {
            Files.deleteIfExists(Paths.get(snapshotPath));
            logger.debug(String.format("Manually deleted unused snapshot file [%s].", snapshotPath));
        } catch (IOException ex) {
            throw new CloudRuntimeException(String.format("Unable to manually delete unused snapshot file [%s] due to [%s].", snapshotPath, ex.getMessage()));
        }
    }

    /**
     * Creates the snapshot directory in the primary storage, if it does not exist; then, converts the base file (VM's old writing file) to the snapshot directory.
     * @param primaryPool Storage to create folder, if not exists;
     * @param baseFile Base file of VM, which will be converted;
     * @param snapshotPath Path to convert the base file;
     * @return null if the conversion occurs successfully or an error message that must be handled.
     */
    protected String convertBaseFileToSnapshotFileInPrimaryStorageDir(KVMStoragePool primaryPool, String baseFile, String snapshotPath, VolumeObjectTO volume, int wait) {
        try {
            s_logger.debug(String.format("Trying to convert volume [%s] (%s) to snapshot [%s].", volume, baseFile, snapshotPath));

            primaryPool.createFolder(TemplateConstants.DEFAULT_SNAPSHOT_ROOT_DIR);
<<<<<<< HEAD
            Files.copy(Paths.get(baseFile), Paths.get(snapshotPath));
            logger.debug(String.format("Copied %s snapshot from [%s] to [%s].", volume, baseFile, snapshotPath));
=======

            QemuImgFile srcFile = new QemuImgFile(baseFile);
            srcFile.setFormat(PhysicalDiskFormat.QCOW2);

            QemuImgFile destFile = new QemuImgFile(snapshotPath);
            destFile.setFormat(PhysicalDiskFormat.QCOW2);

            QemuImg q = new QemuImg(wait);
            q.convert(srcFile, destFile);

            s_logger.debug(String.format("Converted volume [%s] (from path \"%s\") to snapshot [%s].", volume, baseFile, snapshotPath));
>>>>>>> c3aeba1f
            return null;
        } catch (QemuImgException | LibvirtException ex) {
            return String.format("Failed to convert %s snapshot of volume [%s] to [%s] due to [%s].", volume, baseFile, snapshotPath, ex.getMessage());
        }
    }

    /**
     * Retrieves the path of the snapshot on primary storage snapshot's dir.
     * @param primaryStoragePath Path of the primary storage;
     * @param snapshotName Snapshot name;
     * @return the path of the snapshot in primary storage snapshot's dir.
     */
    protected String getSnapshotPathInPrimaryStorage(String primaryStoragePath, String snapshotName) {
        return String.format("%s%s%s%s%s", primaryStoragePath, File.separator, TemplateConstants.DEFAULT_SNAPSHOT_ROOT_DIR, File.separator, snapshotName);
    }

    /**
     * Take a volume snapshot of the specified volume.
     * @param disks List of VM's disks;
     * @param snapshotName Name of the snapshot;
     * @param diskPath Path of the disk to take snapshot;
     * @param vm VM in which disk stay;
     * @return the disk label in VM's XML.
     * @throws LibvirtException
     */
    protected String takeVolumeSnapshot(List<DiskDef> disks, String snapshotName, String diskPath, Domain vm) throws LibvirtException{
        Pair<String, Set<String>> diskToSnapshotAndDisksToAvoid = getDiskToSnapshotAndDisksToAvoid(disks, diskPath, vm);
        String diskLabelToSnapshot = diskToSnapshotAndDisksToAvoid.first();
        String disksToAvoidsOnSnapshot = diskToSnapshotAndDisksToAvoid.second().stream().map(diskLabel -> String.format(TAG_AVOID_DISK_FROM_SNAPSHOT, diskLabel))
          .collect(Collectors.joining());
        String snapshotTemporaryPath = getSnapshotTemporaryPath(diskPath, snapshotName);

        String createSnapshotXmlFormated = String.format(XML_CREATE_DISK_SNAPSHOT, snapshotName, diskLabelToSnapshot, snapshotTemporaryPath, disksToAvoidsOnSnapshot);

        long start = System.currentTimeMillis();
        vm.snapshotCreateXML(createSnapshotXmlFormated, VIR_DOMAIN_SNAPSHOT_CREATE_DISK_ONLY);
        logger.debug(String.format("Snapshot [%s] took [%s] seconds to finish.", snapshotName, (System.currentTimeMillis() - start)/1000));

        return diskLabelToSnapshot;
    }

    /**
     * Retrieves the disk label to take snapshot and, in case that there is more than one disk attached to VM, the disk labels to avoid the snapshot;
     * @param disks List of VM's disks;
     * @param diskPath Path of the disk to take snapshot;
     * @param vm VM in which disks stay;
     * @return the label to take snapshot and the labels to avoid it. If the disk path not be found in VM's XML or be found more than once, it will throw a CloudRuntimeException.
     * @throws org.libvirt.LibvirtException
     */
    protected Pair<String, Set<String>> getDiskToSnapshotAndDisksToAvoid(List<DiskDef> disks, String diskPath, Domain vm) throws LibvirtException {
        String diskLabelToSnapshot = null;
        Set<String> disksToAvoid = new HashSet<>();

        for (DiskDef disk : disks) {
            String diskDefPath = disk.getDiskPath();

            if (StringUtils.isEmpty(diskDefPath)) {
                continue;
            }

            String diskLabel = disk.getDiskLabel();

            if (!diskPath.equals(diskDefPath)) {
                disksToAvoid.add(diskLabel);
                continue;
            }

            if (diskLabelToSnapshot != null) {
                throw new CloudRuntimeException(String.format("VM [%s] has more than one disk with path [%s]. VM's XML [%s].", vm.getName(), diskPath, vm.getXMLDesc(0)));
            }

            diskLabelToSnapshot = diskLabel;
        }

        if (diskLabelToSnapshot == null) {
            throw new CloudRuntimeException(String.format("VM [%s] has no disk with path [%s]. VM's XML [%s].", vm.getName(), diskPath, vm.getXMLDesc(0)));
        }

        return new Pair<>(diskLabelToSnapshot, disksToAvoid);
    }

    /**
     * Retrieves the temporary path of the snapshot.
     * @param diskPath Path of the disk to snapshot;
     * @param snapshotName Snapshot name;
     * @return the path of the disk replacing the disk with the snapshot.
     */
    protected String getSnapshotTemporaryPath(String diskPath, String snapshotName) {
        String[] diskPathSplitted = diskPath.split(File.separator);
        diskPathSplitted[diskPathSplitted.length - 1] = snapshotName;
        return String.join(File.separator, diskPathSplitted);
    }

    /**
     * Validate if the primary storage has enough capacity to take a disk snapshot, as the snapshot will duplicate the disk to backup.
     * @param primaryPool Primary storage to verify capacity;
     * @param disk Disk that will be snapshotted.
     */
    protected void validateAvailableSizeOnPoolToTakeVolumeSnapshot(KVMStoragePool primaryPool, KVMPhysicalDisk disk) {
        long availablePoolSize = primaryPool.getAvailable();
        String poolDescription = new ToStringBuilder(primaryPool, ToStringStyle.JSON_STYLE).append("uuid", primaryPool.getUuid()).append("localPath", primaryPool.getLocalPath())
                .toString();
        String diskDescription = new ToStringBuilder(disk, ToStringStyle.JSON_STYLE).append("name", disk.getName()).append("path", disk.getPath()).append("size", disk.getSize())
                .toString();

        if (isAvailablePoolSizeDividedByDiskSizeLesserThanMinRate(availablePoolSize, disk.getSize())) {
            throw new CloudRuntimeException(String.format("Pool [%s] available size [%s] must be at least once more of disk [%s] size, plus 5%%. Not taking snapshot.", poolDescription, availablePoolSize,
                diskDescription));
        }

        logger.debug(String.format("Pool [%s] has enough available size [%s] to take volume [%s] snapshot.", poolDescription, availablePoolSize, diskDescription));
    }

    protected boolean isAvailablePoolSizeDividedByDiskSizeLesserThanMinRate(long availablePoolSize, long diskSize) {
        return ((availablePoolSize * 1d) / (diskSize * 1d)) < MIN_RATE_BETWEEN_AVAILABLE_POOL_AND_DISK_SIZE_TO_TAKE_DISK_SNAPSHOT;
    }

    private Rados radosConnect(final KVMStoragePool primaryPool) throws RadosException {
        Rados r = new Rados(primaryPool.getAuthUserName());
        r.confSet(CEPH_MON_HOST, primaryPool.getSourceHost() + ":" + primaryPool.getSourcePort());
        r.confSet(CEPH_AUTH_KEY, primaryPool.getAuthSecret());
        r.confSet(CEPH_CLIENT_MOUNT_TIMEOUT, CEPH_DEFAULT_MOUNT_TIMEOUT);
        r.connect();
        logger.debug("Successfully connected to Ceph cluster at " + r.confGet(CEPH_MON_HOST));
        return r;
    }

    @Override
    public Answer deleteVolume(final DeleteCommand cmd) {
        final VolumeObjectTO vol = (VolumeObjectTO)cmd.getData();
        final PrimaryDataStoreTO primaryStore = (PrimaryDataStoreTO)vol.getDataStore();
        try {
            final KVMStoragePool pool = storagePoolMgr.getStoragePool(primaryStore.getPoolType(), primaryStore.getUuid());
            try {
                pool.getPhysicalDisk(vol.getPath());
            } catch (final Exception e) {
                logger.debug("can't find volume: " + vol.getPath() + ", return true");
                return new Answer(null);
            }
            pool.deletePhysicalDisk(vol.getPath(), vol.getFormat());
            return new Answer(null);
        } catch (final CloudRuntimeException e) {
            logger.debug("Failed to delete volume: ", e);
            return new Answer(null, false, e.toString());
        } finally {
            vol.clearPassphrase();
        }
    }

    @Override
    public Answer createVolumeFromSnapshot(final CopyCommand cmd) {
        final DataTO srcData = cmd.getSrcTO();
        final SnapshotObjectTO snapshot = (SnapshotObjectTO)srcData;
        final VolumeObjectTO volume = snapshot.getVolume();
        try {
            final DataTO destData = cmd.getDestTO();
            final PrimaryDataStoreTO pool = (PrimaryDataStoreTO)destData.getDataStore();
            final DataStoreTO imageStore = srcData.getDataStore();

            if (!(imageStore instanceof NfsTO || imageStore instanceof PrimaryDataStoreTO)) {
                return new CopyCmdAnswer("unsupported protocol");
            }

            final String snapshotFullPath = snapshot.getPath();
            final int index = snapshotFullPath.lastIndexOf("/");
            final String snapshotPath = snapshotFullPath.substring(0, index);
            final String snapshotName = snapshotFullPath.substring(index + 1);
            KVMPhysicalDisk disk = null;
            if (imageStore instanceof NfsTO) {
                disk = createVolumeFromSnapshotOnNFS(cmd, pool, imageStore, volume, snapshotPath, snapshotName);
            } else {
                disk = createVolumeFromRBDSnapshot(cmd, destData, pool, imageStore, volume, snapshotName, disk);
            }

            if (disk == null) {
                return new CopyCmdAnswer("Could not create volume from snapshot");
            }
            final VolumeObjectTO newVol = new VolumeObjectTO();
            newVol.setPath(disk.getName());
            newVol.setSize(disk.getVirtualSize());
            newVol.setFormat(ImageFormat.valueOf(disk.getFormat().toString().toUpperCase()));

            return new CopyCmdAnswer(newVol);
        } catch (final CloudRuntimeException e) {
            logger.debug("Failed to createVolumeFromSnapshot: ", e);
            return new CopyCmdAnswer(e.toString());
        } finally {
            volume.clearPassphrase();
        }
    }

    private List<StoragePoolType> storagePoolTypesToDeleteSnapshotFile = Arrays.asList(StoragePoolType.Filesystem, StoragePoolType.NetworkFilesystem,
            StoragePoolType.SharedMountPoint);

    private KVMPhysicalDisk createVolumeFromRBDSnapshot(CopyCommand cmd, DataTO destData,
            PrimaryDataStoreTO pool, DataStoreTO imageStore, VolumeObjectTO volume, String snapshotName, KVMPhysicalDisk disk) {
        PrimaryDataStoreTO primaryStore = (PrimaryDataStoreTO) imageStore;
        KVMStoragePool srcPool = storagePoolMgr.getStoragePool(primaryStore.getPoolType(), primaryStore.getUuid());
        KVMPhysicalDisk snapshotDisk = srcPool.getPhysicalDisk(volume.getPath());
        KVMStoragePool destPool = storagePoolMgr.getStoragePool(pool.getPoolType(), pool.getUuid());
        VolumeObjectTO newVol = (VolumeObjectTO) destData;

        if (StoragePoolType.RBD.equals(primaryStore.getPoolType())) {
            logger.debug(String.format("Attempting to create volume from RBD snapshot %s", snapshotName));
            if (StoragePoolType.RBD.equals(pool.getPoolType())) {
                disk = createRBDvolumeFromRBDSnapshot(snapshotDisk, snapshotName, newVol.getUuid(),
                        PhysicalDiskFormat.RAW, newVol.getSize(), destPool, cmd.getWaitInMillSeconds());
                logger.debug(String.format("Created RBD volume %s from snapshot %s", disk, snapshotDisk));
            } else {
                Map<String, String> details = cmd.getOptions2();

                String path = details != null ? details.get(DiskTO.IQN) : null;

                storagePoolMgr.connectPhysicalDisk(pool.getPoolType(), pool.getUuid(), path, details);

                snapshotDisk.setPath(snapshotDisk.getPath() + "@" + snapshotName);
                disk = storagePoolMgr.copyPhysicalDisk(snapshotDisk, path != null ? path : newVol.getUuid(),
                        destPool, cmd.getWaitInMillSeconds());

                storagePoolMgr.disconnectPhysicalDisk(pool.getPoolType(), pool.getUuid(), path);
                logger.debug(String.format("Created RBD volume %s from snapshot %s", disk, snapshotDisk));

            }
        }
        return disk;
    }

    private KVMPhysicalDisk createVolumeFromSnapshotOnNFS(CopyCommand cmd, PrimaryDataStoreTO pool,
            DataStoreTO imageStore, VolumeObjectTO volume, String snapshotPath, String snapshotName) {
        NfsTO nfsImageStore = (NfsTO)imageStore;
        KVMStoragePool secondaryPool = storagePoolMgr.getStoragePoolByURI(nfsImageStore.getUrl() + File.separator + snapshotPath);
        KVMPhysicalDisk snapshotDisk = secondaryPool.getPhysicalDisk(snapshotName);
        if (volume.getFormat() == ImageFormat.RAW) {
            snapshotDisk.setFormat(PhysicalDiskFormat.RAW);
        } else if (volume.getFormat() == ImageFormat.QCOW2) {
            snapshotDisk.setFormat(PhysicalDiskFormat.QCOW2);
        }

        final String primaryUuid = pool.getUuid();
        final KVMStoragePool primaryPool = storagePoolMgr.getStoragePool(pool.getPoolType(), primaryUuid);
        final String volUuid = UUID.randomUUID().toString();

        Map<String, String> details = cmd.getOptions2();

        String path = details != null ? details.get(DiskTO.IQN) : null;

        storagePoolMgr.connectPhysicalDisk(pool.getPoolType(), pool.getUuid(), path, details);

        KVMPhysicalDisk disk = storagePoolMgr.copyPhysicalDisk(snapshotDisk, path != null ? path : volUuid, primaryPool, cmd.getWaitInMillSeconds());

        storagePoolMgr.disconnectPhysicalDisk(pool.getPoolType(), pool.getUuid(), path);
        return disk;
    }

    private KVMPhysicalDisk createRBDvolumeFromRBDSnapshot(KVMPhysicalDisk volume, String snapshotName, String name,
            PhysicalDiskFormat format, long size, KVMStoragePool destPool, int timeout) {

        KVMStoragePool srcPool = volume.getPool();
        KVMPhysicalDisk disk = null;
        String newUuid = name;

        disk = new KVMPhysicalDisk(destPool.getSourceDir() + "/" + newUuid, newUuid, destPool);
        disk.setFormat(format);
        disk.setSize(size > volume.getVirtualSize() ? size : volume.getVirtualSize());
        disk.setVirtualSize(size > volume.getVirtualSize() ? size : disk.getSize());

        try {

            Rados r = new Rados(srcPool.getAuthUserName());
            r.confSet("mon_host", srcPool.getSourceHost() + ":" + srcPool.getSourcePort());
            r.confSet("key", srcPool.getAuthSecret());
            r.confSet("client_mount_timeout", "30");
            r.connect();

            IoCTX io = r.ioCtxCreate(srcPool.getSourceDir());
            Rbd rbd = new Rbd(io);
            RbdImage srcImage = rbd.open(volume.getName());

            List<RbdSnapInfo> snaps = srcImage.snapList();
            boolean snapFound = false;
            for (RbdSnapInfo snap : snaps) {
                if (snapshotName.equals(snap.name)) {
                    snapFound = true;
                    break;
                }
            }

            if (!snapFound) {
                logger.debug(String.format("Could not find snapshot %s on RBD", snapshotName));
                return null;
            }
            srcImage.snapProtect(snapshotName);

            logger.debug(String.format("Try to clone snapshot %s on RBD", snapshotName));
            rbd.clone(volume.getName(), snapshotName, io, disk.getName(), LibvirtStorageAdaptor.RBD_FEATURES, 0);
            RbdImage diskImage = rbd.open(disk.getName());
            if (disk.getVirtualSize() > volume.getVirtualSize()) {
                diskImage.resize(disk.getVirtualSize());
            }

            diskImage.flatten();
            rbd.close(diskImage);

            srcImage.snapUnprotect(snapshotName);
            rbd.close(srcImage);
            r.ioCtxDestroy(io);
        } catch (RadosException | RbdException e) {
            logger.error(String.format("Failed due to %s", e.getMessage()), e);
            disk = null;
        }

        return disk;
    }

    @Override
    public Answer deleteSnapshot(final DeleteCommand cmd) {
        String snapshotFullName = "";
        SnapshotObjectTO snapshotTO = (SnapshotObjectTO) cmd.getData();
        VolumeObjectTO volume = snapshotTO.getVolume();
        try {
            PrimaryDataStoreTO primaryStore = (PrimaryDataStoreTO) snapshotTO.getDataStore();
            KVMStoragePool primaryPool = storagePoolMgr.getStoragePool(primaryStore.getPoolType(), primaryStore.getUuid());
            String snapshotFullPath = snapshotTO.getPath();
            String snapshotName = snapshotFullPath.substring(snapshotFullPath.lastIndexOf("/") + 1);
            snapshotFullName = snapshotName;
            if (primaryPool.getType() == StoragePoolType.RBD) {
                KVMPhysicalDisk disk = storagePoolMgr.getPhysicalDisk(primaryStore.getPoolType(), primaryStore.getUuid(), volume.getPath());
                snapshotFullName = disk.getName() + "@" + snapshotName;
                Rados r = radosConnect(primaryPool);
                IoCTX io = r.ioCtxCreate(primaryPool.getSourceDir());
                Rbd rbd = new Rbd(io);
                RbdImage image = rbd.open(disk.getName());
                try {
                    logger.info("Attempting to remove RBD snapshot " + snapshotFullName);
                    if (image.snapIsProtected(snapshotName)) {
                        logger.debug("Unprotecting RBD snapshot " + snapshotFullName);
                        image.snapUnprotect(snapshotName);
                    }
                    image.snapRemove(snapshotName);
                    logger.info("Snapshot " + snapshotFullName + " successfully removed from " +
                            primaryPool.getType().toString() + "  pool.");
                } catch (RbdException e) {
                    logger.error("Failed to remove snapshot " + snapshotFullName + ", with exception: " + e.toString() +
                        ", RBD error: " + ErrorCode.getErrorMessage(e.getReturnValue()));
                } finally {
                    rbd.close(image);
                    r.ioCtxDestroy(io);
                }

            } else if (storagePoolTypesToDeleteSnapshotFile.contains(primaryPool.getType())) {
                logger.info(String.format("Deleting snapshot (id=%s, name=%s, path=%s, storage type=%s) on primary storage", snapshotTO.getId(), snapshotTO.getName(),
                        snapshotTO.getPath(), primaryPool.getType()));
                deleteSnapshotFile(snapshotTO);
            } else {
                logger.warn("Operation not implemented for storage pool type of " + primaryPool.getType().toString());
                throw new InternalErrorException("Operation not implemented for storage pool type of " + primaryPool.getType().toString());
            }
            return new Answer(cmd, true, "Snapshot " + snapshotFullName + " removed successfully.");
        } catch (RadosException e) {
            logger.error("Failed to remove snapshot " + snapshotFullName + ", with exception: " + e.toString() +
                ", RBD error: " + ErrorCode.getErrorMessage(e.getReturnValue()));
            return new Answer(cmd, false, "Failed to remove snapshot " + snapshotFullName);
        } catch (RbdException e) {
            logger.error("Failed to remove snapshot " + snapshotFullName + ", with exception: " + e.toString() +
                ", RBD error: " + ErrorCode.getErrorMessage(e.getReturnValue()));
            return new Answer(cmd, false, "Failed to remove snapshot " + snapshotFullName);
        } catch (Exception e) {
            logger.error("Failed to remove snapshot " + snapshotFullName + ", with exception: " + e.toString());
            return new Answer(cmd, false, "Failed to remove snapshot " + snapshotFullName);
        } finally {
            volume.clearPassphrase();
        }
    }

    /**
     * Deletes the snapshot's file.
     * @throws CloudRuntimeException If can't delete the snapshot file.
     */
    protected void deleteSnapshotFile(SnapshotObjectTO snapshotObjectTo) throws CloudRuntimeException {
        try {
            Files.deleteIfExists(Paths.get(snapshotObjectTo.getPath()));
            logger.debug(String.format("Deleted snapshot [%s].", snapshotObjectTo));
        } catch (IOException ex) {
            throw new CloudRuntimeException(String.format("Unable to delete snapshot [%s] due to [%s].", snapshotObjectTo, ex.getMessage()));
        }
    }

    @Override
    public Answer introduceObject(final IntroduceObjectCmd cmd) {
        return new Answer(cmd, false, "not implememented yet");
    }

    @Override
    public Answer forgetObject(final ForgetObjectCmd cmd) {
        return new Answer(cmd, false, "not implememented yet");
    }

    @Override
    public Answer handleDownloadTemplateToPrimaryStorage(DirectDownloadCommand cmd) {
        final PrimaryDataStoreTO pool = cmd.getDestPool();
        DirectTemplateDownloader downloader;
        KVMPhysicalDisk template;
        KVMStoragePool destPool = null;

        try {
            logger.debug("Verifying temporary location for downloading the template exists on the host");
            String temporaryDownloadPath = resource.getDirectDownloadTemporaryDownloadPath();
            if (!isLocationAccessible(temporaryDownloadPath)) {
                String msg = "The temporary location path for downloading templates does not exist: " +
                        temporaryDownloadPath + " on this host";
                logger.error(msg);
                return new DirectDownloadAnswer(false, msg, true);
            }

            Long templateSize = null;
            if (StringUtils.isNotBlank(cmd.getUrl())) {
                String url = cmd.getUrl();
                templateSize = UriUtils.getRemoteSize(url);
            }

            logger.debug("Checking for free space on the host for downloading the template with physical size: " + templateSize + " and virtual size: " + cmd.getTemplateSize());
            if (!isEnoughSpaceForDownloadTemplateOnTemporaryLocation(templateSize)) {
                String msg = "Not enough space on the defined temporary location to download the template " + cmd.getTemplateId();
                logger.error(msg);
                return new DirectDownloadAnswer(false, msg, true);
            }

            destPool = storagePoolMgr.getStoragePool(pool.getPoolType(), pool.getUuid());
            downloader = DirectDownloadHelper.getDirectTemplateDownloaderFromCommand(cmd, destPool.getLocalPath(), temporaryDownloadPath);
            logger.debug("Trying to download template");
            Pair<Boolean, String> result = downloader.downloadTemplate();
            if (!result.first()) {
                logger.warn("Couldn't download template");
                return new DirectDownloadAnswer(false, "Unable to download template", true);
            }
            String tempFilePath = result.second();
            if (!downloader.validateChecksum()) {
                logger.warn("Couldn't validate template checksum");
                return new DirectDownloadAnswer(false, "Checksum validation failed", false);
            }

            final TemplateObjectTO destTemplate = cmd.getDestData();
            String destTemplatePath = (destTemplate != null) ? destTemplate.getPath() : null;

            if (!storagePoolMgr.connectPhysicalDisk(pool.getPoolType(), pool.getUuid(), destTemplatePath, null)) {
                logger.warn("Unable to connect physical disk at path: " + destTemplatePath + ", in storage pool id: " + pool.getUuid());
            }

            template = storagePoolMgr.createPhysicalDiskFromDirectDownloadTemplate(tempFilePath, destTemplatePath, destPool, cmd.getFormat(), cmd.getWaitInMillSeconds());

            if (!storagePoolMgr.disconnectPhysicalDisk(pool.getPoolType(), pool.getUuid(), destTemplatePath)) {
                logger.warn("Unable to disconnect physical disk at path: " + destTemplatePath + ", in storage pool id: " + pool.getUuid());
            }
        } catch (CloudRuntimeException e) {
            logger.warn("Error downloading template " + cmd.getTemplateId() + " due to: " + e.getMessage());
            return new DirectDownloadAnswer(false, "Unable to download template: " + e.getMessage(), true);
        } catch (IllegalArgumentException e) {
            return new DirectDownloadAnswer(false, "Unable to create direct downloader: " + e.getMessage(), true);
        }

        return new DirectDownloadAnswer(true, template.getSize(), template.getName());
    }

    @Override
    public Answer copyVolumeFromPrimaryToPrimary(CopyCommand cmd) {
        final DataTO srcData = cmd.getSrcTO();
        final DataTO destData = cmd.getDestTO();
        final VolumeObjectTO srcVol = (VolumeObjectTO)srcData;
        final VolumeObjectTO destVol = (VolumeObjectTO)destData;
        final ImageFormat srcFormat = srcVol.getFormat();
        final ImageFormat destFormat = destVol.getFormat();
        final DataStoreTO srcStore = srcData.getDataStore();
        final DataStoreTO destStore = destData.getDataStore();
        final PrimaryDataStoreTO srcPrimaryStore = (PrimaryDataStoreTO)srcStore;
        final PrimaryDataStoreTO destPrimaryStore = (PrimaryDataStoreTO)destStore;
        final String srcVolumePath = srcData.getPath();
        final String destVolumePath = destData.getPath();
        KVMStoragePool destPool = null;

        try {
            logger.debug("Copying src volume (id: " + srcVol.getId() + ", format: " + srcFormat + ", path: " + srcVolumePath + ", primary storage: [id: " + srcPrimaryStore.getId() + ", type: "  + srcPrimaryStore.getPoolType() + "]) to dest volume (id: " +
                    destVol.getId() + ", format: " + destFormat + ", path: " + destVolumePath + ", primary storage: [id: " + destPrimaryStore.getId() + ", type: "  + destPrimaryStore.getPoolType() + "]).");

            if (srcPrimaryStore.isManaged()) {
                if (!storagePoolMgr.connectPhysicalDisk(srcPrimaryStore.getPoolType(), srcPrimaryStore.getUuid(), srcVolumePath, srcPrimaryStore.getDetails())) {
                    logger.warn("Failed to connect src volume at path: " + srcVolumePath + ", in storage pool id: " + srcPrimaryStore.getUuid());
                }
            }

            final KVMPhysicalDisk volume = storagePoolMgr.getPhysicalDisk(srcPrimaryStore.getPoolType(), srcPrimaryStore.getUuid(), srcVolumePath);
            if (volume == null) {
                logger.debug("Failed to get physical disk for volume: " + srcVolumePath);
                throw new CloudRuntimeException("Failed to get physical disk for volume at path: " + srcVolumePath);
            }

            volume.setFormat(PhysicalDiskFormat.valueOf(srcFormat.toString()));

            String destVolumeName = null;
            if (destPrimaryStore.isManaged()) {
                if (!storagePoolMgr.connectPhysicalDisk(destPrimaryStore.getPoolType(), destPrimaryStore.getUuid(), destVolumePath, destPrimaryStore.getDetails())) {
                    logger.warn("Failed to connect dest volume at path: " + destVolumePath + ", in storage pool id: " + destPrimaryStore.getUuid());
                }
                String managedStoreTarget = destPrimaryStore.getDetails() != null ? destPrimaryStore.getDetails().get("managedStoreTarget") : null;
                destVolumeName = managedStoreTarget != null ? managedStoreTarget : destVolumePath;
            } else {
                final String volumeName = UUID.randomUUID().toString();
                destVolumeName = volumeName + "." + destFormat.getFileExtension();
            }

            destPool = storagePoolMgr.getStoragePool(destPrimaryStore.getPoolType(), destPrimaryStore.getUuid());
            try {
                if (srcVol.getPassphrase() != null && srcVol.getVolumeType().equals(Volume.Type.ROOT)) {
                    volume.setQemuEncryptFormat(QemuObject.EncryptFormat.LUKS);
                    storagePoolMgr.copyPhysicalDisk(volume, destVolumeName, destPool, cmd.getWaitInMillSeconds(), srcVol.getPassphrase(), destVol.getPassphrase(), srcVol.getProvisioningType());
                } else {
                    storagePoolMgr.copyPhysicalDisk(volume, destVolumeName, destPool, cmd.getWaitInMillSeconds());
                }
            } catch (Exception e) { // Any exceptions while copying the disk, should send failed answer with the error message
                String errMsg = String.format("Failed to copy volume: %s to dest storage: %s, due to %s", srcVol.getName(), destPrimaryStore.getName(), e.toString());
                logger.debug(errMsg, e);
                throw new CloudRuntimeException(errMsg);
            } finally {
                if (srcPrimaryStore.isManaged()) {
                    storagePoolMgr.disconnectPhysicalDisk(srcPrimaryStore.getPoolType(), srcPrimaryStore.getUuid(), srcVolumePath);
                }

                if (destPrimaryStore.isManaged()) {
                    storagePoolMgr.disconnectPhysicalDisk(destPrimaryStore.getPoolType(), destPrimaryStore.getUuid(), destVolumePath);
                }
            }

            final VolumeObjectTO newVol = new VolumeObjectTO();
            String path = destPrimaryStore.isManaged() ? destVolumeName : destVolumePath + File.separator + destVolumeName;
            newVol.setPath(path);
            newVol.setFormat(destFormat);
            newVol.setEncryptFormat(destVol.getEncryptFormat());
            return new CopyCmdAnswer(newVol);
        } catch (final CloudRuntimeException e) {
            logger.debug("Failed to copyVolumeFromPrimaryToPrimary: ", e);
            return new CopyCmdAnswer(e.toString());
        } finally {
            srcVol.clearPassphrase();
            destVol.clearPassphrase();
        }
    }

    /**
     * True if location exists
     */
    private boolean isLocationAccessible(String temporaryDownloadPath) {
        File dir = new File(temporaryDownloadPath);
        return dir.exists();
    }

    /**
     * Perform a free space check on the host for downloading the direct download templates
     * @param templateSize template size obtained from remote server when registering the template (in bytes)
     */
    protected boolean isEnoughSpaceForDownloadTemplateOnTemporaryLocation(Long templateSize) {
        if (templateSize == null || templateSize == 0L) {
            logger.info("The server did not provide the template size, assuming there is enough space to download it");
            return true;
        }
        String cmd = String.format("df --output=avail %s -B 1 | tail -1", resource.getDirectDownloadTemporaryDownloadPath());
        String resultInBytes = Script.runSimpleBashScript(cmd);
        Long availableBytes;
        try {
            availableBytes = Long.parseLong(resultInBytes);
        } catch (NumberFormatException e) {
            String msg = "Could not parse the output " + resultInBytes + " as a number, therefore not able to check for free space";
            logger.error(msg, e);
            return false;
        }
        return availableBytes >= templateSize;
    }

    @Override
    public Answer checkDataStoreStoragePolicyCompliance(CheckDataStoreStoragePolicyComplainceCommand cmd) {
        logger.info("'CheckDataStoreStoragePolicyComplainceCommand' not currently applicable for KVMStorageProcessor");
        return new Answer(cmd,false,"Not currently applicable for KVMStorageProcessor");
    }

    @Override
    public Answer syncVolumePath(SyncVolumePathCommand cmd) {
        logger.info("SyncVolumePathCommand not currently applicable for KVMStorageProcessor");
        return new Answer(cmd, false, "Not currently applicable for KVMStorageProcessor");
    }

    /**
     * Determine if migration is using host-local source pool. If so, return this host's storage as the template source,
     * rather than remote host's
     * @param localPool The host-local storage pool being migrated to
     * @param migrationOptions The migration options provided with a migrating volume
     * @return
     */
    public KVMStoragePool getTemplateSourcePoolUsingMigrationOptions(KVMStoragePool localPool, MigrationOptions migrationOptions) {
        if (migrationOptions == null) {
            throw new CloudRuntimeException("Migration options cannot be null when choosing a storage pool for migration");
        }

        if (migrationOptions.getScopeType().equals(ScopeType.HOST)) {
            return localPool;
        }

        return storagePoolMgr.getStoragePool(migrationOptions.getSrcPoolType(), migrationOptions.getSrcPoolUuid());
    }
}<|MERGE_RESOLUTION|>--- conflicted
+++ resolved
@@ -1910,13 +1910,9 @@
      */
     protected String convertBaseFileToSnapshotFileInPrimaryStorageDir(KVMStoragePool primaryPool, String baseFile, String snapshotPath, VolumeObjectTO volume, int wait) {
         try {
-            s_logger.debug(String.format("Trying to convert volume [%s] (%s) to snapshot [%s].", volume, baseFile, snapshotPath));
+            logger.debug(String.format("Trying to convert volume [%s] (%s) to snapshot [%s].", volume, baseFile, snapshotPath));
 
             primaryPool.createFolder(TemplateConstants.DEFAULT_SNAPSHOT_ROOT_DIR);
-<<<<<<< HEAD
-            Files.copy(Paths.get(baseFile), Paths.get(snapshotPath));
-            logger.debug(String.format("Copied %s snapshot from [%s] to [%s].", volume, baseFile, snapshotPath));
-=======
 
             QemuImgFile srcFile = new QemuImgFile(baseFile);
             srcFile.setFormat(PhysicalDiskFormat.QCOW2);
@@ -1927,8 +1923,7 @@
             QemuImg q = new QemuImg(wait);
             q.convert(srcFile, destFile);
 
-            s_logger.debug(String.format("Converted volume [%s] (from path \"%s\") to snapshot [%s].", volume, baseFile, snapshotPath));
->>>>>>> c3aeba1f
+            logger.debug(String.format("Converted volume [%s] (from path \"%s\") to snapshot [%s].", volume, baseFile, snapshotPath));
             return null;
         } catch (QemuImgException | LibvirtException ex) {
             return String.format("Failed to convert %s snapshot of volume [%s] to [%s] due to [%s].", volume, baseFile, snapshotPath, ex.getMessage());
