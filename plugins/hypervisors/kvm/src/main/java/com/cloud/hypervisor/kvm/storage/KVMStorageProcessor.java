--- conflicted
+++ resolved
@@ -2338,13 +2338,8 @@
             }
 
             destPool = storagePoolMgr.getStoragePool(pool.getPoolType(), pool.getUuid());
-<<<<<<< HEAD
-            downloader = getDirectTemplateDownloaderFromCommand(cmd, destPool, temporaryDownloadPath);
+            downloader = DirectDownloadHelper.getDirectTemplateDownloaderFromCommand(cmd, destPool.getLocalPath(), temporaryDownloadPath);
             logger.debug("Trying to download template");
-=======
-            downloader = DirectDownloadHelper.getDirectTemplateDownloaderFromCommand(cmd, destPool.getLocalPath(), temporaryDownloadPath);
-            s_logger.debug("Trying to download template");
->>>>>>> 2132f46f
             Pair<Boolean, String> result = downloader.downloadTemplate();
             if (!result.first()) {
                 logger.warn("Couldn't download template");
