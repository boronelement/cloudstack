// Licensed to the Apache Software Foundation (ASF) under one
// or more contributor license agreements.  See the NOTICE file
// distributed with this work for additional information
// regarding copyright ownership.  The ASF licenses this file
// to you under the Apache License, Version 2.0 (the
// "License"); you may not use this file except in compliance
// with the License.  You may obtain a copy of the License at
//
//   http://www.apache.org/licenses/LICENSE-2.0
//
// Unless required by applicable law or agreed to in writing,
// software distributed under the License is distributed on an
// "AS IS" BASIS, WITHOUT WARRANTIES OR CONDITIONS OF ANY
// KIND, either express or implied.  See the License for the
// specific language governing permissions and limitations
// under the License.
package com.cloud.hypervisor.kvm.resource;

import java.io.BufferedReader;
import java.io.File;
import java.io.FileInputStream;
import java.io.FileNotFoundException;
import java.io.FileOutputStream;
import java.io.FileReader;
import java.io.IOException;
import java.io.InputStream;
import java.io.InputStreamReader;
import java.net.InetAddress;
import java.net.URISyntaxException;
import java.net.URL;
import java.net.URLConnection;
import java.text.DateFormat;
import java.text.MessageFormat;
import java.text.SimpleDateFormat;
import java.util.ArrayList;
import java.util.Arrays;
import java.util.Calendar;
import java.util.Collections;
import java.util.Comparator;
import java.util.Date;
import java.util.HashMap;
import java.util.List;
import java.util.Map;
import java.util.Properties;
import java.util.UUID;
import java.util.concurrent.ConcurrentHashMap;
import java.util.concurrent.ExecutionException;
import java.util.concurrent.ExecutorService;
import java.util.concurrent.Executors;
import java.util.concurrent.Future;
import java.util.regex.Matcher;
import java.util.regex.Pattern;

import javax.ejb.Local;
import javax.naming.ConfigurationException;

import org.apache.log4j.Logger;
import org.libvirt.Connect;
import org.libvirt.Domain;
import org.libvirt.DomainInfo;
import org.libvirt.DomainInterfaceStats;
import org.libvirt.DomainSnapshot;
import org.libvirt.LibvirtException;
import org.libvirt.NodeInfo;

import com.cloud.agent.api.Answer;
import com.cloud.agent.api.AttachIsoCommand;
import com.cloud.agent.api.AttachVolumeAnswer;
import com.cloud.agent.api.AttachVolumeCommand;
import com.cloud.agent.api.BackupSnapshotAnswer;
import com.cloud.agent.api.BackupSnapshotCommand;
import com.cloud.agent.api.CheckHealthAnswer;
import com.cloud.agent.api.CheckHealthCommand;
import com.cloud.agent.api.CheckNetworkAnswer;
import com.cloud.agent.api.CheckNetworkCommand;
import com.cloud.agent.api.CheckStateCommand;
import com.cloud.agent.api.CheckVirtualMachineAnswer;
import com.cloud.agent.api.CheckVirtualMachineCommand;
import com.cloud.agent.api.CleanupNetworkRulesCmd;
import com.cloud.agent.api.Command;
import com.cloud.agent.api.CreatePrivateTemplateFromSnapshotCommand;
import com.cloud.agent.api.CreatePrivateTemplateFromVolumeCommand;
import com.cloud.agent.api.CreateStoragePoolCommand;
import com.cloud.agent.api.CreateVolumeFromSnapshotAnswer;
import com.cloud.agent.api.CreateVolumeFromSnapshotCommand;
import com.cloud.agent.api.DeleteSnapshotBackupAnswer;
import com.cloud.agent.api.DeleteSnapshotBackupCommand;
import com.cloud.agent.api.DeleteSnapshotsDirCommand;
import com.cloud.agent.api.DeleteStoragePoolCommand;
import com.cloud.agent.api.FenceAnswer;
import com.cloud.agent.api.FenceCommand;
import com.cloud.agent.api.GetHostStatsAnswer;
import com.cloud.agent.api.GetHostStatsCommand;
import com.cloud.agent.api.GetStorageStatsAnswer;
import com.cloud.agent.api.GetStorageStatsCommand;
import com.cloud.agent.api.GetVmStatsAnswer;
import com.cloud.agent.api.GetVmStatsCommand;
import com.cloud.agent.api.GetVncPortAnswer;
import com.cloud.agent.api.GetVncPortCommand;
import com.cloud.agent.api.HostStatsEntry;
import com.cloud.agent.api.MaintainAnswer;
import com.cloud.agent.api.MaintainCommand;
import com.cloud.agent.api.ManageSnapshotAnswer;
import com.cloud.agent.api.ManageSnapshotCommand;
import com.cloud.agent.api.MigrateAnswer;
import com.cloud.agent.api.MigrateCommand;
import com.cloud.agent.api.ModifySshKeysCommand;
import com.cloud.agent.api.ModifyStoragePoolAnswer;
import com.cloud.agent.api.ModifyStoragePoolCommand;
import com.cloud.agent.api.NetworkRulesSystemVmCommand;
import com.cloud.agent.api.NetworkUsageAnswer;
import com.cloud.agent.api.NetworkUsageCommand;
import com.cloud.agent.api.PingCommand;
import com.cloud.agent.api.PingRoutingCommand;
import com.cloud.agent.api.PingRoutingWithNwGroupsCommand;
import com.cloud.agent.api.PingTestCommand;
import com.cloud.agent.api.PlugNicAnswer;
import com.cloud.agent.api.PlugNicCommand;
import com.cloud.agent.api.PrepareForMigrationAnswer;
import com.cloud.agent.api.PrepareForMigrationCommand;
import com.cloud.agent.api.ReadyAnswer;
import com.cloud.agent.api.ReadyCommand;
import com.cloud.agent.api.RebootAnswer;
import com.cloud.agent.api.RebootCommand;
import com.cloud.agent.api.RebootRouterCommand;
import com.cloud.agent.api.SecurityGroupRuleAnswer;
import com.cloud.agent.api.SecurityGroupRulesCmd;
import com.cloud.agent.api.SetupGuestNetworkAnswer;
import com.cloud.agent.api.SetupGuestNetworkCommand;
import com.cloud.agent.api.StartAnswer;
import com.cloud.agent.api.StartCommand;
import com.cloud.agent.api.StartupCommand;
import com.cloud.agent.api.StartupRoutingCommand;
import com.cloud.agent.api.StartupStorageCommand;
import com.cloud.agent.api.StopAnswer;
import com.cloud.agent.api.StopCommand;
import com.cloud.agent.api.UnPlugNicAnswer;
import com.cloud.agent.api.UnPlugNicCommand;
import com.cloud.agent.api.UpgradeSnapshotCommand;
import com.cloud.agent.api.VmStatsEntry;
import com.cloud.agent.api.check.CheckSshAnswer;
import com.cloud.agent.api.check.CheckSshCommand;
import com.cloud.agent.api.proxy.CheckConsoleProxyLoadCommand;
import com.cloud.agent.api.proxy.ConsoleProxyLoadAnswer;
import com.cloud.agent.api.proxy.WatchConsoleProxyLoadCommand;
import com.cloud.agent.api.routing.IpAssocAnswer;
import com.cloud.agent.api.routing.IpAssocCommand;
import com.cloud.agent.api.routing.IpAssocVpcCommand;
import com.cloud.agent.api.routing.NetworkElementCommand;
import com.cloud.agent.api.routing.SetNetworkACLAnswer;
import com.cloud.agent.api.routing.SetNetworkACLCommand;
import com.cloud.agent.api.routing.SetSourceNatAnswer;
import com.cloud.agent.api.routing.SetSourceNatCommand;
import com.cloud.agent.api.storage.CopyVolumeAnswer;
import com.cloud.agent.api.storage.CopyVolumeCommand;
import com.cloud.agent.api.storage.CreateAnswer;
import com.cloud.agent.api.storage.CreateCommand;
import com.cloud.agent.api.storage.CreatePrivateTemplateAnswer;
import com.cloud.agent.api.storage.DestroyCommand;
import com.cloud.agent.api.storage.PrimaryStorageDownloadAnswer;
import com.cloud.agent.api.storage.PrimaryStorageDownloadCommand;
import com.cloud.agent.api.storage.ResizeVolumeCommand;
import com.cloud.agent.api.storage.ResizeVolumeAnswer;
import com.cloud.agent.api.to.IpAddressTO;
import com.cloud.agent.api.to.NicTO;
import com.cloud.agent.api.to.StorageFilerTO;
import com.cloud.agent.api.to.VirtualMachineTO;
import com.cloud.agent.api.to.VolumeTO;
import com.cloud.agent.resource.virtualnetwork.VirtualRoutingResource;
import com.cloud.dc.Vlan;
import com.cloud.exception.InternalErrorException;
import com.cloud.host.Host.Type;
import com.cloud.hypervisor.Hypervisor.HypervisorType;
import com.cloud.hypervisor.kvm.resource.KVMHABase.NfsStoragePool;
import com.cloud.hypervisor.kvm.resource.LibvirtVMDef.ClockDef;
import com.cloud.hypervisor.kvm.resource.LibvirtVMDef.ConsoleDef;
import com.cloud.hypervisor.kvm.resource.LibvirtVMDef.CpuTuneDef;
import com.cloud.hypervisor.kvm.resource.LibvirtVMDef.DevicesDef;
import com.cloud.hypervisor.kvm.resource.LibvirtVMDef.DiskDef;
import com.cloud.hypervisor.kvm.resource.LibvirtVMDef.DiskDef.diskProtocol;
import com.cloud.hypervisor.kvm.resource.LibvirtVMDef.FeaturesDef;
import com.cloud.hypervisor.kvm.resource.LibvirtVMDef.GraphicDef;
import com.cloud.hypervisor.kvm.resource.LibvirtVMDef.GuestDef;
import com.cloud.hypervisor.kvm.resource.LibvirtVMDef.GuestResourceDef;
import com.cloud.hypervisor.kvm.resource.LibvirtVMDef.InputDef;
import com.cloud.hypervisor.kvm.resource.LibvirtVMDef.InterfaceDef;
import com.cloud.hypervisor.kvm.resource.LibvirtVMDef.InterfaceDef.hostNicType;
import com.cloud.hypervisor.kvm.resource.LibvirtVMDef.SerialDef;
import com.cloud.hypervisor.kvm.resource.LibvirtVMDef.TermPolicy;
import com.cloud.hypervisor.kvm.storage.KVMPhysicalDisk;
import com.cloud.hypervisor.kvm.storage.KVMPhysicalDisk.PhysicalDiskFormat;
import com.cloud.hypervisor.kvm.storage.KVMStoragePool;
import com.cloud.hypervisor.kvm.storage.KVMStoragePoolManager;
import com.cloud.network.Networks.BroadcastDomainType;
import com.cloud.network.Networks.IsolationType;
import com.cloud.network.Networks.RouterPrivateIpStrategy;
import com.cloud.network.Networks.TrafficType;
import com.cloud.network.PhysicalNetworkSetupInfo;
import com.cloud.resource.ServerResource;
import com.cloud.resource.ServerResourceBase;
import com.cloud.storage.JavaStorageLayer;
import com.cloud.storage.Storage;
import com.cloud.storage.Storage.ImageFormat;
import com.cloud.storage.Storage.StoragePoolType;
import com.cloud.storage.StorageLayer;
import com.cloud.storage.Volume;
import com.cloud.storage.template.Processor;
import com.cloud.storage.template.Processor.FormatInfo;
import com.cloud.storage.template.QCOW2Processor;
import com.cloud.storage.template.TemplateInfo;
import com.cloud.storage.template.TemplateLocation;
import com.cloud.utils.NumbersUtil;
import com.cloud.utils.Pair;
import com.cloud.utils.PropertiesUtil;
import com.cloud.utils.exception.CloudRuntimeException;
import com.cloud.utils.net.NetUtils;
import com.cloud.utils.script.OutputInterpreter;
import com.cloud.utils.script.Script;
import com.cloud.vm.DiskProfile;
import com.cloud.vm.VirtualMachine;
import com.cloud.vm.VirtualMachine.State;
import com.cloud.vm.VirtualMachineName;

/**
 * LibvirtComputingResource execute requests on the computing/routing host using
 * the libvirt API
 * 
 * @config {@table || Param Name | Description | Values | Default || ||
 *         hypervisor.type | type of local hypervisor | string | kvm || ||
 *         hypervisor.uri | local hypervisor to connect to | URI |
 *         qemu:///system || || domr.arch | instruction set for domr template |
 *         string | i686 || || private.bridge.name | private bridge where the
 *         domrs have their private interface | string | vmops0 || ||
 *         public.bridge.name | public bridge where the domrs have their public
 *         interface | string | br0 || || private.network.name | name of the
 *         network where the domrs have their private interface | string |
 *         vmops-private || || private.ipaddr.start | start of the range of
 *         private ip addresses for domrs | ip address | 192.168.166.128 || ||
 *         private.ipaddr.end | end of the range of private ip addresses for
 *         domrs | ip address | start + 126 || || private.macaddr.start | start
 *         of the range of private mac addresses for domrs | mac address |
 *         00:16:3e:77:e2:a0 || || private.macaddr.end | end of the range of
 *         private mac addresses for domrs | mac address | start + 126 || ||
 *         pool | the parent of the storage pool hierarchy * }
 **/
@Local(value = { ServerResource.class })
public class LibvirtComputingResource extends ServerResourceBase implements
ServerResource {
    private static final Logger s_logger = Logger
            .getLogger(LibvirtComputingResource.class);

    private String _modifyVlanPath;
    private String _versionstringpath;
    private String _patchdomrPath;
    private String _createvmPath;
    private String _manageSnapshotPath;
    private String _resizeVolumePath;
    private String _createTmplPath;
    private String _heartBeatPath;
    private String _securityGroupPath;
    private String _routerProxyPath;
    private String _host;
    private String _dcId;
    private String _pod;
    private String _clusterId;
    private int _migrateSpeed;

    private long _hvVersion;
    private KVMHAMonitor _monitor;
    private final String _SSHKEYSPATH = "/root/.ssh";
    private final String _SSHPRVKEYPATH = _SSHKEYSPATH + File.separator
            + "id_rsa.cloud";
    private final String _SSHPUBKEYPATH = _SSHKEYSPATH + File.separator
            + "id_rsa.pub.cloud";
    private String _mountPoint = "/mnt";
    StorageLayer _storage;
    private KVMStoragePoolManager _storagePoolMgr;
    private VifDriver _vifDriver;

    private static final class KeyValueInterpreter extends OutputInterpreter {
        private final Map<String, String> map = new HashMap<String, String>();

        @Override
        public String interpret(BufferedReader reader) throws IOException {
            String line = null;
            int numLines = 0;
            while ((line = reader.readLine()) != null) {
                String[] toks = line.trim().split("=");
                if (toks.length < 2) {
                    s_logger.warn("Failed to parse Script output: " + line);
                } else {
                    map.put(toks[0].trim(), toks[1].trim());
                }
                numLines++;
            }
            if (numLines == 0) {
                s_logger.warn("KeyValueInterpreter: no output lines?");
            }
            return null;
        }

        public Map<String, String> getKeyValues() {
            return map;
        }
    }

    @Override
    protected String getDefaultScriptsDir() {
        return null;
    }

    protected static MessageFormat SnapshotXML = new MessageFormat(
            "   <domainsnapshot>" + "       <name>{0}</name>" + "          <domain>"
                    + "            <uuid>{1}</uuid>" + "        </domain>"
                    + "    </domainsnapshot>");

    protected String _hypervisorType;
    protected String _hypervisorURI;
    protected String _hypervisorPath;
    protected String _sysvmISOPath;
    protected String _privNwName;
    protected String _privBridgeName;
    protected String _linkLocalBridgeName;
    protected String _publicBridgeName;
    protected String _guestBridgeName;
    protected String _privateIp;
    protected String _pool;
    protected String _localGateway;
    private boolean _can_bridge_firewall;
    protected String _localStoragePath;
    protected String _localStorageUUID;
    private final Map <String, String> _pifs = new HashMap<String, String>();
    private final Map<String, Map<String, String>> hostNetInfo = new HashMap<String, Map<String, String>>();
    private final Map<String, vmStats> _vmStats = new ConcurrentHashMap<String, vmStats>();

    protected boolean _disconnected = true;
    protected int _timeout;
    protected int _cmdsTimeout;
    protected int _stopTimeout;
    protected static HashMap<DomainInfo.DomainState, State> s_statesTable;
    static {
        s_statesTable = new HashMap<DomainInfo.DomainState, State>();
        s_statesTable.put(DomainInfo.DomainState.VIR_DOMAIN_SHUTOFF,
                State.Stopped);
        s_statesTable.put(DomainInfo.DomainState.VIR_DOMAIN_PAUSED,
                State.Running);
        s_statesTable.put(DomainInfo.DomainState.VIR_DOMAIN_RUNNING,
                State.Running);
        s_statesTable.put(DomainInfo.DomainState.VIR_DOMAIN_BLOCKED,
                State.Running);
        s_statesTable.put(DomainInfo.DomainState.VIR_DOMAIN_NOSTATE,
                State.Unknown);
        s_statesTable.put(DomainInfo.DomainState.VIR_DOMAIN_SHUTDOWN,
                State.Stopping);
    }

    protected HashMap<String, State> _vms = new HashMap<String, State>(20);
    protected List<String> _vmsKilled = new ArrayList<String>();

    private VirtualRoutingResource _virtRouterResource;

    private String _pingTestPath;

    private int _dom0MinMem;

    protected enum defineOps {
        UNDEFINE_VM, DEFINE_VM
    }

    private String getEndIpFromStartIp(String startIp, int numIps) {
        String[] tokens = startIp.split("[.]");
        assert (tokens.length == 4);
        int lastbyte = Integer.parseInt(tokens[3]);
        lastbyte = lastbyte + numIps;
        tokens[3] = Integer.toString(lastbyte);
        StringBuilder end = new StringBuilder(15);
        end.append(tokens[0]).append(".").append(tokens[1]).append(".")
        .append(tokens[2]).append(".").append(tokens[3]);
        return end.toString();
    }

    private Map<String, Object> getDeveloperProperties()
            throws ConfigurationException {
        final File file = PropertiesUtil.findConfigFile("developer.properties");
        if (file == null) {
            throw new ConfigurationException(
                    "Unable to find developer.properties.");
        }

        s_logger.info("developer.properties found at " + file.getAbsolutePath());
        Properties properties = new Properties();
        try {
            properties.load(new FileInputStream(file));

            String startMac = (String) properties.get("private.macaddr.start");
            if (startMac == null) {
                throw new ConfigurationException(
                        "Developers must specify start mac for private ip range");
            }

            String startIp = (String) properties.get("private.ipaddr.start");
            if (startIp == null) {
                throw new ConfigurationException(
                        "Developers must specify start ip for private ip range");
            }
            final Map<String, Object> params = PropertiesUtil.toMap(properties);

            String endIp = (String) properties.get("private.ipaddr.end");
            if (endIp == null) {
                endIp = getEndIpFromStartIp(startIp, 16);
                params.put("private.ipaddr.end", endIp);
            }
            return params;
        } catch (final FileNotFoundException ex) {
            throw new CloudRuntimeException("Cannot find the file: "
                    + file.getAbsolutePath(), ex);
        } catch (final IOException ex) {
            throw new CloudRuntimeException("IOException in reading "
                    + file.getAbsolutePath(), ex);
        }
    }

    protected String getDefaultNetworkScriptsDir() {
        return "scripts/vm/network/vnet";
    }

    protected String getDefaultStorageScriptsDir() {
        return "scripts/storage/qcow2";
    }

    protected String getDefaultKvmScriptsDir() {
        return "scripts/vm/hypervisor/kvm";
    }

    protected String getDefaultDomrScriptsDir() {
        return "scripts/network/domr/kvm";
    }

    @Override
    public boolean configure(String name, Map<String, Object> params)
            throws ConfigurationException {
        boolean success = super.configure(name, params);
        if (!success) {
            return false;
        }

        _storage = new JavaStorageLayer();
        _storage.configure("StorageLayer", params);

        String domrScriptsDir = (String) params.get("domr.scripts.dir");
        if (domrScriptsDir == null) {
            domrScriptsDir = getDefaultDomrScriptsDir();
        }

        String kvmScriptsDir = (String) params.get("kvm.scripts.dir");
        if (kvmScriptsDir == null) {
            kvmScriptsDir = getDefaultKvmScriptsDir();
        }

        String networkScriptsDir = (String) params.get("network.scripts.dir");
        if (networkScriptsDir == null) {
            networkScriptsDir = getDefaultNetworkScriptsDir();
        }

        String storageScriptsDir = (String) params.get("storage.scripts.dir");
        if (storageScriptsDir == null) {
            storageScriptsDir = getDefaultStorageScriptsDir();
        }

        params.put("domr.scripts.dir", domrScriptsDir);

        _virtRouterResource = new VirtualRoutingResource();
        success = _virtRouterResource.configure(name, params);

        if (!success) {
            return false;
        }

        _host = (String) params.get("host");
        if (_host == null) {
            _host = "localhost";
        }

        _dcId = (String) params.get("zone");
        if (_dcId == null) {
            _dcId = "default";
        }

        _pod = (String) params.get("pod");
        if (_pod == null) {
            _pod = "default";
        }

        _clusterId = (String) params.get("cluster");

        _modifyVlanPath = Script.findScript(networkScriptsDir, "modifyvlan.sh");
        if (_modifyVlanPath == null) {
            throw new ConfigurationException("Unable to find modifyvlan.sh");
        }

        _versionstringpath = Script.findScript(kvmScriptsDir, "versions.sh");
        if (_versionstringpath == null) {
            throw new ConfigurationException("Unable to find versions.sh");
        }

        _patchdomrPath = Script.findScript(kvmScriptsDir + "/patch/",
                "rundomrpre.sh");
        if (_patchdomrPath == null) {
            throw new ConfigurationException("Unable to find rundomrpre.sh");
        }

        _heartBeatPath = Script.findScript(kvmScriptsDir, "kvmheartbeat.sh");
        if (_heartBeatPath == null) {
            throw new ConfigurationException("Unable to find kvmheartbeat.sh");
        }

        _createvmPath = Script.findScript(storageScriptsDir, "createvm.sh");
        if (_createvmPath == null) {
            throw new ConfigurationException("Unable to find the createvm.sh");
        }

        _manageSnapshotPath = Script.findScript(storageScriptsDir,
                "managesnapshot.sh");
        if (_manageSnapshotPath == null) {
            throw new ConfigurationException(
                    "Unable to find the managesnapshot.sh");
        }

        _resizeVolumePath = Script.findScript(storageScriptsDir, "resizevolume.sh");
        if (_resizeVolumePath == null) {
            throw new ConfigurationException(
                    "Unable to find the resizevolume.sh");
        }

        _createTmplPath = Script
                .findScript(storageScriptsDir, "createtmplt.sh");
        if (_createTmplPath == null) {
            throw new ConfigurationException(
                    "Unable to find the createtmplt.sh");
        }

        _securityGroupPath = Script.findScript(networkScriptsDir,
                "security_group.py");
        if (_securityGroupPath == null) {
            throw new ConfigurationException(
                    "Unable to find the security_group.py");
        }

        _routerProxyPath = Script.findScript("scripts/network/domr/",
                "router_proxy.sh");
        if (_routerProxyPath == null) {
            throw new ConfigurationException(
                    "Unable to find the router_proxy.sh");
        }

        String value = (String) params.get("developer");
        boolean isDeveloper = Boolean.parseBoolean(value);

        if (isDeveloper) {
            params.putAll(getDeveloperProperties());
        }

        _pool = (String) params.get("pool");
        if (_pool == null) {
            _pool = "/root";
        }

        String instance = (String) params.get("instance");

        _hypervisorType = (String) params.get("hypervisor.type");
        if (_hypervisorType == null) {
            _hypervisorType = "kvm";
        }

        _hypervisorURI = (String) params.get("hypervisor.uri");
        if (_hypervisorURI == null) {
            _hypervisorURI = "qemu:///system";
        }
        String startMac = (String) params.get("private.macaddr.start");
        if (startMac == null) {
            startMac = "00:16:3e:77:e2:a0";
        }

        String startIp = (String) params.get("private.ipaddr.start");
        if (startIp == null) {
            startIp = "192.168.166.128";
        }

        _pingTestPath = Script.findScript(kvmScriptsDir, "pingtest.sh");
        if (_pingTestPath == null) {
            throw new ConfigurationException("Unable to find the pingtest.sh");
        }

        _linkLocalBridgeName = (String) params.get("private.bridge.name");
        if (_linkLocalBridgeName == null) {
            if (isDeveloper) {
                _linkLocalBridgeName = "cloud-" + instance + "-0";
            } else {
                _linkLocalBridgeName = "cloud0";
            }
        }

        _publicBridgeName = (String) params.get("public.network.device");
        if (_publicBridgeName == null) {
            _publicBridgeName = "cloudbr0";
        }

        _privBridgeName = (String) params.get("private.network.device");
        if (_privBridgeName == null) {
            _privBridgeName = "cloudbr1";
        }

        _guestBridgeName = (String) params.get("guest.network.device");
        if (_guestBridgeName == null) {
            _guestBridgeName = _privBridgeName;
        }

        _privNwName = (String) params.get("private.network.name");
        if (_privNwName == null) {
            if (isDeveloper) {
                _privNwName = "cloud-" + instance + "-private";
            } else {
                _privNwName = "cloud-private";
            }
        }

        _localStoragePath = (String) params.get("local.storage.path");
        if (_localStoragePath == null) {
            _localStoragePath = "/var/lib/libvirt/images/";
        }

        _localStorageUUID = (String) params.get("local.storage.uuid");
        if (_localStorageUUID == null) {
            throw new ConfigurationException("local.storage.uuid is not set! Please set this to a valid UUID");
        }

        value = (String) params.get("scripts.timeout");
        _timeout = NumbersUtil.parseInt(value, 30 * 60) * 1000;

        value = (String) params.get("stop.script.timeout");
        _stopTimeout = NumbersUtil.parseInt(value, 120) * 1000;

        value = (String) params.get("cmds.timeout");
        _cmdsTimeout = NumbersUtil.parseInt(value, 7200) * 1000;

        value = (String) params.get("host.reserved.mem.mb");
        _dom0MinMem = NumbersUtil.parseInt(value, 0) * 1024 * 1024;

        LibvirtConnection.initialize(_hypervisorURI);
        Connect conn = null;
        try {
            conn = LibvirtConnection.getConnection();
        } catch (LibvirtException e) {
            throw new CloudRuntimeException(e.getMessage());
        }

        /* Does node support HVM guest? If not, exit */
        if (!IsHVMEnabled(conn)) {
            throw new ConfigurationException(
                    "NO HVM support on this machine, please make sure: "
                            + "1. VT/SVM is supported by your CPU, or is enabled in BIOS. "
                            + "2. kvm modules are loaded (kvm, kvm_amd|kvm_intel)");
        }

        _hypervisorPath = getHypervisorPath(conn);
        try {
            _hvVersion = conn.getVersion();
            _hvVersion = (_hvVersion % 1000000) / 1000;
        } catch (LibvirtException e) {

        }

        String[] info = NetUtils.getNetworkParams(_privateNic);

        _monitor = new KVMHAMonitor(null, info[0], _heartBeatPath);
        Thread ha = new Thread(_monitor);
        ha.start();

        _storagePoolMgr = new KVMStoragePoolManager(_storage, _monitor);

        _sysvmISOPath = (String) params.get("systemvm.iso.path");
        if (_sysvmISOPath == null) {
            String[] isoPaths = { "/usr/lib64/cloud/agent/vms/systemvm.iso",
                    "/usr/lib/cloud/agent/vms/systemvm.iso",
                    "/usr/lib64/cloud/common/vms/systemvm.iso",
            "/usr/lib/cloud/common/vms/systemvm.iso" };
            for (String isoPath : isoPaths) {
                if (_storage.exists(isoPath)) {
                    _sysvmISOPath = isoPath;
                    break;
                }
            }
            if (_sysvmISOPath == null) {
                s_logger.debug("Can't find system vm ISO");
            }
        }

        getPifs();
        if (_pifs.get("private") == null) {
            s_logger.debug("Failed to get private nic name");
            throw new ConfigurationException("Failed to get private nic name");
        }

        if (_pifs.get("public") == null) {
            s_logger.debug("Failed to get public nic name");
            throw new ConfigurationException("Failed to get public nic name");
        }
        s_logger.debug("Found pif: " + _pifs.get("private") + " on " + _privBridgeName
                + ", pif: " + _pifs.get("public") + " on " + _publicBridgeName);


        _can_bridge_firewall = can_bridge_firewall(_pifs.get("public"));

        _localGateway = Script
                .runSimpleBashScript("ip route |grep default|awk '{print $3}'");
        if (_localGateway == null) {
            s_logger.debug("Failed to found the local gateway");
        }

        _mountPoint = (String) params.get("mount.path");
        if (_mountPoint == null) {
            _mountPoint = "/mnt";
        }

        value = (String) params.get("vm.migrate.speed");
        _migrateSpeed = NumbersUtil.parseInt(value, -1);
        if (_migrateSpeed == -1) {
            //get guest network device speed
            _migrateSpeed = 0;
            String speed = Script.runSimpleBashScript("ethtool " + _pifs.get("public") + " |grep Speed | cut -d \\  -f 2");
            if (speed != null) {
                String[] tokens = speed.split("M");
                if (tokens.length == 2) {
                    try {
                        _migrateSpeed = Integer.parseInt(tokens[0]);
                    } catch (Exception e) {

                    }
                    s_logger.debug("device " + _pifs.get("public") + " has speed: " + String.valueOf(_migrateSpeed));
                }
            }
            params.put("vm.migrate.speed", String.valueOf(_migrateSpeed));
        }

        Map<String, String> bridges = new HashMap<String, String>();
        bridges.put("linklocal", _linkLocalBridgeName);
        bridges.put("public", _publicBridgeName);
        bridges.put("private", _privBridgeName);
        bridges.put("guest", _guestBridgeName);

        params.put("libvirt.host.bridges", bridges);
        params.put("libvirt.host.pifs", _pifs);

        // Load the vif driver
        String vifDriverName = (String) params.get("libvirt.vif.driver");
        if (vifDriverName == null) {
            s_logger.info("No libvirt.vif.driver specififed. Defaults to BridgeVifDriver.");
            vifDriverName = "com.cloud.hypervisor.kvm.resource.BridgeVifDriver";
        }

        params.put("libvirt.computing.resource", this);

        try {
            Class<?> clazz = Class.forName(vifDriverName);
            _vifDriver = (VifDriver) clazz.newInstance();
            _vifDriver.configure(params);
        } catch (ClassNotFoundException e) {
            throw new ConfigurationException("Unable to find class for libvirt.vif.driver " + e);
        } catch (InstantiationException e) {
            throw new ConfigurationException("Unable to instantiate class for libvirt.vif.driver " + e);
        } catch (Exception e) {
            throw new ConfigurationException("Failed to initialize libvirt.vif.driver " + e);
        }


        return true;
    }

    private void getPifs() {
        /* gather all available bridges and find their pifs, so that we can match them against traffic labels later */
        String cmdout = Script.runSimpleBashScript("brctl show | tail -n +2 | grep -v \"^\\s\"|awk '{print $1}'|sed '{:q;N;s/\\n/%/g;t q}'");
        s_logger.debug("cmdout was " + cmdout);
        List<String> bridges = Arrays.asList(cmdout.split("%"));
        for (String bridge : bridges) {
            s_logger.debug("looking for pif for bridge " + bridge);
            String pif = getPif(bridge);
            if(_publicBridgeName != null && bridge.equals(_publicBridgeName)){
                _pifs.put("public", pif);
            }
            if (_guestBridgeName != null && bridge.equals(_guestBridgeName)) {
                _pifs.put("private", pif);
            }
            _pifs.put(bridge, pif);
        }
        s_logger.debug("done looking for pifs, no more bridges");
    }

    private String getPif(String bridge) {
        String pif = Script.runSimpleBashScript("brctl show | grep " + bridge + " | awk '{print $4}'");
        String vlan = Script.runSimpleBashScript("ls /proc/net/vlan/" + pif);

        if (vlan != null && !vlan.isEmpty()) {
            pif = Script.runSimpleBashScript("grep ^Device\\: /proc/net/vlan/" + pif + " | awk {'print $2'}");
        }

        return pif;
    }

    private boolean checkNetwork(String networkName) {
        if (networkName == null) {
            return true;
        }

        String name = Script.runSimpleBashScript("brctl show | grep "
                + networkName + " | awk '{print $4}'");
        if (name == null) {
            return false;
        } else {
            return true;
        }
    }

    private String getVnetId(String vnetId) {
        return vnetId;
    }

    private void patchSystemVm(String cmdLine, String dataDiskPath,
            String vmName) throws InternalErrorException {
        String result;
        final Script command = new Script(_patchdomrPath, _timeout, s_logger);
        command.add("-l", vmName);
        command.add("-t", "all");
        command.add("-d", dataDiskPath);
        command.add("-p", cmdLine.replaceAll(" ", "%"));
        result = command.execute();
        if (result != null) {
            throw new InternalErrorException(result);
        }
    }

    boolean isDirectAttachedNetwork(String type) {
        if ("untagged".equalsIgnoreCase(type)) {
            return true;
        } else {
            try {
                Long.valueOf(type);
            } catch (NumberFormatException e) {
                return true;
            }
            return false;
        }
    }

    protected String startDomain(Connect conn, String vmName, String domainXML)
            throws LibvirtException, InternalErrorException {
        /* No duplicated vm, we will success, or failed */
        boolean failed = false;
        Domain dm = null;
        try {
            dm = conn.domainDefineXML(domainXML);
        } catch (final LibvirtException e) {
            /* Duplicated defined vm */
            s_logger.warn("Failed to define domain " + vmName + ": "
                    + e.getMessage());
            failed = true;
        } finally {
            try {
                if (dm != null) {
                    dm.free();
                }
            } catch (final LibvirtException e) {

            }
        }

        /* If failed, undefine the vm */
        Domain dmOld = null;
        Domain dmNew = null;
        try {
            if (failed) {
                dmOld = conn.domainLookupByUUID(UUID.nameUUIDFromBytes(vmName
                        .getBytes()));
                dmOld.undefine();
                dmNew = conn.domainDefineXML(domainXML);
            }
        } catch (final LibvirtException e) {
            s_logger.warn("Failed to define domain (second time) " + vmName
                    + ": " + e.getMessage());
            throw e;
        } catch (Exception e) {
            s_logger.warn("Failed to define domain (second time) " + vmName
                    + ": " + e.getMessage());
            throw new InternalErrorException(e.toString());
        } finally {
            try {
                if (dmOld != null) {
                    dmOld.free();
                }
                if (dmNew != null) {
                    dmNew.free();
                }
            } catch (final LibvirtException e) {

            }
        }

        /* Start the VM */
        try {
            dm = conn.domainLookupByUUID(UUID.nameUUIDFromBytes(vmName
                    .getBytes()));
            dm.create();
        } catch (LibvirtException e) {
            s_logger.warn("Failed to start domain: " + vmName + ": "
                    + e.getMessage());
            throw e;
        } finally {
            try {
                if (dm != null) {
                    dm.free();
                }
            } catch (final LibvirtException e) {

            }
        }
        return null;
    }

    @Override
    public boolean stop() {
        try {
            Connect conn = LibvirtConnection.getConnection();
            conn.close();
        } catch (LibvirtException e) {
        }

        return true;
    }

    public static void main(String[] args) {
        s_logger.addAppender(new org.apache.log4j.ConsoleAppender(
                new org.apache.log4j.PatternLayout(), "System.out"));
        LibvirtComputingResource test = new LibvirtComputingResource();
        Map<String, Object> params = new HashMap<String, Object>();
        try {
            test.configure("test", params);
        } catch (ConfigurationException e) {
            System.out.println(e.getMessage());
            e.printStackTrace();
        }
        String result = null;
        // String result = test.startDomainRouter("domr1",
        // "/var/lib/images/centos.5-4.x86-64/centos-small.img", 128, "0064",
        // "02:00:30:00:01:01", "00:16:3e:77:e2:a1", "02:00:30:00:64:01");
        boolean created = (result == null);
        s_logger.info("Domain " + (created ? " " : " not ") + " created");

        s_logger.info("Rule " + (created ? " " : " not ") + " created");
        test.stop();
    }

    @Override
    public Answer executeRequest(Command cmd) {

        try {
            if (cmd instanceof StopCommand) {
                return execute((StopCommand) cmd);
            } else if (cmd instanceof GetVmStatsCommand) {
                return execute((GetVmStatsCommand) cmd);
            } else if (cmd instanceof RebootRouterCommand) {
                return execute((RebootRouterCommand) cmd);
            } else if (cmd instanceof RebootCommand) {
                return execute((RebootCommand) cmd);
            } else if (cmd instanceof GetHostStatsCommand) {
                return execute((GetHostStatsCommand) cmd);
            } else if (cmd instanceof CheckStateCommand) {
                return executeRequest(cmd);
            } else if (cmd instanceof CheckHealthCommand) {
                return execute((CheckHealthCommand) cmd);
            } else if (cmd instanceof PrepareForMigrationCommand) {
                return execute((PrepareForMigrationCommand) cmd);
            } else if (cmd instanceof MigrateCommand) {
                return execute((MigrateCommand) cmd);
            } else if (cmd instanceof PingTestCommand) {
                return execute((PingTestCommand) cmd);
            } else if (cmd instanceof CheckVirtualMachineCommand) {
                return execute((CheckVirtualMachineCommand) cmd);
            } else if (cmd instanceof ReadyCommand) {
                return execute((ReadyCommand) cmd);
            } else if (cmd instanceof AttachIsoCommand) {
                return execute((AttachIsoCommand) cmd);
            } else if (cmd instanceof AttachVolumeCommand) {
                return execute((AttachVolumeCommand) cmd);
            } else if (cmd instanceof StopCommand) {
                return execute((StopCommand) cmd);
            } else if (cmd instanceof CheckConsoleProxyLoadCommand) {
                return execute((CheckConsoleProxyLoadCommand) cmd);
            } else if (cmd instanceof WatchConsoleProxyLoadCommand) {
                return execute((WatchConsoleProxyLoadCommand) cmd);
            } else if (cmd instanceof GetVncPortCommand) {
                return execute((GetVncPortCommand) cmd);
            } else if (cmd instanceof ModifySshKeysCommand) {
                return execute((ModifySshKeysCommand) cmd);
            } else if (cmd instanceof MaintainCommand) {
                return execute((MaintainCommand) cmd);
            } else if (cmd instanceof CreateCommand) {
                return execute((CreateCommand) cmd);
            } else if (cmd instanceof DestroyCommand) {
                return execute((DestroyCommand) cmd);
            } else if (cmd instanceof PrimaryStorageDownloadCommand) {
                return execute((PrimaryStorageDownloadCommand) cmd);
            } else if (cmd instanceof CreatePrivateTemplateFromVolumeCommand) {
                return execute((CreatePrivateTemplateFromVolumeCommand) cmd);
            } else if (cmd instanceof GetStorageStatsCommand) {
                return execute((GetStorageStatsCommand) cmd);
            } else if (cmd instanceof ManageSnapshotCommand) {
                return execute((ManageSnapshotCommand) cmd);
            } else if (cmd instanceof BackupSnapshotCommand) {
                return execute((BackupSnapshotCommand) cmd);
            } else if (cmd instanceof CreateVolumeFromSnapshotCommand) {
                return execute((CreateVolumeFromSnapshotCommand) cmd);
            } else if (cmd instanceof CreatePrivateTemplateFromSnapshotCommand) {
                return execute((CreatePrivateTemplateFromSnapshotCommand) cmd);
            } else if (cmd instanceof UpgradeSnapshotCommand) {
                return execute((UpgradeSnapshotCommand) cmd);
            } else if (cmd instanceof CreateStoragePoolCommand) {
                return execute((CreateStoragePoolCommand) cmd);
            } else if (cmd instanceof ModifyStoragePoolCommand) {
                return execute((ModifyStoragePoolCommand) cmd);
            } else if (cmd instanceof SecurityGroupRulesCmd) {
                return execute((SecurityGroupRulesCmd) cmd);
            } else if (cmd instanceof DeleteStoragePoolCommand) {
                return execute((DeleteStoragePoolCommand) cmd);
            } else if (cmd instanceof FenceCommand) {
                return execute((FenceCommand) cmd);
            } else if (cmd instanceof StartCommand) {
                return execute((StartCommand) cmd);
            } else if (cmd instanceof PlugNicCommand) {
                return execute((PlugNicCommand) cmd);
            } else if (cmd instanceof UnPlugNicCommand) {
                return execute((UnPlugNicCommand) cmd);
            } else if (cmd instanceof SetupGuestNetworkCommand) {
                return execute((SetupGuestNetworkCommand) cmd);
            } else if (cmd instanceof SetNetworkACLCommand) {
                return execute((SetNetworkACLCommand) cmd);
            } else if (cmd instanceof SetSourceNatCommand) {
                return execute((SetSourceNatCommand) cmd);
            } else if (cmd instanceof IpAssocVpcCommand) {
                return execute((IpAssocVpcCommand) cmd);
            } else if (cmd instanceof IpAssocCommand) {
                return execute((IpAssocCommand) cmd);
            } else if (cmd instanceof NetworkElementCommand) {
                return _virtRouterResource.executeRequest(cmd);
            } else if (cmd instanceof CheckSshCommand) {
                return execute((CheckSshCommand) cmd);
            } else if (cmd instanceof NetworkUsageCommand) {
                return execute((NetworkUsageCommand) cmd);
            } else if (cmd instanceof NetworkRulesSystemVmCommand) {
                return execute((NetworkRulesSystemVmCommand) cmd);
            } else if (cmd instanceof CleanupNetworkRulesCmd) {
                return execute((CleanupNetworkRulesCmd) cmd);
            } else if (cmd instanceof CopyVolumeCommand) {
                return execute((CopyVolumeCommand) cmd);
            } else if (cmd instanceof ResizeVolumeCommand) {
                return execute((ResizeVolumeCommand) cmd);
            } else if (cmd instanceof CheckNetworkCommand) {
                return execute((CheckNetworkCommand) cmd);
            } else {
                s_logger.warn("Unsupported command ");
                return Answer.createUnsupportedCommandAnswer(cmd);
            }
        } catch (final IllegalArgumentException e) {
            return new Answer(cmd, false, e.getMessage());
        }
    }

    private CheckNetworkAnswer execute(CheckNetworkCommand cmd) {
        List<PhysicalNetworkSetupInfo> phyNics = cmd
                .getPhysicalNetworkInfoList();
        String errMsg = null;
        for (PhysicalNetworkSetupInfo nic : phyNics) {
            if (!checkNetwork(nic.getGuestNetworkName())) {
                errMsg = "Can not find network: " + nic.getGuestNetworkName();
                break;
            } else if (!checkNetwork(nic.getPrivateNetworkName())) {
                errMsg = "Can not find network: " + nic.getPrivateNetworkName();
                break;
            } else if (!checkNetwork(nic.getPublicNetworkName())) {
                errMsg = "Can not find network: " + nic.getPublicNetworkName();
                break;
            }
        }

        if (errMsg != null) {
            return new CheckNetworkAnswer(cmd, false, errMsg);
        } else {
            return new CheckNetworkAnswer(cmd, true, null);
        }
    }

    private CopyVolumeAnswer execute(CopyVolumeCommand cmd) {
        boolean copyToSecondary = cmd.toSecondaryStorage();
        String volumePath = cmd.getVolumePath();
        StorageFilerTO pool = cmd.getPool();
        String secondaryStorageUrl = cmd.getSecondaryStorageURL();
        KVMStoragePool secondaryStoragePool = null;
        try {
            KVMStoragePool primaryPool = _storagePoolMgr.getStoragePool(
                    pool.getType(),
                    pool.getUuid());
            String volumeName = UUID.randomUUID().toString();

            if (copyToSecondary) {
                String destVolumeName = volumeName + ".qcow2";
                KVMPhysicalDisk volume = primaryPool.getPhysicalDisk(cmd
                        .getVolumePath());
                String volumeDestPath = "/volumes/" + cmd.getVolumeId()
                        + File.separator;
                secondaryStoragePool = _storagePoolMgr.getStoragePoolByURI(
                        secondaryStorageUrl);
                secondaryStoragePool.createFolder(volumeDestPath);
                secondaryStoragePool.delete();
                secondaryStoragePool = _storagePoolMgr.getStoragePoolByURI(
                        secondaryStorageUrl
                        + volumeDestPath);
                _storagePoolMgr.copyPhysicalDisk(volume,
                        destVolumeName,secondaryStoragePool);
                return new CopyVolumeAnswer(cmd, true, null, null, volumeName);
            } else {
                volumePath = "/volumes/" + cmd.getVolumeId() + File.separator;
                secondaryStoragePool = _storagePoolMgr.getStoragePoolByURI(
                        secondaryStorageUrl
                        + volumePath);
                KVMPhysicalDisk volume = secondaryStoragePool
                        .getPhysicalDisk(cmd.getVolumePath() + ".qcow2");
                _storagePoolMgr.copyPhysicalDisk(volume, volumeName,
                        primaryPool);
                return new CopyVolumeAnswer(cmd, true, null, null, volumeName);
            }
        } catch (CloudRuntimeException e) {
            return new CopyVolumeAnswer(cmd, false, e.toString(), null, null);
        } finally {
            if (secondaryStoragePool != null) {
                secondaryStoragePool.delete();
            }
        }
    }

    protected Answer execute(DeleteStoragePoolCommand cmd) {
        try {
            _storagePoolMgr.deleteStoragePool(cmd.getPool().getType(),
                    cmd.getPool().getUuid());
            return new Answer(cmd);
        } catch (CloudRuntimeException e) {
            return new Answer(cmd, false, e.toString());
        }
    }

    protected FenceAnswer execute(FenceCommand cmd) {
        ExecutorService executors = Executors.newSingleThreadExecutor();
        List<NfsStoragePool> pools = _monitor.getStoragePools();
        KVMHAChecker ha = new KVMHAChecker(pools, cmd.getHostIp());
        Future<Boolean> future = executors.submit(ha);
        try {
            Boolean result = future.get();
            if (result) {
                return new FenceAnswer(cmd, false, "Heart is still beating...");
            } else {
                return new FenceAnswer(cmd);
            }
        } catch (InterruptedException e) {
            s_logger.warn("Unable to fence", e);
            return new FenceAnswer(cmd, false, e.getMessage());
        } catch (ExecutionException e) {
            s_logger.warn("Unable to fence", e);
            return new FenceAnswer(cmd, false, e.getMessage());
        }

    }

    protected Storage.StorageResourceType getStorageResourceType() {
        return Storage.StorageResourceType.STORAGE_POOL;
    }

    protected Answer execute(CreateCommand cmd) {
        StorageFilerTO pool = cmd.getPool();
        DiskProfile dskch = cmd.getDiskCharacteristics();
        KVMPhysicalDisk BaseVol = null;
        KVMStoragePool primaryPool = null;
        KVMPhysicalDisk vol = null;
        long disksize;
        try {
            primaryPool = _storagePoolMgr.getStoragePool(pool.getType(),
                    pool.getUuid());
            disksize = dskch.getSize();

            if (cmd.getTemplateUrl() != null) {
                if(primaryPool.getType() == StoragePoolType.CLVM) { 
                    vol = templateToPrimaryDownload(cmd.getTemplateUrl(),primaryPool);
                } else {
                    BaseVol = primaryPool.getPhysicalDisk(cmd.getTemplateUrl());
                    vol = _storagePoolMgr.createDiskFromTemplate(BaseVol, UUID
                            .randomUUID().toString(), primaryPool);
                }
                if (vol == null) {
                    return new Answer(cmd, false,
                            " Can't create storage volume on storage pool");
                }
            } else {
                vol = primaryPool.createPhysicalDisk(UUID.randomUUID()
                        .toString(), dskch.getSize());
            }
            VolumeTO volume = new VolumeTO(cmd.getVolumeId(), dskch.getType(),
                    pool.getType(), pool.getUuid(), pool.getPath(),
                    vol.getName(), vol.getName(), disksize, null);
            return new CreateAnswer(cmd, volume);
        } catch (CloudRuntimeException e) {
            s_logger.debug("Failed to create volume: " + e.toString());
            return new CreateAnswer(cmd, e);
        }
    }

    // this is much like PrimaryStorageDownloadCommand, but keeping it separate
    protected KVMPhysicalDisk templateToPrimaryDownload(String templateUrl, KVMStoragePool primaryPool) {
        int index = templateUrl.lastIndexOf("/");
        String mountpoint = templateUrl.substring(0, index);
        String templateName = null;
        if (index < templateUrl.length() - 1) {
            templateName = templateUrl.substring(index + 1);
        }

        KVMPhysicalDisk templateVol = null;
        KVMStoragePool secondaryPool = null;
        try {
            secondaryPool = _storagePoolMgr.getStoragePoolByURI(mountpoint);
            /* Get template vol */
            if (templateName == null) {
                secondaryPool.refresh();
                List<KVMPhysicalDisk> disks = secondaryPool.listPhysicalDisks();
                if (disks == null || disks.isEmpty()) {
                    s_logger.error("Failed to get volumes from pool: " + secondaryPool.getUuid());
                    return null;
                }
                for (KVMPhysicalDisk disk : disks) {
                    if (disk.getName().endsWith("qcow2")) {
                        templateVol = disk;
                        break;
                    }
                }
                if (templateVol == null) {
                    s_logger.error("Failed to get template from pool: " + secondaryPool.getUuid());
                    return null;
                }
            } else {
                templateVol = secondaryPool.getPhysicalDisk(templateName);
            }

            /* Copy volume to primary storage */

            KVMPhysicalDisk primaryVol = _storagePoolMgr.copyPhysicalDisk(templateVol, UUID.randomUUID().toString(), primaryPool);
            return primaryVol;
        } catch (CloudRuntimeException e) {
            s_logger.error("Failed to download template to primary storage",e);
            return null;
        } finally {
            if (secondaryPool != null) {
                secondaryPool.delete();
            }
        }
    }

    private String getResizeScriptType (KVMStoragePool pool, KVMPhysicalDisk vol) {
        StoragePoolType poolType = pool.getType();
        PhysicalDiskFormat volFormat = vol.getFormat();
         
        if(pool.getType() == StoragePoolType.CLVM && volFormat == KVMPhysicalDisk.PhysicalDiskFormat.RAW) {
            return "CLVM";
        } else if ((poolType == StoragePoolType.NetworkFilesystem
                  || poolType == StoragePoolType.SharedMountPoint
                  || poolType == StoragePoolType.Filesystem)
                  && volFormat == KVMPhysicalDisk.PhysicalDiskFormat.QCOW2 ) {
            return "QCOW2";
        }
        return null;
    }

    /* uses a local script now, eventually support for virStorageVolResize() will maybe work on 
       qcow2 and lvm and we can do this in libvirt calls */
    public Answer execute(ResizeVolumeCommand cmd) {
        String volid = cmd.getPath();
        long newSize = cmd.getNewSize();
        long currentSize = cmd.getCurrentSize();
        String vmInstanceName = cmd.getInstanceName();
        boolean shrinkOk = cmd.getShrinkOk();
        StorageFilerTO spool = cmd.getPool();

        try {
            KVMStoragePool pool = _storagePoolMgr.getStoragePool(spool.getType(), spool.getUuid());
            KVMPhysicalDisk vol = pool.getPhysicalDisk(volid);
            String path = vol.getPath();
            String type = getResizeScriptType(pool, vol);

            if (type == null) {
                return new ResizeVolumeAnswer(cmd, false, "Unsupported volume format: pool type '" 
                                + pool.getType() + "' and volume format '" + vol.getFormat() + "'");
            }

            s_logger.debug("got to the stage where we execute the volume resize, params:" 
                           + path + "," + currentSize + "," + newSize + "," + type + "," + vmInstanceName + "," + shrinkOk);
            final Script resizecmd = new Script(_resizeVolumePath,
                        _cmdsTimeout, s_logger); 
            resizecmd.add("-s",String.valueOf(newSize));
            resizecmd.add("-c",String.valueOf(currentSize));
            resizecmd.add("-p",path);
            resizecmd.add("-t",type);
            resizecmd.add("-r",String.valueOf(shrinkOk));
            resizecmd.add("-v",vmInstanceName);
            String result = resizecmd.execute();

            if (result == null) {

                /* fetch new size as seen from libvirt, don't want to assume anything */
                pool = _storagePoolMgr.getStoragePool(spool.getType(), spool.getUuid());
                long finalSize = pool.getPhysicalDisk(volid).getVirtualSize();
                s_logger.debug("after resize, size reports as " + finalSize + ", requested " + newSize);
                return new ResizeVolumeAnswer(cmd, true, "success", finalSize);
            }

            return new ResizeVolumeAnswer(cmd, false, result);
        } catch (CloudRuntimeException e) {
            String error = "failed to resize volume: " + e;
            s_logger.debug(error);
            return new ResizeVolumeAnswer(cmd, false, error);
        }
        
    } 

    public Answer execute(DestroyCommand cmd) {
        VolumeTO vol = cmd.getVolume();

        try {
            KVMStoragePool pool = _storagePoolMgr.getStoragePool(
                    vol.getPoolType(),
                    vol.getPoolUuid());
            pool.deletePhysicalDisk(vol.getPath());
            String vmName = cmd.getVmName();
            String poolPath = pool.getLocalPath();

            /* if vol is a root disk for a system vm, try to remove accompanying patch disk as well
               this is a bit tricky since the patchdisk is only a LibvirtComputingResource construct
               and not tracked anywhere in cloudstack */
            if (vol.getType() == Volume.Type.ROOT && vmName.matches("^[rsv]-\\d+-.+$")) {
                File patchVbd = new File(poolPath + File.separator + vmName + "-patchdisk");
                if(patchVbd.exists()){
                    try {
                        _storagePoolMgr.deleteVbdByPath(vol.getPoolType(),patchVbd.getAbsolutePath());
                    } catch(CloudRuntimeException e) {
                        s_logger.warn("unable to destroy patch disk '" + patchVbd.getAbsolutePath() +
                                "' while removing root disk for " + vmName + " : " + e);
                    }
                } else {
                    s_logger.debug("file '" +patchVbd.getAbsolutePath()+ "' not found");
                }
            }

            return new Answer(cmd, true, "Success");
        } catch (CloudRuntimeException e) {
            s_logger.debug("Failed to delete volume: " + e.toString());
            return new Answer(cmd, false, e.toString());
        }
    }

    private String getVlanIdFromBridge(String brName) {
        OutputInterpreter.OneLineParser vlanIdParser = new OutputInterpreter.OneLineParser();
        final Script cmd = new Script("/bin/bash", s_logger);
        cmd.add("-c");
        cmd.add("vlanid=$(brctl show |grep " + brName
                + " |awk '{print $4}' | cut -s -d. -f 2);echo $vlanid");
        String result = cmd.execute(vlanIdParser);
        if (result != null) {
            return null;
        }
        String vlanId = vlanIdParser.getLine();
        if (vlanId.equalsIgnoreCase("")) {
            return null;
        } else {
            return vlanId;
        }
    }

    private void VifHotPlug(Connect conn, String vmName, String vlanId,
            String macAddr) throws InternalErrorException, LibvirtException {
        NicTO nicTO = new NicTO();
        nicTO.setMac(macAddr);
        nicTO.setType(TrafficType.Public);
        if (vlanId == null) {
            nicTO.setBroadcastType(BroadcastDomainType.Native);
        } else {
            nicTO.setBroadcastType(BroadcastDomainType.Vlan);
            nicTO.setBroadcastUri(BroadcastDomainType.Vlan.toUri(vlanId));
        }

        Domain vm = getDomain(conn, vmName);
        vm.attachDevice(_vifDriver.plug(nicTO, "Other PV (32-bit)").toString());
    }

    private PlugNicAnswer execute(PlugNicCommand cmd) {
        Connect conn;
        NicTO nic = cmd.getNic();
        String vmName = cmd.getVmName();
        try {
            conn = LibvirtConnection.getConnection();
            Domain vm = getDomain(conn, vmName);
            List<InterfaceDef> pluggedNics = getInterfaces(conn, vmName);
            Integer nicnum = 0;
            for (InterfaceDef pluggedNic : pluggedNics) {
                if (pluggedNic.getMacAddress().equalsIgnoreCase(nic.getMac())) {
                    s_logger.debug("found existing nic for mac "+ pluggedNic.getMacAddress() + " at index "+nicnum);
                    return new PlugNicAnswer(cmd, true, "success");
                }
                nicnum++;
            }
            vm.attachDevice(_vifDriver.plug(nic, "Other PV (32-bit)").toString());
            return new PlugNicAnswer(cmd, true, "success");
        } catch (Exception e) {
            String msg = " Plug Nic failed due to " + e.toString();
            s_logger.warn(msg, e);
            return new PlugNicAnswer(cmd, false, msg);
        }
    }

    private UnPlugNicAnswer execute(UnPlugNicCommand cmd) {
        Connect conn;
        NicTO nic = cmd.getNic();
        String vmName = cmd.getInstanceName();
        try {
            conn = LibvirtConnection.getConnection();
            Domain vm = getDomain(conn, vmName);
            List<InterfaceDef> pluggedNics = getInterfaces(conn, vmName);
            for (InterfaceDef pluggedNic : pluggedNics) {
                if (pluggedNic.getMacAddress().equalsIgnoreCase(nic.getMac())) {
                    vm.detachDevice(pluggedNic.toString());
                    return new UnPlugNicAnswer(cmd, true, "success");
                }
            }
            return new UnPlugNicAnswer(cmd, true, "success");
        } catch (Exception e) {
            String msg = " Unplug Nic failed due to " + e.toString();
            s_logger.warn(msg, e);
            return new UnPlugNicAnswer(cmd, false, msg);
        }
    }

    private SetupGuestNetworkAnswer execute(SetupGuestNetworkCommand cmd) {
        Connect conn;
        NicTO nic = cmd.getNic();
        String routerIP = cmd.getAccessDetail(NetworkElementCommand.ROUTER_IP);
        String routerGIP = cmd.getAccessDetail(NetworkElementCommand.ROUTER_GUEST_IP);
        String routerName = cmd.getAccessDetail(NetworkElementCommand.ROUTER_NAME);
        String gateway = cmd.getAccessDetail(NetworkElementCommand.GUEST_NETWORK_GATEWAY);
        String cidr = Long.toString(NetUtils.getCidrSize(nic.getNetmask()));;
        String domainName = cmd.getNetworkDomain();
        String dns = cmd.getDefaultDns1();

        if (dns == null || dns.isEmpty()) {
            dns = cmd.getDefaultDns2();
        } else {
            String dns2= cmd.getDefaultDns2();
            if ( dns2 != null && !dns2.isEmpty()) {
                dns += "," + dns2;
            }
        }

        try {
            conn = LibvirtConnection.getConnection();
            Domain vm = getDomain(conn, routerName);
            List<InterfaceDef> pluggedNics = getInterfaces(conn, routerName);
            InterfaceDef routerNic = null;

            for (InterfaceDef pluggedNic : pluggedNics) {
                if (pluggedNic.getMacAddress().equalsIgnoreCase(nic.getMac())) {
                    routerNic = pluggedNic;
                    break;
                }
            }

            if ( routerNic == null ) {
                return new SetupGuestNetworkAnswer(cmd, false, "Can not find nic with mac " + nic.getMac() + " for VM " + routerName);
            }

            String args = "vpc_guestnw.sh " + routerIP + " -C";
            String dev = "eth" + nic.getDeviceId();
            String netmask = NetUtils.getSubNet(routerGIP, nic.getNetmask());
            String result = _virtRouterResource.assignGuestNetwork(dev, routerIP,
                    routerGIP, gateway, cidr, netmask, dns, domainName );

            if (result != null) {
                return new SetupGuestNetworkAnswer(cmd, false, "Creating guest network failed due to " + result);
            }
            return new SetupGuestNetworkAnswer(cmd, true, "success");
        } catch (Exception e) {
            String msg = "Creating guest network failed due to " + e.toString();
            s_logger.warn(msg, e);
            return new SetupGuestNetworkAnswer(cmd, false, msg);
        }
    }

    private SetNetworkACLAnswer execute(SetNetworkACLCommand cmd) {
        String[] results = new String[cmd.getRules().length];
        String callResult;
        Connect conn;
        String routerName = cmd.getAccessDetail(NetworkElementCommand.ROUTER_NAME);
        String routerIp = cmd.getAccessDetail(NetworkElementCommand.ROUTER_IP);

        try {
            conn = LibvirtConnection.getConnection();
            Domain vm = getDomain(conn, routerName);
            String [][] rules = cmd.generateFwRules();
            String[] aclRules = rules[0];
            NicTO nic = cmd.getNic();
            String dev = "eth" + nic.getDeviceId();
            String netmask = Long.toString(NetUtils.getCidrSize(nic.getNetmask()));
            StringBuilder sb = new StringBuilder();

            for (int i = 0; i < aclRules.length; i++) {
                sb.append(aclRules[i]).append(',');
            }

            String rule =  sb.toString();
            String result = _virtRouterResource.assignNetworkACL(routerIp,
                    dev, nic.getIp(), netmask, rule);

            if (result != null) {
                for (int i=0; i < results.length; i++) {
                    results[i] = "Failed";
                }
                return new SetNetworkACLAnswer(cmd, false, results);
            }

            return new SetNetworkACLAnswer(cmd, true, results);
        } catch (Exception e) {
            String msg = "SetNetworkACL failed due to " + e.toString();
            s_logger.error(msg, e);
            return new SetNetworkACLAnswer(cmd, false, results);
        }
    }

    protected SetSourceNatAnswer execute(SetSourceNatCommand cmd) {
        Connect conn;
        String routerName = cmd.getAccessDetail(NetworkElementCommand.ROUTER_NAME);
        String routerIP = cmd.getAccessDetail(NetworkElementCommand.ROUTER_IP);
        IpAddressTO pubIP = cmd.getIpAddress();

        try {
            conn = LibvirtConnection.getConnection();
            Domain vm = getDomain(conn, routerName);
            Integer devNum = 0;
            String pubVlan = pubIP.getVlanId();
            List<InterfaceDef> pluggedNics = getInterfaces(conn, routerName);

            for (InterfaceDef pluggedNic : pluggedNics) {
                String pluggedVlanBr = pluggedNic.getBrName();
                String pluggedVlanId = getVlanIdFromBridge(pluggedVlanBr);
                if (pubVlan.equalsIgnoreCase(Vlan.UNTAGGED) 
                        && pluggedVlanBr.equalsIgnoreCase(_publicBridgeName)) {
                    break;
                } else if (pluggedVlanBr.equalsIgnoreCase(_linkLocalBridgeName)){
                    /*skip over, no physical bridge device exists*/
                } else if (pluggedVlanId == null) {
                    /*this should only be true in the case of link local bridge*/
                    return new SetSourceNatAnswer(cmd, false, "unable to find the vlan id for bridge "+pluggedVlanBr+
                            " when attempting to set up" + pubVlan + " on router " + routerName);
                } else if (pluggedVlanId.equals(pubVlan)) {
                    break;
                }
                devNum++;
            }

            String dev = "eth" + devNum;
            String result = _virtRouterResource.assignSourceNat(routerIP, pubIP.getPublicIp(), dev);

            if (result != null) {
                return new SetSourceNatAnswer(cmd, false, "KVM plugin \"vpc_snat\" failed:"+result);
            }
            return new SetSourceNatAnswer(cmd, true, "success");
        } catch (Exception e) {
            String msg = "Ip SNAT failure due to " + e.toString();
            s_logger.error(msg, e);
            return new SetSourceNatAnswer(cmd, false, msg);
        }
    }

    protected IpAssocAnswer execute(IpAssocVpcCommand cmd) {
        Connect conn;
        String[] results = new String[cmd.getIpAddresses().length];
        int i = 0;
        String routerName = cmd.getAccessDetail(NetworkElementCommand.ROUTER_NAME);
        String routerIP = cmd.getAccessDetail(NetworkElementCommand.ROUTER_IP);

        try {
            conn = LibvirtConnection.getConnection();
            IpAddressTO[] ips = cmd.getIpAddresses();
            Domain vm = getDomain(conn, routerName);
            Integer devNum = 0;
            Map<String, Integer> vlanToNicNum = new HashMap<String, Integer>();
            List<InterfaceDef> pluggedNics = getInterfaces(conn, routerName);

            for (InterfaceDef pluggedNic : pluggedNics) {
                String pluggedVlan = pluggedNic.getBrName();
                if (pluggedVlan.equalsIgnoreCase(_linkLocalBridgeName)) {
                    vlanToNicNum.put("LinkLocal",devNum); 
                }
                else if (pluggedVlan.equalsIgnoreCase(_publicBridgeName)
                        || pluggedVlan.equalsIgnoreCase(_privBridgeName)
                        || pluggedVlan.equalsIgnoreCase(_guestBridgeName)) {
                    vlanToNicNum.put(Vlan.UNTAGGED,devNum);
                }
                else {
                    vlanToNicNum.put(getVlanIdFromBridge(pluggedVlan),devNum);
                }
                devNum++;
            }

            for (IpAddressTO ip : ips) {
                String ipVlan = ip.getVlanId();
                String nicName = "eth" + vlanToNicNum.get(ip.getVlanId());
                String netmask = Long.toString(NetUtils.getCidrSize(ip.getVlanNetmask()));
                String subnet = NetUtils.getSubNet(ip.getPublicIp(), ip.getVlanNetmask());
                _virtRouterResource.assignVpcIpToRouter(routerIP, ip.isAdd(), ip.getPublicIp(),
                        nicName, ip.getVlanGateway(), netmask, subnet);
                results[i++] = ip.getPublicIp() + " - success";
            }

        } catch (Exception e) {
            s_logger.error("Ip Assoc failure on applying one ip due to exception:  ", e);
            results[i++] = IpAssocAnswer.errorResult;
        }

        return new IpAssocAnswer(cmd, results);
    }

    public Answer execute(IpAssocCommand cmd) {
        String routerName = cmd
                .getAccessDetail(NetworkElementCommand.ROUTER_NAME);
        String routerIp = cmd.getAccessDetail(NetworkElementCommand.ROUTER_IP);
        String[] results = new String[cmd.getIpAddresses().length];
        Connect conn;
        try {
            conn = LibvirtConnection.getConnection();
            List<InterfaceDef> nics = getInterfaces(conn, routerName);
            Map<String, Integer> vlanAllocatedToVM = new HashMap<String, Integer>();
            Integer nicPos = 0;
            for (InterfaceDef nic : nics) {
                if (nic.getBrName().equalsIgnoreCase(_linkLocalBridgeName)) {
                    vlanAllocatedToVM.put("LinkLocal", nicPos);
                } else {
                    if (nic.getBrName().equalsIgnoreCase(_publicBridgeName) 
                            || nic.getBrName().equalsIgnoreCase(_privBridgeName) 
                            || nic.getBrName().equalsIgnoreCase(_guestBridgeName)) {
                        vlanAllocatedToVM.put(Vlan.UNTAGGED, nicPos);
                    } else {
                        String vlanId = getVlanIdFromBridge(nic.getBrName());
                        vlanAllocatedToVM.put(vlanId, nicPos);
                    }
                }
                nicPos++;
            }
            IpAddressTO[] ips = cmd.getIpAddresses();
            int i = 0;
            String result = null;
            int nicNum = 0;
            for (IpAddressTO ip : ips) {
                if (!vlanAllocatedToVM.containsKey(ip.getVlanId())) {
                    /* plug a vif into router */
                    VifHotPlug(conn, routerName, ip.getVlanId(),
                            ip.getVifMacAddress());
                    vlanAllocatedToVM.put(ip.getVlanId(), nicPos++);
                }
                nicNum = vlanAllocatedToVM.get(ip.getVlanId());
                networkUsage(routerIp, "addVif", "eth" + nicNum);
                result = _virtRouterResource.assignPublicIpAddress(routerName,
                        routerIp, ip.getPublicIp(), ip.isAdd(), ip.isFirstIP(),
                        ip.isSourceNat(), ip.getVlanId(), ip.getVlanGateway(),
                        ip.getVlanNetmask(), ip.getVifMacAddress(), nicNum);

                if (result != null) {
                    results[i++] = IpAssocAnswer.errorResult;
                } else {
                    results[i++] = ip.getPublicIp() + " - success";
                    ;
                }
            }
            return new IpAssocAnswer(cmd, results);
        } catch (LibvirtException e) {
            return new IpAssocAnswer(cmd, results);
        } catch (InternalErrorException e) {
            return new IpAssocAnswer(cmd, results);
        }
    }

    protected ManageSnapshotAnswer execute(final ManageSnapshotCommand cmd) {
        String snapshotName = cmd.getSnapshotName();
        String snapshotPath = cmd.getSnapshotPath();
        String vmName = cmd.getVmName();
        try {
            Connect conn = LibvirtConnection.getConnection();
            DomainInfo.DomainState state = null;
            Domain vm = null;
            if (vmName != null) {
                try {
                    vm = getDomain(conn, cmd.getVmName());
                    state = vm.getInfo().state;
                } catch (LibvirtException e) {

                }
            }

            KVMStoragePool primaryPool = _storagePoolMgr.getStoragePool(
                    cmd.getPool().getType(),
                    cmd.getPool().getUuid());

            if (primaryPool.getType() == StoragePoolType.RBD) {
                s_logger.debug("Snapshots are not supported on RBD volumes");
                return new ManageSnapshotAnswer(cmd, false,
                        "Snapshots are not supported on RBD volumes");
            }

            KVMPhysicalDisk disk = primaryPool.getPhysicalDisk(cmd
                    .getVolumePath());
            if (state == DomainInfo.DomainState.VIR_DOMAIN_RUNNING
                    && !primaryPool.isExternalSnapshot()) {
                String vmUuid = vm.getUUIDString();
                Object[] args = new Object[] { snapshotName, vmUuid };
                String snapshot = SnapshotXML.format(args);
                s_logger.debug(snapshot);
                if (cmd.getCommandSwitch().equalsIgnoreCase(
                        ManageSnapshotCommand.CREATE_SNAPSHOT)) {
                    vm.snapshotCreateXML(snapshot);
                } else {
                    DomainSnapshot snap = vm.snapshotLookupByName(snapshotName);
                    snap.delete(0);
                }

                /*
                 * libvirt on RHEL6 doesn't handle resume event emitted from
                 * qemu
                 */
                vm = getDomain(conn, cmd.getVmName());
                state = vm.getInfo().state;
                if (state == DomainInfo.DomainState.VIR_DOMAIN_PAUSED) {
                    vm.resume();
                }
            } else {

                /* VM is not running, create a snapshot by ourself */
                final Script command = new Script(_manageSnapshotPath,
                        _cmdsTimeout, s_logger);
                if (cmd.getCommandSwitch().equalsIgnoreCase(
                        ManageSnapshotCommand.CREATE_SNAPSHOT)) {
                    command.add("-c", disk.getPath());
                } else {
                    command.add("-d", snapshotPath);
                }

                command.add("-n", snapshotName);
                String result = command.execute();
                if (result != null) {
                    s_logger.debug("Failed to manage snapshot: " + result);
                    return new ManageSnapshotAnswer(cmd, false,
                            "Failed to manage snapshot: " + result);
                }
            }
            return new ManageSnapshotAnswer(cmd, cmd.getSnapshotId(),
                    disk.getPath() + File.separator + snapshotName, true, null);
        } catch (LibvirtException e) {
            s_logger.debug("Failed to manage snapshot: " + e.toString());
            return new ManageSnapshotAnswer(cmd, false,
                    "Failed to manage snapshot: " + e.toString());
        }

    }

    protected BackupSnapshotAnswer execute(final BackupSnapshotCommand cmd) {
        Long dcId = cmd.getDataCenterId();
        Long accountId = cmd.getAccountId();
        Long volumeId = cmd.getVolumeId();
        String secondaryStoragePoolUrl = cmd.getSecondaryStorageUrl();
        String snapshotName = cmd.getSnapshotName();
        String snapshotPath = cmd.getVolumePath();
        String snapshotDestPath = null;
        String snapshotRelPath = null;
        String vmName = cmd.getVmName();
        KVMStoragePool secondaryStoragePool = null;
        try {
            Connect conn = LibvirtConnection.getConnection();

            secondaryStoragePool = _storagePoolMgr.getStoragePoolByURI(
                    secondaryStoragePoolUrl);

            String ssPmountPath = secondaryStoragePool.getLocalPath();
            snapshotRelPath = File.separator + "snapshots" + File.separator
                    + dcId + File.separator + accountId + File.separator
                    + volumeId;

            snapshotDestPath = ssPmountPath + File.separator + "snapshots"
                    + File.separator + dcId + File.separator + accountId
                    + File.separator + volumeId;
            KVMStoragePool primaryPool = _storagePoolMgr.getStoragePool(
                    cmd.getPool().getType(),
                    cmd.getPrimaryStoragePoolNameLabel());
            KVMPhysicalDisk snapshotDisk = primaryPool.getPhysicalDisk(cmd
                    .getVolumePath());
            Script command = new Script(_manageSnapshotPath, _cmdsTimeout,
                    s_logger);
            command.add("-b", snapshotDisk.getPath());
            command.add("-n", snapshotName);
            command.add("-p", snapshotDestPath);
            command.add("-t", snapshotName);
            String result = command.execute();
            if (result != null) {
                s_logger.debug("Failed to backup snaptshot: " + result);
                return new BackupSnapshotAnswer(cmd, false, result, null, true);
            }
            /* Delete the snapshot on primary */

            DomainInfo.DomainState state = null;
            Domain vm = null;
            if (vmName != null) {
                try {
                    vm = getDomain(conn, cmd.getVmName());
                    state = vm.getInfo().state;
                } catch (LibvirtException e) {

                }
            }

            KVMStoragePool primaryStorage = _storagePoolMgr.getStoragePool(
                    cmd.getPool().getType(),
                    cmd.getPool().getUuid());
            if (state == DomainInfo.DomainState.VIR_DOMAIN_RUNNING
                    && !primaryStorage.isExternalSnapshot()) {
                String vmUuid = vm.getUUIDString();
                Object[] args = new Object[] { snapshotName, vmUuid };
                String snapshot = SnapshotXML.format(args);
                s_logger.debug(snapshot);
                DomainSnapshot snap = vm.snapshotLookupByName(snapshotName);
                snap.delete(0);

                /*
                 * libvirt on RHEL6 doesn't handle resume event emitted from
                 * qemu
                 */
                vm = getDomain(conn, cmd.getVmName());
                state = vm.getInfo().state;
                if (state == DomainInfo.DomainState.VIR_DOMAIN_PAUSED) {
                    vm.resume();
                }
            } else {
                command = new Script(_manageSnapshotPath, _cmdsTimeout,
                        s_logger);
                command.add("-d", snapshotDisk.getPath());
                command.add("-n", snapshotName);
                result = command.execute();
                if (result != null) {
                    s_logger.debug("Failed to backup snapshot: " + result);
                    return new BackupSnapshotAnswer(cmd, false,
                            "Failed to backup snapshot: " + result, null, true);
                }
            }
        } catch (LibvirtException e) {
            return new BackupSnapshotAnswer(cmd, false, e.toString(), null,
                    true);
        } catch (CloudRuntimeException e) {
            return new BackupSnapshotAnswer(cmd, false, e.toString(), null,
                    true);
        } finally {
            if (secondaryStoragePool != null) {
                secondaryStoragePool.delete();
            }
        }
        return new BackupSnapshotAnswer(cmd, true, null, snapshotRelPath
                + File.separator + snapshotName, true);
    }

    protected DeleteSnapshotBackupAnswer execute(
            final DeleteSnapshotBackupCommand cmd) {
        Long dcId = cmd.getDataCenterId();
        Long accountId = cmd.getAccountId();
        Long volumeId = cmd.getVolumeId();
        KVMStoragePool secondaryStoragePool = null;
        try {
            secondaryStoragePool = _storagePoolMgr.getStoragePoolByURI(cmd
                    .getSecondaryStorageUrl());

            String ssPmountPath = secondaryStoragePool.getLocalPath();
            String snapshotDestPath = ssPmountPath + File.separator
                    + "snapshots" + File.separator + dcId + File.separator
                    + accountId + File.separator + volumeId;

            final Script command = new Script(_manageSnapshotPath,
                    _cmdsTimeout, s_logger);
            command.add("-d", snapshotDestPath);
            command.add("-n", cmd.getSnapshotName());

            command.execute();
        } catch (CloudRuntimeException e) {
            return new DeleteSnapshotBackupAnswer(cmd, false, e.toString());
        } finally {
            if (secondaryStoragePool != null) {
                secondaryStoragePool.delete();
            }
        }
        return new DeleteSnapshotBackupAnswer(cmd, true, null);
    }

    protected Answer execute(DeleteSnapshotsDirCommand cmd) {
        Long dcId = cmd.getDcId();
        Long accountId = cmd.getAccountId();
        Long volumeId = cmd.getVolumeId();
        KVMStoragePool secondaryStoragePool = null;
        try {
            secondaryStoragePool = _storagePoolMgr.getStoragePoolByURI(cmd
                    .getSecondaryStorageUrl());

            String ssPmountPath = secondaryStoragePool.getLocalPath();
            String snapshotDestPath = ssPmountPath + File.separator
                    + "snapshots" + File.separator + dcId + File.separator
                    + accountId + File.separator + volumeId;

            final Script command = new Script(_manageSnapshotPath,
                    _cmdsTimeout, s_logger);
            command.add("-d", snapshotDestPath);
            command.add("-f");
            command.execute();
        } catch (CloudRuntimeException e) {
            return new Answer(cmd, false, e.toString());
        } finally {
            if (secondaryStoragePool != null) {
                secondaryStoragePool.delete();
            }

        }
        return new Answer(cmd, true, null);
    }

    protected CreateVolumeFromSnapshotAnswer execute(
            final CreateVolumeFromSnapshotCommand cmd) {
        try {

            String snapshotPath = cmd.getSnapshotUuid();
            int index = snapshotPath.lastIndexOf("/");
            snapshotPath = snapshotPath.substring(0, index);
            KVMStoragePool secondaryPool = _storagePoolMgr.getStoragePoolByURI(
                    cmd.getSecondaryStorageUrl()
                    + snapshotPath);
            KVMPhysicalDisk snapshot = secondaryPool.getPhysicalDisk(cmd
                    .getSnapshotName());

            String primaryUuid = cmd.getPrimaryStoragePoolNameLabel();
            KVMStoragePool primaryPool = _storagePoolMgr
                    .getStoragePool(cmd.getPool().getType(),
                            primaryUuid);
            String volUuid = UUID.randomUUID().toString();
            KVMPhysicalDisk disk = _storagePoolMgr.copyPhysicalDisk(snapshot,
                    volUuid, primaryPool);
            return new CreateVolumeFromSnapshotAnswer(cmd, true, "",
                    disk.getName());
        } catch (CloudRuntimeException e) {
            return new CreateVolumeFromSnapshotAnswer(cmd, false, e.toString(),
                    null);
        }
    }

    protected Answer execute(final UpgradeSnapshotCommand cmd) {

        return new Answer(cmd, true, "success");
    }

    protected CreatePrivateTemplateAnswer execute(
            final CreatePrivateTemplateFromSnapshotCommand cmd) {
        String templateFolder = cmd.getAccountId() + File.separator
                + cmd.getNewTemplateId();
        String templateInstallFolder = "template/tmpl/" + templateFolder;
        String tmplName = UUID.randomUUID().toString();
        String tmplFileName = tmplName + ".qcow2";
        KVMStoragePool secondaryPool = null;
        KVMStoragePool snapshotPool = null;
        try {
            String snapshotPath = cmd.getSnapshotUuid();
            int index = snapshotPath.lastIndexOf("/");
            snapshotPath = snapshotPath.substring(0, index);
            snapshotPool = _storagePoolMgr.getStoragePoolByURI(cmd
                    .getSecondaryStorageUrl() + snapshotPath);
            KVMPhysicalDisk snapshot = snapshotPool.getPhysicalDisk(cmd
                    .getSnapshotName());

            secondaryPool = _storagePoolMgr.getStoragePoolByURI(
                    cmd.getSecondaryStorageUrl());

            String templatePath = secondaryPool.getLocalPath() + File.separator
                    + templateInstallFolder;

            _storage.mkdirs(templatePath);

            String tmplPath = templateInstallFolder + File.separator
                    + tmplFileName;
            Script command = new Script(_createTmplPath, _cmdsTimeout, s_logger);
            command.add("-t", templatePath);
            command.add("-n", tmplFileName);
            command.add("-f", snapshot.getPath());
            command.execute();

            Map<String, Object> params = new HashMap<String, Object>();
            params.put(StorageLayer.InstanceConfigKey, _storage);
            Processor qcow2Processor = new QCOW2Processor();
            qcow2Processor.configure("QCOW2 Processor", params);
            FormatInfo info = qcow2Processor.process(templatePath, null,
                    tmplName);

            TemplateLocation loc = new TemplateLocation(_storage, templatePath);
            loc.create(1, true, tmplName);
            loc.addFormat(info);
            loc.save();

            return new CreatePrivateTemplateAnswer(cmd, true, "", tmplPath,
                    info.virtualSize, info.size, tmplName, info.format);
        } catch (ConfigurationException e) {
            return new CreatePrivateTemplateAnswer(cmd, false, e.getMessage());
        } catch (InternalErrorException e) {
            return new CreatePrivateTemplateAnswer(cmd, false, e.getMessage());
        } catch (IOException e) {
            return new CreatePrivateTemplateAnswer(cmd, false, e.getMessage());
        } catch (CloudRuntimeException e) {
            return new CreatePrivateTemplateAnswer(cmd, false, e.getMessage());
        } finally {
            if (secondaryPool != null) {
                secondaryPool.delete();
            }
            if (snapshotPool != null) {
                snapshotPool.delete();
            }
        }
    }

    protected GetStorageStatsAnswer execute(final GetStorageStatsCommand cmd) {
        try {
            KVMStoragePool sp = _storagePoolMgr.getStoragePool(
                    cmd.getPooltype(),
                    cmd.getStorageId());
            return new GetStorageStatsAnswer(cmd, sp.getCapacity(),
                    sp.getUsed());
        } catch (CloudRuntimeException e) {
            return new GetStorageStatsAnswer(cmd, e.toString());
        }
    }

    protected CreatePrivateTemplateAnswer execute(
            CreatePrivateTemplateFromVolumeCommand cmd) {
        String secondaryStorageURL = cmd.getSecondaryStorageUrl();

        KVMStoragePool secondaryStorage = null;
        try {
            Connect conn = LibvirtConnection.getConnection();
            String templateFolder = cmd.getAccountId() + File.separator
                    + cmd.getTemplateId() + File.separator;
            String templateInstallFolder = "/template/tmpl/" + templateFolder;

            secondaryStorage = _storagePoolMgr.getStoragePoolByURI(
                    secondaryStorageURL);

            KVMStoragePool primary = _storagePoolMgr.getStoragePool(
                    cmd.getPool().getType(),
                    cmd.getPrimaryStoragePoolNameLabel());
            KVMPhysicalDisk disk = primary.getPhysicalDisk(cmd.getVolumePath());
            String tmpltPath = secondaryStorage.getLocalPath() + File.separator
                    + templateInstallFolder;
            _storage.mkdirs(tmpltPath);

            if (primary.getType() != StoragePoolType.RBD) {
                Script command = new Script(_createTmplPath, _cmdsTimeout, s_logger);
                command.add("-f", disk.getPath());
                command.add("-t", tmpltPath);
                command.add("-n", cmd.getUniqueName() + ".qcow2");

                String result = command.execute();

                if (result != null) {
                    s_logger.debug("failed to create template: " + result);
                    return new CreatePrivateTemplateAnswer(cmd, false, result);
                }
            } else {
                s_logger.debug("Converting RBD disk " + disk.getPath() + " into template " + cmd.getUniqueName());
                Script.runSimpleBashScript("qemu-img convert"
                        + " -f raw -O qcow2 "
                        + KVMPhysicalDisk.RBDStringBuilder(primary.getSourceHost(),
                                primary.getSourcePort(),
                                primary.getAuthUserName(),
                                primary.getAuthSecret(),
                                disk.getPath())
                                + " " + tmpltPath + "/" + cmd.getUniqueName() + ".qcow2");
                File templateProp = new File(tmpltPath + "/template.properties");
                if (!templateProp.exists()) {
                    templateProp.createNewFile();
                }

                String templateContent = "filename=" + cmd.getUniqueName() + ".qcow2" + System.getProperty("line.separator");

                DateFormat dateFormat = new SimpleDateFormat("MM_dd_yyyy");
                Date date = new Date();
                templateContent += "snapshot.name=" + dateFormat.format(date) + System.getProperty("line.separator");

                FileOutputStream templFo = new FileOutputStream(templateProp);
                templFo.write(templateContent.getBytes());
                templFo.flush();
                templFo.close();
            }

            Map<String, Object> params = new HashMap<String, Object>();
            params.put(StorageLayer.InstanceConfigKey, _storage);
            Processor qcow2Processor = new QCOW2Processor();

            qcow2Processor.configure("QCOW2 Processor", params);

            FormatInfo info = qcow2Processor.process(tmpltPath, null,
                    cmd.getUniqueName());

            TemplateLocation loc = new TemplateLocation(_storage, tmpltPath);
            loc.create(1, true, cmd.getUniqueName());
            loc.addFormat(info);
            loc.save();

            return new CreatePrivateTemplateAnswer(cmd, true, null,
                    templateInstallFolder + cmd.getUniqueName() + ".qcow2",
                    info.virtualSize, info.size, cmd.getUniqueName(),
                    ImageFormat.QCOW2);
        } catch (LibvirtException e) {
            s_logger.debug("Failed to get secondary storage pool: "
                    + e.toString());
            return new CreatePrivateTemplateAnswer(cmd, false, e.toString());
        } catch (InternalErrorException e) {
            return new CreatePrivateTemplateAnswer(cmd, false, e.toString());
        } catch (IOException e) {
            return new CreatePrivateTemplateAnswer(cmd, false, e.toString());
        } catch (ConfigurationException e) {
            return new CreatePrivateTemplateAnswer(cmd, false, e.toString());
        } catch (CloudRuntimeException e) {
            return new CreatePrivateTemplateAnswer(cmd, false, e.toString());
        } finally {
            if (secondaryStorage != null) {
                secondaryStorage.delete();
            }
        }
    }

    protected PrimaryStorageDownloadAnswer execute(
            final PrimaryStorageDownloadCommand cmd) {
        String tmplturl = cmd.getUrl();
        int index = tmplturl.lastIndexOf("/");
        String mountpoint = tmplturl.substring(0, index);
        String tmpltname = null;
        if (index < tmplturl.length() - 1) {
            tmpltname = tmplturl.substring(index + 1);
        }

        KVMPhysicalDisk tmplVol = null;
        KVMStoragePool secondaryPool = null;
        try {
            secondaryPool = _storagePoolMgr.getStoragePoolByURI(mountpoint);

            /* Get template vol */
            if (tmpltname == null) {
                secondaryPool.refresh();
                List<KVMPhysicalDisk> disks = secondaryPool.listPhysicalDisks();
                if (disks == null || disks.isEmpty()) {
                    return new PrimaryStorageDownloadAnswer(
                            "Failed to get volumes from pool: "
                                    + secondaryPool.getUuid());
                }
                for (KVMPhysicalDisk disk : disks) {
                    if (disk.getName().endsWith("qcow2")) {
                        tmplVol = disk;
                        break;
                    }
                }
                if (tmplVol == null) {
                    return new PrimaryStorageDownloadAnswer(
                            "Failed to get template from pool: "
                                    + secondaryPool.getUuid());
                }
            } else {
                tmplVol = secondaryPool.getPhysicalDisk(tmpltname);
            }

            /* Copy volume to primary storage */
            KVMStoragePool primaryPool = _storagePoolMgr.getStoragePool(
                    cmd.getPool().getType(),
                    cmd.getPoolUuid());

            KVMPhysicalDisk primaryVol = _storagePoolMgr.copyPhysicalDisk(
                    tmplVol, UUID.randomUUID().toString(), primaryPool);

            return new PrimaryStorageDownloadAnswer(primaryVol.getName(),
                    primaryVol.getSize());
        } catch (CloudRuntimeException e) {
            return new PrimaryStorageDownloadAnswer(e.toString());
        } finally {
            if (secondaryPool != null) {
                secondaryPool.delete();
            }
        }
    }

    protected Answer execute(CreateStoragePoolCommand cmd) {
        return new Answer(cmd, true, "success");
    }

    protected Answer execute(ModifyStoragePoolCommand cmd) {
        String poolType = cmd.getPool().getType().toString();
        KVMStoragePool storagepool = _storagePoolMgr.createStoragePool(cmd
                .getPool().getUuid(), cmd.getPool().getHost(),
                cmd.getPool().getPort(), cmd.getPool().getPath(),
                cmd.getPool().getUserInfo(), cmd.getPool().getType());
        if (storagepool == null) {
            return new Answer(cmd, false, " Failed to create storage pool");
        }

        Map<String, TemplateInfo> tInfo = new HashMap<String, TemplateInfo>();
        ModifyStoragePoolAnswer answer = new ModifyStoragePoolAnswer(cmd,
                storagepool.getCapacity(), storagepool.getUsed(), tInfo);

        return answer;
    }

    private Answer execute(SecurityGroupRulesCmd cmd) {
        String vif = null;
        String brname = null;
        try {
            Connect conn = LibvirtConnection.getConnection();
            List<InterfaceDef> nics = getInterfaces(conn, cmd.getVmName());
            vif = nics.get(0).getDevName();
            brname = nics.get(0).getBrName();
        } catch (LibvirtException e) {
            return new SecurityGroupRuleAnswer(cmd, false, e.toString());
        }

        boolean result = add_network_rules(cmd.getVmName(),
                Long.toString(cmd.getVmId()), cmd.getGuestIp(),
                cmd.getSignature(), Long.toString(cmd.getSeqNum()),
                cmd.getGuestMac(), cmd.stringifyRules(), vif, brname);

        if (!result) {
            s_logger.warn("Failed to program network rules for vm "
                    + cmd.getVmName());
            return new SecurityGroupRuleAnswer(cmd, false,
                    "programming network rules failed");
        } else {
            s_logger.debug("Programmed network rules for vm " + cmd.getVmName()
                    + " guestIp=" + cmd.getGuestIp() + ",ingress numrules="
                    + cmd.getIngressRuleSet().length + ",egress numrules="
                    + cmd.getEgressRuleSet().length);
            return new SecurityGroupRuleAnswer(cmd);
        }
    }

    private Answer execute(CleanupNetworkRulesCmd cmd) {
        boolean result = cleanup_rules();
        return new Answer(cmd, result, "");
    }

    protected GetVncPortAnswer execute(GetVncPortCommand cmd) {
        try {
            Connect conn = LibvirtConnection.getConnection();
            Integer vncPort = getVncPort(conn, cmd.getName());
            return new GetVncPortAnswer(cmd, _privateIp, 5900 + vncPort);
        } catch (Exception e) {
            return new GetVncPortAnswer(cmd, e.toString());
        }
    }

    protected Answer execute(final CheckConsoleProxyLoadCommand cmd) {
        return executeProxyLoadScan(cmd, cmd.getProxyVmId(),
                cmd.getProxyVmName(), cmd.getProxyManagementIp(),
                cmd.getProxyCmdPort());
    }

    protected Answer execute(final WatchConsoleProxyLoadCommand cmd) {
        return executeProxyLoadScan(cmd, cmd.getProxyVmId(),
                cmd.getProxyVmName(), cmd.getProxyManagementIp(),
                cmd.getProxyCmdPort());
    }

    protected MaintainAnswer execute(MaintainCommand cmd) {
        return new MaintainAnswer(cmd);
    }

    private Answer executeProxyLoadScan(final Command cmd,
            final long proxyVmId, final String proxyVmName,
            final String proxyManagementIp, final int cmdPort) {
        String result = null;

        final StringBuffer sb = new StringBuffer();
        sb.append("http://").append(proxyManagementIp).append(":" + cmdPort)
        .append("/cmd/getstatus");

        boolean success = true;
        try {
            final URL url = new URL(sb.toString());
            final URLConnection conn = url.openConnection();

            final InputStream is = conn.getInputStream();
            final BufferedReader reader = new BufferedReader(
                    new InputStreamReader(is));
            final StringBuilder sb2 = new StringBuilder();
            String line = null;
            try {
                while ((line = reader.readLine()) != null) {
                    sb2.append(line + "\n");
                }
                result = sb2.toString();
            } catch (final IOException e) {
                success = false;
            } finally {
                try {
                    is.close();
                } catch (final IOException e) {
                    s_logger.warn("Exception when closing , console proxy address : "
                            + proxyManagementIp);
                    success = false;
                }
            }
        } catch (final IOException e) {
            s_logger.warn("Unable to open console proxy command port url, console proxy address : "
                    + proxyManagementIp);
            success = false;
        }

        return new ConsoleProxyLoadAnswer(cmd, proxyVmId, proxyVmName, success,
                result);
    }

    private Answer execute(AttachIsoCommand cmd) {
        try {
            Connect conn = LibvirtConnection.getConnection();
            attachOrDetachISO(conn, cmd.getVmName(), cmd.getIsoPath(),
                    cmd.isAttach());
        } catch (LibvirtException e) {
            return new Answer(cmd, false, e.toString());
        } catch (URISyntaxException e) {
            return new Answer(cmd, false, e.toString());
        } catch (InternalErrorException e) {
            return new Answer(cmd, false, e.toString());
        }

        return new Answer(cmd);
    }

    private AttachVolumeAnswer execute(AttachVolumeCommand cmd) {
        try {
            Connect conn = LibvirtConnection.getConnection();
            KVMStoragePool primary = _storagePoolMgr.getStoragePool(
                    cmd.getPooltype(),
                    cmd.getPoolUuid());
            KVMPhysicalDisk disk = primary.getPhysicalDisk(cmd.getVolumePath());
            attachOrDetachDisk(conn, cmd.getAttach(), cmd.getVmName(), disk,
                    cmd.getDeviceId().intValue());
        } catch (LibvirtException e) {
            return new AttachVolumeAnswer(cmd, e.toString());
        } catch (InternalErrorException e) {
            return new AttachVolumeAnswer(cmd, e.toString());
        }

        return new AttachVolumeAnswer(cmd, cmd.getDeviceId());
    }

    private Answer execute(ReadyCommand cmd) {
        return new ReadyAnswer(cmd);
    }

    protected State convertToState(DomainInfo.DomainState ps) {
        final State state = s_statesTable.get(ps);
        return state == null ? State.Unknown : state;
    }

    protected State getVmState(Connect conn, final String vmName) {
        int retry = 3;
        Domain vms = null;
        while (retry-- > 0) {
            try {
                vms = conn.domainLookupByUUID(UUID.nameUUIDFromBytes(vmName
                        .getBytes()));
                State s = convertToState(vms.getInfo().state);
                return s;
            } catch (final LibvirtException e) {
                s_logger.warn("Can't get vm state " + vmName + e.getMessage()
                        + "retry:" + retry);
            } catch (Exception e) {
                s_logger.warn("Can't get vm state " + vmName + e.getMessage()
                        + "retry:" + retry);
            } finally {
                try {
                    if (vms != null) {
                        vms.free();
                    }
                } catch (final LibvirtException e) {

                }
            }
        }
        return State.Stopped;
    }

    private Answer execute(CheckVirtualMachineCommand cmd) {
        try {
            Connect conn = LibvirtConnection.getConnection();
            final State state = getVmState(conn, cmd.getVmName());
            Integer vncPort = null;
            if (state == State.Running) {
                vncPort = getVncPort(conn, cmd.getVmName());

                synchronized (_vms) {
                    _vms.put(cmd.getVmName(), State.Running);
                }
            }

            return new CheckVirtualMachineAnswer(cmd, state, vncPort);
        } catch (LibvirtException e) {
            return new CheckVirtualMachineAnswer(cmd, e.getMessage());
        }
    }

    private Answer execute(PingTestCommand cmd) {
        String result = null;
        final String computingHostIp = cmd.getComputingHostIp(); // TODO, split
        // the
        // command
        // into 2
        // types

        if (computingHostIp != null) {
            result = doPingTest(computingHostIp);
        } else if (cmd.getRouterIp() != null && cmd.getPrivateIp() != null) {
            result = doPingTest(cmd.getRouterIp(), cmd.getPrivateIp());
        } else {
            return new Answer(cmd, false, "routerip and private ip is null");
        }

        if (result != null) {
            return new Answer(cmd, false, result);
        }
        return new Answer(cmd);
    }

    private String doPingTest(final String computingHostIp) {
        final Script command = new Script(_pingTestPath, 10000, s_logger);
        command.add("-h", computingHostIp);
        return command.execute();
    }

    private String doPingTest(final String domRIp, final String vmIp) {
        final Script command = new Script(_pingTestPath, 10000, s_logger);
        command.add("-i", domRIp);
        command.add("-p", vmIp);
        return command.execute();
    }

    private synchronized Answer execute(MigrateCommand cmd) {
        String vmName = cmd.getVmName();

        State state = null;
        String result = null;
        synchronized (_vms) {
            state = _vms.get(vmName);
            _vms.put(vmName, State.Stopping);
        }

        List<InterfaceDef> ifaces = null;

        Domain dm = null;
        Connect dconn = null;
        Domain destDomain = null;
        Connect conn = null;
        try {
            conn = LibvirtConnection.getConnection();
            ifaces = getInterfaces(conn, vmName);
            dm = conn.domainLookupByUUID(UUID.nameUUIDFromBytes(vmName
                    .getBytes()));
            dconn = new Connect("qemu+tcp://" + cmd.getDestinationIp()
                    + "/system");
            /*
             * Hard code lm flags: VIR_MIGRATE_LIVE(1<<0) and
             * VIR_MIGRATE_PERSIST_DEST(1<<3)
             */
            destDomain = dm.migrate(dconn, (1 << 0) | (1 << 3), vmName, "tcp:"
                    + cmd.getDestinationIp(), _migrateSpeed);
        } catch (LibvirtException e) {
            s_logger.debug("Can't migrate domain: " + e.getMessage());
            result = e.getMessage();
        } catch (Exception e) {
            s_logger.debug("Can't migrate domain: " + e.getMessage());
            result = e.getMessage();
        } finally {
            try {
                if (dm != null) {
                    dm.free();
                }
                if (dconn != null) {
                    dconn.close();
                }
                if (destDomain != null) {
                    destDomain.free();
                }
            } catch (final LibvirtException e) {

            }
        }

        if (result != null) {
            synchronized (_vms) {
                _vms.put(vmName, state);
            }
        } else {
            destroy_network_rules_for_vm(conn, vmName);
            for (InterfaceDef iface : ifaces) {
                _vifDriver.unplug(iface);
            }
            cleanupVM(conn, vmName,
                    getVnetId(VirtualMachineName.getVnet(vmName)));
        }

        return new MigrateAnswer(cmd, result == null, result, null);
    }

    private synchronized Answer execute(PrepareForMigrationCommand cmd) {

        VirtualMachineTO vm = cmd.getVirtualMachine();
        if (s_logger.isDebugEnabled()) {
            s_logger.debug("Preparing host for migrating " + vm);
        }

        NicTO[] nics = vm.getNics();
        try {
            Connect conn = LibvirtConnection.getConnection();
            for (NicTO nic : nics) {
                _vifDriver.plug(nic, null);
            }

            /* setup disks, e.g for iso */
            VolumeTO[] volumes = vm.getDisks();
            for (VolumeTO volume : volumes) {
                if (volume.getType() == Volume.Type.ISO) {
                    getVolumePath(conn, volume);
                }
            }

            synchronized (_vms) {
                _vms.put(vm.getName(), State.Migrating);
            }

            return new PrepareForMigrationAnswer(cmd);
        } catch (LibvirtException e) {
            return new PrepareForMigrationAnswer(cmd, e.toString());
        } catch (InternalErrorException e) {
            return new PrepareForMigrationAnswer(cmd, e.toString());
        } catch (URISyntaxException e) {
            return new PrepareForMigrationAnswer(cmd, e.toString());
        }
    }

    private Answer execute(CheckHealthCommand cmd) {
        return new CheckHealthAnswer(cmd, true);
    }

    private Answer execute(GetHostStatsCommand cmd) {
        final Script cpuScript = new Script("/bin/bash", s_logger);
        cpuScript.add("-c");
        cpuScript
        .add("idle=$(top -b -n 1|grep Cpu\\(s\\):|cut -d% -f4|cut -d, -f2);echo $idle");

        final OutputInterpreter.OneLineParser parser = new OutputInterpreter.OneLineParser();
        String result = cpuScript.execute(parser);
        if (result != null) {
            s_logger.debug("Unable to get the host CPU state: " + result);
            return new Answer(cmd, false, result);
        }
        double cpuUtil = (100.0D - Double.parseDouble(parser.getLine()));

        long freeMem = 0;
        final Script memScript = new Script("/bin/bash", s_logger);
        memScript.add("-c");
        memScript
        .add("freeMem=$(free|grep cache:|awk '{print $4}');echo $freeMem");
        final OutputInterpreter.OneLineParser Memparser = new OutputInterpreter.OneLineParser();
        result = memScript.execute(Memparser);
        if (result != null) {
            s_logger.debug("Unable to get the host Mem state: " + result);
            return new Answer(cmd, false, result);
        }
        freeMem = Long.parseLong(Memparser.getLine());

        Script totalMem = new Script("/bin/bash", s_logger);
        totalMem.add("-c");
        totalMem.add("free|grep Mem:|awk '{print $2}'");
        final OutputInterpreter.OneLineParser totMemparser = new OutputInterpreter.OneLineParser();
        result = totalMem.execute(totMemparser);
        if (result != null) {
            s_logger.debug("Unable to get the host Mem state: " + result);
            return new Answer(cmd, false, result);
        }
        long totMem = Long.parseLong(totMemparser.getLine());

        Pair<Double, Double> nicStats = getNicStats(_publicBridgeName);

        HostStatsEntry hostStats = new HostStatsEntry(cmd.getHostId(), cpuUtil,
                nicStats.first() / 1000, nicStats.second() / 1000, "host",
                totMem, freeMem, 0, 0);
        return new GetHostStatsAnswer(cmd, hostStats);
    }

    protected String networkUsage(final String privateIpAddress,
            final String option, final String vif) {
        Script getUsage = new Script(_routerProxyPath, s_logger);
        getUsage.add("netusage.sh");
        getUsage.add(privateIpAddress);
        if (option.equals("get")) {
            getUsage.add("-g");
        } else if (option.equals("create")) {
            getUsage.add("-c");
        } else if (option.equals("reset")) {
            getUsage.add("-r");
        } else if (option.equals("addVif")) {
            getUsage.add("-a", vif);
        } else if (option.equals("deleteVif")) {
            getUsage.add("-d", vif);
        }


        final OutputInterpreter.OneLineParser usageParser = new OutputInterpreter.OneLineParser();
        String result = getUsage.execute(usageParser);
        if (result != null) {
            s_logger.debug("Failed to execute networkUsage:" + result);
            return null;
        }
        return usageParser.getLine();
    }

    protected long[] getNetworkStats(String privateIP) {
        String result = networkUsage(privateIP, "get", null);
        long[] stats = new long[2];
        if (result != null) {
            String[] splitResult = result.split(":");
            int i = 0;
            while (i < splitResult.length - 1) {
                stats[0] += (new Long(splitResult[i++])).longValue();
                stats[1] += (new Long(splitResult[i++])).longValue();
            }
        }
        return stats;
    }

    private Answer execute(NetworkUsageCommand cmd) {
        if (cmd.getOption() != null && cmd.getOption().equals("create")) {
            String result = networkUsage(cmd.getPrivateIP(), "create", null);
            NetworkUsageAnswer answer = new NetworkUsageAnswer(cmd, result, 0L,
                    0L);
            return answer;
        }
        long[] stats = getNetworkStats(cmd.getPrivateIP());
        NetworkUsageAnswer answer = new NetworkUsageAnswer(cmd, "", stats[0],
                stats[1]);
        return answer;
    }

    private Answer execute(RebootCommand cmd) {

        synchronized (_vms) {
            _vms.put(cmd.getVmName(), State.Starting);
        }

        try {
            Connect conn = LibvirtConnection.getConnection();
            final String result = rebootVM(conn, cmd.getVmName());
            if (result == null) {
                Integer vncPort = null;
                try {
                    vncPort = getVncPort(conn, cmd.getVmName());
                } catch (Exception e) {

                }
                get_rule_logs_for_vms();
                return new RebootAnswer(cmd, null, vncPort);
            } else {
                return new RebootAnswer(cmd, result, false);
            }
        } catch (LibvirtException e) {
            return new RebootAnswer(cmd, e.getMessage(), false);
        } finally {
            synchronized (_vms) {
                _vms.put(cmd.getVmName(), State.Running);
            }
        }
    }

    protected Answer execute(RebootRouterCommand cmd) {
        RebootAnswer answer = (RebootAnswer) execute((RebootCommand) cmd);
        String result = _virtRouterResource.connect(cmd.getPrivateIpAddress());
        if (result == null) {
            networkUsage(cmd.getPrivateIpAddress(), "create", null);
            return answer;
        } else {
            return new Answer(cmd, false, result);
        }
    }

    protected GetVmStatsAnswer execute(GetVmStatsCommand cmd) {
        List<String> vmNames = cmd.getVmNames();
        try {
            HashMap<String, VmStatsEntry> vmStatsNameMap = new HashMap<String, VmStatsEntry>();
            Connect conn = LibvirtConnection.getConnection();
            for (String vmName : vmNames) {
                VmStatsEntry statEntry = getVmStat(conn, vmName);
                if (statEntry == null) {
                    continue;
                }

                vmStatsNameMap.put(vmName, statEntry);
            }
            return new GetVmStatsAnswer(cmd, vmStatsNameMap);
        } catch (LibvirtException e) {
            s_logger.debug("Can't get vm stats: " + e.toString());
            return new GetVmStatsAnswer(cmd, null);
        }
    }

    protected Answer execute(StopCommand cmd) {
        final String vmName = cmd.getVmName();

        State state = null;
        synchronized (_vms) {
            state = _vms.get(vmName);
            _vms.put(vmName, State.Stopping);
        }
        try {
            Connect conn = LibvirtConnection.getConnection();

            List<DiskDef> disks = getDisks(conn, vmName);
            List<InterfaceDef> ifaces = getInterfaces(conn, vmName);

            destroy_network_rules_for_vm(conn, vmName);
            String result = stopVM(conn, vmName, defineOps.UNDEFINE_VM);
            if (result == null) {
                for (DiskDef disk : disks) {
                    if (disk.getDeviceType() == DiskDef.deviceType.CDROM
                            && disk.getDiskPath() != null) {
                        cleanupDisk(conn, disk);
                    }
                }
                for (InterfaceDef iface: ifaces) {
                    _vifDriver.unplug(iface);
                }
            }

            final String result2 = cleanupVnet(conn, cmd.getVnet());

            if (result != null && result2 != null) {
                result = result2 + result;
            }
            state = State.Stopped;
            return new StopAnswer(cmd, result, 0, true);
        } catch (LibvirtException e) {
            return new StopAnswer(cmd, e.getMessage(), false);
        } finally {
            synchronized (_vms) {
                if (state != null) {
                    _vms.put(vmName, state);
                } else {
                    _vms.remove(vmName);
                }
            }
        }
    }

    protected Answer execute(ModifySshKeysCommand cmd) {
        File sshKeysDir = new File(_SSHKEYSPATH);
        String result = null;
        if (!sshKeysDir.exists()) {
            // Change permissions for the 700
            Script script = new Script("mkdir", _timeout, s_logger);
            script.add("-m","700");
            script.add(_SSHKEYSPATH);
            script.execute();

            if(!sshKeysDir.exists()) {
                s_logger.debug("failed to create directory " + _SSHKEYSPATH);
            }
        }

        File pubKeyFile = new File(_SSHPUBKEYPATH);
        if (!pubKeyFile.exists()) {
            try {
                pubKeyFile.createNewFile();
            } catch (IOException e) {
                result = "Failed to create file: " + e.toString();
                s_logger.debug(result);
            }
        }

        if (pubKeyFile.exists()) {
            String pubKey = cmd.getPubKey();
            try {
                FileOutputStream pubkStream = new FileOutputStream(pubKeyFile);
                pubkStream.write(pubKey.getBytes());
                pubkStream.close();
            } catch (FileNotFoundException e) {
                result = "File" + _SSHPUBKEYPATH + "is not found:"
                        + e.toString();
                s_logger.debug(result);
            } catch (IOException e) {
                result = "Write file " + _SSHPUBKEYPATH + ":" + e.toString();
                s_logger.debug(result);
            }
        }

        File prvKeyFile = new File(_SSHPRVKEYPATH);
        if (!prvKeyFile.exists()) {
            try {
                prvKeyFile.createNewFile();
            } catch (IOException e) {
                result = "Failed to create file: " + e.toString();
                s_logger.debug(result);
            }
        }

        if (prvKeyFile.exists()) {
            String prvKey = cmd.getPrvKey();
            try {
                FileOutputStream prvKStream = new FileOutputStream(prvKeyFile);
                prvKStream.write(prvKey.getBytes());
                prvKStream.close();
            } catch (FileNotFoundException e) {
                result = "File" + _SSHPRVKEYPATH + "is not found:"
                        + e.toString();
                s_logger.debug(result);
            } catch (IOException e) {
                result = "Write file " + _SSHPRVKEYPATH + ":" + e.toString();
                s_logger.debug(result);
            }

            Script script = new Script("chmod", _timeout, s_logger);
            script.add("600", _SSHPRVKEYPATH);
            script.execute();
        }

        if (result != null) {
            return new Answer(cmd, false, result);
        } else {
            return new Answer(cmd, true, null);
        }
    }

    protected void handleVmStartFailure(Connect conn, String vmName,
            LibvirtVMDef vm) {
        if (vm != null && vm.getDevices() != null) {
            cleanupVMNetworks(conn, vm.getDevices().getInterfaces());
        }
    }

    protected LibvirtVMDef createVMFromSpec(VirtualMachineTO vmTO) {
        LibvirtVMDef vm = new LibvirtVMDef();
        vm.setHvsType(_hypervisorType);
        vm.setDomainName(vmTO.getName());
        vm.setDomUUID(UUID.nameUUIDFromBytes(vmTO.getName().getBytes())
                .toString());
        vm.setDomDescription(vmTO.getOs());

        GuestDef guest = new GuestDef();
        guest.setGuestType(GuestDef.guestType.KVM);
        guest.setGuestArch(vmTO.getArch());
        guest.setMachineType("pc");
        guest.setBootOrder(GuestDef.bootOrder.CDROM);
        guest.setBootOrder(GuestDef.bootOrder.HARDISK);

        vm.addComp(guest);

        GuestResourceDef grd = new GuestResourceDef();
        grd.setMemorySize(vmTO.getMinRam() / 1024);
        grd.setVcpuNum(vmTO.getCpus());
        vm.addComp(grd);

        CpuTuneDef ctd = new CpuTuneDef();
        ctd.setShares(vmTO.getCpus() * vmTO.getSpeed());
        vm.addComp(ctd);

        FeaturesDef features = new FeaturesDef();
        features.addFeatures("pae");
        features.addFeatures("apic");
        features.addFeatures("acpi");
        vm.addComp(features);

        TermPolicy term = new TermPolicy();
        term.setCrashPolicy("destroy");
        term.setPowerOffPolicy("destroy");
        term.setRebootPolicy("restart");
        vm.addComp(term);

        ClockDef clock = new ClockDef();
        if (vmTO.getOs().startsWith("Windows")) {
            clock.setClockOffset(ClockDef.ClockOffset.LOCALTIME);
            clock.setTimer("rtc", "catchup", null);
        }

        vm.addComp(clock);

        DevicesDef devices = new DevicesDef();
        devices.setEmulatorPath(_hypervisorPath);

        SerialDef serial = new SerialDef("pty", null, (short) 0);
        devices.addDevice(serial);

        ConsoleDef console = new ConsoleDef("pty", null, null, (short) 0);
        devices.addDevice(console);

        GraphicDef grap = new GraphicDef("vnc", (short) 0, true, vmTO.getVncAddr(), null,
                null);
        devices.addDevice(grap);

        InputDef input = new InputDef("tablet", "usb");
        devices.addDevice(input);

        vm.addComp(devices);

        return vm;
    }

    protected void createVifs(VirtualMachineTO vmSpec,
            LibvirtVMDef vm) throws InternalErrorException, LibvirtException {
        NicTO[] nics = vmSpec.getNics();
        for (int i = 0; i < nics.length; i++) {
            for (NicTO nic : vmSpec.getNics()) {
                if (nic.getDeviceId() == i) {
                    createVif(vm, nic);
                }
            }
        }
    }

    protected synchronized StartAnswer execute(StartCommand cmd) {
        VirtualMachineTO vmSpec = cmd.getVirtualMachine();
        vmSpec.setVncAddr(cmd.getHostIp());
        String vmName = vmSpec.getName();
        LibvirtVMDef vm = null;

        State state = State.Stopped;
        Connect conn = null;
        try {
            conn = LibvirtConnection.getConnection();
            synchronized (_vms) {
                _vms.put(vmName, State.Starting);
            }

            vm = createVMFromSpec(vmSpec);

            createVbd(conn, vmSpec, vmName, vm);

            createVifs(vmSpec, vm);

            s_logger.debug("starting " + vmName + ": " + vm.toString());
            startDomain(conn, vmName, vm.toString());

            NicTO[] nics = vmSpec.getNics();
            for (NicTO nic : nics) {
<<<<<<< HEAD
                if (nic.getIsolationUri() != null
                        && nic.getIsolationUri().getScheme()
                        .equalsIgnoreCase(IsolationType.Ec2.toString())) {
=======
                if (nic.isSecurityGroupEnabled() || ( nic.getIsolationUri() != null
                         && nic.getIsolationUri().getScheme().equalsIgnoreCase(IsolationType.Ec2.toString()))) {
>>>>>>> ce4b49d3
                    if (vmSpec.getType() != VirtualMachine.Type.User) {
                        default_network_rules_for_systemvm(conn, vmName);
                        break;
                    } else {
                        default_network_rules(conn, vmName, nic, vmSpec.getId());
                    }
                }
            }

            state = State.Running;
            return new StartAnswer(cmd);
        } catch (Exception e) {
            s_logger.warn("Exception ", e);
            if (conn != null) {
                handleVmStartFailure(conn, vmName, vm);
            }
            return new StartAnswer(cmd, e.getMessage());
        } finally {
            synchronized (_vms) {
                if (state != State.Stopped) {
                    _vms.put(vmName, state);
                } else {
                    _vms.remove(vmName);
                }
            }
        }
    }

    private String getVolumePath(Connect conn, VolumeTO volume)
            throws LibvirtException, URISyntaxException {
        if (volume.getType() == Volume.Type.ISO && volume.getPath() != null) {
            String isoPath = volume.getPath();
            int index = isoPath.lastIndexOf("/");
            String path = isoPath.substring(0, index);
            String name = isoPath.substring(index + 1);
            KVMStoragePool secondaryPool = _storagePoolMgr.getStoragePoolByURI(
                    path);
            KVMPhysicalDisk isoVol = secondaryPool.getPhysicalDisk(name);
            return isoVol.getPath();
        } else {
            return volume.getPath();
        }
    }

    protected void createVbd(Connect conn, VirtualMachineTO vmSpec,
            String vmName, LibvirtVMDef vm) throws InternalErrorException,
            LibvirtException, URISyntaxException {
        List<VolumeTO> disks = Arrays.asList(vmSpec.getDisks());
        Collections.sort(disks, new Comparator<VolumeTO>() {
            @Override
            public int compare(VolumeTO arg0, VolumeTO arg1) {
                return arg0.getDeviceId() > arg1.getDeviceId() ? 1 : -1;
            }
        });

        for (VolumeTO volume : disks) {
            KVMPhysicalDisk physicalDisk = null;
            KVMStoragePool pool = null;
            if (volume.getType() == Volume.Type.ISO && volume.getPath() != null) {
                String volPath = volume.getPath();
                int index = volPath.lastIndexOf("/");
                String volDir = volPath.substring(0, index);
                String volName = volPath.substring(index + 1);
                KVMStoragePool secondaryStorage = _storagePoolMgr.
                        getStoragePoolByURI(volDir);
                physicalDisk = secondaryStorage.getPhysicalDisk(volName);
            } else if (volume.getType() != Volume.Type.ISO) {
                pool = _storagePoolMgr.getStoragePool(
                        volume.getPoolType(),
                        volume.getPoolUuid());
                physicalDisk = pool.getPhysicalDisk(volume.getPath());
            }

            String volPath = null;
            if (physicalDisk != null) {
                volPath = physicalDisk.getPath();
            }

            DiskDef.diskBus diskBusType = getGuestDiskModel(vmSpec.getOs());
            DiskDef disk = new DiskDef();
            if (volume.getType() == Volume.Type.ISO) {
                if (volPath == null) {
                    /* Add iso as placeholder */
                    disk.defISODisk(null);
                } else {
                    disk.defISODisk(volPath);
                }
            } else {
                int devId = (int) volume.getDeviceId();

                if (pool.getType() == StoragePoolType.RBD) {
                    /*
                            For RBD pools we use the secret mechanism in libvirt.
                            We store the secret under the UUID of the pool, that's why
                            we pass the pool's UUID as the authSecret
                     */
                    disk.defNetworkBasedDisk(physicalDisk.getPath().replace("rbd:", ""), pool.getSourceHost(), pool.getSourcePort(),
                            pool.getAuthUserName(), pool.getUuid(),
                            devId, diskBusType, diskProtocol.RBD);
                } else if (pool.getType() == StoragePoolType.CLVM) {
                    disk.defBlockBasedDisk(physicalDisk.getPath(), devId,
                            diskBusType);
                } else {
                    if (volume.getType() == Volume.Type.DATADISK) {
                        disk.defFileBasedDisk(physicalDisk.getPath(), devId,
                                DiskDef.diskBus.VIRTIO,
                                DiskDef.diskFmtType.QCOW2);
                    } else {
                        disk.defFileBasedDisk(physicalDisk.getPath(), devId, diskBusType, DiskDef.diskFmtType.QCOW2);
                    }

                }

            }

            vm.getDevices().addDevice(disk);
        }

        if (vmSpec.getType() != VirtualMachine.Type.User) {
            if (_sysvmISOPath != null) {
                DiskDef iso = new DiskDef();
                iso.defISODisk(_sysvmISOPath);
                vm.getDevices().addDevice(iso);
            }

            createPatchVbd(conn, vmName, vm, vmSpec);
        }
    }

    private VolumeTO getVolume(VirtualMachineTO vmSpec, Volume.Type type) {
        VolumeTO volumes[] = vmSpec.getDisks();
        for (VolumeTO volume : volumes) {
            if (volume.getType() == type) {
                return volume;
            }
        }
        return null;
    }

    private void createPatchVbd(Connect conn, String vmName, LibvirtVMDef vm,
            VirtualMachineTO vmSpec) throws LibvirtException,
            InternalErrorException {

        List<DiskDef> disks = vm.getDevices().getDisks();
        DiskDef rootDisk = disks.get(0);
        VolumeTO rootVol = getVolume(vmSpec, Volume.Type.ROOT);
        String patchName = vmName + "-patchdisk";
        KVMStoragePool pool = _storagePoolMgr.getStoragePool(
                rootVol.getPoolType(),
                rootVol.getPoolUuid());
        String patchDiskPath = pool.getLocalPath() + "/" + patchName;

        List<KVMPhysicalDisk> phyDisks = pool.listPhysicalDisks();
        boolean foundDisk = false;

        for (KVMPhysicalDisk phyDisk : phyDisks) {
            if (phyDisk.getPath().equals(patchDiskPath)) {
                foundDisk = true;
                break;
            } 
        }

        if (!foundDisk) {
            s_logger.debug("generating new patch disk for " + vmName + " since none was found");
            KVMPhysicalDisk disk = pool.createPhysicalDisk(patchName, KVMPhysicalDisk.PhysicalDiskFormat.RAW,
                    10L * 1024 * 1024);
        } else {
            s_logger.debug("found existing patch disk at " + patchDiskPath + " using it for " + vmName);
        }

        /* Format/create fs on this disk */
        final Script command = new Script(_createvmPath, _timeout, s_logger);
        command.add("-f", patchDiskPath);
        String result = command.execute();
        if (result != null) {
            s_logger.debug("Failed to create data disk: " + result);
            throw new InternalErrorException("Failed to create data disk: "
                    + result);
        }

        /* add patch disk */
        DiskDef patchDisk = new DiskDef();

        if (pool.getType() == StoragePoolType.CLVM) {
            patchDisk.defBlockBasedDisk(patchDiskPath, 1, rootDisk.getBusType());
        } else {
            patchDisk.defFileBasedDisk(patchDiskPath, 1, rootDisk.getBusType(),
                    DiskDef.diskFmtType.RAW);
        }

        disks.add(patchDisk);

        String bootArgs = vmSpec.getBootArgs();

        patchSystemVm(bootArgs, patchDiskPath, vmName);
    }

    private void createVif(LibvirtVMDef vm, NicTO nic)
            throws InternalErrorException, LibvirtException {
        vm.getDevices().addDevice(
                _vifDriver.plug(nic, vm.getGuestOSType()).toString());
    }

    protected CheckSshAnswer execute(CheckSshCommand cmd) {
        String vmName = cmd.getName();
        String privateIp = cmd.getIp();
        int cmdPort = cmd.getPort();

        if (s_logger.isDebugEnabled()) {
            s_logger.debug("Ping command port, " + privateIp + ":" + cmdPort);
        }

        try {
            String result = _virtRouterResource.connect(privateIp, cmdPort);
            if (result != null) {
                return new CheckSshAnswer(cmd, "Can not ping System vm "
                        + vmName + "due to:" + result);
            }
        } catch (Exception e) {
            return new CheckSshAnswer(cmd, e);
        }

        if (s_logger.isDebugEnabled()) {
            s_logger.debug("Ping command port succeeded for vm " + vmName);
        }

        return new CheckSshAnswer(cmd);
    }

    private boolean cleanupDisk(Connect conn, DiskDef disk) {
        // need to umount secondary storage
        String path = disk.getDiskPath();
        String poolUuid = null;
        if (path != null) {
            String[] token = path.split("/");
            if (token.length > 3) {
                poolUuid = token[2];
            }
        }

        if (poolUuid == null) {
            return true;
        }

        try {
            // we use libvirt as storage adaptor since we passed a libvirt
            // connection to cleanupDisk. We pass a storage type that maps
            // to libvirt adaptor.
            KVMStoragePool pool = _storagePoolMgr.getStoragePool(
                                      StoragePoolType.Filesystem, poolUuid);
            if (pool != null) {
                pool.delete();
            }
            return true;
        } catch (CloudRuntimeException e) {
            return false;
        }
    }

    protected synchronized String attachOrDetachISO(Connect conn,
            String vmName, String isoPath, boolean isAttach)
                    throws LibvirtException, URISyntaxException, InternalErrorException {
        String isoXml = null;
        if (isoPath != null && isAttach) {
            int index = isoPath.lastIndexOf("/");
            String path = isoPath.substring(0, index);
            String name = isoPath.substring(index + 1);
            KVMStoragePool secondaryPool = _storagePoolMgr.getStoragePoolByURI(
                    path);
            KVMPhysicalDisk isoVol = secondaryPool.getPhysicalDisk(name);
            isoPath = isoVol.getPath();

            DiskDef iso = new DiskDef();
            iso.defISODisk(isoPath);
            isoXml = iso.toString();
        } else {
            DiskDef iso = new DiskDef();
            iso.defISODisk(null);
            isoXml = iso.toString();
        }

        List<DiskDef> disks = getDisks(conn, vmName);
        String result = attachOrDetachDevice(conn, true, vmName, isoXml);
        if (result == null && !isAttach) {
            for (DiskDef disk : disks) {
                if (disk.getDeviceType() == DiskDef.deviceType.CDROM) {
                    cleanupDisk(conn, disk);
                }
            }

        }
        return result;
    }

    protected synchronized String attachOrDetachDisk(Connect conn,
            boolean attach, String vmName, KVMPhysicalDisk attachingDisk,
            int devId) throws LibvirtException, InternalErrorException {
        List<DiskDef> disks = null;
        Domain dm = null;
        DiskDef diskdef = null;
        try {
            if (!attach) {
                dm = conn.domainLookupByUUID(UUID.nameUUIDFromBytes(vmName
                        .getBytes()));
                LibvirtDomainXMLParser parser = new LibvirtDomainXMLParser();
                String xml = dm.getXMLDesc(0);
                parser.parseDomainXML(xml);
                disks = parser.getDisks();

                for (DiskDef disk : disks) {
                    String file = disk.getDiskPath();
                    if (file != null
                            && file.equalsIgnoreCase(attachingDisk.getPath())) {
                        diskdef = disk;
                        break;
                    }
                }
                if (diskdef == null) {
                    throw new InternalErrorException("disk: "
                            + attachingDisk.getPath()
                            + " is not attached before");
                }
            } else {
                diskdef = new DiskDef();
                if (attachingDisk.getFormat() == PhysicalDiskFormat.QCOW2) {
                    diskdef.defFileBasedDisk(attachingDisk.getPath(), devId,
                            DiskDef.diskBus.VIRTIO, DiskDef.diskFmtType.QCOW2);
                } else if (attachingDisk.getFormat() == PhysicalDiskFormat.RAW) {
                    diskdef.defBlockBasedDisk(attachingDisk.getPath(), devId,
                            DiskDef.diskBus.VIRTIO);
                }
            }

            String xml = diskdef.toString();
            return attachOrDetachDevice(conn, attach, vmName, xml);
        } finally {
            if (dm != null) {
                dm.free();
            }
        }
    }

    protected synchronized String attachOrDetachDevice(Connect conn,
            boolean attach, String vmName, String xml) throws LibvirtException,
            InternalErrorException {
        Domain dm = null;
        try {
            dm = conn.domainLookupByUUID(UUID.nameUUIDFromBytes((vmName
                    .getBytes())));

            if (attach) {
                s_logger.debug("Attaching device: " + xml);
                dm.attachDevice(xml);
            } else {
                s_logger.debug("Detaching device: " + xml);
                dm.detachDevice(xml);
            }
        } catch (LibvirtException e) {
            if (attach) {
                s_logger.warn("Failed to attach device to " + vmName + ": "
                        + e.getMessage());
            } else {
                s_logger.warn("Failed to detach device from " + vmName + ": "
                        + e.getMessage());
            }
            throw e;
        } catch (Exception e) {
            throw new InternalErrorException(e.toString());
        } finally {
            if (dm != null) {
                try {
                    dm.free();
                } catch (LibvirtException l) {

                }
            }
        }

        return null;
    }

    @Override
    public PingCommand getCurrentStatus(long id) {
        final HashMap<String, State> newStates = sync();

        if (!_can_bridge_firewall) {
            return new PingRoutingCommand(com.cloud.host.Host.Type.Routing, id,
                    newStates);
        } else {
            HashMap<String, Pair<Long, Long>> nwGrpStates = syncNetworkGroups(id);
            return new PingRoutingWithNwGroupsCommand(getType(), id, newStates,
                    nwGrpStates);
        }
    }

    @Override
    public Type getType() {
        return Type.Routing;
    }

    private Map<String, String> getVersionStrings() {
        final Script command = new Script(_versionstringpath, _timeout,
                s_logger);
        KeyValueInterpreter kvi = new KeyValueInterpreter();
        String result = command.execute(kvi);
        if (result == null) {
            return kvi.getKeyValues();
        } else {
            return new HashMap<String, String>(1);
        }
    }

    @Override
    public StartupCommand[] initialize() {
        Map<String, State> changes = null;

        synchronized (_vms) {
            _vms.clear();
            changes = sync();
        }

        final List<Object> info = getHostInfo();

        final StartupRoutingCommand cmd = new StartupRoutingCommand(
                (Integer) info.get(0), (Long) info.get(1), (Long) info.get(2),
                (Long) info.get(4), (String) info.get(3), HypervisorType.KVM,
                RouterPrivateIpStrategy.HostLocal);
        cmd.setStateChanges(changes);
        fillNetworkInformation(cmd);
        _privateIp = cmd.getPrivateIpAddress();
        cmd.getHostDetails().putAll(getVersionStrings());
        cmd.setPool(_pool);
        cmd.setCluster(_clusterId);
        cmd.setGatewayIpAddress(_localGateway);

        StartupStorageCommand sscmd = null;
        try {

            KVMStoragePool localStoragePool = _storagePoolMgr
                    .createStoragePool(_localStorageUUID, "localhost", -1,
                            _localStoragePath, "", StoragePoolType.Filesystem);
            com.cloud.agent.api.StoragePoolInfo pi = new com.cloud.agent.api.StoragePoolInfo(
                    localStoragePool.getUuid(), cmd.getPrivateIpAddress(),
                    _localStoragePath, _localStoragePath,
                    StoragePoolType.Filesystem, localStoragePool.getCapacity(),
                    localStoragePool.getUsed());

            sscmd = new StartupStorageCommand();
            sscmd.setPoolInfo(pi);
            sscmd.setGuid(pi.getUuid());
            sscmd.setDataCenter(_dcId);
            sscmd.setResourceType(Storage.StorageResourceType.STORAGE_POOL);
        } catch (CloudRuntimeException e) {

        }

        if (sscmd != null) {
            return new StartupCommand[] { cmd, sscmd };
        } else {
            return new StartupCommand[] { cmd };
        }
    }

    protected HashMap<String, State> sync() {
        HashMap<String, State> newStates;
        HashMap<String, State> oldStates = null;

        final HashMap<String, State> changes = new HashMap<String, State>();

        synchronized (_vms) {
            newStates = getAllVms();
            if (newStates == null) {
                s_logger.debug("Unable to get the vm states so no state sync at this point.");
                return changes;
            }

            oldStates = new HashMap<String, State>(_vms.size());
            oldStates.putAll(_vms);

            for (final Map.Entry<String, State> entry : newStates.entrySet()) {
                final String vm = entry.getKey();

                State newState = entry.getValue();
                final State oldState = oldStates.remove(vm);

                if (newState == State.Stopped && oldState != State.Stopping
                        && oldState != null && oldState != State.Stopped) {
                    newState = getRealPowerState(vm);
                }

                if (s_logger.isTraceEnabled()) {
                    s_logger.trace("VM " + vm + ": libvirt has state "
                            + newState + " and we have state "
                            + (oldState != null ? oldState.toString() : "null"));
                }

                if (vm.startsWith("migrating")) {
                    s_logger.debug("Migration detected.  Skipping");
                    continue;
                }
                if (oldState == null) {
                    _vms.put(vm, newState);
                    s_logger.debug("Detecting a new state but couldn't find a old state so adding it to the changes: "
                            + vm);
                    changes.put(vm, newState);
                } else if (oldState == State.Starting) {
                    if (newState == State.Running) {
                        _vms.put(vm, newState);
                    } else if (newState == State.Stopped) {
                        s_logger.debug("Ignoring vm " + vm
                                + " because of a lag in starting the vm.");
                    }
                } else if (oldState == State.Migrating) {
                    if (newState == State.Running) {
                        s_logger.debug("Detected that an migrating VM is now running: "
                                + vm);
                        _vms.put(vm, newState);
                    }
                } else if (oldState == State.Stopping) {
                    if (newState == State.Stopped) {
                        _vms.put(vm, newState);
                    } else if (newState == State.Running) {
                        s_logger.debug("Ignoring vm " + vm
                                + " because of a lag in stopping the vm. ");
                    }
                } else if (oldState != newState) {
                    _vms.put(vm, newState);
                    if (newState == State.Stopped) {
                        if (_vmsKilled.remove(vm)) {
                            s_logger.debug("VM " + vm
                                    + " has been killed for storage. ");
                            newState = State.Error;
                        }
                    }
                    changes.put(vm, newState);
                }
            }

            for (final Map.Entry<String, State> entry : oldStates.entrySet()) {
                final String vm = entry.getKey();
                final State oldState = entry.getValue();

                if (s_logger.isTraceEnabled()) {
                    s_logger.trace("VM "
                            + vm
                            + " is now missing from libvirt so reporting stopped");
                }

                if (oldState == State.Stopping) {
                    s_logger.debug("Ignoring VM " + vm
                            + " in transition state stopping.");
                    _vms.remove(vm);
                } else if (oldState == State.Starting) {
                    s_logger.debug("Ignoring VM " + vm
                            + " in transition state starting.");
                } else if (oldState == State.Stopped) {
                    _vms.remove(vm);
                } else if (oldState == State.Migrating) {
                    s_logger.debug("Ignoring VM " + vm + " in migrating state.");
                } else {
                    _vms.remove(vm);
                    State state = State.Stopped;
                    if (_vmsKilled.remove(entry.getKey())) {
                        s_logger.debug("VM " + vm
                                + " has been killed by storage monitor");
                        state = State.Error;
                    }
                    changes.put(entry.getKey(), state);
                }
            }
        }

        return changes;
    }

    protected State getRealPowerState(String vm) {
        int i = 0;
        s_logger.trace("Checking on the HALTED State");
        Domain dm = null;
        for (; i < 5; i++) {
            try {
                Connect conn = LibvirtConnection.getConnection();
                dm = conn.domainLookupByUUID(UUID.nameUUIDFromBytes(vm
                        .getBytes()));
                DomainInfo.DomainState vps = dm.getInfo().state;
                if (vps != null
                        && vps != DomainInfo.DomainState.VIR_DOMAIN_SHUTOFF
                        && vps != DomainInfo.DomainState.VIR_DOMAIN_NOSTATE) {
                    return convertToState(vps);
                }
            } catch (final LibvirtException e) {
                s_logger.trace(e.getMessage());
            } catch (Exception e) {
                s_logger.trace(e.getMessage());
            } finally {
                try {
                    if (dm != null) {
                        dm.free();
                    }
                } catch (final LibvirtException e) {

                }
            }

            try {
                Thread.sleep(1000);
            } catch (InterruptedException e) {
            }
        }
        return State.Stopped;
    }

    protected List<String> getAllVmNames(Connect conn) {
        ArrayList<String> la = new ArrayList<String>();
        try {
            final String names[] = conn.listDefinedDomains();
            for (int i = 0; i < names.length; i++) {
                la.add(names[i]);
            }
        } catch (final LibvirtException e) {
            s_logger.warn("Failed to list Defined domains", e);
        }

        int[] ids = null;
        try {
            ids = conn.listDomains();
        } catch (final LibvirtException e) {
            s_logger.warn("Failed to list domains", e);
            return la;
        }

        Domain dm = null;
        for (int i = 0; i < ids.length; i++) {
            try {
                dm = conn.domainLookupByID(ids[i]);
                la.add(dm.getName());
            } catch (final LibvirtException e) {
                s_logger.warn("Unable to get vms", e);
            } finally {
                try {
                    if (dm != null) {
                        dm.free();
                    }
                } catch (final LibvirtException e) {

                }
            }
        }

        return la;
    }

    private HashMap<String, State> getAllVms() {
        final HashMap<String, State> vmStates = new HashMap<String, State>();

        String[] vms = null;
        int[] ids = null;
        Connect conn = null;
        try {
            conn = LibvirtConnection.getConnection();
        } catch (LibvirtException e) {
            s_logger.debug("Failed to get connection: " + e.getMessage());
            return vmStates;
        }

        try {
            ids = conn.listDomains();
        } catch (final LibvirtException e) {
            s_logger.warn("Unable to listDomains", e);
            return null;
        }
        try {
            vms = conn.listDefinedDomains();
        } catch (final LibvirtException e) {
            s_logger.warn("Unable to listDomains", e);
            return null;
        }

        Domain dm = null;
        for (int i = 0; i < ids.length; i++) {
            try {
                dm = conn.domainLookupByID(ids[i]);

                DomainInfo.DomainState ps = dm.getInfo().state;

                final State state = convertToState(ps);

                s_logger.trace("VM " + dm.getName() + ": powerstate = " + ps
                        + "; vm state=" + state.toString());
                String vmName = dm.getName();
                vmStates.put(vmName, state);
            } catch (final LibvirtException e) {
                s_logger.warn("Unable to get vms", e);
            } finally {
                try {
                    if (dm != null) {
                        dm.free();
                    }
                } catch (LibvirtException e) {

                }
            }
        }

        for (int i = 0; i < vms.length; i++) {
            try {

                dm = conn.domainLookupByUUID(UUID.nameUUIDFromBytes(vms[i]
                        .getBytes()));

                DomainInfo.DomainState ps = dm.getInfo().state;
                final State state = convertToState(ps);
                String vmName = dm.getName();
                s_logger.trace("VM " + vmName + ": powerstate = " + ps
                        + "; vm state=" + state.toString());

                vmStates.put(vmName, state);
            } catch (final LibvirtException e) {
                s_logger.warn("Unable to get vms", e);
            } catch (Exception e) {
                s_logger.warn("Unable to get vms", e);
            } finally {
                try {
                    if (dm != null) {
                        dm.free();
                    }
                } catch (LibvirtException e) {

                }
            }
        }

        return vmStates;
    }

    protected List<Object> getHostInfo() {
        final ArrayList<Object> info = new ArrayList<Object>();
        long speed = 0;
        long cpus = 0;
        long ram = 0;
        String cap = null;
        try {
            Connect conn = LibvirtConnection.getConnection();
            final NodeInfo hosts = conn.nodeInfo();
            boolean result = false;
            try {
                BufferedReader in = new BufferedReader(
                        new FileReader(
                                "/sys/devices/system/cpu/cpu0/cpufreq/cpuinfo_max_freq"));
                speed = Long.parseLong(in.readLine()) / 1000;
                result = true;
            } catch (FileNotFoundException e) {

            } catch (IOException e) {

            } catch (NumberFormatException e) {

            }

            if (!result) {
                speed = hosts.mhz;
            }

            cpus = hosts.cpus;
            ram = hosts.memory * 1024L;
            LibvirtCapXMLParser parser = new LibvirtCapXMLParser();
            parser.parseCapabilitiesXML(conn.getCapabilities());
            ArrayList<String> oss = parser.getGuestOsType();
            for (String s : oss) {
                /*
                 * Even host supports guest os type more than hvm, we only
                 * report hvm to management server
                 */
                if (s.equalsIgnoreCase("hvm")) {
                    cap = "hvm";
                }
            }
        } catch (LibvirtException e) {

        }

        if (isSnapshotSupported()) {
            cap = cap + ",snapshot";
        }

        info.add((int) cpus);
        info.add(speed);
        info.add(ram);
        info.add(cap);
        long dom0ram = Math.min(ram / 10, 768 * 1024 * 1024L);// save a maximum
        // of 10% of
        // system ram or
        // 768M
        dom0ram = Math.max(dom0ram, _dom0MinMem);
        info.add(dom0ram);
        s_logger.debug("cpus=" + cpus + ", speed=" + speed + ", ram=" + ram
                + ", dom0ram=" + dom0ram);

        return info;
    }

    protected void cleanupVM(Connect conn, final String vmName,
            final String vnet) {
        s_logger.debug("Trying to cleanup the vnet: " + vnet);
        if (vnet != null) {
            cleanupVnet(conn, vnet);
        }

        _vmStats.remove(vmName);
    }

    protected String rebootVM(Connect conn, String vmName) {
        Domain dm = null;
        String msg = null;
        try {
            dm = conn.domainLookupByUUID(UUID.nameUUIDFromBytes(vmName
                    .getBytes()));
            String vmDef = dm.getXMLDesc(0);
            s_logger.debug(vmDef);
            msg = stopVM(conn, vmName, defineOps.UNDEFINE_VM);
            msg = startDomain(conn, vmName, vmDef);
            return null;
        } catch (LibvirtException e) {
            s_logger.warn("Failed to create vm", e);
            msg = e.getMessage();
        } catch (Exception e) {
            s_logger.warn("Failed to create vm", e);
            msg = e.getMessage();
        } finally {
            try {
                if (dm != null) {
                    dm.free();
                }
            } catch (LibvirtException e) {

            }
        }

        return msg;
    }

    protected String stopVM(Connect conn, String vmName, defineOps df) {
        DomainInfo.DomainState state = null;
        Domain dm = null;

        s_logger.debug("Try to stop the vm at first");
        String ret = stopVM(conn, vmName, false);
        if (ret == Script.ERR_TIMEOUT) {
            ret = stopVM(conn, vmName, true);
        } else if (ret != null) {
            /*
             * There is a race condition between libvirt and qemu: libvirt
             * listens on qemu's monitor fd. If qemu is shutdown, while libvirt
             * is reading on the fd, then libvirt will report an error.
             */
            /* Retry 3 times, to make sure we can get the vm's status */
            for (int i = 0; i < 3; i++) {
                try {
                    dm = conn.domainLookupByUUID(UUID.nameUUIDFromBytes(vmName
                            .getBytes()));
                    state = dm.getInfo().state;
                    break;
                } catch (LibvirtException e) {
                    s_logger.debug("Failed to get vm status:" + e.getMessage());
                } catch (Exception e) {
                    s_logger.debug("Failed to get vm status:" + e.getMessage());
                } finally {
                    try {
                        if (dm != null) {
                            dm.free();
                        }
                    } catch (LibvirtException l) {

                    }
                }
            }

            if (state == null) {
                s_logger.debug("Can't get vm's status, assume it's dead already");
                return null;
            }

            if (state != DomainInfo.DomainState.VIR_DOMAIN_SHUTOFF) {
                s_logger.debug("Try to destroy the vm");
                ret = stopVM(conn, vmName, true);
                if (ret != null) {
                    return ret;
                }
            }
        }

        if (df == defineOps.UNDEFINE_VM) {
            try {
                dm = conn.domainLookupByUUID(UUID.nameUUIDFromBytes(vmName
                        .getBytes()));
                dm.undefine();
            } catch (LibvirtException e) {

            } finally {
                try {
                    if (dm != null) {
                        dm.free();
                    }
                } catch (LibvirtException l) {

                }
            }
        }
        return null;
    }

    protected String stopVM(Connect conn, String vmName, boolean force) {
        Domain dm = null;
        try {
            dm = conn.domainLookupByUUID(UUID.nameUUIDFromBytes(vmName
                    .getBytes()));
            if (force) {
                if (dm.getInfo().state != DomainInfo.DomainState.VIR_DOMAIN_SHUTOFF) {
                    dm.destroy();
                }
            } else {
                if (dm.getInfo().state == DomainInfo.DomainState.VIR_DOMAIN_SHUTOFF) {
                    return null;
                }
                dm.shutdown();
                int retry = _stopTimeout / 2000;
                /* Wait for the domain gets into shutoff state */
                while ((dm.getInfo().state != DomainInfo.DomainState.VIR_DOMAIN_SHUTOFF)
                        && (retry >= 0)) {
                    Thread.sleep(2000);
                    retry--;
                }
                if (retry < 0) {
                    s_logger.warn("Timed out waiting for domain " + vmName
                            + " to shutdown gracefully");
                    return Script.ERR_TIMEOUT;
                }
            }
        } catch (LibvirtException e) {
            s_logger.debug("Failed to stop VM :" + vmName + " :", e);
            return e.getMessage();
        } catch (InterruptedException ie) {
            s_logger.debug("Interrupted sleep");
            return ie.getMessage();
        } catch (Exception e) {
            s_logger.debug("Failed to stop VM :" + vmName + " :", e);
            return e.getMessage();
        } finally {
            try {
                if (dm != null) {
                    dm.free();
                }
            } catch (LibvirtException e) {
            }
        }

        return null;
    }

    public synchronized String cleanupVnet(Connect conn, final String vnetId) {
        // VNC proxy VMs do not have vnet
        if (vnetId == null || vnetId.isEmpty()
                || isDirectAttachedNetwork(vnetId)) {
            return null;
        }

        final List<String> names = getAllVmNames(conn);

        if (!names.isEmpty()) {
            for (final String name : names) {
                if (VirtualMachineName.getVnet(name).equals(vnetId)) {
                    return null; // Can't remove the vnet yet.
                }
            }
        }

        final Script command = new Script(_modifyVlanPath, _timeout, s_logger);
        command.add("-o", "delete");
        command.add("-v", vnetId);
        return command.execute();
    }

    protected Integer getVncPort(Connect conn, String vmName)
            throws LibvirtException {
        LibvirtDomainXMLParser parser = new LibvirtDomainXMLParser();
        Domain dm = null;
        try {
            dm = conn.domainLookupByUUID(UUID.nameUUIDFromBytes(vmName
                    .getBytes()));
            String xmlDesc = dm.getXMLDesc(0);
            parser.parseDomainXML(xmlDesc);
            return parser.getVncPort();
        } finally {
            try {
                if (dm != null) {
                    dm.free();
                }
            } catch (LibvirtException l) {

            }
        }
    }

    private boolean IsHVMEnabled(Connect conn) {
        LibvirtCapXMLParser parser = new LibvirtCapXMLParser();
        try {
            parser.parseCapabilitiesXML(conn.getCapabilities());
            ArrayList<String> osTypes = parser.getGuestOsType();
            for (String o : osTypes) {
                if (o.equalsIgnoreCase("hvm")) {
                    return true;
                }
            }
        } catch (LibvirtException e) {

        }
        return false;
    }

    private String getHypervisorPath(Connect conn) {
        LibvirtCapXMLParser parser = new LibvirtCapXMLParser();
        try {
            parser.parseCapabilitiesXML(conn.getCapabilities());
        } catch (LibvirtException e) {
            s_logger.debug(e.getMessage());
        }
        return parser.getEmulator();
    }

    private String getGuestType(Connect conn, String vmName) {
        LibvirtDomainXMLParser parser = new LibvirtDomainXMLParser();
        Domain dm = null;
        try {
            dm = conn.domainLookupByUUID(UUID.nameUUIDFromBytes(vmName
                    .getBytes()));
            String xmlDesc = dm.getXMLDesc(0);
            parser.parseDomainXML(xmlDesc);
            return parser.getDescription();
        } catch (LibvirtException e) {
            return null;
        } catch (Exception e) {
            return null;
        } finally {
            try {
                if (dm != null) {
                    dm.free();
                }
            } catch (LibvirtException l) {

            }
        }
    }

    boolean isGuestPVEnabled(String guestOS) {
        if (guestOS == null) {
            return false;
        }
        String guestOSName = KVMGuestOsMapper.getGuestOsName(guestOS);
        if (guestOS.startsWith("Ubuntu")
                || guestOSName.startsWith("Fedora 13")
                || guestOSName.startsWith("Fedora 12")
                || guestOSName.startsWith("Fedora 11")
                || guestOSName.startsWith("Fedora 10")
                || guestOSName.startsWith("Fedora 9")
                || guestOSName.startsWith("CentOS 5.3")
                || guestOSName.startsWith("CentOS 5.4")
                || guestOSName.startsWith("CentOS 5.5")
                || guestOS.startsWith("CentOS")
                || guestOS.startsWith("Fedora")
                || guestOSName.startsWith("Red Hat Enterprise Linux 5.3")
                || guestOSName.startsWith("Red Hat Enterprise Linux 5.4")
                || guestOSName.startsWith("Red Hat Enterprise Linux 5.5")
                || guestOSName.startsWith("Red Hat Enterprise Linux 6")
                || guestOS.startsWith("Debian GNU/Linux")
                || guestOSName.startsWith("Other PV")) {
            return true;
        } else {
            return false;
        }
    }

    public boolean isCentosHost() {
        if (_hvVersion <= 9) {
            return true;
        } else {
            return false;
        }
    }

    private InterfaceDef.nicModel getGuestNicModel(String guestOSType) {
        if (isGuestPVEnabled(guestOSType)) {
            return InterfaceDef.nicModel.VIRTIO;
        } else {
            return InterfaceDef.nicModel.E1000;
        }
    }

    private DiskDef.diskBus getGuestDiskModel(String guestOSType) {
        if (isGuestPVEnabled(guestOSType)) {
            return DiskDef.diskBus.VIRTIO;
        } else {
            return DiskDef.diskBus.IDE;
        }
    }

    private String getVnetIdFromBrName(String vnetBrName) {
        if (vnetBrName.contains("cloudVirBr")) {
            return vnetBrName.replaceAll("cloudVirBr", "");
        } else {
            Pattern r = Pattern.compile("-(\\d+)$");
            Matcher m = r.matcher(vnetBrName);
            if(m.group(1) != null || !m.group(1).isEmpty()) {
                return m.group(1);
            } else {
                s_logger.debug("unable to get a vlan ID from name " + vnetBrName);
                return "";
            }
        }
    }

    private void cleanupVMNetworks(Connect conn, List<InterfaceDef> nics) {
        for (InterfaceDef nic : nics) {
            if (nic.getHostNetType() == hostNicType.VNET) {
                cleanupVnet(conn, getVnetIdFromBrName(nic.getBrName()));
            }
        }
    }

    private Domain getDomain(Connect conn, String vmName)
            throws LibvirtException {
        return conn
                .domainLookupByUUID(UUID.nameUUIDFromBytes(vmName.getBytes()));
    }

    protected List<InterfaceDef> getInterfaces(Connect conn, String vmName) {
        LibvirtDomainXMLParser parser = new LibvirtDomainXMLParser();
        Domain dm = null;
        try {
            dm = conn.domainLookupByUUID(UUID.nameUUIDFromBytes(vmName
                    .getBytes()));
            parser.parseDomainXML(dm.getXMLDesc(0));
            return parser.getInterfaces();

        } catch (LibvirtException e) {
            s_logger.debug("Failed to get dom xml: " + e.toString());
            return new ArrayList<InterfaceDef>();
        } catch (Exception e) {
            s_logger.debug("Failed to get dom xml: " + e.toString());
            return new ArrayList<InterfaceDef>();
        } finally {
            try {
                if (dm != null) {
                    dm.free();
                }
            } catch (LibvirtException e) {

            }
        }
    }

    protected List<DiskDef> getDisks(Connect conn, String vmName) {
        LibvirtDomainXMLParser parser = new LibvirtDomainXMLParser();
        Domain dm = null;
        try {
            dm = conn.domainLookupByUUID(UUID.nameUUIDFromBytes(vmName
                    .getBytes()));
            parser.parseDomainXML(dm.getXMLDesc(0));
            return parser.getDisks();

        } catch (LibvirtException e) {
            s_logger.debug("Failed to get dom xml: " + e.toString());
            return new ArrayList<DiskDef>();
        } catch (Exception e) {
            s_logger.debug("Failed to get dom xml: " + e.toString());
            return new ArrayList<DiskDef>();
        } finally {
            try {
                if (dm != null) {
                    dm.free();
                }
            } catch (LibvirtException e) {

            }
        }
    }

    private String executeBashScript(String script) {
        Script command = new Script("/bin/bash", _timeout, s_logger);
        command.add("-c");
        command.add(script);
        return command.execute();
    }

    private String executeBashScript(String script, OutputInterpreter parser) {
        Script command = new Script("/bin/bash", _timeout, s_logger);
        command.add("-c");
        command.add(script);
        return command.execute(parser);
    }

    private void deletExitingLinkLocalRoutTable(String linkLocalBr) {
        Script command = new Script("/bin/bash", _timeout);
        command.add("-c");
        command.add("ip route | grep " + NetUtils.getLinkLocalCIDR());
        OutputInterpreter.AllLinesParser parser = new OutputInterpreter.AllLinesParser();
        String result = command.execute(parser);
        boolean foundLinkLocalBr = false;
        if (result == null && parser.getLines() != null) {
            String[] lines = parser.getLines().split("\\n");
            for (String line : lines) {
                String[] tokens = line.split(" ");
                if (!tokens[2].equalsIgnoreCase(linkLocalBr)) {
                    Script.runSimpleBashScript("ip route del "
                            + NetUtils.getLinkLocalCIDR());
                } else {
                    foundLinkLocalBr = true;
                }
            }
        }
        if (!foundLinkLocalBr) {
            Script.runSimpleBashScript("ip route add "
                    + NetUtils.getLinkLocalCIDR() + " dev " + linkLocalBr
                    + " src " + NetUtils.getLinkLocalGateway());
        }
    }

    private class vmStats {
        long _usedTime;
        long _tx;
        long _rx;
        Calendar _timestamp;
    }

    private VmStatsEntry getVmStat(Connect conn, String vmName)
            throws LibvirtException {
        Domain dm = null;
        try {
            dm = getDomain(conn, vmName);
            DomainInfo info = dm.getInfo();

            VmStatsEntry stats = new VmStatsEntry();
            stats.setNumCPUs(info.nrVirtCpu);
            stats.setEntityType("vm");

            /* get cpu utilization */
            vmStats oldStats = null;

            Calendar now = Calendar.getInstance();

            oldStats = _vmStats.get(vmName);

            long elapsedTime = 0;
            if (oldStats != null) {
                elapsedTime = now.getTimeInMillis()
                        - oldStats._timestamp.getTimeInMillis();
                double utilization = (info.cpuTime - oldStats._usedTime)
                        / ((double) elapsedTime * 1000000);

                NodeInfo node = conn.nodeInfo();
                utilization = utilization / node.cpus;
                if(utilization > 0){
                    stats.setCPUUtilization(utilization * 100);
                }
            }

            /* get network stats */

            List<InterfaceDef> vifs = getInterfaces(conn, vmName);
            long rx = 0;
            long tx = 0;
            for (InterfaceDef vif : vifs) {
                DomainInterfaceStats ifStats = dm.interfaceStats(vif
                        .getDevName());
                rx += ifStats.rx_bytes;
                tx += ifStats.tx_bytes;
            }

            if (oldStats != null) {
                long deltarx = rx - oldStats._rx;
                if (deltarx > 0)
                    stats.setNetworkReadKBs(deltarx / 1000);
                long deltatx = tx - oldStats._tx;
                if (deltatx > 0)
                    stats.setNetworkWriteKBs(deltatx / 1000);
            }

            vmStats newStat = new vmStats();
            newStat._usedTime = info.cpuTime;
            newStat._rx = rx;
            newStat._tx = tx;
            newStat._timestamp = now;
            _vmStats.put(vmName, newStat);
            return stats;
        } finally {
            if (dm != null) {
                dm.free();
            }
        }
    }

    private boolean can_bridge_firewall(String prvNic) {
        Script cmd = new Script(_securityGroupPath, _timeout, s_logger);
        cmd.add("can_bridge_firewall");
        cmd.add(prvNic);
        String result = cmd.execute();
        if (result != null) {
            return false;
        }
        return true;
    }

    protected boolean destroy_network_rules_for_vm(Connect conn, String vmName) {
        if (!_can_bridge_firewall) {
            return false;
        }
        String vif = null;
        List<InterfaceDef> intfs = getInterfaces(conn, vmName);
        if (intfs.size() > 0) {
            InterfaceDef intf = intfs.get(0);
            vif = intf.getDevName();
        }
        Script cmd = new Script(_securityGroupPath, _timeout, s_logger);
        cmd.add("destroy_network_rules_for_vm");
        cmd.add("--vmname", vmName);
        if (vif != null) {
            cmd.add("--vif", vif);
        }
        String result = cmd.execute();
        if (result != null) {
            return false;
        }
        return true;
    }

    protected boolean default_network_rules(Connect conn, String vmName,
            NicTO nic, Long vmId) {
        if (!_can_bridge_firewall) {
            return false;
        }

        List<InterfaceDef> intfs = getInterfaces(conn, vmName);
        if (intfs.size() < nic.getDeviceId()) {
            return false;
        }

        InterfaceDef intf = intfs.get(nic.getDeviceId());
        String brname = intf.getBrName();
        String vif = intf.getDevName();

        Script cmd = new Script(_securityGroupPath, _timeout, s_logger);
        cmd.add("default_network_rules");
        cmd.add("--vmname", vmName);
        cmd.add("--vmid", vmId.toString());
        if (nic.getIp() != null) {
            cmd.add("--vmip", nic.getIp());
        }
        cmd.add("--vmmac", nic.getMac());
        cmd.add("--vif", vif);
        cmd.add("--brname", brname);
        String result = cmd.execute();
        if (result != null) {
            return false;
        }
        return true;
    }

    protected boolean post_default_network_rules(Connect conn, String vmName,
            NicTO nic, Long vmId, InetAddress dhcpServerIp, String hostIp,
            String hostMacAddr) {
        if (!_can_bridge_firewall) {
            return false;
        }

        List<InterfaceDef> intfs = getInterfaces(conn, vmName);
        if (intfs.size() < nic.getDeviceId()) {
            return false;
        }

        InterfaceDef intf = intfs.get(nic.getDeviceId());
        String brname = intf.getBrName();
        String vif = intf.getDevName();

        Script cmd = new Script(_securityGroupPath, _timeout, s_logger);
        cmd.add("post_default_network_rules");
        cmd.add("--vmname", vmName);
        cmd.add("--vmid", vmId.toString());
        cmd.add("--vmip", nic.getIp());
        cmd.add("--vmmac", nic.getMac());
        cmd.add("--vif", vif);
        cmd.add("--brname", brname);
        if (dhcpServerIp != null)
            cmd.add("--dhcpSvr", dhcpServerIp.getHostAddress());

        cmd.add("--hostIp", hostIp);
        cmd.add("--hostMacAddr", hostMacAddr);
        String result = cmd.execute();
        if (result != null) {
            return false;
        }
        return true;
    }

    protected boolean default_network_rules_for_systemvm(Connect conn,
            String vmName) {
        if (!_can_bridge_firewall) {
            return false;
        }

        Script cmd = new Script(_securityGroupPath, _timeout, s_logger);
        cmd.add("default_network_rules_systemvm");
        cmd.add("--vmname", vmName);
        cmd.add("--localbrname", _linkLocalBridgeName);
        String result = cmd.execute();
        if (result != null) {
            return false;
        }
        return true;
    }

    private boolean add_network_rules(String vmName, String vmId,
            String guestIP, String sig, String seq, String mac, String rules,
            String vif, String brname) {
        if (!_can_bridge_firewall) {
            return false;
        }

        String newRules = rules.replace(" ", ";");
        Script cmd = new Script(_securityGroupPath, _timeout, s_logger);
        cmd.add("add_network_rules");
        cmd.add("--vmname", vmName);
        cmd.add("--vmid", vmId);
        cmd.add("--vmip", guestIP);
        cmd.add("--sig", sig);
        cmd.add("--seq", seq);
        cmd.add("--vmmac", mac);
        cmd.add("--vif", vif);
        cmd.add("--brname", brname);
        if (rules != null) {
            cmd.add("--rules", newRules);
        }
        String result = cmd.execute();
        if (result != null) {
            return false;
        }
        return true;
    }

    private boolean cleanup_rules() {
        if (!_can_bridge_firewall) {
            return false;
        }
        Script cmd = new Script(_securityGroupPath, _timeout, s_logger);
        cmd.add("cleanup_rules");
        String result = cmd.execute();
        if (result != null) {
            return false;
        }
        return true;
    }

    private String get_rule_logs_for_vms() {
        Script cmd = new Script(_securityGroupPath, _timeout, s_logger);
        cmd.add("get_rule_logs_for_vms");
        OutputInterpreter.OneLineParser parser = new OutputInterpreter.OneLineParser();
        String result = cmd.execute(parser);
        if (result == null) {
            return parser.getLine();
        }
        return null;
    }

    private HashMap<String, Pair<Long, Long>> syncNetworkGroups(long id) {
        HashMap<String, Pair<Long, Long>> states = new HashMap<String, Pair<Long, Long>>();

        String result = get_rule_logs_for_vms();
        s_logger.trace("syncNetworkGroups: id=" + id + " got: " + result);
        String[] rulelogs = result != null ? result.split(";") : new String[0];
        for (String rulesforvm : rulelogs) {
            String[] log = rulesforvm.split(",");
            if (log.length != 6) {
                continue;
            }
            try {
                states.put(log[0], new Pair<Long, Long>(Long.parseLong(log[1]),
                        Long.parseLong(log[5])));
            } catch (NumberFormatException nfe) {
                states.put(log[0], new Pair<Long, Long>(-1L, -1L));
            }
        }
        return states;
    }

    /* online snapshot supported by enhanced qemu-kvm */
    private boolean isSnapshotSupported() {
        String result = executeBashScript("qemu-img --help|grep convert");
        if (result != null) {
            return false;
        } else {
            return true;
        }
    }

    private Pair<Double, Double> getNicStats(String nicName) {
        double rx = 0.0;
        OutputInterpreter.OneLineParser rxParser = new OutputInterpreter.OneLineParser();
        String result = executeBashScript("cat /sys/class/net/" + nicName
                + "/statistics/rx_bytes", rxParser);
        if (result == null && rxParser.getLine() != null) {
            rx = Double.parseDouble(rxParser.getLine());
        }

        double tx = 0.0;
        OutputInterpreter.OneLineParser txParser = new OutputInterpreter.OneLineParser();
        result = executeBashScript("cat /sys/class/net/" + nicName
                + "/statistics/tx_bytes", txParser);
        if (result == null && txParser.getLine() != null) {
            tx = Double.parseDouble(txParser.getLine());
        }

        return new Pair<Double, Double>(rx, tx);
    }

    private Answer execute(NetworkRulesSystemVmCommand cmd) {
        boolean success = false;
        Connect conn;
        try {
            conn = LibvirtConnection.getConnection();
            success = default_network_rules_for_systemvm(conn, cmd.getVmName());
        } catch (LibvirtException e) {
            // TODO Auto-generated catch block
            e.printStackTrace();
        }

        return new Answer(cmd, success, "");
    }

}<|MERGE_RESOLUTION|>--- conflicted
+++ resolved
@@ -2967,14 +2967,8 @@
 
             NicTO[] nics = vmSpec.getNics();
             for (NicTO nic : nics) {
-<<<<<<< HEAD
-                if (nic.getIsolationUri() != null
-                        && nic.getIsolationUri().getScheme()
-                        .equalsIgnoreCase(IsolationType.Ec2.toString())) {
-=======
                 if (nic.isSecurityGroupEnabled() || ( nic.getIsolationUri() != null
                          && nic.getIsolationUri().getScheme().equalsIgnoreCase(IsolationType.Ec2.toString()))) {
->>>>>>> ce4b49d3
                     if (vmSpec.getType() != VirtualMachine.Type.User) {
                         default_network_rules_for_systemvm(conn, vmName);
                         break;
