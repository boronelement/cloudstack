--- conflicted
+++ resolved
@@ -268,16 +268,6 @@
     public void convertBaseFileToSnapshotFileInPrimaryStorageDirTestFailToConvertWithQemuImgExceptionReturnErrorMessage() throws QemuImgException {
         KVMPhysicalDisk baseFile = Mockito.mock(KVMPhysicalDisk.class);
         String errorMessage = "error";
-<<<<<<< HEAD
-        String expectedResult = String.format("Failed to convert %s snapshot of volume [%s] to [%s] due to [%s].", volumeObjectToMock, baseFile, snapshotPath, errorMessage);
-
-        Mockito.doReturn(true).when(kvmStoragePoolMock).createFolder(Mockito.anyString());
-        try (MockedConstruction<QemuImg> ignored = Mockito.mockConstruction(QemuImg.class, (mock,context) -> {
-            Mockito.doThrow(new QemuImgException(errorMessage)).when(mock).convert(Mockito.any(QemuImgFile.class), Mockito.any(QemuImgFile.class));
-        })) {
-            String result = storageProcessorSpy.convertBaseFileToSnapshotFileInStorageDir(kvmStoragePoolMock, baseFile, snapshotPath, TemplateConstants.DEFAULT_SNAPSHOT_ROOT_DIR, volumeObjectToMock, 1);
-            Assert.assertEquals(expectedResult, result);
-=======
         KVMStoragePool primaryPoolMock = Mockito.mock(KVMStoragePool.class);
         KVMPhysicalDisk baseFileMock = Mockito.mock(KVMPhysicalDisk.class);
         VolumeObjectTO volumeMock = Mockito.mock(VolumeObjectTO.class);
@@ -294,9 +284,8 @@
                      Mockito.lenient().doThrow(new QemuImgException(errorMessage)).when(mock).convert(Mockito.any(QemuImgFile.class), Mockito.any(QemuImgFile.class), Mockito.any(Map.class),
                              Mockito.any(List.class), Mockito.any(QemuImageOptions.class),Mockito.nullable(String.class), Mockito.any(Boolean.class));
              }))) {
-            String test = storageProcessor.convertBaseFileToSnapshotFileInPrimaryStorageDir(primaryPoolMock, baseFileMock, "/path/to/snapshot", volumeMock, 0);
+            String test = storageProcessor.convertBaseFileToSnapshotFileInStorageDir(primaryPoolMock, baseFileMock, "/path/to/snapshot", volumeMock, 0);
             Assert.assertNotNull(test);
->>>>>>> 3923f80c
         }
     }
 
@@ -310,13 +299,8 @@
         try (MockedConstruction<QemuImg> ignored = Mockito.mockConstructionWithAnswer(QemuImg.class, invocation -> {
             throw Mockito.mock(LibvirtException.class);
         })) {
-<<<<<<< HEAD
             String result = storageProcessorSpy.convertBaseFileToSnapshotFileInStorageDir(kvmStoragePoolMock, baseFile, snapshotPath, TemplateConstants.DEFAULT_SNAPSHOT_ROOT_DIR, volumeObjectToMock, 1);
-            Assert.assertEquals(expectedResult, result);
-=======
-            String result = storageProcessorSpy.convertBaseFileToSnapshotFileInPrimaryStorageDir(kvmStoragePoolMock, baseFile, snapshotPath, volumeObjectToMock, 1);
             Assert.assertNotNull(result);
->>>>>>> 3923f80c
         }
     }
 
