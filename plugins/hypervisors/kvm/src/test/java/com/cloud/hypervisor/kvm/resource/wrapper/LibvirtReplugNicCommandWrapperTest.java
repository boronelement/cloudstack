// Licensed to the Apache Software Foundation (ASF) under one
// or more contributor license agreements.  See the NOTICE file
// distributed with this work for additional information
// regarding copyright ownership.  The ASF licenses this file
// to you under the Apache License, Version 2.0 (the
// "License"); you may not use this file except in compliance
// with the License.  You may obtain a copy of the License at
//
//   http://www.apache.org/licenses/LICENSE-2.0
//
// Unless required by applicable law or agreed to in writing,
// software distributed under the License is distributed on an
// "AS IS" BASIS, WITHOUT WARRANTIES OR CONDITIONS OF ANY
// KIND, either express or implied.  See the License for the
// specific language governing permissions and limitations
// under the License.
package com.cloud.hypervisor.kvm.resource.wrapper;

import static org.mockito.AdditionalMatchers.not;
import static org.mockito.Matchers.anyString;
import static org.mockito.Matchers.eq;
import static org.mockito.Mockito.doNothing;
import static org.mockito.Mockito.doReturn;
import static org.mockito.Mockito.mock;
import static org.mockito.Mockito.spy;
import static org.mockito.Mockito.verify;
import static org.mockito.Mockito.when;

import java.util.Arrays;
import java.util.HashMap;
import java.util.Map;
import java.util.Scanner;

import org.apache.cloudstack.utils.linux.MemStat;
import org.junit.Before;
import org.junit.Test;
import org.junit.runner.RunWith;
import org.libvirt.Connect;
import org.libvirt.Domain;
import org.libvirt.LibvirtException;
import org.mockito.BDDMockito;
import org.powermock.api.mockito.PowerMockito;
import org.powermock.core.classloader.annotations.PrepareForTest;
import org.powermock.modules.junit4.PowerMockRunner;

import com.cloud.agent.api.Answer;
import com.cloud.agent.api.ReplugNicCommand;
import com.cloud.agent.api.to.NicTO;
import com.cloud.hypervisor.kvm.resource.BridgeVifDriver;
import com.cloud.hypervisor.kvm.resource.LibvirtComputingResource;
import com.cloud.hypervisor.kvm.resource.OvsVifDriver;
import com.cloud.network.Networks;
import com.cloud.utils.script.Script;
import com.cloud.vm.VirtualMachine;

@RunWith(PowerMockRunner.class)
@PrepareForTest(value = {Script.class, MemStat.class})
public class LibvirtReplugNicCommandWrapperTest {

    private static final String part_1 =
            "<domain type='kvm' id='143'>\n"
            + "  <name>i-85-285-VM</name>\n"
            + "  <uuid>8825b180-468f-4227-beb7-6b06fd342116</uuid>\n"
            + "  <description>CentOS 5.5 (64-bit)</description>\n"
            + "  <memory unit='KiB'>262144</memory>\n"
            + "  <currentMemory unit='KiB'>262144</currentMemory>\n"
            + "  <vcpu placement='static'>1</vcpu>\n"
            + "  <cputune>\n"
            + "    <shares>256</shares>\n"
            + "  </cputune>\n"
            + "  <sysinfo type='smbios'>\n"
            + "    <system>\n"
            + "      <entry name='manufacturer'>Apache Software Foundation</entry>\n"
            + "      <entry name='product'>CloudStack KVM Hypervisor</entry>\n"
            + "      <entry name='uuid'>8825b180-468f-4227-beb7-6b06fd342116</entry>\n"
            + "    </system>\n"
            + "  </sysinfo>\n"
            + "  <os>\n"
            + "    <type arch='x86_64' machine='pc-i440fx-rhel7.0.0'>hvm</type>\n"
            + "    <boot dev='cdrom'/>\n"
            + "    <boot dev='hd'/>\n"
            + "    <smbios mode='sysinfo'/>\n"
            + "  </os>\n"
            + "  <features>\n"
            + "    <acpi/>\n"
            + "    <apic/>\n"
            + "    <pae/>\n"
            + "  </features>\n"
            + "  <clock offset='utc'>\n"
            + "    <timer name='kvmclock'/>\n"
            + "  </clock>\n"
            + "  <on_poweroff>destroy</on_poweroff>\n"
            + "  <on_reboot>restart</on_reboot>\n"
            + "  <on_crash>destroy</on_crash>\n"
            + "  <devices>\n"
            + "    <emulator>/usr/libexec/qemu-kvm</emulator>\n"
            + "    <disk type='file' device='disk'>\n"
            + "      <driver name='qemu' type='qcow2' cache='none'/>\n"
            + "      <source file='/mnt/4436eeec-abec-3ef8-b733-c9541df20361/0c4aae69-2652-4a04-b460-1abb5a1a695c'/>\n"
            + "      <backingStore type='file' index='1'>\n"
            + "        <format type='raw'/>\n"
            + "        <source file='/mnt/4436eeec-abec-3ef8-b733-c9541df20361/d9ce07e5-9e13-11e7-816b-faac09070700'/>\n"
            + "        <backingStore/>\n"
            + "      </backingStore>\n"
            + "      <target dev='vda' bus='virtio'/>\n"
            + "      <serial>0c4aae6926524a04b460</serial>\n"
            + "      <alias name='virtio-disk0'/>\n"
            + "      <address type='pci' domain='0x0000' bus='0x00' slot='0x05' function='0x0'/>\n"
            + "    </disk>\n"
            + "    <disk type='file' device='cdrom'>\n"
            + "      <driver name='qemu' type='raw' cache='none'/>\n"
            + "      <backingStore/>\n"
            + "      <target dev='hdc' bus='ide'/>\n"
            + "      <readonly/>\n"
            + "      <alias name='ide0-1-0'/>\n"
            + "      <address type='drive' controller='0' bus='1' target='0' unit='0'/>\n"
            + "    </disk>\n"
            + "    <controller type='usb' index='0'>\n"
            + "      <alias name='usb'/>\n"
            + "      <address type='pci' domain='0x0000' bus='0x00' slot='0x01' function='0x2'/>\n"
            + "    </controller>\n"
            + "    <controller type='pci' index='0' model='pci-root'>\n"
            + "      <alias name='pci.0'/>\n"
            + "    </controller>\n"
            + "    <controller type='ide' index='0'>\n"
            + "      <alias name='ide'/>\n"
            + "      <address type='pci' domain='0x0000' bus='0x00' slot='0x01' function='0x1'/>\n"
            + "    </controller>\n"
            + "    <controller type='virtio-serial' index='0'>\n"
            + "      <alias name='virtio-serial0'/>\n"
            + "      <address type='pci' domain='0x0000' bus='0x00' slot='0x04' function='0x0'/>\n"
            + "    </controller>\n";
    private static final String part_2 =
            "    <interface type='bridge'>\n"
            + "      <mac address='02:00:7c:98:00:02'/>\n"
            + "      <source bridge='breth2-234'/>\n"
            + "      <bandwidth>\n"
            + "        <inbound average='25600' peak='25600'/>\n"
            + "        <outbound average='25600' peak='25600'/>\n"
            + "      </bandwidth>\n"
            + "      <target dev='vnet10'/>\n"
            + "      <model type='virtio'/>\n"
            + "      <link state='up'/>\n"
            + "      <alias name='net0'/>\n"
            + "      <address type='pci' domain='0x0000' bus='0x00' slot='0x03' function='0x0'/>\n"
            + "    </interface>\n";
    private static final String part_3 =
            "    <serial type='pty'>\n"
            + "      <source path='/dev/pts/4'/>\n"
            + "      <target port='0'/>\n"
            + "      <alias name='serial0'/>\n"
            + "    </serial>\n"
            + "    <console type='pty' tty='/dev/pts/4'>\n"
            + "      <source path='/dev/pts/4'/>\n"
            + "      <target type='serial' port='0'/>\n"
            + "      <alias name='serial0'/>\n"
            + "    </console>\n"
            + "    <channel type='unix'>\n"
            + "      <source mode='bind' path='/var/lib/libvirt/qemu/i-85-285-VM.org.qemu.guest_agent.0'/>\n"
            + "      <target type='virtio' name='org.qemu.guest_agent.0' state='disconnected'/>\n"
            + "      <alias name='channel0'/>\n"
            + "      <address type='virtio-serial' controller='0' bus='0' port='1'/>\n"
            + "    </channel>\n"
            + "    <input type='tablet' bus='usb'>\n"
            + "      <alias name='input0'/>\n"
            + "    </input>\n"
            + "    <input type='mouse' bus='ps2'/>\n"
            + "    <input type='keyboard' bus='ps2'/>\n"
            + "    <graphics type='vnc' port='5903' autoport='yes' listen='10.100.100.11'>\n"
            + "      <listen type='address' address='10.100.100.11'/>\n"
            + "    </graphics>\n"
            + "    <video>\n"
            + "      <model type='cirrus' vram='16384' heads='1'/>\n"
            + "      <alias name='video0'/>\n"
            + "      <address type='pci' domain='0x0000' bus='0x00' slot='0x02' function='0x0'/>\n"
            + "    </video>\n"
            + "    <memballoon model='none'>\n"
            + "      <alias name='balloon0'/>\n"
            + "    </memballoon>\n"
            + "  </devices>\n"
            + "</domain>\n";

    private static final String fullfile = part_1 + part_2 + part_3;
    public static final String GUEST_BR = "guestbr0";

    private LibvirtComputingResource res;
    private final Domain _domain = mock(Domain.class);

    final String memInfo = "MemTotal:        5830236 kB\n" +
            "MemFree:          156752 kB\n" +
            "Buffers:          326836 kB\n" +
            "Cached:          2606764 kB\n" +
            "SwapCached:            0 kB\n" +
            "Active:          4260808 kB\n" +
            "Inactive:         949392 kB\n";

    @Before
    public void setUp() throws Exception {
        Scanner scanner = new Scanner(memInfo);
        PowerMockito.whenNew(Scanner.class).withAnyArguments().thenReturn(scanner);

        // Use a spy because we only want to override getVifDriverClass
        LibvirtComputingResource resReal = new LibvirtComputingResource();
        res = spy(resReal);

        Connect conn = mock(Connect.class);
        LibvirtUtilitiesHelper helper = mock(LibvirtUtilitiesHelper.class);

        when(_domain.getXMLDesc(0))
                .thenReturn(fullfile)
                .thenReturn(part_1 + part_3);
        when(conn.domainLookupByName(anyString())).thenReturn(_domain);
        when(helper.getConnectionByVmName(anyString())).thenReturn(conn);
        PowerMockito.mockStatic(Script.class);
        BDDMockito.given(Script.findScript(anyString(), anyString())).willReturn("dummypath/tofile.sh");

        Map<String, String> pifs = new HashMap<>();
        pifs.put(GUEST_BR, "eth0");

        Map<String, Object> params = new HashMap<>();
        params.put("libvirt.computing.resource", res);
        params.put("libvirt.host.pifs", pifs);

        BridgeVifDriver bridgeVifDriver = spy(new BridgeVifDriver());
        OvsVifDriver ovsVifDriver = spy(new OvsVifDriver());

        doNothing().when(bridgeVifDriver).getPifs();
        doNothing().when(ovsVifDriver).getPifs();

        doReturn(helper).when(res).getLibvirtUtilitiesHelper();
        doReturn(bridgeVifDriver).when(res).getVifDriver(eq(Networks.TrafficType.Guest), anyString());
        doReturn(ovsVifDriver).when(res).getVifDriver(Networks.TrafficType.Guest, GUEST_BR);
        doReturn(bridgeVifDriver).when(res).getVifDriver(not(eq(Networks.TrafficType.Guest)));
        doReturn(Arrays.asList(bridgeVifDriver, ovsVifDriver)).when(res).getAllVifDrivers();

        bridgeVifDriver.configure(params);
        ovsVifDriver.configure(params);
    }

    @Test
    public void testReplugNic() throws LibvirtException {
        final String expectedDetachXml =
                "<interface type='bridge'>\n"
                        + "<source bridge='breth2-234'/>\n"
                        + "<target dev='vnet10'/>\n"
                        + "<mac address='02:00:7c:98:00:02'/>\n"
                        + "<model type='virtio'/>\n"
                        + "<link state='up'/>\n"
                        + "</interface>\n";
        final String expectedAttachXml =
                "<interface type='bridge'>\n"
                        + "<source bridge='eth0'/>\n"
                        + "<target dev='vnet10'/>\n"
                        + "<mtu size='1500'/>\n"
                        + "<mac address='02:00:7c:98:00:02'/>\n"
                        + "<model type='virtio'/>\n"
                        + "<virtualport type='openvswitch'>\n"
                        + "</virtualport>\n"
                        + "<vlan trunk='no'>\n"
                        + "<tag id='100'/>\n"
                        + "</vlan>"
                        + "<link state='down'/>\n"
                        + "<address type='pci' domain='0x0000' bus='0x00' slot='0x03' function='0x0'/>\n"
                        + "</interface>\n";
        final String expectedUpdateXml =
                "<interface type='bridge'>\n"
                        + "<source bridge='eth0'/>\n"
                        + "<target dev='vnet10'/>\n"
                        + "<mtu size='1500'/>\n"
                        + "<mac address='02:00:7c:98:00:02'/>\n"
                        + "<model type='virtio'/>\n"
                        + "<virtualport type='openvswitch'>\n"
                        + "</virtualport>\n"
                        + "<vlan trunk='no'>\n"
                        + "<tag id='100'/>\n"
                        + "</vlan>"
                        + "<link state='up'/>\n"
                        + "<address type='pci' domain='0x0000' bus='0x00' slot='0x03' function='0x0'/>\n"
                        + "</interface>\n";

        final LibvirtReplugNicCommandWrapper wrapper = new LibvirtReplugNicCommandWrapper();
        final NicTO nic = new NicTO();
        nic.setType(Networks.TrafficType.Guest);
        nic.setName(GUEST_BR);
        nic.setBroadcastType(Networks.BroadcastDomainType.Vlan);
        nic.setMac("02:00:7c:98:00:02");
<<<<<<< HEAD
        nic.setMtu(1500);
=======
        nic.setBroadcastUri(Networks.BroadcastDomainType.Vlan.toUri(100));
>>>>>>> 3e642852
        final ReplugNicCommand command = new ReplugNicCommand(nic, "i-85-285-VM", VirtualMachine.Type.User);
        final Answer result = wrapper.execute(command, res);

        verify(_domain).detachDevice(expectedDetachXml);
        verify(_domain).attachDevice(expectedAttachXml);
        verify(_domain).updateDeviceFlags(expectedUpdateXml, LibvirtReplugNicCommandWrapper.DomainAffect.LIVE.getValue());
    }

}<|MERGE_RESOLUTION|>--- conflicted
+++ resolved
@@ -284,11 +284,8 @@
         nic.setName(GUEST_BR);
         nic.setBroadcastType(Networks.BroadcastDomainType.Vlan);
         nic.setMac("02:00:7c:98:00:02");
-<<<<<<< HEAD
-        nic.setMtu(1500);
-=======
         nic.setBroadcastUri(Networks.BroadcastDomainType.Vlan.toUri(100));
->>>>>>> 3e642852
+      nic.setMtu(1500);
         final ReplugNicCommand command = new ReplugNicCommand(nic, "i-85-285-VM", VirtualMachine.Type.User);
         final Answer result = wrapper.execute(command, res);
 
