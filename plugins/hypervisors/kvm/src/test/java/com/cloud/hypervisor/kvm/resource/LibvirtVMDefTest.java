--- conflicted
+++ resolved
@@ -19,16 +19,6 @@
 
 package com.cloud.hypervisor.kvm.resource;
 
-<<<<<<< HEAD
-import com.cloud.hypervisor.kvm.resource.LibvirtVMDef.ChannelDef;
-import com.cloud.hypervisor.kvm.resource.LibvirtVMDef.DiskDef;
-import com.cloud.hypervisor.kvm.resource.LibvirtVMDef.SCSIDef;
-import junit.framework.TestCase;
-
-import java.io.File;
-
-public class LibvirtVMDefTest extends TestCase {
-=======
 import java.io.File;
 import java.util.Scanner;
 
@@ -46,7 +36,7 @@
 import org.powermock.modules.junit4.PowerMockRunner;
 
 @RunWith(PowerMockRunner.class)
-@PrepareForTest(value = {MemStat.class})
+@PrepareForTest(MemStat.class)
 public class LibvirtVMDefTest extends TestCase {
 
     final String memInfo = "MemTotal:        5830236 kB\n" +
@@ -64,9 +54,9 @@
     }
 
     @Test
-    public void testInterfaceEtehrnet() {
+    public void testInterfaceEthernet() {
         LibvirtVMDef.InterfaceDef ifDef = new LibvirtVMDef.InterfaceDef();
-        ifDef.defEthernet("targetDeviceName", "00:11:22:aa:bb:dd", LibvirtVMDef.InterfaceDef.NicModel.VIRTIO);
+        ifDef.defEthernet("targetDeviceName", "00:11:22:aa:bb:dd", LibvirtVMDef.InterfaceDef.NicModel.VIRTIO, "/bin/if_up",100,0);
 
         String expected =
             "<interface type='ethernet'>\n"
@@ -82,7 +72,7 @@
     @Test
     public void testInterfaceDirectNet() {
         LibvirtVMDef.InterfaceDef ifDef = new LibvirtVMDef.InterfaceDef();
-        ifDef.defDirectNet("targetDeviceName", null, "00:11:22:aa:bb:dd", LibvirtVMDef.InterfaceDef.NicModel.VIRTIO, "private");
+        ifDef.defDirectNet("targetDeviceName", null, "00:11:22:aa:bb:dd", LibvirtVMDef.InterfaceDef.NicModel.VIRTIO, "private", 100, 0);
 
         String expected =
             "<interface type='" + LibvirtVMDef.InterfaceDef.GuestNetType.DIRECT + "'>\n"
@@ -127,7 +117,6 @@
 
         assertEquals(expected, ifDef.toString());
     }
->>>>>>> 89d54805
 
     @Test
     public void testCpuModeDef() {
