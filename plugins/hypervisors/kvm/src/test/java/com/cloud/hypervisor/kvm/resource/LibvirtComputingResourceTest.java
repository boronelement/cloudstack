/*
 * Licensed to the Apache Software Foundation (ASF) under one
 * or more contributor license agreements.  See the NOTICE file
 * distributed with this work for additional information
 * regarding copyright ownership.  The ASF licenses this file
 * to you under the Apache License, Version 2.0 (the
 * "License"); you may not use this file except in compliance
 * with the License.  You may obtain a copy of the License at
 *
 *   http://www.apache.org/licenses/LICENSE-2.0
 *
 * Unless required by applicable law or agreed to in writing,
 * software distributed under the License is distributed on an
 * "AS IS" BASIS, WITHOUT WARRANTIES OR CONDITIONS OF ANY
 * KIND, either express or implied.  See the License for the
 * specific language governing permissions and limitations
 * under the License.
 */

package com.cloud.hypervisor.kvm.resource;

import static org.junit.Assert.assertEquals;
import static org.junit.Assert.assertFalse;
import static org.junit.Assert.assertNotEquals;
import static org.junit.Assert.assertNotNull;
import static org.junit.Assert.assertTrue;
import static org.junit.Assert.fail;
import static org.mockito.ArgumentMatchers.any;
import static org.mockito.ArgumentMatchers.nullable;
import static org.mockito.Mockito.doNothing;
import static org.mockito.Mockito.doReturn;
import static org.mockito.Mockito.doThrow;
import static org.mockito.Mockito.never;
import static org.mockito.Mockito.times;
import static org.mockito.Mockito.verify;
import static org.mockito.Mockito.when;

import java.io.ByteArrayInputStream;
import java.io.File;
import java.io.IOException;
import java.net.NetworkInterface;
import java.net.URI;
import java.net.URISyntaxException;
import java.util.ArrayList;
import java.util.Arrays;
import java.util.HashMap;
import java.util.List;
import java.util.Map;
import java.util.Random;
import java.util.UUID;
import java.util.Vector;

import javax.naming.ConfigurationException;
import javax.xml.parsers.DocumentBuilderFactory;
import javax.xml.parsers.ParserConfigurationException;
import javax.xml.xpath.XPathConstants;
import javax.xml.xpath.XPathExpressionException;
import javax.xml.xpath.XPathFactory;

import com.cloud.utils.net.NetUtils;

import org.apache.cloudstack.api.ApiConstants.IoDriverPolicy;
import org.apache.cloudstack.storage.command.AttachAnswer;
import org.apache.cloudstack.storage.command.AttachCommand;
import org.apache.cloudstack.storage.to.VolumeObjectTO;
import org.apache.cloudstack.utils.bytescale.ByteScaleUtils;
import org.apache.cloudstack.utils.linux.CPUStat;
import org.apache.cloudstack.utils.linux.MemStat;
import org.apache.cloudstack.utils.qemu.QemuImg.PhysicalDiskFormat;
import org.apache.commons.lang.ArrayUtils;
import org.apache.commons.lang.SystemUtils;
import org.apache.commons.lang3.StringUtils;
import org.apache.logging.log4j.Logger;
import org.joda.time.Duration;
import org.junit.Assert;
import org.junit.Before;
import org.junit.Test;
import org.junit.runner.RunWith;
import org.libvirt.Connect;
import org.libvirt.Domain;
import org.libvirt.DomainBlockStats;
import org.libvirt.DomainInfo;
import org.libvirt.DomainInfo.DomainState;
import org.libvirt.DomainInterfaceStats;
import org.libvirt.LibvirtException;
import org.libvirt.MemoryStatistic;
import org.libvirt.NodeInfo;
import org.libvirt.SchedUlongParameter;
import org.libvirt.StorageVol;
import org.libvirt.VcpuInfo;
import org.libvirt.jna.virDomainMemoryStats;
import org.mockito.ArgumentCaptor;
import org.mockito.BDDMockito;
import org.mockito.Mock;
import org.mockito.MockedConstruction;
import org.mockito.MockedStatic;
import org.mockito.Mockito;
import org.mockito.Spy;
import org.mockito.junit.MockitoJUnitRunner;
import org.w3c.dom.Document;
import org.xml.sax.SAXException;

import com.cloud.agent.api.Answer;
import com.cloud.agent.api.AttachIsoCommand;
import com.cloud.agent.api.BackupSnapshotCommand;
import com.cloud.agent.api.CheckHealthCommand;
import com.cloud.agent.api.CheckNetworkCommand;
import com.cloud.agent.api.CheckOnHostCommand;
import com.cloud.agent.api.CheckRouterAnswer;
import com.cloud.agent.api.CheckRouterCommand;
import com.cloud.agent.api.CheckVirtualMachineCommand;
import com.cloud.agent.api.CleanupNetworkRulesCmd;
import com.cloud.agent.api.Command;
import com.cloud.agent.api.CreatePrivateTemplateFromSnapshotCommand;
import com.cloud.agent.api.CreatePrivateTemplateFromVolumeCommand;
import com.cloud.agent.api.CreateStoragePoolCommand;
import com.cloud.agent.api.CreateVolumeFromSnapshotCommand;
import com.cloud.agent.api.DeleteStoragePoolCommand;
import com.cloud.agent.api.FenceCommand;
import com.cloud.agent.api.GetHostStatsCommand;
import com.cloud.agent.api.GetStorageStatsCommand;
import com.cloud.agent.api.GetVmDiskStatsCommand;
import com.cloud.agent.api.GetVmStatsCommand;
import com.cloud.agent.api.GetVncPortCommand;
import com.cloud.agent.api.MaintainCommand;
import com.cloud.agent.api.ManageSnapshotCommand;
import com.cloud.agent.api.MigrateCommand;
import com.cloud.agent.api.ModifySshKeysCommand;
import com.cloud.agent.api.ModifyStoragePoolCommand;
import com.cloud.agent.api.NetworkRulesSystemVmCommand;
import com.cloud.agent.api.NetworkRulesVmSecondaryIpCommand;
import com.cloud.agent.api.NetworkUsageCommand;
import com.cloud.agent.api.OvsCreateTunnelCommand;
import com.cloud.agent.api.OvsDestroyBridgeCommand;
import com.cloud.agent.api.OvsDestroyTunnelCommand;
import com.cloud.agent.api.OvsFetchInterfaceCommand;
import com.cloud.agent.api.OvsSetupBridgeCommand;
import com.cloud.agent.api.OvsVpcPhysicalTopologyConfigCommand;
import com.cloud.agent.api.OvsVpcPhysicalTopologyConfigCommand.Host;
import com.cloud.agent.api.OvsVpcPhysicalTopologyConfigCommand.Tier;
import com.cloud.agent.api.OvsVpcPhysicalTopologyConfigCommand.Vm;
import com.cloud.agent.api.OvsVpcRoutingPolicyConfigCommand;
import com.cloud.agent.api.OvsVpcRoutingPolicyConfigCommand.Acl;
import com.cloud.agent.api.PingTestCommand;
import com.cloud.agent.api.PlugNicCommand;
import com.cloud.agent.api.PrepareForMigrationCommand;
import com.cloud.agent.api.PvlanSetupCommand;
import com.cloud.agent.api.ReadyCommand;
import com.cloud.agent.api.RebootCommand;
import com.cloud.agent.api.RebootRouterCommand;
import com.cloud.agent.api.SecurityGroupRulesCmd;
import com.cloud.agent.api.SecurityGroupRulesCmd.IpPortAndProto;
import com.cloud.agent.api.StartCommand;
import com.cloud.agent.api.StopCommand;
import com.cloud.agent.api.UnPlugNicCommand;
import com.cloud.agent.api.UnsupportedAnswer;
import com.cloud.agent.api.UpdateHostPasswordCommand;
import com.cloud.agent.api.UpgradeSnapshotCommand;
import com.cloud.agent.api.VmStatsEntry;
import com.cloud.agent.api.check.CheckSshCommand;
import com.cloud.agent.api.proxy.CheckConsoleProxyLoadCommand;
import com.cloud.agent.api.proxy.WatchConsoleProxyLoadCommand;
import com.cloud.agent.api.storage.CopyVolumeCommand;
import com.cloud.agent.api.storage.CreateCommand;
import com.cloud.agent.api.storage.DestroyCommand;
import com.cloud.agent.api.storage.PrimaryStorageDownloadCommand;
import com.cloud.agent.api.storage.ResizeVolumeCommand;
import com.cloud.agent.api.to.DataStoreTO;
import com.cloud.agent.api.to.DiskTO;
import com.cloud.agent.api.to.NicTO;
import com.cloud.agent.api.to.StorageFilerTO;
import com.cloud.agent.api.to.VirtualMachineTO;
import com.cloud.agent.api.to.VolumeTO;
import com.cloud.agent.properties.AgentProperties;
import com.cloud.agent.properties.AgentPropertiesFileHandler;
import com.cloud.agent.resource.virtualnetwork.VirtualRoutingResource;
import com.cloud.exception.InternalErrorException;
import com.cloud.hypervisor.Hypervisor.HypervisorType;
import com.cloud.hypervisor.kvm.resource.KVMHABase.HAStoragePool;
import com.cloud.hypervisor.kvm.resource.LibvirtVMDef.ChannelDef;
import com.cloud.hypervisor.kvm.resource.LibvirtVMDef.ClockDef;
import com.cloud.hypervisor.kvm.resource.LibvirtVMDef.ConsoleDef;
import com.cloud.hypervisor.kvm.resource.LibvirtVMDef.CpuTuneDef;
import com.cloud.hypervisor.kvm.resource.LibvirtVMDef.DevicesDef;
import com.cloud.hypervisor.kvm.resource.LibvirtVMDef.DiskDef;
import com.cloud.hypervisor.kvm.resource.LibvirtVMDef.FeaturesDef;
import com.cloud.hypervisor.kvm.resource.LibvirtVMDef.GraphicDef;
import com.cloud.hypervisor.kvm.resource.LibvirtVMDef.GuestDef;
import com.cloud.hypervisor.kvm.resource.LibvirtVMDef.GuestDef.GuestType;
import com.cloud.hypervisor.kvm.resource.LibvirtVMDef.GuestResourceDef;
import com.cloud.hypervisor.kvm.resource.LibvirtVMDef.InputDef;
import com.cloud.hypervisor.kvm.resource.LibvirtVMDef.InterfaceDef;
import com.cloud.hypervisor.kvm.resource.LibvirtVMDef.MemBalloonDef;
import com.cloud.hypervisor.kvm.resource.LibvirtVMDef.RngDef;
import com.cloud.hypervisor.kvm.resource.LibvirtVMDef.SCSIDef;
import com.cloud.hypervisor.kvm.resource.LibvirtVMDef.SerialDef;
import com.cloud.hypervisor.kvm.resource.LibvirtVMDef.TermPolicy;
import com.cloud.hypervisor.kvm.resource.LibvirtVMDef.VideoDef;
import com.cloud.hypervisor.kvm.resource.LibvirtVMDef.WatchDogDef;
import com.cloud.hypervisor.kvm.resource.wrapper.LibvirtRequestWrapper;
import com.cloud.hypervisor.kvm.resource.wrapper.LibvirtUtilitiesHelper;
import com.cloud.hypervisor.kvm.storage.KVMPhysicalDisk;
import com.cloud.hypervisor.kvm.storage.KVMStoragePool;
import com.cloud.hypervisor.kvm.storage.KVMStoragePoolManager;
import com.cloud.network.Networks.TrafficType;
import com.cloud.network.PhysicalNetworkSetupInfo;
import com.cloud.storage.Storage.ImageFormat;
import com.cloud.storage.Storage.StoragePoolType;
import com.cloud.storage.StorageLayer;
import com.cloud.storage.StoragePool;
import com.cloud.storage.Volume;
import com.cloud.storage.resource.StorageSubsystemCommandHandler;
import com.cloud.storage.template.Processor;
import com.cloud.storage.template.Processor.FormatInfo;
import com.cloud.storage.template.TemplateLocation;
import com.cloud.template.VirtualMachineTemplate.BootloaderType;
import com.cloud.utils.Pair;
import com.cloud.utils.exception.CloudRuntimeException;
import com.cloud.utils.script.Script;
import com.cloud.utils.script.OutputInterpreter.OneLineParser;
import com.cloud.utils.ssh.SshHelper;
import com.cloud.vm.DiskProfile;
import com.cloud.vm.VirtualMachine;
import com.cloud.vm.VirtualMachine.PowerState;
import com.cloud.vm.VirtualMachine.Type;

@RunWith(MockitoJUnitRunner.class)
public class LibvirtComputingResourceTest {

    @Mock
    private LibvirtComputingResource libvirtComputingResourceMock;
    @Mock
    VirtualMachineTO vmTO;
    @Mock
    LibvirtVMDef vmDef;
    @Mock
    Logger loggerMock;
    @Mock
    Connect connMock;
    @Mock
    LibvirtDomainXMLParser parserMock;

    @Mock
    DiskTO diskToMock;

    @Mock
    private VolumeObjectTO volumeObjectToMock;


    @Spy
    private LibvirtComputingResource libvirtComputingResourceSpy = Mockito.spy(new LibvirtComputingResource());

    @Mock
    Domain domainMock;
    @Mock
    DomainInfo domainInfoMock;
    @Mock
    DomainInterfaceStats domainInterfaceStatsMock;
    @Mock
    DomainBlockStats domainBlockStatsMock;

    private final static long HYPERVISOR_LIBVIRT_VERSION_SUPPORTS_IOURING = 6003000;
    private final static long HYPERVISOR_QEMU_VERSION_SUPPORTS_IOURING = 5000000;

    private final static String VM_NAME = "test";

    String hyperVisorType = "kvm";
    Random random = new Random();
    final String memInfo = "MemTotal:        5830236 kB\n" +
            "MemFree:          156752 kB\n" +
            "Buffers:          326836 kB\n" +
            "Cached:          2606764 kB\n" +
            "SwapCached:            0 kB\n" +
            "Active:          4260808 kB\n" +
            "Inactive:         949392 kB\n";

    final static long[] defaultStats = new long[2];
    final static long[] vpcStats = { 1L, 2L };
    final static long[] networkStats = { 3L, 4L };
    final static long[] lbStats = { 5L };
    final static String privateIp = "192.168.1.1";
    final static String publicIp = "10.10.10.10";
    final static Integer port = 8080;

    final OneLineParser statsParserMock = Mockito.mock(OneLineParser.class);

    @Before
    public void setup() throws Exception {
        libvirtComputingResourceSpy.qemuSocketsPath = new File("/var/run/qemu");
        libvirtComputingResourceSpy.parser = parserMock;
        LibvirtComputingResource.LOGGER = loggerMock;
    }

    /**
     This test tests if the Agent can handle a vmSpec coming
     from a <=4.1 management server.

     The overcommit feature has not been merged in there and thus
     only 'speed' is set.
     */
    @Test
    public void testCreateVMFromSpecLegacy() {
        final int id = random.nextInt(65534);
        final String name = "test-instance-1";

        final int cpus = random.nextInt(2) + 1;
        final int speed = 1024;
        final int minRam = 256 * 1024;
        final int maxRam = 512 * 1024;

        final String os = "Ubuntu";

        final String vncAddr = "";
        final String vncPassword = "mySuperSecretPassword";

        final VirtualMachineTO to = new VirtualMachineTO(id, name, VirtualMachine.Type.User, cpus, speed, minRam, maxRam, BootloaderType.HVM, os, false, false, vncPassword);
        to.setVncAddr(vncAddr);
        to.setArch("x86_64");
        to.setUuid("b0f0a72d-7efb-3cad-a8ff-70ebf30b3af9");
        to.setVcpuMaxLimit(cpus + 1);

        final LibvirtVMDef vm = libvirtComputingResourceSpy.createVMFromSpec(to);
        vm.setHvsType(hyperVisorType);

        verifyVm(to, vm);
    }

    /**
     This test verifies that CPU topology is properly set for hex-core
     */
    @Test
    public void testCreateVMFromSpecWithTopology6() {
        final int id = random.nextInt(65534);
        final String name = "test-instance-1";

        final int cpus = 12;
        final int minSpeed = 1024;
        final int maxSpeed = 2048;
        final int minRam = 256 * 1024;
        final int maxRam = 512 * 1024;

        final String os = "Ubuntu";

        final String vncAddr = "";
        final String vncPassword = "mySuperSecretPassword";

        final VirtualMachineTO to = new VirtualMachineTO(id, name, VirtualMachine.Type.User, cpus, minSpeed, maxSpeed, minRam, maxRam, BootloaderType.HVM, os, false, false, vncPassword);
        to.setVncAddr(vncAddr);
        to.setArch("x86_64");
        to.setUuid("b0f0a72d-7efb-3cad-a8ff-70ebf30b3af9");
        to.setVcpuMaxLimit(cpus + 1);

        final LibvirtVMDef vm = libvirtComputingResourceSpy.createVMFromSpec(to);
        vm.setHvsType(hyperVisorType);

        verifyVm(to, vm);
    }

    /**
     This test verifies that CPU topology is properly set for quad-core
     */
    @Test
    public void testCreateVMFromSpecWithTopology4() {
        final int id = random.nextInt(65534);
        final String name = "test-instance-1";

        final int cpus = 8;
        final int minSpeed = 1024;
        final int maxSpeed = 2048;
        final int minRam = 256 * 1024;
        final int maxRam = 512 * 1024;

        final String os = "Ubuntu";

        final String vncAddr = "";
        final String vncPassword = "mySuperSecretPassword";

        final VirtualMachineTO to = new VirtualMachineTO(id, name, VirtualMachine.Type.User, cpus, minSpeed, maxSpeed, minRam, maxRam, BootloaderType.HVM, os, false, false, vncPassword);
        to.setVncAddr(vncAddr);
        to.setUuid("b0f0a72d-7efb-3cad-a8ff-70ebf30b3af9");
        to.setVcpuMaxLimit(cpus + 1);

        LibvirtVMDef vm = libvirtComputingResourceSpy.createVMFromSpec(to);
        vm.setHvsType(hyperVisorType);

        verifyVm(to, vm);
    }

    /**
     This test tests if the Agent can handle a vmSpec coming
     from a >4.1 management server.

     It tests if the Agent can handle a vmSpec with overcommit
     data like minSpeed and maxSpeed in there
     */
    @Test
    public void testCreateVMFromSpec() {
        VirtualMachineTO to = createDefaultVM(false);
        final LibvirtVMDef vm = libvirtComputingResourceSpy.createVMFromSpec(to);
        vm.setHvsType(hyperVisorType);

        verifyVm(to, vm);
    }

    @Test
    public void testCreateGuestFromSpecWithoutCustomParam() {
        VirtualMachineTO to = createDefaultVM(false);
        LibvirtVMDef vm = new LibvirtVMDef();
        GuestDef guestDef = libvirtComputingResourceSpy.createGuestFromSpec(to, vm, to.getUuid(), null);
        verifySysInfo(guestDef, "smbios", to.getUuid(), "pc");
        Assert.assertEquals(GuestDef.BootType.BIOS, guestDef.getBootType());
        Assert.assertNull(guestDef.getBootMode());
    }

    @Test
    public void testCreateGuestFromSpecWithCustomParamAndUefi() {
        VirtualMachineTO to = createDefaultVM(false);

        Map<String, String> extraConfig = new HashMap<>();
        extraConfig.put(GuestDef.BootType.UEFI.toString(), "legacy");

        LibvirtVMDef vm = new LibvirtVMDef();

        GuestDef guestDef = libvirtComputingResourceSpy.createGuestFromSpec(to, vm, to.getUuid(), extraConfig);
        verifySysInfo(guestDef, "smbios", to.getUuid(), "q35");
        Assert.assertEquals(GuestDef.BootType.UEFI, guestDef.getBootType());
        Assert.assertEquals(GuestDef.BootMode.LEGACY, guestDef.getBootMode());
    }

    @Test
    public void testCreateGuestFromSpecWithCustomParamUefiAndSecure() {
        VirtualMachineTO to = createDefaultVM(false);

        Map<String, String> extraConfig = new HashMap<>();
        extraConfig.put(GuestDef.BootType.UEFI.toString(), "secure");

        LibvirtVMDef vm = new LibvirtVMDef();

        GuestDef guestDef = libvirtComputingResourceSpy.createGuestFromSpec(to, vm, to.getUuid(), extraConfig);
        verifySysInfo(guestDef, "smbios", to.getUuid(), "q35");
        Assert.assertEquals(GuestDef.BootType.UEFI, guestDef.getBootType());
        Assert.assertEquals(GuestDef.BootMode.SECURE, guestDef.getBootMode());
    }

    @Test
    public void testCreateGuestResourceDef() {
        VirtualMachineTO to = createDefaultVM(false);

        GuestResourceDef guestResourceDef = libvirtComputingResourceSpy.createGuestResourceDef(to);
        verifyGuestResourceDef(guestResourceDef, to);
    }

    @Test
    public void testCreateDevicesDef() {
        VirtualMachineTO to = createDefaultVM(false);

        GuestDef guest = new GuestDef();
        guest.setGuestType(GuestType.KVM);

        DevicesDef devicesDef = libvirtComputingResourceSpy.createDevicesDef(to, guest, to.getCpus() + 1, false);
        verifyDevices(devicesDef, to);
    }

    @Test
    public void testCreateDevicesWithSCSIDisk() {
        VirtualMachineTO to = createDefaultVM(false);
        to.setDetails(new HashMap<>());
        to.setPlatformEmulator("Other PV Virtio-SCSI");

        GuestDef guest = new GuestDef();
        guest.setGuestType(GuestType.KVM);

        DevicesDef devicesDef = libvirtComputingResourceSpy.createDevicesDef(to, guest, to.getCpus() + 1, false);
        verifyDevices(devicesDef, to);

        Document domainDoc = parse(devicesDef.toString());
        assertNodeExists(domainDoc, "/devices/controller[@type='scsi']");
        assertNodeExists(domainDoc, "/devices/controller[@model='virtio-scsi']");
        assertNodeExists(domainDoc, "/devices/controller/address[@type='pci']");
        assertNodeExists(domainDoc, "/devices/controller/driver[@queues='" + (to.getCpus() + 1) + "']");
    }

    @Test
    public void testConfigureGuestAndSystemVMToUseKVM() {
        VirtualMachineTO to = createDefaultVM(false);
        libvirtComputingResourceSpy.hypervisorLibvirtVersion = 100;
        libvirtComputingResourceSpy.hypervisorQemuVersion = 10;
        LibvirtVMDef vm = new LibvirtVMDef();

        GuestDef guestFromSpec = libvirtComputingResourceSpy.createGuestFromSpec(to, vm, to.getUuid(), null);
        Assert.assertEquals(GuestDef.GuestType.KVM, guestFromSpec.getGuestType());
        Assert.assertEquals(HypervisorType.KVM.toString().toLowerCase(), vm.getHvsType());
    }

    @Test
    public void testConfigureGuestAndUserVMToUseLXC() {
        VirtualMachineTO to = createDefaultVM(false);
        libvirtComputingResourceSpy.hypervisorType = HypervisorType.LXC;
        LibvirtVMDef vm = new LibvirtVMDef();

        GuestDef guestFromSpec = libvirtComputingResourceSpy.createGuestFromSpec(to, vm, to.getUuid(), null);
        Assert.assertEquals(GuestDef.GuestType.LXC, guestFromSpec.getGuestType());
        Assert.assertEquals(HypervisorType.LXC.toString().toLowerCase(), vm.getHvsType());
    }

    @Test
    public void testCreateCpuTuneDefWithoutQuotaAndPeriod() {
        VirtualMachineTO to = createDefaultVM(false);

        CpuTuneDef cpuTuneDef = libvirtComputingResourceSpy.createCpuTuneDef(to);
        Document domainDoc = parse(cpuTuneDef.toString());
        assertXpath(domainDoc, "/cputune/shares/text()", String.valueOf(cpuTuneDef.getShares()));
    }

    @Test
    public void testCreateCpuTuneDefWithQuotaAndPeriod() {
        VirtualMachineTO to = createDefaultVM(true);
        to.setCpuQuotaPercentage(10.0);

        CpuTuneDef cpuTuneDef = libvirtComputingResourceSpy.createCpuTuneDef(to);
        Document domainDoc = parse(cpuTuneDef.toString());
        assertXpath(domainDoc, "/cputune/shares/text()", String.valueOf(cpuTuneDef.getShares()));
        assertXpath(domainDoc, "/cputune/quota/text()", String.valueOf(cpuTuneDef.getQuota()));
        assertXpath(domainDoc, "/cputune/period/text()", String.valueOf(cpuTuneDef.getPeriod()));
    }

    @Test
    public void testCreateCpuTuneDefWithMinQuota() {
        VirtualMachineTO to = createDefaultVM(true);
        to.setCpuQuotaPercentage(0.01);

        CpuTuneDef cpuTuneDef = libvirtComputingResourceSpy.createCpuTuneDef(to);
        Document domainDoc = parse(cpuTuneDef.toString());
        assertXpath(domainDoc, "/cputune/shares/text()", String.valueOf(cpuTuneDef.getShares()));
        assertXpath(domainDoc, "/cputune/quota/text()", "1000");
        assertXpath(domainDoc, "/cputune/period/text()", String.valueOf(cpuTuneDef.getPeriod()));
    }

    @Test
    public void testCreateDefaultClockDef() {
        VirtualMachineTO to = createDefaultVM(false);

        ClockDef clockDef = libvirtComputingResourceSpy.createClockDef(to);
        Document domainDoc = parse(clockDef.toString());

        assertXpath(domainDoc, "/clock/@offset", "utc");
    }

    @Test
    public void testCreateClockDefWindows() {
        VirtualMachineTO to = createDefaultVM(false);
        to.setOs("Windows");

        ClockDef clockDef = libvirtComputingResourceSpy.createClockDef(to);
        Document domainDoc = parse(clockDef.toString());

        assertXpath(domainDoc, "/clock/@offset", "localtime");
        assertXpath(domainDoc, "/clock/timer/@name", "hypervclock");
        assertXpath(domainDoc, "/clock/timer/@present", "yes");
    }

    @Test
    public void testCreateClockDefKvmclock() {
        VirtualMachineTO to = createDefaultVM(false);
        libvirtComputingResourceSpy.hypervisorLibvirtVersion = 9020;

        ClockDef clockDef = libvirtComputingResourceSpy.createClockDef(to);
        Document domainDoc = parse(clockDef.toString());

        assertXpath(domainDoc, "/clock/@offset", "utc");
        assertXpath(domainDoc, "/clock/timer/@name", "kvmclock");
    }

    @Test
    public void testCreateTermPolicy() {
        TermPolicy termPolicy = libvirtComputingResourceSpy.createTermPolicy();

        String xml = "<terms>\n" + termPolicy.toString() + "</terms>";
        Document domainDoc = parse(xml);

        assertXpath(domainDoc, "/terms/on_reboot/text()", "restart");
        assertXpath(domainDoc, "/terms/on_poweroff/text()", "destroy");
        assertXpath(domainDoc, "/terms/on_crash/text()", "destroy");
    }

    @Test
    public void testCreateFeaturesDef() {
        VirtualMachineTO to = createDefaultVM(false);
        FeaturesDef featuresDef = libvirtComputingResourceSpy.createFeaturesDef(null, false, false);

        String xml = "<domain>" + featuresDef.toString() + "</domain>";
        Document domainDoc = parse(xml);

        verifyFeatures(domainDoc);
    }

    @Test
    public void testCreateFeaturesDefWithUefi() {
        VirtualMachineTO to = createDefaultVM(false);
        HashMap<String, String> extraConfig = new HashMap<>();
        extraConfig.put(GuestDef.BootType.UEFI.toString(), "");

        FeaturesDef featuresDef = libvirtComputingResourceSpy.createFeaturesDef(extraConfig, true, true);

        String xml = "<domain>" + featuresDef.toString() + "</domain>";
        Document domainDoc = parse(xml);

        verifyFeatures(domainDoc);
    }

    @Test
    public void testCreateWatchDog() {
        WatchDogDef watchDogDef = libvirtComputingResourceSpy.createWatchDogDef();
        verifyWatchDogDevices(parse(watchDogDef.toString()), "");
    }

    @Test
    public void testCreateArm64UsbDef() {
        DevicesDef devicesDef = new DevicesDef();

        libvirtComputingResourceSpy.createArm64UsbDef(devicesDef);
        Document domainDoc = parse(devicesDef.toString());

        assertXpath(domainDoc, "/devices/controller/@type", "usb");
        assertXpath(domainDoc, "/devices/controller/@model", "qemu-xhci");
        assertXpath(domainDoc, "/devices/controller/address/@type", "pci");
        assertNodeExists(domainDoc, "/devices/input[@type='keyboard']");
        assertNodeExists(domainDoc, "/devices/input[@bus='usb']");
        assertNodeExists(domainDoc, "/devices/input[@type='mouse']");
        assertNodeExists(domainDoc, "/devices/input[@bus='usb']");
    }

    @Test
    public void testCreateInputDef() {
        InputDef inputDef = libvirtComputingResourceSpy.createTabletInputDef();
        verifyTabletInputDevice(parse(inputDef.toString()), "");
    }

    @Test
    public void testCreateGraphicDef() {
        VirtualMachineTO to = createDefaultVM(false);
        GraphicDef graphicDef = libvirtComputingResourceSpy.createGraphicDef(to);
        verifyGraphicsDevices(to, parse(graphicDef.toString()), "");
    }

    @Test
    public void testCreateChannelDef() {
        VirtualMachineTO to = createDefaultVM(false);
        ChannelDef channelDef = libvirtComputingResourceSpy.createChannelDef(to);
        verifyChannelDevices(to, parse(channelDef.toString()), "");
    }

    @Test
    public void testCreateSCSIDef() {
        VirtualMachineTO to = createDefaultVM(false);

        SCSIDef scsiDef = libvirtComputingResourceSpy.createSCSIDef(to.getCpus(), false);
        Document domainDoc = parse(scsiDef.toString());
        verifyScsi(to, domainDoc, "");
    }

    @Test
    public void testCreateConsoleDef() {
        VirtualMachineTO to = createDefaultVM(false);
        ConsoleDef consoleDef = libvirtComputingResourceSpy.createConsoleDef();
        verifyConsoleDevices(parse(consoleDef.toString()), "");
    }

    @Test
    public void testCreateVideoDef() {
        VirtualMachineTO to = createDefaultVM(false);
        libvirtComputingResourceSpy.videoRam = 200;
        libvirtComputingResourceSpy.videoHw = "vGPU";

        VideoDef videoDef = libvirtComputingResourceSpy.createVideoDef(to);
        Document domainDoc = parse(videoDef.toString());
        assertXpath(domainDoc, "/video/model/@type", "vGPU");
        assertXpath(domainDoc, "/video/model/@vram", "200");
    }

    @Test
    public void testCreateRngDef() {
        VirtualMachineTO to = createDefaultVM(false);
        RngDef rngDef = libvirtComputingResourceSpy.createRngDef();
        Document domainDoc = parse(rngDef.toString());

        assertXpath(domainDoc, "/rng/@model", "virtio");
        assertXpath(domainDoc, "/rng/rate/@period", "1000");
        assertXpath(domainDoc, "/rng/rate/@bytes", "2048");
        assertXpath(domainDoc, "/rng/backend/@model", "random");
        assertXpath(domainDoc, "/rng/backend/text()", "/dev/random");
    }

    @Test
    public void testCreateSerialDef() {
        VirtualMachineTO to = createDefaultVM(false);
        SerialDef serialDef = libvirtComputingResourceSpy.createSerialDef();
        verifySerialDevices(parse(serialDef.toString()), "");
    }

    private VirtualMachineTO createDefaultVM(boolean limitCpuUse) {
        int id = random.nextInt(65534);
        String name = "test-instance-1";

        int cpus = random.nextInt(2) + 1;
        int minSpeed = 1024;
        int maxSpeed = 2048;
        int minRam = 256 * 1024;
        int maxRam = 512 * 1024;

        String os = "Ubuntu";
        String vncAddr = "";
        String vncPassword = "mySuperSecretPassword";

        final VirtualMachineTO to = new VirtualMachineTO(id, name, VirtualMachine.Type.User, cpus, minSpeed, maxSpeed, minRam, maxRam, BootloaderType.HVM, os, false, limitCpuUse,
                vncPassword);
        to.setArch("x86_64");
        to.setVncAddr(vncAddr);
        to.setUuid("b0f0a72d-7efb-3cad-a8ff-70ebf30b3af9");
        to.setVcpuMaxLimit(cpus + 1);

        return to;
    }

    private void verifyGuestResourceDef(GuestResourceDef guestResourceDef, VirtualMachineTO to) {
        String xml = "<domain>" + guestResourceDef.toString() + "</domain>";
        Document domainDoc = parse(xml);

        String minRam = String.valueOf(to.getMinRam() / 1024);
        verifyMemory(to, domainDoc, minRam);
        assertNodeExists(domainDoc, "/domain/vcpu");
        verifyMemballoonDevices(domainDoc);
        verifyVcpu(to, domainDoc);
    }

    private void verifyVm(VirtualMachineTO to, LibvirtVMDef vm) {
        Document domainDoc = parse(vm.toString());
        verifyHeader(domainDoc, vm.getHvsType(), to.getName(), to.getUuid(), to.getOs());
        verifyFeatures(domainDoc);
        verifyClock(domainDoc);
        verifySerialDevices(domainDoc, "/domain/devices");
        verifyGraphicsDevices(to, domainDoc, "/domain/devices");
        verifyConsoleDevices(domainDoc, "/domain/devices");
        verifyTabletInputDevice(domainDoc, "/domain/devices");
        verifyChannelDevices(to, domainDoc, "/domain/devices");

        String minRam = String.valueOf(to.getMinRam() / 1024);
        verifyMemory(to, domainDoc, minRam);
        assertNodeExists(domainDoc, "/domain/cpu");

        verifyMemballoonDevices(domainDoc);
        verifyVcpu(to, domainDoc);
        verifyOsType(domainDoc);
        verifyOsBoot(domainDoc);
        verifyPoliticOn_(domainDoc);
        verifyWatchDogDevices(domainDoc, "/domain/devices");
    }

    private void verifyMemballoonDevices(Document domainDoc) {
        assertXpath(domainDoc, "/domain/devices/memballoon/@model", "virtio");
    }

    private void verifyVcpu(VirtualMachineTO to, Document domainDoc) {
        assertXpath(domainDoc, "/domain/cpu/numa/cell/@cpus", String.format("0-%s", to.getVcpuMaxLimit() - 1));
        assertXpath(domainDoc, "/domain/vcpu/@current", String.valueOf(to.getCpus()));
        assertXpath(domainDoc, "/domain/vcpu/text()", String.valueOf(to.getVcpuMaxLimit()));
    }

    private void verifyMemory(VirtualMachineTO to, Document domainDoc, String minRam) {
        assertXpath(domainDoc, "/domain/maxMemory/text()", String.valueOf( to.getMaxRam() / 1024 ));
        assertXpath(domainDoc, "/domain/memory/text()",minRam);
        assertXpath(domainDoc, "/domain/cpu/numa/cell/@memory", minRam);
        assertXpath(domainDoc, "/domain/currentMemory/text()", minRam);
    }

    private void verifyWatchDogDevices(Document domainDoc, String prefix) {
        assertXpath(domainDoc, prefix + "/watchdog/@model", "i6300esb");
        assertXpath(domainDoc, prefix + "/watchdog/@action", "none");
    }

    private void verifyChannelDevices(VirtualMachineTO to, Document domainDoc, String prefix) {
        assertNodeExists(domainDoc, prefix + "/channel");
        assertXpath(domainDoc, prefix + "/channel/@type", ChannelDef.ChannelType.UNIX.toString());

        /*
           The configure() method of LibvirtComputingResource has not been called, so the default path for the sockets
           hasn't been initialized. That's why we check for 'null'

           Calling configure is also not possible since that looks for certain files on the system which are not present
           during testing
         */
        assertXpath(domainDoc, prefix + "/channel/source/@path", "/var/run/qemu/" + to.getName() + ".org.qemu.guest_agent.0");
        assertXpath(domainDoc, prefix + "/channel/target/@name", "org.qemu.guest_agent.0");
    }

    private void verifyTabletInputDevice(Document domainDoc, String prefix) {
        assertXpath(domainDoc, prefix + "/input/@type", "tablet");
        assertXpath(domainDoc, prefix + "/input/@bus", "usb");
    }

    private void verifyConsoleDevices(Document domainDoc, String prefix) {
        assertXpath(domainDoc, prefix + "/console/@type", "pty");
        assertXpath(domainDoc, prefix + "/console/target/@port", "0");
    }

    private void verifyScsi(VirtualMachineTO to, Document domainDoc, String prefix) {
        assertXpath(domainDoc, prefix + "/controller/@type", "scsi");
        assertXpath(domainDoc, prefix + "/controller/@model", "virtio-scsi");
        assertXpath(domainDoc, prefix + "/controller/address/@type", "pci");
        assertXpath(domainDoc, prefix + "/controller/driver/@queues", String.valueOf(to.getCpus()));
    }

    private void verifyClock(Document domainDoc) {
        assertXpath(domainDoc, "/domain/clock/@offset", "utc");
    }

    private void verifyGraphicsDevices(VirtualMachineTO to, Document domainDoc, String prefix) {
        assertXpath(domainDoc, prefix + "/graphics/@type", "vnc");
        assertXpath(domainDoc, prefix + "/graphics/@listen", to.getVncAddr());
        assertXpath(domainDoc, prefix + "/graphics/@autoport", "yes");
        assertXpath(domainDoc, prefix + "/graphics/@passwd", StringUtils.truncate(to.getVncPassword(), 8));
    }

    private void verifySerialDevices(Document domainDoc, String prefix) {
        assertXpath(domainDoc, prefix + "/serial/@type", "pty");
        assertXpath(domainDoc, prefix + "/serial/target/@port", "0");
    }

    private void verifyOsBoot(Document domainDoc) {
        assertNodeExists(domainDoc, "/domain/os/boot[@dev='cdrom']");
        assertNodeExists(domainDoc, "/domain/os/boot[@dev='hd']");
    }

    private void verifyOsType(Document domainDoc) {
        assertXpath(domainDoc, "/domain/os/type/@machine", "pc");
        assertXpath(domainDoc, "/domain/os/type/text()", "hvm");
    }

    private void verifyPoliticOn_(Document domainDoc) {
        assertXpath(domainDoc, "/domain/on_reboot/text()", "restart");
        assertXpath(domainDoc, "/domain/on_poweroff/text()", "destroy");
        assertXpath(domainDoc, "/domain/on_crash/text()", "destroy");
    }

    private void verifyFeatures(Document domainDoc) {
        assertNodeExists(domainDoc, "/domain/features/pae");
        assertNodeExists(domainDoc, "/domain/features/apic");
        assertNodeExists(domainDoc, "/domain/features/acpi");
    }

    private void verifyHeader(Document domainDoc, String hvsType, String name, String uuid, String os) {
        assertXpath(domainDoc, "/domain/@type", hvsType);
        assertXpath(domainDoc, "/domain/name/text()", name);
        assertXpath(domainDoc, "/domain/uuid/text()", uuid);
        assertXpath(domainDoc, "/domain/description/text()", os);
    }

    private void verifyDevices(DevicesDef devicesDef, VirtualMachineTO to) {
        Document domainDoc = parse(devicesDef.toString());

        verifyWatchDogDevices(domainDoc, "/devices");
        verifyConsoleDevices(domainDoc, "/devices");
        verifySerialDevices(domainDoc, "/devices");
        verifyGraphicsDevices(to, domainDoc, "/devices");
        verifyChannelDevices(to, domainDoc, "/devices");
        verifyTabletInputDevice(domainDoc, "/devices");
    }

    private void verifySysInfo(GuestDef guestDef, String type, String uuid, String machine) {
        // Need put <guestdef> because the string of guestdef generate two root element in XML, raising a error in parse.
        String xml = "<guestdef>\n" + guestDef.toString() + "</guestdef>";

        Document domainDoc = parse(xml);
        assertXpath(domainDoc, "/guestdef/sysinfo/@type", type);
        assertNodeExists(domainDoc, "/guestdef/sysinfo/system/entry[@name='manufacturer']");
        assertNodeExists(domainDoc, "/guestdef/sysinfo/system/entry[@name='product']");
        assertXpath(domainDoc, "/guestdef/sysinfo/system/entry[@name='uuid']/text()", uuid);
        assertXpath(domainDoc, "/guestdef/os/type/@machine", machine);
    }

    static Document parse(final String input) {
        try {
            return DocumentBuilderFactory.newInstance().newDocumentBuilder()
                    .parse(new ByteArrayInputStream(input.getBytes()));
        } catch (SAXException | IOException | ParserConfigurationException e) {
            throw new IllegalArgumentException("Cloud not parse: "+input, e);
        }
    }

    static void assertNodeExists(final Document doc, final String xPathExpr) {
        try {
            Assert.assertNotNull(XPathFactory.newInstance().newXPath()
                    .evaluate(xPathExpr, doc, XPathConstants.NODE));
        } catch (final XPathExpressionException e) {
            Assert.fail(e.getMessage());
        }
    }

    static void assertXpath(final Document doc, final String xPathExpr,
                            final String expected) {
        try {
            Assert.assertEquals(expected, XPathFactory.newInstance().newXPath()
                    .evaluate(xPathExpr, doc));
        } catch (final XPathExpressionException e) {
            Assert.fail("Could not evaluate xpath" + xPathExpr + ":"
                    + e.getMessage());
        }
    }

    @Test
    public void testGetNicStats() {
        //this test is only working on linux because of the loopback interface name
        //also the tested code seems to work only on linux
        if(SystemUtils.IS_OS_LINUX) {
            final LibvirtComputingResource libvirtComputingResource = new LibvirtComputingResource();
            final Pair<Double, Double> stats = libvirtComputingResource.getNicStats("lo");
            assertNotNull(stats);
        } // else SUCCESS
    }

    @Test
    public void diskUuidToSerialTest() {
        final String uuid = "38400000-8cf0-11bd-b24e-10b96e4ef00d";
        final String expected = "384000008cf011bdb24e";
        final LibvirtComputingResource lcr = new LibvirtComputingResource();
        Assert.assertEquals(expected, lcr.diskUuidToSerial(uuid));
    }

    @Test
    public void testUUID() {
        String uuid = "1";
        final LibvirtComputingResource lcr = new LibvirtComputingResource();
        uuid = lcr.getUuid(uuid);
        assertNotEquals("1", uuid);

        final String oldUuid = UUID.randomUUID().toString();
        uuid = oldUuid;
        uuid = lcr.getUuid(uuid);
        assertEquals(uuid, oldUuid);
    }

    /*
     * New Tests
     */

    @Test
    public void testStopCommandNoCheck() {
        final Connect conn = Mockito.mock(Connect.class);
        final LibvirtUtilitiesHelper libvirtUtilitiesHelper = Mockito.mock(LibvirtUtilitiesHelper.class);

        final String vmName = "Test";
        final StopCommand command = new StopCommand(vmName, false, false);

        when(libvirtComputingResourceMock.getLibvirtUtilitiesHelper()).thenReturn(libvirtUtilitiesHelper);
        try {
            when(libvirtUtilitiesHelper.getConnectionByVmName(vmName)).thenReturn(conn);
        } catch (final LibvirtException e) {
            fail(e.getMessage());
        }

        final LibvirtRequestWrapper wrapper = LibvirtRequestWrapper.getInstance();
        assertNotNull(wrapper);

        final Answer answer = wrapper.execute(command, libvirtComputingResourceMock);

        assertTrue(answer.getResult());

        verify(libvirtComputingResourceMock, times(1)).getLibvirtUtilitiesHelper();
        try {
            verify(libvirtUtilitiesHelper, times(1)).getConnectionByVmName(vmName);
        } catch (final LibvirtException e) {
            fail(e.getMessage());
        }
    }

    @Test
    public void testStopCommandCheckVmNOTRunning() {
        final Connect conn = Mockito.mock(Connect.class);
        final LibvirtUtilitiesHelper libvirtUtilitiesHelper = Mockito.mock(LibvirtUtilitiesHelper.class);
        final Domain vm = Mockito.mock(Domain.class);
        final DomainInfo info = Mockito.mock(DomainInfo.class);
        final DomainState state = DomainInfo.DomainState.VIR_DOMAIN_SHUTDOWN;
        info.state = state;

        final String vmName = "Test";
        final StopCommand command = new StopCommand(vmName, false, true);

        when(libvirtComputingResourceMock.getLibvirtUtilitiesHelper()).thenReturn(libvirtUtilitiesHelper);
        try {
            when(libvirtUtilitiesHelper.getConnectionByVmName(vmName)).thenReturn(conn);
            when(conn.domainLookupByName(command.getVmName())).thenReturn(vm);

            when(vm.getInfo()).thenReturn(info);

        } catch (final LibvirtException e) {
            fail(e.getMessage());
        }

        final LibvirtRequestWrapper wrapper = LibvirtRequestWrapper.getInstance();
        assertNotNull(wrapper);

        final Answer answer = wrapper.execute(command, libvirtComputingResourceMock);

        assertTrue(answer.getResult());

        verify(libvirtComputingResourceMock, times(1)).getLibvirtUtilitiesHelper();
        try {
            verify(libvirtUtilitiesHelper, times(2)).getConnectionByVmName(vmName);
        } catch (final LibvirtException e) {
            fail(e.getMessage());
        }
    }

    @SuppressWarnings("unchecked")
    @Test
    public void testStopCommandCheckException1() {
        final LibvirtUtilitiesHelper libvirtUtilitiesHelper = Mockito.mock(LibvirtUtilitiesHelper.class);
        final DomainInfo info = Mockito.mock(DomainInfo.class);
        final DomainState state = DomainInfo.DomainState.VIR_DOMAIN_RUNNING;
        info.state = state;

        final String vmName = "Test";
        final StopCommand command = new StopCommand(vmName, false, true);

        when(libvirtComputingResourceMock.getLibvirtUtilitiesHelper()).thenReturn(libvirtUtilitiesHelper);
        try {
            when(libvirtUtilitiesHelper.getConnectionByVmName(vmName)).thenThrow(LibvirtException.class);
        } catch (final LibvirtException e) {
            fail(e.getMessage());
        }

        final LibvirtRequestWrapper wrapper = LibvirtRequestWrapper.getInstance();
        assertNotNull(wrapper);

        final Answer answer = wrapper.execute(command, libvirtComputingResourceMock);

        assertFalse(answer.getResult());

        verify(libvirtComputingResourceMock, times(1)).getLibvirtUtilitiesHelper();
        try {
            verify(libvirtUtilitiesHelper, times(2)).getConnectionByVmName(vmName);
        } catch (final LibvirtException e) {
            fail(e.getMessage());
        }
    }

    @Test
    public void testStopCommandCheckVmRunning() {
        final Connect conn = Mockito.mock(Connect.class);
        final LibvirtUtilitiesHelper libvirtUtilitiesHelper = Mockito.mock(LibvirtUtilitiesHelper.class);
        final Domain vm = Mockito.mock(Domain.class);
        final DomainInfo info = Mockito.mock(DomainInfo.class);
        final DomainState state = DomainInfo.DomainState.VIR_DOMAIN_RUNNING;
        info.state = state;

        final String vmName = "Test";
        final StopCommand command = new StopCommand(vmName, false, true);

        when(libvirtComputingResourceMock.getLibvirtUtilitiesHelper()).thenReturn(libvirtUtilitiesHelper);
        try {
            when(libvirtUtilitiesHelper.getConnectionByVmName(vmName)).thenReturn(conn);
            when(conn.domainLookupByName(command.getVmName())).thenReturn(vm);

            when(vm.getInfo()).thenReturn(info);

        } catch (final LibvirtException e) {
            fail(e.getMessage());
        }

        final LibvirtRequestWrapper wrapper = LibvirtRequestWrapper.getInstance();
        assertNotNull(wrapper);

        final Answer answer = wrapper.execute(command, libvirtComputingResourceMock);

        assertFalse(answer.getResult());

        verify(libvirtComputingResourceMock, times(1)).getLibvirtUtilitiesHelper();
        try {
            verify(libvirtUtilitiesHelper, times(1)).getConnectionByVmName(vmName);
        } catch (final LibvirtException e) {
            fail(e.getMessage());
        }
    }

    @Test
    public void testGetVmStatsCommand() {
        final Connect conn = Mockito.mock(Connect.class);
        final LibvirtUtilitiesHelper libvirtUtilitiesHelper = Mockito.mock(LibvirtUtilitiesHelper.class);

        final String vmName = "Test";
        final String uuid = "e8d6b4d0-bc6d-4613-b8bb-cb9e0600f3c6";
        final List<String> vms = new ArrayList<String>();
        vms.add(vmName);

        final GetVmStatsCommand command = new GetVmStatsCommand(vms, uuid, "hostname");

        when(libvirtComputingResourceMock.getLibvirtUtilitiesHelper()).thenReturn(libvirtUtilitiesHelper);
        try {
            when(libvirtUtilitiesHelper.getConnectionByVmName(vmName)).thenReturn(conn);
        } catch (final LibvirtException e) {
            fail(e.getMessage());
        }

        final LibvirtRequestWrapper wrapper = LibvirtRequestWrapper.getInstance();
        assertNotNull(wrapper);

        final Answer answer = wrapper.execute(command, libvirtComputingResourceMock);
        assertTrue(answer.getResult());

        verify(libvirtComputingResourceMock, times(1)).getLibvirtUtilitiesHelper();
        try {
            verify(libvirtUtilitiesHelper, times(1)).getConnectionByVmName(vmName);
        } catch (final LibvirtException e) {
            fail(e.getMessage());
        }
    }

    @Test
    public void testGetVmDiskStatsCommand() {
        final Connect conn = Mockito.mock(Connect.class);
        final LibvirtUtilitiesHelper libvirtUtilitiesHelper = Mockito.mock(LibvirtUtilitiesHelper.class);

        final String vmName = "Test";
        final String uuid = "e8d6b4d0-bc6d-4613-b8bb-cb9e0600f3c6";
        final List<String> vms = new ArrayList<String>();
        vms.add(vmName);

        final GetVmDiskStatsCommand command = new GetVmDiskStatsCommand(vms, uuid, "hostname");

        when(libvirtComputingResourceMock.getLibvirtUtilitiesHelper()).thenReturn(libvirtUtilitiesHelper);
        try {
            when(libvirtUtilitiesHelper.getConnection()).thenReturn(conn);
        } catch (final LibvirtException e) {
            fail(e.getMessage());
        }

        final LibvirtRequestWrapper wrapper = LibvirtRequestWrapper.getInstance();
        assertNotNull(wrapper);

        final Answer answer = wrapper.execute(command, libvirtComputingResourceMock);
        assertTrue(answer.getResult());

        verify(libvirtComputingResourceMock, times(1)).getLibvirtUtilitiesHelper();
        try {
            verify(libvirtUtilitiesHelper, times(1)).getConnection();
        } catch (final LibvirtException e) {
            fail(e.getMessage());
        }
    }

    @Test
    @SuppressWarnings("unchecked")
    public void testGetVmDiskStatsCommandException() {
        final LibvirtUtilitiesHelper libvirtUtilitiesHelper = Mockito.mock(LibvirtUtilitiesHelper.class);

        final String vmName = "Test";
        final String uuid = "e8d6b4d0-bc6d-4613-b8bb-cb9e0600f3c6";
        final List<String> vms = new ArrayList<String>();
        vms.add(vmName);

        final GetVmDiskStatsCommand command = new GetVmDiskStatsCommand(vms, uuid, "hostname");

        when(libvirtComputingResourceMock.getLibvirtUtilitiesHelper()).thenReturn(libvirtUtilitiesHelper);
        try {
            when(libvirtUtilitiesHelper.getConnection()).thenThrow(LibvirtException.class);
        } catch (final LibvirtException e) {
            fail(e.getMessage());
        }

        final LibvirtRequestWrapper wrapper = LibvirtRequestWrapper.getInstance();
        assertNotNull(wrapper);

        final Answer answer = wrapper.execute(command, libvirtComputingResourceMock);
        assertTrue(answer.getResult());

        verify(libvirtComputingResourceMock, times(1)).getLibvirtUtilitiesHelper();
        try {
            verify(libvirtUtilitiesHelper, times(1)).getConnection();
        } catch (final LibvirtException e) {
            fail(e.getMessage());
        }
    }

    @Test
    public void testRebootCommand() {
        final Connect conn = Mockito.mock(Connect.class);
        final LibvirtUtilitiesHelper libvirtUtilitiesHelper = Mockito.mock(LibvirtUtilitiesHelper.class);

        final String vmName = "Test";
        final RebootCommand command = new RebootCommand(vmName, true);

        when(libvirtComputingResourceMock.getLibvirtUtilitiesHelper()).thenReturn(libvirtUtilitiesHelper);
        try {
            when(libvirtUtilitiesHelper.getConnectionByVmName(vmName)).thenReturn(conn);
        } catch (final LibvirtException e) {
            fail(e.getMessage());
        }

        final LibvirtRequestWrapper wrapper = LibvirtRequestWrapper.getInstance();
        assertNotNull(wrapper);

        final Answer answer = wrapper.execute(command, libvirtComputingResourceMock);
        assertTrue(answer.getResult());

        verify(libvirtComputingResourceMock, times(1)).getLibvirtUtilitiesHelper();
        try {
            verify(libvirtUtilitiesHelper, times(1)).getConnectionByVmName(vmName);
        } catch (final LibvirtException e) {
            fail(e.getMessage());
        }
    }

    @SuppressWarnings("unchecked")
    @Test
    public void testRebootCommandException1() {
        final LibvirtUtilitiesHelper libvirtUtilitiesHelper = Mockito.mock(LibvirtUtilitiesHelper.class);

        final String vmName = "Test";
        final RebootCommand command = new RebootCommand(vmName, true);

        when(libvirtComputingResourceMock.getLibvirtUtilitiesHelper()).thenReturn(libvirtUtilitiesHelper);
        try {
            when(libvirtUtilitiesHelper.getConnectionByVmName(vmName)).thenThrow(LibvirtException.class);
        } catch (final LibvirtException e) {
            fail(e.getMessage());
        }

        final LibvirtRequestWrapper wrapper = LibvirtRequestWrapper.getInstance();
        assertNotNull(wrapper);

        final Answer answer = wrapper.execute(command, libvirtComputingResourceMock);
        assertFalse(answer.getResult());

        verify(libvirtComputingResourceMock, times(1)).getLibvirtUtilitiesHelper();
        try {
            verify(libvirtUtilitiesHelper, times(1)).getConnectionByVmName(vmName);
        } catch (final LibvirtException e) {
            fail(e.getMessage());
        }
    }

    @Test
    public void testRebootCommandError() {
        final Connect conn = Mockito.mock(Connect.class);
        final LibvirtUtilitiesHelper libvirtUtilitiesHelper = Mockito.mock(LibvirtUtilitiesHelper.class);

        final String vmName = "Test";
        final RebootCommand command = new RebootCommand(vmName, true);

        when(libvirtComputingResourceMock.getLibvirtUtilitiesHelper()).thenReturn(libvirtUtilitiesHelper);
        try {
            when(libvirtUtilitiesHelper.getConnectionByVmName(vmName)).thenReturn(conn);
            when(libvirtComputingResourceMock.rebootVM(conn, command.getVmName())).thenReturn("error");
        } catch (final LibvirtException e) {
            fail(e.getMessage());
        }

        final LibvirtRequestWrapper wrapper = LibvirtRequestWrapper.getInstance();
        assertNotNull(wrapper);

        final Answer answer = wrapper.execute(command, libvirtComputingResourceMock);
        assertFalse(answer.getResult());

        verify(libvirtComputingResourceMock, times(1)).getLibvirtUtilitiesHelper();
        try {
            verify(libvirtUtilitiesHelper, times(1)).getConnectionByVmName(vmName);
        } catch (final LibvirtException e) {
            fail(e.getMessage());
        }
    }

    @SuppressWarnings("unchecked")
    @Test
    public void testRebootCommandException2() {
        final Connect conn = Mockito.mock(Connect.class);
        final LibvirtUtilitiesHelper libvirtUtilitiesHelper = Mockito.mock(LibvirtUtilitiesHelper.class);

        final String vmName = "Test";
        final RebootCommand command = new RebootCommand(vmName, true);

        when(libvirtComputingResourceMock.getLibvirtUtilitiesHelper()).thenReturn(libvirtUtilitiesHelper);
        try {
            when(libvirtUtilitiesHelper.getConnectionByVmName(vmName)).thenReturn(conn);
            when(libvirtComputingResourceMock.rebootVM(conn, command.getVmName())).thenThrow(LibvirtException.class);
        } catch (final LibvirtException e) {
            fail(e.getMessage());
        }

        final LibvirtRequestWrapper wrapper = LibvirtRequestWrapper.getInstance();
        assertNotNull(wrapper);

        final Answer answer = wrapper.execute(command, libvirtComputingResourceMock);
        assertFalse(answer.getResult());

        verify(libvirtComputingResourceMock, times(1)).getLibvirtUtilitiesHelper();
        try {
            verify(libvirtUtilitiesHelper, times(1)).getConnectionByVmName(vmName);
        } catch (final LibvirtException e) {
            fail(e.getMessage());
        }
    }

    @Test
    public void testRebootRouterCommand() {
        final VirtualRoutingResource routingResource = Mockito.mock(VirtualRoutingResource.class);
        final Connect conn = Mockito.mock(Connect.class);
        final LibvirtUtilitiesHelper libvirtUtilitiesHelper = Mockito.mock(LibvirtUtilitiesHelper.class);

        final String vmName = "Test";
        final RebootRouterCommand command = new RebootRouterCommand(vmName, "127.0.0.1");

        when(libvirtComputingResourceMock.getVirtRouterResource()).thenReturn(routingResource);
        when(libvirtComputingResourceMock.getLibvirtUtilitiesHelper()).thenReturn(libvirtUtilitiesHelper);
        try {
            when(libvirtUtilitiesHelper.getConnectionByVmName(vmName)).thenReturn(conn);
        } catch (final LibvirtException e) {
            fail(e.getMessage());
        }

        final LibvirtRequestWrapper wrapper = LibvirtRequestWrapper.getInstance();
        assertNotNull(wrapper);

        final Answer answer = wrapper.execute(command, libvirtComputingResourceMock);
        assertFalse(answer.getResult());

        verify(libvirtComputingResourceMock, times(1)).getVirtRouterResource();

        verify(libvirtComputingResourceMock, times(1)).getLibvirtUtilitiesHelper();
        try {
            verify(libvirtUtilitiesHelper, times(1)).getConnectionByVmName(vmName);
        } catch (final LibvirtException e) {
            fail(e.getMessage());
        }
    }

    @Test
    public void testRebootRouterCommandConnect() {
        final VirtualRoutingResource routingResource = Mockito.mock(VirtualRoutingResource.class);
        final Connect conn = Mockito.mock(Connect.class);
        final LibvirtUtilitiesHelper libvirtUtilitiesHelper = Mockito.mock(LibvirtUtilitiesHelper.class);

        final String vmName = "Test";
        final RebootRouterCommand command = new RebootRouterCommand(vmName, "127.0.0.1");

        when(libvirtComputingResourceMock.getVirtRouterResource()).thenReturn(routingResource);
        when(libvirtComputingResourceMock.getLibvirtUtilitiesHelper()).thenReturn(libvirtUtilitiesHelper);
        when(routingResource.connect(command.getPrivateIpAddress())).thenReturn(true);
        try {
            when(libvirtUtilitiesHelper.getConnectionByVmName(vmName)).thenReturn(conn);
        } catch (final LibvirtException e) {
            fail(e.getMessage());
        }

        final LibvirtRequestWrapper wrapper = LibvirtRequestWrapper.getInstance();
        assertNotNull(wrapper);

        final Answer answer = wrapper.execute(command, libvirtComputingResourceMock);
        assertTrue(answer.getResult());

        verify(libvirtComputingResourceMock, times(1)).getVirtRouterResource();
        verify(libvirtComputingResourceMock, times(1)).getLibvirtUtilitiesHelper();
        try {
            verify(libvirtUtilitiesHelper, times(1)).getConnectionByVmName(vmName);
        } catch (final LibvirtException e) {
            fail(e.getMessage());
        }
    }

    @Test
    public void testGetHostStatsCommand() {
        // A bit difficult to test due to the logger being passed and the parser itself relying on the connection.
        // Have to spend some more time afterwards in order to refactor the wrapper itself.
        final CPUStat cpuStat = Mockito.mock(CPUStat.class);
        final MemStat memStat = Mockito.mock(MemStat.class);

        final String uuid = "e8d6b4d0-bc6d-4613-b8bb-cb9e0600f3c6";
        final GetHostStatsCommand command = new GetHostStatsCommand(uuid, "summer", 1l);

        when(libvirtComputingResourceMock.getCPUStat()).thenReturn(cpuStat);
        when(libvirtComputingResourceMock.getMemStat()).thenReturn(memStat);
        when(libvirtComputingResourceMock.getNicStats(nullable(String.class))).thenReturn(new Pair<Double, Double>(1.0d, 1.0d));
        when(cpuStat.getCpuUsedPercent()).thenReturn(0.5d);
        when(memStat.getAvailable()).thenReturn(1500L);
        when(memStat.getTotal()).thenReturn(15000L);

        final LibvirtRequestWrapper wrapper = LibvirtRequestWrapper.getInstance();
        assertNotNull(wrapper);

        final Answer answer = wrapper.execute(command, libvirtComputingResourceMock);
        assertTrue(answer.getResult());

        verify(libvirtComputingResourceMock, times(1)).getCPUStat();
        verify(libvirtComputingResourceMock, times(1)).getMemStat();
        verify(cpuStat, times(1)).getCpuUsedPercent();
        verify(memStat, times(1)).getAvailable();
        verify(memStat, times(1)).getTotal();
    }

    @Test
    public void testCheckHealthCommand() {
        final CheckHealthCommand command = new CheckHealthCommand();

        final LibvirtRequestWrapper wrapper = LibvirtRequestWrapper.getInstance();
        assertNotNull(wrapper);

        final Answer answer = wrapper.execute(command, libvirtComputingResourceMock);
        assertTrue(answer.getResult());
    }

    @Test
    public void testPrepareForMigrationCommand() {
        final Connect conn = Mockito.mock(Connect.class);
        final LibvirtUtilitiesHelper libvirtUtilitiesHelper = Mockito.mock(LibvirtUtilitiesHelper.class);

        final VirtualMachineTO vm = Mockito.mock(VirtualMachineTO.class);
        final KVMStoragePoolManager storagePoolManager = Mockito.mock(KVMStoragePoolManager.class);
        final NicTO nicTO = Mockito.mock(NicTO.class);
        final DiskTO diskTO = Mockito.mock(DiskTO.class);
        final VifDriver vifDriver = Mockito.mock(VifDriver.class);

        final PrepareForMigrationCommand command = new PrepareForMigrationCommand(vm);

        when(libvirtComputingResourceMock.getLibvirtUtilitiesHelper()).thenReturn(libvirtUtilitiesHelper);
        try {
            when(libvirtUtilitiesHelper.getConnectionByVmName(vm.getName())).thenReturn(conn);
        } catch (final LibvirtException e) {
            fail(e.getMessage());
        }

        when(vm.getNics()).thenReturn(new NicTO[]{nicTO});
        when(vm.getDisks()).thenReturn(new DiskTO[]{diskTO});

        when(nicTO.getType()).thenReturn(TrafficType.Guest);
        when(diskTO.getType()).thenReturn(Volume.Type.ISO);

        when(libvirtComputingResourceMock.getVifDriver(nicTO.getType(), nicTO.getName())).thenReturn(vifDriver);
        when(libvirtComputingResourceMock.getStoragePoolMgr()).thenReturn(storagePoolManager);

        final LibvirtRequestWrapper wrapper = LibvirtRequestWrapper.getInstance();
        assertNotNull(wrapper);

        final Answer answer = wrapper.execute(command, libvirtComputingResourceMock);
        assertFalse(answer.getResult());

        verify(libvirtComputingResourceMock, times(1)).getLibvirtUtilitiesHelper();
        try {
            verify(libvirtUtilitiesHelper, times(1)).getConnectionByVmName(vm.getName());
        } catch (final LibvirtException e) {
            fail(e.getMessage());
        }

        verify(libvirtComputingResourceMock, times(1)).getStoragePoolMgr();
        verify(vm, times(1)).getNics();
        verify(vm, times(1)).getDisks();
        verify(diskTO, times(1)).getType();
    }

    @Test
    public void testPrepareForMigrationCommandMigration() {
        final Connect conn = Mockito.mock(Connect.class);
        final LibvirtUtilitiesHelper libvirtUtilitiesHelper = Mockito.mock(LibvirtUtilitiesHelper.class);

        final VirtualMachineTO vm = Mockito.mock(VirtualMachineTO.class);
        final KVMStoragePoolManager storagePoolManager = Mockito.mock(KVMStoragePoolManager.class);
        final NicTO nicTO = Mockito.mock(NicTO.class);
        final DiskTO diskTO = Mockito.mock(DiskTO.class);
        final VifDriver vifDriver = Mockito.mock(VifDriver.class);

        final PrepareForMigrationCommand command = new PrepareForMigrationCommand(vm);

        when(libvirtComputingResourceMock.getLibvirtUtilitiesHelper()).thenReturn(libvirtUtilitiesHelper);
        try {
            when(libvirtUtilitiesHelper.getConnectionByVmName(vm.getName())).thenReturn(conn);
        } catch (final LibvirtException e) {
            fail(e.getMessage());
        }

        when(vm.getNics()).thenReturn(new NicTO[]{nicTO});
        when(vm.getDisks()).thenReturn(new DiskTO[]{diskTO});

        when(nicTO.getType()).thenReturn(TrafficType.Guest);
        when(diskTO.getType()).thenReturn(Volume.Type.ISO);

        when(libvirtComputingResourceMock.getVifDriver(nicTO.getType(), nicTO.getName())).thenReturn(vifDriver);
        when(libvirtComputingResourceMock.getStoragePoolMgr()).thenReturn(storagePoolManager);
        when(storagePoolManager.connectPhysicalDisksViaVmSpec(vm)).thenReturn(true);

        final LibvirtRequestWrapper wrapper = LibvirtRequestWrapper.getInstance();
        assertNotNull(wrapper);

        final Answer answer = wrapper.execute(command, libvirtComputingResourceMock);
        assertTrue(answer.getResult());

        verify(libvirtComputingResourceMock, times(1)).getLibvirtUtilitiesHelper();
        try {
            verify(libvirtUtilitiesHelper, times(1)).getConnectionByVmName(vm.getName());
        } catch (final LibvirtException e) {
            fail(e.getMessage());
        }

        verify(libvirtComputingResourceMock, times(1)).getStoragePoolMgr();
        verify(vm, times(1)).getNics();
        verify(vm, times(1)).getDisks();
        verify(diskTO, times(1)).getType();
    }

    @SuppressWarnings("unchecked")
    @Test
    public void testPrepareForMigrationCommandLibvirtException() {
        final LibvirtUtilitiesHelper libvirtUtilitiesHelper = Mockito.mock(LibvirtUtilitiesHelper.class);

        final VirtualMachineTO vm = Mockito.mock(VirtualMachineTO.class);
        final KVMStoragePoolManager storagePoolManager = Mockito.mock(KVMStoragePoolManager.class);
        final NicTO nicTO = Mockito.mock(NicTO.class);
        final VifDriver vifDriver = Mockito.mock(VifDriver.class);

        final PrepareForMigrationCommand command = new PrepareForMigrationCommand(vm);

        when(libvirtComputingResourceMock.getLibvirtUtilitiesHelper()).thenReturn(libvirtUtilitiesHelper);
        try {
            when(libvirtUtilitiesHelper.getConnectionByVmName(vm.getName())).thenThrow(LibvirtException.class);
        } catch (final LibvirtException e) {
            fail(e.getMessage());
        }

        when(vm.getNics()).thenReturn(new NicTO[]{nicTO});

        when(libvirtComputingResourceMock.getStoragePoolMgr()).thenReturn(storagePoolManager);

        final LibvirtRequestWrapper wrapper = LibvirtRequestWrapper.getInstance();
        assertNotNull(wrapper);

        final Answer answer = wrapper.execute(command, libvirtComputingResourceMock);
        assertFalse(answer.getResult());

        verify(libvirtComputingResourceMock, times(1)).getLibvirtUtilitiesHelper();
        try {
            verify(libvirtUtilitiesHelper, times(1)).getConnectionByVmName(vm.getName());
        } catch (final LibvirtException e) {
            fail(e.getMessage());
        }

        verify(libvirtComputingResourceMock, times(1)).getStoragePoolMgr();
        verify(vm, times(1)).getNics();
    }

    @SuppressWarnings("unchecked")
    @Test
    public void testPrepareForMigrationCommandURISyntaxException() {
        final Connect conn = Mockito.mock(Connect.class);
        final LibvirtUtilitiesHelper libvirtUtilitiesHelper = Mockito.mock(LibvirtUtilitiesHelper.class);

        final VirtualMachineTO vm = Mockito.mock(VirtualMachineTO.class);
        final KVMStoragePoolManager storagePoolManager = Mockito.mock(KVMStoragePoolManager.class);
        final NicTO nicTO = Mockito.mock(NicTO.class);
        final DiskTO volume = Mockito.mock(DiskTO.class);
        final VifDriver vifDriver = Mockito.mock(VifDriver.class);

        final PrepareForMigrationCommand command = new PrepareForMigrationCommand(vm);

        when(libvirtComputingResourceMock.getLibvirtUtilitiesHelper()).thenReturn(libvirtUtilitiesHelper);
        try {
            when(libvirtUtilitiesHelper.getConnectionByVmName(vm.getName())).thenReturn(conn);
        } catch (final LibvirtException e) {
            fail(e.getMessage());
        }

        when(vm.getNics()).thenReturn(new NicTO[]{nicTO});
        when(vm.getDisks()).thenReturn(new DiskTO[]{volume});

        when(nicTO.getType()).thenReturn(TrafficType.Guest);
        when(volume.getType()).thenReturn(Volume.Type.ISO);

        when(libvirtComputingResourceMock.getVifDriver(nicTO.getType(), nicTO.getName())).thenReturn(vifDriver);
        when(libvirtComputingResourceMock.getStoragePoolMgr()).thenReturn(storagePoolManager);
        try {
            when(libvirtComputingResourceMock.getVolumePath(conn, volume)).thenThrow(URISyntaxException.class);
        } catch (final LibvirtException e) {
            fail(e.getMessage());
        } catch (final URISyntaxException e) {
            fail(e.getMessage());
        }

        final LibvirtRequestWrapper wrapper = LibvirtRequestWrapper.getInstance();
        assertNotNull(wrapper);

        final Answer answer = wrapper.execute(command, libvirtComputingResourceMock);
        assertFalse(answer.getResult());

        verify(libvirtComputingResourceMock, times(1)).getLibvirtUtilitiesHelper();
        try {
            verify(libvirtUtilitiesHelper, times(1)).getConnectionByVmName(vm.getName());
        } catch (final LibvirtException e) {
            fail(e.getMessage());
        }

        verify(libvirtComputingResourceMock, times(1)).getStoragePoolMgr();
        verify(vm, times(1)).getNics();
        verify(vm, times(1)).getDisks();
        verify(volume, times(1)).getType();
    }

    @SuppressWarnings("unchecked")
    @Test
    public void testPrepareForMigrationCommandInternalErrorException() {
        final Connect conn = Mockito.mock(Connect.class);
        final LibvirtUtilitiesHelper libvirtUtilitiesHelper = Mockito.mock(LibvirtUtilitiesHelper.class);

        final VirtualMachineTO vm = Mockito.mock(VirtualMachineTO.class);
        final KVMStoragePoolManager storagePoolManager = Mockito.mock(KVMStoragePoolManager.class);
        final NicTO nicTO = Mockito.mock(NicTO.class);
        final DiskTO volume = Mockito.mock(DiskTO.class);

        final PrepareForMigrationCommand command = new PrepareForMigrationCommand(vm);

        when(libvirtComputingResourceMock.getLibvirtUtilitiesHelper()).thenReturn(libvirtUtilitiesHelper);
        try {
            when(libvirtUtilitiesHelper.getConnectionByVmName(vm.getName())).thenReturn(conn);
        } catch (final LibvirtException e) {
            fail(e.getMessage());
        }

        when(vm.getNics()).thenReturn(new NicTO[]{nicTO});
        when(nicTO.getType()).thenReturn(TrafficType.Guest);

        BDDMockito.given(libvirtComputingResourceMock.getVifDriver(nicTO.getType(), nicTO.getName())).willAnswer(invocationOnMock -> {throw new InternalErrorException("Exception Occurred");});
        when(libvirtComputingResourceMock.getStoragePoolMgr()).thenReturn(storagePoolManager);

        final LibvirtRequestWrapper wrapper = LibvirtRequestWrapper.getInstance();
        assertNotNull(wrapper);

        final Answer answer = wrapper.execute(command, libvirtComputingResourceMock);
        assertFalse(answer.getResult());

        verify(libvirtComputingResourceMock, times(1)).getLibvirtUtilitiesHelper();
        try {
            verify(libvirtUtilitiesHelper, times(1)).getConnectionByVmName(vm.getName());
        } catch (final LibvirtException e) {
            fail(e.getMessage());
        }

        verify(libvirtComputingResourceMock, times(1)).getStoragePoolMgr();
        verify(vm, times(1)).getNics();
    }

    @Test
    public void testMigrateCommand() {
        final Connect conn = Mockito.mock(Connect.class);
        final Connect dconn = Mockito.mock(Connect.class);
        final LibvirtUtilitiesHelper libvirtUtilitiesHelper = Mockito.mock(LibvirtUtilitiesHelper.class);

        final String vmName = "Test";
        final String destIp = "127.0.0.100";
        final boolean isWindows = false;
        final VirtualMachineTO vmTO = Mockito.mock(VirtualMachineTO.class);
        final boolean executeInSequence = false;
        DiskTO[] diskTOS = new DiskTO[]{};
        final MigrateCommand command = new MigrateCommand(vmName, destIp, isWindows, vmTO, executeInSequence );

        when(libvirtComputingResourceMock.getLibvirtUtilitiesHelper()).thenReturn(libvirtUtilitiesHelper);
        when(vmTO.getDisks()).thenReturn(diskTOS);
        try {
            when(libvirtUtilitiesHelper.getConnectionByVmName(vmName)).thenReturn(conn);
            when(libvirtUtilitiesHelper.retrieveQemuConnection("qemu+tcp://" + command.getDestinationIp() + "/system")).thenReturn(dconn);

        } catch (final LibvirtException e) {
            fail(e.getMessage());
        }

        final InterfaceDef interfaceDef = Mockito.mock(InterfaceDef.class);
        final List<InterfaceDef> ifaces = new ArrayList<InterfaceDef>();
        ifaces.add(interfaceDef);

        when(libvirtComputingResourceMock.getInterfaces(conn, vmName)).thenReturn(ifaces);

        final DiskDef diskDef = Mockito.mock(DiskDef.class);
        final List<DiskDef> disks = new ArrayList<DiskDef>();
        disks.add(diskDef);

        when(libvirtComputingResourceMock.getDisks(conn, vmName)).thenReturn(disks);
        final Domain dm = Mockito.mock(Domain.class);
        try {
            when(conn.domainLookupByName(vmName)).thenReturn(dm);

            when(dm.getXMLDesc(1)).thenReturn("<domain type='kvm' id='3'>" + "  <devices>" + "    <graphics type='vnc' port='5900' autoport='yes' listen='10.10.10.1'>"
                    + "      <listen type='address' address='10.10.10.1'/>" + "    </graphics>" + "  </devices>" + "</domain>");
            when(dm.isPersistent()).thenReturn(1);
            doNothing().when(dm).undefine();

        } catch (final LibvirtException e) {
            fail(e.getMessage());
        } catch (final Exception e) {
            fail(e.getMessage());
        }

        final LibvirtRequestWrapper wrapper = LibvirtRequestWrapper.getInstance();
        assertNotNull(wrapper);

        final Answer answer = wrapper.execute(command, libvirtComputingResourceMock);
        assertTrue(answer.getResult());

        verify(libvirtComputingResourceMock, times(1)).getLibvirtUtilitiesHelper();
        try {
            verify(libvirtUtilitiesHelper, times(1)).getConnectionByVmName(vmName);
            verify(libvirtUtilitiesHelper, times(1)).retrieveQemuConnection("qemu+tcp://" + command.getDestinationIp() + "/system");
        } catch (final LibvirtException e) {
            fail(e.getMessage());
        }

        verify(libvirtComputingResourceMock, times(1)).getInterfaces(conn, vmName);
        verify(libvirtComputingResourceMock, times(1)).getDisks(conn, vmName);
        try {
            verify(conn, times(1)).domainLookupByName(vmName);
        } catch (final LibvirtException e) {
            fail(e.getMessage());
        }

        try {
            verify(dm, times(1)).getXMLDesc(8);
        } catch (final Throwable t) {
            try {
                verify(dm, times(1)).getXMLDesc(1);
            }
            catch (final LibvirtException e) {
                fail(e.getMessage());
            }
        }
    }

    @Test
    public void testPingTestHostIpCommand() {
        final PingTestCommand command = new PingTestCommand("127.0.0.1");

        final LibvirtRequestWrapper wrapper = LibvirtRequestWrapper.getInstance();
        assertNotNull(wrapper);

        final Answer answer = wrapper.execute(command, libvirtComputingResourceMock);
        assertFalse(answer.getResult());
    }

    @Test
    public void testPingTestPvtIpCommand() {
        final PingTestCommand command = new PingTestCommand("127.0.0.1", "127.0.0.1");

        final LibvirtRequestWrapper wrapper = LibvirtRequestWrapper.getInstance();
        assertNotNull(wrapper);

        final Answer answer = wrapper.execute(command, libvirtComputingResourceMock);
        assertFalse(answer.getResult());
    }

    @Test
    public void testPingOnlyOneIpCommand() {
        final PingTestCommand command = new PingTestCommand("127.0.0.1", null);

        final LibvirtRequestWrapper wrapper = LibvirtRequestWrapper.getInstance();
        assertNotNull(wrapper);

        final Answer answer = wrapper.execute(command, libvirtComputingResourceMock);
        assertFalse(answer.getResult());
    }

    @Test
    public void testCheckVirtualMachineCommand() {
        final Connect conn = Mockito.mock(Connect.class);
        final LibvirtUtilitiesHelper libvirtUtilitiesHelper = Mockito.mock(LibvirtUtilitiesHelper.class);

        final String vmName = "Test";
        final CheckVirtualMachineCommand command = new CheckVirtualMachineCommand(vmName);

        when(libvirtComputingResourceMock.getLibvirtUtilitiesHelper()).thenReturn(libvirtUtilitiesHelper);
        try {
            when(libvirtUtilitiesHelper.getConnectionByVmName(vmName)).thenReturn(conn);
        } catch (final LibvirtException e) {
            fail(e.getMessage());
        }

        when(libvirtComputingResourceMock.getVmState(conn, command.getVmName())).thenReturn(PowerState.PowerOn);

        final LibvirtRequestWrapper wrapper = LibvirtRequestWrapper.getInstance();
        assertNotNull(wrapper);

        final Answer answer = wrapper.execute(command, libvirtComputingResourceMock);
        assertTrue(answer.getResult());

        verify(libvirtComputingResourceMock, times(1)).getLibvirtUtilitiesHelper();
        try {
            verify(libvirtUtilitiesHelper, times(1)).getConnectionByVmName(vmName);
        } catch (final LibvirtException e) {
            fail(e.getMessage());
        }
    }

    @SuppressWarnings("unchecked")
    @Test
    public void testExceptionCheckVirtualMachineCommand() {
        final Connect conn = Mockito.mock(Connect.class);
        final LibvirtUtilitiesHelper libvirtUtilitiesHelper = Mockito.mock(LibvirtUtilitiesHelper.class);

        final String vmName = "Test";
        final CheckVirtualMachineCommand command = new CheckVirtualMachineCommand(vmName);

        when(libvirtComputingResourceMock.getLibvirtUtilitiesHelper()).thenReturn(libvirtUtilitiesHelper);
        try {
            when(libvirtUtilitiesHelper.getConnectionByVmName(vmName)).thenThrow(LibvirtException.class);
        } catch (final LibvirtException e) {
            fail(e.getMessage());
        }

        final LibvirtRequestWrapper wrapper = LibvirtRequestWrapper.getInstance();
        assertNotNull(wrapper);

        final Answer answer = wrapper.execute(command, libvirtComputingResourceMock);
        assertFalse(answer.getResult());

        verify(libvirtComputingResourceMock, times(1)).getLibvirtUtilitiesHelper();
        try {
            verify(libvirtUtilitiesHelper, times(1)).getConnectionByVmName(vmName);
        } catch (final LibvirtException e) {
            fail(e.getMessage());
        }
    }

    @Test
    public void testReadyCommand() {
        final ReadyCommand command = new ReadyCommand(1l);

        final LibvirtRequestWrapper wrapper = LibvirtRequestWrapper.getInstance();
        assertNotNull(wrapper);

        final Answer answer = wrapper.execute(command, libvirtComputingResourceMock);
        assertTrue(answer.getResult());
    }

    @Test
    public void testAttachIsoCommand() {
        final Connect conn = Mockito.mock(Connect.class);
        final LibvirtUtilitiesHelper libvirtUtilitiesHelper = Mockito.mock(LibvirtUtilitiesHelper.class);

        final String vmName = "Test";
        final AttachIsoCommand command = new AttachIsoCommand(vmName, "/path", true);

        when(libvirtComputingResourceMock.getLibvirtUtilitiesHelper()).thenReturn(libvirtUtilitiesHelper);
        try {
            when(libvirtUtilitiesHelper.getConnectionByVmName(vmName)).thenReturn(conn);
        } catch (final LibvirtException e) {
            fail(e.getMessage());
        }

        final LibvirtRequestWrapper wrapper = LibvirtRequestWrapper.getInstance();
        assertNotNull(wrapper);

        final Answer answer = wrapper.execute(command, libvirtComputingResourceMock);
        assertTrue(answer.getResult());

        verify(libvirtComputingResourceMock, times(1)).getLibvirtUtilitiesHelper();
        try {
            verify(libvirtUtilitiesHelper, times(1)).getConnectionByVmName(vmName);
        } catch (final LibvirtException e) {
            fail(e.getMessage());
        }
    }

    @SuppressWarnings("unchecked")
    @Test
    public void testAttachIsoCommandLibvirtException() {
        final LibvirtUtilitiesHelper libvirtUtilitiesHelper = Mockito.mock(LibvirtUtilitiesHelper.class);

        final String vmName = "Test";
        final AttachIsoCommand command = new AttachIsoCommand(vmName, "/path", true);

        when(libvirtComputingResourceMock.getLibvirtUtilitiesHelper()).thenReturn(libvirtUtilitiesHelper);
        try {
            when(libvirtUtilitiesHelper.getConnectionByVmName(vmName)).thenThrow(LibvirtException.class);
        } catch (final LibvirtException e) {
            fail(e.getMessage());
        }

        final LibvirtRequestWrapper wrapper = LibvirtRequestWrapper.getInstance();
        assertNotNull(wrapper);

        final Answer answer = wrapper.execute(command, libvirtComputingResourceMock);
        assertFalse(answer.getResult());

        verify(libvirtComputingResourceMock, times(1)).getLibvirtUtilitiesHelper();
        try {
            verify(libvirtUtilitiesHelper, times(1)).getConnectionByVmName(vmName);
        } catch (final LibvirtException e) {
            fail(e.getMessage());
        }
    }

    @SuppressWarnings("unchecked")
    @Test
    public void testAttachIsoCommandURISyntaxException() {
        final LibvirtUtilitiesHelper libvirtUtilitiesHelper = Mockito.mock(LibvirtUtilitiesHelper.class);

        final String vmName = "Test";
        final AttachIsoCommand command = new AttachIsoCommand(vmName, "/path", true);

        when(libvirtComputingResourceMock.getLibvirtUtilitiesHelper()).thenReturn(libvirtUtilitiesHelper);
        try {
            BDDMockito.given(libvirtUtilitiesHelper.getConnectionByVmName(vmName)).willAnswer(invocationOnMock -> {throw new URISyntaxException("Exception trying to get connection by VM name", vmName);});
        } catch (final LibvirtException e) {
            fail(e.getMessage());
        }

        final LibvirtRequestWrapper wrapper = LibvirtRequestWrapper.getInstance();
        assertNotNull(wrapper);

        final Answer answer = wrapper.execute(command, libvirtComputingResourceMock);
        assertFalse(answer.getResult());

        verify(libvirtComputingResourceMock, times(1)).getLibvirtUtilitiesHelper();
        try {
            verify(libvirtUtilitiesHelper, times(1)).getConnectionByVmName(vmName);
        } catch (final LibvirtException e) {
            fail(e.getMessage());
        }
    }

    @SuppressWarnings("unchecked")
    @Test
    public void testAttachIsoCommandInternalErrorException() {
        final LibvirtUtilitiesHelper libvirtUtilitiesHelper = Mockito.mock(LibvirtUtilitiesHelper.class);

        final String vmName = "Test";
        final AttachIsoCommand command = new AttachIsoCommand(vmName, "/path", true);

        when(libvirtComputingResourceMock.getLibvirtUtilitiesHelper()).thenReturn(libvirtUtilitiesHelper);
        try {
            BDDMockito.given(libvirtUtilitiesHelper.getConnectionByVmName(vmName)).willAnswer(invocationOnMock -> {throw new InternalErrorException("Exception Occurred");});
        } catch (final LibvirtException e) {
            fail(e.getMessage());
        }

        final LibvirtRequestWrapper wrapper = LibvirtRequestWrapper.getInstance();
        assertNotNull(wrapper);

        final Answer answer = wrapper.execute(command, libvirtComputingResourceMock);
        assertFalse(answer.getResult());

        verify(libvirtComputingResourceMock, times(1)).getLibvirtUtilitiesHelper();
        try {
            verify(libvirtUtilitiesHelper, times(1)).getConnectionByVmName(vmName);
        } catch (final LibvirtException e) {
            fail(e.getMessage());
        }
    }

    @Test
    public void testWatchConsoleProxyLoadCommand() {
        final int interval = 0;
        final long proxyVmId = 0l;
        final String proxyVmName = "host";
        final String proxyManagementIp = "127.0.0.1";
        final int proxyCmdPort = 0;

        final WatchConsoleProxyLoadCommand command = new WatchConsoleProxyLoadCommand(interval, proxyVmId, proxyVmName, proxyManagementIp, proxyCmdPort);

        final LibvirtRequestWrapper wrapper = LibvirtRequestWrapper.getInstance();
        assertNotNull(wrapper);

        final Answer answer = wrapper.execute(command, libvirtComputingResourceMock);
        assertFalse(answer.getResult());
    }

    @Test
    public void testCheckConsoleProxyLoadCommand() {
        final long proxyVmId = 0l;
        final String proxyVmName = "host";
        final String proxyManagementIp = "127.0.0.1";
        final int proxyCmdPort = 0;

        final CheckConsoleProxyLoadCommand command = new CheckConsoleProxyLoadCommand(proxyVmId, proxyVmName, proxyManagementIp, proxyCmdPort);

        final LibvirtRequestWrapper wrapper = LibvirtRequestWrapper.getInstance();
        assertNotNull(wrapper);

        final Answer answer = wrapper.execute(command, libvirtComputingResourceMock);
        assertFalse(answer.getResult());
    }

    @Test
    public void testGetVncPortCommand() {
        final Connect conn = Mockito.mock(Connect.class);
        final LibvirtUtilitiesHelper libvirtUtilitiesHelper = Mockito.mock(LibvirtUtilitiesHelper.class);

        final GetVncPortCommand command = new GetVncPortCommand(1l, "host");

        when(libvirtComputingResourceMock.getLibvirtUtilitiesHelper()).thenReturn(libvirtUtilitiesHelper);
        try {
            when(libvirtUtilitiesHelper.getConnectionByVmName(command.getName())).thenReturn(conn);
        } catch (final LibvirtException e) {
            fail(e.getMessage());
        }

        final LibvirtRequestWrapper wrapper = LibvirtRequestWrapper.getInstance();
        assertNotNull(wrapper);

        final Answer answer = wrapper.execute(command, libvirtComputingResourceMock);
        assertTrue(answer.getResult());

        verify(libvirtComputingResourceMock, times(1)).getLibvirtUtilitiesHelper();
        try {
            verify(libvirtUtilitiesHelper, times(1)).getConnectionByVmName(command.getName());
        } catch (final LibvirtException e) {
            fail(e.getMessage());
        }
    }

    @SuppressWarnings("unchecked")
    @Test
    public void testGetVncPortCommandLibvirtException() {
        final LibvirtUtilitiesHelper libvirtUtilitiesHelper = Mockito.mock(LibvirtUtilitiesHelper.class);

        final GetVncPortCommand command = new GetVncPortCommand(1l, "host");

        when(libvirtComputingResourceMock.getLibvirtUtilitiesHelper()).thenReturn(libvirtUtilitiesHelper);
        try {
            when(libvirtUtilitiesHelper.getConnectionByVmName(command.getName())).thenThrow(LibvirtException.class);
        } catch (final LibvirtException e) {
            fail(e.getMessage());
        }

        final LibvirtRequestWrapper wrapper = LibvirtRequestWrapper.getInstance();
        assertNotNull(wrapper);

        final Answer answer = wrapper.execute(command, libvirtComputingResourceMock);
        assertFalse(answer.getResult());

        verify(libvirtComputingResourceMock, times(1)).getLibvirtUtilitiesHelper();
        try {
            verify(libvirtUtilitiesHelper, times(1)).getConnectionByVmName(command.getName());
        } catch (final LibvirtException e) {
            fail(e.getMessage());
        }
    }

    @Test
    public void testModifySshKeysCommand() {
        final ModifySshKeysCommand command = new ModifySshKeysCommand("", "");

        final LibvirtUtilitiesHelper libvirtUtilitiesHelper = Mockito.mock(LibvirtUtilitiesHelper.class);
        when(libvirtComputingResourceMock.getLibvirtUtilitiesHelper()).thenReturn(libvirtUtilitiesHelper);

        when(libvirtUtilitiesHelper.retrieveSshKeysPath()).thenReturn("/path/keys");
        when(libvirtUtilitiesHelper.retrieveSshPubKeyPath()).thenReturn("/path/pub/keys");
        when(libvirtUtilitiesHelper.retrieveSshPrvKeyPath()).thenReturn("/path/pvt/keys");

        when(libvirtComputingResourceMock.getTimeout()).thenReturn(Duration.ZERO);

        final LibvirtRequestWrapper wrapper = LibvirtRequestWrapper.getInstance();
        assertNotNull(wrapper);

        final Answer answer = wrapper.execute(command, libvirtComputingResourceMock);
        assertFalse(answer.getResult());

        verify(libvirtComputingResourceMock, times(1)).getTimeout();
    }

    @Test
    public void testMaintainCommand() {
        final MaintainCommand command = new MaintainCommand();

        final LibvirtRequestWrapper wrapper = LibvirtRequestWrapper.getInstance();
        assertNotNull(wrapper);

        final Answer answer = wrapper.execute(command, libvirtComputingResourceMock);
        assertTrue(answer.getResult());
    }

    @Test
    public void testCreateCommandNoTemplate() {
        final DiskProfile diskCharacteristics = Mockito.mock(DiskProfile.class);
        final StorageFilerTO pool = Mockito.mock(StorageFilerTO.class);
        final boolean executeInSequence = false;

        final CreateCommand command = new CreateCommand(diskCharacteristics, pool, executeInSequence );

        final KVMStoragePoolManager poolManager = Mockito.mock(KVMStoragePoolManager.class);
        final KVMStoragePool primary = Mockito.mock(KVMStoragePool.class);
        final KVMPhysicalDisk vol = Mockito.mock(KVMPhysicalDisk.class);

        when(libvirtComputingResourceMock.getStoragePoolMgr()).thenReturn(poolManager);
        when(poolManager.getStoragePool(pool.getType(), pool.getUuid())).thenReturn(primary);

        when(primary.createPhysicalDisk(diskCharacteristics.getPath(), diskCharacteristics.getProvisioningType(), diskCharacteristics.getSize(), null)).thenReturn(vol);

        final LibvirtRequestWrapper wrapper = LibvirtRequestWrapper.getInstance();
        assertNotNull(wrapper);

        final Answer answer = wrapper.execute(command, libvirtComputingResourceMock);
        assertTrue(answer.getResult());

        verify(libvirtComputingResourceMock, times(1)).getStoragePoolMgr();
        verify(poolManager, times(1)).getStoragePool(pool.getType(), pool.getUuid());
    }

    @Test
    public void testCreateCommand() {
        final DiskProfile diskCharacteristics = Mockito.mock(DiskProfile.class);
        final StorageFilerTO pool = Mockito.mock(StorageFilerTO.class);
        final String templateUrl = "http://template";
        final boolean executeInSequence = false;

        final CreateCommand command = new CreateCommand(diskCharacteristics, templateUrl, pool, executeInSequence );

        final KVMStoragePoolManager poolManager = Mockito.mock(KVMStoragePoolManager.class);
        final KVMStoragePool primary = Mockito.mock(KVMStoragePool.class);
        final KVMPhysicalDisk vol = Mockito.mock(KVMPhysicalDisk.class);

        when(libvirtComputingResourceMock.getStoragePoolMgr()).thenReturn(poolManager);
        when(poolManager.getStoragePool(pool.getType(), pool.getUuid())).thenReturn(primary);

        when(primary.getType()).thenReturn(StoragePoolType.CLVM);
        when(libvirtComputingResourceMock.templateToPrimaryDownload(command.getTemplateUrl(), primary, diskCharacteristics.getPath())).thenReturn(vol);

        final LibvirtRequestWrapper wrapper = LibvirtRequestWrapper.getInstance();
        assertNotNull(wrapper);

        final Answer answer = wrapper.execute(command, libvirtComputingResourceMock);
        assertTrue(answer.getResult());

        verify(libvirtComputingResourceMock, times(1)).getStoragePoolMgr();
        verify(poolManager, times(1)).getStoragePool(pool.getType(), pool.getUuid());
    }

    @Test
    public void testCreateCommandCLVM() {
        final DiskProfile diskCharacteristics = Mockito.mock(DiskProfile.class);
        final StorageFilerTO pool = Mockito.mock(StorageFilerTO.class);
        final String templateUrl = "http://template";
        final boolean executeInSequence = false;

        final CreateCommand command = new CreateCommand(diskCharacteristics, templateUrl, pool, executeInSequence );

        final KVMStoragePoolManager poolManager = Mockito.mock(KVMStoragePoolManager.class);
        final KVMStoragePool primary = Mockito.mock(KVMStoragePool.class);
        final KVMPhysicalDisk vol = Mockito.mock(KVMPhysicalDisk.class);
        final KVMPhysicalDisk baseVol = Mockito.mock(KVMPhysicalDisk.class);

        when(libvirtComputingResourceMock.getStoragePoolMgr()).thenReturn(poolManager);
        when(poolManager.getStoragePool(pool.getType(), pool.getUuid())).thenReturn(primary);

        when(primary.getPhysicalDisk(command.getTemplateUrl())).thenReturn(baseVol);
        when(poolManager.createDiskFromTemplate(baseVol, diskCharacteristics.getPath(), diskCharacteristics.getProvisioningType(), primary, baseVol.getSize(), 0,null)).thenReturn(vol);

        final LibvirtRequestWrapper wrapper = LibvirtRequestWrapper.getInstance();
        assertNotNull(wrapper);

        final Answer answer = wrapper.execute(command, libvirtComputingResourceMock);
        assertTrue(answer.getResult());

        verify(libvirtComputingResourceMock, times(1)).getStoragePoolMgr();
        verify(poolManager, times(1)).getStoragePool(pool.getType(), pool.getUuid());
    }

    @Test
    public void testDestroyCommand() {
        final StoragePool pool = Mockito.mock(StoragePool.class);
        final Volume volume = Mockito.mock(Volume.class);
        final String vmName = "Test";

        final DestroyCommand command = new DestroyCommand(pool, volume, vmName);

        final KVMStoragePoolManager poolManager = Mockito.mock(KVMStoragePoolManager.class);
        final KVMStoragePool primary = Mockito.mock(KVMStoragePool.class);

        final VolumeTO vol = command.getVolume();

        when(libvirtComputingResourceMock.getStoragePoolMgr()).thenReturn(poolManager);
        when(poolManager.getStoragePool(vol.getPoolType(), vol.getPoolUuid())).thenReturn(primary);

        final LibvirtRequestWrapper wrapper = LibvirtRequestWrapper.getInstance();
        assertNotNull(wrapper);

        final Answer answer = wrapper.execute(command, libvirtComputingResourceMock);
        assertTrue(answer.getResult());

        verify(libvirtComputingResourceMock, times(1)).getStoragePoolMgr();
        verify(poolManager, times(1)).getStoragePool(vol.getPoolType(), vol.getPoolUuid());
    }

    @SuppressWarnings("unchecked")
    @Test
    public void testDestroyCommandError() {
        final StoragePool pool = Mockito.mock(StoragePool.class);
        final Volume volume = Mockito.mock(Volume.class);
        final String vmName = "Test";

        final DestroyCommand command = new DestroyCommand(pool, volume, vmName);

        final KVMStoragePoolManager poolManager = Mockito.mock(KVMStoragePoolManager.class);
        final KVMStoragePool primary = Mockito.mock(KVMStoragePool.class);

        final VolumeTO vol = command.getVolume();

        when(libvirtComputingResourceMock.getStoragePoolMgr()).thenReturn(poolManager);
        when(poolManager.getStoragePool(vol.getPoolType(), vol.getPoolUuid())).thenReturn(primary);

        when(primary.deletePhysicalDisk(vol.getPath(), null)).thenThrow(CloudRuntimeException.class);

        final LibvirtRequestWrapper wrapper = LibvirtRequestWrapper.getInstance();
        assertNotNull(wrapper);

        final Answer answer = wrapper.execute(command, libvirtComputingResourceMock);
        assertFalse(answer.getResult());

        verify(libvirtComputingResourceMock, times(1)).getStoragePoolMgr();
        verify(poolManager, times(1)).getStoragePool(vol.getPoolType(), vol.getPoolUuid());
    }

    @Test(expected = NullPointerException.class)
    public void testPrimaryStorageDownloadCommandNOTemplateDisk() {
        final StoragePool pool = Mockito.mock(StoragePool.class);

        final List<KVMPhysicalDisk> disks = new ArrayList<KVMPhysicalDisk>();

        final String name = "Test";
        final String url = "http://template/";
        final ImageFormat format = ImageFormat.QCOW2;
        final long accountId = 1l;
        final int wait = 0;
        final PrimaryStorageDownloadCommand command = new PrimaryStorageDownloadCommand(name, url, format, accountId, pool, wait);

        final KVMStoragePoolManager storagePoolMgr = Mockito.mock(KVMStoragePoolManager.class);
        final KVMStoragePool primaryPool = Mockito.mock(KVMStoragePool.class);
        final KVMStoragePool secondaryPool = Mockito.mock(KVMStoragePool.class);
        final KVMPhysicalDisk tmplVol = Mockito.mock(KVMPhysicalDisk.class);
        final KVMPhysicalDisk primaryVol = Mockito.mock(KVMPhysicalDisk.class);

        final KVMPhysicalDisk disk = new KVMPhysicalDisk("/path", "disk.qcow2", primaryPool);
        disks.add(disk);

        final int index = url.lastIndexOf("/");
        final String mountpoint = url.substring(0, index);

        when(libvirtComputingResourceMock.getStoragePoolMgr()).thenReturn(storagePoolMgr);
        when(storagePoolMgr.getStoragePoolByURI(mountpoint)).thenReturn(secondaryPool);
        when(secondaryPool.listPhysicalDisks()).thenReturn(disks);
        when(storagePoolMgr.getStoragePool(command.getPool().getType(), command.getPoolUuid())).thenReturn(primaryPool);

        final LibvirtRequestWrapper wrapper = LibvirtRequestWrapper.getInstance();
        assertNotNull(wrapper);

        final Answer answer = wrapper.execute(command, libvirtComputingResourceMock);
        assertFalse(answer.getResult());

        verify(libvirtComputingResourceMock, times(1)).getStoragePoolMgr();
    }

    @Test
    public void testPrimaryStorageDownloadCommandNOTemplateNODisk() {
        final StoragePool pool = Mockito.mock(StoragePool.class);

        final List<KVMPhysicalDisk> disks = new ArrayList<KVMPhysicalDisk>();

        final String name = "Test";
        final String url = "http://template/";
        final ImageFormat format = ImageFormat.QCOW2;
        final long accountId = 1l;
        final int wait = 0;
        final PrimaryStorageDownloadCommand command = new PrimaryStorageDownloadCommand(name, url, format, accountId, pool, wait);

        final KVMStoragePoolManager storagePoolMgr = Mockito.mock(KVMStoragePoolManager.class);
        final KVMStoragePool primaryPool = Mockito.mock(KVMStoragePool.class);
        final KVMStoragePool secondaryPool = Mockito.mock(KVMStoragePool.class);
        final KVMPhysicalDisk tmplVol = Mockito.mock(KVMPhysicalDisk.class);
        final KVMPhysicalDisk primaryVol = Mockito.mock(KVMPhysicalDisk.class);

        final int index = url.lastIndexOf("/");
        final String mountpoint = url.substring(0, index);

        when(libvirtComputingResourceMock.getStoragePoolMgr()).thenReturn(storagePoolMgr);
        when(storagePoolMgr.getStoragePoolByURI(mountpoint)).thenReturn(secondaryPool);
        when(secondaryPool.listPhysicalDisks()).thenReturn(disks);

        final LibvirtRequestWrapper wrapper = LibvirtRequestWrapper.getInstance();
        assertNotNull(wrapper);

        final Answer answer = wrapper.execute(command, libvirtComputingResourceMock);
        assertFalse(answer.getResult());

        verify(libvirtComputingResourceMock, times(1)).getStoragePoolMgr();
    }

    @Test
    public void testPrimaryStorageDownloadCommandNOTemplateNOQcow2() {
        final StoragePool pool = Mockito.mock(StoragePool.class);

        final List<KVMPhysicalDisk> disks = new ArrayList<KVMPhysicalDisk>();
        final List<KVMPhysicalDisk> spiedDisks = Mockito.spy(disks);

        final String name = "Test";
        final String url = "http://template/";
        final ImageFormat format = ImageFormat.QCOW2;
        final long accountId = 1l;
        final int wait = 0;
        final PrimaryStorageDownloadCommand command = new PrimaryStorageDownloadCommand(name, url, format, accountId, pool, wait);

        final KVMStoragePoolManager storagePoolMgr = Mockito.mock(KVMStoragePoolManager.class);
        final KVMStoragePool primaryPool = Mockito.mock(KVMStoragePool.class);
        final KVMStoragePool secondaryPool = Mockito.mock(KVMStoragePool.class);
        final KVMPhysicalDisk tmplVol = Mockito.mock(KVMPhysicalDisk.class);
        final KVMPhysicalDisk primaryVol = Mockito.mock(KVMPhysicalDisk.class);

        final int index = url.lastIndexOf("/");
        final String mountpoint = url.substring(0, index);

        when(libvirtComputingResourceMock.getStoragePoolMgr()).thenReturn(storagePoolMgr);
        when(storagePoolMgr.getStoragePoolByURI(mountpoint)).thenReturn(secondaryPool);
        when(secondaryPool.listPhysicalDisks()).thenReturn(spiedDisks);
        when(spiedDisks.isEmpty()).thenReturn(false);

        final LibvirtRequestWrapper wrapper = LibvirtRequestWrapper.getInstance();
        assertNotNull(wrapper);

        final Answer answer = wrapper.execute(command, libvirtComputingResourceMock);
        assertFalse(answer.getResult());

        verify(libvirtComputingResourceMock, times(1)).getStoragePoolMgr();
    }

    @Test(expected = NullPointerException.class)
    public void testPrimaryStorageDownloadCommandTemplateNoDisk() {
        final StoragePool pool = Mockito.mock(StoragePool.class);

        final String name = "Test";
        final String url = "http://template/template.qcow2";
        final ImageFormat format = ImageFormat.VHD;
        final long accountId = 1l;
        final int wait = 0;
        final PrimaryStorageDownloadCommand command = new PrimaryStorageDownloadCommand(name, url, format, accountId, pool, wait);

        final KVMStoragePoolManager storagePoolMgr = Mockito.mock(KVMStoragePoolManager.class);
        final KVMStoragePool primaryPool = Mockito.mock(KVMStoragePool.class);
        final KVMStoragePool secondaryPool = Mockito.mock(KVMStoragePool.class);
        final KVMPhysicalDisk tmplVol = Mockito.mock(KVMPhysicalDisk.class);
        final KVMPhysicalDisk primaryVol = Mockito.mock(KVMPhysicalDisk.class);

        final int index = url.lastIndexOf("/");
        final String mountpoint = url.substring(0, index);

        when(libvirtComputingResourceMock.getStoragePoolMgr()).thenReturn(storagePoolMgr);
        when(storagePoolMgr.getStoragePoolByURI(mountpoint)).thenReturn(secondaryPool);
        when(secondaryPool.getPhysicalDisk("template.qcow2")).thenReturn(tmplVol);
        when(storagePoolMgr.getStoragePool(command.getPool().getType(), command.getPoolUuid())).thenReturn(primaryPool);

        final LibvirtRequestWrapper wrapper = LibvirtRequestWrapper.getInstance();
        assertNotNull(wrapper);

        final Answer answer = wrapper.execute(command, libvirtComputingResourceMock);
        assertTrue(answer.getResult());

        verify(libvirtComputingResourceMock, times(1)).getStoragePoolMgr();
        verify(storagePoolMgr, times(1)).getStoragePool(command.getPool().getType(), command.getPoolUuid());
    }

    @Test
    public void testGetStorageStatsCommand() {
        final DataStoreTO store = Mockito.mock(DataStoreTO.class);
        final GetStorageStatsCommand command = new GetStorageStatsCommand(store );

        final KVMStoragePoolManager storagePoolMgr = Mockito.mock(KVMStoragePoolManager.class);
        final KVMStoragePool secondaryPool = Mockito.mock(KVMStoragePool.class);

        when(libvirtComputingResourceMock.getStoragePoolMgr()).thenReturn(storagePoolMgr);
        when(storagePoolMgr.getStoragePool(command.getPooltype(), command.getStorageId(), true)).thenReturn(secondaryPool);

        final LibvirtRequestWrapper wrapper = LibvirtRequestWrapper.getInstance();
        assertNotNull(wrapper);

        final Answer answer = wrapper.execute(command, libvirtComputingResourceMock);
        assertTrue(answer.getResult());

        verify(libvirtComputingResourceMock, times(1)).getStoragePoolMgr();
        verify(storagePoolMgr, times(1)).getStoragePool(command.getPooltype(), command.getStorageId(), true);
    }

    @SuppressWarnings("unchecked")
    @Test
    public void testGetStorageStatsCommandException() {
        final DataStoreTO store = Mockito.mock(DataStoreTO.class);
        final GetStorageStatsCommand command = new GetStorageStatsCommand(store );

        when(libvirtComputingResourceMock.getStoragePoolMgr()).thenThrow(CloudRuntimeException.class);

        final LibvirtRequestWrapper wrapper = LibvirtRequestWrapper.getInstance();
        assertNotNull(wrapper);

        final Answer answer = wrapper.execute(command, libvirtComputingResourceMock);
        assertFalse(answer.getResult());

        verify(libvirtComputingResourceMock, times(1)).getStoragePoolMgr();
    }

    @Test
    public void testUpgradeSnapshotCommand() {
        final StoragePool pool = Mockito.mock(StoragePool.class);;
        final String secondaryStoragePoolURL = "url";
        final Long dcId = 1l;
        final Long accountId = 1l;
        final Long volumeId = 1l;
        final Long templateId = 1l;
        final Long tmpltAccountId = 1l;
        final String volumePath = "/opt/path";
        final String snapshotUuid = "uuid:/8edb1156-a851-4914-afc6-468ee52ac861/";
        final String snapshotName = "uuid:/8edb1156-a851-4914-afc6-468ee52ac861/";
        final String version = "1";

        final UpgradeSnapshotCommand command = new UpgradeSnapshotCommand(pool, secondaryStoragePoolURL, dcId, accountId, volumeId, templateId, tmpltAccountId, volumePath, snapshotUuid, snapshotName, version);

        final LibvirtRequestWrapper wrapper = LibvirtRequestWrapper.getInstance();
        assertNotNull(wrapper);

        final Answer answer = wrapper.execute(command, libvirtComputingResourceMock);
        assertTrue(answer.getResult());
    }

    @Test
    public void testDeleteStoragePoolCommand() {
        final StoragePool storagePool = Mockito.mock(StoragePool.class);
        final KVMStoragePoolManager storagePoolMgr = Mockito.mock(KVMStoragePoolManager.class);

        final DeleteStoragePoolCommand command = new DeleteStoragePoolCommand(storagePool);

        final StorageFilerTO pool = command.getPool();
        when(libvirtComputingResourceMock.getStoragePoolMgr()).thenReturn(storagePoolMgr);
        when(storagePoolMgr.deleteStoragePool(pool.getType(), pool.getUuid())).thenReturn(true);

        final LibvirtRequestWrapper wrapper = LibvirtRequestWrapper.getInstance();
        assertNotNull(wrapper);

        final Answer answer = wrapper.execute(command, libvirtComputingResourceMock);
        assertTrue(answer.getResult());

        verify(libvirtComputingResourceMock, times(1)).getStoragePoolMgr();
        verify(storagePoolMgr, times(1)).deleteStoragePool(pool.getType(), pool.getUuid());
    }

    @SuppressWarnings("unchecked")
    @Test
    public void testDeleteStoragePoolCommandException() {
        final StoragePool storagePool = Mockito.mock(StoragePool.class);
        final KVMStoragePoolManager storagePoolMgr = Mockito.mock(KVMStoragePoolManager.class);

        final DeleteStoragePoolCommand command = new DeleteStoragePoolCommand(storagePool);

        final StorageFilerTO pool = command.getPool();
        when(libvirtComputingResourceMock.getStoragePoolMgr()).thenReturn(storagePoolMgr);
        when(storagePoolMgr.deleteStoragePool(pool.getType(), pool.getUuid())).thenThrow(CloudRuntimeException.class);

        final LibvirtRequestWrapper wrapper = LibvirtRequestWrapper.getInstance();
        assertNotNull(wrapper);

        final Answer answer = wrapper.execute(command, libvirtComputingResourceMock);
        assertFalse(answer.getResult());

        verify(libvirtComputingResourceMock, times(1)).getStoragePoolMgr();
        verify(storagePoolMgr, times(1)).deleteStoragePool(pool.getType(), pool.getUuid());
    }

    @Test
    public void testOvsSetupBridgeCommand() {
        final String name = "Test";
        final Long hostId = 1l;
        final Long networkId = 1l;

        final OvsSetupBridgeCommand command = new OvsSetupBridgeCommand(name, hostId, networkId);

        when(libvirtComputingResourceMock.findOrCreateTunnelNetwork(command.getBridgeName())).thenReturn(true);
        when(libvirtComputingResourceMock.configureTunnelNetwork(command.getNetworkId(), command.getHostId(),
                command.getBridgeName())).thenReturn(true);


        final LibvirtRequestWrapper wrapper = LibvirtRequestWrapper.getInstance();
        assertNotNull(wrapper);

        final Answer answer = wrapper.execute(command, libvirtComputingResourceMock);
        assertTrue(answer.getResult());

        verify(libvirtComputingResourceMock, times(1)).findOrCreateTunnelNetwork(command.getBridgeName());
        verify(libvirtComputingResourceMock, times(1)).configureTunnelNetwork(command.getNetworkId(), command.getHostId(),
                command.getBridgeName());
    }

    @Test
    public void testOvsSetupBridgeCommandFailure1() {
        final String name = "Test";
        final Long hostId = 1l;
        final Long networkId = 1l;

        final OvsSetupBridgeCommand command = new OvsSetupBridgeCommand(name, hostId, networkId);

        when(libvirtComputingResourceMock.findOrCreateTunnelNetwork(command.getBridgeName())).thenReturn(true);
        when(libvirtComputingResourceMock.configureTunnelNetwork(command.getNetworkId(), command.getHostId(),
                command.getBridgeName())).thenReturn(false);


        final LibvirtRequestWrapper wrapper = LibvirtRequestWrapper.getInstance();
        assertNotNull(wrapper);

        final Answer answer = wrapper.execute(command, libvirtComputingResourceMock);
        assertFalse(answer.getResult());

        verify(libvirtComputingResourceMock, times(1)).findOrCreateTunnelNetwork(command.getBridgeName());
        verify(libvirtComputingResourceMock, times(1)).configureTunnelNetwork(command.getNetworkId(), command.getHostId(),
                command.getBridgeName());
    }

    @Test
    public void testOvsSetupBridgeCommandFailure2() {
        final String name = "Test";
        final Long hostId = 1l;
        final Long networkId = 1l;

        final OvsSetupBridgeCommand command = new OvsSetupBridgeCommand(name, hostId, networkId);

        when(libvirtComputingResourceMock.findOrCreateTunnelNetwork(command.getBridgeName())).thenReturn(false);
        when(libvirtComputingResourceMock.configureTunnelNetwork(command.getNetworkId(), command.getHostId(),
                command.getBridgeName())).thenReturn(true);


        final LibvirtRequestWrapper wrapper = LibvirtRequestWrapper.getInstance();
        assertNotNull(wrapper);

        final Answer answer = wrapper.execute(command, libvirtComputingResourceMock);
        assertFalse(answer.getResult());

        verify(libvirtComputingResourceMock, times(1)).findOrCreateTunnelNetwork(command.getBridgeName());
        verify(libvirtComputingResourceMock, times(1)).configureTunnelNetwork(command.getNetworkId(), command.getHostId(),
                command.getBridgeName());
    }

    @Test
    public void testOvsDestroyBridgeCommand() {
        final String name = "Test";
        final Long hostId = 1l;
        final Long networkId = 1l;

        final OvsDestroyBridgeCommand command = new OvsDestroyBridgeCommand(networkId, name, hostId);

        when(libvirtComputingResourceMock.destroyTunnelNetwork(command.getBridgeName())).thenReturn(true);


        final LibvirtRequestWrapper wrapper = LibvirtRequestWrapper.getInstance();
        assertNotNull(wrapper);

        final Answer answer = wrapper.execute(command, libvirtComputingResourceMock);
        assertTrue(answer.getResult());

        verify(libvirtComputingResourceMock, times(1)).destroyTunnelNetwork(command.getBridgeName());
    }

    @Test
    public void testOvsDestroyBridgeCommandFailure() {
        final String name = "Test";
        final Long hostId = 1l;
        final Long networkId = 1l;

        final OvsDestroyBridgeCommand command = new OvsDestroyBridgeCommand(networkId, name, hostId);

        when(libvirtComputingResourceMock.destroyTunnelNetwork(command.getBridgeName())).thenReturn(false);


        final LibvirtRequestWrapper wrapper = LibvirtRequestWrapper.getInstance();
        assertNotNull(wrapper);

        final Answer answer = wrapper.execute(command, libvirtComputingResourceMock);
        assertFalse(answer.getResult());

        verify(libvirtComputingResourceMock, times(1)).destroyTunnelNetwork(command.getBridgeName());
    }

    @Test
    public void testOvsFetchInterfaceCommand() {
        final String label = "eth0";

        final OvsFetchInterfaceCommand command = new OvsFetchInterfaceCommand(label);

        final LibvirtRequestWrapper wrapper = LibvirtRequestWrapper.getInstance();
        assertNotNull(wrapper);

        final Answer answer = wrapper.execute(command, libvirtComputingResourceMock);
        assertTrue(answer.getResult());
    }

    @Test
    public void testOvsVpcPhysicalTopologyConfigCommand() {
        final Host[] hosts = null;
        final Tier[] tiers = null;
        final Vm[] vms = null;
        final String cidr = null;

        final OvsVpcPhysicalTopologyConfigCommand command = new OvsVpcPhysicalTopologyConfigCommand(hosts, tiers, vms, cidr);

        when(libvirtComputingResourceMock.getOvsTunnelPath()).thenReturn("/path");
        when(libvirtComputingResourceMock.getTimeout()).thenReturn(Duration.ZERO);


        final LibvirtRequestWrapper wrapper = LibvirtRequestWrapper.getInstance();
        assertNotNull(wrapper);

        final Answer answer = wrapper.execute(command, libvirtComputingResourceMock);
        assertFalse(answer.getResult());

        verify(libvirtComputingResourceMock, times(1)).getOvsTunnelPath();
        verify(libvirtComputingResourceMock, times(1)).getTimeout();
    }

    @SuppressWarnings("unchecked")
    @Test(expected = Exception.class)
    public void testOvsVpcPhysicalTopologyConfigCommandFailure() {
        final Host[] hosts = null;
        final Tier[] tiers = null;
        final Vm[] vms = null;
        final String cidr = null;

        final OvsVpcPhysicalTopologyConfigCommand command = new OvsVpcPhysicalTopologyConfigCommand(hosts, tiers, vms, cidr);

        when(libvirtComputingResourceMock.getOvsTunnelPath()).thenThrow(Exception.class);

        final LibvirtRequestWrapper wrapper = LibvirtRequestWrapper.getInstance();
        assertNotNull(wrapper);

        final Answer answer = wrapper.execute(command, libvirtComputingResourceMock);
        assertFalse(answer.getResult());

        verify(libvirtComputingResourceMock, times(1)).getOvsTunnelPath();
    }

    @Test
    public void testOvsVpcRoutingPolicyConfigCommand() {
        final String id = null;
        final String cidr = null;
        final Acl[] acls = null;
        final com.cloud.agent.api.OvsVpcRoutingPolicyConfigCommand.Tier[] tiers = null;

        final OvsVpcRoutingPolicyConfigCommand command = new OvsVpcRoutingPolicyConfigCommand(id, cidr, acls, tiers);

        when(libvirtComputingResourceMock.getOvsTunnelPath()).thenReturn("/path");
        when(libvirtComputingResourceMock.getTimeout()).thenReturn(Duration.ZERO);


        final LibvirtRequestWrapper wrapper = LibvirtRequestWrapper.getInstance();
        assertNotNull(wrapper);

        final Answer answer = wrapper.execute(command, libvirtComputingResourceMock);
        assertFalse(answer.getResult());

        verify(libvirtComputingResourceMock, times(1)).getOvsTunnelPath();
        verify(libvirtComputingResourceMock, times(1)).getTimeout();
    }

    @SuppressWarnings("unchecked")
    @Test(expected = Exception.class)
    public void testOvsVpcRoutingPolicyConfigCommandFailure() {
        final String id = null;
        final String cidr = null;
        final Acl[] acls = null;
        final com.cloud.agent.api.OvsVpcRoutingPolicyConfigCommand.Tier[] tiers = null;

        final OvsVpcRoutingPolicyConfigCommand command = new OvsVpcRoutingPolicyConfigCommand(id, cidr, acls, tiers);

        when(libvirtComputingResourceMock.getOvsTunnelPath()).thenThrow(Exception.class);

        final LibvirtRequestWrapper wrapper = LibvirtRequestWrapper.getInstance();
        assertNotNull(wrapper);

        final Answer answer = wrapper.execute(command, libvirtComputingResourceMock);
        assertFalse(answer.getResult());

        verify(libvirtComputingResourceMock, times(1)).getOvsTunnelPath();
    }

    @Test
    public void testCreateStoragePoolCommand() {
        final StoragePool pool = Mockito.mock(StoragePool.class);
        final CreateStoragePoolCommand command = new CreateStoragePoolCommand(true, pool);

        final LibvirtRequestWrapper wrapper = LibvirtRequestWrapper.getInstance();
        assertNotNull(wrapper);

        final Answer answer = wrapper.execute(command, libvirtComputingResourceMock);
        assertTrue(answer.getResult());
    }

    @Test
    public void testModifyStoragePoolCommand() {
        final StoragePool pool = Mockito.mock(StoragePool.class);;
        final ModifyStoragePoolCommand command = new ModifyStoragePoolCommand(true, pool);

        final KVMStoragePoolManager storagePoolMgr = Mockito.mock(KVMStoragePoolManager.class);
        final KVMStoragePool kvmStoragePool = Mockito.mock(KVMStoragePool.class);


        when(libvirtComputingResourceMock.getStoragePoolMgr()).thenReturn(storagePoolMgr);
        when(storagePoolMgr.createStoragePool(command.getPool().getUuid(), command.getPool().getHost(), command.getPool().getPort(), command.getPool().getPath(), command.getPool()
                .getUserInfo(), command.getPool().getType(), command.getDetails())).thenReturn(kvmStoragePool);


        final LibvirtRequestWrapper wrapper = LibvirtRequestWrapper.getInstance();
        assertNotNull(wrapper);

        final Answer answer = wrapper.execute(command, libvirtComputingResourceMock);
        assertTrue(answer.getResult());

        verify(libvirtComputingResourceMock, times(1)).getStoragePoolMgr();
        verify(storagePoolMgr, times(1)).createStoragePool(command.getPool().getUuid(), command.getPool().getHost(), command.getPool().getPort(), command.getPool().getPath(), command.getPool()
                .getUserInfo(), command.getPool().getType(), command.getDetails());
    }

    @Test
    public void testModifyStoragePoolCommandFailure() {
        final StoragePool pool = Mockito.mock(StoragePool.class);;
        final ModifyStoragePoolCommand command = new ModifyStoragePoolCommand(true, pool);

        final KVMStoragePoolManager storagePoolMgr = Mockito.mock(KVMStoragePoolManager.class);

        when(libvirtComputingResourceMock.getStoragePoolMgr()).thenReturn(storagePoolMgr);
        when(storagePoolMgr.createStoragePool(command.getPool().getUuid(), command.getPool().getHost(), command.getPool().getPort(), command.getPool().getPath(), command.getPool()
                .getUserInfo(), command.getPool().getType(), command.getDetails())).thenReturn(null);


        final LibvirtRequestWrapper wrapper = LibvirtRequestWrapper.getInstance();
        assertNotNull(wrapper);

        final Answer answer = wrapper.execute(command, libvirtComputingResourceMock);
        assertFalse(answer.getResult());

        verify(libvirtComputingResourceMock, times(1)).getStoragePoolMgr();
        verify(storagePoolMgr, times(1)).createStoragePool(command.getPool().getUuid(), command.getPool().getHost(), command.getPool().getPort(), command.getPool().getPath(), command.getPool()
                .getUserInfo(), command.getPool().getType(), command.getDetails());
    }

    @Test
    public void testCleanupNetworkRulesCmd() {
        final CleanupNetworkRulesCmd command = new CleanupNetworkRulesCmd(1);

        when(libvirtComputingResourceMock.cleanupRules()).thenReturn(true);

        final LibvirtRequestWrapper wrapper = LibvirtRequestWrapper.getInstance();
        assertNotNull(wrapper);

        final Answer answer = wrapper.execute(command, libvirtComputingResourceMock);
        assertTrue(answer.getResult());

        verify(libvirtComputingResourceMock, times(1)).cleanupRules();
    }

    @Test
    public void testNetworkRulesVmSecondaryIpCommand() {
        final String vmName = "Test";
        final String vmMac = "00:00:00:00";
        final String secondaryIp = "127.0.0.1";
        final boolean action = true;

        final NetworkRulesVmSecondaryIpCommand command = new NetworkRulesVmSecondaryIpCommand(vmName, vmMac, secondaryIp, action );

        final LibvirtUtilitiesHelper libvirtUtilitiesHelper = Mockito.mock(LibvirtUtilitiesHelper.class);
        final Connect conn = Mockito.mock(Connect.class);

        when(libvirtComputingResourceMock.getLibvirtUtilitiesHelper()).thenReturn(libvirtUtilitiesHelper);
        try {
            when(libvirtUtilitiesHelper.getConnectionByVmName(command.getVmName())).thenReturn(conn);
        } catch (final LibvirtException e) {
            fail(e.getMessage());
        }
        when(libvirtComputingResourceMock.configureNetworkRulesVMSecondaryIP(conn, command.getVmName(), command.getVmMac(), command.getVmSecIp(), command.getAction())).thenReturn(true);

        final LibvirtRequestWrapper wrapper = LibvirtRequestWrapper.getInstance();
        assertNotNull(wrapper);

        final Answer answer = wrapper.execute(command, libvirtComputingResourceMock);
        assertTrue(answer.getResult());

        try {
            verify(libvirtUtilitiesHelper, times(1)).getConnectionByVmName(command.getVmName());
        } catch (final LibvirtException e) {
            fail(e.getMessage());
        }
        verify(libvirtComputingResourceMock, times(1)).getLibvirtUtilitiesHelper();
        verify(libvirtComputingResourceMock, times(1)).configureNetworkRulesVMSecondaryIP(conn, command.getVmName(), command.getVmMac(), command.getVmSecIp(), command.getAction());
    }

    @SuppressWarnings("unchecked")
    @Test
    public void testNetworkRulesVmSecondaryIpCommandFailure() {
        final String vmName = "Test";
        final String vmMac = "00:00:00:00";
        final String secondaryIp = "127.0.0.1";
        final boolean action = true;

        final NetworkRulesVmSecondaryIpCommand command = new NetworkRulesVmSecondaryIpCommand(vmName, vmMac, secondaryIp, action );

        final LibvirtUtilitiesHelper libvirtUtilitiesHelper = Mockito.mock(LibvirtUtilitiesHelper.class);

        when(libvirtComputingResourceMock.getLibvirtUtilitiesHelper()).thenReturn(libvirtUtilitiesHelper);
        try {
            when(libvirtUtilitiesHelper.getConnectionByVmName(command.getVmName())).thenThrow(LibvirtException.class);
        } catch (final LibvirtException e) {
            fail(e.getMessage());
        }
        final LibvirtRequestWrapper wrapper = LibvirtRequestWrapper.getInstance();
        assertNotNull(wrapper);

        final Answer answer = wrapper.execute(command, libvirtComputingResourceMock);
        assertFalse(answer.getResult());

        try {
            verify(libvirtUtilitiesHelper, times(1)).getConnectionByVmName(command.getVmName());
        } catch (final LibvirtException e) {
            fail(e.getMessage());
        }
        verify(libvirtComputingResourceMock, times(1)).getLibvirtUtilitiesHelper();
    }

    @Test
    public void testNetworkRulesSystemVmCommand() {
        final String vmName = "Test";
        final Type type = Type.SecondaryStorageVm;

        final NetworkRulesSystemVmCommand command = new NetworkRulesSystemVmCommand(vmName, type);

        final LibvirtUtilitiesHelper libvirtUtilitiesHelper = Mockito.mock(LibvirtUtilitiesHelper.class);
        final Connect conn = Mockito.mock(Connect.class);

        when(libvirtComputingResourceMock.getLibvirtUtilitiesHelper()).thenReturn(libvirtUtilitiesHelper);
        try {
            when(libvirtUtilitiesHelper.getConnectionByVmName(command.getVmName())).thenReturn(conn);
        } catch (final LibvirtException e) {
            fail(e.getMessage());
        }
        when(libvirtComputingResourceMock.configureDefaultNetworkRulesForSystemVm(conn, command.getVmName())).thenReturn(true);

        final LibvirtRequestWrapper wrapper = LibvirtRequestWrapper.getInstance();
        assertNotNull(wrapper);

        final Answer answer = wrapper.execute(command, libvirtComputingResourceMock);
        assertTrue(answer.getResult());

        try {
            verify(libvirtUtilitiesHelper, times(1)).getConnectionByVmName(command.getVmName());
        } catch (final LibvirtException e) {
            fail(e.getMessage());
        }
        verify(libvirtComputingResourceMock, times(1)).getLibvirtUtilitiesHelper();
        verify(libvirtComputingResourceMock, times(1)).configureDefaultNetworkRulesForSystemVm(conn, command.getVmName());
    }

    @SuppressWarnings("unchecked")
    @Test
    public void testNetworkRulesSystemVmCommandFailure() {
        final String vmName = "Test";
        final Type type = Type.SecondaryStorageVm;

        final NetworkRulesSystemVmCommand command = new NetworkRulesSystemVmCommand(vmName, type);

        final LibvirtUtilitiesHelper libvirtUtilitiesHelper = Mockito.mock(LibvirtUtilitiesHelper.class);

        when(libvirtComputingResourceMock.getLibvirtUtilitiesHelper()).thenReturn(libvirtUtilitiesHelper);
        try {
            when(libvirtUtilitiesHelper.getConnectionByVmName(command.getVmName())).thenThrow(LibvirtException.class);
        } catch (final LibvirtException e) {
            fail(e.getMessage());
        }

        final LibvirtRequestWrapper wrapper = LibvirtRequestWrapper.getInstance();
        assertNotNull(wrapper);

        final Answer answer = wrapper.execute(command, libvirtComputingResourceMock);
        assertFalse(answer.getResult());

        try {
            verify(libvirtUtilitiesHelper, times(1)).getConnectionByVmName(command.getVmName());
        } catch (final LibvirtException e) {
            fail(e.getMessage());
        }
        verify(libvirtComputingResourceMock, times(1)).getLibvirtUtilitiesHelper();
    }

    @Test
    public void testCheckSshCommand() {
        final String instanceName = "Test";
        final String ip = "127.0.0.1";
        final int port = 22;

        final CheckSshCommand command = new CheckSshCommand(instanceName, ip, port);

        final VirtualRoutingResource virtRouterResource = Mockito.mock(VirtualRoutingResource.class);

        final String privateIp = command.getIp();
        final int cmdPort = command.getPort();

        when(libvirtComputingResourceMock.getVirtRouterResource()).thenReturn(virtRouterResource);
        when(virtRouterResource.connect(privateIp, cmdPort)).thenReturn(true);

        final LibvirtRequestWrapper wrapper = LibvirtRequestWrapper.getInstance();
        assertNotNull(wrapper);

        final Answer answer = wrapper.execute(command, libvirtComputingResourceMock);
        assertTrue(answer.getResult());

        verify(libvirtComputingResourceMock, times(1)).getVirtRouterResource();
        verify(virtRouterResource, times(1)).connect(privateIp, cmdPort);
    }

    @Test
    public void testCheckSshCommandFailure() {
        final String instanceName = "Test";
        final String ip = "127.0.0.1";
        final int port = 22;

        final CheckSshCommand command = new CheckSshCommand(instanceName, ip, port);

        final VirtualRoutingResource virtRouterResource = Mockito.mock(VirtualRoutingResource.class);

        final String privateIp = command.getIp();
        final int cmdPort = command.getPort();

        when(libvirtComputingResourceMock.getVirtRouterResource()).thenReturn(virtRouterResource);
        when(virtRouterResource.connect(privateIp, cmdPort)).thenReturn(false);

        final LibvirtRequestWrapper wrapper = LibvirtRequestWrapper.getInstance();
        assertNotNull(wrapper);

        final Answer answer = wrapper.execute(command, libvirtComputingResourceMock);
        assertFalse(answer.getResult());

        verify(libvirtComputingResourceMock, times(1)).getVirtRouterResource();
        verify(virtRouterResource, times(1)).connect(privateIp, cmdPort);
    }

    @Test
    public void testCheckNetworkCommand() {
        final List<PhysicalNetworkSetupInfo> networkInfoList = new ArrayList<PhysicalNetworkSetupInfo>();

        final PhysicalNetworkSetupInfo nic = Mockito.mock(PhysicalNetworkSetupInfo.class);
        networkInfoList.add(nic);

        final CheckNetworkCommand command = new CheckNetworkCommand(networkInfoList);

        when(libvirtComputingResourceMock.checkNetwork(TrafficType.Guest, nic.getGuestNetworkName())).thenReturn(true);
        when(libvirtComputingResourceMock.checkNetwork(TrafficType.Management, nic.getPrivateNetworkName())).thenReturn(true);
        when(libvirtComputingResourceMock.checkNetwork(TrafficType.Public, nic.getPublicNetworkName())).thenReturn(true);

        final LibvirtRequestWrapper wrapper = LibvirtRequestWrapper.getInstance();
        assertNotNull(wrapper);

        final Answer answer = wrapper.execute(command, libvirtComputingResourceMock);
        assertTrue(answer.getResult());

        verify(libvirtComputingResourceMock, times(1)).checkNetwork(TrafficType.Guest, nic.getGuestNetworkName());
        verify(libvirtComputingResourceMock, times(1)).checkNetwork(TrafficType.Management, nic.getPrivateNetworkName());
        verify(libvirtComputingResourceMock, times(1)).checkNetwork(TrafficType.Public, nic.getPublicNetworkName());
    }

    @Test
    public void testCheckNetworkCommandFail1() {
        final List<PhysicalNetworkSetupInfo> networkInfoList = new ArrayList<PhysicalNetworkSetupInfo>();

        final PhysicalNetworkSetupInfo networkSetupInfo = Mockito.mock(PhysicalNetworkSetupInfo.class);
        networkInfoList.add(networkSetupInfo);

        final CheckNetworkCommand command = new CheckNetworkCommand(networkInfoList);

        when(libvirtComputingResourceMock.checkNetwork(TrafficType.Guest, networkSetupInfo.getGuestNetworkName())).thenReturn(false);

        final LibvirtRequestWrapper wrapper = LibvirtRequestWrapper.getInstance();
        assertNotNull(wrapper);

        final Answer answer = wrapper.execute(command, libvirtComputingResourceMock);
        assertFalse(answer.getResult());

        verify(libvirtComputingResourceMock, times(1)).checkNetwork(TrafficType.Guest, networkSetupInfo.getGuestNetworkName());
    }

    @Test
    public void testCheckNetworkCommandFail2() {
        final List<PhysicalNetworkSetupInfo> networkInfoList = new ArrayList<PhysicalNetworkSetupInfo>();

        final PhysicalNetworkSetupInfo networkSetupInfo = Mockito.mock(PhysicalNetworkSetupInfo.class);
        networkInfoList.add(networkSetupInfo);

        final CheckNetworkCommand command = new CheckNetworkCommand(networkInfoList);

        when(libvirtComputingResourceMock.checkNetwork(TrafficType.Guest, networkSetupInfo.getGuestNetworkName())).thenReturn(true);
        when(libvirtComputingResourceMock.checkNetwork(TrafficType.Management, networkSetupInfo.getPrivateNetworkName())).thenReturn(false);

        final LibvirtRequestWrapper wrapper = LibvirtRequestWrapper.getInstance();
        assertNotNull(wrapper);

        final Answer answer = wrapper.execute(command, libvirtComputingResourceMock);
        assertFalse(answer.getResult());

        verify(libvirtComputingResourceMock, times(1)).checkNetwork(TrafficType.Guest, networkSetupInfo.getGuestNetworkName());
        verify(libvirtComputingResourceMock, times(1)).checkNetwork(TrafficType.Management, networkSetupInfo.getPrivateNetworkName());
    }

    @Test
    public void testCheckNetworkCommandFail3() {
        final List<PhysicalNetworkSetupInfo> networkInfoList = new ArrayList<PhysicalNetworkSetupInfo>();

        final PhysicalNetworkSetupInfo networkSetupInfo = Mockito.mock(PhysicalNetworkSetupInfo.class);
        networkInfoList.add(networkSetupInfo);

        final CheckNetworkCommand command = new CheckNetworkCommand(networkInfoList);

        when(libvirtComputingResourceMock.checkNetwork(TrafficType.Guest, networkSetupInfo.getGuestNetworkName())).thenReturn(true);
        when(libvirtComputingResourceMock.checkNetwork(TrafficType.Management, networkSetupInfo.getPrivateNetworkName())).thenReturn(true);
        when(libvirtComputingResourceMock.checkNetwork(TrafficType.Public, networkSetupInfo.getPublicNetworkName())).thenReturn(false);

        final LibvirtRequestWrapper wrapper = LibvirtRequestWrapper.getInstance();
        assertNotNull(wrapper);

        final Answer answer = wrapper.execute(command, libvirtComputingResourceMock);
        assertFalse(answer.getResult());

        verify(libvirtComputingResourceMock, times(1)).checkNetwork(TrafficType.Guest, networkSetupInfo.getGuestNetworkName());
        verify(libvirtComputingResourceMock, times(1)).checkNetwork(TrafficType.Management, networkSetupInfo.getPrivateNetworkName());
    }

    @Test
    public void testOvsDestroyTunnelCommand() {
        final String networkName = "Test";
        final Long networkId = 1l;
        final String inPortName = "eth";

        final OvsDestroyTunnelCommand command = new OvsDestroyTunnelCommand(networkId, networkName, inPortName);

        when(libvirtComputingResourceMock.findOrCreateTunnelNetwork(command.getBridgeName())).thenReturn(true);

        final LibvirtRequestWrapper wrapper = LibvirtRequestWrapper.getInstance();
        assertNotNull(wrapper);

        final Answer answer = wrapper.execute(command, libvirtComputingResourceMock);
        assertFalse(answer.getResult());

        verify(libvirtComputingResourceMock, times(1)).findOrCreateTunnelNetwork(command.getBridgeName());
    }

    @Test
    public void testOvsDestroyTunnelCommandFailure1() {
        final String networkName = "Test";
        final Long networkId = 1l;
        final String inPortName = "eth";

        final OvsDestroyTunnelCommand command = new OvsDestroyTunnelCommand(networkId, networkName, inPortName);

        when(libvirtComputingResourceMock.findOrCreateTunnelNetwork(command.getBridgeName())).thenReturn(false);

        final LibvirtRequestWrapper wrapper = LibvirtRequestWrapper.getInstance();
        assertNotNull(wrapper);

        final Answer answer = wrapper.execute(command, libvirtComputingResourceMock);
        assertFalse(answer.getResult());

        verify(libvirtComputingResourceMock, times(1)).findOrCreateTunnelNetwork(command.getBridgeName());
    }

    @SuppressWarnings("unchecked")
    @Test(expected = Exception.class)
    public void testOvsDestroyTunnelCommandFailure2() {
        final String networkName = "Test";
        final Long networkId = 1l;
        final String inPortName = "eth";

        final OvsDestroyTunnelCommand command = new OvsDestroyTunnelCommand(networkId, networkName, inPortName);

        when(libvirtComputingResourceMock.findOrCreateTunnelNetwork(command.getBridgeName())).thenThrow(Exception.class);

        final LibvirtRequestWrapper wrapper = LibvirtRequestWrapper.getInstance();
        assertNotNull(wrapper);

        final Answer answer = wrapper.execute(command, libvirtComputingResourceMock);
        assertFalse(answer.getResult());

        verify(libvirtComputingResourceMock, times(1)).findOrCreateTunnelNetwork(command.getBridgeName());
    }

    @Test
    public void testCheckOnHostCommand() {
        final com.cloud.host.Host host = Mockito.mock(com.cloud.host.Host.class);;

        final CheckOnHostCommand command = new CheckOnHostCommand(host);

        final KVMHAMonitor monitor = Mockito.mock(KVMHAMonitor.class);

        when(libvirtComputingResourceMock.getMonitor()).thenReturn(monitor);

        final LibvirtRequestWrapper wrapper = LibvirtRequestWrapper.getInstance();
        assertNotNull(wrapper);

        final Answer answer = wrapper.execute(command, libvirtComputingResourceMock);
        assertTrue(answer.getResult());

        verify(libvirtComputingResourceMock, times(1)).getMonitor();
    }

    @Test
    public void testOvsCreateTunnelCommand() {
        final String remoteIp = "127.0.0.1";
        final Integer key = 1;
        final Long from = 1l;
        final Long to = 2l;
        final long networkId = 1l;
        final String fromIp = "127.0.0.1";
        final String networkName = "eth";
        final String networkUuid = "8edb1156-a851-4914-afc6-468ee52ac861";

        final OvsCreateTunnelCommand command = new OvsCreateTunnelCommand(remoteIp, key, from, to, networkId, fromIp, networkName, networkUuid);

        final String bridge = command.getNetworkName();

        when(libvirtComputingResourceMock.findOrCreateTunnelNetwork(bridge)).thenReturn(true);
        when(libvirtComputingResourceMock.configureTunnelNetwork(command.getNetworkId(), command.getFrom(),
                command.getNetworkName())).thenReturn(true);
        when(libvirtComputingResourceMock.getTimeout()).thenReturn(Duration.ZERO);

        final LibvirtRequestWrapper wrapper = LibvirtRequestWrapper.getInstance();
        assertNotNull(wrapper);

        final Answer answer = wrapper.execute(command, libvirtComputingResourceMock);
        assertTrue(answer.getResult());

        verify(libvirtComputingResourceMock, times(1)).findOrCreateTunnelNetwork(bridge);
        verify(libvirtComputingResourceMock, times(1)).configureTunnelNetwork(command.getNetworkId(), command.getFrom(),
                command.getNetworkName());
    }

    @Test
    public void testOvsCreateTunnelCommandFailure1() {
        final String remoteIp = "127.0.0.1";
        final Integer key = 1;
        final Long from = 1l;
        final Long to = 2l;
        final long networkId = 1l;
        final String fromIp = "127.0.0.1";
        final String networkName = "eth";
        final String networkUuid = "8edb1156-a851-4914-afc6-468ee52ac861";

        final OvsCreateTunnelCommand command = new OvsCreateTunnelCommand(remoteIp, key, from, to, networkId, fromIp, networkName, networkUuid);

        final String bridge = command.getNetworkName();

        when(libvirtComputingResourceMock.findOrCreateTunnelNetwork(bridge)).thenReturn(false);

        final LibvirtRequestWrapper wrapper = LibvirtRequestWrapper.getInstance();
        assertNotNull(wrapper);

        final Answer answer = wrapper.execute(command, libvirtComputingResourceMock);
        assertFalse(answer.getResult());

        verify(libvirtComputingResourceMock, times(1)).findOrCreateTunnelNetwork(bridge);
        verify(libvirtComputingResourceMock, times(0)).configureTunnelNetwork(command.getNetworkId(), command.getFrom(),
                command.getNetworkName());
    }

    @SuppressWarnings("unchecked")
    @Test(expected = Exception.class)
    public void testOvsCreateTunnelCommandFailure2() {
        final String remoteIp = "127.0.0.1";
        final Integer key = 1;
        final Long from = 1l;
        final Long to = 2l;
        final long networkId = 1l;
        final String fromIp = "127.0.0.1";
        final String networkName = "eth";
        final String networkUuid = "8edb1156-a851-4914-afc6-468ee52ac861";

        final OvsCreateTunnelCommand command = new OvsCreateTunnelCommand(remoteIp, key, from, to, networkId, fromIp, networkName, networkUuid);

        final String bridge = command.getNetworkName();

        when(libvirtComputingResourceMock.configureTunnelNetwork(command.getNetworkId(), command.getFrom(),
                command.getNetworkName())).thenThrow(Exception.class);

        final LibvirtRequestWrapper wrapper = LibvirtRequestWrapper.getInstance();
        assertNotNull(wrapper);

        final Answer answer = wrapper.execute(command, libvirtComputingResourceMock);
        assertFalse(answer.getResult());

        verify(libvirtComputingResourceMock, times(1)).findOrCreateTunnelNetwork(bridge);
        verify(libvirtComputingResourceMock, times(1)).configureTunnelNetwork(command.getNetworkId(), command.getFrom(),
                command.getNetworkName());
    }

    @Test
    public void testCreateVolumeFromSnapshotCommand() {
        // This tests asserts to False because there will be a NPE due to UUID static method calls.

        final StoragePool pool = Mockito.mock(StoragePool.class);
        final String secondaryStoragePoolURL = "/opt/storage/";
        final Long dcId = 1l;
        final Long accountId = 1l;
        final Long volumeId = 1l;
        final String backedUpSnapshotUuid = "uuid:/8edb1156-a851-4914-afc6-468ee52ac861/";
        final String backedUpSnapshotName = "uuid:/8edb1156-a851-4914-afc6-468ee52ac862/";
        final int wait = 0;

        final CreateVolumeFromSnapshotCommand command = new CreateVolumeFromSnapshotCommand(pool, secondaryStoragePoolURL, dcId, accountId, volumeId, backedUpSnapshotUuid, backedUpSnapshotName, wait);

        final KVMStoragePoolManager storagePoolMgr = Mockito.mock(KVMStoragePoolManager.class);
        final KVMStoragePool secondaryPool = Mockito.mock(KVMStoragePool.class);
        final KVMPhysicalDisk snapshot = Mockito.mock(KVMPhysicalDisk.class);
        final KVMStoragePool primaryPool = Mockito.mock(KVMStoragePool.class);

        String snapshotPath = command.getSnapshotUuid();
        final int index = snapshotPath.lastIndexOf("/");
        snapshotPath = snapshotPath.substring(0, index);

        final String primaryUuid = command.getPrimaryStoragePoolNameLabel();

        when(libvirtComputingResourceMock.getStoragePoolMgr()).thenReturn(storagePoolMgr);
        when(storagePoolMgr.getStoragePoolByURI(command.getSecondaryStorageUrl() + snapshotPath)).thenReturn(secondaryPool);
        when(secondaryPool.getPhysicalDisk(command.getSnapshotName())).thenReturn(snapshot);
        when(storagePoolMgr.getStoragePool(command.getPool().getType(), primaryUuid)).thenReturn(primaryPool);

        //when(storagePoolMgr.copyPhysicalDisk(snapshot, volUuid, primaryPool, 0)).thenReturn(disk);

        final LibvirtRequestWrapper wrapper = LibvirtRequestWrapper.getInstance();
        assertNotNull(wrapper);

        final Answer answer = wrapper.execute(command, libvirtComputingResourceMock);
        assertFalse(answer.getResult());

        verify(libvirtComputingResourceMock, times(1)).getStoragePoolMgr();
        verify(storagePoolMgr, times(1)).getStoragePoolByURI(command.getSecondaryStorageUrl() + snapshotPath);
        verify(secondaryPool, times(1)).getPhysicalDisk(command.getSnapshotName());
        verify(storagePoolMgr, times(1)).getStoragePool(command.getPool().getType(), primaryUuid);
        //verify(storagePoolMgr, times(1)).copyPhysicalDisk(snapshot, volUuid, primaryPool, 0);
    }

    @SuppressWarnings("unchecked")
    @Test
    public void testCreateVolumeFromSnapshotCommandCloudException() {
        final StoragePool pool = Mockito.mock(StoragePool.class);
        final String secondaryStoragePoolURL = "/opt/storage/";
        final Long dcId = 1l;
        final Long accountId = 1l;
        final Long volumeId = 1l;
        final String backedUpSnapshotUuid = "uuid:/8edb1156-a851-4914-afc6-468ee52ac861/";
        final String backedUpSnapshotName = "uuid:/8edb1156-a851-4914-afc6-468ee52ac862/";
        final int wait = 0;

        final CreateVolumeFromSnapshotCommand command = new CreateVolumeFromSnapshotCommand(pool, secondaryStoragePoolURL, dcId, accountId, volumeId, backedUpSnapshotUuid, backedUpSnapshotName, wait);

        final KVMStoragePoolManager storagePoolMgr = Mockito.mock(KVMStoragePoolManager.class);
        final KVMStoragePool secondaryPool = Mockito.mock(KVMStoragePool.class);
        final KVMPhysicalDisk snapshot = Mockito.mock(KVMPhysicalDisk.class);

        String snapshotPath = command.getSnapshotUuid();
        final int index = snapshotPath.lastIndexOf("/");
        snapshotPath = snapshotPath.substring(0, index);

        final String primaryUuid = command.getPrimaryStoragePoolNameLabel();

        when(libvirtComputingResourceMock.getStoragePoolMgr()).thenReturn(storagePoolMgr);
        when(storagePoolMgr.getStoragePoolByURI(command.getSecondaryStorageUrl() + snapshotPath)).thenReturn(secondaryPool);
        when(secondaryPool.getPhysicalDisk(command.getSnapshotName())).thenReturn(snapshot);
        when(storagePoolMgr.getStoragePool(command.getPool().getType(), primaryUuid)).thenThrow(CloudRuntimeException.class);

        final LibvirtRequestWrapper wrapper = LibvirtRequestWrapper.getInstance();
        assertNotNull(wrapper);

        final Answer answer = wrapper.execute(command, libvirtComputingResourceMock);
        assertFalse(answer.getResult());

        verify(libvirtComputingResourceMock, times(1)).getStoragePoolMgr();
        verify(storagePoolMgr, times(1)).getStoragePoolByURI(command.getSecondaryStorageUrl() + snapshotPath);
        verify(secondaryPool, times(1)).getPhysicalDisk(command.getSnapshotName());
        verify(storagePoolMgr, times(1)).getStoragePool(command.getPool().getType(), primaryUuid);
    }

    @Test
    public void testFenceCommand() {
        final VirtualMachine vm = Mockito.mock(VirtualMachine.class);;
        final com.cloud.host.Host host = Mockito.mock(com.cloud.host.Host.class);

        final FenceCommand command = new FenceCommand(vm, host);

        final KVMHAMonitor monitor = Mockito.mock(KVMHAMonitor.class);

        final HAStoragePool storagePool = Mockito.mock(HAStoragePool.class);
        final List<HAStoragePool> pools = new ArrayList<HAStoragePool>();
        pools.add(storagePool);

        when(libvirtComputingResourceMock.getMonitor()).thenReturn(monitor);
        when(monitor.getStoragePools()).thenReturn(pools);

        final LibvirtRequestWrapper wrapper = LibvirtRequestWrapper.getInstance();
        assertNotNull(wrapper);

        final Answer answer = wrapper.execute(command, libvirtComputingResourceMock);
        assertFalse(answer.getResult());

        verify(libvirtComputingResourceMock, times(1)).getMonitor();
        verify(monitor, times(1)).getStoragePools();
    }

    @Test
    public void testSecurityGroupRulesCmdFalse() {
        final String guestIp = "127.0.0.1";
        final String guestIp6 = "2001:db8::cad:40ff:fefd:75c4";
        final String guestMac = "00:00:00:00";
        final String vmName = "Test";
        final Long vmId = 1l;
        final String signature = "signature";
        final Long seqNum = 1l;
        final IpPortAndProto[] ingressRuleSet = new IpPortAndProto[]{Mockito.mock(IpPortAndProto.class)};
        final IpPortAndProto[] egressRuleSet = new IpPortAndProto[]{Mockito.mock(IpPortAndProto.class)};
        final List<String> secIps = new Vector<String>();
        final List<String> cidrs = new Vector<String>();
        cidrs.add("0.0.0.0/0");

        final SecurityGroupRulesCmd command = new SecurityGroupRulesCmd(guestIp, guestIp6, guestMac, vmName, vmId, signature, seqNum, ingressRuleSet, egressRuleSet, secIps);

        final LibvirtUtilitiesHelper libvirtUtilitiesHelper = Mockito.mock(LibvirtUtilitiesHelper.class);
        final Connect conn = Mockito.mock(Connect.class);

        final List<InterfaceDef> nics = new ArrayList<InterfaceDef>();
        final InterfaceDef interfaceDef = Mockito.mock(InterfaceDef.class);
        nics.add(interfaceDef);

        when(libvirtComputingResourceMock.getLibvirtUtilitiesHelper()).thenReturn(libvirtUtilitiesHelper);
        when(libvirtComputingResourceMock.getInterfaces(conn, command.getVmName())).thenReturn(nics);
        try {
            when(libvirtUtilitiesHelper.getConnectionByVmName(command.getVmName())).thenReturn(conn);
        } catch (final LibvirtException e) {
            fail(e.getMessage());
        }


        final LibvirtRequestWrapper wrapper = LibvirtRequestWrapper.getInstance();
        assertNotNull(wrapper);

        final Answer answer = wrapper.execute(command, libvirtComputingResourceMock);
        assertFalse(answer.getResult());

        verify(libvirtComputingResourceMock, times(1)).getLibvirtUtilitiesHelper();
        try {
            verify(libvirtUtilitiesHelper, times(1)).getConnectionByVmName(command.getVmName());
        } catch (final LibvirtException e) {
            fail(e.getMessage());
        }
    }

    @Test
    public void testSecurityGroupRulesCmdTrue() {
        final String guestIp = "127.0.0.1";
        final String guestIp6 = "2001:db8::cad:40ff:fefd:75c4";
        final String guestMac = "00:00:00:00";
        final String vmName = "Test";
        final Long vmId = 1l;
        final String signature = "signature";
        final Long seqNum = 1l;
        final IpPortAndProto[] ingressRuleSet = new IpPortAndProto[]{Mockito.mock(IpPortAndProto.class)};
        final IpPortAndProto[] egressRuleSet = new IpPortAndProto[]{Mockito.mock(IpPortAndProto.class)};
        final List<String> secIps = new Vector<String>();
        final List<String> cidrs = new Vector<String>();
        cidrs.add("0.0.0.0/0");

        final SecurityGroupRulesCmd command = new SecurityGroupRulesCmd(guestIp, guestIp6, guestMac, vmName, vmId, signature, seqNum, ingressRuleSet, egressRuleSet, secIps);
        final VirtualMachineTO vm = Mockito.mock(VirtualMachineTO.class);
        command.setVmTO(vm);

        final LibvirtUtilitiesHelper libvirtUtilitiesHelper = Mockito.mock(LibvirtUtilitiesHelper.class);
        final Connect conn = Mockito.mock(Connect.class);

        final List<InterfaceDef> nics = new ArrayList<InterfaceDef>();
        final InterfaceDef interfaceDef = Mockito.mock(InterfaceDef.class);
        nics.add(interfaceDef);

        when(libvirtComputingResourceMock.getLibvirtUtilitiesHelper()).thenReturn(libvirtUtilitiesHelper);
        when(libvirtComputingResourceMock.getInterfaces(conn, command.getVmName())).thenReturn(nics);
        try {
            when(libvirtUtilitiesHelper.getConnectionByVmName(command.getVmName())).thenReturn(conn);
        } catch (final LibvirtException e) {
            fail(e.getMessage());
        }

        when(interfaceDef.getDevName()).thenReturn("eth0");
        when(interfaceDef.getBrName()).thenReturn("br0");

        final String vif = nics.get(0).getDevName();
        final String brname = nics.get(0).getBrName();

        when(ingressRuleSet[0].getProto()).thenReturn("tcp");
        when(ingressRuleSet[0].getStartPort()).thenReturn(22);
        when(ingressRuleSet[0].getEndPort()).thenReturn(22);
        when(ingressRuleSet[0].getAllowedCidrs()).thenReturn(cidrs);

        when(egressRuleSet[0].getProto()).thenReturn("tcp");
        when(egressRuleSet[0].getStartPort()).thenReturn(22);
        when(egressRuleSet[0].getEndPort()).thenReturn(22);
        when(egressRuleSet[0].getAllowedCidrs()).thenReturn(cidrs);

        when(libvirtComputingResourceMock.applyDefaultNetworkRules(conn, vm, true)).thenReturn(true);
        when(libvirtComputingResourceMock.addNetworkRules(command.getVmName(), Long.toString(command.getVmId()), command.getGuestIp(), command.getGuestIp6(), command.getSignature(),
                Long.toString(command.getSeqNum()), command.getGuestMac(), command.stringifyRules(), vif, brname, command.getSecIpsString())).thenReturn(true);

        final LibvirtRequestWrapper wrapper = LibvirtRequestWrapper.getInstance();
        assertNotNull(wrapper);

        final Answer answer = wrapper.execute(command, libvirtComputingResourceMock);
        assertTrue(answer.getResult());

        verify(libvirtComputingResourceMock, times(1)).getLibvirtUtilitiesHelper();
        try {
            verify(libvirtUtilitiesHelper, times(1)).getConnectionByVmName(command.getVmName());
        } catch (final LibvirtException e) {
            fail(e.getMessage());
        }
    }

    @SuppressWarnings("unchecked")
    @Test
    public void testSecurityGroupRulesCmdException() {
        final String guestIp = "127.0.0.1";
        final String guestIp6 = "2001:db8::cad:40ff:fefd:75c4";
        final String guestMac = "00:00:00:00";
        final String vmName = "Test";
        final Long vmId = 1l;
        final String signature = "signature";
        final Long seqNum = 1l;
        final IpPortAndProto[] ingressRuleSet = new IpPortAndProto[]{Mockito.mock(IpPortAndProto.class)};
        final IpPortAndProto[] egressRuleSet = new IpPortAndProto[]{Mockito.mock(IpPortAndProto.class)};
        final List<String> secIps = new Vector<String>();

        final SecurityGroupRulesCmd command = new SecurityGroupRulesCmd(guestIp, guestIp6, guestMac, vmName, vmId, signature, seqNum, ingressRuleSet, egressRuleSet, secIps);

        final LibvirtUtilitiesHelper libvirtUtilitiesHelper = Mockito.mock(LibvirtUtilitiesHelper.class);
        final Connect conn = Mockito.mock(Connect.class);

        final List<InterfaceDef> nics = new ArrayList<InterfaceDef>();
        final InterfaceDef interfaceDef = Mockito.mock(InterfaceDef.class);
        nics.add(interfaceDef);

        when(libvirtComputingResourceMock.getLibvirtUtilitiesHelper()).thenReturn(libvirtUtilitiesHelper);
        try {
            when(libvirtUtilitiesHelper.getConnectionByVmName(command.getVmName())).thenThrow(LibvirtException.class);
        } catch (final LibvirtException e) {
            fail(e.getMessage());
        }

        final LibvirtRequestWrapper wrapper = LibvirtRequestWrapper.getInstance();
        assertNotNull(wrapper);

        final Answer answer = wrapper.execute(command, libvirtComputingResourceMock);
        assertFalse(answer.getResult());

        verify(libvirtComputingResourceMock, times(1)).getLibvirtUtilitiesHelper();
        try {
            verify(libvirtUtilitiesHelper, times(1)).getConnectionByVmName(command.getVmName());
        } catch (final LibvirtException e) {
            fail(e.getMessage());
        }
    }

    @Test
    public void testPlugNicCommandMatchMack() {
        final NicTO nic = Mockito.mock(NicTO.class);
        final String instanceName = "Test";
        final Type vmtype = Type.DomainRouter;

        final PlugNicCommand command = new PlugNicCommand(nic, instanceName, vmtype);

        final LibvirtUtilitiesHelper libvirtUtilitiesHelper = Mockito.mock(LibvirtUtilitiesHelper.class);
        final Connect conn = Mockito.mock(Connect.class);
        final Domain vm = Mockito.mock(Domain.class);

        final List<InterfaceDef> nics = new ArrayList<InterfaceDef>();
        final InterfaceDef intDef = Mockito.mock(InterfaceDef.class);
        nics.add(intDef);

        when(libvirtComputingResourceMock.getLibvirtUtilitiesHelper()).thenReturn(libvirtUtilitiesHelper);
        when(libvirtComputingResourceMock.getInterfaces(conn, command.getVmName())).thenReturn(nics);

        when(intDef.getMacAddress()).thenReturn("00:00:00:00");

        when(nic.getMac()).thenReturn("00:00:00:00");

        try {
            when(libvirtUtilitiesHelper.getConnectionByVmName(command.getVmName())).thenReturn(conn);
            when(libvirtComputingResourceMock.getDomain(conn, instanceName)).thenReturn(vm);
        } catch (final LibvirtException e) {
            fail(e.getMessage());
        }

        final LibvirtRequestWrapper wrapper = LibvirtRequestWrapper.getInstance();
        assertNotNull(wrapper);

        final Answer answer = wrapper.execute(command, libvirtComputingResourceMock);
        assertTrue(answer.getResult());

        verify(libvirtComputingResourceMock, times(1)).getLibvirtUtilitiesHelper();
        try {
            verify(libvirtUtilitiesHelper, times(1)).getConnectionByVmName(command.getVmName());
            verify(libvirtComputingResourceMock, times(1)).getDomain(conn, instanceName);
        } catch (final LibvirtException e) {
            fail(e.getMessage());
        }
    }

    @Test
    public void testPlugNicCommandNoMatchMack() {
        final NicTO nic = Mockito.mock(NicTO.class);
        final String instanceName = "Test";
        final Type vmtype = Type.DomainRouter;

        final PlugNicCommand command = new PlugNicCommand(nic, instanceName, vmtype);

        final LibvirtUtilitiesHelper libvirtUtilitiesHelper = Mockito.mock(LibvirtUtilitiesHelper.class);
        final Connect conn = Mockito.mock(Connect.class);
        final Domain vm = Mockito.mock(Domain.class);
        final VifDriver vifDriver = Mockito.mock(VifDriver.class);
        final InterfaceDef interfaceDef = Mockito.mock(InterfaceDef.class);

        final List<InterfaceDef> nics = new ArrayList<InterfaceDef>();
        final InterfaceDef intDef = Mockito.mock(InterfaceDef.class);
        nics.add(intDef);

        when(libvirtComputingResourceMock.getLibvirtUtilitiesHelper()).thenReturn(libvirtUtilitiesHelper);
        when(libvirtComputingResourceMock.getInterfaces(conn, command.getVmName())).thenReturn(nics);

        when(intDef.getMacAddress()).thenReturn("00:00:00:00");

        when(nic.getMac()).thenReturn("00:00:00:01");
        when(nic.getName()).thenReturn("br0");

        try {
            when(libvirtUtilitiesHelper.getConnectionByVmName(command.getVmName())).thenReturn(conn);
            when(libvirtComputingResourceMock.getDomain(conn, instanceName)).thenReturn(vm);

            when(libvirtComputingResourceMock.getVifDriver(nic.getType(), nic.getName())).thenReturn(vifDriver);

            when(vifDriver.plug(nic, "Other PV", "", null)).thenReturn(interfaceDef);
            when(interfaceDef.toString()).thenReturn("Interface");

            final String interfaceDefStr = interfaceDef.toString();
            doNothing().when(vm).attachDevice(interfaceDefStr);

        } catch (final LibvirtException e) {
            fail(e.getMessage());
        } catch (final InternalErrorException e) {
            fail(e.getMessage());
        }

        final LibvirtRequestWrapper wrapper = LibvirtRequestWrapper.getInstance();
        assertNotNull(wrapper);

        final Answer answer = wrapper.execute(command, libvirtComputingResourceMock);
        assertTrue(answer.getResult());

        verify(libvirtComputingResourceMock, times(1)).getLibvirtUtilitiesHelper();
        try {
            verify(libvirtUtilitiesHelper, times(1)).getConnectionByVmName(command.getVmName());
            verify(libvirtComputingResourceMock, times(1)).getDomain(conn, instanceName);
            verify(libvirtComputingResourceMock, times(1)).getVifDriver(nic.getType(), nic.getName());
            verify(vifDriver, times(1)).plug(nic, "Other PV", "", null);
        } catch (final LibvirtException e) {
            fail(e.getMessage());
        } catch (final InternalErrorException e) {
            fail(e.getMessage());
        }
    }

    @SuppressWarnings("unchecked")
    @Test
    public void testPlugNicCommandLibvirtException() {
        final NicTO nic = Mockito.mock(NicTO.class);
        final String instanceName = "Test";
        final Type vmtype = Type.DomainRouter;

        final PlugNicCommand command = new PlugNicCommand(nic, instanceName, vmtype);

        final LibvirtUtilitiesHelper libvirtUtilitiesHelper = Mockito.mock(LibvirtUtilitiesHelper.class);

        when(libvirtComputingResourceMock.getLibvirtUtilitiesHelper()).thenReturn(libvirtUtilitiesHelper);

        try {
            when(libvirtUtilitiesHelper.getConnectionByVmName(command.getVmName())).thenThrow(LibvirtException.class);
        } catch (final LibvirtException e) {
            fail(e.getMessage());
        }

        final LibvirtRequestWrapper wrapper = LibvirtRequestWrapper.getInstance();
        assertNotNull(wrapper);

        final Answer answer = wrapper.execute(command, libvirtComputingResourceMock);
        assertFalse(answer.getResult());

        verify(libvirtComputingResourceMock, times(1)).getLibvirtUtilitiesHelper();
        try {
            verify(libvirtUtilitiesHelper, times(1)).getConnectionByVmName(command.getVmName());
        } catch (final LibvirtException e) {
            fail(e.getMessage());
        }
    }

    @SuppressWarnings("unchecked")
    @Test
    public void testPlugNicCommandInternalError() {
        final NicTO nic = Mockito.mock(NicTO.class);
        final String instanceName = "Test";
        final Type vmtype = Type.DomainRouter;

        final PlugNicCommand command = new PlugNicCommand(nic, instanceName, vmtype);

        final LibvirtUtilitiesHelper libvirtUtilitiesHelper = Mockito.mock(LibvirtUtilitiesHelper.class);
        final Connect conn = Mockito.mock(Connect.class);
        final Domain vm = Mockito.mock(Domain.class);
        final VifDriver vifDriver = Mockito.mock(VifDriver.class);

        final List<InterfaceDef> nics = new ArrayList<InterfaceDef>();
        final InterfaceDef intDef = Mockito.mock(InterfaceDef.class);
        nics.add(intDef);

        when(libvirtComputingResourceMock.getLibvirtUtilitiesHelper()).thenReturn(libvirtUtilitiesHelper);
        when(libvirtComputingResourceMock.getInterfaces(conn, command.getVmName())).thenReturn(nics);

        when(intDef.getMacAddress()).thenReturn("00:00:00:00");

        when(nic.getMac()).thenReturn("00:00:00:01");

        try {
            when(libvirtUtilitiesHelper.getConnectionByVmName(command.getVmName())).thenReturn(conn);
            when(libvirtComputingResourceMock.getDomain(conn, instanceName)).thenReturn(vm);

            when(libvirtComputingResourceMock.getVifDriver(nic.getType(), nic.getName())).thenReturn(vifDriver);

            when(vifDriver.plug(nic, "Other PV", "", null)).thenThrow(InternalErrorException.class);

        } catch (final LibvirtException e) {
            fail(e.getMessage());
        } catch (final InternalErrorException e) {
            fail(e.getMessage());
        }

        final LibvirtRequestWrapper wrapper = LibvirtRequestWrapper.getInstance();
        assertNotNull(wrapper);

        final Answer answer = wrapper.execute(command, libvirtComputingResourceMock);
        assertFalse(answer.getResult());

        verify(libvirtComputingResourceMock, times(1)).getLibvirtUtilitiesHelper();
        try {
            verify(libvirtUtilitiesHelper, times(1)).getConnectionByVmName(command.getVmName());
            verify(libvirtComputingResourceMock, times(1)).getDomain(conn, instanceName);
            verify(libvirtComputingResourceMock, times(1)).getVifDriver(nic.getType(), nic.getName());
            verify(vifDriver, times(1)).plug(nic, "Other PV", "", null);
        } catch (final LibvirtException e) {
            fail(e.getMessage());
        } catch (final InternalErrorException e) {
            fail(e.getMessage());
        }
    }

    @Test
    public void testUnPlugNicCommandMatchMack() {
        final NicTO nic = Mockito.mock(NicTO.class);
        final String instanceName = "Test";

        final UnPlugNicCommand command = new UnPlugNicCommand(nic, instanceName);

        final LibvirtUtilitiesHelper libvirtUtilitiesHelper = Mockito.mock(LibvirtUtilitiesHelper.class);
        final Connect conn = Mockito.mock(Connect.class);
        final Domain vm = Mockito.mock(Domain.class);

        final List<InterfaceDef> nics = new ArrayList<InterfaceDef>();
        final InterfaceDef intDef = Mockito.mock(InterfaceDef.class);
        nics.add(intDef);

        final VifDriver vifDriver = Mockito.mock(VifDriver.class);
        final List<VifDriver> drivers = new ArrayList<VifDriver>();
        drivers.add(vifDriver);

        when(libvirtComputingResourceMock.getLibvirtUtilitiesHelper()).thenReturn(libvirtUtilitiesHelper);
        when(libvirtComputingResourceMock.getInterfaces(conn, command.getVmName())).thenReturn(nics);

        when(intDef.getBrName()).thenReturn("br0");
        when(intDef.getMacAddress()).thenReturn("00:00:00:00");

        when(nic.getMac()).thenReturn("00:00:00:00");

        try {
            when(libvirtUtilitiesHelper.getConnectionByVmName(command.getVmName())).thenReturn(conn);
            when(libvirtComputingResourceMock.getDomain(conn, instanceName)).thenReturn(vm);
            when(libvirtComputingResourceMock.getAllVifDrivers()).thenReturn(drivers);
        } catch (final LibvirtException e) {
            fail(e.getMessage());
        }

        final LibvirtRequestWrapper wrapper = LibvirtRequestWrapper.getInstance();
        assertNotNull(wrapper);

        final Answer answer = wrapper.execute(command, libvirtComputingResourceMock);
        assertTrue(answer.getResult());

        verify(libvirtComputingResourceMock, times(1)).getLibvirtUtilitiesHelper();
        try {
            verify(libvirtUtilitiesHelper, times(1)).getConnectionByVmName(command.getVmName());
            verify(libvirtComputingResourceMock, times(1)).getDomain(conn, instanceName);
            verify(libvirtComputingResourceMock, times(1)).getAllVifDrivers();
        } catch (final LibvirtException e) {
            fail(e.getMessage());
        }
    }

    @Test
    public void testUnPlugNicCommandNoNics() {
        final NicTO nic = Mockito.mock(NicTO.class);
        final String instanceName = "Test";

        final UnPlugNicCommand command = new UnPlugNicCommand(nic, instanceName);

        final LibvirtUtilitiesHelper libvirtUtilitiesHelper = Mockito.mock(LibvirtUtilitiesHelper.class);
        final Connect conn = Mockito.mock(Connect.class);
        final Domain vm = Mockito.mock(Domain.class);

        final List<InterfaceDef> nics = new ArrayList<InterfaceDef>();

        final VifDriver vifDriver = Mockito.mock(VifDriver.class);
        final List<VifDriver> drivers = new ArrayList<VifDriver>();
        drivers.add(vifDriver);

        when(libvirtComputingResourceMock.getLibvirtUtilitiesHelper()).thenReturn(libvirtUtilitiesHelper);
        when(libvirtComputingResourceMock.getInterfaces(conn, command.getVmName())).thenReturn(nics);

        try {
            when(libvirtUtilitiesHelper.getConnectionByVmName(command.getVmName())).thenReturn(conn);
            when(libvirtComputingResourceMock.getDomain(conn, instanceName)).thenReturn(vm);
        } catch (final LibvirtException e) {
            fail(e.getMessage());
        }

        final LibvirtRequestWrapper wrapper = LibvirtRequestWrapper.getInstance();
        assertNotNull(wrapper);

        final Answer answer = wrapper.execute(command, libvirtComputingResourceMock);
        assertTrue(answer.getResult());

        verify(libvirtComputingResourceMock, times(1)).getLibvirtUtilitiesHelper();
        try {
            verify(libvirtUtilitiesHelper, times(1)).getConnectionByVmName(command.getVmName());
            verify(libvirtComputingResourceMock, times(1)).getDomain(conn, instanceName);
        } catch (final LibvirtException e) {
            fail(e.getMessage());
        }
    }

    @SuppressWarnings("unchecked")
    @Test
    public void testUnPlugNicCommandLibvirtException() {
        final NicTO nic = Mockito.mock(NicTO.class);
        final String instanceName = "Test";

        final UnPlugNicCommand command = new UnPlugNicCommand(nic, instanceName);

        final LibvirtUtilitiesHelper libvirtUtilitiesHelper = Mockito.mock(LibvirtUtilitiesHelper.class);

        when(libvirtComputingResourceMock.getLibvirtUtilitiesHelper()).thenReturn(libvirtUtilitiesHelper);

        try {
            when(libvirtUtilitiesHelper.getConnectionByVmName(command.getVmName())).thenThrow(LibvirtException.class);
        } catch (final LibvirtException e) {
            fail(e.getMessage());
        }

        final LibvirtRequestWrapper wrapper = LibvirtRequestWrapper.getInstance();
        assertNotNull(wrapper);

        final Answer answer = wrapper.execute(command, libvirtComputingResourceMock);
        assertFalse(answer.getResult());

        verify(libvirtComputingResourceMock, times(1)).getLibvirtUtilitiesHelper();
        try {
            verify(libvirtUtilitiesHelper, times(1)).getConnectionByVmName(command.getVmName());
        } catch (final LibvirtException e) {
            fail(e.getMessage());
        }
    }

    @Test
    public void testNetworkUsageCommandNonVpc() {
        final String privateIP = "127.0.0.1";
        final String domRName = "domR";
        final boolean forVpc = false;
        final String gatewayIP = "127.0.0.1";

        final NetworkUsageCommand command = new NetworkUsageCommand(privateIP, domRName, forVpc, gatewayIP);

        libvirtComputingResourceMock.getNetworkStats(command.getPrivateIP());

        when(libvirtComputingResourceMock.getNetworkStats(command.getPrivateIP())).thenReturn(new long[]{10l, 10l});

        final LibvirtRequestWrapper wrapper = LibvirtRequestWrapper.getInstance();
        assertNotNull(wrapper);

        final Answer answer = wrapper.execute(command, libvirtComputingResourceMock);
        assertTrue(answer.getResult());

        //Being called twice, although I did not find the second place yet.
        verify(libvirtComputingResourceMock, times(2)).getNetworkStats(command.getPrivateIP());
    }

    @Test
    public void testNetworkUsageCommandNonVpcCreate() {
        final String privateIP = "127.0.0.1";
        final String domRName = "domR";
        final boolean forVpc = false;

        final NetworkUsageCommand command = new NetworkUsageCommand(privateIP, domRName, "create", forVpc);

        libvirtComputingResourceMock.getNetworkStats(command.getPrivateIP());

        when(libvirtComputingResourceMock.networkUsage(command.getPrivateIP(), "create", null)).thenReturn("SUCCESS");

        final LibvirtRequestWrapper wrapper = LibvirtRequestWrapper.getInstance();
        assertNotNull(wrapper);

        final Answer answer = wrapper.execute(command, libvirtComputingResourceMock);
        assertTrue(answer.getResult());

        verify(libvirtComputingResourceMock, times(1)).networkUsage(command.getPrivateIP(), "create", null);
    }

    @Test
    public void testNetworkUsageCommandVpcCreate() {
        final String privateIP = "127.0.0.1";
        final String domRName = "domR";
        final boolean forVpc = true;
        final String gatewayIP = "127.0.0.1";
        final String vpcCidr = "10.1.1.0/24";

        final NetworkUsageCommand command = new NetworkUsageCommand(privateIP, domRName, forVpc, gatewayIP, vpcCidr);

        libvirtComputingResourceMock.getNetworkStats(command.getPrivateIP());

        when(libvirtComputingResourceMock.configureVPCNetworkUsage(command.getPrivateIP(), command.getGatewayIP(), "create", command.getVpcCIDR())).thenReturn("SUCCESS");

        final LibvirtRequestWrapper wrapper = LibvirtRequestWrapper.getInstance();
        assertNotNull(wrapper);

        final Answer answer = wrapper.execute(command, libvirtComputingResourceMock);
        assertTrue(answer.getResult());

        verify(libvirtComputingResourceMock, times(1)).configureVPCNetworkUsage(command.getPrivateIP(), command.getGatewayIP(), "create", command.getVpcCIDR());
    }

    @Test
    public void testNetworkUsageCommandVpcGet() {
        final String privateIP = "127.0.0.1";
        final String domRName = "domR";
        final boolean forVpc = true;
        final String gatewayIP = "127.0.0.1";

        final NetworkUsageCommand command = new NetworkUsageCommand(privateIP, domRName, forVpc, gatewayIP);

        libvirtComputingResourceMock.getNetworkStats(command.getPrivateIP());

        when(libvirtComputingResourceMock.getVPCNetworkStats(command.getPrivateIP(), command.getGatewayIP(), command.getOption())).thenReturn(new long[]{10l, 10l});

        final LibvirtRequestWrapper wrapper = LibvirtRequestWrapper.getInstance();
        assertNotNull(wrapper);

        final Answer answer = wrapper.execute(command, libvirtComputingResourceMock);
        assertTrue(answer.getResult());

        verify(libvirtComputingResourceMock, times(1)).getVPCNetworkStats(command.getPrivateIP(), command.getGatewayIP(), command.getOption());
    }

    @Test
    public void testNetworkUsageCommandVpcVpn() {
        final String privateIP = "127.0.0.1";
        final String domRName = "domR";
        final boolean forVpc = true;
        final String gatewayIP = "127.0.0.1";

        final NetworkUsageCommand command = new NetworkUsageCommand(privateIP, domRName, "vpn", forVpc, gatewayIP);

        libvirtComputingResourceMock.getNetworkStats(command.getPrivateIP());

        when(libvirtComputingResourceMock.getVPCNetworkStats(command.getPrivateIP(), command.getGatewayIP(), command.getOption())).thenReturn(new long[]{10l, 10l});

        final LibvirtRequestWrapper wrapper = LibvirtRequestWrapper.getInstance();
        assertNotNull(wrapper);

        final Answer answer = wrapper.execute(command, libvirtComputingResourceMock);
        assertTrue(answer.getResult());

        verify(libvirtComputingResourceMock, times(1)).getVPCNetworkStats(command.getPrivateIP(), command.getGatewayIP(), command.getOption());
    }

    @Test
    public void testNetworkUsageCommandVpcNoOption() {
        final String privateIP = "127.0.0.1";
        final String domRName = "domR";
        final boolean forVpc = true;
        final String gatewayIP = "127.0.0.1";

        final NetworkUsageCommand command = new NetworkUsageCommand(privateIP, domRName, null, forVpc, gatewayIP);

        libvirtComputingResourceMock.getNetworkStats(command.getPrivateIP());

        when(libvirtComputingResourceMock.configureVPCNetworkUsage(command.getPrivateIP(), command.getGatewayIP(), command.getOption(), command.getVpcCIDR())).thenReturn("FAILURE");

        final LibvirtRequestWrapper wrapper = LibvirtRequestWrapper.getInstance();
        assertNotNull(wrapper);

        final Answer answer = wrapper.execute(command, libvirtComputingResourceMock);
        assertTrue(answer.getResult());

        verify(libvirtComputingResourceMock, times(1)).configureVPCNetworkUsage(command.getPrivateIP(), command.getGatewayIP(), command.getOption(), command.getVpcCIDR());
    }

    @Test
    public void testCreatePrivateTemplateFromVolumeCommand() {
        //Simple test used to make sure the flow (LibvirtComputingResource => Request => CommandWrapper) is working.
        //The code is way to big and complex. Will finish the refactor and come back to this to add more cases.

        final StoragePool pool = Mockito.mock(StoragePool.class);;
        final String secondaryStorageUrl = "nfs:/127.0.0.1/storage/secondary";
        final long templateId = 1l;
        final long accountId = 1l;
        final String userSpecifiedName = "User";
        final String uniqueName = "Unique";
        final String volumePath = "/123/vol";
        final String vmName = "Test";
        final int wait = 0;

        final CreatePrivateTemplateFromVolumeCommand command = new CreatePrivateTemplateFromVolumeCommand(pool, secondaryStorageUrl, templateId, accountId, userSpecifiedName, uniqueName, volumePath, vmName, wait);

        final KVMStoragePoolManager storagePoolMgr = Mockito.mock(KVMStoragePoolManager.class);
        final KVMStoragePool secondaryStorage = Mockito.mock(KVMStoragePool.class);
        //final KVMStoragePool primary = Mockito.mock(KVMStoragePool.class);

        when(libvirtComputingResourceMock.getStoragePoolMgr()).thenReturn(storagePoolMgr);
        when(storagePoolMgr.getStoragePoolByURI(secondaryStorageUrl)).thenReturn(secondaryStorage);
        when(storagePoolMgr.getStoragePool(command.getPool().getType(), command.getPrimaryStoragePoolNameLabel())).thenThrow(new CloudRuntimeException("error"));

        final LibvirtRequestWrapper wrapper = LibvirtRequestWrapper.getInstance();
        assertNotNull(wrapper);

        final Answer answer = wrapper.execute(command, libvirtComputingResourceMock);
        assertFalse(answer.getResult());

        verify(libvirtComputingResourceMock, times(1)).getStoragePoolMgr();
        verify(storagePoolMgr, times(1)).getStoragePoolByURI(secondaryStorageUrl);
        verify(storagePoolMgr, times(1)).getStoragePool(command.getPool().getType(), command.getPrimaryStoragePoolNameLabel());
    }

    @SuppressWarnings("unchecked")
    @Test
    public void testManageSnapshotCommandLibvirtException() {
        //Simple test used to make sure the flow (LibvirtComputingResource => Request => CommandWrapper) is working.
        //The code is way to big and complex. Will finish the refactor and come back to this to add more cases.

        final StoragePool pool = Mockito.mock(StoragePool.class);;
        final String volumePath = "/123/vol";
        final String vmName = "Test";

        final long snapshotId = 1l;
        final String preSnapshotPath = "/snapshot/path";
        final String snapshotName = "snap";

        final ManageSnapshotCommand command = new ManageSnapshotCommand(snapshotId, volumePath, pool, preSnapshotPath, snapshotName, vmName);

        final LibvirtUtilitiesHelper libvirtUtilitiesHelper = Mockito.mock(LibvirtUtilitiesHelper.class);
        //final Connect conn = Mockito.mock(Connect.class);

        when(libvirtComputingResourceMock.getLibvirtUtilitiesHelper()).thenReturn(libvirtUtilitiesHelper);

        try {
            when(libvirtUtilitiesHelper.getConnectionByVmName(command.getVmName())).thenThrow(LibvirtException.class);
        } catch (final LibvirtException e) {
            fail(e.getMessage());
        }

        final LibvirtRequestWrapper wrapper = LibvirtRequestWrapper.getInstance();
        assertNotNull(wrapper);

        final Answer answer = wrapper.execute(command, libvirtComputingResourceMock);
        assertFalse(answer.getResult());

        verify(libvirtComputingResourceMock, times(1)).getLibvirtUtilitiesHelper();
        try {
            verify(libvirtUtilitiesHelper, times(1)).getConnectionByVmName(command.getVmName());
        } catch (final LibvirtException e) {
            fail(e.getMessage());
        }
    }

    @Test
    public void testManageSnapshotCommandLibvirt() {
        final StoragePool storagePool = Mockito.mock(StoragePool.class);;
        final String volumePath = "/123/vol";
        final String vmName = "Test";
        final long snapshotId = 1l;
        final String preSnapshotPath = "/snapshot/path";
        final String snapshotName = "snap";

        final ManageSnapshotCommand command = new ManageSnapshotCommand(snapshotId, volumePath, storagePool, preSnapshotPath, snapshotName, vmName);

        final LibvirtUtilitiesHelper libvirtUtilitiesHelper = Mockito.mock(LibvirtUtilitiesHelper.class);
        final Connect conn = Mockito.mock(Connect.class);
        final KVMStoragePoolManager storagePoolMgr = Mockito.mock(KVMStoragePoolManager.class);
        final KVMStoragePool primaryPool = Mockito.mock(KVMStoragePool.class);
        final Domain vm = Mockito.mock(Domain.class);
        final DomainInfo info = Mockito.mock(DomainInfo.class);
        final DomainState state = DomainInfo.DomainState.VIR_DOMAIN_RUNNING;
        info.state = state;

        final KVMPhysicalDisk disk = Mockito.mock(KVMPhysicalDisk.class);

        final StorageFilerTO pool = command.getPool();

        when(libvirtComputingResourceMock.getLibvirtUtilitiesHelper()).thenReturn(libvirtUtilitiesHelper);
        try {
            when(libvirtUtilitiesHelper.getConnectionByVmName(vmName)).thenReturn(conn);
            when(libvirtComputingResourceMock.getDomain(conn, command.getVmName())).thenReturn(vm);
            when(vm.getInfo()).thenReturn(info);
        } catch (final LibvirtException e) {
            fail(e.getMessage());
        }

        when(libvirtComputingResourceMock.getStoragePoolMgr()).thenReturn(storagePoolMgr);
        when(storagePoolMgr.getStoragePool(pool.getType(), pool.getUuid())).thenReturn(primaryPool);
        when(primaryPool.getPhysicalDisk(command.getVolumePath())).thenReturn(disk);
        when(primaryPool.isExternalSnapshot()).thenReturn(false);

        try {
            when(vm.getUUIDString()).thenReturn("cdb18980-546d-4153-b916-70ee9edf0908");
        } catch (final LibvirtException e) {
            fail(e.getMessage());
        }

        final LibvirtRequestWrapper wrapper = LibvirtRequestWrapper.getInstance();
        assertNotNull(wrapper);

        final Answer answer = wrapper.execute(command, libvirtComputingResourceMock);
        assertTrue(answer.getResult());

        verify(libvirtComputingResourceMock, times(1)).getStoragePoolMgr();
        verify(libvirtComputingResourceMock, times(1)).getLibvirtUtilitiesHelper();
        try {
            verify(libvirtUtilitiesHelper, times(1)).getConnectionByVmName(vmName);
        } catch (final LibvirtException e) {
            fail(e.getMessage());
        }
    }

    @SuppressWarnings("unchecked")
    @Test
    public void testBackupSnapshotCommandLibvirtException() {
        //Simple test used to make sure the flow (LibvirtComputingResource => Request => CommandWrapper) is working.
        //The code is way to big and complex. Will finish the refactor and come back to this to add more cases.

        final StoragePool pool = Mockito.mock(StoragePool.class);;
        final String secondaryStorageUrl = "nfs:/127.0.0.1/storage/secondary";
        final long accountId = 1l;
        final String volumePath = "/123/vol";
        final String vmName = "Test";
        final int wait = 0;

        final long snapshotId = 1l;
        final String snapshotName = "snap";

        final Long dcId = 1l;
        final Long volumeId = 1l;
        final Long secHostId = 1l;
        final String snapshotUuid = "9a0afe7c-26a7-4585-bf87-abf82ae106d9";
        final String prevBackupUuid = "003a0cc2-2e04-417a-bee0-534ef1724561";
        final boolean isVolumeInactive = false;
        final String prevSnapshotUuid = "1791efae-f22d-474b-87c6-92547d6c5877";

        final BackupSnapshotCommand command = new BackupSnapshotCommand(secondaryStorageUrl, dcId, accountId, volumeId, snapshotId, secHostId, volumePath, pool, snapshotUuid, snapshotName, prevSnapshotUuid, prevBackupUuid, isVolumeInactive, vmName, wait);

        final LibvirtUtilitiesHelper libvirtUtilitiesHelper = Mockito.mock(LibvirtUtilitiesHelper.class);
        //final Connect conn = Mockito.mock(Connect.class);

        when(libvirtComputingResourceMock.getLibvirtUtilitiesHelper()).thenReturn(libvirtUtilitiesHelper);

        try {
            when(libvirtUtilitiesHelper.getConnectionByVmName(command.getVmName())).thenThrow(LibvirtException.class);
        } catch (final LibvirtException e) {
            fail(e.getMessage());
        }

        final LibvirtRequestWrapper wrapper = LibvirtRequestWrapper.getInstance();
        assertNotNull(wrapper);

        final Answer answer = wrapper.execute(command, libvirtComputingResourceMock);
        assertFalse(answer.getResult());

        verify(libvirtComputingResourceMock, times(1)).getLibvirtUtilitiesHelper();
        try {
            verify(libvirtUtilitiesHelper, times(1)).getConnectionByVmName(command.getVmName());
        } catch (final LibvirtException e) {
            fail(e.getMessage());
        }
    }

    @Test
    public void testCreatePrivateTemplateFromSnapshotCommand() {
        final StoragePool pool = Mockito.mock(StoragePool.class);
        final String secondaryStoragePoolURL = "nfs:/127.0.0.1/storage/secondary";
        final Long dcId = 1l;
        final Long accountId = 1l;
        final Long volumeId = 1l;
        final String backedUpSnapshotUuid = "/run/9a0afe7c-26a7-4585-bf87-abf82ae106d9/";
        final String backedUpSnapshotName = "snap";
        final String origTemplateInstallPath = "/install/path/";
        final Long newTemplateId = 2l;
        final String templateName = "templ";
        final int wait = 0;

        final CreatePrivateTemplateFromSnapshotCommand command = new CreatePrivateTemplateFromSnapshotCommand(pool, secondaryStoragePoolURL, dcId, accountId, volumeId, backedUpSnapshotUuid, backedUpSnapshotName, origTemplateInstallPath, newTemplateId, templateName, wait);

        final String templatePath = "/template/path";
        final String localPath = "/mnt/local";
        final String tmplName = "ce97bbc1-34fe-4259-9202-74bbce2562ab";

        final KVMStoragePoolManager storagePoolMgr = Mockito.mock(KVMStoragePoolManager.class);
        final KVMStoragePool secondaryPool = Mockito.mock(KVMStoragePool.class);
        final KVMStoragePool snapshotPool = Mockito.mock(KVMStoragePool.class);
        final KVMPhysicalDisk snapshot = Mockito.mock(KVMPhysicalDisk.class);
        final StorageLayer storage = Mockito.mock(StorageLayer.class);
        final LibvirtUtilitiesHelper libvirtUtilitiesHelper = Mockito.mock(LibvirtUtilitiesHelper.class);
        final TemplateLocation location = Mockito.mock(TemplateLocation.class);
        final Processor qcow2Processor = Mockito.mock(Processor.class);
        final FormatInfo info = Mockito.mock(FormatInfo.class);

        when(libvirtComputingResourceMock.getStoragePoolMgr()).thenReturn(storagePoolMgr);

        String snapshotPath = command.getSnapshotUuid();
        final int index = snapshotPath.lastIndexOf("/");
        snapshotPath = snapshotPath.substring(0, index);

        when(storagePoolMgr.getStoragePoolByURI(command.getSecondaryStorageUrl() + snapshotPath)).thenReturn(snapshotPool);
        when(storagePoolMgr.getStoragePoolByURI(command.getSecondaryStorageUrl())).thenReturn(secondaryPool);
        when(snapshotPool.getPhysicalDisk(command.getSnapshotName())).thenReturn(snapshot);
        when(secondaryPool.getLocalPath()).thenReturn(localPath);
        when(libvirtComputingResourceMock.getStorage()).thenReturn(storage);

        when(libvirtComputingResourceMock.createTmplPath()).thenReturn(templatePath);
        when(libvirtComputingResourceMock.getCmdsTimeout()).thenReturn(1);

        final String templateFolder = command.getAccountId() + File.separator + command.getNewTemplateId();
        final String templateInstallFolder = "template/tmpl/" + templateFolder;
        final String tmplPath = secondaryPool.getLocalPath() + File.separator + templateInstallFolder;

        when(libvirtComputingResourceMock.getLibvirtUtilitiesHelper()).thenReturn(libvirtUtilitiesHelper);
        when(libvirtUtilitiesHelper.buildTemplateLocation(storage, tmplPath)).thenReturn(location);
        when(libvirtUtilitiesHelper.generateUUIDName()).thenReturn(tmplName);

        try {
            when(libvirtUtilitiesHelper.buildQCOW2Processor(storage)).thenReturn(qcow2Processor);
            when(qcow2Processor.process(tmplPath, null, tmplName)).thenReturn(info);
        } catch (final ConfigurationException e) {
            fail(e.getMessage());
        } catch (final InternalErrorException e) {
            fail(e.getMessage());
        }

        final LibvirtRequestWrapper wrapper = LibvirtRequestWrapper.getInstance();
        assertNotNull(wrapper);

        final Answer answer = wrapper.execute(command, libvirtComputingResourceMock);
        assertTrue(answer.getResult());

        verify(libvirtComputingResourceMock, times(1)).getStoragePoolMgr();
        verify(storagePoolMgr, times(1)).getStoragePoolByURI(command.getSecondaryStorageUrl() + snapshotPath);
        verify(storagePoolMgr, times(1)).getStoragePoolByURI(command.getSecondaryStorageUrl());
    }

    @SuppressWarnings("unchecked")
    @Test
    public void testCreatePrivateTemplateFromSnapshotCommandConfigurationException() {
        final StoragePool pool = Mockito.mock(StoragePool.class);
        final String secondaryStoragePoolURL = "nfs:/127.0.0.1/storage/secondary";
        final Long dcId = 1l;
        final Long accountId = 1l;
        final Long volumeId = 1l;
        final String backedUpSnapshotUuid = "/run/9a0afe7c-26a7-4585-bf87-abf82ae106d9/";
        final String backedUpSnapshotName = "snap";
        final String origTemplateInstallPath = "/install/path/";
        final Long newTemplateId = 2l;
        final String templateName = "templ";
        final int wait = 0;

        final CreatePrivateTemplateFromSnapshotCommand command = new CreatePrivateTemplateFromSnapshotCommand(pool, secondaryStoragePoolURL, dcId, accountId, volumeId, backedUpSnapshotUuid, backedUpSnapshotName, origTemplateInstallPath, newTemplateId, templateName, wait);

        final String templatePath = "/template/path";
        final String localPath = "/mnt/local";
        final String tmplName = "ce97bbc1-34fe-4259-9202-74bbce2562ab";

        final KVMStoragePoolManager storagePoolMgr = Mockito.mock(KVMStoragePoolManager.class);
        final KVMStoragePool secondaryPool = Mockito.mock(KVMStoragePool.class);
        final KVMStoragePool snapshotPool = Mockito.mock(KVMStoragePool.class);
        final KVMPhysicalDisk snapshot = Mockito.mock(KVMPhysicalDisk.class);
        final StorageLayer storage = Mockito.mock(StorageLayer.class);
        final LibvirtUtilitiesHelper libvirtUtilitiesHelper = Mockito.mock(LibvirtUtilitiesHelper.class);
        final TemplateLocation location = Mockito.mock(TemplateLocation.class);
        final Processor qcow2Processor = Mockito.mock(Processor.class);
        final FormatInfo info = Mockito.mock(FormatInfo.class);

        when(libvirtComputingResourceMock.getStoragePoolMgr()).thenReturn(storagePoolMgr);

        String snapshotPath = command.getSnapshotUuid();
        final int index = snapshotPath.lastIndexOf("/");
        snapshotPath = snapshotPath.substring(0, index);

        when(storagePoolMgr.getStoragePoolByURI(command.getSecondaryStorageUrl() + snapshotPath)).thenReturn(snapshotPool);
        when(storagePoolMgr.getStoragePoolByURI(command.getSecondaryStorageUrl())).thenReturn(secondaryPool);
        when(snapshotPool.getPhysicalDisk(command.getSnapshotName())).thenReturn(snapshot);
        when(secondaryPool.getLocalPath()).thenReturn(localPath);
        when(libvirtComputingResourceMock.getStorage()).thenReturn(storage);

        when(libvirtComputingResourceMock.createTmplPath()).thenReturn(templatePath);
        when(libvirtComputingResourceMock.getCmdsTimeout()).thenReturn(1);

        final String templateFolder = command.getAccountId() + File.separator + command.getNewTemplateId();
        final String templateInstallFolder = "template/tmpl/" + templateFolder;
        final String tmplPath = secondaryPool.getLocalPath() + File.separator + templateInstallFolder;

        when(libvirtComputingResourceMock.getLibvirtUtilitiesHelper()).thenReturn(libvirtUtilitiesHelper);
        when(libvirtUtilitiesHelper.generateUUIDName()).thenReturn(tmplName);

        try {
            when(libvirtUtilitiesHelper.buildQCOW2Processor(storage)).thenThrow(ConfigurationException.class);
        } catch (final ConfigurationException e) {
            fail(e.getMessage());
        }

        final LibvirtRequestWrapper wrapper = LibvirtRequestWrapper.getInstance();
        assertNotNull(wrapper);

        final Answer answer = wrapper.execute(command, libvirtComputingResourceMock);
        assertFalse(answer.getResult());

        verify(libvirtComputingResourceMock, times(1)).getStoragePoolMgr();
        verify(storagePoolMgr, times(1)).getStoragePoolByURI(command.getSecondaryStorageUrl() + snapshotPath);
        verify(storagePoolMgr, times(1)).getStoragePoolByURI(command.getSecondaryStorageUrl());
    }

    @SuppressWarnings("unchecked")
    @Test
    public void testCreatePrivateTemplateFromSnapshotCommandInternalErrorException() {
        final StoragePool pool = Mockito.mock(StoragePool.class);
        final String secondaryStoragePoolURL = "nfs:/127.0.0.1/storage/secondary";
        final Long dcId = 1l;
        final Long accountId = 1l;
        final Long volumeId = 1l;
        final String backedUpSnapshotUuid = "/run/9a0afe7c-26a7-4585-bf87-abf82ae106d9/";
        final String backedUpSnapshotName = "snap";
        final String origTemplateInstallPath = "/install/path/";
        final Long newTemplateId = 2l;
        final String templateName = "templ";
        final int wait = 0;

        final CreatePrivateTemplateFromSnapshotCommand command = new CreatePrivateTemplateFromSnapshotCommand(pool, secondaryStoragePoolURL, dcId, accountId, volumeId, backedUpSnapshotUuid, backedUpSnapshotName, origTemplateInstallPath, newTemplateId, templateName, wait);

        final String templatePath = "/template/path";
        final String localPath = "/mnt/local";
        final String tmplName = "ce97bbc1-34fe-4259-9202-74bbce2562ab";

        final KVMStoragePoolManager storagePoolMgr = Mockito.mock(KVMStoragePoolManager.class);
        final KVMStoragePool secondaryPool = Mockito.mock(KVMStoragePool.class);
        final KVMStoragePool snapshotPool = Mockito.mock(KVMStoragePool.class);
        final KVMPhysicalDisk snapshot = Mockito.mock(KVMPhysicalDisk.class);
        final StorageLayer storage = Mockito.mock(StorageLayer.class);
        final LibvirtUtilitiesHelper libvirtUtilitiesHelper = Mockito.mock(LibvirtUtilitiesHelper.class);
        final TemplateLocation location = Mockito.mock(TemplateLocation.class);
        final Processor qcow2Processor = Mockito.mock(Processor.class);

        when(libvirtComputingResourceMock.getStoragePoolMgr()).thenReturn(storagePoolMgr);

        String snapshotPath = command.getSnapshotUuid();
        final int index = snapshotPath.lastIndexOf("/");
        snapshotPath = snapshotPath.substring(0, index);

        when(storagePoolMgr.getStoragePoolByURI(command.getSecondaryStorageUrl() + snapshotPath)).thenReturn(snapshotPool);
        when(storagePoolMgr.getStoragePoolByURI(command.getSecondaryStorageUrl())).thenReturn(secondaryPool);
        when(snapshotPool.getPhysicalDisk(command.getSnapshotName())).thenReturn(snapshot);
        when(secondaryPool.getLocalPath()).thenReturn(localPath);
        when(libvirtComputingResourceMock.getStorage()).thenReturn(storage);

        when(libvirtComputingResourceMock.createTmplPath()).thenReturn(templatePath);
        when(libvirtComputingResourceMock.getCmdsTimeout()).thenReturn(1);

        final String templateFolder = command.getAccountId() + File.separator + command.getNewTemplateId();
        final String templateInstallFolder = "template/tmpl/" + templateFolder;
        final String tmplPath = secondaryPool.getLocalPath() + File.separator + templateInstallFolder;

        when(libvirtComputingResourceMock.getLibvirtUtilitiesHelper()).thenReturn(libvirtUtilitiesHelper);
        when(libvirtUtilitiesHelper.generateUUIDName()).thenReturn(tmplName);

        try {
            when(libvirtUtilitiesHelper.buildQCOW2Processor(storage)).thenReturn(qcow2Processor);
            when(qcow2Processor.process(tmplPath, null, tmplName)).thenThrow(InternalErrorException.class);
        } catch (final ConfigurationException e) {
            fail(e.getMessage());
        } catch (final InternalErrorException e) {
            fail(e.getMessage());
        }

        final LibvirtRequestWrapper wrapper = LibvirtRequestWrapper.getInstance();
        assertNotNull(wrapper);

        final Answer answer = wrapper.execute(command, libvirtComputingResourceMock);
        assertFalse(answer.getResult());

        verify(libvirtComputingResourceMock, times(1)).getStoragePoolMgr();
        verify(storagePoolMgr, times(1)).getStoragePoolByURI(command.getSecondaryStorageUrl() + snapshotPath);
        verify(storagePoolMgr, times(1)).getStoragePoolByURI(command.getSecondaryStorageUrl());
    }

    @SuppressWarnings("unchecked")
    @Test
    public void testCreatePrivateTemplateFromSnapshotCommandIOException() {
        final StoragePool pool = Mockito.mock(StoragePool.class);
        final String secondaryStoragePoolURL = "nfs:/127.0.0.1/storage/secondary";
        final Long dcId = 1l;
        final Long accountId = 1l;
        final Long volumeId = 1l;
        final String backedUpSnapshotUuid = "/run/9a0afe7c-26a7-4585-bf87-abf82ae106d9/";
        final String backedUpSnapshotName = "snap";
        final String origTemplateInstallPath = "/install/path/";
        final Long newTemplateId = 2l;
        final String templateName = "templ";
        final int wait = 0;

        final CreatePrivateTemplateFromSnapshotCommand command = new CreatePrivateTemplateFromSnapshotCommand(pool, secondaryStoragePoolURL, dcId, accountId, volumeId, backedUpSnapshotUuid, backedUpSnapshotName, origTemplateInstallPath, newTemplateId, templateName, wait);

        final String templatePath = "/template/path";
        final String localPath = "/mnt/local";
        final String tmplName = "ce97bbc1-34fe-4259-9202-74bbce2562ab";

        final KVMStoragePoolManager storagePoolMgr = Mockito.mock(KVMStoragePoolManager.class);
        final KVMStoragePool secondaryPool = Mockito.mock(KVMStoragePool.class);
        final KVMStoragePool snapshotPool = Mockito.mock(KVMStoragePool.class);
        final KVMPhysicalDisk snapshot = Mockito.mock(KVMPhysicalDisk.class);
        final StorageLayer storage = Mockito.mock(StorageLayer.class);
        final LibvirtUtilitiesHelper libvirtUtilitiesHelper = Mockito.mock(LibvirtUtilitiesHelper.class);
        final TemplateLocation location = Mockito.mock(TemplateLocation.class);
        final Processor qcow2Processor = Mockito.mock(Processor.class);
        final FormatInfo info = Mockito.mock(FormatInfo.class);

        when(libvirtComputingResourceMock.getStoragePoolMgr()).thenReturn(storagePoolMgr);

        String snapshotPath = command.getSnapshotUuid();
        final int index = snapshotPath.lastIndexOf("/");
        snapshotPath = snapshotPath.substring(0, index);

        when(storagePoolMgr.getStoragePoolByURI(command.getSecondaryStorageUrl() + snapshotPath)).thenReturn(snapshotPool);
        when(storagePoolMgr.getStoragePoolByURI(command.getSecondaryStorageUrl())).thenReturn(secondaryPool);
        when(snapshotPool.getPhysicalDisk(command.getSnapshotName())).thenReturn(snapshot);
        when(secondaryPool.getLocalPath()).thenReturn(localPath);
        when(libvirtComputingResourceMock.getStorage()).thenReturn(storage);

        when(libvirtComputingResourceMock.createTmplPath()).thenReturn(templatePath);
        when(libvirtComputingResourceMock.getCmdsTimeout()).thenReturn(1);

        final String templateFolder = command.getAccountId() + File.separator + command.getNewTemplateId();
        final String templateInstallFolder = "template/tmpl/" + templateFolder;
        final String tmplPath = secondaryPool.getLocalPath() + File.separator + templateInstallFolder;

        when(libvirtComputingResourceMock.getLibvirtUtilitiesHelper()).thenReturn(libvirtUtilitiesHelper);
        when(libvirtUtilitiesHelper.buildTemplateLocation(storage, tmplPath)).thenReturn(location);
        when(libvirtUtilitiesHelper.generateUUIDName()).thenReturn(tmplName);

        try {
            when(libvirtUtilitiesHelper.buildQCOW2Processor(storage)).thenReturn(qcow2Processor);
            when(qcow2Processor.process(tmplPath, null, tmplName)).thenReturn(info);

            when(location.create(1, true, tmplName)).thenThrow(IOException.class);

        } catch (final ConfigurationException e) {
            fail(e.getMessage());
        } catch (final InternalErrorException e) {
            fail(e.getMessage());
        } catch (final IOException e) {
            fail(e.getMessage());
        }

        final LibvirtRequestWrapper wrapper = LibvirtRequestWrapper.getInstance();
        assertNotNull(wrapper);

        final Answer answer = wrapper.execute(command, libvirtComputingResourceMock);
        assertFalse(answer.getResult());

        verify(libvirtComputingResourceMock, times(1)).getStoragePoolMgr();
        verify(storagePoolMgr, times(1)).getStoragePoolByURI(command.getSecondaryStorageUrl() + snapshotPath);
        verify(storagePoolMgr, times(1)).getStoragePoolByURI(command.getSecondaryStorageUrl());
    }

    @SuppressWarnings("unchecked")
    @Test
    public void testCreatePrivateTemplateFromSnapshotCommandCloudRuntime() {
        final StoragePool pool = Mockito.mock(StoragePool.class);
        final String secondaryStoragePoolURL = "nfs:/127.0.0.1/storage/secondary";
        final Long dcId = 1l;
        final Long accountId = 1l;
        final Long volumeId = 1l;
        final String backedUpSnapshotUuid = "/run/9a0afe7c-26a7-4585-bf87-abf82ae106d9/";
        final String backedUpSnapshotName = "snap";
        final String origTemplateInstallPath = "/install/path/";
        final Long newTemplateId = 2l;
        final String templateName = "templ";
        final int wait = 0;

        final CreatePrivateTemplateFromSnapshotCommand command = new CreatePrivateTemplateFromSnapshotCommand(pool, secondaryStoragePoolURL, dcId, accountId, volumeId, backedUpSnapshotUuid, backedUpSnapshotName, origTemplateInstallPath, newTemplateId, templateName, wait);

        final KVMStoragePoolManager storagePoolMgr = Mockito.mock(KVMStoragePoolManager.class);
        final KVMStoragePool secondaryPool = Mockito.mock(KVMStoragePool.class);
        final KVMStoragePool snapshotPool = Mockito.mock(KVMStoragePool.class);
        final LibvirtUtilitiesHelper libvirtUtilitiesHelper = Mockito.mock(LibvirtUtilitiesHelper.class);

        final String tmplName = "ce97bbc1-34fe-4259-9202-74bbce2562ab";

        when(libvirtComputingResourceMock.getStoragePoolMgr()).thenReturn(storagePoolMgr);

        String snapshotPath = command.getSnapshotUuid();
        final int index = snapshotPath.lastIndexOf("/");
        snapshotPath = snapshotPath.substring(0, index);

        when(libvirtComputingResourceMock.getLibvirtUtilitiesHelper()).thenReturn(libvirtUtilitiesHelper);
        when(libvirtUtilitiesHelper.generateUUIDName()).thenReturn(tmplName);

        when(storagePoolMgr.getStoragePoolByURI(command.getSecondaryStorageUrl() + snapshotPath)).thenReturn(snapshotPool);
        when(storagePoolMgr.getStoragePoolByURI(command.getSecondaryStorageUrl())).thenReturn(secondaryPool);
        when(snapshotPool.getPhysicalDisk(command.getSnapshotName())).thenThrow(CloudRuntimeException.class);

        final LibvirtRequestWrapper wrapper = LibvirtRequestWrapper.getInstance();
        assertNotNull(wrapper);

        final Answer answer = wrapper.execute(command, libvirtComputingResourceMock);
        assertFalse(answer.getResult());

        verify(libvirtComputingResourceMock, times(1)).getStoragePoolMgr();
        verify(storagePoolMgr, times(1)).getStoragePoolByURI(command.getSecondaryStorageUrl() + snapshotPath);
        verify(storagePoolMgr, times(1)).getStoragePoolByURI(command.getSecondaryStorageUrl());
    }

    @Test
    public void testCopyVolumeCommand() {
        final StoragePool storagePool = Mockito.mock(StoragePool.class);
        final String secondaryStoragePoolURL = "nfs:/127.0.0.1/storage/secondary";
        final Long volumeId = 1l;
        final int wait = 0;
        final String volumePath = "/vol/path";
        final boolean toSecondaryStorage = true;
        final boolean executeInSequence = false;

        final CopyVolumeCommand command = new CopyVolumeCommand(volumeId, volumePath, storagePool, secondaryStoragePoolURL, toSecondaryStorage, wait, executeInSequence );

        final String destVolumeName = "ce97bbc1-34fe-4259-9202-74bbce2562ab";
        final String volumeDestPath = "/volumes/" + command.getVolumeId() + File.separator;

        final KVMStoragePoolManager storagePoolMgr = Mockito.mock(KVMStoragePoolManager.class);
        final KVMStoragePool secondary = Mockito.mock(KVMStoragePool.class);
        final KVMStoragePool primary = Mockito.mock(KVMStoragePool.class);

        final KVMPhysicalDisk disk = Mockito.mock(KVMPhysicalDisk.class);
        final LibvirtUtilitiesHelper libvirtUtilitiesHelper = Mockito.mock(LibvirtUtilitiesHelper.class);

        final StorageFilerTO pool = command.getPool();

        when(libvirtComputingResourceMock.getStoragePoolMgr()).thenReturn(storagePoolMgr);
        when(storagePoolMgr.getStoragePool(pool.getType(), pool.getUuid())).thenReturn(primary);

        when(libvirtComputingResourceMock.getLibvirtUtilitiesHelper()).thenReturn(libvirtUtilitiesHelper);
        when(libvirtUtilitiesHelper.generateUUIDName()).thenReturn(destVolumeName);
        when(primary.getPhysicalDisk(command.getVolumePath())).thenReturn(disk);
        when(storagePoolMgr.getStoragePoolByURI(secondaryStoragePoolURL)).thenReturn(secondary);
        when(secondary.getType()).thenReturn(StoragePoolType.ManagedNFS);
        when(secondary.getUuid()).thenReturn("60d979d8-d132-4181-8eca-8dfde50d7df6");
        when(secondary.createFolder(volumeDestPath)).thenReturn(true);
        when(storagePoolMgr.deleteStoragePool(secondary.getType(), secondary.getUuid())).thenReturn(true);
        when(storagePoolMgr.getStoragePoolByURI(secondaryStoragePoolURL + volumeDestPath)).thenReturn(secondary);

        final LibvirtRequestWrapper wrapper = LibvirtRequestWrapper.getInstance();
        assertNotNull(wrapper);

        final Answer answer = wrapper.execute(command, libvirtComputingResourceMock);
        assertTrue(answer.getResult());

        verify(libvirtComputingResourceMock, times(1)).getStoragePoolMgr();
    }

    @Test
    public void testCopyVolumeCommandToSecFalse() {
        final StoragePool storagePool = Mockito.mock(StoragePool.class);
        final String secondaryStoragePoolURL = "nfs:/127.0.0.1/storage/secondary";
        final Long volumeId = 1l;
        final int wait = 0;
        final String volumePath = "/vol/path";
        final boolean toSecondaryStorage = false;
        final boolean executeInSequence = false;

        final CopyVolumeCommand command = new CopyVolumeCommand(volumeId, volumePath, storagePool, secondaryStoragePoolURL, toSecondaryStorage, wait, executeInSequence );

        final String destVolumeName = "ce97bbc1-34fe-4259-9202-74bbce2562ab";
        final String volumeDestPath = "/volumes/" + command.getVolumeId() + File.separator;

        final KVMStoragePoolManager storagePoolMgr = Mockito.mock(KVMStoragePoolManager.class);
        final KVMStoragePool secondary = Mockito.mock(KVMStoragePool.class);
        final KVMStoragePool primary = Mockito.mock(KVMStoragePool.class);

        final KVMPhysicalDisk disk = Mockito.mock(KVMPhysicalDisk.class);
        final LibvirtUtilitiesHelper libvirtUtilitiesHelper = Mockito.mock(LibvirtUtilitiesHelper.class);

        final StorageFilerTO pool = command.getPool();

        when(libvirtComputingResourceMock.getStoragePoolMgr()).thenReturn(storagePoolMgr);
        when(storagePoolMgr.getStoragePool(pool.getType(), pool.getUuid())).thenReturn(primary);
        when(libvirtComputingResourceMock.getLibvirtUtilitiesHelper()).thenReturn(libvirtUtilitiesHelper);
        when(libvirtUtilitiesHelper.generateUUIDName()).thenReturn(destVolumeName);
        when(secondary.getType()).thenReturn(StoragePoolType.ManagedNFS);
        when(secondary.getUuid()).thenReturn("60d979d8-d132-4181-8eca-8dfde50d7df6");
        when(storagePoolMgr.getStoragePoolByURI(secondaryStoragePoolURL + volumeDestPath)).thenReturn(secondary);

        final LibvirtRequestWrapper wrapper = LibvirtRequestWrapper.getInstance();
        assertNotNull(wrapper);

        final Answer answer = wrapper.execute(command, libvirtComputingResourceMock);
        assertTrue(answer.getResult());

        verify(libvirtComputingResourceMock, times(1)).getStoragePoolMgr();
    }

    @SuppressWarnings("unchecked")
    @Test
    public void testCopyVolumeCommandCloudRuntime() {
        final StoragePool storagePool = Mockito.mock(StoragePool.class);
        final String secondaryStoragePoolURL = "nfs:/127.0.0.1/storage/secondary";
        final Long volumeId = 1l;
        final int wait = 0;
        final String volumePath = "/vol/path";
        final boolean toSecondaryStorage = false;
        final boolean executeInSequence = false;

        final CopyVolumeCommand command = new CopyVolumeCommand(volumeId, volumePath, storagePool, secondaryStoragePoolURL, toSecondaryStorage, wait, executeInSequence );

        final String destVolumeName = "ce97bbc1-34fe-4259-9202-74bbce2562ab";
        final String volumeDestPath = "/volumes/" + command.getVolumeId() + File.separator;

        final KVMStoragePoolManager storagePoolMgr = Mockito.mock(KVMStoragePoolManager.class);
        final KVMStoragePool secondary = Mockito.mock(KVMStoragePool.class);
        final KVMStoragePool primary = Mockito.mock(KVMStoragePool.class);

        final LibvirtUtilitiesHelper libvirtUtilitiesHelper = Mockito.mock(LibvirtUtilitiesHelper.class);

        final StorageFilerTO pool = command.getPool();

        when(libvirtComputingResourceMock.getStoragePoolMgr()).thenReturn(storagePoolMgr);
        when(storagePoolMgr.getStoragePool(pool.getType(), pool.getUuid())).thenReturn(primary);
        when(libvirtComputingResourceMock.getLibvirtUtilitiesHelper()).thenReturn(libvirtUtilitiesHelper);
        when(libvirtUtilitiesHelper.generateUUIDName()).thenReturn(destVolumeName);
        when(secondary.getType()).thenReturn(StoragePoolType.ManagedNFS);
        when(secondary.getUuid()).thenReturn("60d979d8-d132-4181-8eca-8dfde50d7df6");
        when(storagePoolMgr.getStoragePoolByURI(secondaryStoragePoolURL + volumeDestPath)).thenReturn(secondary);
        when(secondary.getPhysicalDisk(command.getVolumePath() + ".qcow2")).thenThrow(CloudRuntimeException.class);

        final LibvirtRequestWrapper wrapper = LibvirtRequestWrapper.getInstance();
        assertNotNull(wrapper);

        final Answer answer = wrapper.execute(command, libvirtComputingResourceMock);
        assertFalse(answer.getResult());

        verify(libvirtComputingResourceMock, times(1)).getStoragePoolMgr();
    }

    @Test
    public void testCopyVolumeCommandCloudRuntime2() {
        final StoragePool storagePool = Mockito.mock(StoragePool.class);
        final String secondaryStoragePoolURL = "nfs:/127.0.0.1/storage/secondary";
        final Long volumeId = 1l;
        final int wait = 0;
        final String volumePath = "/vol/path";
        final boolean toSecondaryStorage = false;
        final boolean executeInSequence = false;

        final CopyVolumeCommand command = new CopyVolumeCommand(volumeId, volumePath, storagePool, secondaryStoragePoolURL, toSecondaryStorage, wait, executeInSequence );

        final StorageFilerTO pool = command.getPool();

        final KVMStoragePoolManager storagePoolMgr = Mockito.mock(KVMStoragePoolManager.class);

        when(libvirtComputingResourceMock.getStoragePoolMgr()).thenReturn(storagePoolMgr);
        when(storagePoolMgr.getStoragePool(pool.getType(), pool.getUuid())).thenThrow(new CloudRuntimeException("error"));

        final LibvirtRequestWrapper wrapper = LibvirtRequestWrapper.getInstance();
        assertNotNull(wrapper);

        final Answer answer = wrapper.execute(command, libvirtComputingResourceMock);
        assertFalse(answer.getResult());

        verify(libvirtComputingResourceMock, times(1)).getStoragePoolMgr();
    }

    @Test
    public void testCopyVolumeCommandPrimaryNotFound() {
        final StoragePool storagePool = Mockito.mock(StoragePool.class);
        final String secondaryStoragePoolURL = "nfs:/127.0.0.1/storage/secondary";
        final Long volumeId = 1l;
        final int wait = 0;
        final String volumePath = "/vol/path";
        final boolean toSecondaryStorage = false;
        final boolean executeInSequence = false;

        final CopyVolumeCommand command = new CopyVolumeCommand(volumeId, volumePath, storagePool, secondaryStoragePoolURL, toSecondaryStorage, wait, executeInSequence );

        final String destVolumeName = "ce97bbc1-34fe-4259-9202-74bbce2562ab";
        final String volumeDestPath = "/volumes/" + command.getVolumeId() + File.separator;

        final KVMStoragePoolManager storagePoolMgr = Mockito.mock(KVMStoragePoolManager.class);
        final KVMStoragePool secondary = Mockito.mock(KVMStoragePool.class);
        final KVMStoragePool primary = Mockito.mock(KVMStoragePool.class);

        final KVMPhysicalDisk disk = Mockito.mock(KVMPhysicalDisk.class);
        final LibvirtUtilitiesHelper libvirtUtilitiesHelper = Mockito.mock(LibvirtUtilitiesHelper.class);

        final StorageFilerTO pool = command.getPool();

        when(libvirtComputingResourceMock.getStoragePoolMgr()).thenReturn(storagePoolMgr);
        when(storagePoolMgr.getStoragePool(pool.getType(), pool.getUuid())).thenThrow(new CloudRuntimeException("not found"));

        when(storagePoolMgr.createStoragePool(pool.getUuid(), pool.getHost(), pool.getPort(), pool.getPath(),
                pool.getUserInfo(), pool.getType())).thenReturn(primary);

        when(libvirtComputingResourceMock.getLibvirtUtilitiesHelper()).thenReturn(libvirtUtilitiesHelper);
        when(libvirtUtilitiesHelper.generateUUIDName()).thenReturn(destVolumeName);
        when(secondary.getType()).thenReturn(StoragePoolType.ManagedNFS);
        when(secondary.getUuid()).thenReturn("60d979d8-d132-4181-8eca-8dfde50d7df6");
        when(storagePoolMgr.getStoragePoolByURI(secondaryStoragePoolURL + volumeDestPath)).thenReturn(secondary);

        final LibvirtRequestWrapper wrapper = LibvirtRequestWrapper.getInstance();
        assertNotNull(wrapper);

        final Answer answer = wrapper.execute(command, libvirtComputingResourceMock);
        assertTrue(answer.getResult());

        verify(libvirtComputingResourceMock, times(1)).getStoragePoolMgr();
    }

    @Test
    public void testPvlanSetupCommandDhcpAdd() {
        final String op = "add";
        final URI uri = URI.create("pvlan://200-p200");
        final String networkTag = "/105";
        final String dhcpName = "dhcp";
        final String dhcpMac = "00:00:00:00";
        final String dhcpIp = "127.0.0.1";

        final PvlanSetupCommand command = PvlanSetupCommand.createDhcpSetup(op, uri, networkTag, dhcpName, dhcpMac, dhcpIp);

        final String guestBridgeName = "br0";
        when(libvirtComputingResourceMock.getGuestBridgeName()).thenReturn(guestBridgeName);
        when(libvirtComputingResourceMock.getTimeout()).thenReturn(Duration.ZERO);

        final String ovsPvlanDhcpHostPath = "/pvlan";
        when(libvirtComputingResourceMock.getOvsPvlanDhcpHostPath()).thenReturn(ovsPvlanDhcpHostPath);

        final LibvirtRequestWrapper wrapper = LibvirtRequestWrapper.getInstance();
        assertNotNull(wrapper);

        final Answer answer = wrapper.execute(command, libvirtComputingResourceMock);
        assertFalse(answer.getResult());
    }

    @Test
    public void testPvlanSetupCommandVm() {
        final String op = "add";
        final URI uri = URI.create("pvlan://200-p200");
        final String networkTag = "/105";
        final String vmMac = "00:00:00:00";

        final PvlanSetupCommand command = PvlanSetupCommand.createVmSetup(op, uri, networkTag, vmMac);

        final String guestBridgeName = "br0";
        when(libvirtComputingResourceMock.getGuestBridgeName()).thenReturn(guestBridgeName);
        when(libvirtComputingResourceMock.getTimeout()).thenReturn(Duration.ZERO);

        final String ovsPvlanVmPath = "/pvlan";
        when(libvirtComputingResourceMock.getOvsPvlanVmPath()).thenReturn(ovsPvlanVmPath);

        final LibvirtRequestWrapper wrapper = LibvirtRequestWrapper.getInstance();
        assertNotNull(wrapper);

        final Answer answer = wrapper.execute(command, libvirtComputingResourceMock);
        assertFalse(answer.getResult());
    }

    @Test
    public void testPvlanSetupCommandDhcpDelete() {
        final String op = "delete";
        final URI uri = URI.create("pvlan://200-p200");
        final String networkTag = "/105";
        final String dhcpName = "dhcp";
        final String dhcpMac = "00:00:00:00";
        final String dhcpIp = "127.0.0.1";

        final PvlanSetupCommand command = PvlanSetupCommand.createDhcpSetup(op, uri, networkTag, dhcpName, dhcpMac, dhcpIp);

        final String guestBridgeName = "br0";
        when(libvirtComputingResourceMock.getGuestBridgeName()).thenReturn(guestBridgeName);
        when(libvirtComputingResourceMock.getTimeout()).thenReturn(Duration.ZERO);

        final String ovsPvlanDhcpHostPath = "/pvlan";
        when(libvirtComputingResourceMock.getOvsPvlanDhcpHostPath()).thenReturn(ovsPvlanDhcpHostPath);

        final LibvirtRequestWrapper wrapper = LibvirtRequestWrapper.getInstance();
        assertNotNull(wrapper);

        final Answer answer = wrapper.execute(command, libvirtComputingResourceMock);
        assertFalse(answer.getResult());
    }

    @Test
    public void testResizeVolumeCommand() {
        final String path = "nfs:/127.0.0.1/storage/secondary";
        final StorageFilerTO pool = Mockito.mock(StorageFilerTO.class);
        final Long currentSize = 100l;
        final Long newSize = 200l;
        final boolean shrinkOk = true;
        final String vmInstance = "Test";

        final ResizeVolumeCommand command = new ResizeVolumeCommand(path, pool, currentSize, newSize, shrinkOk, vmInstance, null);

        final KVMStoragePoolManager storagePoolMgr = Mockito.mock(KVMStoragePoolManager.class);
        final KVMStoragePool storagePool = Mockito.mock(KVMStoragePool.class);
        final KVMPhysicalDisk vol = Mockito.mock(KVMPhysicalDisk.class);
        final LibvirtUtilitiesHelper libvirtUtilitiesHelper = Mockito.mock(LibvirtUtilitiesHelper.class);
        final Connect conn = Mockito.mock(Connect.class);
        final StorageVol v = Mockito.mock(StorageVol.class);
        final Domain vm = Mockito.mock(Domain.class);
        final DomainInfo info = Mockito.mock(DomainInfo.class);
        final DomainState state = DomainInfo.DomainState.VIR_DOMAIN_RUNNING;
        info.state = state;

        when(pool.getType()).thenReturn(StoragePoolType.RBD);
        when(libvirtComputingResourceMock.getStoragePoolMgr()).thenReturn(storagePoolMgr);
        when(storagePoolMgr.getStoragePool(pool.getType(), pool.getUuid())).thenReturn(storagePool);
        when(storagePool.getPhysicalDisk(path)).thenReturn(vol);
        when(vol.getPath()).thenReturn(path);
        when(storagePool.getType()).thenReturn(StoragePoolType.RBD);
        when(vol.getFormat()).thenReturn(PhysicalDiskFormat.FILE);

        when(libvirtComputingResourceMock.getLibvirtUtilitiesHelper()).thenReturn(libvirtUtilitiesHelper);
        try {
            when(libvirtUtilitiesHelper.getConnection()).thenReturn(conn);
            when(conn.storageVolLookupByPath(path)).thenReturn(v);
            when(libvirtUtilitiesHelper.getConnectionByVmName(vmInstance)).thenReturn(conn);
            when(conn.domainLookupByName(vmInstance)).thenReturn(vm);
            when(vm.getInfo()).thenReturn(info);

            when(conn.getLibVirVersion()).thenReturn(10010l);
        } catch (final LibvirtException e) {
            fail(e.getMessage());
        }

        final LibvirtRequestWrapper wrapper = LibvirtRequestWrapper.getInstance();
        assertNotNull(wrapper);

        final Answer answer = wrapper.execute(command, libvirtComputingResourceMock);
        assertTrue(answer.getResult());

        verify(libvirtComputingResourceMock, times(1)).getStoragePoolMgr();
        verify(libvirtComputingResourceMock, times(2)).getLibvirtUtilitiesHelper();

        try {
            verify(libvirtUtilitiesHelper, times(1)).getConnection();
            verify(libvirtUtilitiesHelper, times(1)).getConnectionByVmName(vmInstance);
        } catch (final LibvirtException e) {
            fail(e.getMessage());
        }
    }

    @Test
    public void testResizeVolumeCommandLinstorNotifyOnly() {
        final String path = "/dev/drbd1000";
        final StorageFilerTO pool = Mockito.mock(StorageFilerTO.class);
        final Long currentSize = 100l;
        final Long newSize = 200l;
        final boolean shrinkOk = false;
        final String vmInstance = "Test";

        final ResizeVolumeCommand command = new ResizeVolumeCommand(path, pool, currentSize, newSize, shrinkOk, vmInstance, null);

        final KVMStoragePoolManager storagePoolMgr = Mockito.mock(KVMStoragePoolManager.class);
        final KVMStoragePool storagePool = Mockito.mock(KVMStoragePool.class);
        final KVMPhysicalDisk vol = Mockito.mock(KVMPhysicalDisk.class);
        final LibvirtUtilitiesHelper libvirtUtilitiesHelper = Mockito.mock(LibvirtUtilitiesHelper.class);
        final Connect conn = Mockito.mock(Connect.class);
        final Domain vm = Mockito.mock(Domain.class);
        final DomainInfo info = Mockito.mock(DomainInfo.class);
        final DomainState state = DomainInfo.DomainState.VIR_DOMAIN_RUNNING;
        info.state = state;

        when(pool.getType()).thenReturn(StoragePoolType.Linstor);
        when(libvirtComputingResourceMock.getStoragePoolMgr()).thenReturn(storagePoolMgr);
        when(storagePoolMgr.getStoragePool(pool.getType(), pool.getUuid())).thenReturn(storagePool);
        when(storagePool.getPhysicalDisk(path)).thenReturn(vol);
        when(vol.getPath()).thenReturn(path);
        when(storagePool.getType()).thenReturn(StoragePoolType.Linstor);

        when(libvirtComputingResourceMock.getLibvirtUtilitiesHelper()).thenReturn(libvirtUtilitiesHelper);
        try {
            when(libvirtUtilitiesHelper.getConnectionByVmName(vmInstance)).thenReturn(conn);
            when(conn.domainLookupByName(vmInstance)).thenReturn(vm);
            when(vm.getInfo()).thenReturn(info);
        } catch (final LibvirtException e) {
            fail(e.getMessage());
        }

        final LibvirtRequestWrapper wrapper = LibvirtRequestWrapper.getInstance();
        assertNotNull(wrapper);

        final Answer answer = wrapper.execute(command, libvirtComputingResourceMock);
        assertTrue(answer.getResult());

        verify(libvirtComputingResourceMock, times(1)).getStoragePoolMgr();
        verify(libvirtComputingResourceMock, times(0)).getResizeScriptType(storagePool, vol);

        verify(libvirtComputingResourceMock, times(1)).getLibvirtUtilitiesHelper();
        try {
            verify(libvirtUtilitiesHelper, times(0)).getConnection();
            verify(libvirtUtilitiesHelper, times(1)).getConnectionByVmName(vmInstance);
        } catch (final LibvirtException e) {
            fail(e.getMessage());
        }
    }

    @Test
    public void testResizeVolumeCommandSameSize() {
        final String path = "nfs:/127.0.0.1/storage/secondary";
        final StorageFilerTO pool = Mockito.mock(StorageFilerTO.class);
        final Long currentSize = 100l;
        final Long newSize = 100l;
        final boolean shrinkOk = false;
        final String vmInstance = "Test";

        final ResizeVolumeCommand command = new ResizeVolumeCommand(path, pool, currentSize, newSize, shrinkOk, vmInstance, null);

        final LibvirtRequestWrapper wrapper = LibvirtRequestWrapper.getInstance();
        assertNotNull(wrapper);

        final Answer answer = wrapper.execute(command, libvirtComputingResourceMock);
        assertTrue(answer.getResult());
    }

    @Test
    public void testResizeVolumeCommandShrink() {
        final String path = "nfs:/127.0.0.1/storage/secondary";
        final StorageFilerTO pool = Mockito.mock(StorageFilerTO.class);
        final Long currentSize = 100l;
        final Long newSize = 200l;
        final boolean shrinkOk = true;
        final String vmInstance = "Test";

        final ResizeVolumeCommand command = new ResizeVolumeCommand(path, pool, currentSize, newSize, shrinkOk, vmInstance, null);

        final KVMStoragePoolManager storagePoolMgr = Mockito.mock(KVMStoragePoolManager.class);
        final KVMStoragePool storagePool = Mockito.mock(KVMStoragePool.class);
        final KVMPhysicalDisk vol = Mockito.mock(KVMPhysicalDisk.class);

        when(pool.getType()).thenReturn(StoragePoolType.Filesystem);
        when(libvirtComputingResourceMock.getStoragePoolMgr()).thenReturn(storagePoolMgr);
        when(storagePoolMgr.getStoragePool(pool.getType(), pool.getUuid())).thenReturn(storagePool);
        when(storagePool.getPhysicalDisk(path)).thenReturn(vol);
        when(vol.getPath()).thenReturn(path);
        when(libvirtComputingResourceMock.getResizeScriptType(storagePool, vol)).thenReturn("QCOW2");

        final LibvirtRequestWrapper wrapper = LibvirtRequestWrapper.getInstance();
        assertNotNull(wrapper);

        final Answer answer = wrapper.execute(command, libvirtComputingResourceMock);
        assertFalse(answer.getResult());
    }

    @SuppressWarnings("unchecked")
    @Test
    public void testResizeVolumeCommandException() {
        final String path = "nfs:/127.0.0.1/storage/secondary";
        final StorageFilerTO pool = Mockito.mock(StorageFilerTO.class);
        final Long currentSize = 100l;
        final Long newSize = 200l;
        final boolean shrinkOk = false;
        final String vmInstance = "Test";

        final ResizeVolumeCommand command = new ResizeVolumeCommand(path, pool, currentSize, newSize, shrinkOk, vmInstance, null);

        final KVMStoragePoolManager storagePoolMgr = Mockito.mock(KVMStoragePoolManager.class);
        final KVMStoragePool storagePool = Mockito.mock(KVMStoragePool.class);
        final KVMPhysicalDisk vol = Mockito.mock(KVMPhysicalDisk.class);
        final LibvirtUtilitiesHelper libvirtUtilitiesHelper = Mockito.mock(LibvirtUtilitiesHelper.class);

        when(pool.getType()).thenReturn(StoragePoolType.RBD);
        when(libvirtComputingResourceMock.getStoragePoolMgr()).thenReturn(storagePoolMgr);
        when(storagePoolMgr.getStoragePool(pool.getType(), pool.getUuid())).thenReturn(storagePool);
        when(storagePool.getPhysicalDisk(path)).thenReturn(vol);
        when(vol.getPath()).thenReturn(path);
        when(storagePool.getType()).thenReturn(StoragePoolType.RBD);
        when(vol.getFormat()).thenReturn(PhysicalDiskFormat.FILE);

        when(libvirtComputingResourceMock.getLibvirtUtilitiesHelper()).thenReturn(libvirtUtilitiesHelper);
        try {
            when(libvirtUtilitiesHelper.getConnection()).thenThrow(LibvirtException.class);
        } catch (final LibvirtException e) {
            fail(e.getMessage());
        }

        final LibvirtRequestWrapper wrapper = LibvirtRequestWrapper.getInstance();
        assertNotNull(wrapper);

        final Answer answer = wrapper.execute(command, libvirtComputingResourceMock);
        assertFalse(answer.getResult());

        verify(libvirtComputingResourceMock, times(1)).getStoragePoolMgr();

        verify(libvirtComputingResourceMock, times(1)).getLibvirtUtilitiesHelper();
        try {
            verify(libvirtUtilitiesHelper, times(1)).getConnection();
        } catch (final LibvirtException e) {
            fail(e.getMessage());
        }
    }

    @SuppressWarnings("unchecked")
    @Test
    public void testResizeVolumeCommandException2() {
        final String path = "nfs:/127.0.0.1/storage/secondary";
        final StorageFilerTO pool = Mockito.mock(StorageFilerTO.class);
        final Long currentSize = 100l;
        final Long newSize = 200l;
        final boolean shrinkOk = false;
        final String vmInstance = "Test";

        final ResizeVolumeCommand command = new ResizeVolumeCommand(path, pool, currentSize, newSize, shrinkOk, vmInstance, null);

        final KVMStoragePoolManager storagePoolMgr = Mockito.mock(KVMStoragePoolManager.class);
        final KVMStoragePool storagePool = Mockito.mock(KVMStoragePool.class);

        when(pool.getType()).thenReturn(StoragePoolType.RBD);
        when(libvirtComputingResourceMock.getStoragePoolMgr()).thenReturn(storagePoolMgr);
        when(storagePoolMgr.getStoragePool(pool.getType(), pool.getUuid())).thenReturn(storagePool);
        when(storagePool.getPhysicalDisk(path)).thenThrow(CloudRuntimeException.class);

        final LibvirtRequestWrapper wrapper = LibvirtRequestWrapper.getInstance();
        assertNotNull(wrapper);

        final Answer answer = wrapper.execute(command, libvirtComputingResourceMock);
        assertFalse(answer.getResult());

        verify(libvirtComputingResourceMock, times(1)).getStoragePoolMgr();
    }

    @Test
    public void testNetworkElementCommand() {
        final CheckRouterCommand command = new CheckRouterCommand();

        final VirtualRoutingResource virtRouterResource = Mockito.mock(VirtualRoutingResource.class);
        when(libvirtComputingResourceMock.getVirtRouterResource()).thenReturn(virtRouterResource);

        when(virtRouterResource.executeRequest(command)).thenReturn(new CheckRouterAnswer(command, "mock_resource"));

        final LibvirtRequestWrapper wrapper = LibvirtRequestWrapper.getInstance();
        assertNotNull(wrapper);

        final Answer answer = wrapper.execute(command, libvirtComputingResourceMock);
        assertFalse(answer.getResult());
    }

    @Test
    public void testStorageSubSystemCommand() {
        final DiskTO disk = Mockito.mock(DiskTO.class);
        final String vmName = "Test";
        final AttachCommand command = new AttachCommand(disk, vmName);

        final StorageSubsystemCommandHandler handler = Mockito.mock(StorageSubsystemCommandHandler.class);
        when(libvirtComputingResourceMock.getStorageHandler()).thenReturn(handler);

        when(handler.handleStorageCommands(command)).thenReturn(new AttachAnswer(disk));

        final LibvirtRequestWrapper wrapper = LibvirtRequestWrapper.getInstance();
        assertNotNull(wrapper);

        final Answer answer = wrapper.execute(command, libvirtComputingResourceMock);
        assertTrue(answer.getResult());
    }

    @Test
    public void testStartCommandFailedConnect() {
        final VirtualMachineTO vmSpec = Mockito.mock(VirtualMachineTO.class);
        final com.cloud.host.Host host = Mockito.mock(com.cloud.host.Host.class);
        final boolean executeInSequence = false;

        final StartCommand command = new StartCommand(vmSpec, host, executeInSequence);

        final KVMStoragePoolManager storagePoolMgr = Mockito.mock(KVMStoragePoolManager.class);
        final LibvirtUtilitiesHelper libvirtUtilitiesHelper = Mockito.mock(LibvirtUtilitiesHelper.class);
        final Connect conn = Mockito.mock(Connect.class);
        final LibvirtVMDef vmDef = Mockito.mock(LibvirtVMDef.class);

        final NicTO nic = Mockito.mock(NicTO.class);
        final NicTO[] nics = new NicTO[]{nic};

        final String vmName = "Test";

        when(libvirtComputingResourceMock.getStoragePoolMgr()).thenReturn(storagePoolMgr);
        when(vmSpec.getNics()).thenReturn(nics);
        when(vmSpec.getType()).thenReturn(VirtualMachine.Type.DomainRouter);
        when(vmSpec.getName()).thenReturn(vmName);
        when(libvirtComputingResourceMock.createVMFromSpec(vmSpec)).thenReturn(vmDef);

        when(libvirtComputingResourceMock.getLibvirtUtilitiesHelper()).thenReturn(libvirtUtilitiesHelper);
        try {
            when(libvirtUtilitiesHelper.getConnectionByType(vmDef.getHvsType())).thenReturn(conn);
            doNothing().when(libvirtComputingResourceMock).createVbd(conn, vmSpec, vmName, vmDef);
        } catch (final LibvirtException e) {
            fail(e.getMessage());
        } catch (final InternalErrorException e) {
            fail(e.getMessage());
        } catch (final URISyntaxException e) {
            fail(e.getMessage());
        }

        when(storagePoolMgr.connectPhysicalDisksViaVmSpec(vmSpec)).thenReturn(false);

        final LibvirtRequestWrapper wrapper = LibvirtRequestWrapper.getInstance();
        assertNotNull(wrapper);

        final Answer answer = wrapper.execute(command, libvirtComputingResourceMock);
        assertFalse(answer.getResult());

        verify(libvirtComputingResourceMock, times(1)).getStoragePoolMgr();
        verify(libvirtComputingResourceMock, times(1)).getLibvirtUtilitiesHelper();
        try {
            verify(libvirtUtilitiesHelper, times(1)).getConnectionByType(vmDef.getHvsType());
        } catch (final LibvirtException e) {
            fail(e.getMessage());
        }
    }

    @SuppressWarnings("unchecked")
    @Test
    public void testStartCommandLibvirtException() {
        final VirtualMachineTO vmSpec = Mockito.mock(VirtualMachineTO.class);
        final com.cloud.host.Host host = Mockito.mock(com.cloud.host.Host.class);
        final boolean executeInSequence = false;

        final StartCommand command = new StartCommand(vmSpec, host, executeInSequence);

        final KVMStoragePoolManager storagePoolMgr = Mockito.mock(KVMStoragePoolManager.class);
        final LibvirtUtilitiesHelper libvirtUtilitiesHelper = Mockito.mock(LibvirtUtilitiesHelper.class);
        final LibvirtVMDef vmDef = Mockito.mock(LibvirtVMDef.class);

        final NicTO nic = Mockito.mock(NicTO.class);
        final NicTO[] nics = new NicTO[]{nic};

        final String vmName = "Test";

        when(libvirtComputingResourceMock.getStoragePoolMgr()).thenReturn(storagePoolMgr);
        when(vmSpec.getName()).thenReturn(vmName);
        when(libvirtComputingResourceMock.createVMFromSpec(vmSpec)).thenReturn(vmDef);

        when(libvirtComputingResourceMock.getLibvirtUtilitiesHelper()).thenReturn(libvirtUtilitiesHelper);
        try {
            when(libvirtUtilitiesHelper.getConnectionByType(vmDef.getHvsType())).thenThrow(LibvirtException.class);
        } catch (final LibvirtException e) {
            fail(e.getMessage());
        }

        final LibvirtRequestWrapper wrapper = LibvirtRequestWrapper.getInstance();
        assertNotNull(wrapper);

        final Answer answer = wrapper.execute(command, libvirtComputingResourceMock);
        assertFalse(answer.getResult());

        verify(libvirtComputingResourceMock, times(1)).getStoragePoolMgr();
        verify(libvirtComputingResourceMock, times(1)).getLibvirtUtilitiesHelper();
        try {
            verify(libvirtUtilitiesHelper, times(1)).getConnectionByType(vmDef.getHvsType());
        } catch (final LibvirtException e) {
            fail(e.getMessage());
        }
    }

    @Test
    public void testStartCommandInternalError() {
        final VirtualMachineTO vmSpec = Mockito.mock(VirtualMachineTO.class);
        final com.cloud.host.Host host = Mockito.mock(com.cloud.host.Host.class);
        final boolean executeInSequence = false;

        final StartCommand command = new StartCommand(vmSpec, host, executeInSequence);

        final KVMStoragePoolManager storagePoolMgr = Mockito.mock(KVMStoragePoolManager.class);
        final LibvirtUtilitiesHelper libvirtUtilitiesHelper = Mockito.mock(LibvirtUtilitiesHelper.class);
        final Connect conn = Mockito.mock(Connect.class);
        final LibvirtVMDef vmDef = Mockito.mock(LibvirtVMDef.class);

        final NicTO nic = Mockito.mock(NicTO.class);
        final NicTO[] nics = new NicTO[]{nic};

        final String vmName = "Test";

        when(libvirtComputingResourceMock.getStoragePoolMgr()).thenReturn(storagePoolMgr);
        when(vmSpec.getNics()).thenReturn(nics);
        when(vmSpec.getType()).thenReturn(VirtualMachine.Type.DomainRouter);
        when(vmSpec.getName()).thenReturn(vmName);
        when(libvirtComputingResourceMock.createVMFromSpec(vmSpec)).thenReturn(vmDef);

        when(libvirtComputingResourceMock.getLibvirtUtilitiesHelper()).thenReturn(libvirtUtilitiesHelper);
        try {
            when(libvirtUtilitiesHelper.getConnectionByType(vmDef.getHvsType())).thenReturn(conn);
            doThrow(InternalErrorException.class).when(libvirtComputingResourceMock).createVbd(conn, vmSpec, vmName, vmDef);
        } catch (final LibvirtException e) {
            fail(e.getMessage());
        } catch (final InternalErrorException e) {
            fail(e.getMessage());
        } catch (final URISyntaxException e) {
            fail(e.getMessage());
        }

        final LibvirtRequestWrapper wrapper = LibvirtRequestWrapper.getInstance();
        assertNotNull(wrapper);

        final Answer answer = wrapper.execute(command, libvirtComputingResourceMock);
        assertFalse(answer.getResult());

        verify(libvirtComputingResourceMock, times(1)).getStoragePoolMgr();
        verify(libvirtComputingResourceMock, times(1)).getLibvirtUtilitiesHelper();
        try {
            verify(libvirtUtilitiesHelper, times(1)).getConnectionByType(vmDef.getHvsType());
        } catch (final LibvirtException e) {
            fail(e.getMessage());
        }
    }

    @Test
    public void testStartCommandUriException() {
        final VirtualMachineTO vmSpec = Mockito.mock(VirtualMachineTO.class);
        final com.cloud.host.Host host = Mockito.mock(com.cloud.host.Host.class);
        final boolean executeInSequence = false;

        final StartCommand command = new StartCommand(vmSpec, host, executeInSequence);

        final KVMStoragePoolManager storagePoolMgr = Mockito.mock(KVMStoragePoolManager.class);
        final LibvirtUtilitiesHelper libvirtUtilitiesHelper = Mockito.mock(LibvirtUtilitiesHelper.class);
        final Connect conn = Mockito.mock(Connect.class);
        final LibvirtVMDef vmDef = Mockito.mock(LibvirtVMDef.class);

        final NicTO nic = Mockito.mock(NicTO.class);
        final NicTO[] nics = new NicTO[]{nic};

        final String vmName = "Test";

        when(libvirtComputingResourceMock.getStoragePoolMgr()).thenReturn(storagePoolMgr);
        when(vmSpec.getNics()).thenReturn(nics);
        when(vmSpec.getType()).thenReturn(VirtualMachine.Type.DomainRouter);
        when(vmSpec.getName()).thenReturn(vmName);
        when(libvirtComputingResourceMock.createVMFromSpec(vmSpec)).thenReturn(vmDef);

        when(libvirtComputingResourceMock.getLibvirtUtilitiesHelper()).thenReturn(libvirtUtilitiesHelper);
        try {
            when(libvirtUtilitiesHelper.getConnectionByType(vmDef.getHvsType())).thenReturn(conn);
            doThrow(URISyntaxException.class).when(libvirtComputingResourceMock).createVbd(conn, vmSpec, vmName, vmDef);
        } catch (final LibvirtException e) {
            fail(e.getMessage());
        } catch (final InternalErrorException e) {
            fail(e.getMessage());
        } catch (final URISyntaxException e) {
            fail(e.getMessage());
        }

        final LibvirtRequestWrapper wrapper = LibvirtRequestWrapper.getInstance();
        assertNotNull(wrapper);

        final Answer answer = wrapper.execute(command, libvirtComputingResourceMock);
        assertFalse(answer.getResult());

        verify(libvirtComputingResourceMock, times(1)).getStoragePoolMgr();
        verify(libvirtComputingResourceMock, times(1)).getLibvirtUtilitiesHelper();
        try {
            verify(libvirtUtilitiesHelper, times(1)).getConnectionByType(vmDef.getHvsType());
        } catch (final LibvirtException e) {
            fail(e.getMessage());
        }
    }

    @Test
    public void testStartCommand() throws Exception {
        final VirtualMachineTO vmSpec = Mockito.mock(VirtualMachineTO.class);
        final com.cloud.host.Host host = Mockito.mock(com.cloud.host.Host.class);
        final boolean executeInSequence = false;

        final StartCommand command = new StartCommand(vmSpec, host, executeInSequence);

        final KVMStoragePoolManager storagePoolMgr = Mockito.mock(KVMStoragePoolManager.class);
        final LibvirtUtilitiesHelper libvirtUtilitiesHelper = Mockito.mock(LibvirtUtilitiesHelper.class);
        final Connect conn = Mockito.mock(Connect.class);
        final LibvirtVMDef vmDef = Mockito.mock(LibvirtVMDef.class);
        final VirtualRoutingResource virtRouterResource = Mockito.mock(VirtualRoutingResource.class);

        final NicTO nic = Mockito.mock(NicTO.class);
        final NicTO[] nics = new NicTO[]{nic};

        final String vmName = "Test";
        final String controlIp = "127.0.0.1";

        when(libvirtComputingResourceMock.getStoragePoolMgr()).thenReturn(storagePoolMgr);
        when(vmSpec.getNics()).thenReturn(nics);
        when(vmSpec.getType()).thenReturn(VirtualMachine.Type.DomainRouter);
        when(vmSpec.getName()).thenReturn(vmName);
        when(libvirtComputingResourceMock.createVMFromSpec(vmSpec)).thenReturn(vmDef);

        when(libvirtComputingResourceMock.getLibvirtUtilitiesHelper()).thenReturn(libvirtUtilitiesHelper);
        try {
            when(libvirtUtilitiesHelper.getConnectionByType(vmDef.getHvsType())).thenReturn(conn);
            doNothing().when(libvirtComputingResourceMock).createVbd(conn, vmSpec, vmName, vmDef);
        } catch (final LibvirtException e) {
            fail(e.getMessage());
        } catch (final InternalErrorException e) {
            fail(e.getMessage());
        } catch (final URISyntaxException e) {
            fail(e.getMessage());
        }

        when(storagePoolMgr.connectPhysicalDisksViaVmSpec(vmSpec)).thenReturn(true);
        try {
            doNothing().when(libvirtComputingResourceMock).createVifs(vmSpec, vmDef);

            when(libvirtComputingResourceMock.startVM(conn, vmName, vmDef.toString())).thenReturn("SUCCESS");

            when(vmSpec.getBootArgs()).thenReturn("ls -lart");
            when(libvirtComputingResourceMock.passCmdLine(vmName, vmSpec.getBootArgs())).thenReturn(true);

            when(nic.getIp()).thenReturn(controlIp);
            when(nic.getType()).thenReturn(TrafficType.Control);
            when(libvirtComputingResourceMock.getVirtRouterResource()).thenReturn(virtRouterResource);
            when(virtRouterResource.connect(controlIp, 1, 5000)).thenReturn(true);
            when(virtRouterResource.isSystemVMSetup(vmName, controlIp)).thenReturn(true);
        } catch (final InternalErrorException e) {
            fail(e.getMessage());
        } catch (final LibvirtException e) {
            fail(e.getMessage());
        }

        try (MockedStatic<SshHelper> sshHelperMockedStatic = Mockito.mockStatic(SshHelper.class)) {
            sshHelperMockedStatic.when(() -> SshHelper.scpTo(
                    Mockito.anyString(), Mockito.anyInt(),
                    Mockito.anyString(), any(File.class), nullable(String.class), Mockito.anyString(),
                    any(String[].class), Mockito.anyString())).thenAnswer(invocation -> null);

            final LibvirtRequestWrapper wrapper = LibvirtRequestWrapper.getInstance();
            assertNotNull(wrapper);

            final Answer answer = wrapper.execute(command, libvirtComputingResourceMock);
            assertTrue(answer.getResult());
        }
        verify(libvirtComputingResourceMock, times(1)).getStoragePoolMgr();
        verify(libvirtComputingResourceMock, times(1)).getLibvirtUtilitiesHelper();
        try {
            verify(libvirtUtilitiesHelper, times(1)).getConnectionByType(vmDef.getHvsType());
        } catch (final LibvirtException e) {
            fail(e.getMessage());
        }
    }

    @Test
    public void testStartCommandIsolationEc2() throws Exception {
        final VirtualMachineTO vmSpec = Mockito.mock(VirtualMachineTO.class);
        final com.cloud.host.Host host = Mockito.mock(com.cloud.host.Host.class);
        final boolean executeInSequence = false;

        final StartCommand command = new StartCommand(vmSpec, host, executeInSequence);

        final KVMStoragePoolManager storagePoolMgr = Mockito.mock(KVMStoragePoolManager.class);
        final LibvirtUtilitiesHelper libvirtUtilitiesHelper = Mockito.mock(LibvirtUtilitiesHelper.class);
        final Connect conn = Mockito.mock(Connect.class);
        final LibvirtVMDef vmDef = Mockito.mock(LibvirtVMDef.class);
        final VirtualRoutingResource virtRouterResource = Mockito.mock(VirtualRoutingResource.class);

        final NicTO nic = Mockito.mock(NicTO.class);
        final NicTO[] nics = new NicTO[]{nic};

        final String vmName = "Test";
        final String controlIp = "127.0.0.1";

        when(libvirtComputingResourceMock.getStoragePoolMgr()).thenReturn(storagePoolMgr);
        when(vmSpec.getNics()).thenReturn(nics);
        when(vmSpec.getType()).thenReturn(VirtualMachine.Type.DomainRouter);
        when(vmSpec.getName()).thenReturn(vmName);
        when(libvirtComputingResourceMock.createVMFromSpec(vmSpec)).thenReturn(vmDef);

        when(libvirtComputingResourceMock.getLibvirtUtilitiesHelper()).thenReturn(libvirtUtilitiesHelper);
        try {
            when(libvirtUtilitiesHelper.getConnectionByType(vmDef.getHvsType())).thenReturn(conn);
            doNothing().when(libvirtComputingResourceMock).createVbd(conn, vmSpec, vmName, vmDef);
        } catch (final LibvirtException e) {
            fail(e.getMessage());
        } catch (final InternalErrorException e) {
            fail(e.getMessage());
        } catch (final URISyntaxException e) {
            fail(e.getMessage());
        }

        when(storagePoolMgr.connectPhysicalDisksViaVmSpec(vmSpec)).thenReturn(true);
        try {
            doNothing().when(libvirtComputingResourceMock).createVifs(vmSpec, vmDef);

            when(libvirtComputingResourceMock.startVM(conn, vmName, vmDef.toString())).thenReturn("SUCCESS");


            when(vmSpec.getBootArgs()).thenReturn("ls -lart");
            when(libvirtComputingResourceMock.passCmdLine(vmName, vmSpec.getBootArgs())).thenReturn(true);

            when(nic.getIp()).thenReturn(controlIp);
            when(nic.getType()).thenReturn(TrafficType.Control);
            when(libvirtComputingResourceMock.getVirtRouterResource()).thenReturn(virtRouterResource);
            when(virtRouterResource.connect(controlIp, 1, 5000)).thenReturn(true);
            when(virtRouterResource.isSystemVMSetup(vmName, controlIp)).thenReturn(true);
        } catch (final InternalErrorException e) {
            fail(e.getMessage());
        } catch (final LibvirtException e) {
            fail(e.getMessage());
        }

        try (MockedStatic<SshHelper> sshHelperMockedStatic = Mockito.mockStatic(SshHelper.class)) {
            sshHelperMockedStatic.when(() -> SshHelper.scpTo(
                    Mockito.anyString(), Mockito.anyInt(),
                    Mockito.anyString(), any(File.class), nullable(String.class), Mockito.anyString(),
                    any(String[].class), Mockito.anyString())).thenAnswer(invocation -> null);
            final LibvirtRequestWrapper wrapper = LibvirtRequestWrapper.getInstance();
            assertNotNull(wrapper);

            final Answer answer = wrapper.execute(command, libvirtComputingResourceMock);
            assertTrue(answer.getResult());

            verify(libvirtComputingResourceMock, times(1)).getStoragePoolMgr();
            verify(libvirtComputingResourceMock, times(1)).getLibvirtUtilitiesHelper();
            try {
                verify(libvirtUtilitiesHelper, times(1)).getConnectionByType(vmDef.getHvsType());
            } catch (final LibvirtException e) {
                fail(e.getMessage());
            }
        }
    }

    @Test
    public void testStartCommandHostMemory() {
        final VirtualMachineTO vmSpec = Mockito.mock(VirtualMachineTO.class);
        final com.cloud.host.Host host = Mockito.mock(com.cloud.host.Host.class);
        final boolean executeInSequence = false;

        final StartCommand command = new StartCommand(vmSpec, host, executeInSequence);

        final KVMStoragePoolManager storagePoolMgr = Mockito.mock(KVMStoragePoolManager.class);
        final LibvirtUtilitiesHelper libvirtUtilitiesHelper = Mockito.mock(LibvirtUtilitiesHelper.class);
        final Connect conn = Mockito.mock(Connect.class);
        final LibvirtVMDef vmDef = Mockito.mock(LibvirtVMDef.class);

        final NicTO nic = Mockito.mock(NicTO.class);
        final NicTO[] nics = new NicTO[]{nic};
        final String vmName = "Test";

        when(libvirtComputingResourceMock.getStoragePoolMgr()).thenReturn(storagePoolMgr);
        when(vmSpec.getNics()).thenReturn(nics);
        when(vmSpec.getType()).thenReturn(VirtualMachine.Type.User);
        when(vmSpec.getName()).thenReturn(vmName);
        when(vmSpec.getDisks()).thenReturn(new DiskTO[]{diskToMock});
        when(diskToMock.getData()).thenReturn(new VolumeObjectTO());
        when(libvirtComputingResourceMock.createVMFromSpec(vmSpec)).thenReturn(vmDef);

        when(libvirtComputingResourceMock.recreateCheckpointsOnVm(any(), any(), any())).thenReturn(true);

        when(libvirtComputingResourceMock.getLibvirtUtilitiesHelper()).thenReturn(libvirtUtilitiesHelper);
        try {
            when(libvirtUtilitiesHelper.getConnectionByType(vmDef.getHvsType())).thenReturn(conn);
            doNothing().when(libvirtComputingResourceMock).createVbd(conn, vmSpec, vmName, vmDef);
        } catch (final LibvirtException e) {
            fail(e.getMessage());
        } catch (final InternalErrorException e) {
            fail(e.getMessage());
        } catch (final URISyntaxException e) {
            fail(e.getMessage());
        }

        when(storagePoolMgr.connectPhysicalDisksViaVmSpec(vmSpec)).thenReturn(true);

        final LibvirtRequestWrapper wrapper = LibvirtRequestWrapper.getInstance();
        assertNotNull(wrapper);

        final Answer answer = wrapper.execute(command, libvirtComputingResourceMock);
        assertTrue(answer.getResult());
    }


    @Test
    public void testUpdateHostPasswordCommand() {
        final LibvirtUtilitiesHelper libvirtUtilitiesHelper = Mockito.mock(LibvirtUtilitiesHelper.class);
        final Script script = Mockito.mock(Script.class);

        final String hostIp = "127.0.0.1";
        final String username = "root";
        final String newPassword = "password";

        final UpdateHostPasswordCommand command = new UpdateHostPasswordCommand(username, newPassword, hostIp);

        when(libvirtComputingResourceMock.getLibvirtUtilitiesHelper()).thenReturn(libvirtUtilitiesHelper);
        when(libvirtComputingResourceMock.getUpdateHostPasswdPath()).thenReturn("/tmp");
        when(libvirtUtilitiesHelper.buildScript(libvirtComputingResourceMock.getUpdateHostPasswdPath())).thenReturn(script);

        when(script.execute()).thenReturn(null);

        final LibvirtRequestWrapper wrapper = LibvirtRequestWrapper.getInstance();
        assertNotNull(wrapper);

        final Answer answer = wrapper.execute(command, libvirtComputingResourceMock);

        assertTrue(answer.getResult());
    }

    @Test
    public void testUpdateHostPasswordCommandFail() {
        final LibvirtUtilitiesHelper libvirtUtilitiesHelper = Mockito.mock(LibvirtUtilitiesHelper.class);
        final Script script = Mockito.mock(Script.class);

        final String hostIp = "127.0.0.1";
        final String username = "root";
        final String newPassword = "password";

        final UpdateHostPasswordCommand command = new UpdateHostPasswordCommand(username, newPassword, hostIp);

        when(libvirtComputingResourceMock.getLibvirtUtilitiesHelper()).thenReturn(libvirtUtilitiesHelper);
        when(libvirtComputingResourceMock.getUpdateHostPasswdPath()).thenReturn("/tmp");
        when(libvirtUtilitiesHelper.buildScript(libvirtComputingResourceMock.getUpdateHostPasswdPath())).thenReturn(script);

        when(script.execute()).thenReturn("#FAIL");

        final LibvirtRequestWrapper wrapper = LibvirtRequestWrapper.getInstance();
        assertNotNull(wrapper);

        final Answer answer = wrapper.execute(command, libvirtComputingResourceMock);

        assertFalse(answer.getResult());
    }

    @Test
    public void testIsInterface () {
        final LibvirtComputingResource lvcr = new LibvirtComputingResource();
        assertFalse(lvcr.isInterface("bla"));
        assertTrue(lvcr.isInterface("p99p00"));
        assertTrue(lvcr.isInterface("lo1"));
        assertTrue(lvcr.isInterface("lo_11"));
        assertTrue(lvcr.isInterface("lo_public_1"));
        assertTrue(lvcr.isInterface("dummy0"));
        assertTrue(lvcr.isInterface("dummy_0"));
        assertTrue(lvcr.isInterface("dummy_private_0"));
        for  (final String ifNamePattern : lvcr.ifNamePatterns) {
            // excluding regexps as "\\\\d+" won't replace with String.replaceAll(String,String);
            if (!ifNamePattern.contains("\\")) {
                final String ifName = ifNamePattern.replaceFirst("\\^", "") + "0";
                assertTrue("The pattern '" + ifNamePattern + "' is expected to be valid for interface " + ifName,lvcr.isInterface(ifName));
            }
        }
    }

    @Test
    public void testMemoryFreeInKBsDomainReturningOfSomeMemoryStatistics() throws LibvirtException {
        if (!System.getProperty("os.name").equals("Linux")) {
            return;
        }
        LibvirtComputingResource libvirtComputingResource = new LibvirtComputingResource();

        MemoryStatistic[] mem = createMemoryStatisticFreeMemory100();
        Domain domainMock = getDomainConfiguredToReturnMemoryStatistic(mem);
        long memoryFreeInKBs = libvirtComputingResource.getMemoryFreeInKBs(domainMock);

        Assert.assertEquals(100, memoryFreeInKBs);
    }

    @Test
    public void testMemoryFreeInKBsDomainReturningNoMemoryStatistics() throws LibvirtException {
        LibvirtComputingResource libvirtComputingResource = new LibvirtComputingResource();

        Domain domainMock = getDomainConfiguredToReturnMemoryStatistic(null);
        long memoryFreeInKBs = libvirtComputingResource.getMemoryFreeInKBs(domainMock);

        Assert.assertEquals(-1, memoryFreeInKBs);
    }

    @Test
    public void getMemoryFreeInKBsTestDomainReturningIncompleteArray() throws LibvirtException {
        if (!System.getProperty("os.name").equals("Linux")) {
            return;
        }
        LibvirtComputingResource libvirtComputingResource = new LibvirtComputingResource();

        MemoryStatistic[] mem = createMemoryStatisticFreeMemory100();
        mem[0].setTag(0);
        Domain domainMock = getDomainConfiguredToReturnMemoryStatistic(mem);
        long memoryFreeInKBs = libvirtComputingResource.getMemoryFreeInKBs(domainMock);

        Assert.assertEquals(-1, memoryFreeInKBs);
    }

    private MemoryStatistic[] createMemoryStatisticFreeMemory100() {
        virDomainMemoryStats stat = new virDomainMemoryStats();
        stat.val = 100;
        stat.tag = 4;

        MemoryStatistic[] mem = new MemoryStatistic[1];
        mem[0] = new MemoryStatistic(stat);
        return mem;
    }

    private Domain getDomainConfiguredToReturnMemoryStatistic(MemoryStatistic[] mem) throws LibvirtException {
        Domain domainMock = Mockito.mock(Domain.class);
        when(domainMock.memoryStats(20)).thenReturn(mem);
        return domainMock;
    }

    @Test
    public void testSetQuotaAndPeriod() {
        double pct = 0.33d;
        Mockito.when(vmTO.getLimitCpuUse()).thenReturn(true);
        Mockito.when(vmTO.getCpuQuotaPercentage()).thenReturn(pct);
        CpuTuneDef cpuTuneDef = new CpuTuneDef();
        final LibvirtComputingResource lcr = new LibvirtComputingResource();
        lcr.setQuotaAndPeriod(vmTO, cpuTuneDef);
        Assert.assertEquals((int) (CpuTuneDef.DEFAULT_PERIOD * pct), cpuTuneDef.getQuota());
        Assert.assertEquals(CpuTuneDef.DEFAULT_PERIOD, cpuTuneDef.getPeriod());
    }

    @Test
    public void testSetQuotaAndPeriodNoCpuLimitUse() {
        Mockito.when(vmTO.getLimitCpuUse()).thenReturn(false);
        CpuTuneDef cpuTuneDef = new CpuTuneDef();
        final LibvirtComputingResource lcr = new LibvirtComputingResource();
        lcr.setQuotaAndPeriod(vmTO, cpuTuneDef);
        Assert.assertEquals(0, cpuTuneDef.getQuota());
        Assert.assertEquals(0, cpuTuneDef.getPeriod());
    }

    @Test
    public void testSetQuotaAndPeriodMinQuota() {
        double pct = 0.01d;
        Mockito.when(vmTO.getLimitCpuUse()).thenReturn(true);
        Mockito.when(vmTO.getCpuQuotaPercentage()).thenReturn(pct);
        CpuTuneDef cpuTuneDef = new CpuTuneDef();
        final LibvirtComputingResource lcr = new LibvirtComputingResource();
        lcr.setQuotaAndPeriod(vmTO, cpuTuneDef);
        Assert.assertEquals(CpuTuneDef.MIN_QUOTA, cpuTuneDef.getQuota());
        Assert.assertEquals((int) (CpuTuneDef.MIN_QUOTA / pct), cpuTuneDef.getPeriod());
    }

    @Test
    public void testUnknownCommand() {
        libvirtComputingResourceMock = new LibvirtComputingResource();
        Command cmd = new Command() {
            @Override public boolean executeInSequence() {
                return false;
            }
        };
        Answer ans = libvirtComputingResourceMock.executeRequest(cmd);
        assertTrue(ans instanceof UnsupportedAnswer);
    }

    @Test
    public void testKnownCommand() {
        libvirtComputingResourceMock = new LibvirtComputingResource();
        Command cmd = new PingTestCommand() {
            @Override public boolean executeInSequence() {
                throw new NullPointerException("test succeeded");
            }
        };
        Answer ans = libvirtComputingResourceMock.executeRequest(cmd);
        assertFalse(ans instanceof UnsupportedAnswer);
        assertTrue(ans instanceof Answer);
    }

    @Test
    public void testAddExtraConfigComponentEmptyExtraConfig() {
        libvirtComputingResourceMock = new LibvirtComputingResource();
        libvirtComputingResourceMock.addExtraConfigComponent(new HashMap<>(), vmDef);
        Mockito.verify(vmDef, never()).addComp(any());
    }

    @Test
    public void testAddExtraConfigComponentNotEmptyExtraConfig() {
        libvirtComputingResourceMock = new LibvirtComputingResource();
        Map<String, String> extraConfig = new HashMap<>();
        extraConfig.put("extraconfig-1", "value1");
        extraConfig.put("extraconfig-2", "value2");
        extraConfig.put("extraconfig-3", "value3");
        libvirtComputingResourceMock.addExtraConfigComponent(extraConfig, vmDef);
        Mockito.verify(vmDef, times(1)).addComp(any());
    }

    public void validateGetCurrentMemAccordingToMemBallooningWithoutMemBalooning(){
        VirtualMachineTO vmTo = Mockito.mock(VirtualMachineTO.class);
        Mockito.when(vmTo.getType()).thenReturn(Type.User);
        LibvirtComputingResource libvirtComputingResource = new LibvirtComputingResource();
        libvirtComputingResource.noMemBalloon = true;
        long maxMemory = 2048;

        long currentMemory = libvirtComputingResource.getCurrentMemAccordingToMemBallooning(vmTo, maxMemory);
        Assert.assertEquals(maxMemory, currentMemory);
        Mockito.verify(vmTo, Mockito.times(0)).getMinRam();
    }

    @Test
    public void validateGetCurrentMemAccordingToMemBallooningWithtMemBalooning(){
        LibvirtComputingResource libvirtComputingResource = new LibvirtComputingResource();
        libvirtComputingResource.noMemBalloon = false;

        long maxMemory = 2048;
        long minMemory = ByteScaleUtils.mebibytesToBytes(64);

        VirtualMachineTO vmTo = Mockito.mock(VirtualMachineTO.class);
        Mockito.when(vmTo.getType()).thenReturn(Type.User);
        Mockito.when(vmTo.getMinRam()).thenReturn(minMemory);

        long currentMemory = libvirtComputingResource.getCurrentMemAccordingToMemBallooning(vmTo, maxMemory);
        Assert.assertEquals(ByteScaleUtils.bytesToKibibytes(minMemory), currentMemory);
        Mockito.verify(vmTo).getMinRam();
    }

    @Test
    public void validateCreateGuestResourceDefWithVcpuMaxLimit(){
        LibvirtComputingResource libvirtComputingResource = new LibvirtComputingResource();
        VirtualMachineTO vmTo = Mockito.mock(VirtualMachineTO.class);
        int maxCpu = 16;

        Mockito.when(vmTo.getVcpuMaxLimit()).thenReturn(maxCpu);

        LibvirtVMDef.GuestResourceDef grd = libvirtComputingResource.createGuestResourceDef(vmTo);
        Assert.assertEquals(maxCpu, grd.getMaxVcpu());
    }

    @Test
    public void validateCreateGuestResourceDefWithVcpuMaxLimitAsNull(){
        LibvirtComputingResource libvirtComputingResource = new LibvirtComputingResource();
        VirtualMachineTO vmTo = Mockito.mock(VirtualMachineTO.class);
        int min = 1;

        Mockito.when(vmTo.getCpus()).thenReturn(min);
        Mockito.when(vmTo.getVcpuMaxLimit()).thenReturn(null);

        LibvirtVMDef.GuestResourceDef grd = libvirtComputingResource.createGuestResourceDef(vmTo);
        Assert.assertEquals(min, grd.getMaxVcpu());
    }

    @Test
    public void validateGetDomainMemory() throws LibvirtException{
        long valueExpected = ByteScaleUtils.KiB;

        Mockito.doReturn(valueExpected).when(domainMock).getMaxMemory();
        Assert.assertEquals(valueExpected, LibvirtComputingResource.getDomainMemory(domainMock));
    }

    private VcpuInfo createVcpuInfoWithState(VcpuInfo.VcpuState state) {
        VcpuInfo vcpu = new VcpuInfo();
        vcpu.state = state;
        return vcpu;
    }

    @Test
    public void validateCountDomainRunningVcpus() throws LibvirtException{
        VcpuInfo vcpus[] = new VcpuInfo[5];
        long valueExpected = 3; // 3 vcpus with state VIR_VCPU_RUNNING

        vcpus[0] = createVcpuInfoWithState(VcpuInfo.VcpuState.VIR_VCPU_BLOCKED);
        vcpus[1] = createVcpuInfoWithState(VcpuInfo.VcpuState.VIR_VCPU_OFFLINE);
        vcpus[2] = createVcpuInfoWithState(VcpuInfo.VcpuState.VIR_VCPU_RUNNING);
        vcpus[3] = createVcpuInfoWithState(VcpuInfo.VcpuState.VIR_VCPU_RUNNING);
        vcpus[4] = createVcpuInfoWithState(VcpuInfo.VcpuState.VIR_VCPU_RUNNING);

        Mockito.doReturn(vcpus).when(domainMock).getVcpusInfo();
        long result =  LibvirtComputingResource.countDomainRunningVcpus(domainMock);

        Assert.assertEquals(valueExpected, result);
    }

    public void setDiskIoDriverTestIoUring() {
        DiskDef diskDef = configureAndTestSetDiskIoDriverTest(HYPERVISOR_LIBVIRT_VERSION_SUPPORTS_IOURING, HYPERVISOR_QEMU_VERSION_SUPPORTS_IOURING);
        Assert.assertEquals(IoDriverPolicy.IO_URING, diskDef.getIoDriver());
    }

    @Test
    public void setDiskIoDriverTestLibvirtSupportsIoUring() {
        DiskDef diskDef = configureAndTestSetDiskIoDriverTest(123l, HYPERVISOR_QEMU_VERSION_SUPPORTS_IOURING);
        Assert.assertNotEquals(IoDriverPolicy.IO_URING, diskDef.getIoDriver());
    }

    @Test
    public void setDiskIoDriverTestQemuSupportsIoUring() {
        DiskDef diskDef = configureAndTestSetDiskIoDriverTest(HYPERVISOR_LIBVIRT_VERSION_SUPPORTS_IOURING, 123l);
        Assert.assertNotEquals(IoDriverPolicy.IO_URING, diskDef.getIoDriver());
    }

    @Test
    public void setDiskIoDriverTestNoSupportToIoUring() {
        DiskDef diskDef = configureAndTestSetDiskIoDriverTest(123l, 123l);
        Assert.assertNotEquals(IoDriverPolicy.IO_URING, diskDef.getIoDriver());
    }

    private DiskDef configureAndTestSetDiskIoDriverTest(long hypervisorLibvirtVersion, long hypervisorQemuVersion) {
        DiskDef diskDef = new DiskDef();
        LibvirtComputingResource libvirtComputingResourceSpy = Mockito.spy(new LibvirtComputingResource());
        libvirtComputingResourceSpy.setDiskIoDriver(diskDef, IoDriverPolicy.IO_URING);
        return diskDef;
    }

    private SchedUlongParameter[] createSchedParametersWithCpuSharesOf2000 () {
        SchedUlongParameter[] params = new SchedUlongParameter[1];
        params[0] = new SchedUlongParameter();
        params[0].field = "cpu_shares";
        params[0].value = 2000;

        return params;
    }

    private SchedUlongParameter[] createSchedParametersWithoutCpuShares () {
        SchedUlongParameter[] params = new SchedUlongParameter[1];
        params[0] = new SchedUlongParameter();
        params[0].field = "weight";
        params[0].value = 200;

        return params;
    }

    @Test
    public void getCpuSharesTestReturnCpuSharesIfFound() throws LibvirtException {
        SchedUlongParameter[] cpuSharesOf2000 = createSchedParametersWithCpuSharesOf2000();

        Mockito.when(domainMock.getSchedulerParameters()).thenReturn(cpuSharesOf2000);
        int cpuShares = LibvirtComputingResource.getCpuShares(domainMock);

        Assert.assertEquals(2000, cpuShares);
    }

    @Test
    public void getCpuSharesTestReturnZeroIfCpuSharesNotFound() throws LibvirtException {
        SchedUlongParameter[] withoutCpuShares = createSchedParametersWithoutCpuShares();

        Mockito.when(domainMock.getSchedulerParameters()).thenReturn(withoutCpuShares);
        int actualValue = LibvirtComputingResource.getCpuShares(domainMock);

        Assert.assertEquals(0, actualValue);
    }

    @Test
    public void setCpuSharesTestSuccessfullySetCpuShares() throws LibvirtException {
        LibvirtComputingResource.setCpuShares(domainMock, 2000);
        Mockito.verify(domainMock, times(1)).setSchedulerParameters(Mockito.argThat(schedParameters -> {
            if (schedParameters == null || schedParameters.length > 1 || !(schedParameters[0] instanceof SchedUlongParameter)) {
                return false;
            }
            SchedUlongParameter param = (SchedUlongParameter) schedParameters[0];
            if (param.field != "cpu_shares" || param.value != 2000) {
                return false;
            }
            return true;
        }));
    }

    @Test
    public void testConfigureLocalStorageWithEmptyParams() throws ConfigurationException {
        libvirtComputingResourceSpy.configureLocalStorage();
    }

    @Test
    public void testConfigureLocalStorageWithMultiplePaths() throws ConfigurationException {
        try (MockedStatic<AgentPropertiesFileHandler> ignored = Mockito.mockStatic(AgentPropertiesFileHandler.class)) {
            Mockito.when(AgentPropertiesFileHandler.getPropertyValue(Mockito.eq(AgentProperties.LOCAL_STORAGE_PATH)))
                   .thenReturn("/var/lib/libvirt/images/,/var/lib/libvirt/images2/");
            Mockito.when(AgentPropertiesFileHandler.getPropertyValue(Mockito.eq(AgentProperties.LOCAL_STORAGE_UUID)))
                   .thenReturn(UUID.randomUUID().toString() + "," + UUID.randomUUID().toString());

            libvirtComputingResourceSpy.configureLocalStorage();
        }
    }

    @Test(expected = ConfigurationException.class)
    public void testConfigureLocalStorageWithDifferentLength() throws Exception {
        try (MockedStatic<AgentPropertiesFileHandler> ignored = Mockito.mockStatic(AgentPropertiesFileHandler.class)) {
            Mockito.when(AgentPropertiesFileHandler.getPropertyValue(Mockito.eq(AgentProperties.LOCAL_STORAGE_PATH)))
                   .thenReturn("/var/lib/libvirt/images/,/var/lib/libvirt/images2/");
            Mockito.when(AgentPropertiesFileHandler.getPropertyValue(Mockito.eq(AgentProperties.LOCAL_STORAGE_UUID)))
                   .thenReturn(UUID.randomUUID().toString());

            libvirtComputingResourceSpy.configureLocalStorage();
        }
    }

    @Test(expected = ConfigurationException.class)
    public void testConfigureLocalStorageWithInvalidUUID() throws ConfigurationException {
        try (MockedStatic<AgentPropertiesFileHandler> ignored = Mockito.mockStatic(AgentPropertiesFileHandler.class)) {
            Mockito.when(AgentPropertiesFileHandler.getPropertyValue(Mockito.eq(AgentProperties.LOCAL_STORAGE_PATH)))
                   .thenReturn("/var/lib/libvirt/images/");
            Mockito.when(AgentPropertiesFileHandler.getPropertyValue(Mockito.eq(AgentProperties.LOCAL_STORAGE_UUID)))
                   .thenReturn("111111");

            libvirtComputingResourceSpy.configureLocalStorage();
        }
    }

    @Test
    public void defineResourceNetworkInterfacesTestUseProperties() {
        NetworkInterface networkInterfaceMock1 = Mockito.mock(NetworkInterface.class);
        NetworkInterface networkInterfaceMock2 = Mockito.mock(NetworkInterface.class);

        try (MockedStatic<AgentPropertiesFileHandler> ignored = Mockito.mockStatic(AgentPropertiesFileHandler.class);
             MockedStatic<NetUtils> netUtilsMockedStatic = Mockito.mockStatic(NetUtils.class)) {
            Mockito.when(AgentPropertiesFileHandler.getPropertyValue(any())).thenReturn("cloudbr15",
                    "cloudbr28");

            Mockito.when(NetUtils.getNetworkInterface(Mockito.anyString())).thenReturn(networkInterfaceMock1,
                    networkInterfaceMock2);

            libvirtComputingResourceSpy.defineResourceNetworkInterfaces(null);

            ArgumentCaptor<String> keyCaptor = ArgumentCaptor.forClass(String.class);
            netUtilsMockedStatic.verify(() -> NetUtils.getNetworkInterface(keyCaptor.capture()), Mockito.times(2));


            List<String> keys = keyCaptor.getAllValues();
            Assert.assertEquals("cloudbr15", keys.get(0));
            Assert.assertEquals("cloudbr28", keys.get(1));

            Assert.assertEquals("cloudbr15", libvirtComputingResourceSpy.privBridgeName);
            Assert.assertEquals("cloudbr28", libvirtComputingResourceSpy.publicBridgeName);

            Assert.assertEquals(networkInterfaceMock1, libvirtComputingResourceSpy.getPrivateNic());
            Assert.assertEquals(networkInterfaceMock2, libvirtComputingResourceSpy.getPublicNic());
        }
    }

    @Test
    public void testGetNetworkStats() {
        doReturn(networkStats[0] + ":" + networkStats[1]).when(libvirtComputingResourceSpy).networkUsage(privateIp, "get", null, publicIp);
        doReturn(defaultStats[0] + ":" + defaultStats[1]).when(libvirtComputingResourceSpy).networkUsage(privateIp, "get", null, null);

        long[] stats = libvirtComputingResourceSpy.getNetworkStats(privateIp, publicIp);
        assertEquals(2, stats.length);
        assertEquals(networkStats[0], stats[0]);
        assertEquals(networkStats[1], stats[1]);

        stats = libvirtComputingResourceSpy.getNetworkStats(privateIp);
        assertEquals(2, stats.length);
        Assert.assertEquals(0, stats[0]);
        Assert.assertEquals(0, stats[1]);
    }

    @Test
    public void testGetVPCNetworkStats() {
        doReturn(vpcStats[0] + ":" + vpcStats[1]).when(libvirtComputingResourceSpy).configureVPCNetworkUsage(privateIp, publicIp, "get", null);
        doReturn(defaultStats[0] + ":" + defaultStats[1]).when(libvirtComputingResourceSpy).configureVPCNetworkUsage(privateIp, null, "get", null);

        long[] stats = libvirtComputingResourceSpy.getVPCNetworkStats(privateIp, publicIp, "get");
        assertEquals(2, stats.length);
        assertEquals(vpcStats[0], stats[0]);
        assertEquals(vpcStats[1], stats[1]);

        stats = libvirtComputingResourceSpy.getVPCNetworkStats(privateIp, null, "get");
        assertEquals(2, stats.length);
        Assert.assertEquals(0, stats[0]);
        Assert.assertEquals(0, stats[1]);
    }

    @Test
    public void testGetHaproxyStats() {
        doReturn(lbStats[0] + "").when(libvirtComputingResourceSpy).getHaproxyStats(privateIp, publicIp, port);
        long[] stats = libvirtComputingResourceSpy.getNetworkLbStats(privateIp, publicIp, port);
        assertEquals(1, stats.length);
        assertEquals(lbStats[0], stats[0]);

        doReturn("0").when(libvirtComputingResourceSpy).getHaproxyStats(privateIp, publicIp, port);
        stats = libvirtComputingResourceSpy.getNetworkLbStats(privateIp, publicIp, port);
        assertEquals(1, stats.length);
        Assert.assertEquals(0, stats[0]);
    }

    @Test
    public void testGetHaproxyStatsMethod() throws Exception {
        try (MockedConstruction<Script> scriptMockedConstruction = Mockito.mockConstruction(Script.class,
                (mock, context) -> {
                    doNothing().when(mock).add(Mockito.anyString());
                    when(mock.execute()).thenReturn(null);
                    when(mock.execute(any())).thenReturn(null);
                });
             MockedConstruction<OneLineParser> ignored = Mockito.mockConstruction(OneLineParser.class, (mock, context) -> {
                 when(mock.getLine()).thenReturn("result");
             })) {

            String result = libvirtComputingResourceSpy.getHaproxyStats(privateIp, publicIp, port);

            Assert.assertEquals("result", result);
            verify(scriptMockedConstruction.constructed().get(0), times(4)).add(Mockito.anyString());
            verify(scriptMockedConstruction.constructed().get(0)).add("get_haproxy_stats.sh");
            verify(scriptMockedConstruction.constructed().get(0)).add(privateIp);
            verify(scriptMockedConstruction.constructed().get(0)).add(publicIp);
            verify(scriptMockedConstruction.constructed().get(0)).add(String.valueOf(port));
        }
    }

   @Test
    public void testGetDiskPathFromDiskDefForRBD() {
        DiskDef diskDef = new DiskDef();
        diskDef.defNetworkBasedDisk("cloudstack/diskpath", "1.1.1.1", 3300, "username", "uuid", 0,
                DiskDef.DiskBus.VIRTIO, DiskDef.DiskProtocol.RBD, DiskDef.DiskFmtType.RAW);
        String diskPath = libvirtComputingResourceSpy.getDiskPathFromDiskDef(diskDef);
        Assert.assertEquals("diskpath", diskPath);
    }

    @Test
    public void testGetDiskPathFromDiskDefForNFS() {
        DiskDef diskDef = new DiskDef();
        diskDef.defFileBasedDisk("/mnt/pool/filepath", 0, DiskDef.DiskBus.VIRTIO, DiskDef.DiskFmtType.QCOW2);
        String diskPath = libvirtComputingResourceSpy.getDiskPathFromDiskDef(diskDef);
        Assert.assertEquals("filepath", diskPath);
    }

    @Test
    public void testGetDiskPathFromDiskDefForNFSWithNullPath() {
        DiskDef diskDef = new DiskDef();
        diskDef.defFileBasedDisk(null, 0, DiskDef.DiskBus.VIRTIO, DiskDef.DiskFmtType.QCOW2);
        String diskPath = libvirtComputingResourceSpy.getDiskPathFromDiskDef(diskDef);
        Assert.assertNull(diskPath);
    }

    @Test
    public void testGetDiskPathFromDiskDefForNFSWithUnsupportedPath() {
        DiskDef diskDef = new DiskDef();
        diskDef.defFileBasedDisk("/mnt/unsupported-path", 0, DiskDef.DiskBus.VIRTIO, DiskDef.DiskFmtType.QCOW2);
        String diskPath = libvirtComputingResourceSpy.getDiskPathFromDiskDef(diskDef);
        Assert.assertNull(diskPath);
    }

    @Test
    public void testNetworkUsageMethod1() throws Exception {
        try (MockedConstruction<Script> scriptMockedConstruction = Mockito.mockConstruction(Script.class,
                (mock, context) -> {
                    doNothing().when(mock).add(Mockito.anyString());
                    when(mock.execute()).thenReturn(null);
                    when(mock.execute(any())).thenReturn(null);
                }); MockedConstruction<OneLineParser> ignored2 = Mockito.mockConstruction(OneLineParser.class,
                (mock, context) -> {when(mock.getLine()).thenReturn("result");})) {

            String result = libvirtComputingResourceSpy.networkUsage(privateIp, "get", "eth0", publicIp);

            Assert.assertEquals("result", result);
            verify(scriptMockedConstruction.constructed().get(0), times(3)).add(Mockito.anyString());
            verify(scriptMockedConstruction.constructed().get(0)).add("netusage.sh");
            verify(scriptMockedConstruction.constructed().get(0)).add(privateIp);
            verify(scriptMockedConstruction.constructed().get(0)).add("-g");

            verify(scriptMockedConstruction.constructed().get(0)).add("-l", publicIp);
        }
    }

    @Test
    public void testNetworkUsageMethod2() throws Exception {
        try (MockedConstruction<Script> scriptMockedConstruction = Mockito.mockConstruction(Script.class,
                (mock, context) -> {
                    doNothing().when(mock).add(Mockito.anyString());
                    when(mock.execute()).thenReturn(null);
                    when(mock.execute(any())).thenReturn(null);
                }); MockedConstruction<OneLineParser> ignored2 = Mockito.mockConstruction(OneLineParser.class,
                (mock, context) -> {when(mock.getLine()).thenReturn("result");})) {

            String result = libvirtComputingResourceSpy.networkUsage(privateIp, "get", "eth0", null);

            Assert.assertEquals("result", result);
            verify(scriptMockedConstruction.constructed().get(0), times(3)).add(Mockito.anyString());
            verify(scriptMockedConstruction.constructed().get(0)).add("netusage.sh");
            verify(scriptMockedConstruction.constructed().get(0)).add(privateIp);
            verify(scriptMockedConstruction.constructed().get(0)).add("-g");
        }
    }

    @Test
    public void getVmsToSetMemoryBalloonStatsPeriodTestLibvirtError() throws LibvirtException {
        Mockito.when(connMock.listDomains()).thenThrow(LibvirtException.class);

        List<Integer> result = libvirtComputingResourceSpy.getVmsToSetMemoryBalloonStatsPeriod(connMock);

        Mockito.verify(loggerMock).error(Mockito.anyString(), (Throwable) any());
        Assert.assertTrue(result.isEmpty());
    }

    @Test
    public void getVmsToSetMemoryBalloonStatsPeriodTestWithNoVMs() throws LibvirtException {
        Mockito.when(connMock.listDomains()).thenReturn(new int[0]);

        List<Integer> result = libvirtComputingResourceSpy.getVmsToSetMemoryBalloonStatsPeriod(connMock);

        Mockito.verify(loggerMock).info("Skipping the memory balloon stats period setting, since there are no VMs (active Libvirt domains) on this host.");
        Assert.assertTrue(result.isEmpty());
    }

    @Test
    public void getVmsToSetMemoryBalloonStatsPeriodTestWhenSuccessfullyGetVmIds() throws LibvirtException {
        int[] fakeList = new int[]{1};
        List<Integer> expected = Arrays.asList(ArrayUtils.toObject(fakeList));
        Mockito.when(connMock.listDomains()).thenReturn(fakeList);

        List<Integer> result = libvirtComputingResourceSpy.getVmsToSetMemoryBalloonStatsPeriod(connMock);

        Assert.assertEquals(expected, result);
    }

    @Test
    public void getCurrentVmBalloonStatsPeriodTestWhenMemBalloonIsDisabled() {
        Integer expected = 0;
        try (MockedStatic<AgentPropertiesFileHandler> ignored = Mockito.mockStatic(AgentPropertiesFileHandler.class)) {
            Mockito.when(AgentPropertiesFileHandler.getPropertyValue(Mockito.eq(AgentProperties.VM_MEMBALLOON_DISABLE)))
                   .thenReturn(true);

            Integer result = libvirtComputingResourceSpy.getCurrentVmBalloonStatsPeriod();

            Assert.assertEquals(expected, result);
        }
    }

    @Test
    public void getCurrentVmBalloonStatsPeriodTestWhenStatsPeriodIsZero() {
        Integer expected = 0;
        try (MockedStatic<AgentPropertiesFileHandler> ignored = Mockito.mockStatic(AgentPropertiesFileHandler.class)) {
            Mockito.when(AgentPropertiesFileHandler.getPropertyValue(Mockito.eq(AgentProperties.VM_MEMBALLOON_DISABLE)))
                   .thenReturn(false);
            Mockito.when(
                           AgentPropertiesFileHandler.getPropertyValue(Mockito.eq(AgentProperties.VM_MEMBALLOON_STATS_PERIOD)))
                   .thenReturn(0);

            Integer result = libvirtComputingResourceSpy.getCurrentVmBalloonStatsPeriod();

            Mockito.verify(loggerMock).info(String.format(
                    "The [%s] property is set to '0', this prevents memory statistics from being displayed correctly. "
                            + "Adjust (increase) the value of this parameter to correct this.",
                    AgentProperties.VM_MEMBALLOON_STATS_PERIOD.getName()));
            Assert.assertEquals(expected, result);
        }
    }

    @Test
    public void getCurrentVmBalloonStatsPeriodTestSuccess() {
        Integer expected = 60;
        try (MockedStatic<AgentPropertiesFileHandler> ignored = Mockito.mockStatic(AgentPropertiesFileHandler.class)) {
            Mockito.when(AgentPropertiesFileHandler.getPropertyValue(Mockito.eq(AgentProperties.VM_MEMBALLOON_DISABLE)))
                        .thenReturn(false);
            Mockito.when(AgentPropertiesFileHandler.getPropertyValue(Mockito.eq(AgentProperties.VM_MEMBALLOON_STATS_PERIOD)))
                        .thenReturn(60);

            Integer result = libvirtComputingResourceSpy.getCurrentVmBalloonStatsPeriod();

            Assert.assertEquals(expected, result);
        }
    }

    private void prepareMocksToSetupMemoryBalloonStatsPeriod(Integer currentVmBalloonStatsPeriod) throws LibvirtException {
        Integer[] fakeList = ArrayUtils.toObject(new int[]{1});
        Mockito.doReturn(Arrays.asList(fakeList)).when(libvirtComputingResourceSpy).getVmsToSetMemoryBalloonStatsPeriod(connMock);
        Mockito.doReturn(currentVmBalloonStatsPeriod).when(libvirtComputingResourceSpy).getCurrentVmBalloonStatsPeriod();
        Mockito.when(domainMock.getXMLDesc(Mockito.anyInt())).thenReturn("");
        Mockito.when(domainMock.getName()).thenReturn("fake-VM-name");
        Mockito.when(connMock.domainLookupByID(1)).thenReturn(domainMock);
    }

    @Test
    public void setupMemoryBalloonStatsPeriodTestMemBalloonPropertyDisabled() throws LibvirtException {
        prepareMocksToSetupMemoryBalloonStatsPeriod(0);
        MemBalloonDef memBalloonDef = new MemBalloonDef();
        memBalloonDef.defVirtioMemBalloon("60");
        Mockito.when(parserMock.parseDomainXML(Mockito.anyString())).thenReturn(true);
        Mockito.when(parserMock.getMemBalloon()).thenReturn(memBalloonDef);
        try (MockedStatic<Script> ignored = Mockito.mockStatic(Script.class)) {
            Mockito.when(Script.runSimpleBashScript(any())).thenReturn(null);

            libvirtComputingResourceSpy.setupMemoryBalloonStatsPeriod(connMock);

            Mockito.verify(loggerMock).debug(
                    "The memory balloon stats period [0] has been set successfully for the VM (Libvirt Domain) with ID [1] and name [fake-VM-name].");
        }
    }

    @Test
    public void setupMemoryBalloonStatsPeriodTestErrorWhenSetNewPeriod() throws LibvirtException {
        prepareMocksToSetupMemoryBalloonStatsPeriod(60);
        MemBalloonDef memBalloonDef = new MemBalloonDef();
        memBalloonDef.defVirtioMemBalloon("0");
        Mockito.when(parserMock.parseDomainXML(Mockito.anyString())).thenReturn(true);
        Mockito.when(parserMock.getMemBalloon()).thenReturn(memBalloonDef);
        try (MockedStatic<Script> ignored = Mockito.mockStatic(Script.class)) {
            Mockito.when(Script.runSimpleBashScript(Mockito.eq("virsh dommemstat 1 --period 60 --live")))
                        .thenReturn("some-fake-error");

            libvirtComputingResourceSpy.setupMemoryBalloonStatsPeriod(connMock);

            Mockito.verify(loggerMock).error(
                    "Unable to set up memory balloon stats period for VM (Libvirt Domain) with ID [1] due to an error when running the [virsh "
                            + "dommemstat 1 --period 60 --live] command. Output: [some-fake-error].");
        }
    }

    @Test
    public void setupMemoryBalloonStatsPeriodTestSetNewPeriodSuccessfully() throws LibvirtException {
        prepareMocksToSetupMemoryBalloonStatsPeriod(60);
        MemBalloonDef memBalloonDef = new MemBalloonDef();
        memBalloonDef.defVirtioMemBalloon("0");
        Mockito.when(parserMock.parseDomainXML(Mockito.anyString())).thenReturn(true);
        Mockito.when(parserMock.getMemBalloon()).thenReturn(memBalloonDef);
        try (MockedStatic<Script> scriptMockedStatic = Mockito.mockStatic(Script.class)) {
            Mockito.when(Script.runSimpleBashScript(Mockito.eq("virsh dommemstat 1 --period 60 --live")))
                        .thenReturn(null);

            libvirtComputingResourceSpy.setupMemoryBalloonStatsPeriod(connMock);

            scriptMockedStatic.verify(() -> Script.runSimpleBashScript("virsh dommemstat 1 --period 60 --live"),
                    Mockito.times(1));
            Mockito.verify(loggerMock, Mockito.never()).error(Mockito.anyString());
        }
    }

    @Test
    public void setupMemoryBalloonStatsPeriodTestSkipVm() throws LibvirtException {
        prepareMocksToSetupMemoryBalloonStatsPeriod(60);
        MemBalloonDef memBalloonDef = new MemBalloonDef();
        memBalloonDef.defNoneMemBalloon();
        Mockito.when(parserMock.parseDomainXML(Mockito.anyString())).thenReturn(true);
        Mockito.when(parserMock.getMemBalloon()).thenReturn(memBalloonDef);

        libvirtComputingResourceSpy.setupMemoryBalloonStatsPeriod(connMock);

        Mockito.verify(loggerMock).debug("Skipping the memory balloon stats period setting for the VM (Libvirt Domain) with ID [1] and name [fake-VM-name] because this"
                + " VM has no memory balloon.");
    }

    @Test
    public void calculateCpuSharesTestMinSpeedNullAndHostCgroupV1ShouldNotConsiderCgroupLimit() {
        int cpuCores = 2;
        int cpuSpeed = 2000;
        int maxCpuShares = 0;
        int expectedCpuShares = 4000;

        Mockito.doReturn(cpuCores).when(vmTO).getCpus();
        Mockito.doReturn(null).when(vmTO).getMinSpeed();
        Mockito.doReturn(cpuSpeed).when(vmTO).getSpeed();
        Mockito.doReturn(maxCpuShares).when(libvirtComputingResourceSpy).getHostCpuMaxCapacity();
        int calculatedCpuShares = libvirtComputingResourceSpy.calculateCpuShares(vmTO);

        Assert.assertEquals(expectedCpuShares, calculatedCpuShares);
    }

    @Test
    public void calculateCpuSharesTestMinSpeedNotNullAndHostCgroupV1ShouldNotConsiderCgroupLimit() {
        int cpuCores = 2;
        int cpuSpeed = 2000;
        int maxCpuShares = 0;
        int expectedCpuShares = 4000;

        Mockito.doReturn(cpuCores).when(vmTO).getCpus();
        Mockito.doReturn(cpuSpeed).when(vmTO).getMinSpeed();
        Mockito.doReturn(maxCpuShares).when(libvirtComputingResourceSpy).getHostCpuMaxCapacity();
        int calculatedCpuShares = libvirtComputingResourceSpy.calculateCpuShares(vmTO);

        Assert.assertEquals(expectedCpuShares, calculatedCpuShares);
    }


    @Test
    public void calculateCpuSharesTestMinSpeedNullAndHostCgroupV2ShouldConsiderCgroupLimit() {
        int cpuCores = 2;
        int cpuSpeed = 2000;
        int maxCpuShares = 5000;
        int expectedCpuShares = 8000;

        Mockito.doReturn(cpuCores).when(vmTO).getCpus();
        Mockito.doReturn(null).when(vmTO).getMinSpeed();
        Mockito.doReturn(cpuSpeed).when(vmTO).getSpeed();
        Mockito.doReturn(maxCpuShares).when(libvirtComputingResourceSpy).getHostCpuMaxCapacity();
        int calculatedCpuShares = libvirtComputingResourceSpy.calculateCpuShares(vmTO);

        Assert.assertEquals(expectedCpuShares, calculatedCpuShares);
    }

    @Test
    public void calculateCpuSharesTestMinSpeedNotNullAndHostCgroupV2ShouldConsiderCgroupLimit() {
        int cpuCores = 2;
        int cpuSpeed = 2000;
        int maxCpuShares = 5000;
        int expectedCpuShares = 8000;

        Mockito.doReturn(cpuCores).when(vmTO).getCpus();
        Mockito.doReturn(cpuSpeed).when(vmTO).getMinSpeed();
        Mockito.doReturn(maxCpuShares).when(libvirtComputingResourceSpy).getHostCpuMaxCapacity();
        int calculatedCpuShares = libvirtComputingResourceSpy.calculateCpuShares(vmTO);

        Assert.assertEquals(expectedCpuShares, calculatedCpuShares);
    }

    @Test
    public void setMaxHostCpuSharesIfCGroupV2TestShouldCalculateMaxCpuCapacityIfHostUtilizesCgroupV2() {
        int cpuCores = 2;
        long cpuSpeed = 2500L;
        int expectedShares = 5000;

        String hostCgroupVersion = LibvirtComputingResource.CGROUP_V2;
        try (MockedStatic<Script> ignored = Mockito.mockStatic(Script.class)) {
            Mockito.when(Script.runSimpleBashScript(Mockito.anyString())).thenReturn(hostCgroupVersion);

            libvirtComputingResourceSpy.calculateHostCpuMaxCapacity(cpuCores, cpuSpeed);

            Assert.assertEquals(expectedShares, libvirtComputingResourceSpy.getHostCpuMaxCapacity());
        }
    }

    @Test
    public void setMaxHostCpuSharesIfCGroupV2TestShouldNotCalculateMaxCpuCapacityIfHostDoesNotUtilizesCgroupV2() {
        int cpuCores = 2;
        long cpuSpeed = 2500L;
        int expectedShares = 0;

        String hostCgroupVersion = "tmpfs";
        try (MockedStatic<Script> ignored = Mockito.mockStatic(Script.class)) {
            Mockito.when(Script.runSimpleBashScript(Mockito.anyString())).thenReturn(hostCgroupVersion);

            libvirtComputingResourceSpy.calculateHostCpuMaxCapacity(cpuCores, cpuSpeed);

            Assert.assertEquals(expectedShares, libvirtComputingResourceSpy.getHostCpuMaxCapacity());
        }
    }

    @Test
    public void testGetHostTags() throws ConfigurationException {
        try (MockedStatic<AgentPropertiesFileHandler> ignored = Mockito.mockStatic(AgentPropertiesFileHandler.class)) {
            Mockito.when(AgentPropertiesFileHandler.getPropertyValue(Mockito.eq(AgentProperties.HOST_TAGS)))
                    .thenReturn("aa,bb,cc,dd");

            List<String> hostTagsList = libvirtComputingResourceSpy.getHostTags();
            Assert.assertEquals(4, hostTagsList.size());
            Assert.assertEquals("aa,bb,cc,dd", StringUtils.join(hostTagsList, ","));
        }
    }

    @Test
    public void testGetHostTagsWithSpace() throws ConfigurationException {
        try (MockedStatic<AgentPropertiesFileHandler> ignored = Mockito.mockStatic(AgentPropertiesFileHandler.class)) {
            Mockito.when(AgentPropertiesFileHandler.getPropertyValue(Mockito.eq(AgentProperties.HOST_TAGS)))
                    .thenReturn(" aa, bb , cc , dd ");

            List<String> hostTagsList = libvirtComputingResourceSpy.getHostTags();
            Assert.assertEquals(4, hostTagsList.size());
            Assert.assertEquals("aa,bb,cc,dd", StringUtils.join(hostTagsList, ","));
        }
    }

    @Test
    public void testGetHostTagsWithEmptyPropertyValue() throws ConfigurationException {
        try (MockedStatic<AgentPropertiesFileHandler> ignored = Mockito.mockStatic(AgentPropertiesFileHandler.class)) {
            Mockito.when(AgentPropertiesFileHandler.getPropertyValue(Mockito.eq(AgentProperties.HOST_TAGS)))
                    .thenReturn(" ");

            List<String> hostTagsList = libvirtComputingResourceSpy.getHostTags();
            Assert.assertEquals(0, hostTagsList.size());
            Assert.assertEquals("", StringUtils.join(hostTagsList, ","));
        }
    }

    @Test
<<<<<<< HEAD
    public void recreateCheckpointsOnVmTestVersionIsNotSufficient() {
        Mockito.doThrow(new CloudRuntimeException("")).when(libvirtComputingResourceSpy).validateLibvirtAndQemuVersionForIncrementalSnapshots();

        boolean result = libvirtComputingResourceSpy.recreateCheckpointsOnVm(List.of(volumeObjectToMock), null, null);

        Assert.assertFalse(result);
    }

    @Test
    public void recreateCheckpointsOnVmTestVolumesDoNotHaveCheckpoints() {
        Mockito.doNothing().when(libvirtComputingResourceSpy).validateLibvirtAndQemuVersionForIncrementalSnapshots();

        Mockito.doReturn(null).when(libvirtComputingResourceSpy).getDisks(Mockito.any(), Mockito.any());
        Mockito.doReturn(null).when(libvirtComputingResourceSpy).mapVolumeToDiskDef(Mockito.any(), Mockito.any());

        boolean result = libvirtComputingResourceSpy.recreateCheckpointsOnVm(List.of(volumeObjectToMock), null, null);

        Mockito.verify(libvirtComputingResourceSpy, Mockito.never()).recreateCheckpointsOfDisk(Mockito.any(), Mockito.any(), Mockito.any());
        Assert.assertTrue(result);
    }

    @Test
    public void recreateCheckpointsOnVmTestVolumesHaveCheckpoints() {
        Mockito.doNothing().when(libvirtComputingResourceSpy).validateLibvirtAndQemuVersionForIncrementalSnapshots();

        Mockito.doReturn(null).when(libvirtComputingResourceSpy).getDisks(Mockito.any(), Mockito.any());
        Mockito.doReturn(null).when(libvirtComputingResourceSpy).mapVolumeToDiskDef(Mockito.any(), Mockito.any());

        Mockito.doReturn(List.of("path")).when(volumeObjectToMock).getCheckpointPaths();

        Mockito.doNothing().when(libvirtComputingResourceSpy).recreateCheckpointsOfDisk(Mockito.any(), Mockito.any(), Mockito.any());

        boolean result = libvirtComputingResourceSpy.recreateCheckpointsOnVm(List.of(volumeObjectToMock), null, null);

        Mockito.verify(libvirtComputingResourceSpy, Mockito.times(1)).recreateCheckpointsOfDisk(Mockito.any(), Mockito.any(), Mockito.any());
        Assert.assertTrue(result);
=======
    public void getVmStatTestVmIsNullReturnsNull() throws LibvirtException {
        doReturn(null).when(libvirtComputingResourceSpy).getDomain(connMock, VM_NAME);

        VmStatsEntry stat = libvirtComputingResourceSpy.getVmStat(connMock, VM_NAME);

        verify(libvirtComputingResourceSpy).getDomain(connMock, VM_NAME);
        verify(libvirtComputingResourceSpy, never()).getVmCurrentStats(domainMock);
        verify(libvirtComputingResourceSpy, never()).calculateVmMetrics(Mockito.any(), Mockito.any(), Mockito.any());
        Assert.assertNull(stat);
    }

    @Test
    public void getVmStatTestVmIsNotNullReturnsMetrics() throws LibvirtException {
        doReturn(domainMock).when(libvirtComputingResourceSpy).getDomain(connMock, VM_NAME);
        doReturn(Mockito.mock(LibvirtExtendedVmStatsEntry.class)).when(libvirtComputingResourceSpy).getVmCurrentStats(domainMock);
        doReturn(Mockito.mock(VmStatsEntry.class)).when(libvirtComputingResourceSpy).calculateVmMetrics(Mockito.any(), Mockito.any(), Mockito.any());

        VmStatsEntry stat = libvirtComputingResourceSpy.getVmStat(connMock, VM_NAME);

        verify(libvirtComputingResourceSpy).getDomain(connMock, VM_NAME);
        verify(libvirtComputingResourceSpy).getVmCurrentStats(domainMock);
        verify(libvirtComputingResourceSpy).calculateVmMetrics(Mockito.any(), Mockito.any(), Mockito.any());
        Assert.assertNotNull(stat);
    }

    private void prepareVmInfoForGetVmCurrentStats() throws LibvirtException {
        final NodeInfo nodeInfo = new NodeInfo();
        nodeInfo.cpus = 8;
        nodeInfo.memory = 8 * 1024 * 1024;
        nodeInfo.sockets = 2;
        nodeInfo.threads = 2;
        nodeInfo.model = "Foo processor";

        Mockito.when(domainMock.getName()).thenReturn(VM_NAME);
        Mockito.when(domainMock.getConnect()).thenReturn(connMock);
        domainInfoMock.cpuTime = 500L;
        domainInfoMock.nrVirtCpu = 4;
        domainInfoMock.memory = 2048;
        domainInfoMock.maxMem = 4096;
        Mockito.when(domainMock.getInfo()).thenReturn(domainInfoMock);
        final MemoryStatistic[] domainMem = new MemoryStatistic[2];
        domainMem[0] = Mockito.mock(MemoryStatistic.class);
        doReturn(1024L).when(libvirtComputingResourceSpy).getMemoryFreeInKBs(domainMock);

        domainInterfaceStatsMock.rx_bytes = 1000L;
        domainInterfaceStatsMock.tx_bytes = 2000L;
        doReturn(domainInterfaceStatsMock).when(domainMock).interfaceStats(Mockito.any());
        doReturn(List.of(new InterfaceDef())).when(libvirtComputingResourceSpy).getInterfaces(connMock, VM_NAME);

        domainBlockStatsMock.rd_req = 3000L;
        domainBlockStatsMock.rd_bytes = 4000L;
        domainBlockStatsMock.wr_req = 5000L;
        domainBlockStatsMock.wr_bytes = 6000L;
        doReturn(domainBlockStatsMock).when(domainMock).blockStats(Mockito.any());
        doReturn(List.of(new DiskDef())).when(libvirtComputingResourceSpy).getDisks(connMock, VM_NAME);
    }

    @Test
    public void getVmCurrentStatsTestIfStatsAreAsExpected() throws LibvirtException {
        prepareVmInfoForGetVmCurrentStats();

        LibvirtExtendedVmStatsEntry vmStatsEntry = libvirtComputingResourceSpy.getVmCurrentStats(domainMock);

        Assert.assertEquals(domainInfoMock.cpuTime, vmStatsEntry.getCpuTime());
        Assert.assertEquals((double) domainInterfaceStatsMock.rx_bytes / 1024, vmStatsEntry.getNetworkReadKBs(), 0);
        Assert.assertEquals((double) domainInterfaceStatsMock.tx_bytes / 1024, vmStatsEntry.getNetworkWriteKBs(), 0);
        Assert.assertEquals(domainBlockStatsMock.rd_req, vmStatsEntry.getDiskReadIOs(), 0);
        Assert.assertEquals((double) domainBlockStatsMock.rd_bytes / 1024, vmStatsEntry.getDiskReadKBs(), 0);
        Assert.assertEquals(domainBlockStatsMock.wr_req, vmStatsEntry.getDiskWriteIOs(), 0);
        Assert.assertEquals((double) domainBlockStatsMock.wr_bytes / 1024, vmStatsEntry.getDiskWriteKBs(), 0);
        Assert.assertNotNull(vmStatsEntry.getTimestamp());
    }

    @Test
    public void getVmCurrentCpuStatsTestIfStatsAreAsExpected() throws LibvirtException {
        prepareVmInfoForGetVmCurrentStats();

        LibvirtExtendedVmStatsEntry vmStatsEntry = new LibvirtExtendedVmStatsEntry();
        libvirtComputingResourceSpy.getVmCurrentCpuStats(domainMock, vmStatsEntry);

        Assert.assertEquals(domainInfoMock.cpuTime, vmStatsEntry.getCpuTime());
    }

    @Test
    public void getVmCurrentNetworkStatsTestIfStatsAreAsExpected() throws LibvirtException {
        prepareVmInfoForGetVmCurrentStats();

        LibvirtExtendedVmStatsEntry vmStatsEntry = new LibvirtExtendedVmStatsEntry();
        libvirtComputingResourceSpy.getVmCurrentNetworkStats(domainMock, vmStatsEntry);

        Assert.assertEquals((double) domainInterfaceStatsMock.rx_bytes / 1024, vmStatsEntry.getNetworkReadKBs(), 0);
        Assert.assertEquals((double) domainInterfaceStatsMock.tx_bytes / 1024, vmStatsEntry.getNetworkWriteKBs(), 0);
    }

    @Test
    public void getVmCurrentDiskStatsTestIfStatsAreAsExpected() throws LibvirtException {
        prepareVmInfoForGetVmCurrentStats();

        LibvirtExtendedVmStatsEntry vmStatsEntry = new LibvirtExtendedVmStatsEntry();
        libvirtComputingResourceSpy.getVmCurrentDiskStats(domainMock, vmStatsEntry);

        Assert.assertEquals(domainBlockStatsMock.rd_req, vmStatsEntry.getDiskReadIOs(), 0);
        Assert.assertEquals((double) domainBlockStatsMock.rd_bytes / 1024, vmStatsEntry.getDiskReadKBs(), 0);
        Assert.assertEquals(domainBlockStatsMock.wr_req, vmStatsEntry.getDiskWriteIOs(), 0);
        Assert.assertEquals((double) domainBlockStatsMock.wr_bytes / 1024, vmStatsEntry.getDiskWriteKBs(), 0);
    }

    @Test
    public void calculateVmMetricsTestOldStatsIsNullDoesNotCalculateUtilization() throws LibvirtException {
        prepareVmInfoForGetVmCurrentStats();

        LibvirtExtendedVmStatsEntry vmStatsEntry = libvirtComputingResourceSpy.getVmCurrentStats(domainMock);
        VmStatsEntry metrics = libvirtComputingResourceSpy.calculateVmMetrics(domainMock, null, vmStatsEntry);

        Assert.assertEquals(domainInfoMock.nrVirtCpu, metrics.getNumCPUs());
        Assert.assertEquals(domainInfoMock.maxMem, (long) metrics.getMemoryKBs());
        Assert.assertEquals(libvirtComputingResourceSpy.getMemoryFreeInKBs(domainMock), (long) metrics.getIntFreeMemoryKBs());
        Assert.assertEquals(domainInfoMock.memory, (long) metrics.getTargetMemoryKBs());
        Assert.assertEquals(0, metrics.getCPUUtilization(), 0);
        Assert.assertEquals(0, metrics.getNetworkReadKBs(), 0);
        Assert.assertEquals(0, metrics.getNetworkWriteKBs(), 0);
        Assert.assertEquals(0, metrics.getDiskReadKBs(), 0);
        Assert.assertEquals(0, metrics.getDiskReadIOs(), 0);
        Assert.assertEquals(0, metrics.getDiskWriteKBs(), 0);
        Assert.assertEquals(0, metrics.getDiskWriteIOs(), 0);
    }

    @Test
    public void calculateVmMetricsTestOldStatsIsNotNullCalculatesUtilization() throws LibvirtException {
        prepareVmInfoForGetVmCurrentStats();
        LibvirtExtendedVmStatsEntry oldStats = libvirtComputingResourceSpy.getVmCurrentStats(domainMock);
        domainInfoMock.cpuTime *= 3;
        domainInterfaceStatsMock.rx_bytes *= 3;
        domainInterfaceStatsMock.tx_bytes *= 3;
        domainBlockStatsMock.rd_req *= 3;
        domainBlockStatsMock.rd_bytes *= 3;
        domainBlockStatsMock.wr_req *= 3;
        domainBlockStatsMock.wr_bytes *= 3;
        LibvirtExtendedVmStatsEntry newStats = libvirtComputingResourceSpy.getVmCurrentStats(domainMock);

        VmStatsEntry metrics = libvirtComputingResourceSpy.calculateVmMetrics(domainMock, oldStats, newStats);

        Assert.assertEquals(domainInfoMock.nrVirtCpu, metrics.getNumCPUs());
        Assert.assertEquals(domainInfoMock.maxMem, (long) metrics.getMemoryKBs());
        Assert.assertEquals(libvirtComputingResourceSpy.getMemoryFreeInKBs(domainMock), (long) metrics.getIntFreeMemoryKBs());
        Assert.assertEquals(domainInfoMock.memory, (long) metrics.getTargetMemoryKBs());
        Assert.assertTrue(metrics.getCPUUtilization() > 0);
        Assert.assertEquals(newStats.getNetworkReadKBs() - oldStats.getNetworkReadKBs(), metrics.getNetworkReadKBs(), 0);
        Assert.assertEquals(newStats.getNetworkWriteKBs() - oldStats.getNetworkWriteKBs(), metrics.getNetworkWriteKBs(), 0);
        Assert.assertEquals(newStats.getDiskReadIOs() - oldStats.getDiskReadIOs(), metrics.getDiskReadIOs(), 0);
        Assert.assertEquals(newStats.getDiskWriteIOs() - oldStats.getDiskWriteIOs(), metrics.getDiskWriteIOs(), 0);
        Assert.assertEquals(newStats.getDiskReadKBs() - oldStats.getDiskReadKBs(), metrics.getDiskReadKBs(), 0);
        Assert.assertEquals(newStats.getDiskWriteKBs() - oldStats.getDiskWriteKBs(), metrics.getDiskWriteKBs(), 0);
>>>>>>> 019f2c60
    }
}<|MERGE_RESOLUTION|>--- conflicted
+++ resolved
@@ -6274,44 +6274,6 @@
     }
 
     @Test
-<<<<<<< HEAD
-    public void recreateCheckpointsOnVmTestVersionIsNotSufficient() {
-        Mockito.doThrow(new CloudRuntimeException("")).when(libvirtComputingResourceSpy).validateLibvirtAndQemuVersionForIncrementalSnapshots();
-
-        boolean result = libvirtComputingResourceSpy.recreateCheckpointsOnVm(List.of(volumeObjectToMock), null, null);
-
-        Assert.assertFalse(result);
-    }
-
-    @Test
-    public void recreateCheckpointsOnVmTestVolumesDoNotHaveCheckpoints() {
-        Mockito.doNothing().when(libvirtComputingResourceSpy).validateLibvirtAndQemuVersionForIncrementalSnapshots();
-
-        Mockito.doReturn(null).when(libvirtComputingResourceSpy).getDisks(Mockito.any(), Mockito.any());
-        Mockito.doReturn(null).when(libvirtComputingResourceSpy).mapVolumeToDiskDef(Mockito.any(), Mockito.any());
-
-        boolean result = libvirtComputingResourceSpy.recreateCheckpointsOnVm(List.of(volumeObjectToMock), null, null);
-
-        Mockito.verify(libvirtComputingResourceSpy, Mockito.never()).recreateCheckpointsOfDisk(Mockito.any(), Mockito.any(), Mockito.any());
-        Assert.assertTrue(result);
-    }
-
-    @Test
-    public void recreateCheckpointsOnVmTestVolumesHaveCheckpoints() {
-        Mockito.doNothing().when(libvirtComputingResourceSpy).validateLibvirtAndQemuVersionForIncrementalSnapshots();
-
-        Mockito.doReturn(null).when(libvirtComputingResourceSpy).getDisks(Mockito.any(), Mockito.any());
-        Mockito.doReturn(null).when(libvirtComputingResourceSpy).mapVolumeToDiskDef(Mockito.any(), Mockito.any());
-
-        Mockito.doReturn(List.of("path")).when(volumeObjectToMock).getCheckpointPaths();
-
-        Mockito.doNothing().when(libvirtComputingResourceSpy).recreateCheckpointsOfDisk(Mockito.any(), Mockito.any(), Mockito.any());
-
-        boolean result = libvirtComputingResourceSpy.recreateCheckpointsOnVm(List.of(volumeObjectToMock), null, null);
-
-        Mockito.verify(libvirtComputingResourceSpy, Mockito.times(1)).recreateCheckpointsOfDisk(Mockito.any(), Mockito.any(), Mockito.any());
-        Assert.assertTrue(result);
-=======
     public void getVmStatTestVmIsNullReturnsNull() throws LibvirtException {
         doReturn(null).when(libvirtComputingResourceSpy).getDomain(connMock, VM_NAME);
 
@@ -6465,6 +6427,44 @@
         Assert.assertEquals(newStats.getDiskWriteIOs() - oldStats.getDiskWriteIOs(), metrics.getDiskWriteIOs(), 0);
         Assert.assertEquals(newStats.getDiskReadKBs() - oldStats.getDiskReadKBs(), metrics.getDiskReadKBs(), 0);
         Assert.assertEquals(newStats.getDiskWriteKBs() - oldStats.getDiskWriteKBs(), metrics.getDiskWriteKBs(), 0);
->>>>>>> 019f2c60
+    }
+
+    @Test
+    public void recreateCheckpointsOnVmTestVersionIsNotSufficient() {
+        Mockito.doThrow(new CloudRuntimeException("")).when(libvirtComputingResourceSpy).validateLibvirtAndQemuVersionForIncrementalSnapshots();
+
+        boolean result = libvirtComputingResourceSpy.recreateCheckpointsOnVm(List.of(volumeObjectToMock), null, null);
+
+        Assert.assertFalse(result);
+    }
+
+    @Test
+    public void recreateCheckpointsOnVmTestVolumesDoNotHaveCheckpoints() {
+        Mockito.doNothing().when(libvirtComputingResourceSpy).validateLibvirtAndQemuVersionForIncrementalSnapshots();
+
+        Mockito.doReturn(null).when(libvirtComputingResourceSpy).getDisks(Mockito.any(), Mockito.any());
+        Mockito.doReturn(null).when(libvirtComputingResourceSpy).mapVolumeToDiskDef(Mockito.any(), Mockito.any());
+
+        boolean result = libvirtComputingResourceSpy.recreateCheckpointsOnVm(List.of(volumeObjectToMock), null, null);
+
+        Mockito.verify(libvirtComputingResourceSpy, Mockito.never()).recreateCheckpointsOfDisk(Mockito.any(), Mockito.any(), Mockito.any());
+        Assert.assertTrue(result);
+    }
+
+    @Test
+    public void recreateCheckpointsOnVmTestVolumesHaveCheckpoints() {
+        Mockito.doNothing().when(libvirtComputingResourceSpy).validateLibvirtAndQemuVersionForIncrementalSnapshots();
+
+        Mockito.doReturn(null).when(libvirtComputingResourceSpy).getDisks(Mockito.any(), Mockito.any());
+        Mockito.doReturn(null).when(libvirtComputingResourceSpy).mapVolumeToDiskDef(Mockito.any(), Mockito.any());
+
+        Mockito.doReturn(List.of("path")).when(volumeObjectToMock).getCheckpointPaths();
+
+        Mockito.doNothing().when(libvirtComputingResourceSpy).recreateCheckpointsOfDisk(Mockito.any(), Mockito.any(), Mockito.any());
+
+        boolean result = libvirtComputingResourceSpy.recreateCheckpointsOnVm(List.of(volumeObjectToMock), null, null);
+
+        Mockito.verify(libvirtComputingResourceSpy, Mockito.times(1)).recreateCheckpointsOfDisk(Mockito.any(), Mockito.any(), Mockito.any());
+        Assert.assertTrue(result);
     }
 }