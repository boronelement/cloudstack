--- conflicted
+++ resolved
@@ -6053,7 +6053,6 @@
         verify(scriptMock).add(String.valueOf(port));
     }
 
-<<<<<<< HEAD
    @Test
     public void testGetDiskPathFromDiskDefForRBD() {
         DiskDef diskDef = new DiskDef();
@@ -6085,7 +6084,8 @@
         diskDef.defFileBasedDisk("/mnt/unsupported-path", 0, DiskDef.DiskBus.VIRTIO, DiskDef.DiskFmtType.QCOW2);
         String diskPath = libvirtComputingResourceSpy.getDiskPathFromDiskDef(diskDef);
         Assert.assertNull(diskPath);
-=======
+    }
+
     @Test
     @PrepareForTest(value = {LibvirtComputingResource.class})
     public void testNetworkUsageMethod1() throws Exception {
@@ -6265,6 +6265,5 @@
 
         Mockito.verify(loggerMock).debug("Skipping the memory balloon stats period setting for the VM (Libvirt Domain) with ID [1] and name [fake-VM-name] because this"
                 + " VM has no memory balloon.");
->>>>>>> 20306d61
     }
 }