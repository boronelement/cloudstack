--- conflicted
+++ resolved
@@ -204,13 +204,11 @@
     @Mock
     LibvirtVMDef vmDef;
 
-<<<<<<< HEAD
     @Mock
     Domain domainMock;
-=======
+
     private final static long HYPERVISOR_LIBVIRT_VERSION_SUPPORTS_IOURING = 6003000;
     private final static long HYPERVISOR_QEMU_VERSION_SUPPORTS_IOURING = 5000000;
->>>>>>> 6f93e5cd
 
     String hyperVisorType = "kvm";
     Random random = new Random();
@@ -5230,8 +5228,6 @@
         Mockito.verify(vmDef, times(1)).addComp(any());
     }
 
-    @Test
-<<<<<<< HEAD
     public void validateGetCurrentMemAccordingToMemBallooningWithoutMemBalooning(){
         VirtualMachineTO vmTo = Mockito.mock(VirtualMachineTO.class);
         LibvirtComputingResource libvirtComputingResource = new LibvirtComputingResource();
@@ -5315,7 +5311,6 @@
         Assert.assertEquals(valueExpected, result);
     }
 
-=======
     public void setDiskIoDriverTestIoUring() {
         DiskDef diskDef = configureAndTestSetDiskIoDriverTest(HYPERVISOR_LIBVIRT_VERSION_SUPPORTS_IOURING, HYPERVISOR_QEMU_VERSION_SUPPORTS_IOURING);
         Assert.assertEquals(DiskDef.IoDriver.IOURING, diskDef.getIoDriver());
@@ -5347,5 +5342,4 @@
         libvirtComputingResourceSpy.setDiskIoDriver(diskDef);
         return diskDef;
     }
->>>>>>> 6f93e5cd
 }