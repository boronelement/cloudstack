--- conflicted
+++ resolved
@@ -5958,7 +5958,6 @@
     }
 
     @Test
-<<<<<<< HEAD
     public void testGetNetworkStats() {
         doReturn(networkStats[0] + ":" + networkStats[1]).when(libvirtComputingResourceSpy).networkUsage(privateIp, "get", null, publicIp);
         doReturn(defaultStats[0] + ":" + defaultStats[1]).when(libvirtComputingResourceSpy).networkUsage(privateIp, "get", null, null);
@@ -6064,7 +6063,9 @@
         verify(scriptMock).add("netusage.sh");
         verify(scriptMock).add(privateIp);
         verify(scriptMock).add("-g");
-=======
+    }
+
+    @Test
     public void getVmsToSetMemoryBalloonStatsPeriodTestLibvirtError() throws LibvirtException {
         Mockito.when(connMock.listDomains()).thenThrow(LibvirtException.class);
 
@@ -6201,6 +6202,5 @@
 
         Mockito.verify(loggerMock).debug("Skipping the memory balloon stats period setting for the VM (Libvirt Domain) with ID [1] and name [fake-VM-name] because this"
                 + " VM has no memory balloon.");
->>>>>>> 1843632c
     }
 }