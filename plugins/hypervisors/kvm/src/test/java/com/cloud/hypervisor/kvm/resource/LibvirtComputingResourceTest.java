/*
 * Licensed to the Apache Software Foundation (ASF) under one
 * or more contributor license agreements.  See the NOTICE file
 * distributed with this work for additional information
 * regarding copyright ownership.  The ASF licenses this file
 * to you under the Apache License, Version 2.0 (the
 * "License"); you may not use this file except in compliance
 * with the License.  You may obtain a copy of the License at
 *
 *   http://www.apache.org/licenses/LICENSE-2.0
 *
 * Unless required by applicable law or agreed to in writing,
 * software distributed under the License is distributed on an
 * "AS IS" BASIS, WITHOUT WARRANTIES OR CONDITIONS OF ANY
 * KIND, either express or implied.  See the License for the
 * specific language governing permissions and limitations
 * under the License.
 */

package com.cloud.hypervisor.kvm.resource;

import static org.junit.Assert.assertFalse;
import static org.junit.Assert.assertNotNull;
import static org.junit.Assert.assertTrue;
import static org.junit.Assert.fail;
import static org.mockito.ArgumentMatchers.nullable;
import static org.mockito.Matchers.any;
import static org.mockito.Mockito.doNothing;
import static org.mockito.Mockito.doThrow;
import static org.mockito.Mockito.never;
import static org.mockito.Mockito.times;
import static org.mockito.Mockito.verify;
import static org.mockito.Mockito.when;

import java.io.ByteArrayInputStream;
import java.io.File;
import java.io.IOException;
import java.net.NetworkInterface;
import java.net.URI;
import java.net.URISyntaxException;
import java.util.ArrayList;
import java.util.Arrays;
import java.util.HashMap;
import java.util.List;
import java.util.Map;
import java.util.Random;
import java.util.Scanner;
import java.util.UUID;
import java.util.Vector;

import javax.naming.ConfigurationException;
import javax.xml.parsers.DocumentBuilderFactory;
import javax.xml.parsers.ParserConfigurationException;
import javax.xml.xpath.XPathConstants;
import javax.xml.xpath.XPathExpressionException;
import javax.xml.xpath.XPathFactory;

import com.cloud.utils.net.NetUtils;
import com.cloud.utils.ssh.SshHelper;
import org.apache.cloudstack.storage.command.AttachAnswer;
import org.apache.cloudstack.storage.command.AttachCommand;
import org.apache.cloudstack.utils.bytescale.ByteScaleUtils;
import org.apache.cloudstack.utils.linux.CPUStat;
import org.apache.cloudstack.utils.linux.MemStat;
import org.apache.cloudstack.utils.qemu.QemuImg.PhysicalDiskFormat;
import org.apache.commons.lang.SystemUtils;
import org.apache.commons.lang3.StringUtils;
import org.joda.time.Duration;
import org.junit.Assert;
import org.junit.Before;
import org.junit.Test;
import org.junit.runner.RunWith;
import org.libvirt.Connect;
import org.libvirt.Domain;
import org.libvirt.DomainBlockStats;
import org.libvirt.DomainInfo;
import org.libvirt.DomainInfo.DomainState;
import org.libvirt.DomainInterfaceStats;
import org.libvirt.LibvirtException;
import org.libvirt.MemoryStatistic;
import org.libvirt.NodeInfo;
import org.libvirt.SchedUlongParameter;
import org.libvirt.StorageVol;
import org.libvirt.VcpuInfo;
import org.libvirt.jna.virDomainMemoryStats;
import org.mockito.ArgumentCaptor;
import org.mockito.BDDMockito;
import org.mockito.Mock;
import org.mockito.Mockito;
import org.mockito.Spy;
import org.mockito.invocation.InvocationOnMock;
import org.powermock.api.mockito.PowerMockito;
import org.powermock.core.classloader.annotations.PowerMockIgnore;
import org.powermock.core.classloader.annotations.PrepareForTest;
import org.powermock.modules.junit4.PowerMockRunner;
import org.w3c.dom.Document;
import org.xml.sax.SAXException;

import com.cloud.agent.api.Answer;
import com.cloud.agent.api.AttachIsoCommand;
import com.cloud.agent.api.BackupSnapshotCommand;
import com.cloud.agent.api.CheckHealthCommand;
import com.cloud.agent.api.CheckNetworkCommand;
import com.cloud.agent.api.CheckOnHostCommand;
import com.cloud.agent.api.CheckRouterAnswer;
import com.cloud.agent.api.CheckRouterCommand;
import com.cloud.agent.api.CheckVirtualMachineCommand;
import com.cloud.agent.api.CleanupNetworkRulesCmd;
import com.cloud.agent.api.Command;
import com.cloud.agent.api.CreatePrivateTemplateFromSnapshotCommand;
import com.cloud.agent.api.CreatePrivateTemplateFromVolumeCommand;
import com.cloud.agent.api.CreateStoragePoolCommand;
import com.cloud.agent.api.CreateVolumeFromSnapshotCommand;
import com.cloud.agent.api.DeleteStoragePoolCommand;
import com.cloud.agent.api.FenceCommand;
import com.cloud.agent.api.GetHostStatsCommand;
import com.cloud.agent.api.GetStorageStatsCommand;
import com.cloud.agent.api.GetVmDiskStatsCommand;
import com.cloud.agent.api.GetVmStatsCommand;
import com.cloud.agent.api.GetVncPortCommand;
import com.cloud.agent.api.MaintainCommand;
import com.cloud.agent.api.ManageSnapshotCommand;
import com.cloud.agent.api.MigrateCommand;
import com.cloud.agent.api.ModifySshKeysCommand;
import com.cloud.agent.api.ModifyStoragePoolCommand;
import com.cloud.agent.api.NetworkRulesSystemVmCommand;
import com.cloud.agent.api.NetworkRulesVmSecondaryIpCommand;
import com.cloud.agent.api.NetworkUsageCommand;
import com.cloud.agent.api.OvsCreateTunnelCommand;
import com.cloud.agent.api.OvsDestroyBridgeCommand;
import com.cloud.agent.api.OvsDestroyTunnelCommand;
import com.cloud.agent.api.OvsFetchInterfaceCommand;
import com.cloud.agent.api.OvsSetupBridgeCommand;
import com.cloud.agent.api.OvsVpcPhysicalTopologyConfigCommand;
import com.cloud.agent.api.OvsVpcPhysicalTopologyConfigCommand.Host;
import com.cloud.agent.api.OvsVpcPhysicalTopologyConfigCommand.Tier;
import com.cloud.agent.api.OvsVpcPhysicalTopologyConfigCommand.Vm;
import com.cloud.agent.api.OvsVpcRoutingPolicyConfigCommand;
import com.cloud.agent.api.OvsVpcRoutingPolicyConfigCommand.Acl;
import com.cloud.agent.api.PingTestCommand;
import com.cloud.agent.api.PlugNicCommand;
import com.cloud.agent.api.PrepareForMigrationCommand;
import com.cloud.agent.api.PvlanSetupCommand;
import com.cloud.agent.api.ReadyCommand;
import com.cloud.agent.api.RebootCommand;
import com.cloud.agent.api.RebootRouterCommand;
import com.cloud.agent.api.SecurityGroupRulesCmd;
import com.cloud.agent.api.SecurityGroupRulesCmd.IpPortAndProto;
import com.cloud.agent.api.StartCommand;
import com.cloud.agent.api.StopCommand;
import com.cloud.agent.api.UnPlugNicCommand;
import com.cloud.agent.api.UnsupportedAnswer;
import com.cloud.agent.api.UpdateHostPasswordCommand;
import com.cloud.agent.api.UpgradeSnapshotCommand;
import com.cloud.agent.api.VmStatsEntry;
import com.cloud.agent.api.check.CheckSshCommand;
import com.cloud.agent.api.proxy.CheckConsoleProxyLoadCommand;
import com.cloud.agent.api.proxy.WatchConsoleProxyLoadCommand;
import com.cloud.agent.api.storage.CopyVolumeCommand;
import com.cloud.agent.api.storage.CreateCommand;
import com.cloud.agent.api.storage.DestroyCommand;
import com.cloud.agent.api.storage.PrimaryStorageDownloadCommand;
import com.cloud.agent.api.storage.ResizeVolumeCommand;
import com.cloud.agent.api.to.DataStoreTO;
import com.cloud.agent.api.to.DiskTO;
import com.cloud.agent.api.to.NicTO;
import com.cloud.agent.api.to.StorageFilerTO;
import com.cloud.agent.api.to.VirtualMachineTO;
import com.cloud.agent.api.to.VolumeTO;
import com.cloud.agent.properties.AgentProperties;
import com.cloud.agent.properties.AgentPropertiesFileHandler;
import com.cloud.agent.resource.virtualnetwork.VirtualRoutingResource;
import com.cloud.exception.InternalErrorException;
import com.cloud.hypervisor.Hypervisor.HypervisorType;
import com.cloud.hypervisor.kvm.resource.KVMHABase.NfsStoragePool;
import com.cloud.hypervisor.kvm.resource.LibvirtVMDef.ChannelDef;
import com.cloud.hypervisor.kvm.resource.LibvirtVMDef.ClockDef;
import com.cloud.hypervisor.kvm.resource.LibvirtVMDef.ConsoleDef;
import com.cloud.hypervisor.kvm.resource.LibvirtVMDef.CpuTuneDef;
import com.cloud.hypervisor.kvm.resource.LibvirtVMDef.DevicesDef;
import com.cloud.hypervisor.kvm.resource.LibvirtVMDef.DiskDef;
import com.cloud.hypervisor.kvm.resource.LibvirtVMDef.FeaturesDef;
import com.cloud.hypervisor.kvm.resource.LibvirtVMDef.GraphicDef;
import com.cloud.hypervisor.kvm.resource.LibvirtVMDef.GuestDef;
import com.cloud.hypervisor.kvm.resource.LibvirtVMDef.GuestDef.GuestType;
import com.cloud.hypervisor.kvm.resource.LibvirtVMDef.GuestResourceDef;
import com.cloud.hypervisor.kvm.resource.LibvirtVMDef.InputDef;
import com.cloud.hypervisor.kvm.resource.LibvirtVMDef.InterfaceDef;
import com.cloud.hypervisor.kvm.resource.LibvirtVMDef.RngDef;
import com.cloud.hypervisor.kvm.resource.LibvirtVMDef.SCSIDef;
import com.cloud.hypervisor.kvm.resource.LibvirtVMDef.SerialDef;
import com.cloud.hypervisor.kvm.resource.LibvirtVMDef.TermPolicy;
import com.cloud.hypervisor.kvm.resource.LibvirtVMDef.VideoDef;
import com.cloud.hypervisor.kvm.resource.LibvirtVMDef.WatchDogDef;
import com.cloud.hypervisor.kvm.resource.wrapper.LibvirtRequestWrapper;
import com.cloud.hypervisor.kvm.resource.wrapper.LibvirtUtilitiesHelper;
import com.cloud.hypervisor.kvm.storage.KVMPhysicalDisk;
import com.cloud.hypervisor.kvm.storage.KVMStoragePool;
import com.cloud.hypervisor.kvm.storage.KVMStoragePoolManager;
import com.cloud.network.Networks.TrafficType;
import com.cloud.network.PhysicalNetworkSetupInfo;
import com.cloud.storage.Storage.ImageFormat;
import com.cloud.storage.Storage.StoragePoolType;
import com.cloud.storage.StorageLayer;
import com.cloud.storage.StoragePool;
import com.cloud.storage.Volume;
import com.cloud.storage.resource.StorageSubsystemCommandHandler;
import com.cloud.storage.template.Processor;
import com.cloud.storage.template.Processor.FormatInfo;
import com.cloud.storage.template.TemplateLocation;
import com.cloud.template.VirtualMachineTemplate.BootloaderType;
import com.cloud.utils.Pair;
import com.cloud.utils.exception.CloudRuntimeException;
import com.cloud.utils.script.Script;
import com.cloud.vm.DiskProfile;
import com.cloud.vm.VirtualMachine;
import com.cloud.vm.VirtualMachine.PowerState;
import com.cloud.vm.VirtualMachine.Type;

@RunWith(PowerMockRunner.class)
@PrepareForTest(value = {MemStat.class, SshHelper.class, AgentPropertiesFileHandler.class})
@PowerMockIgnore({"javax.xml.*", "org.w3c.dom.*", "org.apache.xerces.*"})
public class LibvirtComputingResourceTest {

    @Mock
    private LibvirtComputingResource libvirtComputingResourceMock;
    @Mock
    VirtualMachineTO vmTO;
    @Mock
    LibvirtVMDef vmDef;
    @Spy
    private LibvirtComputingResource libvirtComputingResourceSpy = Mockito.spy(LibvirtComputingResource.class);

    @Mock
    Domain domainMock;

    private final static long HYPERVISOR_LIBVIRT_VERSION_SUPPORTS_IOURING = 6003000;
    private final static long HYPERVISOR_QEMU_VERSION_SUPPORTS_IOURING = 5000000;

    String hyperVisorType = "kvm";
    Random random = new Random();
    final String memInfo = "MemTotal:        5830236 kB\n" +
            "MemFree:          156752 kB\n" +
            "Buffers:          326836 kB\n" +
            "Cached:          2606764 kB\n" +
            "SwapCached:            0 kB\n" +
            "Active:          4260808 kB\n" +
            "Inactive:         949392 kB\n";

    @Before
    public void setup() throws Exception {
        libvirtComputingResourceSpy._qemuSocketsPath = new File("/var/run/qemu");
        Scanner scanner = new Scanner(memInfo);
        PowerMockito.whenNew(Scanner.class).withAnyArguments().thenReturn(scanner);
    }

    /**
     This test tests if the Agent can handle a vmSpec coming
     from a <=4.1 management server.

     The overcommit feature has not been merged in there and thus
     only 'speed' is set.
     */
    @Test
    public void testCreateVMFromSpecLegacy() {
        final int id = random.nextInt(65534);
        final String name = "test-instance-1";

        final int cpus = random.nextInt(2) + 1;
        final int speed = 1024;
        final int minRam = 256 * 1024;
        final int maxRam = 512 * 1024;

        final String os = "Ubuntu";

        final String vncAddr = "";
        final String vncPassword = "mySuperSecretPassword";

        final VirtualMachineTO to = new VirtualMachineTO(id, name, VirtualMachine.Type.User, cpus, speed, minRam, maxRam, BootloaderType.HVM, os, false, false, vncPassword);
        to.setVncAddr(vncAddr);
        to.setArch("x86_64");
        to.setUuid("b0f0a72d-7efb-3cad-a8ff-70ebf30b3af9");
        to.setVcpuMaxLimit(cpus + 1);

        final LibvirtVMDef vm = libvirtComputingResourceSpy.createVMFromSpec(to);
        vm.setHvsType(hyperVisorType);

        verifyVm(to, vm);
    }

    /**
     This test verifies that CPU topology is properly set for hex-core
     */
    @Test
    public void testCreateVMFromSpecWithTopology6() {
        final int id = random.nextInt(65534);
        final String name = "test-instance-1";

        final int cpus = 12;
        final int minSpeed = 1024;
        final int maxSpeed = 2048;
        final int minRam = 256 * 1024;
        final int maxRam = 512 * 1024;

        final String os = "Ubuntu";

        final String vncAddr = "";
        final String vncPassword = "mySuperSecretPassword";

        final VirtualMachineTO to = new VirtualMachineTO(id, name, VirtualMachine.Type.User, cpus, minSpeed, maxSpeed, minRam, maxRam, BootloaderType.HVM, os, false, false, vncPassword);
        to.setVncAddr(vncAddr);
        to.setArch("x86_64");
        to.setUuid("b0f0a72d-7efb-3cad-a8ff-70ebf30b3af9");
        to.setVcpuMaxLimit(cpus + 1);

        final LibvirtVMDef vm = libvirtComputingResourceSpy.createVMFromSpec(to);
        vm.setHvsType(hyperVisorType);

        verifyVm(to, vm);
    }

    /**
     This test verifies that CPU topology is properly set for quad-core
     */
    @Test
    public void testCreateVMFromSpecWithTopology4() {
        final int id = random.nextInt(65534);
        final String name = "test-instance-1";

        final int cpus = 8;
        final int minSpeed = 1024;
        final int maxSpeed = 2048;
        final int minRam = 256 * 1024;
        final int maxRam = 512 * 1024;

        final String os = "Ubuntu";

        final String vncAddr = "";
        final String vncPassword = "mySuperSecretPassword";

        final VirtualMachineTO to = new VirtualMachineTO(id, name, VirtualMachine.Type.User, cpus, minSpeed, maxSpeed, minRam, maxRam, BootloaderType.HVM, os, false, false, vncPassword);
        to.setVncAddr(vncAddr);
        to.setUuid("b0f0a72d-7efb-3cad-a8ff-70ebf30b3af9");
        to.setVcpuMaxLimit(cpus + 1);

        LibvirtVMDef vm = libvirtComputingResourceSpy.createVMFromSpec(to);
        vm.setHvsType(hyperVisorType);

        verifyVm(to, vm);
    }

    /**
     This test tests if the Agent can handle a vmSpec coming
     from a >4.1 management server.

     It tests if the Agent can handle a vmSpec with overcommit
     data like minSpeed and maxSpeed in there
     */
    @Test
    public void testCreateVMFromSpec() {
        VirtualMachineTO to = createDefaultVM(false);
        final LibvirtVMDef vm = libvirtComputingResourceSpy.createVMFromSpec(to);
        vm.setHvsType(hyperVisorType);

        verifyVm(to, vm);
    }

    @Test
    public void testCreateGuestFromSpecWithoutCustomParam() {
        VirtualMachineTO to = createDefaultVM(false);
        LibvirtVMDef vm = new LibvirtVMDef();
        GuestDef guestDef = libvirtComputingResourceSpy.createGuestFromSpec(to, vm, to.getUuid(), null);
        verifySysInfo(guestDef, "smbios", to.getUuid(), "pc");
        Assert.assertEquals(GuestDef.BootType.BIOS, guestDef.getBootType());
        Assert.assertNull(guestDef.getBootMode());
    }

    @Test
    public void testCreateGuestFromSpecWithCustomParamAndUefi() {
        VirtualMachineTO to = createDefaultVM(false);

        Map<String, String> extraConfig = new HashMap<>();
        extraConfig.put(GuestDef.BootType.UEFI.toString(), "legacy");

        LibvirtVMDef vm = new LibvirtVMDef();

        GuestDef guestDef = libvirtComputingResourceSpy.createGuestFromSpec(to, vm, to.getUuid(), extraConfig);
        verifySysInfo(guestDef, "smbios", to.getUuid(), "q35");
        Assert.assertEquals(GuestDef.BootType.UEFI, guestDef.getBootType());
        Assert.assertEquals(GuestDef.BootMode.LEGACY, guestDef.getBootMode());
    }

    @Test
    public void testCreateGuestFromSpecWithCustomParamUefiAndSecure() {
        VirtualMachineTO to = createDefaultVM(false);

        Map<String, String> extraConfig = new HashMap<>();
        extraConfig.put(GuestDef.BootType.UEFI.toString(), "secure");

        LibvirtVMDef vm = new LibvirtVMDef();

        GuestDef guestDef = libvirtComputingResourceSpy.createGuestFromSpec(to, vm, to.getUuid(), extraConfig);
        verifySysInfo(guestDef, "smbios", to.getUuid(), "q35");
        Assert.assertEquals(GuestDef.BootType.UEFI, guestDef.getBootType());
        Assert.assertEquals(GuestDef.BootMode.SECURE, guestDef.getBootMode());
    }

    @Test
    public void testCreateGuestResourceDef() {
        VirtualMachineTO to = createDefaultVM(false);

        GuestResourceDef guestResourceDef = libvirtComputingResourceSpy.createGuestResourceDef(to);
        verifyGuestResourceDef(guestResourceDef, to);
    }

    @Test
    public void testCreateDevicesDef() {
        VirtualMachineTO to = createDefaultVM(false);

        GuestDef guest = new GuestDef();
        guest.setGuestType(GuestType.KVM);

        DevicesDef devicesDef = libvirtComputingResourceSpy.createDevicesDef(to, guest, to.getCpus() + 1, false);
        verifyDevices(devicesDef, to);
    }

    @Test
    public void testCreateDevicesWithSCSIDisk() {
        VirtualMachineTO to = createDefaultVM(false);
        to.setDetails(new HashMap<>());
        to.setPlatformEmulator("Other PV Virtio-SCSI");

        GuestDef guest = new GuestDef();
        guest.setGuestType(GuestType.KVM);

        DevicesDef devicesDef = libvirtComputingResourceSpy.createDevicesDef(to, guest, to.getCpus() + 1, false);
        verifyDevices(devicesDef, to);

        Document domainDoc = parse(devicesDef.toString());
        assertNodeExists(domainDoc, "/devices/controller[@type='scsi']");
        assertNodeExists(domainDoc, "/devices/controller[@model='virtio-scsi']");
        assertNodeExists(domainDoc, "/devices/controller/address[@type='pci']");
        assertNodeExists(domainDoc, "/devices/controller/driver[@queues='" + (to.getCpus() + 1) + "']");
    }

    @Test
    public void testConfigureGuestAndSystemVMToUseKVM() {
        VirtualMachineTO to = createDefaultVM(false);
        libvirtComputingResourceSpy._hypervisorLibvirtVersion = 100;
        libvirtComputingResourceSpy._hypervisorQemuVersion = 10;
        LibvirtVMDef vm = new LibvirtVMDef();

        GuestDef guestFromSpec = libvirtComputingResourceSpy.createGuestFromSpec(to, vm, to.getUuid(), null);
        Assert.assertEquals(GuestDef.GuestType.KVM, guestFromSpec.getGuestType());
        Assert.assertEquals(HypervisorType.KVM.toString().toLowerCase(), vm.getHvsType());
    }

    @Test
    public void testConfigureGuestAndUserVMToUseLXC() {
        VirtualMachineTO to = createDefaultVM(false);
        libvirtComputingResourceSpy._hypervisorType = HypervisorType.LXC;
        LibvirtVMDef vm = new LibvirtVMDef();

        GuestDef guestFromSpec = libvirtComputingResourceSpy.createGuestFromSpec(to, vm, to.getUuid(), null);
        Assert.assertEquals(GuestDef.GuestType.LXC, guestFromSpec.getGuestType());
        Assert.assertEquals(HypervisorType.LXC.toString().toLowerCase(), vm.getHvsType());
    }

    @Test
    public void testCreateCpuTuneDefWithoutQuotaAndPeriod() {
        VirtualMachineTO to = createDefaultVM(false);

        CpuTuneDef cpuTuneDef = libvirtComputingResourceSpy.createCpuTuneDef(to);
        Document domainDoc = parse(cpuTuneDef.toString());
        assertXpath(domainDoc, "/cputune/shares/text()", String.valueOf(cpuTuneDef.getShares()));
    }

    @Test
    public void testCreateCpuTuneDefWithQuotaAndPeriod() {
        VirtualMachineTO to = createDefaultVM(true);
        to.setCpuQuotaPercentage(10.0);

        CpuTuneDef cpuTuneDef = libvirtComputingResourceSpy.createCpuTuneDef(to);
        Document domainDoc = parse(cpuTuneDef.toString());
        assertXpath(domainDoc, "/cputune/shares/text()", String.valueOf(cpuTuneDef.getShares()));
        assertXpath(domainDoc, "/cputune/quota/text()", String.valueOf(cpuTuneDef.getQuota()));
        assertXpath(domainDoc, "/cputune/period/text()", String.valueOf(cpuTuneDef.getPeriod()));
    }

    @Test
    public void testCreateCpuTuneDefWithMinQuota() {
        VirtualMachineTO to = createDefaultVM(true);
        to.setCpuQuotaPercentage(0.01);

        CpuTuneDef cpuTuneDef = libvirtComputingResourceSpy.createCpuTuneDef(to);
        Document domainDoc = parse(cpuTuneDef.toString());
        assertXpath(domainDoc, "/cputune/shares/text()", String.valueOf(cpuTuneDef.getShares()));
        assertXpath(domainDoc, "/cputune/quota/text()", "1000");
        assertXpath(domainDoc, "/cputune/period/text()", String.valueOf(cpuTuneDef.getPeriod()));
    }

    @Test
    public void testCreateDefaultClockDef() {
        VirtualMachineTO to = createDefaultVM(false);

        ClockDef clockDef = libvirtComputingResourceSpy.createClockDef(to);
        Document domainDoc = parse(clockDef.toString());

        assertXpath(domainDoc, "/clock/@offset", "utc");
    }

    @Test
    public void testCreateClockDefWindows() {
        VirtualMachineTO to = createDefaultVM(false);
        to.setOs("Windows");

        ClockDef clockDef = libvirtComputingResourceSpy.createClockDef(to);
        Document domainDoc = parse(clockDef.toString());

        assertXpath(domainDoc, "/clock/@offset", "localtime");
        assertXpath(domainDoc, "/clock/timer/@name", "hypervclock");
        assertXpath(domainDoc, "/clock/timer/@present", "yes");
    }

    @Test
    public void testCreateClockDefKvmclock() {
        VirtualMachineTO to = createDefaultVM(false);
        libvirtComputingResourceSpy._hypervisorLibvirtVersion = 9020;

        ClockDef clockDef = libvirtComputingResourceSpy.createClockDef(to);
        Document domainDoc = parse(clockDef.toString());

        assertXpath(domainDoc, "/clock/@offset", "utc");
        assertXpath(domainDoc, "/clock/timer/@name", "kvmclock");
    }

    @Test
    public void testCreateTermPolicy() {
        TermPolicy termPolicy = libvirtComputingResourceSpy.createTermPolicy();

        String xml = "<terms>\n" + termPolicy.toString() + "</terms>";
        Document domainDoc = parse(xml);

        assertXpath(domainDoc, "/terms/on_reboot/text()", "restart");
        assertXpath(domainDoc, "/terms/on_poweroff/text()", "destroy");
        assertXpath(domainDoc, "/terms/on_crash/text()", "destroy");
    }

    @Test
    public void testCreateFeaturesDef() {
        VirtualMachineTO to = createDefaultVM(false);
        FeaturesDef featuresDef = libvirtComputingResourceSpy.createFeaturesDef(null, false, false);

        String xml = "<domain>" + featuresDef.toString() + "</domain>";
        Document domainDoc = parse(xml);

        verifyFeatures(domainDoc);
    }

    @Test
    public void testCreateFeaturesDefWithUefi() {
        VirtualMachineTO to = createDefaultVM(false);
        HashMap<String, String> extraConfig = new HashMap<>();
        extraConfig.put(GuestDef.BootType.UEFI.toString(), "");

        FeaturesDef featuresDef = libvirtComputingResourceSpy.createFeaturesDef(extraConfig, true, true);

        String xml = "<domain>" + featuresDef.toString() + "</domain>";
        Document domainDoc = parse(xml);

        verifyFeatures(domainDoc);
    }

    @Test
    public void testCreateWatchDog() {
        WatchDogDef watchDogDef = libvirtComputingResourceSpy.createWatchDogDef();
        verifyWatchDogDevices(parse(watchDogDef.toString()), "");
    }

    @Test
    public void testCreateArm64UsbDef() {
        DevicesDef devicesDef = new DevicesDef();

        libvirtComputingResourceSpy.createArm64UsbDef(devicesDef);
        Document domainDoc = parse(devicesDef.toString());

        assertXpath(domainDoc, "/devices/controller/@type", "usb");
        assertXpath(domainDoc, "/devices/controller/@model", "qemu-xhci");
        assertXpath(domainDoc, "/devices/controller/address/@type", "pci");
        assertNodeExists(domainDoc, "/devices/input[@type='keyboard']");
        assertNodeExists(domainDoc, "/devices/input[@bus='usb']");
        assertNodeExists(domainDoc, "/devices/input[@type='mouse']");
        assertNodeExists(domainDoc, "/devices/input[@bus='usb']");
    }

    @Test
    public void testCreateInputDef() {
        InputDef inputDef = libvirtComputingResourceSpy.createTabletInputDef();
        verifyTabletInputDevice(parse(inputDef.toString()), "");
    }

    @Test
    public void testCreateGraphicDef() {
        VirtualMachineTO to = createDefaultVM(false);
        GraphicDef graphicDef = libvirtComputingResourceSpy.createGraphicDef(to);
        verifyGraphicsDevices(to, parse(graphicDef.toString()), "");
    }

    @Test
    public void testCreateChannelDef() {
        VirtualMachineTO to = createDefaultVM(false);
        ChannelDef channelDef = libvirtComputingResourceSpy.createChannelDef(to);
        verifyChannelDevices(to, parse(channelDef.toString()), "");
    }

    @Test
    public void testCreateSCSIDef() {
        VirtualMachineTO to = createDefaultVM(false);

        SCSIDef scsiDef = libvirtComputingResourceSpy.createSCSIDef(to.getCpus());
        Document domainDoc = parse(scsiDef.toString());
        verifyScsi(to, domainDoc, "");
    }

    @Test
    public void testCreateConsoleDef() {
        VirtualMachineTO to = createDefaultVM(false);
        ConsoleDef consoleDef = libvirtComputingResourceSpy.createConsoleDef();
        verifyConsoleDevices(parse(consoleDef.toString()), "");
    }

    @Test
    public void testCreateVideoDef() {
        VirtualMachineTO to = createDefaultVM(false);
        libvirtComputingResourceSpy._videoRam = 200;
        libvirtComputingResourceSpy._videoHw = "vGPU";

        VideoDef videoDef = libvirtComputingResourceSpy.createVideoDef(to);
        Document domainDoc = parse(videoDef.toString());
        assertXpath(domainDoc, "/video/model/@type", "vGPU");
        assertXpath(domainDoc, "/video/model/@vram", "200");
    }

    @Test
    public void testCreateRngDef() {
        VirtualMachineTO to = createDefaultVM(false);
        RngDef rngDef = libvirtComputingResourceSpy.createRngDef();
        Document domainDoc = parse(rngDef.toString());

        assertXpath(domainDoc, "/rng/@model", "virtio");
        assertXpath(domainDoc, "/rng/rate/@period", "1000");
        assertXpath(domainDoc, "/rng/rate/@bytes", "2048");
        assertXpath(domainDoc, "/rng/backend/@model", "random");
        assertXpath(domainDoc, "/rng/backend/text()", "/dev/random");
    }

    @Test
    public void testCreateSerialDef() {
        VirtualMachineTO to = createDefaultVM(false);
        SerialDef serialDef = libvirtComputingResourceSpy.createSerialDef();
        verifySerialDevices(parse(serialDef.toString()), "");
    }

    private VirtualMachineTO createDefaultVM(boolean limitCpuUse) {
        int id = random.nextInt(65534);
        String name = "test-instance-1";

        int cpus = random.nextInt(2) + 1;
        int minSpeed = 1024;
        int maxSpeed = 2048;
        int minRam = 256 * 1024;
        int maxRam = 512 * 1024;

        String os = "Ubuntu";
        String vncAddr = "";
        String vncPassword = "mySuperSecretPassword";

        final VirtualMachineTO to = new VirtualMachineTO(id, name, VirtualMachine.Type.User, cpus, minSpeed, maxSpeed, minRam, maxRam, BootloaderType.HVM, os, false, limitCpuUse,
                vncPassword);
        to.setArch("x86_64");
        to.setVncAddr(vncAddr);
        to.setUuid("b0f0a72d-7efb-3cad-a8ff-70ebf30b3af9");
        to.setVcpuMaxLimit(cpus + 1);

        return to;
    }

    private void verifyGuestResourceDef(GuestResourceDef guestResourceDef, VirtualMachineTO to) {
        String xml = "<domain>" + guestResourceDef.toString() + "</domain>";
        Document domainDoc = parse(xml);

        String minRam = String.valueOf(to.getMinRam() / 1024);
        verifyMemory(to, domainDoc, minRam);
        assertNodeExists(domainDoc, "/domain/vcpu");
        verifyMemballoonDevices(domainDoc);
        verifyVcpu(to, domainDoc);
    }

    private void verifyVm(VirtualMachineTO to, LibvirtVMDef vm) {
        Document domainDoc = parse(vm.toString());
        verifyHeader(domainDoc, vm.getHvsType(), to.getName(), to.getUuid(), to.getOs());
        verifyFeatures(domainDoc);
        verifyClock(domainDoc);
        verifySerialDevices(domainDoc, "/domain/devices");
        verifyGraphicsDevices(to, domainDoc, "/domain/devices");
        verifyConsoleDevices(domainDoc, "/domain/devices");
        verifyTabletInputDevice(domainDoc, "/domain/devices");
        verifyChannelDevices(to, domainDoc, "/domain/devices");

        String minRam = String.valueOf(to.getMinRam() / 1024);
        verifyMemory(to, domainDoc, minRam);
        assertNodeExists(domainDoc, "/domain/cpu");

        verifyMemballoonDevices(domainDoc);
        verifyVcpu(to, domainDoc);
        verifyOsType(domainDoc);
        verifyOsBoot(domainDoc);
        verifyPoliticOn_(domainDoc);
        verifyWatchDogDevices(domainDoc, "/domain/devices");
    }

    private void verifyMemballoonDevices(Document domainDoc) {
        assertXpath(domainDoc, "/domain/devices/memballoon/@model", "virtio");
    }

    private void verifyVcpu(VirtualMachineTO to, Document domainDoc) {
        assertXpath(domainDoc, "/domain/cpu/numa/cell/@cpus", String.format("0-%s", to.getVcpuMaxLimit() - 1));
        assertXpath(domainDoc, "/domain/vcpu/@current", String.valueOf(to.getCpus()));
        assertXpath(domainDoc, "/domain/vcpu/text()", String.valueOf(to.getVcpuMaxLimit()));
    }

    private void verifyMemory(VirtualMachineTO to, Document domainDoc, String minRam) {
        assertXpath(domainDoc, "/domain/maxMemory/text()", String.valueOf( to.getMaxRam() / 1024 ));
        assertXpath(domainDoc, "/domain/memory/text()",minRam);
        assertXpath(domainDoc, "/domain/cpu/numa/cell/@memory", minRam);
        assertXpath(domainDoc, "/domain/currentMemory/text()", minRam);
    }

    private void verifyWatchDogDevices(Document domainDoc, String prefix) {
        assertXpath(domainDoc, prefix + "/watchdog/@model", "i6300esb");
        assertXpath(domainDoc, prefix + "/watchdog/@action", "none");
    }

    private void verifyChannelDevices(VirtualMachineTO to, Document domainDoc, String prefix) {
        assertNodeExists(domainDoc, prefix + "/channel");
        assertXpath(domainDoc, prefix + "/channel/@type", ChannelDef.ChannelType.UNIX.toString());

        /*
           The configure() method of LibvirtComputingResource has not been called, so the default path for the sockets
           hasn't been initialized. That's why we check for 'null'

           Calling configure is also not possible since that looks for certain files on the system which are not present
           during testing
         */
        assertXpath(domainDoc, prefix + "/channel/source/@path", "/var/run/qemu/" + to.getName() + ".org.qemu.guest_agent.0");
        assertXpath(domainDoc, prefix + "/channel/target/@name", "org.qemu.guest_agent.0");
    }

    private void verifyTabletInputDevice(Document domainDoc, String prefix) {
        assertXpath(domainDoc, prefix + "/input/@type", "tablet");
        assertXpath(domainDoc, prefix + "/input/@bus", "usb");
    }

    private void verifyConsoleDevices(Document domainDoc, String prefix) {
        assertXpath(domainDoc, prefix + "/console/@type", "pty");
        assertXpath(domainDoc, prefix + "/console/target/@port", "0");
    }

    private void verifyScsi(VirtualMachineTO to, Document domainDoc, String prefix) {
        assertXpath(domainDoc, prefix + "/controller/@type", "scsi");
        assertXpath(domainDoc, prefix + "/controller/@model", "virtio-scsi");
        assertXpath(domainDoc, prefix + "/controller/address/@type", "pci");
        assertXpath(domainDoc, prefix + "/controller/driver/@queues", String.valueOf(to.getCpus()));
    }

    private void verifyClock(Document domainDoc) {
        assertXpath(domainDoc, "/domain/clock/@offset", "utc");
    }

    private void verifyGraphicsDevices(VirtualMachineTO to, Document domainDoc, String prefix) {
        assertXpath(domainDoc, prefix + "/graphics/@type", "vnc");
        assertXpath(domainDoc, prefix + "/graphics/@listen", to.getVncAddr());
        assertXpath(domainDoc, prefix + "/graphics/@autoport", "yes");
        assertXpath(domainDoc, prefix + "/graphics/@passwd", StringUtils.truncate(to.getVncPassword(), 8));
    }

    private void verifySerialDevices(Document domainDoc, String prefix) {
        assertXpath(domainDoc, prefix + "/serial/@type", "pty");
        assertXpath(domainDoc, prefix + "/serial/target/@port", "0");
    }

    private void verifyOsBoot(Document domainDoc) {
        assertNodeExists(domainDoc, "/domain/os/boot[@dev='cdrom']");
        assertNodeExists(domainDoc, "/domain/os/boot[@dev='hd']");
    }

    private void verifyOsType(Document domainDoc) {
        assertXpath(domainDoc, "/domain/os/type/@machine", "pc");
        assertXpath(domainDoc, "/domain/os/type/text()", "hvm");
    }

    private void verifyPoliticOn_(Document domainDoc) {
        assertXpath(domainDoc, "/domain/on_reboot/text()", "restart");
        assertXpath(domainDoc, "/domain/on_poweroff/text()", "destroy");
        assertXpath(domainDoc, "/domain/on_crash/text()", "destroy");
    }

    private void verifyFeatures(Document domainDoc) {
        assertNodeExists(domainDoc, "/domain/features/pae");
        assertNodeExists(domainDoc, "/domain/features/apic");
        assertNodeExists(domainDoc, "/domain/features/acpi");
    }

    private void verifyHeader(Document domainDoc, String hvsType, String name, String uuid, String os) {
        assertXpath(domainDoc, "/domain/@type", hvsType);
        assertXpath(domainDoc, "/domain/name/text()", name);
        assertXpath(domainDoc, "/domain/uuid/text()", uuid);
        assertXpath(domainDoc, "/domain/description/text()", os);
    }

    private void verifyDevices(DevicesDef devicesDef, VirtualMachineTO to) {
        Document domainDoc = parse(devicesDef.toString());

        verifyWatchDogDevices(domainDoc, "/devices");
        verifyConsoleDevices(domainDoc, "/devices");
        verifySerialDevices(domainDoc, "/devices");
        verifyGraphicsDevices(to, domainDoc, "/devices");
        verifyChannelDevices(to, domainDoc, "/devices");
        verifyTabletInputDevice(domainDoc, "/devices");
    }

    private void verifySysInfo(GuestDef guestDef, String type, String uuid, String machine) {
        // Need put <guestdef> because the string of guestdef generate two root element in XML, raising a error in parse.
        String xml = "<guestdef>\n" + guestDef.toString() + "</guestdef>";

        Document domainDoc = parse(xml);
        assertXpath(domainDoc, "/guestdef/sysinfo/@type", type);
        assertNodeExists(domainDoc, "/guestdef/sysinfo/system/entry[@name='manufacturer']");
        assertNodeExists(domainDoc, "/guestdef/sysinfo/system/entry[@name='product']");
        assertXpath(domainDoc, "/guestdef/sysinfo/system/entry[@name='uuid']/text()", uuid);
        assertXpath(domainDoc, "/guestdef/os/type/@machine", machine);
    }

    static Document parse(final String input) {
        try {
            return DocumentBuilderFactory.newInstance().newDocumentBuilder()
                    .parse(new ByteArrayInputStream(input.getBytes()));
        } catch (SAXException | IOException | ParserConfigurationException e) {
            throw new IllegalArgumentException("Cloud not parse: "+input, e);
        }
    }

    static void assertNodeExists(final Document doc, final String xPathExpr) {
        try {
            Assert.assertNotNull(XPathFactory.newInstance().newXPath()
                    .evaluate(xPathExpr, doc, XPathConstants.NODE));
        } catch (final XPathExpressionException e) {
            Assert.fail(e.getMessage());
        }
    }

    static void assertXpath(final Document doc, final String xPathExpr,
                            final String expected) {
        try {
            Assert.assertEquals(expected, XPathFactory.newInstance().newXPath()
                    .evaluate(xPathExpr, doc));
        } catch (final XPathExpressionException e) {
            Assert.fail("Could not evaluate xpath" + xPathExpr + ":"
                    + e.getMessage());
        }
    }

    @Test
    public void testGetNicStats() {
        //this test is only working on linux because of the loopback interface name
        //also the tested code seems to work only on linux
        if(SystemUtils.IS_OS_LINUX) {
            final LibvirtComputingResource libvirtComputingResource = new LibvirtComputingResource();
            final Pair<Double, Double> stats = libvirtComputingResource.getNicStats("lo");
            assertNotNull(stats);
        } // else SUCCESS
    }

    @Test
    public void diskUuidToSerialTest() {
        final String uuid = "38400000-8cf0-11bd-b24e-10b96e4ef00d";
        final String expected = "384000008cf011bdb24e";
        final LibvirtComputingResource lcr = new LibvirtComputingResource();
        Assert.assertEquals(expected, lcr.diskUuidToSerial(uuid));
    }

    @Test
    public void testUUID() {
        String uuid = "1";
        final LibvirtComputingResource lcr = new LibvirtComputingResource();
        uuid = lcr.getUuid(uuid);
        Assert.assertTrue(!uuid.equals("1"));

        final String oldUuid = UUID.randomUUID().toString();
        uuid = oldUuid;
        uuid = lcr.getUuid(uuid);
        Assert.assertTrue(uuid.equals(oldUuid));
    }

    private static final String VMNAME = "test";

    @Test
    public void testGetVmStat() throws LibvirtException {
        final Connect connect = Mockito.mock(Connect.class);
        final Domain domain = Mockito.mock(Domain.class);
        final DomainInfo domainInfo = new DomainInfo();
        final MemoryStatistic[] domainMem = new MemoryStatistic[2];
        domainMem[0] = Mockito.mock(MemoryStatistic.class);
        Mockito.when(domain.getInfo()).thenReturn(domainInfo);
        Mockito.when(domain.memoryStats(20)).thenReturn(domainMem);
        Mockito.when(domainMem[0].getTag()).thenReturn(4);
        Mockito.when(connect.domainLookupByName(VMNAME)).thenReturn(domain);
        final NodeInfo nodeInfo = new NodeInfo();
        nodeInfo.cpus = 8;
        nodeInfo.memory = 8 * 1024 * 1024;
        nodeInfo.sockets = 2;
        nodeInfo.threads = 2;
        nodeInfo.model = "Foo processor";
        Mockito.when(connect.nodeInfo()).thenReturn(nodeInfo);
        // this is testing the interface stats, returns an increasing number of sent and received bytes

        Mockito.when(domain.interfaceStats(nullable(String.class))).thenAnswer(new org.mockito.stubbing.Answer<DomainInterfaceStats>() {
            // increment with less than a KB, so this should be less than 1 KB
            final static int increment = 1000;
            int rxBytes = 1000;
            int txBytes = 1000;

            @Override
            public DomainInterfaceStats answer(final InvocationOnMock invocation) throws Throwable {
                final DomainInterfaceStats domainInterfaceStats = new DomainInterfaceStats();
                domainInterfaceStats.rx_bytes = rxBytes += increment;
                domainInterfaceStats.tx_bytes = txBytes += increment;
                return domainInterfaceStats;

            }

        });


        Mockito.when(domain.blockStats(nullable(String.class))).thenAnswer(new org.mockito.stubbing.Answer<DomainBlockStats>() {
            // a little less than a KB
            final static int increment = 1000;

            int rdBytes = 0;
            int wrBytes = 1024;

            @Override
            public DomainBlockStats answer(final InvocationOnMock invocation) throws Throwable {
                final DomainBlockStats domainBlockStats = new DomainBlockStats();

                domainBlockStats.rd_bytes = rdBytes += increment;
                domainBlockStats.wr_bytes = wrBytes += increment;
                return domainBlockStats;
            }

        });

        final LibvirtComputingResource libvirtComputingResource = new LibvirtComputingResource() {
            @Override
            public List<InterfaceDef> getInterfaces(final Connect conn, final String vmName) {
                final InterfaceDef interfaceDef = new InterfaceDef();
                return Arrays.asList(interfaceDef);
            }

            @Override
            public List<DiskDef> getDisks(final Connect conn, final String vmName) {
                final DiskDef diskDef = new DiskDef();
                return Arrays.asList(diskDef);
            }

        };
        libvirtComputingResource.getVmStat(connect, VMNAME);
        final VmStatsEntry vmStat = libvirtComputingResource.getVmStat(connect, VMNAME);
        // network traffic as generated by the logic above, must be greater than zero
        Assert.assertTrue(vmStat.getNetworkReadKBs() > 0);
        Assert.assertTrue(vmStat.getNetworkWriteKBs() > 0);
        // IO traffic as generated by the logic above, must be greater than zero
        Assert.assertTrue(vmStat.getDiskReadKBs() > 0);
        Assert.assertTrue(vmStat.getDiskWriteKBs() > 0);
        // Memory limit of VM must be greater than zero
        Assert.assertTrue(vmStat.getIntFreeMemoryKBs() >= 0);
        Assert.assertTrue(vmStat.getMemoryKBs() >= 0);
        Assert.assertTrue(vmStat.getTargetMemoryKBs() >= vmStat.getMemoryKBs());
    }

    /*
     * New Tests
     */

    @Test
    public void testStopCommandNoCheck() {
        final Connect conn = Mockito.mock(Connect.class);
        final LibvirtUtilitiesHelper libvirtUtilitiesHelper = Mockito.mock(LibvirtUtilitiesHelper.class);

        final String vmName = "Test";
        final StopCommand command = new StopCommand(vmName, false, false);

        when(libvirtComputingResourceMock.getLibvirtUtilitiesHelper()).thenReturn(libvirtUtilitiesHelper);
        try {
            when(libvirtUtilitiesHelper.getConnectionByVmName(vmName)).thenReturn(conn);
        } catch (final LibvirtException e) {
            fail(e.getMessage());
        }

        final LibvirtRequestWrapper wrapper = LibvirtRequestWrapper.getInstance();
        assertNotNull(wrapper);

        final Answer answer = wrapper.execute(command, libvirtComputingResourceMock);

        assertTrue(answer.getResult());

        verify(libvirtComputingResourceMock, times(1)).getLibvirtUtilitiesHelper();
        try {
            verify(libvirtUtilitiesHelper, times(1)).getConnectionByVmName(vmName);
        } catch (final LibvirtException e) {
            fail(e.getMessage());
        }
    }

    @Test
    public void testStopCommandCheckVmNOTRunning() {
        final Connect conn = Mockito.mock(Connect.class);
        final LibvirtUtilitiesHelper libvirtUtilitiesHelper = Mockito.mock(LibvirtUtilitiesHelper.class);
        final Domain vm = Mockito.mock(Domain.class);
        final DomainInfo info = Mockito.mock(DomainInfo.class);
        final DomainState state = DomainInfo.DomainState.VIR_DOMAIN_SHUTDOWN;
        info.state = state;

        final String vmName = "Test";
        final StopCommand command = new StopCommand(vmName, false, true);

        when(libvirtComputingResourceMock.getLibvirtUtilitiesHelper()).thenReturn(libvirtUtilitiesHelper);
        try {
            when(libvirtUtilitiesHelper.getConnectionByVmName(vmName)).thenReturn(conn);
            when(conn.domainLookupByName(command.getVmName())).thenReturn(vm);

            when(vm.getInfo()).thenReturn(info);

        } catch (final LibvirtException e) {
            fail(e.getMessage());
        }

        final LibvirtRequestWrapper wrapper = LibvirtRequestWrapper.getInstance();
        assertNotNull(wrapper);

        final Answer answer = wrapper.execute(command, libvirtComputingResourceMock);

        assertTrue(answer.getResult());

        verify(libvirtComputingResourceMock, times(1)).getLibvirtUtilitiesHelper();
        try {
            verify(libvirtUtilitiesHelper, times(2)).getConnectionByVmName(vmName);
        } catch (final LibvirtException e) {
            fail(e.getMessage());
        }
    }

    @SuppressWarnings("unchecked")
    @Test
    public void testStopCommandCheckException1() {
        final Connect conn = Mockito.mock(Connect.class);
        final LibvirtUtilitiesHelper libvirtUtilitiesHelper = Mockito.mock(LibvirtUtilitiesHelper.class);
        final Domain vm = Mockito.mock(Domain.class);
        final DomainInfo info = Mockito.mock(DomainInfo.class);
        final DomainState state = DomainInfo.DomainState.VIR_DOMAIN_RUNNING;
        info.state = state;

        final String vmName = "Test";
        final StopCommand command = new StopCommand(vmName, false, true);

        when(libvirtComputingResourceMock.getLibvirtUtilitiesHelper()).thenReturn(libvirtUtilitiesHelper);
        try {
            when(libvirtUtilitiesHelper.getConnectionByVmName(vmName)).thenThrow(LibvirtException.class);
            when(conn.domainLookupByName(command.getVmName())).thenReturn(vm);

            when(vm.getInfo()).thenReturn(info);

        } catch (final LibvirtException e) {
            fail(e.getMessage());
        }

        final LibvirtRequestWrapper wrapper = LibvirtRequestWrapper.getInstance();
        assertNotNull(wrapper);

        final Answer answer = wrapper.execute(command, libvirtComputingResourceMock);

        assertFalse(answer.getResult());

        verify(libvirtComputingResourceMock, times(1)).getLibvirtUtilitiesHelper();
        try {
            verify(libvirtUtilitiesHelper, times(2)).getConnectionByVmName(vmName);
        } catch (final LibvirtException e) {
            fail(e.getMessage());
        }
    }

    @Test
    public void testStopCommandCheckVmRunning() {
        final Connect conn = Mockito.mock(Connect.class);
        final LibvirtUtilitiesHelper libvirtUtilitiesHelper = Mockito.mock(LibvirtUtilitiesHelper.class);
        final Domain vm = Mockito.mock(Domain.class);
        final DomainInfo info = Mockito.mock(DomainInfo.class);
        final DomainState state = DomainInfo.DomainState.VIR_DOMAIN_RUNNING;
        info.state = state;

        final String vmName = "Test";
        final StopCommand command = new StopCommand(vmName, false, true);

        when(libvirtComputingResourceMock.getLibvirtUtilitiesHelper()).thenReturn(libvirtUtilitiesHelper);
        try {
            when(libvirtUtilitiesHelper.getConnectionByVmName(vmName)).thenReturn(conn);
            when(conn.domainLookupByName(command.getVmName())).thenReturn(vm);

            when(vm.getInfo()).thenReturn(info);

        } catch (final LibvirtException e) {
            fail(e.getMessage());
        }

        final LibvirtRequestWrapper wrapper = LibvirtRequestWrapper.getInstance();
        assertNotNull(wrapper);

        final Answer answer = wrapper.execute(command, libvirtComputingResourceMock);

        assertFalse(answer.getResult());

        verify(libvirtComputingResourceMock, times(1)).getLibvirtUtilitiesHelper();
        try {
            verify(libvirtUtilitiesHelper, times(1)).getConnectionByVmName(vmName);
        } catch (final LibvirtException e) {
            fail(e.getMessage());
        }
    }

    @Test
    public void testGetVmStatsCommand() {
        final Connect conn = Mockito.mock(Connect.class);
        final LibvirtUtilitiesHelper libvirtUtilitiesHelper = Mockito.mock(LibvirtUtilitiesHelper.class);

        final String vmName = "Test";
        final String uuid = "e8d6b4d0-bc6d-4613-b8bb-cb9e0600f3c6";
        final List<String> vms = new ArrayList<String>();
        vms.add(vmName);

        final GetVmStatsCommand command = new GetVmStatsCommand(vms, uuid, "hostname");

        when(libvirtComputingResourceMock.getLibvirtUtilitiesHelper()).thenReturn(libvirtUtilitiesHelper);
        try {
            when(libvirtUtilitiesHelper.getConnectionByVmName(vmName)).thenReturn(conn);
        } catch (final LibvirtException e) {
            fail(e.getMessage());
        }

        final LibvirtRequestWrapper wrapper = LibvirtRequestWrapper.getInstance();
        assertNotNull(wrapper);

        final Answer answer = wrapper.execute(command, libvirtComputingResourceMock);
        assertTrue(answer.getResult());

        verify(libvirtComputingResourceMock, times(1)).getLibvirtUtilitiesHelper();
        try {
            verify(libvirtUtilitiesHelper, times(1)).getConnectionByVmName(vmName);
        } catch (final LibvirtException e) {
            fail(e.getMessage());
        }
    }

    @Test
    public void testGetVmDiskStatsCommand() {
        final Connect conn = Mockito.mock(Connect.class);
        final LibvirtUtilitiesHelper libvirtUtilitiesHelper = Mockito.mock(LibvirtUtilitiesHelper.class);

        final String vmName = "Test";
        final String uuid = "e8d6b4d0-bc6d-4613-b8bb-cb9e0600f3c6";
        final List<String> vms = new ArrayList<String>();
        vms.add(vmName);

        final GetVmDiskStatsCommand command = new GetVmDiskStatsCommand(vms, uuid, "hostname");

        when(libvirtComputingResourceMock.getLibvirtUtilitiesHelper()).thenReturn(libvirtUtilitiesHelper);
        try {
            when(libvirtUtilitiesHelper.getConnection()).thenReturn(conn);
        } catch (final LibvirtException e) {
            fail(e.getMessage());
        }

        final LibvirtRequestWrapper wrapper = LibvirtRequestWrapper.getInstance();
        assertNotNull(wrapper);

        final Answer answer = wrapper.execute(command, libvirtComputingResourceMock);
        assertTrue(answer.getResult());

        verify(libvirtComputingResourceMock, times(1)).getLibvirtUtilitiesHelper();
        try {
            verify(libvirtUtilitiesHelper, times(1)).getConnection();
        } catch (final LibvirtException e) {
            fail(e.getMessage());
        }
    }

    @Test
    @SuppressWarnings("unchecked")
    public void testGetVmDiskStatsCommandException() {
        final LibvirtUtilitiesHelper libvirtUtilitiesHelper = Mockito.mock(LibvirtUtilitiesHelper.class);

        final String vmName = "Test";
        final String uuid = "e8d6b4d0-bc6d-4613-b8bb-cb9e0600f3c6";
        final List<String> vms = new ArrayList<String>();
        vms.add(vmName);

        final GetVmDiskStatsCommand command = new GetVmDiskStatsCommand(vms, uuid, "hostname");

        when(libvirtComputingResourceMock.getLibvirtUtilitiesHelper()).thenReturn(libvirtUtilitiesHelper);
        try {
            when(libvirtUtilitiesHelper.getConnection()).thenThrow(LibvirtException.class);
        } catch (final LibvirtException e) {
            fail(e.getMessage());
        }

        final LibvirtRequestWrapper wrapper = LibvirtRequestWrapper.getInstance();
        assertNotNull(wrapper);

        final Answer answer = wrapper.execute(command, libvirtComputingResourceMock);
        assertTrue(answer.getResult());

        verify(libvirtComputingResourceMock, times(1)).getLibvirtUtilitiesHelper();
        try {
            verify(libvirtUtilitiesHelper, times(1)).getConnection();
        } catch (final LibvirtException e) {
            fail(e.getMessage());
        }
    }

    @Test
    public void testRebootCommand() {
        final Connect conn = Mockito.mock(Connect.class);
        final LibvirtUtilitiesHelper libvirtUtilitiesHelper = Mockito.mock(LibvirtUtilitiesHelper.class);

        final String vmName = "Test";
        final RebootCommand command = new RebootCommand(vmName, true);

        when(libvirtComputingResourceMock.getLibvirtUtilitiesHelper()).thenReturn(libvirtUtilitiesHelper);
        try {
            when(libvirtUtilitiesHelper.getConnectionByVmName(vmName)).thenReturn(conn);
        } catch (final LibvirtException e) {
            fail(e.getMessage());
        }

        final LibvirtRequestWrapper wrapper = LibvirtRequestWrapper.getInstance();
        assertNotNull(wrapper);

        final Answer answer = wrapper.execute(command, libvirtComputingResourceMock);
        assertTrue(answer.getResult());

        verify(libvirtComputingResourceMock, times(1)).getLibvirtUtilitiesHelper();
        try {
            verify(libvirtUtilitiesHelper, times(1)).getConnectionByVmName(vmName);
        } catch (final LibvirtException e) {
            fail(e.getMessage());
        }
    }

    @SuppressWarnings("unchecked")
    @Test
    public void testRebootCommandException1() {
        final LibvirtUtilitiesHelper libvirtUtilitiesHelper = Mockito.mock(LibvirtUtilitiesHelper.class);

        final String vmName = "Test";
        final RebootCommand command = new RebootCommand(vmName, true);

        when(libvirtComputingResourceMock.getLibvirtUtilitiesHelper()).thenReturn(libvirtUtilitiesHelper);
        try {
            when(libvirtUtilitiesHelper.getConnectionByVmName(vmName)).thenThrow(LibvirtException.class);
        } catch (final LibvirtException e) {
            fail(e.getMessage());
        }

        final LibvirtRequestWrapper wrapper = LibvirtRequestWrapper.getInstance();
        assertNotNull(wrapper);

        final Answer answer = wrapper.execute(command, libvirtComputingResourceMock);
        assertFalse(answer.getResult());

        verify(libvirtComputingResourceMock, times(1)).getLibvirtUtilitiesHelper();
        try {
            verify(libvirtUtilitiesHelper, times(1)).getConnectionByVmName(vmName);
        } catch (final LibvirtException e) {
            fail(e.getMessage());
        }
    }

    @Test
    public void testRebootCommandError() {
        final Connect conn = Mockito.mock(Connect.class);
        final LibvirtUtilitiesHelper libvirtUtilitiesHelper = Mockito.mock(LibvirtUtilitiesHelper.class);

        final String vmName = "Test";
        final RebootCommand command = new RebootCommand(vmName, true);

        when(libvirtComputingResourceMock.getLibvirtUtilitiesHelper()).thenReturn(libvirtUtilitiesHelper);
        try {
            when(libvirtUtilitiesHelper.getConnectionByVmName(vmName)).thenReturn(conn);
            when(libvirtComputingResourceMock.rebootVM(conn, command.getVmName())).thenReturn("error");
        } catch (final LibvirtException e) {
            fail(e.getMessage());
        }

        final LibvirtRequestWrapper wrapper = LibvirtRequestWrapper.getInstance();
        assertNotNull(wrapper);

        final Answer answer = wrapper.execute(command, libvirtComputingResourceMock);
        assertFalse(answer.getResult());

        verify(libvirtComputingResourceMock, times(1)).getLibvirtUtilitiesHelper();
        try {
            verify(libvirtUtilitiesHelper, times(1)).getConnectionByVmName(vmName);
        } catch (final LibvirtException e) {
            fail(e.getMessage());
        }
    }

    @SuppressWarnings("unchecked")
    @Test
    public void testRebootCommandException2() {
        final Connect conn = Mockito.mock(Connect.class);
        final LibvirtUtilitiesHelper libvirtUtilitiesHelper = Mockito.mock(LibvirtUtilitiesHelper.class);

        final String vmName = "Test";
        final RebootCommand command = new RebootCommand(vmName, true);

        when(libvirtComputingResourceMock.getLibvirtUtilitiesHelper()).thenReturn(libvirtUtilitiesHelper);
        try {
            when(libvirtUtilitiesHelper.getConnectionByVmName(vmName)).thenReturn(conn);
            when(libvirtComputingResourceMock.rebootVM(conn, command.getVmName())).thenThrow(LibvirtException.class);
        } catch (final LibvirtException e) {
            fail(e.getMessage());
        }

        final LibvirtRequestWrapper wrapper = LibvirtRequestWrapper.getInstance();
        assertNotNull(wrapper);

        final Answer answer = wrapper.execute(command, libvirtComputingResourceMock);
        assertFalse(answer.getResult());

        verify(libvirtComputingResourceMock, times(1)).getLibvirtUtilitiesHelper();
        try {
            verify(libvirtUtilitiesHelper, times(1)).getConnectionByVmName(vmName);
        } catch (final LibvirtException e) {
            fail(e.getMessage());
        }
    }

    @Test
    public void testRebootRouterCommand() {
        final VirtualRoutingResource routingResource = Mockito.mock(VirtualRoutingResource.class);
        final Connect conn = Mockito.mock(Connect.class);
        final LibvirtUtilitiesHelper libvirtUtilitiesHelper = Mockito.mock(LibvirtUtilitiesHelper.class);

        final String vmName = "Test";
        final RebootRouterCommand command = new RebootRouterCommand(vmName, "127.0.0.1");

        when(libvirtComputingResourceMock.getVirtRouterResource()).thenReturn(routingResource);
        when(libvirtComputingResourceMock.getLibvirtUtilitiesHelper()).thenReturn(libvirtUtilitiesHelper);
        try {
            when(libvirtUtilitiesHelper.getConnectionByVmName(vmName)).thenReturn(conn);
        } catch (final LibvirtException e) {
            fail(e.getMessage());
        }

        final LibvirtRequestWrapper wrapper = LibvirtRequestWrapper.getInstance();
        assertNotNull(wrapper);

        final Answer answer = wrapper.execute(command, libvirtComputingResourceMock);
        assertFalse(answer.getResult());

        verify(libvirtComputingResourceMock, times(1)).getVirtRouterResource();

        verify(libvirtComputingResourceMock, times(1)).getLibvirtUtilitiesHelper();
        try {
            verify(libvirtUtilitiesHelper, times(1)).getConnectionByVmName(vmName);
        } catch (final LibvirtException e) {
            fail(e.getMessage());
        }
    }

    @Test
    public void testRebootRouterCommandConnect() {
        final VirtualRoutingResource routingResource = Mockito.mock(VirtualRoutingResource.class);
        final Connect conn = Mockito.mock(Connect.class);
        final LibvirtUtilitiesHelper libvirtUtilitiesHelper = Mockito.mock(LibvirtUtilitiesHelper.class);

        final String vmName = "Test";
        final RebootRouterCommand command = new RebootRouterCommand(vmName, "127.0.0.1");

        when(libvirtComputingResourceMock.getVirtRouterResource()).thenReturn(routingResource);
        when(libvirtComputingResourceMock.getLibvirtUtilitiesHelper()).thenReturn(libvirtUtilitiesHelper);
        when(routingResource.connect(command.getPrivateIpAddress())).thenReturn(true);
        try {
            when(libvirtUtilitiesHelper.getConnectionByVmName(vmName)).thenReturn(conn);
        } catch (final LibvirtException e) {
            fail(e.getMessage());
        }

        final LibvirtRequestWrapper wrapper = LibvirtRequestWrapper.getInstance();
        assertNotNull(wrapper);

        final Answer answer = wrapper.execute(command, libvirtComputingResourceMock);
        assertTrue(answer.getResult());

        verify(libvirtComputingResourceMock, times(1)).getVirtRouterResource();
        verify(libvirtComputingResourceMock, times(1)).getLibvirtUtilitiesHelper();
        try {
            verify(libvirtUtilitiesHelper, times(1)).getConnectionByVmName(vmName);
        } catch (final LibvirtException e) {
            fail(e.getMessage());
        }
    }

    @Test
    public void testGetHostStatsCommand() {
        // A bit difficult to test due to the logger being passed and the parser itself relying on the connection.
        // Have to spend some more time afterwards in order to refactor the wrapper itself.
        final CPUStat cpuStat = Mockito.mock(CPUStat.class);
        final MemStat memStat = Mockito.mock(MemStat.class);

        final String uuid = "e8d6b4d0-bc6d-4613-b8bb-cb9e0600f3c6";
        final GetHostStatsCommand command = new GetHostStatsCommand(uuid, "summer", 1l);

        when(libvirtComputingResourceMock.getCPUStat()).thenReturn(cpuStat);
        when(libvirtComputingResourceMock.getMemStat()).thenReturn(memStat);
        when(libvirtComputingResourceMock.getNicStats(nullable(String.class))).thenReturn(new Pair<Double, Double>(1.0d, 1.0d));
        when(cpuStat.getCpuUsedPercent()).thenReturn(0.5d);
        when(memStat.getAvailable()).thenReturn(1500L);
        when(memStat.getTotal()).thenReturn(15000L);

        final LibvirtRequestWrapper wrapper = LibvirtRequestWrapper.getInstance();
        assertNotNull(wrapper);

        final Answer answer = wrapper.execute(command, libvirtComputingResourceMock);
        assertTrue(answer.getResult());

        verify(libvirtComputingResourceMock, times(1)).getCPUStat();
        verify(libvirtComputingResourceMock, times(1)).getMemStat();
        verify(cpuStat, times(1)).getCpuUsedPercent();
        verify(memStat, times(1)).getAvailable();
        verify(memStat, times(1)).getTotal();
    }

    @Test
    public void testCheckHealthCommand() {
        final CheckHealthCommand command = new CheckHealthCommand();

        final LibvirtRequestWrapper wrapper = LibvirtRequestWrapper.getInstance();
        assertNotNull(wrapper);

        final Answer answer = wrapper.execute(command, libvirtComputingResourceMock);
        assertTrue(answer.getResult());
    }

    @Test
    public void testPrepareForMigrationCommand() {
        final Connect conn = Mockito.mock(Connect.class);
        final LibvirtUtilitiesHelper libvirtUtilitiesHelper = Mockito.mock(LibvirtUtilitiesHelper.class);

        final VirtualMachineTO vm = Mockito.mock(VirtualMachineTO.class);
        final KVMStoragePoolManager storagePoolManager = Mockito.mock(KVMStoragePoolManager.class);
        final NicTO nicTO = Mockito.mock(NicTO.class);
        final DiskTO diskTO = Mockito.mock(DiskTO.class);
        final VifDriver vifDriver = Mockito.mock(VifDriver.class);

        final PrepareForMigrationCommand command = new PrepareForMigrationCommand(vm);

        when(libvirtComputingResourceMock.getLibvirtUtilitiesHelper()).thenReturn(libvirtUtilitiesHelper);
        try {
            when(libvirtUtilitiesHelper.getConnectionByVmName(vm.getName())).thenReturn(conn);
        } catch (final LibvirtException e) {
            fail(e.getMessage());
        }

        when(vm.getNics()).thenReturn(new NicTO[]{nicTO});
        when(vm.getDisks()).thenReturn(new DiskTO[]{diskTO});

        when(nicTO.getType()).thenReturn(TrafficType.Guest);
        when(diskTO.getType()).thenReturn(Volume.Type.ISO);

        when(libvirtComputingResourceMock.getVifDriver(nicTO.getType(), nicTO.getName())).thenReturn(vifDriver);
        when(libvirtComputingResourceMock.getStoragePoolMgr()).thenReturn(storagePoolManager);

        final LibvirtRequestWrapper wrapper = LibvirtRequestWrapper.getInstance();
        assertNotNull(wrapper);

        final Answer answer = wrapper.execute(command, libvirtComputingResourceMock);
        assertFalse(answer.getResult());

        verify(libvirtComputingResourceMock, times(1)).getLibvirtUtilitiesHelper();
        try {
            verify(libvirtUtilitiesHelper, times(1)).getConnectionByVmName(vm.getName());
        } catch (final LibvirtException e) {
            fail(e.getMessage());
        }

        verify(libvirtComputingResourceMock, times(1)).getStoragePoolMgr();
        verify(vm, times(1)).getNics();
        verify(vm, times(1)).getDisks();
        verify(diskTO, times(1)).getType();
    }

    @Test
    public void testPrepareForMigrationCommandMigration() {
        final Connect conn = Mockito.mock(Connect.class);
        final LibvirtUtilitiesHelper libvirtUtilitiesHelper = Mockito.mock(LibvirtUtilitiesHelper.class);

        final VirtualMachineTO vm = Mockito.mock(VirtualMachineTO.class);
        final KVMStoragePoolManager storagePoolManager = Mockito.mock(KVMStoragePoolManager.class);
        final NicTO nicTO = Mockito.mock(NicTO.class);
        final DiskTO diskTO = Mockito.mock(DiskTO.class);
        final VifDriver vifDriver = Mockito.mock(VifDriver.class);

        final PrepareForMigrationCommand command = new PrepareForMigrationCommand(vm);

        when(libvirtComputingResourceMock.getLibvirtUtilitiesHelper()).thenReturn(libvirtUtilitiesHelper);
        try {
            when(libvirtUtilitiesHelper.getConnectionByVmName(vm.getName())).thenReturn(conn);
        } catch (final LibvirtException e) {
            fail(e.getMessage());
        }

        when(vm.getNics()).thenReturn(new NicTO[]{nicTO});
        when(vm.getDisks()).thenReturn(new DiskTO[]{diskTO});

        when(nicTO.getType()).thenReturn(TrafficType.Guest);
        when(diskTO.getType()).thenReturn(Volume.Type.ISO);

        when(libvirtComputingResourceMock.getVifDriver(nicTO.getType(), nicTO.getName())).thenReturn(vifDriver);
        when(libvirtComputingResourceMock.getStoragePoolMgr()).thenReturn(storagePoolManager);
        when(storagePoolManager.connectPhysicalDisksViaVmSpec(vm)).thenReturn(true);

        final LibvirtRequestWrapper wrapper = LibvirtRequestWrapper.getInstance();
        assertNotNull(wrapper);

        final Answer answer = wrapper.execute(command, libvirtComputingResourceMock);
        assertTrue(answer.getResult());

        verify(libvirtComputingResourceMock, times(1)).getLibvirtUtilitiesHelper();
        try {
            verify(libvirtUtilitiesHelper, times(1)).getConnectionByVmName(vm.getName());
        } catch (final LibvirtException e) {
            fail(e.getMessage());
        }

        verify(libvirtComputingResourceMock, times(1)).getStoragePoolMgr();
        verify(vm, times(1)).getNics();
        verify(vm, times(1)).getDisks();
        verify(diskTO, times(1)).getType();
    }

    @SuppressWarnings("unchecked")
    @Test
    public void testPrepareForMigrationCommandLibvirtException() {
        final LibvirtUtilitiesHelper libvirtUtilitiesHelper = Mockito.mock(LibvirtUtilitiesHelper.class);

        final VirtualMachineTO vm = Mockito.mock(VirtualMachineTO.class);
        final KVMStoragePoolManager storagePoolManager = Mockito.mock(KVMStoragePoolManager.class);
        final NicTO nicTO = Mockito.mock(NicTO.class);
        final VifDriver vifDriver = Mockito.mock(VifDriver.class);

        final PrepareForMigrationCommand command = new PrepareForMigrationCommand(vm);

        when(libvirtComputingResourceMock.getLibvirtUtilitiesHelper()).thenReturn(libvirtUtilitiesHelper);
        try {
            when(libvirtUtilitiesHelper.getConnectionByVmName(vm.getName())).thenThrow(LibvirtException.class);
        } catch (final LibvirtException e) {
            fail(e.getMessage());
        }

        when(vm.getNics()).thenReturn(new NicTO[]{nicTO});
        when(nicTO.getType()).thenReturn(TrafficType.Guest);

        when(libvirtComputingResourceMock.getVifDriver(nicTO.getType())).thenReturn(vifDriver);
        when(libvirtComputingResourceMock.getStoragePoolMgr()).thenReturn(storagePoolManager);

        final LibvirtRequestWrapper wrapper = LibvirtRequestWrapper.getInstance();
        assertNotNull(wrapper);

        final Answer answer = wrapper.execute(command, libvirtComputingResourceMock);
        assertFalse(answer.getResult());

        verify(libvirtComputingResourceMock, times(1)).getLibvirtUtilitiesHelper();
        try {
            verify(libvirtUtilitiesHelper, times(1)).getConnectionByVmName(vm.getName());
        } catch (final LibvirtException e) {
            fail(e.getMessage());
        }

        verify(libvirtComputingResourceMock, times(1)).getStoragePoolMgr();
        verify(vm, times(1)).getNics();
    }

    @SuppressWarnings("unchecked")
    @Test
    public void testPrepareForMigrationCommandURISyntaxException() {
        final Connect conn = Mockito.mock(Connect.class);
        final LibvirtUtilitiesHelper libvirtUtilitiesHelper = Mockito.mock(LibvirtUtilitiesHelper.class);

        final VirtualMachineTO vm = Mockito.mock(VirtualMachineTO.class);
        final KVMStoragePoolManager storagePoolManager = Mockito.mock(KVMStoragePoolManager.class);
        final NicTO nicTO = Mockito.mock(NicTO.class);
        final DiskTO volume = Mockito.mock(DiskTO.class);
        final VifDriver vifDriver = Mockito.mock(VifDriver.class);

        final PrepareForMigrationCommand command = new PrepareForMigrationCommand(vm);

        when(libvirtComputingResourceMock.getLibvirtUtilitiesHelper()).thenReturn(libvirtUtilitiesHelper);
        try {
            when(libvirtUtilitiesHelper.getConnectionByVmName(vm.getName())).thenReturn(conn);
        } catch (final LibvirtException e) {
            fail(e.getMessage());
        }

        when(vm.getNics()).thenReturn(new NicTO[]{nicTO});
        when(vm.getDisks()).thenReturn(new DiskTO[]{volume});

        when(nicTO.getType()).thenReturn(TrafficType.Guest);
        when(volume.getType()).thenReturn(Volume.Type.ISO);

        when(libvirtComputingResourceMock.getVifDriver(nicTO.getType(), nicTO.getName())).thenReturn(vifDriver);
        when(libvirtComputingResourceMock.getStoragePoolMgr()).thenReturn(storagePoolManager);
        try {
            when(libvirtComputingResourceMock.getVolumePath(conn, volume)).thenThrow(URISyntaxException.class);
        } catch (final LibvirtException e) {
            fail(e.getMessage());
        } catch (final URISyntaxException e) {
            fail(e.getMessage());
        }

        final LibvirtRequestWrapper wrapper = LibvirtRequestWrapper.getInstance();
        assertNotNull(wrapper);

        final Answer answer = wrapper.execute(command, libvirtComputingResourceMock);
        assertFalse(answer.getResult());

        verify(libvirtComputingResourceMock, times(1)).getLibvirtUtilitiesHelper();
        try {
            verify(libvirtUtilitiesHelper, times(1)).getConnectionByVmName(vm.getName());
        } catch (final LibvirtException e) {
            fail(e.getMessage());
        }

        verify(libvirtComputingResourceMock, times(1)).getStoragePoolMgr();
        verify(vm, times(1)).getNics();
        verify(vm, times(1)).getDisks();
        verify(volume, times(1)).getType();
    }

    @SuppressWarnings("unchecked")
    @Test
    public void testPrepareForMigrationCommandInternalErrorException() {
        final Connect conn = Mockito.mock(Connect.class);
        final LibvirtUtilitiesHelper libvirtUtilitiesHelper = Mockito.mock(LibvirtUtilitiesHelper.class);

        final VirtualMachineTO vm = Mockito.mock(VirtualMachineTO.class);
        final KVMStoragePoolManager storagePoolManager = Mockito.mock(KVMStoragePoolManager.class);
        final NicTO nicTO = Mockito.mock(NicTO.class);
        final DiskTO volume = Mockito.mock(DiskTO.class);

        final PrepareForMigrationCommand command = new PrepareForMigrationCommand(vm);

        when(libvirtComputingResourceMock.getLibvirtUtilitiesHelper()).thenReturn(libvirtUtilitiesHelper);
        try {
            when(libvirtUtilitiesHelper.getConnectionByVmName(vm.getName())).thenReturn(conn);
        } catch (final LibvirtException e) {
            fail(e.getMessage());
        }

        when(vm.getNics()).thenReturn(new NicTO[]{nicTO});
        when(nicTO.getType()).thenReturn(TrafficType.Guest);

        BDDMockito.given(libvirtComputingResourceMock.getVifDriver(nicTO.getType(), nicTO.getName())).willAnswer(invocationOnMock -> {throw new InternalErrorException("Exception Occurred");});
        when(libvirtComputingResourceMock.getStoragePoolMgr()).thenReturn(storagePoolManager);
        try {
            when(libvirtComputingResourceMock.getVolumePath(conn, volume)).thenReturn("/path");
        } catch (final LibvirtException e) {
            fail(e.getMessage());
        } catch (final URISyntaxException e) {
            fail(e.getMessage());
        }

        final LibvirtRequestWrapper wrapper = LibvirtRequestWrapper.getInstance();
        assertNotNull(wrapper);

        final Answer answer = wrapper.execute(command, libvirtComputingResourceMock);
        assertFalse(answer.getResult());

        verify(libvirtComputingResourceMock, times(1)).getLibvirtUtilitiesHelper();
        try {
            verify(libvirtUtilitiesHelper, times(1)).getConnectionByVmName(vm.getName());
        } catch (final LibvirtException e) {
            fail(e.getMessage());
        }

        verify(libvirtComputingResourceMock, times(1)).getStoragePoolMgr();
        verify(vm, times(1)).getNics();
    }

    @Test
    public void testMigrateCommand() {
        final Connect conn = Mockito.mock(Connect.class);
        final Connect dconn = Mockito.mock(Connect.class);
        final LibvirtUtilitiesHelper libvirtUtilitiesHelper = Mockito.mock(LibvirtUtilitiesHelper.class);

        final String vmName = "Test";
        final String destIp = "127.0.0.100";
        final boolean isWindows = false;
        final VirtualMachineTO vmTO = Mockito.mock(VirtualMachineTO.class);
        final boolean executeInSequence = false;
        DiskTO[] diskTOS = new DiskTO[]{};
        final MigrateCommand command = new MigrateCommand(vmName, destIp, isWindows, vmTO, executeInSequence );

        when(libvirtComputingResourceMock.getLibvirtUtilitiesHelper()).thenReturn(libvirtUtilitiesHelper);
        when(vmTO.getDisks()).thenReturn(diskTOS);
        try {
            when(libvirtUtilitiesHelper.getConnectionByVmName(vmName)).thenReturn(conn);
            when(libvirtUtilitiesHelper.retrieveQemuConnection("qemu+tcp://" + command.getDestinationIp() + "/system")).thenReturn(dconn);

        } catch (final LibvirtException e) {
            fail(e.getMessage());
        }

        final InterfaceDef interfaceDef = Mockito.mock(InterfaceDef.class);
        final List<InterfaceDef> ifaces = new ArrayList<InterfaceDef>();
        ifaces.add(interfaceDef);

        when(libvirtComputingResourceMock.getInterfaces(conn, vmName)).thenReturn(ifaces);

        final DiskDef diskDef = Mockito.mock(DiskDef.class);
        final List<DiskDef> disks = new ArrayList<DiskDef>();
        disks.add(diskDef);

        when(libvirtComputingResourceMock.getDisks(conn, vmName)).thenReturn(disks);
        final Domain dm = Mockito.mock(Domain.class);
        try {
            when(conn.domainLookupByName(vmName)).thenReturn(dm);

            when(libvirtComputingResourceMock.getPrivateIp()).thenReturn("127.0.0.1");
            when(dm.getXMLDesc(8)).thenReturn("<domain type='kvm' id='3'>" + "  <devices>" + "    <graphics type='vnc' port='5900' autoport='yes' listen='10.10.10.1'>"
                    + "      <listen type='address' address='10.10.10.1'/>" + "    </graphics>" + "  </devices>" + "</domain>");
            when(dm.getXMLDesc(1)).thenReturn("<domain type='kvm' id='3'>" + "  <devices>" + "    <graphics type='vnc' port='5900' autoport='yes' listen='10.10.10.1'>"
                    + "      <listen type='address' address='10.10.10.1'/>" + "    </graphics>" + "  </devices>" + "</domain>");
            when(dm.isPersistent()).thenReturn(1);
            doNothing().when(dm).undefine();

        } catch (final LibvirtException e) {
            fail(e.getMessage());
        } catch (final Exception e) {
            fail(e.getMessage());
        }

        final LibvirtRequestWrapper wrapper = LibvirtRequestWrapper.getInstance();
        assertNotNull(wrapper);

        final Answer answer = wrapper.execute(command, libvirtComputingResourceMock);
        assertTrue(answer.getResult());

        verify(libvirtComputingResourceMock, times(1)).getLibvirtUtilitiesHelper();
        try {
            verify(libvirtUtilitiesHelper, times(1)).getConnectionByVmName(vmName);
            verify(libvirtUtilitiesHelper, times(1)).retrieveQemuConnection("qemu+tcp://" + command.getDestinationIp() + "/system");
        } catch (final LibvirtException e) {
            fail(e.getMessage());
        }

        verify(libvirtComputingResourceMock, times(1)).getInterfaces(conn, vmName);
        verify(libvirtComputingResourceMock, times(1)).getDisks(conn, vmName);
        try {
            verify(conn, times(1)).domainLookupByName(vmName);
        } catch (final LibvirtException e) {
            fail(e.getMessage());
        }

        try {
            verify(dm, times(1)).getXMLDesc(8);
        } catch (final Throwable t) {
            try {
                verify(dm, times(1)).getXMLDesc(1);
            }
            catch (final LibvirtException e) {
                fail(e.getMessage());
            }
        }
    }

    @Test
    public void testPingTestHostIpCommand() {
        final PingTestCommand command = new PingTestCommand("127.0.0.1");

        final LibvirtRequestWrapper wrapper = LibvirtRequestWrapper.getInstance();
        assertNotNull(wrapper);

        final Answer answer = wrapper.execute(command, libvirtComputingResourceMock);
        assertFalse(answer.getResult());
    }

    @Test
    public void testPingTestPvtIpCommand() {
        final PingTestCommand command = new PingTestCommand("127.0.0.1", "127.0.0.1");

        final LibvirtRequestWrapper wrapper = LibvirtRequestWrapper.getInstance();
        assertNotNull(wrapper);

        final Answer answer = wrapper.execute(command, libvirtComputingResourceMock);
        assertFalse(answer.getResult());
    }

    @Test
    public void testPingOnlyOneIpCommand() {
        final PingTestCommand command = new PingTestCommand("127.0.0.1", null);

        final LibvirtRequestWrapper wrapper = LibvirtRequestWrapper.getInstance();
        assertNotNull(wrapper);

        final Answer answer = wrapper.execute(command, libvirtComputingResourceMock);
        assertFalse(answer.getResult());
    }

    @Test
    public void testCheckVirtualMachineCommand() {
        final Connect conn = Mockito.mock(Connect.class);
        final LibvirtUtilitiesHelper libvirtUtilitiesHelper = Mockito.mock(LibvirtUtilitiesHelper.class);

        final String vmName = "Test";
        final CheckVirtualMachineCommand command = new CheckVirtualMachineCommand(vmName);

        when(libvirtComputingResourceMock.getLibvirtUtilitiesHelper()).thenReturn(libvirtUtilitiesHelper);
        try {
            when(libvirtUtilitiesHelper.getConnectionByVmName(vmName)).thenReturn(conn);
        } catch (final LibvirtException e) {
            fail(e.getMessage());
        }

        when(libvirtComputingResourceMock.getVmState(conn, command.getVmName())).thenReturn(PowerState.PowerOn);

        final LibvirtRequestWrapper wrapper = LibvirtRequestWrapper.getInstance();
        assertNotNull(wrapper);

        final Answer answer = wrapper.execute(command, libvirtComputingResourceMock);
        assertTrue(answer.getResult());

        verify(libvirtComputingResourceMock, times(1)).getLibvirtUtilitiesHelper();
        try {
            verify(libvirtUtilitiesHelper, times(1)).getConnectionByVmName(vmName);
        } catch (final LibvirtException e) {
            fail(e.getMessage());
        }
    }

    @SuppressWarnings("unchecked")
    @Test
    public void testExceptionCheckVirtualMachineCommand() {
        final Connect conn = Mockito.mock(Connect.class);
        final LibvirtUtilitiesHelper libvirtUtilitiesHelper = Mockito.mock(LibvirtUtilitiesHelper.class);

        final String vmName = "Test";
        final CheckVirtualMachineCommand command = new CheckVirtualMachineCommand(vmName);

        when(libvirtComputingResourceMock.getLibvirtUtilitiesHelper()).thenReturn(libvirtUtilitiesHelper);
        try {
            when(libvirtUtilitiesHelper.getConnectionByVmName(vmName)).thenThrow(LibvirtException.class);
        } catch (final LibvirtException e) {
            fail(e.getMessage());
        }

        when(libvirtComputingResourceMock.getVmState(conn, command.getVmName())).thenReturn(PowerState.PowerOn);

        final LibvirtRequestWrapper wrapper = LibvirtRequestWrapper.getInstance();
        assertNotNull(wrapper);

        final Answer answer = wrapper.execute(command, libvirtComputingResourceMock);
        assertFalse(answer.getResult());

        verify(libvirtComputingResourceMock, times(1)).getLibvirtUtilitiesHelper();
        try {
            verify(libvirtUtilitiesHelper, times(1)).getConnectionByVmName(vmName);
        } catch (final LibvirtException e) {
            fail(e.getMessage());
        }
    }

    @Test
    public void testReadyCommand() {
        final ReadyCommand command = new ReadyCommand(1l);

        final LibvirtRequestWrapper wrapper = LibvirtRequestWrapper.getInstance();
        assertNotNull(wrapper);

        final Answer answer = wrapper.execute(command, libvirtComputingResourceMock);
        assertTrue(answer.getResult());
    }

    @Test
    public void testAttachIsoCommand() {
        final Connect conn = Mockito.mock(Connect.class);
        final LibvirtUtilitiesHelper libvirtUtilitiesHelper = Mockito.mock(LibvirtUtilitiesHelper.class);

        final String vmName = "Test";
        final AttachIsoCommand command = new AttachIsoCommand(vmName, "/path", true);

        when(libvirtComputingResourceMock.getLibvirtUtilitiesHelper()).thenReturn(libvirtUtilitiesHelper);
        try {
            when(libvirtUtilitiesHelper.getConnectionByVmName(vmName)).thenReturn(conn);
        } catch (final LibvirtException e) {
            fail(e.getMessage());
        }

        final LibvirtRequestWrapper wrapper = LibvirtRequestWrapper.getInstance();
        assertNotNull(wrapper);

        final Answer answer = wrapper.execute(command, libvirtComputingResourceMock);
        assertTrue(answer.getResult());

        verify(libvirtComputingResourceMock, times(1)).getLibvirtUtilitiesHelper();
        try {
            verify(libvirtUtilitiesHelper, times(1)).getConnectionByVmName(vmName);
        } catch (final LibvirtException e) {
            fail(e.getMessage());
        }
    }

    @SuppressWarnings("unchecked")
    @Test
    public void testAttachIsoCommandLibvirtException() {
        final LibvirtUtilitiesHelper libvirtUtilitiesHelper = Mockito.mock(LibvirtUtilitiesHelper.class);

        final String vmName = "Test";
        final AttachIsoCommand command = new AttachIsoCommand(vmName, "/path", true);

        when(libvirtComputingResourceMock.getLibvirtUtilitiesHelper()).thenReturn(libvirtUtilitiesHelper);
        try {
            when(libvirtUtilitiesHelper.getConnectionByVmName(vmName)).thenThrow(LibvirtException.class);
        } catch (final LibvirtException e) {
            fail(e.getMessage());
        }

        final LibvirtRequestWrapper wrapper = LibvirtRequestWrapper.getInstance();
        assertNotNull(wrapper);

        final Answer answer = wrapper.execute(command, libvirtComputingResourceMock);
        assertFalse(answer.getResult());

        verify(libvirtComputingResourceMock, times(1)).getLibvirtUtilitiesHelper();
        try {
            verify(libvirtUtilitiesHelper, times(1)).getConnectionByVmName(vmName);
        } catch (final LibvirtException e) {
            fail(e.getMessage());
        }
    }

    @SuppressWarnings("unchecked")
    @Test
    public void testAttachIsoCommandURISyntaxException() {
        final LibvirtUtilitiesHelper libvirtUtilitiesHelper = Mockito.mock(LibvirtUtilitiesHelper.class);

        final String vmName = "Test";
        final AttachIsoCommand command = new AttachIsoCommand(vmName, "/path", true);

        when(libvirtComputingResourceMock.getLibvirtUtilitiesHelper()).thenReturn(libvirtUtilitiesHelper);
        try {
            BDDMockito.given(libvirtUtilitiesHelper.getConnectionByVmName(vmName)).willAnswer(invocationOnMock -> {throw new URISyntaxException("Exception trying to get connection by VM name", vmName);});
        } catch (final LibvirtException e) {
            fail(e.getMessage());
        }

        final LibvirtRequestWrapper wrapper = LibvirtRequestWrapper.getInstance();
        assertNotNull(wrapper);

        final Answer answer = wrapper.execute(command, libvirtComputingResourceMock);
        assertFalse(answer.getResult());

        verify(libvirtComputingResourceMock, times(1)).getLibvirtUtilitiesHelper();
        try {
            verify(libvirtUtilitiesHelper, times(1)).getConnectionByVmName(vmName);
        } catch (final LibvirtException e) {
            fail(e.getMessage());
        }
    }

    @SuppressWarnings("unchecked")
    @Test
    public void testAttachIsoCommandInternalErrorException() {
        final LibvirtUtilitiesHelper libvirtUtilitiesHelper = Mockito.mock(LibvirtUtilitiesHelper.class);

        final String vmName = "Test";
        final AttachIsoCommand command = new AttachIsoCommand(vmName, "/path", true);

        when(libvirtComputingResourceMock.getLibvirtUtilitiesHelper()).thenReturn(libvirtUtilitiesHelper);
        try {
            BDDMockito.given(libvirtUtilitiesHelper.getConnectionByVmName(vmName)).willAnswer(invocationOnMock -> {throw new InternalErrorException("Exception Occurred");});
        } catch (final LibvirtException e) {
            fail(e.getMessage());
        }

        final LibvirtRequestWrapper wrapper = LibvirtRequestWrapper.getInstance();
        assertNotNull(wrapper);

        final Answer answer = wrapper.execute(command, libvirtComputingResourceMock);
        assertFalse(answer.getResult());

        verify(libvirtComputingResourceMock, times(1)).getLibvirtUtilitiesHelper();
        try {
            verify(libvirtUtilitiesHelper, times(1)).getConnectionByVmName(vmName);
        } catch (final LibvirtException e) {
            fail(e.getMessage());
        }
    }

    @Test
    public void testWatchConsoleProxyLoadCommand() {
        final int interval = 0;
        final long proxyVmId = 0l;
        final String proxyVmName = "host";
        final String proxyManagementIp = "127.0.0.1";
        final int proxyCmdPort = 0;

        final WatchConsoleProxyLoadCommand command = new WatchConsoleProxyLoadCommand(interval, proxyVmId, proxyVmName, proxyManagementIp, proxyCmdPort);

        final LibvirtRequestWrapper wrapper = LibvirtRequestWrapper.getInstance();
        assertNotNull(wrapper);

        final Answer answer = wrapper.execute(command, libvirtComputingResourceMock);
        assertFalse(answer.getResult());
    }

    @Test
    public void testCheckConsoleProxyLoadCommand() {
        final long proxyVmId = 0l;
        final String proxyVmName = "host";
        final String proxyManagementIp = "127.0.0.1";
        final int proxyCmdPort = 0;

        final CheckConsoleProxyLoadCommand command = new CheckConsoleProxyLoadCommand(proxyVmId, proxyVmName, proxyManagementIp, proxyCmdPort);

        final LibvirtRequestWrapper wrapper = LibvirtRequestWrapper.getInstance();
        assertNotNull(wrapper);

        final Answer answer = wrapper.execute(command, libvirtComputingResourceMock);
        assertFalse(answer.getResult());
    }

    @Test
    public void testGetVncPortCommand() {
        final Connect conn = Mockito.mock(Connect.class);
        final LibvirtUtilitiesHelper libvirtUtilitiesHelper = Mockito.mock(LibvirtUtilitiesHelper.class);

        final GetVncPortCommand command = new GetVncPortCommand(1l, "host");

        when(libvirtComputingResourceMock.getLibvirtUtilitiesHelper()).thenReturn(libvirtUtilitiesHelper);
        try {
            when(libvirtUtilitiesHelper.getConnectionByVmName(command.getName())).thenReturn(conn);
        } catch (final LibvirtException e) {
            fail(e.getMessage());
        }

        final LibvirtRequestWrapper wrapper = LibvirtRequestWrapper.getInstance();
        assertNotNull(wrapper);

        final Answer answer = wrapper.execute(command, libvirtComputingResourceMock);
        assertTrue(answer.getResult());

        verify(libvirtComputingResourceMock, times(1)).getLibvirtUtilitiesHelper();
        try {
            verify(libvirtUtilitiesHelper, times(1)).getConnectionByVmName(command.getName());
        } catch (final LibvirtException e) {
            fail(e.getMessage());
        }
    }

    @SuppressWarnings("unchecked")
    @Test
    public void testGetVncPortCommandLibvirtException() {
        final LibvirtUtilitiesHelper libvirtUtilitiesHelper = Mockito.mock(LibvirtUtilitiesHelper.class);

        final GetVncPortCommand command = new GetVncPortCommand(1l, "host");

        when(libvirtComputingResourceMock.getLibvirtUtilitiesHelper()).thenReturn(libvirtUtilitiesHelper);
        try {
            when(libvirtUtilitiesHelper.getConnectionByVmName(command.getName())).thenThrow(LibvirtException.class);
        } catch (final LibvirtException e) {
            fail(e.getMessage());
        }

        final LibvirtRequestWrapper wrapper = LibvirtRequestWrapper.getInstance();
        assertNotNull(wrapper);

        final Answer answer = wrapper.execute(command, libvirtComputingResourceMock);
        assertFalse(answer.getResult());

        verify(libvirtComputingResourceMock, times(1)).getLibvirtUtilitiesHelper();
        try {
            verify(libvirtUtilitiesHelper, times(1)).getConnectionByVmName(command.getName());
        } catch (final LibvirtException e) {
            fail(e.getMessage());
        }
    }

    @Test
    public void testModifySshKeysCommand() {
        final ModifySshKeysCommand command = new ModifySshKeysCommand("", "");

        final LibvirtUtilitiesHelper libvirtUtilitiesHelper = Mockito.mock(LibvirtUtilitiesHelper.class);
        when(libvirtComputingResourceMock.getLibvirtUtilitiesHelper()).thenReturn(libvirtUtilitiesHelper);

        when(libvirtUtilitiesHelper.retrieveSshKeysPath()).thenReturn("/path/keys");
        when(libvirtUtilitiesHelper.retrieveSshPubKeyPath()).thenReturn("/path/pub/keys");
        when(libvirtUtilitiesHelper.retrieveSshPrvKeyPath()).thenReturn("/path/pvt/keys");

        when(libvirtComputingResourceMock.getTimeout()).thenReturn(Duration.ZERO);

        final LibvirtRequestWrapper wrapper = LibvirtRequestWrapper.getInstance();
        assertNotNull(wrapper);

        final Answer answer = wrapper.execute(command, libvirtComputingResourceMock);
        assertFalse(answer.getResult());

        verify(libvirtComputingResourceMock, times(1)).getTimeout();
    }

    @Test
    public void testMaintainCommand() {
        final MaintainCommand command = new MaintainCommand();

        final LibvirtRequestWrapper wrapper = LibvirtRequestWrapper.getInstance();
        assertNotNull(wrapper);

        final Answer answer = wrapper.execute(command, libvirtComputingResourceMock);
        assertTrue(answer.getResult());
    }

    @Test
    public void testCreateCommandNoTemplate() {
        final DiskProfile diskCharacteristics = Mockito.mock(DiskProfile.class);
        final StorageFilerTO pool = Mockito.mock(StorageFilerTO.class);
        final boolean executeInSequence = false;

        final CreateCommand command = new CreateCommand(diskCharacteristics, pool, executeInSequence );

        final KVMStoragePoolManager poolManager = Mockito.mock(KVMStoragePoolManager.class);
        final KVMStoragePool primary = Mockito.mock(KVMStoragePool.class);
        final KVMPhysicalDisk vol = Mockito.mock(KVMPhysicalDisk.class);

        when(libvirtComputingResourceMock.getStoragePoolMgr()).thenReturn(poolManager);
        when(poolManager.getStoragePool(pool.getType(), pool.getUuid())).thenReturn(primary);

        when(primary.createPhysicalDisk(diskCharacteristics.getPath(), diskCharacteristics.getProvisioningType(), diskCharacteristics.getSize(), null)).thenReturn(vol);

        final LibvirtRequestWrapper wrapper = LibvirtRequestWrapper.getInstance();
        assertNotNull(wrapper);

        final Answer answer = wrapper.execute(command, libvirtComputingResourceMock);
        assertTrue(answer.getResult());

        verify(libvirtComputingResourceMock, times(1)).getStoragePoolMgr();
        verify(poolManager, times(1)).getStoragePool(pool.getType(), pool.getUuid());
    }

    @Test
    public void testCreateCommand() {
        final DiskProfile diskCharacteristics = Mockito.mock(DiskProfile.class);
        final StorageFilerTO pool = Mockito.mock(StorageFilerTO.class);
        final String templateUrl = "http://template";
        final boolean executeInSequence = false;

        final CreateCommand command = new CreateCommand(diskCharacteristics, templateUrl, pool, executeInSequence );

        final KVMStoragePoolManager poolManager = Mockito.mock(KVMStoragePoolManager.class);
        final KVMStoragePool primary = Mockito.mock(KVMStoragePool.class);
        final KVMPhysicalDisk vol = Mockito.mock(KVMPhysicalDisk.class);

        when(libvirtComputingResourceMock.getStoragePoolMgr()).thenReturn(poolManager);
        when(poolManager.getStoragePool(pool.getType(), pool.getUuid())).thenReturn(primary);

        when(primary.getType()).thenReturn(StoragePoolType.CLVM);
        when(libvirtComputingResourceMock.templateToPrimaryDownload(command.getTemplateUrl(), primary, diskCharacteristics.getPath())).thenReturn(vol);

        final LibvirtRequestWrapper wrapper = LibvirtRequestWrapper.getInstance();
        assertNotNull(wrapper);

        final Answer answer = wrapper.execute(command, libvirtComputingResourceMock);
        assertTrue(answer.getResult());

        verify(libvirtComputingResourceMock, times(1)).getStoragePoolMgr();
        verify(poolManager, times(1)).getStoragePool(pool.getType(), pool.getUuid());
    }

    @Test
    public void testCreateCommandCLVM() {
        final DiskProfile diskCharacteristics = Mockito.mock(DiskProfile.class);
        final StorageFilerTO pool = Mockito.mock(StorageFilerTO.class);
        final String templateUrl = "http://template";
        final boolean executeInSequence = false;

        final CreateCommand command = new CreateCommand(diskCharacteristics, templateUrl, pool, executeInSequence );

        final KVMStoragePoolManager poolManager = Mockito.mock(KVMStoragePoolManager.class);
        final KVMStoragePool primary = Mockito.mock(KVMStoragePool.class);
        final KVMPhysicalDisk vol = Mockito.mock(KVMPhysicalDisk.class);
        final KVMPhysicalDisk baseVol = Mockito.mock(KVMPhysicalDisk.class);

        when(libvirtComputingResourceMock.getStoragePoolMgr()).thenReturn(poolManager);
        when(poolManager.getStoragePool(pool.getType(), pool.getUuid())).thenReturn(primary);

        when(primary.getPhysicalDisk(command.getTemplateUrl())).thenReturn(baseVol);
        when(poolManager.createDiskFromTemplate(baseVol, diskCharacteristics.getPath(), diskCharacteristics.getProvisioningType(), primary, baseVol.getSize(), 0,null)).thenReturn(vol);

        final LibvirtRequestWrapper wrapper = LibvirtRequestWrapper.getInstance();
        assertNotNull(wrapper);

        final Answer answer = wrapper.execute(command, libvirtComputingResourceMock);
        assertTrue(answer.getResult());

        verify(libvirtComputingResourceMock, times(1)).getStoragePoolMgr();
        verify(poolManager, times(1)).getStoragePool(pool.getType(), pool.getUuid());
    }

    @Test
    public void testDestroyCommand() {
        final StoragePool pool = Mockito.mock(StoragePool.class);
        final Volume volume = Mockito.mock(Volume.class);
        final String vmName = "Test";

        final DestroyCommand command = new DestroyCommand(pool, volume, vmName);

        final KVMStoragePoolManager poolManager = Mockito.mock(KVMStoragePoolManager.class);
        final KVMStoragePool primary = Mockito.mock(KVMStoragePool.class);

        final VolumeTO vol = command.getVolume();

        when(libvirtComputingResourceMock.getStoragePoolMgr()).thenReturn(poolManager);
        when(poolManager.getStoragePool(vol.getPoolType(), vol.getPoolUuid())).thenReturn(primary);

        final LibvirtRequestWrapper wrapper = LibvirtRequestWrapper.getInstance();
        assertNotNull(wrapper);

        final Answer answer = wrapper.execute(command, libvirtComputingResourceMock);
        assertTrue(answer.getResult());

        verify(libvirtComputingResourceMock, times(1)).getStoragePoolMgr();
        verify(poolManager, times(1)).getStoragePool(vol.getPoolType(), vol.getPoolUuid());
    }

    @SuppressWarnings("unchecked")
    @Test
    public void testDestroyCommandError() {
        final StoragePool pool = Mockito.mock(StoragePool.class);
        final Volume volume = Mockito.mock(Volume.class);
        final String vmName = "Test";

        final DestroyCommand command = new DestroyCommand(pool, volume, vmName);

        final KVMStoragePoolManager poolManager = Mockito.mock(KVMStoragePoolManager.class);
        final KVMStoragePool primary = Mockito.mock(KVMStoragePool.class);

        final VolumeTO vol = command.getVolume();

        when(libvirtComputingResourceMock.getStoragePoolMgr()).thenReturn(poolManager);
        when(poolManager.getStoragePool(vol.getPoolType(), vol.getPoolUuid())).thenReturn(primary);

        when(primary.deletePhysicalDisk(vol.getPath(), null)).thenThrow(CloudRuntimeException.class);

        final LibvirtRequestWrapper wrapper = LibvirtRequestWrapper.getInstance();
        assertNotNull(wrapper);

        final Answer answer = wrapper.execute(command, libvirtComputingResourceMock);
        assertFalse(answer.getResult());

        verify(libvirtComputingResourceMock, times(1)).getStoragePoolMgr();
        verify(poolManager, times(1)).getStoragePool(vol.getPoolType(), vol.getPoolUuid());
    }

    @Test(expected = NullPointerException.class)
    public void testPrimaryStorageDownloadCommandNOTemplateDisk() {
        final StoragePool pool = Mockito.mock(StoragePool.class);

        final List<KVMPhysicalDisk> disks = new ArrayList<KVMPhysicalDisk>();

        final String name = "Test";
        final String url = "http://template/";
        final ImageFormat format = ImageFormat.QCOW2;
        final long accountId = 1l;
        final int wait = 0;
        final PrimaryStorageDownloadCommand command = new PrimaryStorageDownloadCommand(name, url, format, accountId, pool, wait);

        final KVMStoragePoolManager storagePoolMgr = Mockito.mock(KVMStoragePoolManager.class);
        final KVMStoragePool primaryPool = Mockito.mock(KVMStoragePool.class);
        final KVMStoragePool secondaryPool = Mockito.mock(KVMStoragePool.class);
        final KVMPhysicalDisk tmplVol = Mockito.mock(KVMPhysicalDisk.class);
        final KVMPhysicalDisk primaryVol = Mockito.mock(KVMPhysicalDisk.class);

        final KVMPhysicalDisk disk = new KVMPhysicalDisk("/path", "disk.qcow2", primaryPool);
        disks.add(disk);

        final int index = url.lastIndexOf("/");
        final String mountpoint = url.substring(0, index);

        when(libvirtComputingResourceMock.getStoragePoolMgr()).thenReturn(storagePoolMgr);
        when(storagePoolMgr.getStoragePoolByURI(mountpoint)).thenReturn(secondaryPool);
        when(secondaryPool.listPhysicalDisks()).thenReturn(disks);
        when(storagePoolMgr.getStoragePool(command.getPool().getType(), command.getPoolUuid())).thenReturn(primaryPool);
        when(storagePoolMgr.copyPhysicalDisk(tmplVol, UUID.randomUUID().toString(), primaryPool, 0)).thenReturn(primaryVol);

        final LibvirtRequestWrapper wrapper = LibvirtRequestWrapper.getInstance();
        assertNotNull(wrapper);

        final Answer answer = wrapper.execute(command, libvirtComputingResourceMock);
        assertFalse(answer.getResult());

        verify(libvirtComputingResourceMock, times(1)).getStoragePoolMgr();
    }

    @Test
    public void testPrimaryStorageDownloadCommandNOTemplateNODisk() {
        final StoragePool pool = Mockito.mock(StoragePool.class);

        final List<KVMPhysicalDisk> disks = new ArrayList<KVMPhysicalDisk>();

        final String name = "Test";
        final String url = "http://template/";
        final ImageFormat format = ImageFormat.QCOW2;
        final long accountId = 1l;
        final int wait = 0;
        final PrimaryStorageDownloadCommand command = new PrimaryStorageDownloadCommand(name, url, format, accountId, pool, wait);

        final KVMStoragePoolManager storagePoolMgr = Mockito.mock(KVMStoragePoolManager.class);
        final KVMStoragePool primaryPool = Mockito.mock(KVMStoragePool.class);
        final KVMStoragePool secondaryPool = Mockito.mock(KVMStoragePool.class);
        final KVMPhysicalDisk tmplVol = Mockito.mock(KVMPhysicalDisk.class);
        final KVMPhysicalDisk primaryVol = Mockito.mock(KVMPhysicalDisk.class);

        final int index = url.lastIndexOf("/");
        final String mountpoint = url.substring(0, index);

        when(libvirtComputingResourceMock.getStoragePoolMgr()).thenReturn(storagePoolMgr);
        when(storagePoolMgr.getStoragePoolByURI(mountpoint)).thenReturn(secondaryPool);
        when(secondaryPool.listPhysicalDisks()).thenReturn(disks);
        when(storagePoolMgr.getStoragePool(command.getPool().getType(), command.getPoolUuid())).thenReturn(primaryPool);
        when(storagePoolMgr.copyPhysicalDisk(tmplVol, UUID.randomUUID().toString(), primaryPool, 0)).thenReturn(primaryVol);

        final LibvirtRequestWrapper wrapper = LibvirtRequestWrapper.getInstance();
        assertNotNull(wrapper);

        final Answer answer = wrapper.execute(command, libvirtComputingResourceMock);
        assertFalse(answer.getResult());

        verify(libvirtComputingResourceMock, times(1)).getStoragePoolMgr();
    }

    @Test
    public void testPrimaryStorageDownloadCommandNOTemplateNOQcow2() {
        final StoragePool pool = Mockito.mock(StoragePool.class);

        final List<KVMPhysicalDisk> disks = new ArrayList<KVMPhysicalDisk>();
        final List<KVMPhysicalDisk> spiedDisks = Mockito.spy(disks);

        final String name = "Test";
        final String url = "http://template/";
        final ImageFormat format = ImageFormat.QCOW2;
        final long accountId = 1l;
        final int wait = 0;
        final PrimaryStorageDownloadCommand command = new PrimaryStorageDownloadCommand(name, url, format, accountId, pool, wait);

        final KVMStoragePoolManager storagePoolMgr = Mockito.mock(KVMStoragePoolManager.class);
        final KVMStoragePool primaryPool = Mockito.mock(KVMStoragePool.class);
        final KVMStoragePool secondaryPool = Mockito.mock(KVMStoragePool.class);
        final KVMPhysicalDisk tmplVol = Mockito.mock(KVMPhysicalDisk.class);
        final KVMPhysicalDisk primaryVol = Mockito.mock(KVMPhysicalDisk.class);

        final int index = url.lastIndexOf("/");
        final String mountpoint = url.substring(0, index);

        when(libvirtComputingResourceMock.getStoragePoolMgr()).thenReturn(storagePoolMgr);
        when(storagePoolMgr.getStoragePoolByURI(mountpoint)).thenReturn(secondaryPool);
        when(secondaryPool.listPhysicalDisks()).thenReturn(spiedDisks);
        when(spiedDisks.isEmpty()).thenReturn(false);

        when(storagePoolMgr.getStoragePool(command.getPool().getType(), command.getPoolUuid())).thenReturn(primaryPool);
        when(storagePoolMgr.copyPhysicalDisk(tmplVol, UUID.randomUUID().toString(), primaryPool, 0)).thenReturn(primaryVol);

        final LibvirtRequestWrapper wrapper = LibvirtRequestWrapper.getInstance();
        assertNotNull(wrapper);

        final Answer answer = wrapper.execute(command, libvirtComputingResourceMock);
        assertFalse(answer.getResult());

        verify(libvirtComputingResourceMock, times(1)).getStoragePoolMgr();
    }

    @Test(expected = NullPointerException.class)
    public void testPrimaryStorageDownloadCommandTemplateNoDisk() {
        final StoragePool pool = Mockito.mock(StoragePool.class);

        final String name = "Test";
        final String url = "http://template/template.qcow2";
        final ImageFormat format = ImageFormat.VHD;
        final long accountId = 1l;
        final int wait = 0;
        final PrimaryStorageDownloadCommand command = new PrimaryStorageDownloadCommand(name, url, format, accountId, pool, wait);

        final KVMStoragePoolManager storagePoolMgr = Mockito.mock(KVMStoragePoolManager.class);
        final KVMStoragePool primaryPool = Mockito.mock(KVMStoragePool.class);
        final KVMStoragePool secondaryPool = Mockito.mock(KVMStoragePool.class);
        final KVMPhysicalDisk tmplVol = Mockito.mock(KVMPhysicalDisk.class);
        final KVMPhysicalDisk primaryVol = Mockito.mock(KVMPhysicalDisk.class);

        final int index = url.lastIndexOf("/");
        final String mountpoint = url.substring(0, index);

        when(libvirtComputingResourceMock.getStoragePoolMgr()).thenReturn(storagePoolMgr);
        when(storagePoolMgr.getStoragePoolByURI(mountpoint)).thenReturn(secondaryPool);
        when(secondaryPool.getPhysicalDisk("template.qcow2")).thenReturn(tmplVol);
        when(storagePoolMgr.getStoragePool(command.getPool().getType(), command.getPoolUuid())).thenReturn(primaryPool);
        when(storagePoolMgr.copyPhysicalDisk(tmplVol, UUID.randomUUID().toString(), primaryPool, 0)).thenReturn(primaryVol);

        final LibvirtRequestWrapper wrapper = LibvirtRequestWrapper.getInstance();
        assertNotNull(wrapper);

        final Answer answer = wrapper.execute(command, libvirtComputingResourceMock);
        assertTrue(answer.getResult());

        verify(libvirtComputingResourceMock, times(1)).getStoragePoolMgr();
        verify(storagePoolMgr, times(1)).getStoragePool(command.getPool().getType(), command.getPoolUuid());
    }

    @Test
    public void testGetStorageStatsCommand() {
        final DataStoreTO store = Mockito.mock(DataStoreTO.class);
        final GetStorageStatsCommand command = new GetStorageStatsCommand(store );

        final KVMStoragePoolManager storagePoolMgr = Mockito.mock(KVMStoragePoolManager.class);
        final KVMStoragePool secondaryPool = Mockito.mock(KVMStoragePool.class);

        when(libvirtComputingResourceMock.getStoragePoolMgr()).thenReturn(storagePoolMgr);
        when(storagePoolMgr.getStoragePool(command.getPooltype(), command.getStorageId(), true)).thenReturn(secondaryPool);

        final LibvirtRequestWrapper wrapper = LibvirtRequestWrapper.getInstance();
        assertNotNull(wrapper);

        final Answer answer = wrapper.execute(command, libvirtComputingResourceMock);
        assertTrue(answer.getResult());

        verify(libvirtComputingResourceMock, times(1)).getStoragePoolMgr();
        verify(storagePoolMgr, times(1)).getStoragePool(command.getPooltype(), command.getStorageId(), true);
    }

    @SuppressWarnings("unchecked")
    @Test
    public void testGetStorageStatsCommandException() {
        final DataStoreTO store = Mockito.mock(DataStoreTO.class);
        final GetStorageStatsCommand command = new GetStorageStatsCommand(store );

        when(libvirtComputingResourceMock.getStoragePoolMgr()).thenThrow(CloudRuntimeException.class);

        final LibvirtRequestWrapper wrapper = LibvirtRequestWrapper.getInstance();
        assertNotNull(wrapper);

        final Answer answer = wrapper.execute(command, libvirtComputingResourceMock);
        assertFalse(answer.getResult());

        verify(libvirtComputingResourceMock, times(1)).getStoragePoolMgr();
    }

    @Test
    public void testUpgradeSnapshotCommand() {
        final StoragePool pool = Mockito.mock(StoragePool.class);;
        final String secondaryStoragePoolURL = "url";
        final Long dcId = 1l;
        final Long accountId = 1l;
        final Long volumeId = 1l;
        final Long templateId = 1l;
        final Long tmpltAccountId = 1l;
        final String volumePath = "/opt/path";
        final String snapshotUuid = "uuid:/8edb1156-a851-4914-afc6-468ee52ac861/";
        final String snapshotName = "uuid:/8edb1156-a851-4914-afc6-468ee52ac861/";
        final String version = "1";

        final UpgradeSnapshotCommand command = new UpgradeSnapshotCommand(pool, secondaryStoragePoolURL, dcId, accountId, volumeId, templateId, tmpltAccountId, volumePath, snapshotUuid, snapshotName, version);

        final LibvirtRequestWrapper wrapper = LibvirtRequestWrapper.getInstance();
        assertNotNull(wrapper);

        final Answer answer = wrapper.execute(command, libvirtComputingResourceMock);
        assertTrue(answer.getResult());
    }

    @Test
    public void testDeleteStoragePoolCommand() {
        final StoragePool storagePool = Mockito.mock(StoragePool.class);
        final KVMStoragePoolManager storagePoolMgr = Mockito.mock(KVMStoragePoolManager.class);

        final DeleteStoragePoolCommand command = new DeleteStoragePoolCommand(storagePool);

        final StorageFilerTO pool = command.getPool();
        when(libvirtComputingResourceMock.getStoragePoolMgr()).thenReturn(storagePoolMgr);
        when(storagePoolMgr.deleteStoragePool(pool.getType(), pool.getUuid())).thenReturn(true);

        final LibvirtRequestWrapper wrapper = LibvirtRequestWrapper.getInstance();
        assertNotNull(wrapper);

        final Answer answer = wrapper.execute(command, libvirtComputingResourceMock);
        assertTrue(answer.getResult());

        verify(libvirtComputingResourceMock, times(1)).getStoragePoolMgr();
        verify(storagePoolMgr, times(1)).deleteStoragePool(pool.getType(), pool.getUuid());
    }

    @SuppressWarnings("unchecked")
    @Test
    public void testDeleteStoragePoolCommandException() {
        final StoragePool storagePool = Mockito.mock(StoragePool.class);
        final KVMStoragePoolManager storagePoolMgr = Mockito.mock(KVMStoragePoolManager.class);

        final DeleteStoragePoolCommand command = new DeleteStoragePoolCommand(storagePool);

        final StorageFilerTO pool = command.getPool();
        when(libvirtComputingResourceMock.getStoragePoolMgr()).thenReturn(storagePoolMgr);
        when(storagePoolMgr.deleteStoragePool(pool.getType(), pool.getUuid())).thenThrow(CloudRuntimeException.class);

        final LibvirtRequestWrapper wrapper = LibvirtRequestWrapper.getInstance();
        assertNotNull(wrapper);

        final Answer answer = wrapper.execute(command, libvirtComputingResourceMock);
        assertFalse(answer.getResult());

        verify(libvirtComputingResourceMock, times(1)).getStoragePoolMgr();
        verify(storagePoolMgr, times(1)).deleteStoragePool(pool.getType(), pool.getUuid());
    }

    @Test
    public void testOvsSetupBridgeCommand() {
        final String name = "Test";
        final Long hostId = 1l;
        final Long networkId = 1l;

        final OvsSetupBridgeCommand command = new OvsSetupBridgeCommand(name, hostId, networkId);

        when(libvirtComputingResourceMock.findOrCreateTunnelNetwork(command.getBridgeName())).thenReturn(true);
        when(libvirtComputingResourceMock.configureTunnelNetwork(command.getNetworkId(), command.getHostId(),
                command.getBridgeName())).thenReturn(true);


        final LibvirtRequestWrapper wrapper = LibvirtRequestWrapper.getInstance();
        assertNotNull(wrapper);

        final Answer answer = wrapper.execute(command, libvirtComputingResourceMock);
        assertTrue(answer.getResult());

        verify(libvirtComputingResourceMock, times(1)).findOrCreateTunnelNetwork(command.getBridgeName());
        verify(libvirtComputingResourceMock, times(1)).configureTunnelNetwork(command.getNetworkId(), command.getHostId(),
                command.getBridgeName());
    }

    @Test
    public void testOvsSetupBridgeCommandFailure1() {
        final String name = "Test";
        final Long hostId = 1l;
        final Long networkId = 1l;

        final OvsSetupBridgeCommand command = new OvsSetupBridgeCommand(name, hostId, networkId);

        when(libvirtComputingResourceMock.findOrCreateTunnelNetwork(command.getBridgeName())).thenReturn(true);
        when(libvirtComputingResourceMock.configureTunnelNetwork(command.getNetworkId(), command.getHostId(),
                command.getBridgeName())).thenReturn(false);


        final LibvirtRequestWrapper wrapper = LibvirtRequestWrapper.getInstance();
        assertNotNull(wrapper);

        final Answer answer = wrapper.execute(command, libvirtComputingResourceMock);
        assertFalse(answer.getResult());

        verify(libvirtComputingResourceMock, times(1)).findOrCreateTunnelNetwork(command.getBridgeName());
        verify(libvirtComputingResourceMock, times(1)).configureTunnelNetwork(command.getNetworkId(), command.getHostId(),
                command.getBridgeName());
    }

    @Test
    public void testOvsSetupBridgeCommandFailure2() {
        final String name = "Test";
        final Long hostId = 1l;
        final Long networkId = 1l;

        final OvsSetupBridgeCommand command = new OvsSetupBridgeCommand(name, hostId, networkId);

        when(libvirtComputingResourceMock.findOrCreateTunnelNetwork(command.getBridgeName())).thenReturn(false);
        when(libvirtComputingResourceMock.configureTunnelNetwork(command.getNetworkId(), command.getHostId(),
                command.getBridgeName())).thenReturn(true);


        final LibvirtRequestWrapper wrapper = LibvirtRequestWrapper.getInstance();
        assertNotNull(wrapper);

        final Answer answer = wrapper.execute(command, libvirtComputingResourceMock);
        assertFalse(answer.getResult());

        verify(libvirtComputingResourceMock, times(1)).findOrCreateTunnelNetwork(command.getBridgeName());
        verify(libvirtComputingResourceMock, times(1)).configureTunnelNetwork(command.getNetworkId(), command.getHostId(),
                command.getBridgeName());
    }

    @Test
    public void testOvsDestroyBridgeCommand() {
        final String name = "Test";
        final Long hostId = 1l;
        final Long networkId = 1l;

        final OvsDestroyBridgeCommand command = new OvsDestroyBridgeCommand(networkId, name, hostId);

        when(libvirtComputingResourceMock.destroyTunnelNetwork(command.getBridgeName())).thenReturn(true);


        final LibvirtRequestWrapper wrapper = LibvirtRequestWrapper.getInstance();
        assertNotNull(wrapper);

        final Answer answer = wrapper.execute(command, libvirtComputingResourceMock);
        assertTrue(answer.getResult());

        verify(libvirtComputingResourceMock, times(1)).destroyTunnelNetwork(command.getBridgeName());
    }

    @Test
    public void testOvsDestroyBridgeCommandFailure() {
        final String name = "Test";
        final Long hostId = 1l;
        final Long networkId = 1l;

        final OvsDestroyBridgeCommand command = new OvsDestroyBridgeCommand(networkId, name, hostId);

        when(libvirtComputingResourceMock.destroyTunnelNetwork(command.getBridgeName())).thenReturn(false);


        final LibvirtRequestWrapper wrapper = LibvirtRequestWrapper.getInstance();
        assertNotNull(wrapper);

        final Answer answer = wrapper.execute(command, libvirtComputingResourceMock);
        assertFalse(answer.getResult());

        verify(libvirtComputingResourceMock, times(1)).destroyTunnelNetwork(command.getBridgeName());
    }

    @Test
    public void testOvsFetchInterfaceCommand() {
        final String label = "eth0";

        final OvsFetchInterfaceCommand command = new OvsFetchInterfaceCommand(label);

        final LibvirtRequestWrapper wrapper = LibvirtRequestWrapper.getInstance();
        assertNotNull(wrapper);

        final Answer answer = wrapper.execute(command, libvirtComputingResourceMock);
        assertTrue(answer.getResult());
    }

    @Test
    public void testOvsVpcPhysicalTopologyConfigCommand() {
        final Host[] hosts = null;
        final Tier[] tiers = null;
        final Vm[] vms = null;
        final String cidr = null;

        final OvsVpcPhysicalTopologyConfigCommand command = new OvsVpcPhysicalTopologyConfigCommand(hosts, tiers, vms, cidr);

        when(libvirtComputingResourceMock.getOvsTunnelPath()).thenReturn("/path");
        when(libvirtComputingResourceMock.getTimeout()).thenReturn(Duration.ZERO);


        final LibvirtRequestWrapper wrapper = LibvirtRequestWrapper.getInstance();
        assertNotNull(wrapper);

        final Answer answer = wrapper.execute(command, libvirtComputingResourceMock);
        assertFalse(answer.getResult());

        verify(libvirtComputingResourceMock, times(1)).getOvsTunnelPath();
        verify(libvirtComputingResourceMock, times(1)).getTimeout();
    }

    @SuppressWarnings("unchecked")
    @Test(expected = Exception.class)
    public void testOvsVpcPhysicalTopologyConfigCommandFailure() {
        final Host[] hosts = null;
        final Tier[] tiers = null;
        final Vm[] vms = null;
        final String cidr = null;

        final OvsVpcPhysicalTopologyConfigCommand command = new OvsVpcPhysicalTopologyConfigCommand(hosts, tiers, vms, cidr);

        when(libvirtComputingResourceMock.getOvsTunnelPath()).thenThrow(Exception.class);

        final LibvirtRequestWrapper wrapper = LibvirtRequestWrapper.getInstance();
        assertNotNull(wrapper);

        final Answer answer = wrapper.execute(command, libvirtComputingResourceMock);
        assertFalse(answer.getResult());

        verify(libvirtComputingResourceMock, times(1)).getOvsTunnelPath();
    }

    @Test
    public void testOvsVpcRoutingPolicyConfigCommand() {
        final String id = null;
        final String cidr = null;
        final Acl[] acls = null;
        final com.cloud.agent.api.OvsVpcRoutingPolicyConfigCommand.Tier[] tiers = null;

        final OvsVpcRoutingPolicyConfigCommand command = new OvsVpcRoutingPolicyConfigCommand(id, cidr, acls, tiers);

        when(libvirtComputingResourceMock.getOvsTunnelPath()).thenReturn("/path");
        when(libvirtComputingResourceMock.getTimeout()).thenReturn(Duration.ZERO);


        final LibvirtRequestWrapper wrapper = LibvirtRequestWrapper.getInstance();
        assertNotNull(wrapper);

        final Answer answer = wrapper.execute(command, libvirtComputingResourceMock);
        assertFalse(answer.getResult());

        verify(libvirtComputingResourceMock, times(1)).getOvsTunnelPath();
        verify(libvirtComputingResourceMock, times(1)).getTimeout();
    }

    @SuppressWarnings("unchecked")
    @Test(expected = Exception.class)
    public void testOvsVpcRoutingPolicyConfigCommandFailure() {
        final String id = null;
        final String cidr = null;
        final Acl[] acls = null;
        final com.cloud.agent.api.OvsVpcRoutingPolicyConfigCommand.Tier[] tiers = null;

        final OvsVpcRoutingPolicyConfigCommand command = new OvsVpcRoutingPolicyConfigCommand(id, cidr, acls, tiers);

        when(libvirtComputingResourceMock.getOvsTunnelPath()).thenThrow(Exception.class);

        final LibvirtRequestWrapper wrapper = LibvirtRequestWrapper.getInstance();
        assertNotNull(wrapper);

        final Answer answer = wrapper.execute(command, libvirtComputingResourceMock);
        assertFalse(answer.getResult());

        verify(libvirtComputingResourceMock, times(1)).getOvsTunnelPath();
    }

    @Test
    public void testCreateStoragePoolCommand() {
        final StoragePool pool = Mockito.mock(StoragePool.class);
        final CreateStoragePoolCommand command = new CreateStoragePoolCommand(true, pool);

        final LibvirtRequestWrapper wrapper = LibvirtRequestWrapper.getInstance();
        assertNotNull(wrapper);

        final Answer answer = wrapper.execute(command, libvirtComputingResourceMock);
        assertTrue(answer.getResult());
    }

    @Test
    public void testModifyStoragePoolCommand() {
        final StoragePool pool = Mockito.mock(StoragePool.class);;
        final ModifyStoragePoolCommand command = new ModifyStoragePoolCommand(true, pool);

        final KVMStoragePoolManager storagePoolMgr = Mockito.mock(KVMStoragePoolManager.class);
        final KVMStoragePool kvmStoragePool = Mockito.mock(KVMStoragePool.class);


        when(libvirtComputingResourceMock.getStoragePoolMgr()).thenReturn(storagePoolMgr);
        when(storagePoolMgr.createStoragePool(command.getPool().getUuid(), command.getPool().getHost(), command.getPool().getPort(), command.getPool().getPath(), command.getPool()
                .getUserInfo(), command.getPool().getType(), command.getDetails())).thenReturn(kvmStoragePool);


        final LibvirtRequestWrapper wrapper = LibvirtRequestWrapper.getInstance();
        assertNotNull(wrapper);

        final Answer answer = wrapper.execute(command, libvirtComputingResourceMock);
        assertTrue(answer.getResult());

        verify(libvirtComputingResourceMock, times(1)).getStoragePoolMgr();
        verify(storagePoolMgr, times(1)).createStoragePool(command.getPool().getUuid(), command.getPool().getHost(), command.getPool().getPort(), command.getPool().getPath(), command.getPool()
                .getUserInfo(), command.getPool().getType(), command.getDetails());
    }

    @Test
    public void testModifyStoragePoolCommandFailure() {
        final StoragePool pool = Mockito.mock(StoragePool.class);;
        final ModifyStoragePoolCommand command = new ModifyStoragePoolCommand(true, pool);

        final KVMStoragePoolManager storagePoolMgr = Mockito.mock(KVMStoragePoolManager.class);

        when(libvirtComputingResourceMock.getStoragePoolMgr()).thenReturn(storagePoolMgr);
        when(storagePoolMgr.createStoragePool(command.getPool().getUuid(), command.getPool().getHost(), command.getPool().getPort(), command.getPool().getPath(), command.getPool()
                .getUserInfo(), command.getPool().getType(), command.getDetails())).thenReturn(null);


        final LibvirtRequestWrapper wrapper = LibvirtRequestWrapper.getInstance();
        assertNotNull(wrapper);

        final Answer answer = wrapper.execute(command, libvirtComputingResourceMock);
        assertFalse(answer.getResult());

        verify(libvirtComputingResourceMock, times(1)).getStoragePoolMgr();
        verify(storagePoolMgr, times(1)).createStoragePool(command.getPool().getUuid(), command.getPool().getHost(), command.getPool().getPort(), command.getPool().getPath(), command.getPool()
                .getUserInfo(), command.getPool().getType(), command.getDetails());
    }

    @Test
    public void testCleanupNetworkRulesCmd() {
        final CleanupNetworkRulesCmd command = new CleanupNetworkRulesCmd(1);

        when(libvirtComputingResourceMock.cleanupRules()).thenReturn(true);

        final LibvirtRequestWrapper wrapper = LibvirtRequestWrapper.getInstance();
        assertNotNull(wrapper);

        final Answer answer = wrapper.execute(command, libvirtComputingResourceMock);
        assertTrue(answer.getResult());

        verify(libvirtComputingResourceMock, times(1)).cleanupRules();
    }

    @Test
    public void testNetworkRulesVmSecondaryIpCommand() {
        final String vmName = "Test";
        final String vmMac = "00:00:00:00";
        final String secondaryIp = "127.0.0.1";
        final boolean action = true;

        final NetworkRulesVmSecondaryIpCommand command = new NetworkRulesVmSecondaryIpCommand(vmName, vmMac, secondaryIp, action );

        final LibvirtUtilitiesHelper libvirtUtilitiesHelper = Mockito.mock(LibvirtUtilitiesHelper.class);
        final Connect conn = Mockito.mock(Connect.class);

        when(libvirtComputingResourceMock.getLibvirtUtilitiesHelper()).thenReturn(libvirtUtilitiesHelper);
        try {
            when(libvirtUtilitiesHelper.getConnectionByVmName(command.getVmName())).thenReturn(conn);
        } catch (final LibvirtException e) {
            fail(e.getMessage());
        }
        when(libvirtComputingResourceMock.configureNetworkRulesVMSecondaryIP(conn, command.getVmName(), command.getVmMac(), command.getVmSecIp(), command.getAction())).thenReturn(true);

        final LibvirtRequestWrapper wrapper = LibvirtRequestWrapper.getInstance();
        assertNotNull(wrapper);

        final Answer answer = wrapper.execute(command, libvirtComputingResourceMock);
        assertTrue(answer.getResult());

        try {
            verify(libvirtUtilitiesHelper, times(1)).getConnectionByVmName(command.getVmName());
        } catch (final LibvirtException e) {
            fail(e.getMessage());
        }
        verify(libvirtComputingResourceMock, times(1)).getLibvirtUtilitiesHelper();
        verify(libvirtComputingResourceMock, times(1)).configureNetworkRulesVMSecondaryIP(conn, command.getVmName(), command.getVmMac(), command.getVmSecIp(), command.getAction());
    }

    @SuppressWarnings("unchecked")
    @Test
    public void testNetworkRulesVmSecondaryIpCommandFailure() {
        final String vmName = "Test";
        final String vmMac = "00:00:00:00";
        final String secondaryIp = "127.0.0.1";
        final boolean action = true;

        final NetworkRulesVmSecondaryIpCommand command = new NetworkRulesVmSecondaryIpCommand(vmName, vmMac, secondaryIp, action );

        final LibvirtUtilitiesHelper libvirtUtilitiesHelper = Mockito.mock(LibvirtUtilitiesHelper.class);

        when(libvirtComputingResourceMock.getLibvirtUtilitiesHelper()).thenReturn(libvirtUtilitiesHelper);
        try {
            when(libvirtUtilitiesHelper.getConnectionByVmName(command.getVmName())).thenThrow(LibvirtException.class);
        } catch (final LibvirtException e) {
            fail(e.getMessage());
        }
        final LibvirtRequestWrapper wrapper = LibvirtRequestWrapper.getInstance();
        assertNotNull(wrapper);

        final Answer answer = wrapper.execute(command, libvirtComputingResourceMock);
        assertFalse(answer.getResult());

        try {
            verify(libvirtUtilitiesHelper, times(1)).getConnectionByVmName(command.getVmName());
        } catch (final LibvirtException e) {
            fail(e.getMessage());
        }
        verify(libvirtComputingResourceMock, times(1)).getLibvirtUtilitiesHelper();
    }

    @Test
    public void testNetworkRulesSystemVmCommand() {
        final String vmName = "Test";
        final Type type = Type.SecondaryStorageVm;

        final NetworkRulesSystemVmCommand command = new NetworkRulesSystemVmCommand(vmName, type);

        final LibvirtUtilitiesHelper libvirtUtilitiesHelper = Mockito.mock(LibvirtUtilitiesHelper.class);
        final Connect conn = Mockito.mock(Connect.class);

        when(libvirtComputingResourceMock.getLibvirtUtilitiesHelper()).thenReturn(libvirtUtilitiesHelper);
        try {
            when(libvirtUtilitiesHelper.getConnectionByVmName(command.getVmName())).thenReturn(conn);
        } catch (final LibvirtException e) {
            fail(e.getMessage());
        }
        when(libvirtComputingResourceMock.configureDefaultNetworkRulesForSystemVm(conn, command.getVmName())).thenReturn(true);

        final LibvirtRequestWrapper wrapper = LibvirtRequestWrapper.getInstance();
        assertNotNull(wrapper);

        final Answer answer = wrapper.execute(command, libvirtComputingResourceMock);
        assertTrue(answer.getResult());

        try {
            verify(libvirtUtilitiesHelper, times(1)).getConnectionByVmName(command.getVmName());
        } catch (final LibvirtException e) {
            fail(e.getMessage());
        }
        verify(libvirtComputingResourceMock, times(1)).getLibvirtUtilitiesHelper();
        verify(libvirtComputingResourceMock, times(1)).configureDefaultNetworkRulesForSystemVm(conn, command.getVmName());
    }

    @SuppressWarnings("unchecked")
    @Test
    public void testNetworkRulesSystemVmCommandFailure() {
        final String vmName = "Test";
        final Type type = Type.SecondaryStorageVm;

        final NetworkRulesSystemVmCommand command = new NetworkRulesSystemVmCommand(vmName, type);

        final LibvirtUtilitiesHelper libvirtUtilitiesHelper = Mockito.mock(LibvirtUtilitiesHelper.class);

        when(libvirtComputingResourceMock.getLibvirtUtilitiesHelper()).thenReturn(libvirtUtilitiesHelper);
        try {
            when(libvirtUtilitiesHelper.getConnectionByVmName(command.getVmName())).thenThrow(LibvirtException.class);
        } catch (final LibvirtException e) {
            fail(e.getMessage());
        }

        final LibvirtRequestWrapper wrapper = LibvirtRequestWrapper.getInstance();
        assertNotNull(wrapper);

        final Answer answer = wrapper.execute(command, libvirtComputingResourceMock);
        assertFalse(answer.getResult());

        try {
            verify(libvirtUtilitiesHelper, times(1)).getConnectionByVmName(command.getVmName());
        } catch (final LibvirtException e) {
            fail(e.getMessage());
        }
        verify(libvirtComputingResourceMock, times(1)).getLibvirtUtilitiesHelper();
    }

    @Test
    public void testCheckSshCommand() {
        final String instanceName = "Test";
        final String ip = "127.0.0.1";
        final int port = 22;

        final CheckSshCommand command = new CheckSshCommand(instanceName, ip, port);

        final VirtualRoutingResource virtRouterResource = Mockito.mock(VirtualRoutingResource.class);

        final String privateIp = command.getIp();
        final int cmdPort = command.getPort();

        when(libvirtComputingResourceMock.getVirtRouterResource()).thenReturn(virtRouterResource);
        when(virtRouterResource.connect(privateIp, cmdPort)).thenReturn(true);

        final LibvirtRequestWrapper wrapper = LibvirtRequestWrapper.getInstance();
        assertNotNull(wrapper);

        final Answer answer = wrapper.execute(command, libvirtComputingResourceMock);
        assertTrue(answer.getResult());

        verify(libvirtComputingResourceMock, times(1)).getVirtRouterResource();
        verify(virtRouterResource, times(1)).connect(privateIp, cmdPort);
    }

    @Test
    public void testCheckSshCommandFailure() {
        final String instanceName = "Test";
        final String ip = "127.0.0.1";
        final int port = 22;

        final CheckSshCommand command = new CheckSshCommand(instanceName, ip, port);

        final VirtualRoutingResource virtRouterResource = Mockito.mock(VirtualRoutingResource.class);

        final String privateIp = command.getIp();
        final int cmdPort = command.getPort();

        when(libvirtComputingResourceMock.getVirtRouterResource()).thenReturn(virtRouterResource);
        when(virtRouterResource.connect(privateIp, cmdPort)).thenReturn(false);

        final LibvirtRequestWrapper wrapper = LibvirtRequestWrapper.getInstance();
        assertNotNull(wrapper);

        final Answer answer = wrapper.execute(command, libvirtComputingResourceMock);
        assertFalse(answer.getResult());

        verify(libvirtComputingResourceMock, times(1)).getVirtRouterResource();
        verify(virtRouterResource, times(1)).connect(privateIp, cmdPort);
    }

    @Test
    public void testCheckNetworkCommand() {
        final List<PhysicalNetworkSetupInfo> networkInfoList = new ArrayList<PhysicalNetworkSetupInfo>();

        final PhysicalNetworkSetupInfo nic = Mockito.mock(PhysicalNetworkSetupInfo.class);
        networkInfoList.add(nic);

        final CheckNetworkCommand command = new CheckNetworkCommand(networkInfoList);

        when(libvirtComputingResourceMock.checkNetwork(TrafficType.Guest, nic.getGuestNetworkName())).thenReturn(true);
        when(libvirtComputingResourceMock.checkNetwork(TrafficType.Management, nic.getPrivateNetworkName())).thenReturn(true);
        when(libvirtComputingResourceMock.checkNetwork(TrafficType.Public, nic.getPublicNetworkName())).thenReturn(true);

        final LibvirtRequestWrapper wrapper = LibvirtRequestWrapper.getInstance();
        assertNotNull(wrapper);

        final Answer answer = wrapper.execute(command, libvirtComputingResourceMock);
        assertTrue(answer.getResult());

        verify(libvirtComputingResourceMock, times(1)).checkNetwork(TrafficType.Guest, nic.getGuestNetworkName());
        verify(libvirtComputingResourceMock, times(1)).checkNetwork(TrafficType.Management, nic.getPrivateNetworkName());
        verify(libvirtComputingResourceMock, times(1)).checkNetwork(TrafficType.Public, nic.getPublicNetworkName());
    }

    @Test
    public void testCheckNetworkCommandFail1() {
        final List<PhysicalNetworkSetupInfo> networkInfoList = new ArrayList<PhysicalNetworkSetupInfo>();

        final PhysicalNetworkSetupInfo networkSetupInfo = Mockito.mock(PhysicalNetworkSetupInfo.class);
        networkInfoList.add(networkSetupInfo);

        final CheckNetworkCommand command = new CheckNetworkCommand(networkInfoList);

        when(libvirtComputingResourceMock.checkNetwork(TrafficType.Guest, networkSetupInfo.getGuestNetworkName())).thenReturn(false);

        final LibvirtRequestWrapper wrapper = LibvirtRequestWrapper.getInstance();
        assertNotNull(wrapper);

        final Answer answer = wrapper.execute(command, libvirtComputingResourceMock);
        assertFalse(answer.getResult());

        verify(libvirtComputingResourceMock, times(1)).checkNetwork(TrafficType.Guest, networkSetupInfo.getGuestNetworkName());
    }

    @Test
    public void testCheckNetworkCommandFail2() {
        final List<PhysicalNetworkSetupInfo> networkInfoList = new ArrayList<PhysicalNetworkSetupInfo>();

        final PhysicalNetworkSetupInfo networkSetupInfo = Mockito.mock(PhysicalNetworkSetupInfo.class);
        networkInfoList.add(networkSetupInfo);

        final CheckNetworkCommand command = new CheckNetworkCommand(networkInfoList);

        when(libvirtComputingResourceMock.checkNetwork(TrafficType.Guest, networkSetupInfo.getGuestNetworkName())).thenReturn(true);
        when(libvirtComputingResourceMock.checkNetwork(TrafficType.Management, networkSetupInfo.getPrivateNetworkName())).thenReturn(false);

        final LibvirtRequestWrapper wrapper = LibvirtRequestWrapper.getInstance();
        assertNotNull(wrapper);

        final Answer answer = wrapper.execute(command, libvirtComputingResourceMock);
        assertFalse(answer.getResult());

        verify(libvirtComputingResourceMock, times(1)).checkNetwork(TrafficType.Guest, networkSetupInfo.getGuestNetworkName());
        verify(libvirtComputingResourceMock, times(1)).checkNetwork(TrafficType.Management, networkSetupInfo.getPrivateNetworkName());
    }

    @Test
    public void testCheckNetworkCommandFail3() {
        final List<PhysicalNetworkSetupInfo> networkInfoList = new ArrayList<PhysicalNetworkSetupInfo>();

        final PhysicalNetworkSetupInfo networkSetupInfo = Mockito.mock(PhysicalNetworkSetupInfo.class);
        networkInfoList.add(networkSetupInfo);

        final CheckNetworkCommand command = new CheckNetworkCommand(networkInfoList);

        when(libvirtComputingResourceMock.checkNetwork(TrafficType.Guest, networkSetupInfo.getGuestNetworkName())).thenReturn(true);
        when(libvirtComputingResourceMock.checkNetwork(TrafficType.Management, networkSetupInfo.getPrivateNetworkName())).thenReturn(true);
        when(libvirtComputingResourceMock.checkNetwork(TrafficType.Public, networkSetupInfo.getPublicNetworkName())).thenReturn(false);

        final LibvirtRequestWrapper wrapper = LibvirtRequestWrapper.getInstance();
        assertNotNull(wrapper);

        final Answer answer = wrapper.execute(command, libvirtComputingResourceMock);
        assertFalse(answer.getResult());

        verify(libvirtComputingResourceMock, times(1)).checkNetwork(TrafficType.Guest, networkSetupInfo.getGuestNetworkName());
        verify(libvirtComputingResourceMock, times(1)).checkNetwork(TrafficType.Management, networkSetupInfo.getPrivateNetworkName());
    }

    @Test
    public void testOvsDestroyTunnelCommand() {
        final String networkName = "Test";
        final Long networkId = 1l;
        final String inPortName = "eth";

        final OvsDestroyTunnelCommand command = new OvsDestroyTunnelCommand(networkId, networkName, inPortName);

        when(libvirtComputingResourceMock.findOrCreateTunnelNetwork(command.getBridgeName())).thenReturn(true);

        final LibvirtRequestWrapper wrapper = LibvirtRequestWrapper.getInstance();
        assertNotNull(wrapper);

        final Answer answer = wrapper.execute(command, libvirtComputingResourceMock);
        assertFalse(answer.getResult());

        verify(libvirtComputingResourceMock, times(1)).findOrCreateTunnelNetwork(command.getBridgeName());
    }

    @Test
    public void testOvsDestroyTunnelCommandFailure1() {
        final String networkName = "Test";
        final Long networkId = 1l;
        final String inPortName = "eth";

        final OvsDestroyTunnelCommand command = new OvsDestroyTunnelCommand(networkId, networkName, inPortName);

        when(libvirtComputingResourceMock.findOrCreateTunnelNetwork(command.getBridgeName())).thenReturn(false);

        final LibvirtRequestWrapper wrapper = LibvirtRequestWrapper.getInstance();
        assertNotNull(wrapper);

        final Answer answer = wrapper.execute(command, libvirtComputingResourceMock);
        assertFalse(answer.getResult());

        verify(libvirtComputingResourceMock, times(1)).findOrCreateTunnelNetwork(command.getBridgeName());
    }

    @SuppressWarnings("unchecked")
    @Test(expected = Exception.class)
    public void testOvsDestroyTunnelCommandFailure2() {
        final String networkName = "Test";
        final Long networkId = 1l;
        final String inPortName = "eth";

        final OvsDestroyTunnelCommand command = new OvsDestroyTunnelCommand(networkId, networkName, inPortName);

        when(libvirtComputingResourceMock.findOrCreateTunnelNetwork(command.getBridgeName())).thenThrow(Exception.class);

        final LibvirtRequestWrapper wrapper = LibvirtRequestWrapper.getInstance();
        assertNotNull(wrapper);

        final Answer answer = wrapper.execute(command, libvirtComputingResourceMock);
        assertFalse(answer.getResult());

        verify(libvirtComputingResourceMock, times(1)).findOrCreateTunnelNetwork(command.getBridgeName());
    }

    @Test
    public void testCheckOnHostCommand() {
        final com.cloud.host.Host host = Mockito.mock(com.cloud.host.Host.class);;

        final CheckOnHostCommand command = new CheckOnHostCommand(host);

        final KVMHAMonitor monitor = Mockito.mock(KVMHAMonitor.class);

        when(libvirtComputingResourceMock.getMonitor()).thenReturn(monitor);

        final LibvirtRequestWrapper wrapper = LibvirtRequestWrapper.getInstance();
        assertNotNull(wrapper);

        final Answer answer = wrapper.execute(command, libvirtComputingResourceMock);
        assertTrue(answer.getResult());

        verify(libvirtComputingResourceMock, times(1)).getMonitor();
    }

    @Test
    public void testOvsCreateTunnelCommand() {
        final String remoteIp = "127.0.0.1";
        final Integer key = 1;
        final Long from = 1l;
        final Long to = 2l;
        final long networkId = 1l;
        final String fromIp = "127.0.0.1";
        final String networkName = "eth";
        final String networkUuid = "8edb1156-a851-4914-afc6-468ee52ac861";

        final OvsCreateTunnelCommand command = new OvsCreateTunnelCommand(remoteIp, key, from, to, networkId, fromIp, networkName, networkUuid);

        final String bridge = command.getNetworkName();

        when(libvirtComputingResourceMock.findOrCreateTunnelNetwork(bridge)).thenReturn(true);
        when(libvirtComputingResourceMock.configureTunnelNetwork(command.getNetworkId(), command.getFrom(),
                command.getNetworkName())).thenReturn(true);
        when(libvirtComputingResourceMock.getTimeout()).thenReturn(Duration.ZERO);

        final LibvirtRequestWrapper wrapper = LibvirtRequestWrapper.getInstance();
        assertNotNull(wrapper);

        final Answer answer = wrapper.execute(command, libvirtComputingResourceMock);
        assertTrue(answer.getResult());

        verify(libvirtComputingResourceMock, times(1)).findOrCreateTunnelNetwork(bridge);
        verify(libvirtComputingResourceMock, times(1)).configureTunnelNetwork(command.getNetworkId(), command.getFrom(),
                command.getNetworkName());
    }

    @Test
    public void testOvsCreateTunnelCommandFailure1() {
        final String remoteIp = "127.0.0.1";
        final Integer key = 1;
        final Long from = 1l;
        final Long to = 2l;
        final long networkId = 1l;
        final String fromIp = "127.0.0.1";
        final String networkName = "eth";
        final String networkUuid = "8edb1156-a851-4914-afc6-468ee52ac861";

        final OvsCreateTunnelCommand command = new OvsCreateTunnelCommand(remoteIp, key, from, to, networkId, fromIp, networkName, networkUuid);

        final String bridge = command.getNetworkName();

        when(libvirtComputingResourceMock.findOrCreateTunnelNetwork(bridge)).thenReturn(false);
        when(libvirtComputingResourceMock.configureTunnelNetwork(command.getNetworkId(), command.getFrom(),
                command.getNetworkName())).thenReturn(true);

        final LibvirtRequestWrapper wrapper = LibvirtRequestWrapper.getInstance();
        assertNotNull(wrapper);

        final Answer answer = wrapper.execute(command, libvirtComputingResourceMock);
        assertFalse(answer.getResult());

        verify(libvirtComputingResourceMock, times(1)).findOrCreateTunnelNetwork(bridge);
        verify(libvirtComputingResourceMock, times(0)).configureTunnelNetwork(command.getNetworkId(), command.getFrom(),
                command.getNetworkName());
    }

    @SuppressWarnings("unchecked")
    @Test(expected = Exception.class)
    public void testOvsCreateTunnelCommandFailure2() {
        final String remoteIp = "127.0.0.1";
        final Integer key = 1;
        final Long from = 1l;
        final Long to = 2l;
        final long networkId = 1l;
        final String fromIp = "127.0.0.1";
        final String networkName = "eth";
        final String networkUuid = "8edb1156-a851-4914-afc6-468ee52ac861";

        final OvsCreateTunnelCommand command = new OvsCreateTunnelCommand(remoteIp, key, from, to, networkId, fromIp, networkName, networkUuid);

        final String bridge = command.getNetworkName();

        when(libvirtComputingResourceMock.findOrCreateTunnelNetwork(bridge)).thenReturn(true);
        when(libvirtComputingResourceMock.configureTunnelNetwork(command.getNetworkId(), command.getFrom(),
                command.getNetworkName())).thenThrow(Exception.class);

        final LibvirtRequestWrapper wrapper = LibvirtRequestWrapper.getInstance();
        assertNotNull(wrapper);

        final Answer answer = wrapper.execute(command, libvirtComputingResourceMock);
        assertFalse(answer.getResult());

        verify(libvirtComputingResourceMock, times(1)).findOrCreateTunnelNetwork(bridge);
        verify(libvirtComputingResourceMock, times(1)).configureTunnelNetwork(command.getNetworkId(), command.getFrom(),
                command.getNetworkName());
    }

    @Test
    public void testCreateVolumeFromSnapshotCommand() {
        // This tests asserts to False because there will be a NPE due to UUID static method calls.

        final StoragePool pool = Mockito.mock(StoragePool.class);
        final String secondaryStoragePoolURL = "/opt/storage/";
        final Long dcId = 1l;
        final Long accountId = 1l;
        final Long volumeId = 1l;
        final String backedUpSnapshotUuid = "uuid:/8edb1156-a851-4914-afc6-468ee52ac861/";
        final String backedUpSnapshotName = "uuid:/8edb1156-a851-4914-afc6-468ee52ac862/";
        final int wait = 0;

        final CreateVolumeFromSnapshotCommand command = new CreateVolumeFromSnapshotCommand(pool, secondaryStoragePoolURL, dcId, accountId, volumeId, backedUpSnapshotUuid, backedUpSnapshotName, wait);

        final KVMStoragePoolManager storagePoolMgr = Mockito.mock(KVMStoragePoolManager.class);
        final KVMStoragePool secondaryPool = Mockito.mock(KVMStoragePool.class);
        final KVMPhysicalDisk snapshot = Mockito.mock(KVMPhysicalDisk.class);
        final KVMStoragePool primaryPool = Mockito.mock(KVMStoragePool.class);

        String snapshotPath = command.getSnapshotUuid();
        final int index = snapshotPath.lastIndexOf("/");
        snapshotPath = snapshotPath.substring(0, index);

        final String primaryUuid = command.getPrimaryStoragePoolNameLabel();

        when(libvirtComputingResourceMock.getStoragePoolMgr()).thenReturn(storagePoolMgr);
        when(storagePoolMgr.getStoragePoolByURI(command.getSecondaryStorageUrl() + snapshotPath)).thenReturn(secondaryPool);
        when(secondaryPool.getPhysicalDisk(command.getSnapshotName())).thenReturn(snapshot);
        when(storagePoolMgr.getStoragePool(command.getPool().getType(), primaryUuid)).thenReturn(primaryPool);

        //when(storagePoolMgr.copyPhysicalDisk(snapshot, volUuid, primaryPool, 0)).thenReturn(disk);

        final LibvirtRequestWrapper wrapper = LibvirtRequestWrapper.getInstance();
        assertNotNull(wrapper);

        final Answer answer = wrapper.execute(command, libvirtComputingResourceMock);
        assertFalse(answer.getResult());

        verify(libvirtComputingResourceMock, times(1)).getStoragePoolMgr();
        verify(storagePoolMgr, times(1)).getStoragePoolByURI(command.getSecondaryStorageUrl() + snapshotPath);
        verify(secondaryPool, times(1)).getPhysicalDisk(command.getSnapshotName());
        verify(storagePoolMgr, times(1)).getStoragePool(command.getPool().getType(), primaryUuid);
        //verify(storagePoolMgr, times(1)).copyPhysicalDisk(snapshot, volUuid, primaryPool, 0);
    }

    @SuppressWarnings("unchecked")
    @Test
    public void testCreateVolumeFromSnapshotCommandCloudException() {
        final StoragePool pool = Mockito.mock(StoragePool.class);
        final String secondaryStoragePoolURL = "/opt/storage/";
        final Long dcId = 1l;
        final Long accountId = 1l;
        final Long volumeId = 1l;
        final String backedUpSnapshotUuid = "uuid:/8edb1156-a851-4914-afc6-468ee52ac861/";
        final String backedUpSnapshotName = "uuid:/8edb1156-a851-4914-afc6-468ee52ac862/";
        final int wait = 0;

        final CreateVolumeFromSnapshotCommand command = new CreateVolumeFromSnapshotCommand(pool, secondaryStoragePoolURL, dcId, accountId, volumeId, backedUpSnapshotUuid, backedUpSnapshotName, wait);

        final KVMStoragePoolManager storagePoolMgr = Mockito.mock(KVMStoragePoolManager.class);
        final KVMStoragePool secondaryPool = Mockito.mock(KVMStoragePool.class);
        final KVMPhysicalDisk snapshot = Mockito.mock(KVMPhysicalDisk.class);

        String snapshotPath = command.getSnapshotUuid();
        final int index = snapshotPath.lastIndexOf("/");
        snapshotPath = snapshotPath.substring(0, index);

        final String primaryUuid = command.getPrimaryStoragePoolNameLabel();

        when(libvirtComputingResourceMock.getStoragePoolMgr()).thenReturn(storagePoolMgr);
        when(storagePoolMgr.getStoragePoolByURI(command.getSecondaryStorageUrl() + snapshotPath)).thenReturn(secondaryPool);
        when(secondaryPool.getPhysicalDisk(command.getSnapshotName())).thenReturn(snapshot);
        when(storagePoolMgr.getStoragePool(command.getPool().getType(), primaryUuid)).thenThrow(CloudRuntimeException.class);

        final LibvirtRequestWrapper wrapper = LibvirtRequestWrapper.getInstance();
        assertNotNull(wrapper);

        final Answer answer = wrapper.execute(command, libvirtComputingResourceMock);
        assertFalse(answer.getResult());

        verify(libvirtComputingResourceMock, times(1)).getStoragePoolMgr();
        verify(storagePoolMgr, times(1)).getStoragePoolByURI(command.getSecondaryStorageUrl() + snapshotPath);
        verify(secondaryPool, times(1)).getPhysicalDisk(command.getSnapshotName());
        verify(storagePoolMgr, times(1)).getStoragePool(command.getPool().getType(), primaryUuid);
    }

    @Test
    public void testFenceCommand() {
        final VirtualMachine vm = Mockito.mock(VirtualMachine.class);;
        final com.cloud.host.Host host = Mockito.mock(com.cloud.host.Host.class);

        final FenceCommand command = new FenceCommand(vm, host);

        final KVMHAMonitor monitor = Mockito.mock(KVMHAMonitor.class);

        final NfsStoragePool storagePool = Mockito.mock(NfsStoragePool.class);
        final List<NfsStoragePool> pools = new ArrayList<NfsStoragePool>();
        pools.add(storagePool);

        when(libvirtComputingResourceMock.getMonitor()).thenReturn(monitor);
        when(monitor.getStoragePools()).thenReturn(pools);

        final LibvirtRequestWrapper wrapper = LibvirtRequestWrapper.getInstance();
        assertNotNull(wrapper);

        final Answer answer = wrapper.execute(command, libvirtComputingResourceMock);
        assertFalse(answer.getResult());

        verify(libvirtComputingResourceMock, times(1)).getMonitor();
        verify(monitor, times(1)).getStoragePools();
    }

    @Test
    public void testSecurityGroupRulesCmdFalse() {
        final String guestIp = "127.0.0.1";
        final String guestIp6 = "2001:db8::cad:40ff:fefd:75c4";
        final String guestMac = "00:00:00:00";
        final String vmName = "Test";
        final Long vmId = 1l;
        final String signature = "signature";
        final Long seqNum = 1l;
        final IpPortAndProto[] ingressRuleSet = new IpPortAndProto[]{Mockito.mock(IpPortAndProto.class)};
        final IpPortAndProto[] egressRuleSet = new IpPortAndProto[]{Mockito.mock(IpPortAndProto.class)};
        final List<String> secIps = new Vector<String>();
        final List<String> cidrs = new Vector<String>();
        cidrs.add("0.0.0.0/0");

        final SecurityGroupRulesCmd command = new SecurityGroupRulesCmd(guestIp, guestIp6, guestMac, vmName, vmId, signature, seqNum, ingressRuleSet, egressRuleSet, secIps);

        final LibvirtUtilitiesHelper libvirtUtilitiesHelper = Mockito.mock(LibvirtUtilitiesHelper.class);
        final Connect conn = Mockito.mock(Connect.class);

        final List<InterfaceDef> nics = new ArrayList<InterfaceDef>();
        final InterfaceDef interfaceDef = Mockito.mock(InterfaceDef.class);
        nics.add(interfaceDef);

        when(libvirtComputingResourceMock.getLibvirtUtilitiesHelper()).thenReturn(libvirtUtilitiesHelper);
        when(libvirtComputingResourceMock.getInterfaces(conn, command.getVmName())).thenReturn(nics);
        try {
            when(libvirtUtilitiesHelper.getConnectionByVmName(command.getVmName())).thenReturn(conn);
        } catch (final LibvirtException e) {
            fail(e.getMessage());
        }

        when(ingressRuleSet[0].getProto()).thenReturn("tcp");
        when(ingressRuleSet[0].getStartPort()).thenReturn(22);
        when(ingressRuleSet[0].getEndPort()).thenReturn(22);
        when(ingressRuleSet[0].getAllowedCidrs()).thenReturn(cidrs);

        when(egressRuleSet[0].getProto()).thenReturn("tcp");
        when(egressRuleSet[0].getStartPort()).thenReturn(22);
        when(egressRuleSet[0].getEndPort()).thenReturn(22);
        when(egressRuleSet[0].getAllowedCidrs()).thenReturn(cidrs);

        final LibvirtRequestWrapper wrapper = LibvirtRequestWrapper.getInstance();
        assertNotNull(wrapper);

        final Answer answer = wrapper.execute(command, libvirtComputingResourceMock);
        assertFalse(answer.getResult());

        verify(libvirtComputingResourceMock, times(1)).getLibvirtUtilitiesHelper();
        try {
            verify(libvirtUtilitiesHelper, times(1)).getConnectionByVmName(command.getVmName());
        } catch (final LibvirtException e) {
            fail(e.getMessage());
        }
    }

    @Test
    public void testSecurityGroupRulesCmdTrue() {
        final String guestIp = "127.0.0.1";
        final String guestIp6 = "2001:db8::cad:40ff:fefd:75c4";
        final String guestMac = "00:00:00:00";
        final String vmName = "Test";
        final Long vmId = 1l;
        final String signature = "signature";
        final Long seqNum = 1l;
        final IpPortAndProto[] ingressRuleSet = new IpPortAndProto[]{Mockito.mock(IpPortAndProto.class)};
        final IpPortAndProto[] egressRuleSet = new IpPortAndProto[]{Mockito.mock(IpPortAndProto.class)};
        final List<String> secIps = new Vector<String>();
        final List<String> cidrs = new Vector<String>();
        cidrs.add("0.0.0.0/0");

        final SecurityGroupRulesCmd command = new SecurityGroupRulesCmd(guestIp, guestIp6, guestMac, vmName, vmId, signature, seqNum, ingressRuleSet, egressRuleSet, secIps);
        final VirtualMachineTO vm = Mockito.mock(VirtualMachineTO.class);
        command.setVmTO(vm);

        final LibvirtUtilitiesHelper libvirtUtilitiesHelper = Mockito.mock(LibvirtUtilitiesHelper.class);
        final Connect conn = Mockito.mock(Connect.class);

        final List<InterfaceDef> nics = new ArrayList<InterfaceDef>();
        final InterfaceDef interfaceDef = Mockito.mock(InterfaceDef.class);
        nics.add(interfaceDef);

        when(libvirtComputingResourceMock.getLibvirtUtilitiesHelper()).thenReturn(libvirtUtilitiesHelper);
        when(libvirtComputingResourceMock.getInterfaces(conn, command.getVmName())).thenReturn(nics);
        try {
            when(libvirtUtilitiesHelper.getConnectionByVmName(command.getVmName())).thenReturn(conn);
        } catch (final LibvirtException e) {
            fail(e.getMessage());
        }

        when(interfaceDef.getDevName()).thenReturn("eth0");
        when(interfaceDef.getBrName()).thenReturn("br0");

        final String vif = nics.get(0).getDevName();
        final String brname = nics.get(0).getBrName();

        when(ingressRuleSet[0].getProto()).thenReturn("tcp");
        when(ingressRuleSet[0].getStartPort()).thenReturn(22);
        when(ingressRuleSet[0].getEndPort()).thenReturn(22);
        when(ingressRuleSet[0].getAllowedCidrs()).thenReturn(cidrs);

        when(egressRuleSet[0].getProto()).thenReturn("tcp");
        when(egressRuleSet[0].getStartPort()).thenReturn(22);
        when(egressRuleSet[0].getEndPort()).thenReturn(22);
        when(egressRuleSet[0].getAllowedCidrs()).thenReturn(cidrs);

        when(libvirtComputingResourceMock.applyDefaultNetworkRules(conn, vm, true)).thenReturn(true);
        when(libvirtComputingResourceMock.addNetworkRules(command.getVmName(), Long.toString(command.getVmId()), command.getGuestIp(), command.getGuestIp6(), command.getSignature(),
                Long.toString(command.getSeqNum()), command.getGuestMac(), command.stringifyRules(), vif, brname, command.getSecIpsString())).thenReturn(true);

        final LibvirtRequestWrapper wrapper = LibvirtRequestWrapper.getInstance();
        assertNotNull(wrapper);

        final Answer answer = wrapper.execute(command, libvirtComputingResourceMock);
        assertTrue(answer.getResult());

        verify(libvirtComputingResourceMock, times(1)).getLibvirtUtilitiesHelper();
        try {
            verify(libvirtUtilitiesHelper, times(1)).getConnectionByVmName(command.getVmName());
        } catch (final LibvirtException e) {
            fail(e.getMessage());
        }
    }

    @SuppressWarnings("unchecked")
    @Test
    public void testSecurityGroupRulesCmdException() {
        final String guestIp = "127.0.0.1";
        final String guestIp6 = "2001:db8::cad:40ff:fefd:75c4";
        final String guestMac = "00:00:00:00";
        final String vmName = "Test";
        final Long vmId = 1l;
        final String signature = "signature";
        final Long seqNum = 1l;
        final IpPortAndProto[] ingressRuleSet = new IpPortAndProto[]{Mockito.mock(IpPortAndProto.class)};
        final IpPortAndProto[] egressRuleSet = new IpPortAndProto[]{Mockito.mock(IpPortAndProto.class)};
        final List<String> secIps = new Vector<String>();

        final SecurityGroupRulesCmd command = new SecurityGroupRulesCmd(guestIp, guestIp6, guestMac, vmName, vmId, signature, seqNum, ingressRuleSet, egressRuleSet, secIps);

        final LibvirtUtilitiesHelper libvirtUtilitiesHelper = Mockito.mock(LibvirtUtilitiesHelper.class);
        final Connect conn = Mockito.mock(Connect.class);

        final List<InterfaceDef> nics = new ArrayList<InterfaceDef>();
        final InterfaceDef interfaceDef = Mockito.mock(InterfaceDef.class);
        nics.add(interfaceDef);

        when(libvirtComputingResourceMock.getLibvirtUtilitiesHelper()).thenReturn(libvirtUtilitiesHelper);
        when(libvirtComputingResourceMock.getInterfaces(conn, command.getVmName())).thenReturn(nics);
        try {
            when(libvirtUtilitiesHelper.getConnectionByVmName(command.getVmName())).thenThrow(LibvirtException.class);
        } catch (final LibvirtException e) {
            fail(e.getMessage());
        }

        final LibvirtRequestWrapper wrapper = LibvirtRequestWrapper.getInstance();
        assertNotNull(wrapper);

        final Answer answer = wrapper.execute(command, libvirtComputingResourceMock);
        assertFalse(answer.getResult());

        verify(libvirtComputingResourceMock, times(1)).getLibvirtUtilitiesHelper();
        try {
            verify(libvirtUtilitiesHelper, times(1)).getConnectionByVmName(command.getVmName());
        } catch (final LibvirtException e) {
            fail(e.getMessage());
        }
    }

    @Test
    public void testPlugNicCommandMatchMack() {
        final NicTO nic = Mockito.mock(NicTO.class);
        final String instanceName = "Test";
        final Type vmtype = Type.DomainRouter;

        final PlugNicCommand command = new PlugNicCommand(nic, instanceName, vmtype);

        final LibvirtUtilitiesHelper libvirtUtilitiesHelper = Mockito.mock(LibvirtUtilitiesHelper.class);
        final Connect conn = Mockito.mock(Connect.class);
        final Domain vm = Mockito.mock(Domain.class);

        final List<InterfaceDef> nics = new ArrayList<InterfaceDef>();
        final InterfaceDef intDef = Mockito.mock(InterfaceDef.class);
        nics.add(intDef);

        when(libvirtComputingResourceMock.getLibvirtUtilitiesHelper()).thenReturn(libvirtUtilitiesHelper);
        when(libvirtComputingResourceMock.getInterfaces(conn, command.getVmName())).thenReturn(nics);

        when(intDef.getDevName()).thenReturn("eth0");
        when(intDef.getBrName()).thenReturn("br0");
        when(intDef.getMacAddress()).thenReturn("00:00:00:00");

        when(nic.getMac()).thenReturn("00:00:00:00");

        try {
            when(libvirtUtilitiesHelper.getConnectionByVmName(command.getVmName())).thenReturn(conn);
            when(libvirtComputingResourceMock.getDomain(conn, instanceName)).thenReturn(vm);
        } catch (final LibvirtException e) {
            fail(e.getMessage());
        }

        final LibvirtRequestWrapper wrapper = LibvirtRequestWrapper.getInstance();
        assertNotNull(wrapper);

        final Answer answer = wrapper.execute(command, libvirtComputingResourceMock);
        assertTrue(answer.getResult());

        verify(libvirtComputingResourceMock, times(1)).getLibvirtUtilitiesHelper();
        try {
            verify(libvirtUtilitiesHelper, times(1)).getConnectionByVmName(command.getVmName());
            verify(libvirtComputingResourceMock, times(1)).getDomain(conn, instanceName);
        } catch (final LibvirtException e) {
            fail(e.getMessage());
        }
    }

    @Test
    public void testPlugNicCommandNoMatchMack() {
        final NicTO nic = Mockito.mock(NicTO.class);
        final String instanceName = "Test";
        final Type vmtype = Type.DomainRouter;

        final PlugNicCommand command = new PlugNicCommand(nic, instanceName, vmtype);

        final LibvirtUtilitiesHelper libvirtUtilitiesHelper = Mockito.mock(LibvirtUtilitiesHelper.class);
        final Connect conn = Mockito.mock(Connect.class);
        final Domain vm = Mockito.mock(Domain.class);
        final VifDriver vifDriver = Mockito.mock(VifDriver.class);
        final InterfaceDef interfaceDef = Mockito.mock(InterfaceDef.class);

        final List<InterfaceDef> nics = new ArrayList<InterfaceDef>();
        final InterfaceDef intDef = Mockito.mock(InterfaceDef.class);
        nics.add(intDef);

        when(libvirtComputingResourceMock.getLibvirtUtilitiesHelper()).thenReturn(libvirtUtilitiesHelper);
        when(libvirtComputingResourceMock.getInterfaces(conn, command.getVmName())).thenReturn(nics);

        when(intDef.getDevName()).thenReturn("eth0");
        when(intDef.getBrName()).thenReturn("br0");
        when(intDef.getMacAddress()).thenReturn("00:00:00:00");

        when(nic.getMac()).thenReturn("00:00:00:01");
        when(nic.getName()).thenReturn("br0");

        try {
            when(libvirtUtilitiesHelper.getConnectionByVmName(command.getVmName())).thenReturn(conn);
            when(libvirtComputingResourceMock.getDomain(conn, instanceName)).thenReturn(vm);

            when(libvirtComputingResourceMock.getVifDriver(nic.getType(), nic.getName())).thenReturn(vifDriver);

            when(vifDriver.plug(nic, "Other PV", "", null)).thenReturn(interfaceDef);
            when(interfaceDef.toString()).thenReturn("Interface");

            final String interfaceDefStr = interfaceDef.toString();
            doNothing().when(vm).attachDevice(interfaceDefStr);

        } catch (final LibvirtException e) {
            fail(e.getMessage());
        } catch (final InternalErrorException e) {
            fail(e.getMessage());
        }

        final LibvirtRequestWrapper wrapper = LibvirtRequestWrapper.getInstance();
        assertNotNull(wrapper);

        final Answer answer = wrapper.execute(command, libvirtComputingResourceMock);
        assertTrue(answer.getResult());

        verify(libvirtComputingResourceMock, times(1)).getLibvirtUtilitiesHelper();
        try {
            verify(libvirtUtilitiesHelper, times(1)).getConnectionByVmName(command.getVmName());
            verify(libvirtComputingResourceMock, times(1)).getDomain(conn, instanceName);
            verify(libvirtComputingResourceMock, times(1)).getVifDriver(nic.getType(), nic.getName());
            verify(vifDriver, times(1)).plug(nic, "Other PV", "", null);
        } catch (final LibvirtException e) {
            fail(e.getMessage());
        } catch (final InternalErrorException e) {
            fail(e.getMessage());
        }
    }

    @SuppressWarnings("unchecked")
    @Test
    public void testPlugNicCommandLibvirtException() {
        final NicTO nic = Mockito.mock(NicTO.class);
        final String instanceName = "Test";
        final Type vmtype = Type.DomainRouter;

        final PlugNicCommand command = new PlugNicCommand(nic, instanceName, vmtype);

        final LibvirtUtilitiesHelper libvirtUtilitiesHelper = Mockito.mock(LibvirtUtilitiesHelper.class);

        when(libvirtComputingResourceMock.getLibvirtUtilitiesHelper()).thenReturn(libvirtUtilitiesHelper);

        try {
            when(libvirtUtilitiesHelper.getConnectionByVmName(command.getVmName())).thenThrow(LibvirtException.class);
        } catch (final LibvirtException e) {
            fail(e.getMessage());
        }

        final LibvirtRequestWrapper wrapper = LibvirtRequestWrapper.getInstance();
        assertNotNull(wrapper);

        final Answer answer = wrapper.execute(command, libvirtComputingResourceMock);
        assertFalse(answer.getResult());

        verify(libvirtComputingResourceMock, times(1)).getLibvirtUtilitiesHelper();
        try {
            verify(libvirtUtilitiesHelper, times(1)).getConnectionByVmName(command.getVmName());
        } catch (final LibvirtException e) {
            fail(e.getMessage());
        }
    }

    @SuppressWarnings("unchecked")
    @Test
    public void testPlugNicCommandInternalError() {
        final NicTO nic = Mockito.mock(NicTO.class);
        final String instanceName = "Test";
        final Type vmtype = Type.DomainRouter;

        final PlugNicCommand command = new PlugNicCommand(nic, instanceName, vmtype);

        final LibvirtUtilitiesHelper libvirtUtilitiesHelper = Mockito.mock(LibvirtUtilitiesHelper.class);
        final Connect conn = Mockito.mock(Connect.class);
        final Domain vm = Mockito.mock(Domain.class);
        final VifDriver vifDriver = Mockito.mock(VifDriver.class);

        final List<InterfaceDef> nics = new ArrayList<InterfaceDef>();
        final InterfaceDef intDef = Mockito.mock(InterfaceDef.class);
        nics.add(intDef);

        when(libvirtComputingResourceMock.getLibvirtUtilitiesHelper()).thenReturn(libvirtUtilitiesHelper);
        when(libvirtComputingResourceMock.getInterfaces(conn, command.getVmName())).thenReturn(nics);

        when(intDef.getDevName()).thenReturn("eth0");
        when(intDef.getBrName()).thenReturn("br0");
        when(intDef.getMacAddress()).thenReturn("00:00:00:00");

        when(nic.getMac()).thenReturn("00:00:00:01");

        try {
            when(libvirtUtilitiesHelper.getConnectionByVmName(command.getVmName())).thenReturn(conn);
            when(libvirtComputingResourceMock.getDomain(conn, instanceName)).thenReturn(vm);

            when(libvirtComputingResourceMock.getVifDriver(nic.getType(), nic.getName())).thenReturn(vifDriver);

            when(vifDriver.plug(nic, "Other PV", "", null)).thenThrow(InternalErrorException.class);

        } catch (final LibvirtException e) {
            fail(e.getMessage());
        } catch (final InternalErrorException e) {
            fail(e.getMessage());
        }

        final LibvirtRequestWrapper wrapper = LibvirtRequestWrapper.getInstance();
        assertNotNull(wrapper);

        final Answer answer = wrapper.execute(command, libvirtComputingResourceMock);
        assertFalse(answer.getResult());

        verify(libvirtComputingResourceMock, times(1)).getLibvirtUtilitiesHelper();
        try {
            verify(libvirtUtilitiesHelper, times(1)).getConnectionByVmName(command.getVmName());
            verify(libvirtComputingResourceMock, times(1)).getDomain(conn, instanceName);
            verify(libvirtComputingResourceMock, times(1)).getVifDriver(nic.getType(), nic.getName());
            verify(vifDriver, times(1)).plug(nic, "Other PV", "", null);
        } catch (final LibvirtException e) {
            fail(e.getMessage());
        } catch (final InternalErrorException e) {
            fail(e.getMessage());
        }
    }

    @Test
    public void testUnPlugNicCommandMatchMack() {
        final NicTO nic = Mockito.mock(NicTO.class);
        final String instanceName = "Test";

        final UnPlugNicCommand command = new UnPlugNicCommand(nic, instanceName);

        final LibvirtUtilitiesHelper libvirtUtilitiesHelper = Mockito.mock(LibvirtUtilitiesHelper.class);
        final Connect conn = Mockito.mock(Connect.class);
        final Domain vm = Mockito.mock(Domain.class);
        final InterfaceDef interfaceDef = Mockito.mock(InterfaceDef.class);

        final List<InterfaceDef> nics = new ArrayList<InterfaceDef>();
        final InterfaceDef intDef = Mockito.mock(InterfaceDef.class);
        nics.add(intDef);

        final VifDriver vifDriver = Mockito.mock(VifDriver.class);
        final List<VifDriver> drivers = new ArrayList<VifDriver>();
        drivers.add(vifDriver);

        when(libvirtComputingResourceMock.getLibvirtUtilitiesHelper()).thenReturn(libvirtUtilitiesHelper);
        when(libvirtComputingResourceMock.getInterfaces(conn, command.getVmName())).thenReturn(nics);

        when(intDef.getDevName()).thenReturn("eth0");
        when(intDef.getBrName()).thenReturn("br0");
        when(intDef.getMacAddress()).thenReturn("00:00:00:00");

        when(nic.getMac()).thenReturn("00:00:00:00");

        try {
            when(libvirtUtilitiesHelper.getConnectionByVmName(command.getVmName())).thenReturn(conn);
            when(libvirtComputingResourceMock.getDomain(conn, instanceName)).thenReturn(vm);

            when(interfaceDef.toString()).thenReturn("Interface");

            final String interfaceDefStr = interfaceDef.toString();
            doNothing().when(vm).detachDevice(interfaceDefStr);

            when(libvirtComputingResourceMock.getAllVifDrivers()).thenReturn(drivers);

            doNothing().when(vifDriver).unplug(intDef, true);

        } catch (final LibvirtException e) {
            fail(e.getMessage());
        }

        final LibvirtRequestWrapper wrapper = LibvirtRequestWrapper.getInstance();
        assertNotNull(wrapper);

        final Answer answer = wrapper.execute(command, libvirtComputingResourceMock);
        assertTrue(answer.getResult());

        verify(libvirtComputingResourceMock, times(1)).getLibvirtUtilitiesHelper();
        try {
            verify(libvirtUtilitiesHelper, times(1)).getConnectionByVmName(command.getVmName());
            verify(libvirtComputingResourceMock, times(1)).getDomain(conn, instanceName);
            verify(libvirtComputingResourceMock, times(1)).getAllVifDrivers();
        } catch (final LibvirtException e) {
            fail(e.getMessage());
        }
    }

    @Test
    public void testUnPlugNicCommandNoNics() {
        final NicTO nic = Mockito.mock(NicTO.class);
        final String instanceName = "Test";

        final UnPlugNicCommand command = new UnPlugNicCommand(nic, instanceName);

        final LibvirtUtilitiesHelper libvirtUtilitiesHelper = Mockito.mock(LibvirtUtilitiesHelper.class);
        final Connect conn = Mockito.mock(Connect.class);
        final Domain vm = Mockito.mock(Domain.class);

        final List<InterfaceDef> nics = new ArrayList<InterfaceDef>();

        final VifDriver vifDriver = Mockito.mock(VifDriver.class);
        final List<VifDriver> drivers = new ArrayList<VifDriver>();
        drivers.add(vifDriver);

        when(libvirtComputingResourceMock.getLibvirtUtilitiesHelper()).thenReturn(libvirtUtilitiesHelper);
        when(libvirtComputingResourceMock.getInterfaces(conn, command.getVmName())).thenReturn(nics);

        try {
            when(libvirtUtilitiesHelper.getConnectionByVmName(command.getVmName())).thenReturn(conn);
            when(libvirtComputingResourceMock.getDomain(conn, instanceName)).thenReturn(vm);
        } catch (final LibvirtException e) {
            fail(e.getMessage());
        }

        final LibvirtRequestWrapper wrapper = LibvirtRequestWrapper.getInstance();
        assertNotNull(wrapper);

        final Answer answer = wrapper.execute(command, libvirtComputingResourceMock);
        assertTrue(answer.getResult());

        verify(libvirtComputingResourceMock, times(1)).getLibvirtUtilitiesHelper();
        try {
            verify(libvirtUtilitiesHelper, times(1)).getConnectionByVmName(command.getVmName());
            verify(libvirtComputingResourceMock, times(1)).getDomain(conn, instanceName);
        } catch (final LibvirtException e) {
            fail(e.getMessage());
        }
    }

    @SuppressWarnings("unchecked")
    @Test
    public void testUnPlugNicCommandLibvirtException() {
        final NicTO nic = Mockito.mock(NicTO.class);
        final String instanceName = "Test";

        final UnPlugNicCommand command = new UnPlugNicCommand(nic, instanceName);

        final LibvirtUtilitiesHelper libvirtUtilitiesHelper = Mockito.mock(LibvirtUtilitiesHelper.class);

        when(libvirtComputingResourceMock.getLibvirtUtilitiesHelper()).thenReturn(libvirtUtilitiesHelper);

        try {
            when(libvirtUtilitiesHelper.getConnectionByVmName(command.getVmName())).thenThrow(LibvirtException.class);
        } catch (final LibvirtException e) {
            fail(e.getMessage());
        }

        final LibvirtRequestWrapper wrapper = LibvirtRequestWrapper.getInstance();
        assertNotNull(wrapper);

        final Answer answer = wrapper.execute(command, libvirtComputingResourceMock);
        assertFalse(answer.getResult());

        verify(libvirtComputingResourceMock, times(1)).getLibvirtUtilitiesHelper();
        try {
            verify(libvirtUtilitiesHelper, times(1)).getConnectionByVmName(command.getVmName());
        } catch (final LibvirtException e) {
            fail(e.getMessage());
        }
    }

    @Test
    public void testNetworkUsageCommandNonVpc() {
        final String privateIP = "127.0.0.1";
        final String domRName = "domR";
        final boolean forVpc = false;
        final String gatewayIP = "127.0.0.1";

        final NetworkUsageCommand command = new NetworkUsageCommand(privateIP, domRName, forVpc, gatewayIP);

        libvirtComputingResourceMock.getNetworkStats(command.getPrivateIP());

        when(libvirtComputingResourceMock.getNetworkStats(command.getPrivateIP())).thenReturn(new long[]{10l, 10l});

        final LibvirtRequestWrapper wrapper = LibvirtRequestWrapper.getInstance();
        assertNotNull(wrapper);

        final Answer answer = wrapper.execute(command, libvirtComputingResourceMock);
        assertTrue(answer.getResult());

        //Being called twice, although I did not find the second place yet.
        verify(libvirtComputingResourceMock, times(2)).getNetworkStats(command.getPrivateIP());
    }

    @Test
    public void testNetworkUsageCommandNonVpcCreate() {
        final String privateIP = "127.0.0.1";
        final String domRName = "domR";
        final boolean forVpc = false;

        final NetworkUsageCommand command = new NetworkUsageCommand(privateIP, domRName, "create", forVpc);

        libvirtComputingResourceMock.getNetworkStats(command.getPrivateIP());

        when(libvirtComputingResourceMock.networkUsage(command.getPrivateIP(), "create", null)).thenReturn("SUCCESS");

        final LibvirtRequestWrapper wrapper = LibvirtRequestWrapper.getInstance();
        assertNotNull(wrapper);

        final Answer answer = wrapper.execute(command, libvirtComputingResourceMock);
        assertTrue(answer.getResult());

        verify(libvirtComputingResourceMock, times(1)).networkUsage(command.getPrivateIP(), "create", null);
    }

    @Test
    public void testNetworkUsageCommandVpcCreate() {
        final String privateIP = "127.0.0.1";
        final String domRName = "domR";
        final boolean forVpc = true;
        final String gatewayIP = "127.0.0.1";
        final String vpcCidr = "10.1.1.0/24";

        final NetworkUsageCommand command = new NetworkUsageCommand(privateIP, domRName, forVpc, gatewayIP, vpcCidr);

        libvirtComputingResourceMock.getNetworkStats(command.getPrivateIP());

        when(libvirtComputingResourceMock.configureVPCNetworkUsage(command.getPrivateIP(), command.getGatewayIP(), "create", command.getVpcCIDR())).thenReturn("SUCCESS");

        final LibvirtRequestWrapper wrapper = LibvirtRequestWrapper.getInstance();
        assertNotNull(wrapper);

        final Answer answer = wrapper.execute(command, libvirtComputingResourceMock);
        assertTrue(answer.getResult());

        verify(libvirtComputingResourceMock, times(1)).configureVPCNetworkUsage(command.getPrivateIP(), command.getGatewayIP(), "create", command.getVpcCIDR());
    }

    @Test
    public void testNetworkUsageCommandVpcGet() {
        final String privateIP = "127.0.0.1";
        final String domRName = "domR";
        final boolean forVpc = true;
        final String gatewayIP = "127.0.0.1";

        final NetworkUsageCommand command = new NetworkUsageCommand(privateIP, domRName, forVpc, gatewayIP);

        libvirtComputingResourceMock.getNetworkStats(command.getPrivateIP());

        when(libvirtComputingResourceMock.getVPCNetworkStats(command.getPrivateIP(), command.getGatewayIP(), command.getOption())).thenReturn(new long[]{10l, 10l});

        final LibvirtRequestWrapper wrapper = LibvirtRequestWrapper.getInstance();
        assertNotNull(wrapper);

        final Answer answer = wrapper.execute(command, libvirtComputingResourceMock);
        assertTrue(answer.getResult());

        verify(libvirtComputingResourceMock, times(1)).getVPCNetworkStats(command.getPrivateIP(), command.getGatewayIP(), command.getOption());
    }

    @Test
    public void testNetworkUsageCommandVpcVpn() {
        final String privateIP = "127.0.0.1";
        final String domRName = "domR";
        final boolean forVpc = true;
        final String gatewayIP = "127.0.0.1";

        final NetworkUsageCommand command = new NetworkUsageCommand(privateIP, domRName, "vpn", forVpc, gatewayIP);

        libvirtComputingResourceMock.getNetworkStats(command.getPrivateIP());

        when(libvirtComputingResourceMock.getVPCNetworkStats(command.getPrivateIP(), command.getGatewayIP(), command.getOption())).thenReturn(new long[]{10l, 10l});

        final LibvirtRequestWrapper wrapper = LibvirtRequestWrapper.getInstance();
        assertNotNull(wrapper);

        final Answer answer = wrapper.execute(command, libvirtComputingResourceMock);
        assertTrue(answer.getResult());

        verify(libvirtComputingResourceMock, times(1)).getVPCNetworkStats(command.getPrivateIP(), command.getGatewayIP(), command.getOption());
    }

    @Test
    public void testNetworkUsageCommandVpcNoOption() {
        final String privateIP = "127.0.0.1";
        final String domRName = "domR";
        final boolean forVpc = true;
        final String gatewayIP = "127.0.0.1";

        final NetworkUsageCommand command = new NetworkUsageCommand(privateIP, domRName, null, forVpc, gatewayIP);

        libvirtComputingResourceMock.getNetworkStats(command.getPrivateIP());

        when(libvirtComputingResourceMock.configureVPCNetworkUsage(command.getPrivateIP(), command.getGatewayIP(), command.getOption(), command.getVpcCIDR())).thenReturn("FAILURE");

        final LibvirtRequestWrapper wrapper = LibvirtRequestWrapper.getInstance();
        assertNotNull(wrapper);

        final Answer answer = wrapper.execute(command, libvirtComputingResourceMock);
        assertTrue(answer.getResult());

        verify(libvirtComputingResourceMock, times(1)).configureVPCNetworkUsage(command.getPrivateIP(), command.getGatewayIP(), command.getOption(), command.getVpcCIDR());
    }

    @Test
    public void testCreatePrivateTemplateFromVolumeCommand() {
        //Simple test used to make sure the flow (LibvirtComputingResource => Request => CommandWrapper) is working.
        //The code is way to big and complex. Will finish the refactor and come back to this to add more cases.

        final StoragePool pool = Mockito.mock(StoragePool.class);;
        final String secondaryStorageUrl = "nfs:/127.0.0.1/storage/secondary";
        final long templateId = 1l;
        final long accountId = 1l;
        final String userSpecifiedName = "User";
        final String uniqueName = "Unique";
        final String volumePath = "/123/vol";
        final String vmName = "Test";
        final int wait = 0;

        final CreatePrivateTemplateFromVolumeCommand command = new CreatePrivateTemplateFromVolumeCommand(pool, secondaryStorageUrl, templateId, accountId, userSpecifiedName, uniqueName, volumePath, vmName, wait);

        final KVMStoragePoolManager storagePoolMgr = Mockito.mock(KVMStoragePoolManager.class);
        final KVMStoragePool secondaryStorage = Mockito.mock(KVMStoragePool.class);
        //final KVMStoragePool primary = Mockito.mock(KVMStoragePool.class);

        when(libvirtComputingResourceMock.getStoragePoolMgr()).thenReturn(storagePoolMgr);
        when(storagePoolMgr.getStoragePoolByURI(secondaryStorageUrl)).thenReturn(secondaryStorage);
        when(storagePoolMgr.getStoragePool(command.getPool().getType(), command.getPrimaryStoragePoolNameLabel())).thenThrow(new CloudRuntimeException("error"));

        final LibvirtRequestWrapper wrapper = LibvirtRequestWrapper.getInstance();
        assertNotNull(wrapper);

        final Answer answer = wrapper.execute(command, libvirtComputingResourceMock);
        assertFalse(answer.getResult());

        verify(libvirtComputingResourceMock, times(1)).getStoragePoolMgr();
        verify(storagePoolMgr, times(1)).getStoragePoolByURI(secondaryStorageUrl);
        verify(storagePoolMgr, times(1)).getStoragePool(command.getPool().getType(), command.getPrimaryStoragePoolNameLabel());
    }

    @SuppressWarnings("unchecked")
    @Test
    public void testManageSnapshotCommandLibvirtException() {
        //Simple test used to make sure the flow (LibvirtComputingResource => Request => CommandWrapper) is working.
        //The code is way to big and complex. Will finish the refactor and come back to this to add more cases.

        final StoragePool pool = Mockito.mock(StoragePool.class);;
        final String volumePath = "/123/vol";
        final String vmName = "Test";

        final long snapshotId = 1l;
        final String preSnapshotPath = "/snapshot/path";
        final String snapshotName = "snap";

        final ManageSnapshotCommand command = new ManageSnapshotCommand(snapshotId, volumePath, pool, preSnapshotPath, snapshotName, vmName);

        final LibvirtUtilitiesHelper libvirtUtilitiesHelper = Mockito.mock(LibvirtUtilitiesHelper.class);
        //final Connect conn = Mockito.mock(Connect.class);

        when(libvirtComputingResourceMock.getLibvirtUtilitiesHelper()).thenReturn(libvirtUtilitiesHelper);

        try {
            when(libvirtUtilitiesHelper.getConnectionByVmName(command.getVmName())).thenThrow(LibvirtException.class);
        } catch (final LibvirtException e) {
            fail(e.getMessage());
        }

        final LibvirtRequestWrapper wrapper = LibvirtRequestWrapper.getInstance();
        assertNotNull(wrapper);

        final Answer answer = wrapper.execute(command, libvirtComputingResourceMock);
        assertFalse(answer.getResult());

        verify(libvirtComputingResourceMock, times(1)).getLibvirtUtilitiesHelper();
        try {
            verify(libvirtUtilitiesHelper, times(1)).getConnectionByVmName(command.getVmName());
        } catch (final LibvirtException e) {
            fail(e.getMessage());
        }
    }

    @Test
    public void testManageSnapshotCommandLibvirt() {
        final StoragePool storagePool = Mockito.mock(StoragePool.class);;
        final String volumePath = "/123/vol";
        final String vmName = "Test";
        final long snapshotId = 1l;
        final String preSnapshotPath = "/snapshot/path";
        final String snapshotName = "snap";

        final ManageSnapshotCommand command = new ManageSnapshotCommand(snapshotId, volumePath, storagePool, preSnapshotPath, snapshotName, vmName);

        final LibvirtUtilitiesHelper libvirtUtilitiesHelper = Mockito.mock(LibvirtUtilitiesHelper.class);
        final Connect conn = Mockito.mock(Connect.class);
        final KVMStoragePoolManager storagePoolMgr = Mockito.mock(KVMStoragePoolManager.class);
        final KVMStoragePool primaryPool = Mockito.mock(KVMStoragePool.class);
        final Domain vm = Mockito.mock(Domain.class);
        final DomainInfo info = Mockito.mock(DomainInfo.class);
        final DomainState state = DomainInfo.DomainState.VIR_DOMAIN_RUNNING;
        info.state = state;

        final KVMPhysicalDisk disk = Mockito.mock(KVMPhysicalDisk.class);

        final StorageFilerTO pool = command.getPool();

        when(libvirtComputingResourceMock.getLibvirtUtilitiesHelper()).thenReturn(libvirtUtilitiesHelper);
        try {
            when(libvirtUtilitiesHelper.getConnectionByVmName(vmName)).thenReturn(conn);
            when(libvirtComputingResourceMock.getDomain(conn, command.getVmName())).thenReturn(vm);
            when(vm.getInfo()).thenReturn(info);
        } catch (final LibvirtException e) {
            fail(e.getMessage());
        }

        when(libvirtComputingResourceMock.getStoragePoolMgr()).thenReturn(storagePoolMgr);
        when(storagePoolMgr.getStoragePool(pool.getType(), pool.getUuid())).thenReturn(primaryPool);
        when(primaryPool.getPhysicalDisk(command.getVolumePath())).thenReturn(disk);
        when(primaryPool.isExternalSnapshot()).thenReturn(false);

        try {
            when(vm.getUUIDString()).thenReturn("cdb18980-546d-4153-b916-70ee9edf0908");
        } catch (final LibvirtException e) {
            fail(e.getMessage());
        }

        final LibvirtRequestWrapper wrapper = LibvirtRequestWrapper.getInstance();
        assertNotNull(wrapper);

        final Answer answer = wrapper.execute(command, libvirtComputingResourceMock);
        assertTrue(answer.getResult());

        verify(libvirtComputingResourceMock, times(1)).getStoragePoolMgr();
        verify(libvirtComputingResourceMock, times(1)).getLibvirtUtilitiesHelper();
        try {
            verify(libvirtUtilitiesHelper, times(1)).getConnectionByVmName(vmName);
        } catch (final LibvirtException e) {
            fail(e.getMessage());
        }
    }

    @SuppressWarnings("unchecked")
    @Test
    public void testBackupSnapshotCommandLibvirtException() {
        //Simple test used to make sure the flow (LibvirtComputingResource => Request => CommandWrapper) is working.
        //The code is way to big and complex. Will finish the refactor and come back to this to add more cases.

        final StoragePool pool = Mockito.mock(StoragePool.class);;
        final String secondaryStorageUrl = "nfs:/127.0.0.1/storage/secondary";
        final long accountId = 1l;
        final String volumePath = "/123/vol";
        final String vmName = "Test";
        final int wait = 0;

        final long snapshotId = 1l;
        final String snapshotName = "snap";

        final Long dcId = 1l;
        final Long volumeId = 1l;
        final Long secHostId = 1l;
        final String snapshotUuid = "9a0afe7c-26a7-4585-bf87-abf82ae106d9";
        final String prevBackupUuid = "003a0cc2-2e04-417a-bee0-534ef1724561";
        final boolean isVolumeInactive = false;
        final String prevSnapshotUuid = "1791efae-f22d-474b-87c6-92547d6c5877";

        final BackupSnapshotCommand command = new BackupSnapshotCommand(secondaryStorageUrl, dcId, accountId, volumeId, snapshotId, secHostId, volumePath, pool, snapshotUuid, snapshotName, prevSnapshotUuid, prevBackupUuid, isVolumeInactive, vmName, wait);

        final LibvirtUtilitiesHelper libvirtUtilitiesHelper = Mockito.mock(LibvirtUtilitiesHelper.class);
        //final Connect conn = Mockito.mock(Connect.class);

        when(libvirtComputingResourceMock.getLibvirtUtilitiesHelper()).thenReturn(libvirtUtilitiesHelper);

        try {
            when(libvirtUtilitiesHelper.getConnectionByVmName(command.getVmName())).thenThrow(LibvirtException.class);
        } catch (final LibvirtException e) {
            fail(e.getMessage());
        }

        final LibvirtRequestWrapper wrapper = LibvirtRequestWrapper.getInstance();
        assertNotNull(wrapper);

        final Answer answer = wrapper.execute(command, libvirtComputingResourceMock);
        assertFalse(answer.getResult());

        verify(libvirtComputingResourceMock, times(1)).getLibvirtUtilitiesHelper();
        try {
            verify(libvirtUtilitiesHelper, times(1)).getConnectionByVmName(command.getVmName());
        } catch (final LibvirtException e) {
            fail(e.getMessage());
        }
    }

    @Test
    public void testCreatePrivateTemplateFromSnapshotCommand() {
        final StoragePool pool = Mockito.mock(StoragePool.class);
        final String secondaryStoragePoolURL = "nfs:/127.0.0.1/storage/secondary";
        final Long dcId = 1l;
        final Long accountId = 1l;
        final Long volumeId = 1l;
        final String backedUpSnapshotUuid = "/run/9a0afe7c-26a7-4585-bf87-abf82ae106d9/";
        final String backedUpSnapshotName = "snap";
        final String origTemplateInstallPath = "/install/path/";
        final Long newTemplateId = 2l;
        final String templateName = "templ";
        final int wait = 0;

        final CreatePrivateTemplateFromSnapshotCommand command = new CreatePrivateTemplateFromSnapshotCommand(pool, secondaryStoragePoolURL, dcId, accountId, volumeId, backedUpSnapshotUuid, backedUpSnapshotName, origTemplateInstallPath, newTemplateId, templateName, wait);

        final String templatePath = "/template/path";
        final String localPath = "/mnt/local";
        final String tmplName = "ce97bbc1-34fe-4259-9202-74bbce2562ab";

        final KVMStoragePoolManager storagePoolMgr = Mockito.mock(KVMStoragePoolManager.class);
        final KVMStoragePool secondaryPool = Mockito.mock(KVMStoragePool.class);
        final KVMStoragePool snapshotPool = Mockito.mock(KVMStoragePool.class);
        final KVMPhysicalDisk snapshot = Mockito.mock(KVMPhysicalDisk.class);
        final StorageLayer storage = Mockito.mock(StorageLayer.class);
        final LibvirtUtilitiesHelper libvirtUtilitiesHelper = Mockito.mock(LibvirtUtilitiesHelper.class);
        final TemplateLocation location = Mockito.mock(TemplateLocation.class);
        final Processor qcow2Processor = Mockito.mock(Processor.class);
        final FormatInfo info = Mockito.mock(FormatInfo.class);

        when(libvirtComputingResourceMock.getStoragePoolMgr()).thenReturn(storagePoolMgr);

        String snapshotPath = command.getSnapshotUuid();
        final int index = snapshotPath.lastIndexOf("/");
        snapshotPath = snapshotPath.substring(0, index);

        when(storagePoolMgr.getStoragePoolByURI(command.getSecondaryStorageUrl() + snapshotPath)).thenReturn(snapshotPool);
        when(storagePoolMgr.getStoragePoolByURI(command.getSecondaryStorageUrl())).thenReturn(secondaryPool);
        when(snapshotPool.getPhysicalDisk(command.getSnapshotName())).thenReturn(snapshot);
        when(secondaryPool.getLocalPath()).thenReturn(localPath);
        when(libvirtComputingResourceMock.getStorage()).thenReturn(storage);

        when(libvirtComputingResourceMock.createTmplPath()).thenReturn(templatePath);
        when(libvirtComputingResourceMock.getCmdsTimeout()).thenReturn(1);

        final String templateFolder = command.getAccountId() + File.separator + command.getNewTemplateId();
        final String templateInstallFolder = "template/tmpl/" + templateFolder;
        final String tmplPath = secondaryPool.getLocalPath() + File.separator + templateInstallFolder;

        when(libvirtComputingResourceMock.getLibvirtUtilitiesHelper()).thenReturn(libvirtUtilitiesHelper);
        when(libvirtUtilitiesHelper.buildTemplateLocation(storage, tmplPath)).thenReturn(location);
        when(libvirtUtilitiesHelper.generateUUIDName()).thenReturn(tmplName);

        try {
            when(libvirtUtilitiesHelper.buildQCOW2Processor(storage)).thenReturn(qcow2Processor);
            when(qcow2Processor.process(tmplPath, null, tmplName)).thenReturn(info);
        } catch (final ConfigurationException e) {
            fail(e.getMessage());
        } catch (final InternalErrorException e) {
            fail(e.getMessage());
        }

        final LibvirtRequestWrapper wrapper = LibvirtRequestWrapper.getInstance();
        assertNotNull(wrapper);

        final Answer answer = wrapper.execute(command, libvirtComputingResourceMock);
        assertTrue(answer.getResult());

        verify(libvirtComputingResourceMock, times(1)).getStoragePoolMgr();
        verify(storagePoolMgr, times(1)).getStoragePoolByURI(command.getSecondaryStorageUrl() + snapshotPath);
        verify(storagePoolMgr, times(1)).getStoragePoolByURI(command.getSecondaryStorageUrl());
    }

    @SuppressWarnings("unchecked")
    @Test
    public void testCreatePrivateTemplateFromSnapshotCommandConfigurationException() {
        final StoragePool pool = Mockito.mock(StoragePool.class);
        final String secondaryStoragePoolURL = "nfs:/127.0.0.1/storage/secondary";
        final Long dcId = 1l;
        final Long accountId = 1l;
        final Long volumeId = 1l;
        final String backedUpSnapshotUuid = "/run/9a0afe7c-26a7-4585-bf87-abf82ae106d9/";
        final String backedUpSnapshotName = "snap";
        final String origTemplateInstallPath = "/install/path/";
        final Long newTemplateId = 2l;
        final String templateName = "templ";
        final int wait = 0;

        final CreatePrivateTemplateFromSnapshotCommand command = new CreatePrivateTemplateFromSnapshotCommand(pool, secondaryStoragePoolURL, dcId, accountId, volumeId, backedUpSnapshotUuid, backedUpSnapshotName, origTemplateInstallPath, newTemplateId, templateName, wait);

        final String templatePath = "/template/path";
        final String localPath = "/mnt/local";
        final String tmplName = "ce97bbc1-34fe-4259-9202-74bbce2562ab";

        final KVMStoragePoolManager storagePoolMgr = Mockito.mock(KVMStoragePoolManager.class);
        final KVMStoragePool secondaryPool = Mockito.mock(KVMStoragePool.class);
        final KVMStoragePool snapshotPool = Mockito.mock(KVMStoragePool.class);
        final KVMPhysicalDisk snapshot = Mockito.mock(KVMPhysicalDisk.class);
        final StorageLayer storage = Mockito.mock(StorageLayer.class);
        final LibvirtUtilitiesHelper libvirtUtilitiesHelper = Mockito.mock(LibvirtUtilitiesHelper.class);
        final TemplateLocation location = Mockito.mock(TemplateLocation.class);
        final Processor qcow2Processor = Mockito.mock(Processor.class);
        final FormatInfo info = Mockito.mock(FormatInfo.class);

        when(libvirtComputingResourceMock.getStoragePoolMgr()).thenReturn(storagePoolMgr);

        String snapshotPath = command.getSnapshotUuid();
        final int index = snapshotPath.lastIndexOf("/");
        snapshotPath = snapshotPath.substring(0, index);

        when(storagePoolMgr.getStoragePoolByURI(command.getSecondaryStorageUrl() + snapshotPath)).thenReturn(snapshotPool);
        when(storagePoolMgr.getStoragePoolByURI(command.getSecondaryStorageUrl())).thenReturn(secondaryPool);
        when(snapshotPool.getPhysicalDisk(command.getSnapshotName())).thenReturn(snapshot);
        when(secondaryPool.getLocalPath()).thenReturn(localPath);
        when(libvirtComputingResourceMock.getStorage()).thenReturn(storage);

        when(libvirtComputingResourceMock.createTmplPath()).thenReturn(templatePath);
        when(libvirtComputingResourceMock.getCmdsTimeout()).thenReturn(1);

        final String templateFolder = command.getAccountId() + File.separator + command.getNewTemplateId();
        final String templateInstallFolder = "template/tmpl/" + templateFolder;
        final String tmplPath = secondaryPool.getLocalPath() + File.separator + templateInstallFolder;

        when(libvirtComputingResourceMock.getLibvirtUtilitiesHelper()).thenReturn(libvirtUtilitiesHelper);
        when(libvirtUtilitiesHelper.buildTemplateLocation(storage, tmplPath)).thenReturn(location);
        when(libvirtUtilitiesHelper.generateUUIDName()).thenReturn(tmplName);

        try {
            when(libvirtUtilitiesHelper.buildQCOW2Processor(storage)).thenThrow(ConfigurationException.class);
            when(qcow2Processor.process(tmplPath, null, tmplName)).thenReturn(info);
        } catch (final ConfigurationException e) {
            fail(e.getMessage());
        } catch (final InternalErrorException e) {
            fail(e.getMessage());
        }

        final LibvirtRequestWrapper wrapper = LibvirtRequestWrapper.getInstance();
        assertNotNull(wrapper);

        final Answer answer = wrapper.execute(command, libvirtComputingResourceMock);
        assertFalse(answer.getResult());

        verify(libvirtComputingResourceMock, times(1)).getStoragePoolMgr();
        verify(storagePoolMgr, times(1)).getStoragePoolByURI(command.getSecondaryStorageUrl() + snapshotPath);
        verify(storagePoolMgr, times(1)).getStoragePoolByURI(command.getSecondaryStorageUrl());
    }

    @SuppressWarnings("unchecked")
    @Test
    public void testCreatePrivateTemplateFromSnapshotCommandInternalErrorException() {
        final StoragePool pool = Mockito.mock(StoragePool.class);
        final String secondaryStoragePoolURL = "nfs:/127.0.0.1/storage/secondary";
        final Long dcId = 1l;
        final Long accountId = 1l;
        final Long volumeId = 1l;
        final String backedUpSnapshotUuid = "/run/9a0afe7c-26a7-4585-bf87-abf82ae106d9/";
        final String backedUpSnapshotName = "snap";
        final String origTemplateInstallPath = "/install/path/";
        final Long newTemplateId = 2l;
        final String templateName = "templ";
        final int wait = 0;

        final CreatePrivateTemplateFromSnapshotCommand command = new CreatePrivateTemplateFromSnapshotCommand(pool, secondaryStoragePoolURL, dcId, accountId, volumeId, backedUpSnapshotUuid, backedUpSnapshotName, origTemplateInstallPath, newTemplateId, templateName, wait);

        final String templatePath = "/template/path";
        final String localPath = "/mnt/local";
        final String tmplName = "ce97bbc1-34fe-4259-9202-74bbce2562ab";

        final KVMStoragePoolManager storagePoolMgr = Mockito.mock(KVMStoragePoolManager.class);
        final KVMStoragePool secondaryPool = Mockito.mock(KVMStoragePool.class);
        final KVMStoragePool snapshotPool = Mockito.mock(KVMStoragePool.class);
        final KVMPhysicalDisk snapshot = Mockito.mock(KVMPhysicalDisk.class);
        final StorageLayer storage = Mockito.mock(StorageLayer.class);
        final LibvirtUtilitiesHelper libvirtUtilitiesHelper = Mockito.mock(LibvirtUtilitiesHelper.class);
        final TemplateLocation location = Mockito.mock(TemplateLocation.class);
        final Processor qcow2Processor = Mockito.mock(Processor.class);

        when(libvirtComputingResourceMock.getStoragePoolMgr()).thenReturn(storagePoolMgr);

        String snapshotPath = command.getSnapshotUuid();
        final int index = snapshotPath.lastIndexOf("/");
        snapshotPath = snapshotPath.substring(0, index);

        when(storagePoolMgr.getStoragePoolByURI(command.getSecondaryStorageUrl() + snapshotPath)).thenReturn(snapshotPool);
        when(storagePoolMgr.getStoragePoolByURI(command.getSecondaryStorageUrl())).thenReturn(secondaryPool);
        when(snapshotPool.getPhysicalDisk(command.getSnapshotName())).thenReturn(snapshot);
        when(secondaryPool.getLocalPath()).thenReturn(localPath);
        when(libvirtComputingResourceMock.getStorage()).thenReturn(storage);

        when(libvirtComputingResourceMock.createTmplPath()).thenReturn(templatePath);
        when(libvirtComputingResourceMock.getCmdsTimeout()).thenReturn(1);

        final String templateFolder = command.getAccountId() + File.separator + command.getNewTemplateId();
        final String templateInstallFolder = "template/tmpl/" + templateFolder;
        final String tmplPath = secondaryPool.getLocalPath() + File.separator + templateInstallFolder;

        when(libvirtComputingResourceMock.getLibvirtUtilitiesHelper()).thenReturn(libvirtUtilitiesHelper);
        when(libvirtUtilitiesHelper.buildTemplateLocation(storage, tmplPath)).thenReturn(location);
        when(libvirtUtilitiesHelper.generateUUIDName()).thenReturn(tmplName);

        try {
            when(libvirtUtilitiesHelper.buildQCOW2Processor(storage)).thenReturn(qcow2Processor);
            when(qcow2Processor.process(tmplPath, null, tmplName)).thenThrow(InternalErrorException.class);
        } catch (final ConfigurationException e) {
            fail(e.getMessage());
        } catch (final InternalErrorException e) {
            fail(e.getMessage());
        }

        final LibvirtRequestWrapper wrapper = LibvirtRequestWrapper.getInstance();
        assertNotNull(wrapper);

        final Answer answer = wrapper.execute(command, libvirtComputingResourceMock);
        assertFalse(answer.getResult());

        verify(libvirtComputingResourceMock, times(1)).getStoragePoolMgr();
        verify(storagePoolMgr, times(1)).getStoragePoolByURI(command.getSecondaryStorageUrl() + snapshotPath);
        verify(storagePoolMgr, times(1)).getStoragePoolByURI(command.getSecondaryStorageUrl());
    }

    @SuppressWarnings("unchecked")
    @Test
    public void testCreatePrivateTemplateFromSnapshotCommandIOException() {
        final StoragePool pool = Mockito.mock(StoragePool.class);
        final String secondaryStoragePoolURL = "nfs:/127.0.0.1/storage/secondary";
        final Long dcId = 1l;
        final Long accountId = 1l;
        final Long volumeId = 1l;
        final String backedUpSnapshotUuid = "/run/9a0afe7c-26a7-4585-bf87-abf82ae106d9/";
        final String backedUpSnapshotName = "snap";
        final String origTemplateInstallPath = "/install/path/";
        final Long newTemplateId = 2l;
        final String templateName = "templ";
        final int wait = 0;

        final CreatePrivateTemplateFromSnapshotCommand command = new CreatePrivateTemplateFromSnapshotCommand(pool, secondaryStoragePoolURL, dcId, accountId, volumeId, backedUpSnapshotUuid, backedUpSnapshotName, origTemplateInstallPath, newTemplateId, templateName, wait);

        final String templatePath = "/template/path";
        final String localPath = "/mnt/local";
        final String tmplName = "ce97bbc1-34fe-4259-9202-74bbce2562ab";

        final KVMStoragePoolManager storagePoolMgr = Mockito.mock(KVMStoragePoolManager.class);
        final KVMStoragePool secondaryPool = Mockito.mock(KVMStoragePool.class);
        final KVMStoragePool snapshotPool = Mockito.mock(KVMStoragePool.class);
        final KVMPhysicalDisk snapshot = Mockito.mock(KVMPhysicalDisk.class);
        final StorageLayer storage = Mockito.mock(StorageLayer.class);
        final LibvirtUtilitiesHelper libvirtUtilitiesHelper = Mockito.mock(LibvirtUtilitiesHelper.class);
        final TemplateLocation location = Mockito.mock(TemplateLocation.class);
        final Processor qcow2Processor = Mockito.mock(Processor.class);
        final FormatInfo info = Mockito.mock(FormatInfo.class);

        when(libvirtComputingResourceMock.getStoragePoolMgr()).thenReturn(storagePoolMgr);

        String snapshotPath = command.getSnapshotUuid();
        final int index = snapshotPath.lastIndexOf("/");
        snapshotPath = snapshotPath.substring(0, index);

        when(storagePoolMgr.getStoragePoolByURI(command.getSecondaryStorageUrl() + snapshotPath)).thenReturn(snapshotPool);
        when(storagePoolMgr.getStoragePoolByURI(command.getSecondaryStorageUrl())).thenReturn(secondaryPool);
        when(snapshotPool.getPhysicalDisk(command.getSnapshotName())).thenReturn(snapshot);
        when(secondaryPool.getLocalPath()).thenReturn(localPath);
        when(libvirtComputingResourceMock.getStorage()).thenReturn(storage);

        when(libvirtComputingResourceMock.createTmplPath()).thenReturn(templatePath);
        when(libvirtComputingResourceMock.getCmdsTimeout()).thenReturn(1);

        final String templateFolder = command.getAccountId() + File.separator + command.getNewTemplateId();
        final String templateInstallFolder = "template/tmpl/" + templateFolder;
        final String tmplPath = secondaryPool.getLocalPath() + File.separator + templateInstallFolder;

        when(libvirtComputingResourceMock.getLibvirtUtilitiesHelper()).thenReturn(libvirtUtilitiesHelper);
        when(libvirtUtilitiesHelper.buildTemplateLocation(storage, tmplPath)).thenReturn(location);
        when(libvirtUtilitiesHelper.generateUUIDName()).thenReturn(tmplName);

        try {
            when(libvirtUtilitiesHelper.buildQCOW2Processor(storage)).thenReturn(qcow2Processor);
            when(qcow2Processor.process(tmplPath, null, tmplName)).thenReturn(info);

            when(location.create(1, true, tmplName)).thenThrow(IOException.class);

        } catch (final ConfigurationException e) {
            fail(e.getMessage());
        } catch (final InternalErrorException e) {
            fail(e.getMessage());
        } catch (final IOException e) {
            fail(e.getMessage());
        }

        final LibvirtRequestWrapper wrapper = LibvirtRequestWrapper.getInstance();
        assertNotNull(wrapper);

        final Answer answer = wrapper.execute(command, libvirtComputingResourceMock);
        assertFalse(answer.getResult());

        verify(libvirtComputingResourceMock, times(1)).getStoragePoolMgr();
        verify(storagePoolMgr, times(1)).getStoragePoolByURI(command.getSecondaryStorageUrl() + snapshotPath);
        verify(storagePoolMgr, times(1)).getStoragePoolByURI(command.getSecondaryStorageUrl());
    }

    @SuppressWarnings("unchecked")
    @Test
    public void testCreatePrivateTemplateFromSnapshotCommandCloudRuntime() {
        final StoragePool pool = Mockito.mock(StoragePool.class);
        final String secondaryStoragePoolURL = "nfs:/127.0.0.1/storage/secondary";
        final Long dcId = 1l;
        final Long accountId = 1l;
        final Long volumeId = 1l;
        final String backedUpSnapshotUuid = "/run/9a0afe7c-26a7-4585-bf87-abf82ae106d9/";
        final String backedUpSnapshotName = "snap";
        final String origTemplateInstallPath = "/install/path/";
        final Long newTemplateId = 2l;
        final String templateName = "templ";
        final int wait = 0;

        final CreatePrivateTemplateFromSnapshotCommand command = new CreatePrivateTemplateFromSnapshotCommand(pool, secondaryStoragePoolURL, dcId, accountId, volumeId, backedUpSnapshotUuid, backedUpSnapshotName, origTemplateInstallPath, newTemplateId, templateName, wait);

        final KVMStoragePoolManager storagePoolMgr = Mockito.mock(KVMStoragePoolManager.class);
        final KVMStoragePool secondaryPool = Mockito.mock(KVMStoragePool.class);
        final KVMStoragePool snapshotPool = Mockito.mock(KVMStoragePool.class);
        final LibvirtUtilitiesHelper libvirtUtilitiesHelper = Mockito.mock(LibvirtUtilitiesHelper.class);

        final String tmplName = "ce97bbc1-34fe-4259-9202-74bbce2562ab";

        when(libvirtComputingResourceMock.getStoragePoolMgr()).thenReturn(storagePoolMgr);

        String snapshotPath = command.getSnapshotUuid();
        final int index = snapshotPath.lastIndexOf("/");
        snapshotPath = snapshotPath.substring(0, index);

        when(libvirtComputingResourceMock.getLibvirtUtilitiesHelper()).thenReturn(libvirtUtilitiesHelper);
        when(libvirtUtilitiesHelper.generateUUIDName()).thenReturn(tmplName);

        when(storagePoolMgr.getStoragePoolByURI(command.getSecondaryStorageUrl() + snapshotPath)).thenReturn(snapshotPool);
        when(storagePoolMgr.getStoragePoolByURI(command.getSecondaryStorageUrl())).thenReturn(secondaryPool);
        when(snapshotPool.getPhysicalDisk(command.getSnapshotName())).thenThrow(CloudRuntimeException.class);

        final LibvirtRequestWrapper wrapper = LibvirtRequestWrapper.getInstance();
        assertNotNull(wrapper);

        final Answer answer = wrapper.execute(command, libvirtComputingResourceMock);
        assertFalse(answer.getResult());

        verify(libvirtComputingResourceMock, times(1)).getStoragePoolMgr();
        verify(storagePoolMgr, times(1)).getStoragePoolByURI(command.getSecondaryStorageUrl() + snapshotPath);
        verify(storagePoolMgr, times(1)).getStoragePoolByURI(command.getSecondaryStorageUrl());
    }

    @Test
    public void testCopyVolumeCommand() {
        final StoragePool storagePool = Mockito.mock(StoragePool.class);
        final String secondaryStoragePoolURL = "nfs:/127.0.0.1/storage/secondary";
        final Long volumeId = 1l;
        final int wait = 0;
        final String volumePath = "/vol/path";
        final boolean toSecondaryStorage = true;
        final boolean executeInSequence = false;

        final CopyVolumeCommand command = new CopyVolumeCommand(volumeId, volumePath, storagePool, secondaryStoragePoolURL, toSecondaryStorage, wait, executeInSequence );

        final String destVolumeName = "ce97bbc1-34fe-4259-9202-74bbce2562ab";
        final String volumeDestPath = "/volumes/" + command.getVolumeId() + File.separator;

        final KVMStoragePoolManager storagePoolMgr = Mockito.mock(KVMStoragePoolManager.class);
        final KVMStoragePool secondary = Mockito.mock(KVMStoragePool.class);
        final KVMStoragePool primary = Mockito.mock(KVMStoragePool.class);

        final KVMPhysicalDisk disk = Mockito.mock(KVMPhysicalDisk.class);
        final LibvirtUtilitiesHelper libvirtUtilitiesHelper = Mockito.mock(LibvirtUtilitiesHelper.class);

        final StorageFilerTO pool = command.getPool();

        when(libvirtComputingResourceMock.getStoragePoolMgr()).thenReturn(storagePoolMgr);
        when(storagePoolMgr.getStoragePool(pool.getType(), pool.getUuid())).thenReturn(primary);

        when(libvirtComputingResourceMock.getLibvirtUtilitiesHelper()).thenReturn(libvirtUtilitiesHelper);
        when(libvirtUtilitiesHelper.generateUUIDName()).thenReturn(destVolumeName);
        when(primary.getPhysicalDisk(command.getVolumePath())).thenReturn(disk);
        when(storagePoolMgr.getStoragePoolByURI(secondaryStoragePoolURL)).thenReturn(secondary);
        when(secondary.getType()).thenReturn(StoragePoolType.ManagedNFS);
        when(secondary.getUuid()).thenReturn("60d979d8-d132-4181-8eca-8dfde50d7df6");
        when(secondary.createFolder(volumeDestPath)).thenReturn(true);
        when(storagePoolMgr.deleteStoragePool(secondary.getType(), secondary.getUuid())).thenReturn(true);
        when(storagePoolMgr.getStoragePoolByURI(secondaryStoragePoolURL + volumeDestPath)).thenReturn(secondary);
        when(storagePoolMgr.copyPhysicalDisk(disk, destVolumeName, secondary, 0)).thenReturn(disk);

        final LibvirtRequestWrapper wrapper = LibvirtRequestWrapper.getInstance();
        assertNotNull(wrapper);

        final Answer answer = wrapper.execute(command, libvirtComputingResourceMock);
        assertTrue(answer.getResult());

        verify(libvirtComputingResourceMock, times(1)).getStoragePoolMgr();
    }

    @Test
    public void testCopyVolumeCommandToSecFalse() {
        final StoragePool storagePool = Mockito.mock(StoragePool.class);
        final String secondaryStoragePoolURL = "nfs:/127.0.0.1/storage/secondary";
        final Long volumeId = 1l;
        final int wait = 0;
        final String volumePath = "/vol/path";
        final boolean toSecondaryStorage = false;
        final boolean executeInSequence = false;

        final CopyVolumeCommand command = new CopyVolumeCommand(volumeId, volumePath, storagePool, secondaryStoragePoolURL, toSecondaryStorage, wait, executeInSequence );

        final String destVolumeName = "ce97bbc1-34fe-4259-9202-74bbce2562ab";
        final String volumeDestPath = "/volumes/" + command.getVolumeId() + File.separator;

        final KVMStoragePoolManager storagePoolMgr = Mockito.mock(KVMStoragePoolManager.class);
        final KVMStoragePool secondary = Mockito.mock(KVMStoragePool.class);
        final KVMStoragePool primary = Mockito.mock(KVMStoragePool.class);

        final KVMPhysicalDisk disk = Mockito.mock(KVMPhysicalDisk.class);
        final LibvirtUtilitiesHelper libvirtUtilitiesHelper = Mockito.mock(LibvirtUtilitiesHelper.class);

        final StorageFilerTO pool = command.getPool();

        when(libvirtComputingResourceMock.getStoragePoolMgr()).thenReturn(storagePoolMgr);
        when(storagePoolMgr.getStoragePool(pool.getType(), pool.getUuid())).thenReturn(primary);
        when(libvirtComputingResourceMock.getLibvirtUtilitiesHelper()).thenReturn(libvirtUtilitiesHelper);
        when(libvirtUtilitiesHelper.generateUUIDName()).thenReturn(destVolumeName);
        when(secondary.getType()).thenReturn(StoragePoolType.ManagedNFS);
        when(secondary.getUuid()).thenReturn("60d979d8-d132-4181-8eca-8dfde50d7df6");
        when(storagePoolMgr.getStoragePoolByURI(secondaryStoragePoolURL + volumeDestPath)).thenReturn(secondary);
        when(primary.getPhysicalDisk(command.getVolumePath() + ".qcow2")).thenReturn(disk);
        when(storagePoolMgr.copyPhysicalDisk(disk, destVolumeName, primary, 0)).thenReturn(disk);

        final LibvirtRequestWrapper wrapper = LibvirtRequestWrapper.getInstance();
        assertNotNull(wrapper);

        final Answer answer = wrapper.execute(command, libvirtComputingResourceMock);
        assertTrue(answer.getResult());

        verify(libvirtComputingResourceMock, times(1)).getStoragePoolMgr();
    }

    @SuppressWarnings("unchecked")
    @Test
    public void testCopyVolumeCommandCloudRuntime() {
        final StoragePool storagePool = Mockito.mock(StoragePool.class);
        final String secondaryStoragePoolURL = "nfs:/127.0.0.1/storage/secondary";
        final Long volumeId = 1l;
        final int wait = 0;
        final String volumePath = "/vol/path";
        final boolean toSecondaryStorage = false;
        final boolean executeInSequence = false;

        final CopyVolumeCommand command = new CopyVolumeCommand(volumeId, volumePath, storagePool, secondaryStoragePoolURL, toSecondaryStorage, wait, executeInSequence );

        final String destVolumeName = "ce97bbc1-34fe-4259-9202-74bbce2562ab";
        final String volumeDestPath = "/volumes/" + command.getVolumeId() + File.separator;

        final KVMStoragePoolManager storagePoolMgr = Mockito.mock(KVMStoragePoolManager.class);
        final KVMStoragePool secondary = Mockito.mock(KVMStoragePool.class);
        final KVMStoragePool primary = Mockito.mock(KVMStoragePool.class);

        final LibvirtUtilitiesHelper libvirtUtilitiesHelper = Mockito.mock(LibvirtUtilitiesHelper.class);

        final StorageFilerTO pool = command.getPool();

        when(libvirtComputingResourceMock.getStoragePoolMgr()).thenReturn(storagePoolMgr);
        when(storagePoolMgr.getStoragePool(pool.getType(), pool.getUuid())).thenReturn(primary);
        when(libvirtComputingResourceMock.getLibvirtUtilitiesHelper()).thenReturn(libvirtUtilitiesHelper);
        when(libvirtUtilitiesHelper.generateUUIDName()).thenReturn(destVolumeName);
        when(secondary.getType()).thenReturn(StoragePoolType.ManagedNFS);
        when(secondary.getUuid()).thenReturn("60d979d8-d132-4181-8eca-8dfde50d7df6");
        when(storagePoolMgr.getStoragePoolByURI(secondaryStoragePoolURL + volumeDestPath)).thenReturn(secondary);
        when(secondary.getPhysicalDisk(command.getVolumePath() + ".qcow2")).thenThrow(CloudRuntimeException.class);

        final LibvirtRequestWrapper wrapper = LibvirtRequestWrapper.getInstance();
        assertNotNull(wrapper);

        final Answer answer = wrapper.execute(command, libvirtComputingResourceMock);
        assertFalse(answer.getResult());

        verify(libvirtComputingResourceMock, times(1)).getStoragePoolMgr();
    }

    @Test
    public void testCopyVolumeCommandCloudRuntime2() {
        final StoragePool storagePool = Mockito.mock(StoragePool.class);
        final String secondaryStoragePoolURL = "nfs:/127.0.0.1/storage/secondary";
        final Long volumeId = 1l;
        final int wait = 0;
        final String volumePath = "/vol/path";
        final boolean toSecondaryStorage = false;
        final boolean executeInSequence = false;

        final CopyVolumeCommand command = new CopyVolumeCommand(volumeId, volumePath, storagePool, secondaryStoragePoolURL, toSecondaryStorage, wait, executeInSequence );

        final StorageFilerTO pool = command.getPool();

        final KVMStoragePoolManager storagePoolMgr = Mockito.mock(KVMStoragePoolManager.class);

        when(libvirtComputingResourceMock.getStoragePoolMgr()).thenReturn(storagePoolMgr);
        when(storagePoolMgr.getStoragePool(pool.getType(), pool.getUuid())).thenThrow(new CloudRuntimeException("error"));

        final LibvirtRequestWrapper wrapper = LibvirtRequestWrapper.getInstance();
        assertNotNull(wrapper);

        final Answer answer = wrapper.execute(command, libvirtComputingResourceMock);
        assertFalse(answer.getResult());

        verify(libvirtComputingResourceMock, times(1)).getStoragePoolMgr();
    }

    @Test
    public void testCopyVolumeCommandPrimaryNotFound() {
        final StoragePool storagePool = Mockito.mock(StoragePool.class);
        final String secondaryStoragePoolURL = "nfs:/127.0.0.1/storage/secondary";
        final Long volumeId = 1l;
        final int wait = 0;
        final String volumePath = "/vol/path";
        final boolean toSecondaryStorage = false;
        final boolean executeInSequence = false;

        final CopyVolumeCommand command = new CopyVolumeCommand(volumeId, volumePath, storagePool, secondaryStoragePoolURL, toSecondaryStorage, wait, executeInSequence );

        final String destVolumeName = "ce97bbc1-34fe-4259-9202-74bbce2562ab";
        final String volumeDestPath = "/volumes/" + command.getVolumeId() + File.separator;

        final KVMStoragePoolManager storagePoolMgr = Mockito.mock(KVMStoragePoolManager.class);
        final KVMStoragePool secondary = Mockito.mock(KVMStoragePool.class);
        final KVMStoragePool primary = Mockito.mock(KVMStoragePool.class);

        final KVMPhysicalDisk disk = Mockito.mock(KVMPhysicalDisk.class);
        final LibvirtUtilitiesHelper libvirtUtilitiesHelper = Mockito.mock(LibvirtUtilitiesHelper.class);

        final StorageFilerTO pool = command.getPool();

        when(libvirtComputingResourceMock.getStoragePoolMgr()).thenReturn(storagePoolMgr);
        when(storagePoolMgr.getStoragePool(pool.getType(), pool.getUuid())).thenThrow(new CloudRuntimeException("not found"));

        when(storagePoolMgr.createStoragePool(pool.getUuid(), pool.getHost(), pool.getPort(), pool.getPath(),
                pool.getUserInfo(), pool.getType())).thenReturn(primary);

        when(libvirtComputingResourceMock.getLibvirtUtilitiesHelper()).thenReturn(libvirtUtilitiesHelper);
        when(libvirtUtilitiesHelper.generateUUIDName()).thenReturn(destVolumeName);
        when(secondary.getType()).thenReturn(StoragePoolType.ManagedNFS);
        when(secondary.getUuid()).thenReturn("60d979d8-d132-4181-8eca-8dfde50d7df6");
        when(storagePoolMgr.getStoragePoolByURI(secondaryStoragePoolURL + volumeDestPath)).thenReturn(secondary);
        when(primary.getPhysicalDisk(command.getVolumePath() + ".qcow2")).thenReturn(disk);
        when(storagePoolMgr.copyPhysicalDisk(disk, destVolumeName, primary, 0)).thenReturn(disk);

        final LibvirtRequestWrapper wrapper = LibvirtRequestWrapper.getInstance();
        assertNotNull(wrapper);

        final Answer answer = wrapper.execute(command, libvirtComputingResourceMock);
        assertTrue(answer.getResult());

        verify(libvirtComputingResourceMock, times(1)).getStoragePoolMgr();
    }

    @Test
    public void testPvlanSetupCommandDhcpAdd() {
        final String op = "add";
        final URI uri = URI.create("pvlan://200-p200");
        final String networkTag = "/105";
        final String dhcpName = "dhcp";
        final String dhcpMac = "00:00:00:00";
        final String dhcpIp = "127.0.0.1";

        final PvlanSetupCommand command = PvlanSetupCommand.createDhcpSetup(op, uri, networkTag, dhcpName, dhcpMac, dhcpIp);

        final String guestBridgeName = "br0";
        when(libvirtComputingResourceMock.getGuestBridgeName()).thenReturn(guestBridgeName);
        when(libvirtComputingResourceMock.getTimeout()).thenReturn(Duration.ZERO);

        final String ovsPvlanDhcpHostPath = "/pvlan";
        when(libvirtComputingResourceMock.getOvsPvlanDhcpHostPath()).thenReturn(ovsPvlanDhcpHostPath);

        final LibvirtRequestWrapper wrapper = LibvirtRequestWrapper.getInstance();
        assertNotNull(wrapper);

        final Answer answer = wrapper.execute(command, libvirtComputingResourceMock);
        assertFalse(answer.getResult());
    }

    @Test
    public void testPvlanSetupCommandVm() {
        final String op = "add";
        final URI uri = URI.create("pvlan://200-p200");
        final String networkTag = "/105";
        final String vmMac = "00:00:00:00";

        final PvlanSetupCommand command = PvlanSetupCommand.createVmSetup(op, uri, networkTag, vmMac);

        final String guestBridgeName = "br0";
        when(libvirtComputingResourceMock.getGuestBridgeName()).thenReturn(guestBridgeName);
        when(libvirtComputingResourceMock.getTimeout()).thenReturn(Duration.ZERO);

        final String ovsPvlanVmPath = "/pvlan";
        when(libvirtComputingResourceMock.getOvsPvlanVmPath()).thenReturn(ovsPvlanVmPath);

        final LibvirtRequestWrapper wrapper = LibvirtRequestWrapper.getInstance();
        assertNotNull(wrapper);

        final Answer answer = wrapper.execute(command, libvirtComputingResourceMock);
        assertFalse(answer.getResult());
    }

    @Test
    public void testPvlanSetupCommandDhcpDelete() {
        final String op = "delete";
        final URI uri = URI.create("pvlan://200-p200");
        final String networkTag = "/105";
        final String dhcpName = "dhcp";
        final String dhcpMac = "00:00:00:00";
        final String dhcpIp = "127.0.0.1";

        final PvlanSetupCommand command = PvlanSetupCommand.createDhcpSetup(op, uri, networkTag, dhcpName, dhcpMac, dhcpIp);

        final String guestBridgeName = "br0";
        when(libvirtComputingResourceMock.getGuestBridgeName()).thenReturn(guestBridgeName);
        when(libvirtComputingResourceMock.getTimeout()).thenReturn(Duration.ZERO);

        final String ovsPvlanDhcpHostPath = "/pvlan";
        when(libvirtComputingResourceMock.getOvsPvlanDhcpHostPath()).thenReturn(ovsPvlanDhcpHostPath);

        final LibvirtRequestWrapper wrapper = LibvirtRequestWrapper.getInstance();
        assertNotNull(wrapper);

        final Answer answer = wrapper.execute(command, libvirtComputingResourceMock);
        assertFalse(answer.getResult());
    }

    @Test
    public void testResizeVolumeCommand() {
        final String path = "nfs:/127.0.0.1/storage/secondary";
        final StorageFilerTO pool = Mockito.mock(StorageFilerTO.class);
        final Long currentSize = 100l;
        final Long newSize = 200l;
        final boolean shrinkOk = true;
        final String vmInstance = "Test";

        final ResizeVolumeCommand command = new ResizeVolumeCommand(path, pool, currentSize, newSize, shrinkOk, vmInstance, null);

        final KVMStoragePoolManager storagePoolMgr = Mockito.mock(KVMStoragePoolManager.class);
        final KVMStoragePool storagePool = Mockito.mock(KVMStoragePool.class);
        final KVMPhysicalDisk vol = Mockito.mock(KVMPhysicalDisk.class);
        final LibvirtUtilitiesHelper libvirtUtilitiesHelper = Mockito.mock(LibvirtUtilitiesHelper.class);
        final Connect conn = Mockito.mock(Connect.class);
        final StorageVol v = Mockito.mock(StorageVol.class);
        final Domain vm = Mockito.mock(Domain.class);
        final DomainInfo info = Mockito.mock(DomainInfo.class);
        final DomainState state = DomainInfo.DomainState.VIR_DOMAIN_RUNNING;
        info.state = state;

<<<<<<< HEAD
        when(libvirtComputingResourceMock.getStoragePoolMgr()).thenReturn(storagePoolMgr);
=======
        when(pool.getType()).thenReturn(StoragePoolType.RBD);
        when(libvirtComputingResource.getStoragePoolMgr()).thenReturn(storagePoolMgr);
>>>>>>> fa39e61a
        when(storagePoolMgr.getStoragePool(pool.getType(), pool.getUuid())).thenReturn(storagePool);
        when(storagePool.getPhysicalDisk(path)).thenReturn(vol);
        when(vol.getPath()).thenReturn(path);
        when(libvirtComputingResourceMock.getResizeScriptType(storagePool, vol)).thenReturn("FILE");
        when(storagePool.getType()).thenReturn(StoragePoolType.RBD);
        when(vol.getFormat()).thenReturn(PhysicalDiskFormat.FILE);

        when(libvirtComputingResourceMock.getLibvirtUtilitiesHelper()).thenReturn(libvirtUtilitiesHelper);
        try {
            when(libvirtUtilitiesHelper.getConnection()).thenReturn(conn);
            when(conn.storageVolLookupByPath(path)).thenReturn(v);
            when(libvirtUtilitiesHelper.getConnectionByVmName(vmInstance)).thenReturn(conn);
            when(conn.domainLookupByName(vmInstance)).thenReturn(vm);
            when(vm.getInfo()).thenReturn(info);

            when(conn.getLibVirVersion()).thenReturn(10010l);
        } catch (final LibvirtException e) {
            fail(e.getMessage());
        }

        final LibvirtRequestWrapper wrapper = LibvirtRequestWrapper.getInstance();
        assertNotNull(wrapper);

        final Answer answer = wrapper.execute(command, libvirtComputingResourceMock);
        assertTrue(answer.getResult());

        verify(libvirtComputingResourceMock, times(1)).getStoragePoolMgr();

<<<<<<< HEAD
        verify(libvirtComputingResourceMock, times(1)).getLibvirtUtilitiesHelper();
=======
        verify(libvirtComputingResource, times(2)).getLibvirtUtilitiesHelper();
>>>>>>> fa39e61a
        try {
            verify(libvirtUtilitiesHelper, times(1)).getConnection();
            verify(libvirtUtilitiesHelper, times(1)).getConnectionByVmName(vmInstance);
        } catch (final LibvirtException e) {
            fail(e.getMessage());
        }
    }

    @Test
    public void testResizeVolumeCommandLinstorNotifyOnly() {
        final String path = "/dev/drbd1000";
        final StorageFilerTO pool = Mockito.mock(StorageFilerTO.class);
        final Long currentSize = 100l;
        final Long newSize = 200l;
        final boolean shrinkOk = false;
        final String vmInstance = "Test";

        final ResizeVolumeCommand command = new ResizeVolumeCommand(path, pool, currentSize, newSize, shrinkOk, vmInstance, null);

        final KVMStoragePoolManager storagePoolMgr = Mockito.mock(KVMStoragePoolManager.class);
        final KVMStoragePool storagePool = Mockito.mock(KVMStoragePool.class);
        final KVMPhysicalDisk vol = Mockito.mock(KVMPhysicalDisk.class);
        final LibvirtUtilitiesHelper libvirtUtilitiesHelper = Mockito.mock(LibvirtUtilitiesHelper.class);
        final Connect conn = Mockito.mock(Connect.class);
        final Domain vm = Mockito.mock(Domain.class);
        final DomainInfo info = Mockito.mock(DomainInfo.class);
        final DomainState state = DomainInfo.DomainState.VIR_DOMAIN_RUNNING;
        info.state = state;

<<<<<<< HEAD
        when(libvirtComputingResourceMock.getStoragePoolMgr()).thenReturn(storagePoolMgr);
=======
        when(pool.getType()).thenReturn(StoragePoolType.Linstor);
        when(libvirtComputingResource.getStoragePoolMgr()).thenReturn(storagePoolMgr);
>>>>>>> fa39e61a
        when(storagePoolMgr.getStoragePool(pool.getType(), pool.getUuid())).thenReturn(storagePool);
        when(storagePool.getPhysicalDisk(path)).thenReturn(vol);
        when(vol.getPath()).thenReturn(path);
        when(storagePool.getType()).thenReturn(StoragePoolType.Linstor);
        when(vol.getFormat()).thenReturn(PhysicalDiskFormat.RAW);

        when(libvirtComputingResource.getLibvirtUtilitiesHelper()).thenReturn(libvirtUtilitiesHelper);
        try {
            when(libvirtUtilitiesHelper.getConnectionByVmName(vmInstance)).thenReturn(conn);
            when(conn.domainLookupByName(vmInstance)).thenReturn(vm);
            when(vm.getInfo()).thenReturn(info);
        } catch (final LibvirtException e) {
            fail(e.getMessage());
        }

        final LibvirtRequestWrapper wrapper = LibvirtRequestWrapper.getInstance();
        assertNotNull(wrapper);

        final Answer answer = wrapper.execute(command, libvirtComputingResourceMock);
        assertTrue(answer.getResult());

        verify(libvirtComputingResourceMock, times(1)).getStoragePoolMgr();
        verify(libvirtComputingResourceMock, times(0)).getResizeScriptType(storagePool, vol);

<<<<<<< HEAD
        verify(libvirtComputingResourceMock, times(0)).getLibvirtUtilitiesHelper();
=======
        verify(libvirtComputingResource, times(1)).getLibvirtUtilitiesHelper();
>>>>>>> fa39e61a
        try {
            verify(libvirtUtilitiesHelper, times(0)).getConnection();
            verify(libvirtUtilitiesHelper, times(1)).getConnectionByVmName(vmInstance);
        } catch (final LibvirtException e) {
            fail(e.getMessage());
        }
    }

    @Test
    public void testResizeVolumeCommandSameSize() {
        final String path = "nfs:/127.0.0.1/storage/secondary";
        final StorageFilerTO pool = Mockito.mock(StorageFilerTO.class);
        final Long currentSize = 100l;
        final Long newSize = 100l;
        final boolean shrinkOk = false;
        final String vmInstance = "Test";

        final ResizeVolumeCommand command = new ResizeVolumeCommand(path, pool, currentSize, newSize, shrinkOk, vmInstance, null);

        final LibvirtRequestWrapper wrapper = LibvirtRequestWrapper.getInstance();
        assertNotNull(wrapper);

        final Answer answer = wrapper.execute(command, libvirtComputingResourceMock);
        assertTrue(answer.getResult());
    }

    @Test
    public void testResizeVolumeCommandShrink() {
        final String path = "nfs:/127.0.0.1/storage/secondary";
        final StorageFilerTO pool = Mockito.mock(StorageFilerTO.class);
        final Long currentSize = 100l;
        final Long newSize = 200l;
        final boolean shrinkOk = true;
        final String vmInstance = "Test";

        final ResizeVolumeCommand command = new ResizeVolumeCommand(path, pool, currentSize, newSize, shrinkOk, vmInstance, null);

        final KVMStoragePoolManager storagePoolMgr = Mockito.mock(KVMStoragePoolManager.class);
        final KVMStoragePool storagePool = Mockito.mock(KVMStoragePool.class);
        final KVMPhysicalDisk vol = Mockito.mock(KVMPhysicalDisk.class);

<<<<<<< HEAD
        when(libvirtComputingResourceMock.getStoragePoolMgr()).thenReturn(storagePoolMgr);
=======
        when(pool.getType()).thenReturn(StoragePoolType.Filesystem);
        when(libvirtComputingResource.getStoragePoolMgr()).thenReturn(storagePoolMgr);
>>>>>>> fa39e61a
        when(storagePoolMgr.getStoragePool(pool.getType(), pool.getUuid())).thenReturn(storagePool);
        when(storagePool.getPhysicalDisk(path)).thenReturn(vol);
        when(vol.getPath()).thenReturn(path);
        when(libvirtComputingResourceMock.getResizeScriptType(storagePool, vol)).thenReturn("QCOW2");

        final LibvirtRequestWrapper wrapper = LibvirtRequestWrapper.getInstance();
        assertNotNull(wrapper);

        final Answer answer = wrapper.execute(command, libvirtComputingResourceMock);
        assertFalse(answer.getResult());
    }

    @SuppressWarnings("unchecked")
    @Test
    public void testResizeVolumeCommandException() {
        final String path = "nfs:/127.0.0.1/storage/secondary";
        final StorageFilerTO pool = Mockito.mock(StorageFilerTO.class);
        final Long currentSize = 100l;
        final Long newSize = 200l;
        final boolean shrinkOk = false;
        final String vmInstance = "Test";

        final ResizeVolumeCommand command = new ResizeVolumeCommand(path, pool, currentSize, newSize, shrinkOk, vmInstance, null);

        final KVMStoragePoolManager storagePoolMgr = Mockito.mock(KVMStoragePoolManager.class);
        final KVMStoragePool storagePool = Mockito.mock(KVMStoragePool.class);
        final KVMPhysicalDisk vol = Mockito.mock(KVMPhysicalDisk.class);
        final LibvirtUtilitiesHelper libvirtUtilitiesHelper = Mockito.mock(LibvirtUtilitiesHelper.class);

<<<<<<< HEAD
        when(libvirtComputingResourceMock.getStoragePoolMgr()).thenReturn(storagePoolMgr);
=======
        when(pool.getType()).thenReturn(StoragePoolType.RBD);
        when(libvirtComputingResource.getStoragePoolMgr()).thenReturn(storagePoolMgr);
>>>>>>> fa39e61a
        when(storagePoolMgr.getStoragePool(pool.getType(), pool.getUuid())).thenReturn(storagePool);
        when(storagePool.getPhysicalDisk(path)).thenReturn(vol);
        when(vol.getPath()).thenReturn(path);
        when(libvirtComputingResourceMock.getResizeScriptType(storagePool, vol)).thenReturn("FILE");
        when(storagePool.getType()).thenReturn(StoragePoolType.RBD);
        when(vol.getFormat()).thenReturn(PhysicalDiskFormat.FILE);

        when(libvirtComputingResourceMock.getLibvirtUtilitiesHelper()).thenReturn(libvirtUtilitiesHelper);
        try {
            when(libvirtUtilitiesHelper.getConnection()).thenThrow(LibvirtException.class);
        } catch (final LibvirtException e) {
            fail(e.getMessage());
        }

        final LibvirtRequestWrapper wrapper = LibvirtRequestWrapper.getInstance();
        assertNotNull(wrapper);

        final Answer answer = wrapper.execute(command, libvirtComputingResourceMock);
        assertFalse(answer.getResult());

        verify(libvirtComputingResourceMock, times(1)).getStoragePoolMgr();

        verify(libvirtComputingResourceMock, times(1)).getLibvirtUtilitiesHelper();
        try {
            verify(libvirtUtilitiesHelper, times(1)).getConnection();
        } catch (final LibvirtException e) {
            fail(e.getMessage());
        }
    }

    @SuppressWarnings("unchecked")
    @Test
    public void testResizeVolumeCommandException2() {
        final String path = "nfs:/127.0.0.1/storage/secondary";
        final StorageFilerTO pool = Mockito.mock(StorageFilerTO.class);
        final Long currentSize = 100l;
        final Long newSize = 200l;
        final boolean shrinkOk = false;
        final String vmInstance = "Test";

        final ResizeVolumeCommand command = new ResizeVolumeCommand(path, pool, currentSize, newSize, shrinkOk, vmInstance, null);

        final KVMStoragePoolManager storagePoolMgr = Mockito.mock(KVMStoragePoolManager.class);
        final KVMStoragePool storagePool = Mockito.mock(KVMStoragePool.class);

<<<<<<< HEAD
        when(libvirtComputingResourceMock.getStoragePoolMgr()).thenReturn(storagePoolMgr);
=======
        when(pool.getType()).thenReturn(StoragePoolType.RBD);
        when(libvirtComputingResource.getStoragePoolMgr()).thenReturn(storagePoolMgr);
>>>>>>> fa39e61a
        when(storagePoolMgr.getStoragePool(pool.getType(), pool.getUuid())).thenReturn(storagePool);
        when(storagePool.getPhysicalDisk(path)).thenThrow(CloudRuntimeException.class);

        final LibvirtRequestWrapper wrapper = LibvirtRequestWrapper.getInstance();
        assertNotNull(wrapper);

        final Answer answer = wrapper.execute(command, libvirtComputingResourceMock);
        assertFalse(answer.getResult());

        verify(libvirtComputingResourceMock, times(1)).getStoragePoolMgr();
    }

    @Test
    public void testNetworkElementCommand() {
        final CheckRouterCommand command = new CheckRouterCommand();

        final VirtualRoutingResource virtRouterResource = Mockito.mock(VirtualRoutingResource.class);
        when(libvirtComputingResourceMock.getVirtRouterResource()).thenReturn(virtRouterResource);

        when(virtRouterResource.executeRequest(command)).thenReturn(new CheckRouterAnswer(command, "mock_resource"));

        final LibvirtRequestWrapper wrapper = LibvirtRequestWrapper.getInstance();
        assertNotNull(wrapper);

        final Answer answer = wrapper.execute(command, libvirtComputingResourceMock);
        assertFalse(answer.getResult());
    }

    @Test
    public void testStorageSubSystemCommand() {
        final DiskTO disk = Mockito.mock(DiskTO.class);
        final String vmName = "Test";
        final AttachCommand command = new AttachCommand(disk, vmName);

        final StorageSubsystemCommandHandler handler = Mockito.mock(StorageSubsystemCommandHandler.class);
        when(libvirtComputingResourceMock.getStorageHandler()).thenReturn(handler);

        when(handler.handleStorageCommands(command)).thenReturn(new AttachAnswer(disk));

        final LibvirtRequestWrapper wrapper = LibvirtRequestWrapper.getInstance();
        assertNotNull(wrapper);

        final Answer answer = wrapper.execute(command, libvirtComputingResourceMock);
        assertTrue(answer.getResult());
    }

    @Test
    public void testStartCommandFailedConnect() {
        final VirtualMachineTO vmSpec = Mockito.mock(VirtualMachineTO.class);
        final com.cloud.host.Host host = Mockito.mock(com.cloud.host.Host.class);
        final boolean executeInSequence = false;

        final StartCommand command = new StartCommand(vmSpec, host, executeInSequence);

        final KVMStoragePoolManager storagePoolMgr = Mockito.mock(KVMStoragePoolManager.class);
        final LibvirtUtilitiesHelper libvirtUtilitiesHelper = Mockito.mock(LibvirtUtilitiesHelper.class);
        final Connect conn = Mockito.mock(Connect.class);
        final LibvirtVMDef vmDef = Mockito.mock(LibvirtVMDef.class);

        final NicTO nic = Mockito.mock(NicTO.class);
        final NicTO[] nics = new NicTO[]{nic};

        final String vmName = "Test";

        when(libvirtComputingResourceMock.getStoragePoolMgr()).thenReturn(storagePoolMgr);
        when(vmSpec.getNics()).thenReturn(nics);
        when(vmSpec.getType()).thenReturn(VirtualMachine.Type.DomainRouter);
        when(vmSpec.getName()).thenReturn(vmName);
        when(libvirtComputingResourceMock.createVMFromSpec(vmSpec)).thenReturn(vmDef);

        when(libvirtComputingResourceMock.getLibvirtUtilitiesHelper()).thenReturn(libvirtUtilitiesHelper);
        try {
            when(libvirtUtilitiesHelper.getConnectionByType(vmDef.getHvsType())).thenReturn(conn);
            doNothing().when(libvirtComputingResourceMock).createVbd(conn, vmSpec, vmName, vmDef);
        } catch (final LibvirtException e) {
            fail(e.getMessage());
        } catch (final InternalErrorException e) {
            fail(e.getMessage());
        } catch (final URISyntaxException e) {
            fail(e.getMessage());
        }

        when(storagePoolMgr.connectPhysicalDisksViaVmSpec(vmSpec)).thenReturn(false);

        final LibvirtRequestWrapper wrapper = LibvirtRequestWrapper.getInstance();
        assertNotNull(wrapper);

        final Answer answer = wrapper.execute(command, libvirtComputingResourceMock);
        assertFalse(answer.getResult());

        verify(libvirtComputingResourceMock, times(1)).getStoragePoolMgr();
        verify(libvirtComputingResourceMock, times(1)).getLibvirtUtilitiesHelper();
        try {
            verify(libvirtUtilitiesHelper, times(1)).getConnectionByType(vmDef.getHvsType());
        } catch (final LibvirtException e) {
            fail(e.getMessage());
        }
    }

    @SuppressWarnings("unchecked")
    @Test
    public void testStartCommandLibvirtException() {
        final VirtualMachineTO vmSpec = Mockito.mock(VirtualMachineTO.class);
        final com.cloud.host.Host host = Mockito.mock(com.cloud.host.Host.class);
        final boolean executeInSequence = false;

        final StartCommand command = new StartCommand(vmSpec, host, executeInSequence);

        final KVMStoragePoolManager storagePoolMgr = Mockito.mock(KVMStoragePoolManager.class);
        final LibvirtUtilitiesHelper libvirtUtilitiesHelper = Mockito.mock(LibvirtUtilitiesHelper.class);
        final LibvirtVMDef vmDef = Mockito.mock(LibvirtVMDef.class);

        final NicTO nic = Mockito.mock(NicTO.class);
        final NicTO[] nics = new NicTO[]{nic};

        final String vmName = "Test";

        when(libvirtComputingResourceMock.getStoragePoolMgr()).thenReturn(storagePoolMgr);
        when(vmSpec.getNics()).thenReturn(nics);
        when(vmSpec.getType()).thenReturn(VirtualMachine.Type.DomainRouter);
        when(vmSpec.getName()).thenReturn(vmName);
        when(libvirtComputingResourceMock.createVMFromSpec(vmSpec)).thenReturn(vmDef);

        when(libvirtComputingResourceMock.getLibvirtUtilitiesHelper()).thenReturn(libvirtUtilitiesHelper);
        try {
            when(libvirtUtilitiesHelper.getConnectionByType(vmDef.getHvsType())).thenThrow(LibvirtException.class);
        } catch (final LibvirtException e) {
            fail(e.getMessage());
        }

        final LibvirtRequestWrapper wrapper = LibvirtRequestWrapper.getInstance();
        assertNotNull(wrapper);

        final Answer answer = wrapper.execute(command, libvirtComputingResourceMock);
        assertFalse(answer.getResult());

        verify(libvirtComputingResourceMock, times(1)).getStoragePoolMgr();
        verify(libvirtComputingResourceMock, times(1)).getLibvirtUtilitiesHelper();
        try {
            verify(libvirtUtilitiesHelper, times(1)).getConnectionByType(vmDef.getHvsType());
        } catch (final LibvirtException e) {
            fail(e.getMessage());
        }
    }

    @Test
    public void testStartCommandInternalError() {
        final VirtualMachineTO vmSpec = Mockito.mock(VirtualMachineTO.class);
        final com.cloud.host.Host host = Mockito.mock(com.cloud.host.Host.class);
        final boolean executeInSequence = false;

        final StartCommand command = new StartCommand(vmSpec, host, executeInSequence);

        final KVMStoragePoolManager storagePoolMgr = Mockito.mock(KVMStoragePoolManager.class);
        final LibvirtUtilitiesHelper libvirtUtilitiesHelper = Mockito.mock(LibvirtUtilitiesHelper.class);
        final Connect conn = Mockito.mock(Connect.class);
        final LibvirtVMDef vmDef = Mockito.mock(LibvirtVMDef.class);

        final NicTO nic = Mockito.mock(NicTO.class);
        final NicTO[] nics = new NicTO[]{nic};

        final String vmName = "Test";

        when(libvirtComputingResourceMock.getStoragePoolMgr()).thenReturn(storagePoolMgr);
        when(vmSpec.getNics()).thenReturn(nics);
        when(vmSpec.getType()).thenReturn(VirtualMachine.Type.DomainRouter);
        when(vmSpec.getName()).thenReturn(vmName);
        when(libvirtComputingResourceMock.createVMFromSpec(vmSpec)).thenReturn(vmDef);

        when(libvirtComputingResourceMock.getLibvirtUtilitiesHelper()).thenReturn(libvirtUtilitiesHelper);
        try {
            when(libvirtUtilitiesHelper.getConnectionByType(vmDef.getHvsType())).thenReturn(conn);
            doThrow(InternalErrorException.class).when(libvirtComputingResourceMock).createVbd(conn, vmSpec, vmName, vmDef);
        } catch (final LibvirtException e) {
            fail(e.getMessage());
        } catch (final InternalErrorException e) {
            fail(e.getMessage());
        } catch (final URISyntaxException e) {
            fail(e.getMessage());
        }

        final LibvirtRequestWrapper wrapper = LibvirtRequestWrapper.getInstance();
        assertNotNull(wrapper);

        final Answer answer = wrapper.execute(command, libvirtComputingResourceMock);
        assertFalse(answer.getResult());

        verify(libvirtComputingResourceMock, times(1)).getStoragePoolMgr();
        verify(libvirtComputingResourceMock, times(1)).getLibvirtUtilitiesHelper();
        try {
            verify(libvirtUtilitiesHelper, times(1)).getConnectionByType(vmDef.getHvsType());
        } catch (final LibvirtException e) {
            fail(e.getMessage());
        }
    }

    @Test
    public void testStartCommandUriException() {
        final VirtualMachineTO vmSpec = Mockito.mock(VirtualMachineTO.class);
        final com.cloud.host.Host host = Mockito.mock(com.cloud.host.Host.class);
        final boolean executeInSequence = false;

        final StartCommand command = new StartCommand(vmSpec, host, executeInSequence);

        final KVMStoragePoolManager storagePoolMgr = Mockito.mock(KVMStoragePoolManager.class);
        final LibvirtUtilitiesHelper libvirtUtilitiesHelper = Mockito.mock(LibvirtUtilitiesHelper.class);
        final Connect conn = Mockito.mock(Connect.class);
        final LibvirtVMDef vmDef = Mockito.mock(LibvirtVMDef.class);

        final NicTO nic = Mockito.mock(NicTO.class);
        final NicTO[] nics = new NicTO[]{nic};

        final String vmName = "Test";

        when(libvirtComputingResourceMock.getStoragePoolMgr()).thenReturn(storagePoolMgr);
        when(vmSpec.getNics()).thenReturn(nics);
        when(vmSpec.getType()).thenReturn(VirtualMachine.Type.DomainRouter);
        when(vmSpec.getName()).thenReturn(vmName);
        when(libvirtComputingResourceMock.createVMFromSpec(vmSpec)).thenReturn(vmDef);

        when(libvirtComputingResourceMock.getLibvirtUtilitiesHelper()).thenReturn(libvirtUtilitiesHelper);
        try {
            when(libvirtUtilitiesHelper.getConnectionByType(vmDef.getHvsType())).thenReturn(conn);
            doThrow(URISyntaxException.class).when(libvirtComputingResourceMock).createVbd(conn, vmSpec, vmName, vmDef);
        } catch (final LibvirtException e) {
            fail(e.getMessage());
        } catch (final InternalErrorException e) {
            fail(e.getMessage());
        } catch (final URISyntaxException e) {
            fail(e.getMessage());
        }

        final LibvirtRequestWrapper wrapper = LibvirtRequestWrapper.getInstance();
        assertNotNull(wrapper);

        final Answer answer = wrapper.execute(command, libvirtComputingResourceMock);
        assertFalse(answer.getResult());

        verify(libvirtComputingResourceMock, times(1)).getStoragePoolMgr();
        verify(libvirtComputingResourceMock, times(1)).getLibvirtUtilitiesHelper();
        try {
            verify(libvirtUtilitiesHelper, times(1)).getConnectionByType(vmDef.getHvsType());
        } catch (final LibvirtException e) {
            fail(e.getMessage());
        }
    }

    @Test
    public void testStartCommand() throws Exception {
        PowerMockito.mockStatic(SshHelper.class);
        PowerMockito.doNothing().when(SshHelper.class, "scpTo", Mockito.anyString(), Mockito.anyInt(), Mockito.anyString(), Mockito.any(File.class), nullable(String.class), Mockito.anyString(), Mockito.any(String[].class), Mockito.anyString());
        final VirtualMachineTO vmSpec = Mockito.mock(VirtualMachineTO.class);
        final com.cloud.host.Host host = Mockito.mock(com.cloud.host.Host.class);
        final boolean executeInSequence = false;

        final StartCommand command = new StartCommand(vmSpec, host, executeInSequence);

        final KVMStoragePoolManager storagePoolMgr = Mockito.mock(KVMStoragePoolManager.class);
        final LibvirtUtilitiesHelper libvirtUtilitiesHelper = Mockito.mock(LibvirtUtilitiesHelper.class);
        final Connect conn = Mockito.mock(Connect.class);
        final LibvirtVMDef vmDef = Mockito.mock(LibvirtVMDef.class);
        final VirtualRoutingResource virtRouterResource = Mockito.mock(VirtualRoutingResource.class);

        final NicTO nic = Mockito.mock(NicTO.class);
        final NicTO[] nics = new NicTO[]{nic};
        final int[] vms = new int[0];

        final String vmName = "Test";
        final String controlIp = "127.0.0.1";

        when(libvirtComputingResourceMock.getStoragePoolMgr()).thenReturn(storagePoolMgr);
        when(vmSpec.getNics()).thenReturn(nics);
        when(vmSpec.getType()).thenReturn(VirtualMachine.Type.DomainRouter);
        when(vmSpec.getName()).thenReturn(vmName);
        when(libvirtComputingResourceMock.createVMFromSpec(vmSpec)).thenReturn(vmDef);

        when(libvirtComputingResourceMock.getLibvirtUtilitiesHelper()).thenReturn(libvirtUtilitiesHelper);
        try {
            when(libvirtUtilitiesHelper.getConnectionByType(vmDef.getHvsType())).thenReturn(conn);
            when(conn.listDomains()).thenReturn(vms);
            doNothing().when(libvirtComputingResourceMock).createVbd(conn, vmSpec, vmName, vmDef);
        } catch (final LibvirtException e) {
            fail(e.getMessage());
        } catch (final InternalErrorException e) {
            fail(e.getMessage());
        } catch (final URISyntaxException e) {
            fail(e.getMessage());
        }

        when(storagePoolMgr.connectPhysicalDisksViaVmSpec(vmSpec)).thenReturn(true);
        try {
            doNothing().when(libvirtComputingResourceMock).createVifs(vmSpec, vmDef);

            when(libvirtComputingResourceMock.startVM(conn, vmName, vmDef.toString())).thenReturn("SUCCESS");

            when(vmSpec.getBootArgs()).thenReturn("ls -lart");
            when(libvirtComputingResourceMock.passCmdLine(vmName, vmSpec.getBootArgs())).thenReturn(true);

            when(nic.getIp()).thenReturn(controlIp);
            when(nic.getType()).thenReturn(TrafficType.Control);
            when(libvirtComputingResourceMock.getVirtRouterResource()).thenReturn(virtRouterResource);
            when(virtRouterResource.connect(controlIp, 1, 5000)).thenReturn(true);
            when(virtRouterResource.isSystemVMSetup(vmName, controlIp)).thenReturn(true);
        } catch (final InternalErrorException e) {
            fail(e.getMessage());
        } catch (final LibvirtException e) {
            fail(e.getMessage());
        }

        final LibvirtRequestWrapper wrapper = LibvirtRequestWrapper.getInstance();
        assertNotNull(wrapper);

        final Answer answer = wrapper.execute(command, libvirtComputingResourceMock);
        assertTrue(answer.getResult());

        verify(libvirtComputingResourceMock, times(1)).getStoragePoolMgr();
        verify(libvirtComputingResourceMock, times(1)).getLibvirtUtilitiesHelper();
        try {
            verify(libvirtUtilitiesHelper, times(1)).getConnectionByType(vmDef.getHvsType());
        } catch (final LibvirtException e) {
            fail(e.getMessage());
        }
    }

    @Test
    public void testStartCommandIsolationEc2() throws Exception {
        PowerMockito.mockStatic(SshHelper.class);
        PowerMockito.doNothing().when(SshHelper.class, "scpTo", Mockito.anyString(), Mockito.anyInt(), Mockito.anyString(), Mockito.any(File.class), nullable(String.class), Mockito.anyString(), Mockito.any(String[].class), Mockito.anyString());
        final VirtualMachineTO vmSpec = Mockito.mock(VirtualMachineTO.class);
        final com.cloud.host.Host host = Mockito.mock(com.cloud.host.Host.class);
        final boolean executeInSequence = false;

        final StartCommand command = new StartCommand(vmSpec, host, executeInSequence);

        final KVMStoragePoolManager storagePoolMgr = Mockito.mock(KVMStoragePoolManager.class);
        final LibvirtUtilitiesHelper libvirtUtilitiesHelper = Mockito.mock(LibvirtUtilitiesHelper.class);
        final Connect conn = Mockito.mock(Connect.class);
        final LibvirtVMDef vmDef = Mockito.mock(LibvirtVMDef.class);
        final VirtualRoutingResource virtRouterResource = Mockito.mock(VirtualRoutingResource.class);

        final NicTO nic = Mockito.mock(NicTO.class);
        final NicTO[] nics = new NicTO[]{nic};
        final int[] vms = new int[0];

        final String vmName = "Test";
        final String controlIp = "127.0.0.1";

        when(libvirtComputingResourceMock.getStoragePoolMgr()).thenReturn(storagePoolMgr);
        when(vmSpec.getNics()).thenReturn(nics);
        when(vmSpec.getType()).thenReturn(VirtualMachine.Type.DomainRouter);
        when(vmSpec.getName()).thenReturn(vmName);
        when(libvirtComputingResourceMock.createVMFromSpec(vmSpec)).thenReturn(vmDef);

        when(libvirtComputingResourceMock.getLibvirtUtilitiesHelper()).thenReturn(libvirtUtilitiesHelper);
        try {
            when(libvirtUtilitiesHelper.getConnectionByType(vmDef.getHvsType())).thenReturn(conn);
            when(conn.listDomains()).thenReturn(vms);
            doNothing().when(libvirtComputingResourceMock).createVbd(conn, vmSpec, vmName, vmDef);
        } catch (final LibvirtException e) {
            fail(e.getMessage());
        } catch (final InternalErrorException e) {
            fail(e.getMessage());
        } catch (final URISyntaxException e) {
            fail(e.getMessage());
        }

        when(storagePoolMgr.connectPhysicalDisksViaVmSpec(vmSpec)).thenReturn(true);
        try {
            doNothing().when(libvirtComputingResourceMock).createVifs(vmSpec, vmDef);

            when(libvirtComputingResourceMock.startVM(conn, vmName, vmDef.toString())).thenReturn("SUCCESS");

            when(nic.isSecurityGroupEnabled()).thenReturn(true);
            when(nic.getIsolationUri()).thenReturn(new URI("ec2://test"));


            when(vmSpec.getBootArgs()).thenReturn("ls -lart");
            when(libvirtComputingResourceMock.passCmdLine(vmName, vmSpec.getBootArgs())).thenReturn(true);

            when(nic.getIp()).thenReturn(controlIp);
            when(nic.getType()).thenReturn(TrafficType.Control);
            when(libvirtComputingResourceMock.getVirtRouterResource()).thenReturn(virtRouterResource);
            when(virtRouterResource.connect(controlIp, 1, 5000)).thenReturn(true);
            when(virtRouterResource.isSystemVMSetup(vmName, controlIp)).thenReturn(true);
        } catch (final InternalErrorException e) {
            fail(e.getMessage());
        } catch (final LibvirtException e) {
            fail(e.getMessage());
        } catch (final URISyntaxException e) {
            fail(e.getMessage());
        }

        final LibvirtRequestWrapper wrapper = LibvirtRequestWrapper.getInstance();
        assertNotNull(wrapper);

        final Answer answer = wrapper.execute(command, libvirtComputingResourceMock);
        assertTrue(answer.getResult());

        verify(libvirtComputingResourceMock, times(1)).getStoragePoolMgr();
        verify(libvirtComputingResourceMock, times(1)).getLibvirtUtilitiesHelper();
        try {
            verify(libvirtUtilitiesHelper, times(1)).getConnectionByType(vmDef.getHvsType());
        } catch (final LibvirtException e) {
            fail(e.getMessage());
        }
    }

    @Test
    public void testStartCommandHostMemory() {
        final VirtualMachineTO vmSpec = Mockito.mock(VirtualMachineTO.class);
        final com.cloud.host.Host host = Mockito.mock(com.cloud.host.Host.class);
        final boolean executeInSequence = false;

        final StartCommand command = new StartCommand(vmSpec, host, executeInSequence);

        final KVMStoragePoolManager storagePoolMgr = Mockito.mock(KVMStoragePoolManager.class);
        final LibvirtUtilitiesHelper libvirtUtilitiesHelper = Mockito.mock(LibvirtUtilitiesHelper.class);
        final Connect conn = Mockito.mock(Connect.class);
        final LibvirtVMDef vmDef = Mockito.mock(LibvirtVMDef.class);

        final NicTO nic = Mockito.mock(NicTO.class);
        final NicTO[] nics = new NicTO[]{nic};
        int vmId = 1;
        final int[] vms = new int[]{vmId};
        final Domain dm = Mockito.mock(Domain.class);

        final String vmName = "Test";

        when(libvirtComputingResourceMock.getStoragePoolMgr()).thenReturn(storagePoolMgr);
        when(vmSpec.getNics()).thenReturn(nics);
        when(vmSpec.getType()).thenReturn(VirtualMachine.Type.User);
        when(vmSpec.getName()).thenReturn(vmName);
        when(vmSpec.getMaxRam()).thenReturn(512L);
        when(libvirtComputingResourceMock.createVMFromSpec(vmSpec)).thenReturn(vmDef);

        when(libvirtComputingResourceMock.getLibvirtUtilitiesHelper()).thenReturn(libvirtUtilitiesHelper);
        try {
            when(libvirtUtilitiesHelper.getConnectionByType(vmDef.getHvsType())).thenReturn(conn);
            when(conn.listDomains()).thenReturn(vms);
            when(conn.domainLookupByID(vmId)).thenReturn(dm);
            when(dm.getMaxMemory()).thenReturn(1024L);
            when(dm.getName()).thenReturn(vmName);
            doNothing().when(libvirtComputingResourceMock).createVbd(conn, vmSpec, vmName, vmDef);
        } catch (final LibvirtException e) {
            fail(e.getMessage());
        } catch (final InternalErrorException e) {
            fail(e.getMessage());
        } catch (final URISyntaxException e) {
            fail(e.getMessage());
        }

        when(storagePoolMgr.connectPhysicalDisksViaVmSpec(vmSpec)).thenReturn(true);

        final LibvirtRequestWrapper wrapper = LibvirtRequestWrapper.getInstance();
        assertNotNull(wrapper);

        final Answer answer = wrapper.execute(command, libvirtComputingResourceMock);
        assertTrue(answer.getResult());
    }


    @Test
    public void testUpdateHostPasswordCommand() {
        final LibvirtUtilitiesHelper libvirtUtilitiesHelper = Mockito.mock(LibvirtUtilitiesHelper.class);
        final Script script = Mockito.mock(Script.class);

        final String hostIp = "127.0.0.1";
        final String username = "root";
        final String newPassword = "password";

        final UpdateHostPasswordCommand command = new UpdateHostPasswordCommand(username, newPassword, hostIp);

        when(libvirtComputingResourceMock.getLibvirtUtilitiesHelper()).thenReturn(libvirtUtilitiesHelper);
        when(libvirtComputingResourceMock.getUpdateHostPasswdPath()).thenReturn("/tmp");
        when(libvirtUtilitiesHelper.buildScript(libvirtComputingResourceMock.getUpdateHostPasswdPath())).thenReturn(script);

        when(script.execute()).thenReturn(null);

        final LibvirtRequestWrapper wrapper = LibvirtRequestWrapper.getInstance();
        assertNotNull(wrapper);

        final Answer answer = wrapper.execute(command, libvirtComputingResourceMock);

        assertTrue(answer.getResult());
    }

    @Test
    public void testUpdateHostPasswordCommandFail() {
        final LibvirtUtilitiesHelper libvirtUtilitiesHelper = Mockito.mock(LibvirtUtilitiesHelper.class);
        final Script script = Mockito.mock(Script.class);

        final String hostIp = "127.0.0.1";
        final String username = "root";
        final String newPassword = "password";

        final UpdateHostPasswordCommand command = new UpdateHostPasswordCommand(username, newPassword, hostIp);

        when(libvirtComputingResourceMock.getLibvirtUtilitiesHelper()).thenReturn(libvirtUtilitiesHelper);
        when(libvirtComputingResourceMock.getUpdateHostPasswdPath()).thenReturn("/tmp");
        when(libvirtUtilitiesHelper.buildScript(libvirtComputingResourceMock.getUpdateHostPasswdPath())).thenReturn(script);

        when(script.execute()).thenReturn("#FAIL");

        final LibvirtRequestWrapper wrapper = LibvirtRequestWrapper.getInstance();
        assertNotNull(wrapper);

        final Answer answer = wrapper.execute(command, libvirtComputingResourceMock);

        assertFalse(answer.getResult());
    }

    @Test
    public void testIsInterface () {
        final LibvirtComputingResource lvcr = new LibvirtComputingResource();
        assertFalse(lvcr.isInterface("bla"));
        assertTrue(lvcr.isInterface("p99p00"));
        assertTrue(lvcr.isInterface("lo1"));
        assertTrue(lvcr.isInterface("lo_11"));
        assertTrue(lvcr.isInterface("lo_public_1"));
        assertTrue(lvcr.isInterface("dummy0"));
        assertTrue(lvcr.isInterface("dummy_0"));
        assertTrue(lvcr.isInterface("dummy_private_0"));
        for  (final String ifNamePattern : lvcr.ifNamePatterns) {
            // excluding regexps as "\\\\d+" won't replace with String.replaceAll(String,String);
            if (!ifNamePattern.contains("\\")) {
                final String ifName = ifNamePattern.replaceFirst("\\^", "") + "0";
                assertTrue("The pattern '" + ifNamePattern + "' is expected to be valid for interface " + ifName,lvcr.isInterface(ifName));
            }
        }
    }

    @Test
    public void testMemoryFreeInKBsDomainReturningOfSomeMemoryStatistics() throws LibvirtException {
        if (!System.getProperty("os.name").equals("Linux")) {
            return;
        }
        LibvirtComputingResource libvirtComputingResource = new LibvirtComputingResource();

        MemoryStatistic[] mem = createMemoryStatisticFreeMemory100();
        Domain domainMock = getDomainConfiguredToReturnMemoryStatistic(mem);
        long memoryFreeInKBs = libvirtComputingResource.getMemoryFreeInKBs(domainMock);

        Assert.assertEquals(100, memoryFreeInKBs);
    }

    @Test
    public void testMemoryFreeInKBsDomainReturningNoMemoryStatistics() throws LibvirtException {
        LibvirtComputingResource libvirtComputingResource = new LibvirtComputingResource();

        Domain domainMock = getDomainConfiguredToReturnMemoryStatistic(null);
        long memoryFreeInKBs = libvirtComputingResource.getMemoryFreeInKBs(domainMock);

        Assert.assertEquals(-1, memoryFreeInKBs);
    }

    @Test
    public void getMemoryFreeInKBsTestDomainReturningIncompleteArray() throws LibvirtException {
        if (!System.getProperty("os.name").equals("Linux")) {
            return;
        }
        LibvirtComputingResource libvirtComputingResource = new LibvirtComputingResource();

        MemoryStatistic[] mem = createMemoryStatisticFreeMemory100();
        mem[0].setTag(0);
        Domain domainMock = getDomainConfiguredToReturnMemoryStatistic(mem);
        long memoryFreeInKBs = libvirtComputingResource.getMemoryFreeInKBs(domainMock);

        Assert.assertEquals(-1, memoryFreeInKBs);
    }

    private MemoryStatistic[] createMemoryStatisticFreeMemory100() {
        virDomainMemoryStats stat = new virDomainMemoryStats();
        stat.val = 100;
        stat.tag = 4;

        MemoryStatistic[] mem = new MemoryStatistic[1];
        mem[0] = new MemoryStatistic(stat);
        return mem;
    }

    private Domain getDomainConfiguredToReturnMemoryStatistic(MemoryStatistic[] mem) throws LibvirtException {
        Domain domainMock = Mockito.mock(Domain.class);
        when(domainMock.memoryStats(20)).thenReturn(mem);
        return domainMock;
    }

    @Test
    public void testSetQuotaAndPeriod() {
        double pct = 0.33d;
        Mockito.when(vmTO.getLimitCpuUse()).thenReturn(true);
        Mockito.when(vmTO.getCpuQuotaPercentage()).thenReturn(pct);
        CpuTuneDef cpuTuneDef = new CpuTuneDef();
        final LibvirtComputingResource lcr = new LibvirtComputingResource();
        lcr.setQuotaAndPeriod(vmTO, cpuTuneDef);
        Assert.assertEquals((int) (CpuTuneDef.DEFAULT_PERIOD * pct), cpuTuneDef.getQuota());
        Assert.assertEquals(CpuTuneDef.DEFAULT_PERIOD, cpuTuneDef.getPeriod());
    }

    @Test
    public void testSetQuotaAndPeriodNoCpuLimitUse() {
        double pct = 0.33d;
        Mockito.when(vmTO.getLimitCpuUse()).thenReturn(false);
        Mockito.when(vmTO.getCpuQuotaPercentage()).thenReturn(pct);
        CpuTuneDef cpuTuneDef = new CpuTuneDef();
        final LibvirtComputingResource lcr = new LibvirtComputingResource();
        lcr.setQuotaAndPeriod(vmTO, cpuTuneDef);
        Assert.assertEquals(0, cpuTuneDef.getQuota());
        Assert.assertEquals(0, cpuTuneDef.getPeriod());
    }

    @Test
    public void testSetQuotaAndPeriodMinQuota() {
        double pct = 0.01d;
        Mockito.when(vmTO.getLimitCpuUse()).thenReturn(true);
        Mockito.when(vmTO.getCpuQuotaPercentage()).thenReturn(pct);
        CpuTuneDef cpuTuneDef = new CpuTuneDef();
        final LibvirtComputingResource lcr = new LibvirtComputingResource();
        lcr.setQuotaAndPeriod(vmTO, cpuTuneDef);
        Assert.assertEquals(CpuTuneDef.MIN_QUOTA, cpuTuneDef.getQuota());
        Assert.assertEquals((int) (CpuTuneDef.MIN_QUOTA / pct), cpuTuneDef.getPeriod());
    }

    @Test
    public void testUnknownCommand() {
        libvirtComputingResourceMock = new LibvirtComputingResource();
        Command cmd = new Command() {
            @Override public boolean executeInSequence() {
                return false;
            }
        };
        Answer ans = libvirtComputingResourceMock.executeRequest(cmd);
        assertTrue(ans instanceof UnsupportedAnswer);
    }

    @Test
    public void testKnownCommand() {
        libvirtComputingResourceMock = new LibvirtComputingResource();
        Command cmd = new PingTestCommand() {
            @Override public boolean executeInSequence() {
                throw new NullPointerException("test succeeded");
            }
        };
        Answer ans = libvirtComputingResourceMock.executeRequest(cmd);
        assertFalse(ans instanceof UnsupportedAnswer);
        assertTrue(ans instanceof Answer);
    }

    @Test
    public void testAddExtraConfigComponentEmptyExtraConfig() {
        libvirtComputingResourceMock = new LibvirtComputingResource();
        libvirtComputingResourceMock.addExtraConfigComponent(new HashMap<>(), vmDef);
        Mockito.verify(vmDef, never()).addComp(any());
    }

    @Test
    public void testAddExtraConfigComponentNotEmptyExtraConfig() {
        libvirtComputingResourceMock = new LibvirtComputingResource();
        Map<String, String> extraConfig = new HashMap<>();
        extraConfig.put("extraconfig-1", "value1");
        extraConfig.put("extraconfig-2", "value2");
        extraConfig.put("extraconfig-3", "value3");
        libvirtComputingResourceMock.addExtraConfigComponent(extraConfig, vmDef);
        Mockito.verify(vmDef, times(1)).addComp(any());
    }

    public void validateGetCurrentMemAccordingToMemBallooningWithoutMemBalooning(){
        VirtualMachineTO vmTo = Mockito.mock(VirtualMachineTO.class);
        LibvirtComputingResource libvirtComputingResource = new LibvirtComputingResource();
        libvirtComputingResource._noMemBalloon = true;
        long maxMemory = 2048;

        long currentMemory = libvirtComputingResource.getCurrentMemAccordingToMemBallooning(vmTo, maxMemory);
        Assert.assertEquals(maxMemory, currentMemory);
        Mockito.verify(vmTo, Mockito.times(0)).getMinRam();
    }

    @Test
    public void validateGetCurrentMemAccordingToMemBallooningWithtMemBalooning(){
        LibvirtComputingResource libvirtComputingResource = new LibvirtComputingResource();
        libvirtComputingResource._noMemBalloon = false;

        long maxMemory = 2048;
        long minMemory = ByteScaleUtils.mibToBytes(64);

        VirtualMachineTO vmTo = Mockito.mock(VirtualMachineTO.class);
        Mockito.when(vmTo.getMinRam()).thenReturn(minMemory);

        long currentMemory = libvirtComputingResource.getCurrentMemAccordingToMemBallooning(vmTo, maxMemory);
        Assert.assertEquals(ByteScaleUtils.bytesToKib(minMemory), currentMemory);
        Mockito.verify(vmTo).getMinRam();
    }

    @Test
    public void validateCreateGuestResourceDefWithVcpuMaxLimit(){
        LibvirtComputingResource libvirtComputingResource = new LibvirtComputingResource();
        VirtualMachineTO vmTo = Mockito.mock(VirtualMachineTO.class);
        int maxCpu = 16;

        Mockito.when(vmTo.getVcpuMaxLimit()).thenReturn(maxCpu);

        LibvirtVMDef.GuestResourceDef grd = libvirtComputingResource.createGuestResourceDef(vmTo);
        Assert.assertEquals(maxCpu, grd.getMaxVcpu());
    }

    @Test
    public void validateCreateGuestResourceDefWithVcpuMaxLimitAsNull(){
        LibvirtComputingResource libvirtComputingResource = new LibvirtComputingResource();
        VirtualMachineTO vmTo = Mockito.mock(VirtualMachineTO.class);
        int min = 1;

        Mockito.when(vmTo.getCpus()).thenReturn(min);
        Mockito.when(vmTo.getVcpuMaxLimit()).thenReturn(null);

        LibvirtVMDef.GuestResourceDef grd = libvirtComputingResource.createGuestResourceDef(vmTo);
        Assert.assertEquals(min, grd.getMaxVcpu());
    }

    @Test
    public void validateGetDomainMemory() throws LibvirtException{
        long valueExpected = ByteScaleUtils.KiB;

        Mockito.doReturn(valueExpected).when(domainMock).getMaxMemory();
        Assert.assertEquals(valueExpected, LibvirtComputingResource.getDomainMemory(domainMock));
    }

    private VcpuInfo createVcpuInfoWithState(VcpuInfo.VcpuState state) {
        VcpuInfo vcpu = new VcpuInfo();
        vcpu.state = state;
        return vcpu;
    }

    @Test
    public void validateCountDomainRunningVcpus() throws LibvirtException{
        VcpuInfo vcpus[] = new VcpuInfo[5];
        long valueExpected = 3; // 3 vcpus with state VIR_VCPU_RUNNING

        vcpus[0] = createVcpuInfoWithState(VcpuInfo.VcpuState.VIR_VCPU_BLOCKED);
        vcpus[1] = createVcpuInfoWithState(VcpuInfo.VcpuState.VIR_VCPU_OFFLINE);
        vcpus[2] = createVcpuInfoWithState(VcpuInfo.VcpuState.VIR_VCPU_RUNNING);
        vcpus[3] = createVcpuInfoWithState(VcpuInfo.VcpuState.VIR_VCPU_RUNNING);
        vcpus[4] = createVcpuInfoWithState(VcpuInfo.VcpuState.VIR_VCPU_RUNNING);

        Mockito.doReturn(vcpus).when(domainMock).getVcpusInfo();
        long result =  LibvirtComputingResource.countDomainRunningVcpus(domainMock);

        Assert.assertEquals(valueExpected, result);
    }

    public void setDiskIoDriverTestIoUring() {
        DiskDef diskDef = configureAndTestSetDiskIoDriverTest(HYPERVISOR_LIBVIRT_VERSION_SUPPORTS_IOURING, HYPERVISOR_QEMU_VERSION_SUPPORTS_IOURING);
        Assert.assertEquals(DiskDef.IoDriver.IOURING, diskDef.getIoDriver());
    }

    @Test
    public void setDiskIoDriverTestLibvirtSupportsIoUring() {
        DiskDef diskDef = configureAndTestSetDiskIoDriverTest(123l, HYPERVISOR_QEMU_VERSION_SUPPORTS_IOURING);
        Assert.assertNotEquals(DiskDef.IoDriver.IOURING, diskDef.getIoDriver());
    }

    @Test
    public void setDiskIoDriverTestQemuSupportsIoUring() {
        DiskDef diskDef = configureAndTestSetDiskIoDriverTest(HYPERVISOR_LIBVIRT_VERSION_SUPPORTS_IOURING, 123l);
        Assert.assertNotEquals(DiskDef.IoDriver.IOURING, diskDef.getIoDriver());
    }

    @Test
    public void setDiskIoDriverTestNoSupportToIoUring() {
        DiskDef diskDef = configureAndTestSetDiskIoDriverTest(123l, 123l);
        Assert.assertNotEquals(DiskDef.IoDriver.IOURING, diskDef.getIoDriver());
    }

    private DiskDef configureAndTestSetDiskIoDriverTest(long hypervisorLibvirtVersion, long hypervisorQemuVersion) {
        DiskDef diskDef = new DiskDef();
        LibvirtComputingResource libvirtComputingResourceSpy = Mockito.spy(new LibvirtComputingResource());
        Mockito.when(libvirtComputingResourceSpy.getHypervisorLibvirtVersion()).thenReturn(hypervisorLibvirtVersion);
        Mockito.when(libvirtComputingResourceSpy.getHypervisorQemuVersion()).thenReturn(hypervisorQemuVersion);
        libvirtComputingResourceSpy.setDiskIoDriver(diskDef);
        return diskDef;
    }

    private SchedUlongParameter[] createSchedParametersWithCpuSharesOf2000 () {
        SchedUlongParameter[] params = new SchedUlongParameter[1];
        params[0] = new SchedUlongParameter();
        params[0].field = "cpu_shares";
        params[0].value = 2000;

        return params;
    }

    private SchedUlongParameter[] createSchedParametersWithoutCpuShares () {
        SchedUlongParameter[] params = new SchedUlongParameter[1];
        params[0] = new SchedUlongParameter();
        params[0].field = "weight";
        params[0].value = 200;

        return params;
    }

    @Test
    public void getCpuSharesTestReturnCpuSharesIfFound() throws LibvirtException {
        SchedUlongParameter[] cpuSharesOf2000 = createSchedParametersWithCpuSharesOf2000();

        Mockito.when(domainMock.getSchedulerParameters()).thenReturn(cpuSharesOf2000);
        int cpuShares = LibvirtComputingResource.getCpuShares(domainMock);

        Assert.assertEquals(2000, cpuShares);
    }

    @Test
    public void getCpuSharesTestReturnZeroIfCpuSharesNotFound() throws LibvirtException {
        SchedUlongParameter[] withoutCpuShares = createSchedParametersWithoutCpuShares();

        Mockito.when(domainMock.getSchedulerParameters()).thenReturn(withoutCpuShares);
        int actualValue = LibvirtComputingResource.getCpuShares(domainMock);

        Assert.assertEquals(0, actualValue);
    }

    @Test
    public void setCpuSharesTestSuccessfullySetCpuShares() throws LibvirtException {
        LibvirtComputingResource.setCpuShares(domainMock, 2000);
        Mockito.verify(domainMock, times(1)).setSchedulerParameters(Mockito.argThat(schedParameters -> {
            if (schedParameters == null || schedParameters.length > 1 || !(schedParameters[0] instanceof SchedUlongParameter)) {
                return false;
            }
            SchedUlongParameter param = (SchedUlongParameter) schedParameters[0];
            if (param.field != "cpu_shares" || param.value != 2000) {
                return false;
            }
            return true;
        }));
    }

    @Test
    public void testConfigureLocalStorageWithEmptyParams() throws ConfigurationException {
        libvirtComputingResourceSpy.configureLocalStorage();
    }

    @Test
    public void testConfigureLocalStorageWithMultiplePaths() throws ConfigurationException {
        PowerMockito.mockStatic(AgentPropertiesFileHandler.class);
        PowerMockito.when(AgentPropertiesFileHandler.getPropertyValue(Mockito.eq(AgentProperties.LOCAL_STORAGE_PATH))).thenReturn("/var/lib/libvirt/images/,/var/lib/libvirt/images2/");
        PowerMockito.when(AgentPropertiesFileHandler.getPropertyValue(Mockito.eq(AgentProperties.LOCAL_STORAGE_UUID))).thenReturn(UUID.randomUUID().toString() + "," + UUID.randomUUID().toString());

        libvirtComputingResourceSpy.configureLocalStorage();
    }

    @Test(expected = ConfigurationException.class)
    public void testConfigureLocalStorageWithDifferentLength() throws Exception {
        PowerMockito.mockStatic(AgentPropertiesFileHandler.class);
        PowerMockito.when(AgentPropertiesFileHandler.getPropertyValue(Mockito.eq(AgentProperties.LOCAL_STORAGE_PATH))).thenReturn("/var/lib/libvirt/images/,/var/lib/libvirt/images2/");
        PowerMockito.when(AgentPropertiesFileHandler.getPropertyValue(Mockito.eq(AgentProperties.LOCAL_STORAGE_UUID))).thenReturn(UUID.randomUUID().toString());

        libvirtComputingResourceSpy.configureLocalStorage();
    }

    @Test(expected = ConfigurationException.class)
    public void testConfigureLocalStorageWithInvalidUUID() throws ConfigurationException {
        PowerMockito.mockStatic(AgentPropertiesFileHandler.class);
        PowerMockito.when(AgentPropertiesFileHandler.getPropertyValue(Mockito.eq(AgentProperties.LOCAL_STORAGE_PATH))).thenReturn("/var/lib/libvirt/images/");
        PowerMockito.when(AgentPropertiesFileHandler.getPropertyValue(Mockito.eq(AgentProperties.LOCAL_STORAGE_UUID))).thenReturn("111111");

        libvirtComputingResourceSpy.configureLocalStorage();
    }

    @Test
    @PrepareForTest({AgentPropertiesFileHandler.class, NetUtils.class})
    public void defineResourceNetworkInterfacesTestUseProperties() {
        NetworkInterface networkInterfaceMock1 = PowerMockito.mock(NetworkInterface.class);
        NetworkInterface networkInterfaceMock2 = PowerMockito.mock(NetworkInterface.class);

        PowerMockito.mockStatic(AgentPropertiesFileHandler.class);
        PowerMockito.when(AgentPropertiesFileHandler.getPropertyValue(Mockito.any())).thenReturn("cloudbr15", "cloudbr28");

        PowerMockito.mockStatic(NetUtils.class);
        PowerMockito.when(NetUtils.getNetworkInterface(Mockito.anyString())).thenReturn(networkInterfaceMock1, networkInterfaceMock2);

        libvirtComputingResourceSpy.defineResourceNetworkInterfaces(null);

        ArgumentCaptor<String> keyCaptor = ArgumentCaptor.forClass(String.class);
        PowerMockito.verifyStatic(NetUtils.class, Mockito.times(2));
        NetUtils.getNetworkInterface(keyCaptor.capture());

        List<String> keys = keyCaptor.getAllValues();
        Assert.assertEquals("cloudbr15", keys.get(0));
        Assert.assertEquals("cloudbr28", keys.get(1));

        Assert.assertEquals("cloudbr15", libvirtComputingResourceSpy._privBridgeName);
        Assert.assertEquals("cloudbr28", libvirtComputingResourceSpy._publicBridgeName);

        Assert.assertEquals(networkInterfaceMock1, libvirtComputingResourceSpy.getPrivateNic());
        Assert.assertEquals(networkInterfaceMock2, libvirtComputingResourceSpy.getPublicNic());
    }

}<|MERGE_RESOLUTION|>--- conflicted
+++ resolved
@@ -4858,12 +4858,8 @@
         final DomainState state = DomainInfo.DomainState.VIR_DOMAIN_RUNNING;
         info.state = state;
 
-<<<<<<< HEAD
+        when(pool.getType()).thenReturn(StoragePoolType.RBD);
         when(libvirtComputingResourceMock.getStoragePoolMgr()).thenReturn(storagePoolMgr);
-=======
-        when(pool.getType()).thenReturn(StoragePoolType.RBD);
-        when(libvirtComputingResource.getStoragePoolMgr()).thenReturn(storagePoolMgr);
->>>>>>> fa39e61a
         when(storagePoolMgr.getStoragePool(pool.getType(), pool.getUuid())).thenReturn(storagePool);
         when(storagePool.getPhysicalDisk(path)).thenReturn(vol);
         when(vol.getPath()).thenReturn(path);
@@ -4891,12 +4887,8 @@
         assertTrue(answer.getResult());
 
         verify(libvirtComputingResourceMock, times(1)).getStoragePoolMgr();
-
-<<<<<<< HEAD
-        verify(libvirtComputingResourceMock, times(1)).getLibvirtUtilitiesHelper();
-=======
-        verify(libvirtComputingResource, times(2)).getLibvirtUtilitiesHelper();
->>>>>>> fa39e61a
+        verify(libvirtComputingResourceMock, times(2)).getLibvirtUtilitiesHelper();
+
         try {
             verify(libvirtUtilitiesHelper, times(1)).getConnection();
             verify(libvirtUtilitiesHelper, times(1)).getConnectionByVmName(vmInstance);
@@ -4926,12 +4918,8 @@
         final DomainState state = DomainInfo.DomainState.VIR_DOMAIN_RUNNING;
         info.state = state;
 
-<<<<<<< HEAD
+        when(pool.getType()).thenReturn(StoragePoolType.Linstor);
         when(libvirtComputingResourceMock.getStoragePoolMgr()).thenReturn(storagePoolMgr);
-=======
-        when(pool.getType()).thenReturn(StoragePoolType.Linstor);
-        when(libvirtComputingResource.getStoragePoolMgr()).thenReturn(storagePoolMgr);
->>>>>>> fa39e61a
         when(storagePoolMgr.getStoragePool(pool.getType(), pool.getUuid())).thenReturn(storagePool);
         when(storagePool.getPhysicalDisk(path)).thenReturn(vol);
         when(vol.getPath()).thenReturn(path);
@@ -4956,11 +4944,7 @@
         verify(libvirtComputingResourceMock, times(1)).getStoragePoolMgr();
         verify(libvirtComputingResourceMock, times(0)).getResizeScriptType(storagePool, vol);
 
-<<<<<<< HEAD
-        verify(libvirtComputingResourceMock, times(0)).getLibvirtUtilitiesHelper();
-=======
-        verify(libvirtComputingResource, times(1)).getLibvirtUtilitiesHelper();
->>>>>>> fa39e61a
+        verify(libvirtComputingResourceMock, times(1)).getLibvirtUtilitiesHelper();
         try {
             verify(libvirtUtilitiesHelper, times(0)).getConnection();
             verify(libvirtUtilitiesHelper, times(1)).getConnectionByVmName(vmInstance);
@@ -5002,12 +4986,8 @@
         final KVMStoragePool storagePool = Mockito.mock(KVMStoragePool.class);
         final KVMPhysicalDisk vol = Mockito.mock(KVMPhysicalDisk.class);
 
-<<<<<<< HEAD
+        when(pool.getType()).thenReturn(StoragePoolType.Filesystem);
         when(libvirtComputingResourceMock.getStoragePoolMgr()).thenReturn(storagePoolMgr);
-=======
-        when(pool.getType()).thenReturn(StoragePoolType.Filesystem);
-        when(libvirtComputingResource.getStoragePoolMgr()).thenReturn(storagePoolMgr);
->>>>>>> fa39e61a
         when(storagePoolMgr.getStoragePool(pool.getType(), pool.getUuid())).thenReturn(storagePool);
         when(storagePool.getPhysicalDisk(path)).thenReturn(vol);
         when(vol.getPath()).thenReturn(path);
@@ -5037,12 +5017,8 @@
         final KVMPhysicalDisk vol = Mockito.mock(KVMPhysicalDisk.class);
         final LibvirtUtilitiesHelper libvirtUtilitiesHelper = Mockito.mock(LibvirtUtilitiesHelper.class);
 
-<<<<<<< HEAD
+        when(pool.getType()).thenReturn(StoragePoolType.RBD);
         when(libvirtComputingResourceMock.getStoragePoolMgr()).thenReturn(storagePoolMgr);
-=======
-        when(pool.getType()).thenReturn(StoragePoolType.RBD);
-        when(libvirtComputingResource.getStoragePoolMgr()).thenReturn(storagePoolMgr);
->>>>>>> fa39e61a
         when(storagePoolMgr.getStoragePool(pool.getType(), pool.getUuid())).thenReturn(storagePool);
         when(storagePool.getPhysicalDisk(path)).thenReturn(vol);
         when(vol.getPath()).thenReturn(path);
@@ -5088,12 +5064,8 @@
         final KVMStoragePoolManager storagePoolMgr = Mockito.mock(KVMStoragePoolManager.class);
         final KVMStoragePool storagePool = Mockito.mock(KVMStoragePool.class);
 
-<<<<<<< HEAD
+        when(pool.getType()).thenReturn(StoragePoolType.RBD);
         when(libvirtComputingResourceMock.getStoragePoolMgr()).thenReturn(storagePoolMgr);
-=======
-        when(pool.getType()).thenReturn(StoragePoolType.RBD);
-        when(libvirtComputingResource.getStoragePoolMgr()).thenReturn(storagePoolMgr);
->>>>>>> fa39e61a
         when(storagePoolMgr.getStoragePool(pool.getType(), pool.getUuid())).thenReturn(storagePool);
         when(storagePool.getPhysicalDisk(path)).thenThrow(CloudRuntimeException.class);
 
