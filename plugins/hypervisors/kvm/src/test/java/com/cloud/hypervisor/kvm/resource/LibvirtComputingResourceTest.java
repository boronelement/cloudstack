--- conflicted
+++ resolved
@@ -6225,7 +6225,42 @@
     }
 
     @Test
-<<<<<<< HEAD
+    public void testGetHostTags() throws ConfigurationException {
+        try (MockedStatic<AgentPropertiesFileHandler> ignored = Mockito.mockStatic(AgentPropertiesFileHandler.class)) {
+            Mockito.when(AgentPropertiesFileHandler.getPropertyValue(Mockito.eq(AgentProperties.HOST_TAGS)))
+                    .thenReturn("aa,bb,cc,dd");
+
+            List<String> hostTagsList = libvirtComputingResourceSpy.getHostTags();
+            Assert.assertEquals(4, hostTagsList.size());
+            Assert.assertEquals("aa,bb,cc,dd", StringUtils.join(hostTagsList, ","));
+        }
+    }
+
+    @Test
+    public void testGetHostTagsWithSpace() throws ConfigurationException {
+        try (MockedStatic<AgentPropertiesFileHandler> ignored = Mockito.mockStatic(AgentPropertiesFileHandler.class)) {
+            Mockito.when(AgentPropertiesFileHandler.getPropertyValue(Mockito.eq(AgentProperties.HOST_TAGS)))
+                    .thenReturn(" aa, bb , cc , dd ");
+
+            List<String> hostTagsList = libvirtComputingResourceSpy.getHostTags();
+            Assert.assertEquals(4, hostTagsList.size());
+            Assert.assertEquals("aa,bb,cc,dd", StringUtils.join(hostTagsList, ","));
+        }
+    }
+
+    @Test
+    public void testGetHostTagsWithEmptyPropertyValue() throws ConfigurationException {
+        try (MockedStatic<AgentPropertiesFileHandler> ignored = Mockito.mockStatic(AgentPropertiesFileHandler.class)) {
+            Mockito.when(AgentPropertiesFileHandler.getPropertyValue(Mockito.eq(AgentProperties.HOST_TAGS)))
+                    .thenReturn(" ");
+
+            List<String> hostTagsList = libvirtComputingResourceSpy.getHostTags();
+            Assert.assertEquals(0, hostTagsList.size());
+            Assert.assertEquals("", StringUtils.join(hostTagsList, ","));
+        }
+    }
+
+    @Test
     public void getVmStatTestVmIsNullReturnsNull() throws LibvirtException {
         doReturn(null).when(libvirtComputingResourceSpy).getDomain(connMock, VM_NAME);
 
@@ -6379,40 +6414,5 @@
         Assert.assertEquals(newStats.getDiskWriteIOs() - oldStats.getDiskWriteIOs(), metrics.getDiskWriteIOs(), 0);
         Assert.assertEquals(newStats.getDiskReadKBs() - oldStats.getDiskReadKBs(), metrics.getDiskReadKBs(), 0);
         Assert.assertEquals(newStats.getDiskWriteKBs() - oldStats.getDiskWriteKBs(), metrics.getDiskWriteKBs(), 0);
-=======
-    public void testGetHostTags() throws ConfigurationException {
-        try (MockedStatic<AgentPropertiesFileHandler> ignored = Mockito.mockStatic(AgentPropertiesFileHandler.class)) {
-            Mockito.when(AgentPropertiesFileHandler.getPropertyValue(Mockito.eq(AgentProperties.HOST_TAGS)))
-                    .thenReturn("aa,bb,cc,dd");
-
-            List<String> hostTagsList = libvirtComputingResourceSpy.getHostTags();
-            Assert.assertEquals(4, hostTagsList.size());
-            Assert.assertEquals("aa,bb,cc,dd", StringUtils.join(hostTagsList, ","));
-        }
-    }
-
-    @Test
-    public void testGetHostTagsWithSpace() throws ConfigurationException {
-        try (MockedStatic<AgentPropertiesFileHandler> ignored = Mockito.mockStatic(AgentPropertiesFileHandler.class)) {
-            Mockito.when(AgentPropertiesFileHandler.getPropertyValue(Mockito.eq(AgentProperties.HOST_TAGS)))
-                    .thenReturn(" aa, bb , cc , dd ");
-
-            List<String> hostTagsList = libvirtComputingResourceSpy.getHostTags();
-            Assert.assertEquals(4, hostTagsList.size());
-            Assert.assertEquals("aa,bb,cc,dd", StringUtils.join(hostTagsList, ","));
-        }
-    }
-
-    @Test
-    public void testGetHostTagsWithEmptyPropertyValue() throws ConfigurationException {
-        try (MockedStatic<AgentPropertiesFileHandler> ignored = Mockito.mockStatic(AgentPropertiesFileHandler.class)) {
-            Mockito.when(AgentPropertiesFileHandler.getPropertyValue(Mockito.eq(AgentProperties.HOST_TAGS)))
-                    .thenReturn(" ");
-
-            List<String> hostTagsList = libvirtComputingResourceSpy.getHostTags();
-            Assert.assertEquals(0, hostTagsList.size());
-            Assert.assertEquals("", StringUtils.join(hostTagsList, ","));
-        }
->>>>>>> 5433e775
     }
 }