/*
 * Licensed to the Apache Software Foundation (ASF) under one
 * or more contributor license agreements.  See the NOTICE file
 * distributed with this work for additional information
 * regarding copyright ownership.  The ASF licenses this file
 * to you under the Apache License, Version 2.0 (the
 * "License"); you may not use this file except in compliance
 * with the License.  You may obtain a copy of the License at
 *
 *   http://www.apache.org/licenses/LICENSE-2.0
 *
 * Unless required by applicable law or agreed to in writing,
 * software distributed under the License is distributed on an
 * "AS IS" BASIS, WITHOUT WARRANTIES OR CONDITIONS OF ANY
 * KIND, either express or implied.  See the License for the
 * specific language governing permissions and limitations
 * under the License.
 */

package com.cloud.hypervisor.kvm.resource;

import static org.junit.Assert.assertFalse;
import static org.junit.Assert.assertNotNull;
import static org.junit.Assert.assertTrue;
import static org.junit.Assert.fail;
import static org.mockito.ArgumentMatchers.nullable;
import static org.mockito.Matchers.any;
import static org.mockito.Mockito.doNothing;
import static org.mockito.Mockito.doThrow;
import static org.mockito.Mockito.never;
import static org.mockito.Mockito.times;
import static org.mockito.Mockito.verify;
import static org.mockito.Mockito.when;

import java.io.ByteArrayInputStream;
import java.io.File;
import java.io.IOException;
import java.net.NetworkInterface;
import java.net.URI;
import java.net.URISyntaxException;
import java.util.ArrayList;
import java.util.Arrays;
import java.util.HashMap;
import java.util.List;
import java.util.Map;
import java.util.Random;
import java.util.Scanner;
import java.util.UUID;
import java.util.Vector;

import javax.naming.ConfigurationException;
import javax.xml.parsers.DocumentBuilderFactory;
import javax.xml.parsers.ParserConfigurationException;
import javax.xml.xpath.XPathConstants;
import javax.xml.xpath.XPathExpressionException;
import javax.xml.xpath.XPathFactory;

import com.cloud.utils.net.NetUtils;
import com.cloud.utils.ssh.SshHelper;
import org.apache.cloudstack.storage.command.AttachAnswer;
import org.apache.cloudstack.storage.command.AttachCommand;
import org.apache.cloudstack.utils.linux.CPUStat;
import org.apache.cloudstack.utils.linux.MemStat;
import org.apache.cloudstack.utils.qemu.QemuImg.PhysicalDiskFormat;
import org.apache.commons.lang.SystemUtils;
import org.apache.commons.lang3.StringUtils;
import org.joda.time.Duration;
import org.junit.Assert;
import org.junit.Before;
import org.junit.Test;
import org.junit.runner.RunWith;
import org.libvirt.Connect;
import org.libvirt.Domain;
import org.libvirt.DomainBlockStats;
import org.libvirt.DomainInfo;
import org.libvirt.DomainInfo.DomainState;
import org.libvirt.DomainInterfaceStats;
import org.libvirt.LibvirtException;
import org.libvirt.MemoryStatistic;
import org.libvirt.NodeInfo;
import org.libvirt.SchedUlongParameter;
import org.libvirt.StorageVol;
import org.libvirt.jna.virDomainMemoryStats;
import org.mockito.ArgumentCaptor;
import org.mockito.BDDMockito;
import org.mockito.Mock;
import org.mockito.Mockito;
import org.mockito.Spy;
import org.mockito.invocation.InvocationOnMock;
import org.powermock.api.mockito.PowerMockito;
import org.powermock.core.classloader.annotations.PowerMockIgnore;
import org.powermock.core.classloader.annotations.PrepareForTest;
import org.powermock.modules.junit4.PowerMockRunner;
import org.w3c.dom.Document;
import org.xml.sax.SAXException;

import com.cloud.agent.api.Answer;
import com.cloud.agent.api.AttachIsoCommand;
import com.cloud.agent.api.BackupSnapshotCommand;
import com.cloud.agent.api.CheckHealthCommand;
import com.cloud.agent.api.CheckNetworkCommand;
import com.cloud.agent.api.CheckOnHostCommand;
import com.cloud.agent.api.CheckRouterAnswer;
import com.cloud.agent.api.CheckRouterCommand;
import com.cloud.agent.api.CheckVirtualMachineCommand;
import com.cloud.agent.api.CleanupNetworkRulesCmd;
import com.cloud.agent.api.Command;
import com.cloud.agent.api.CreatePrivateTemplateFromSnapshotCommand;
import com.cloud.agent.api.CreatePrivateTemplateFromVolumeCommand;
import com.cloud.agent.api.CreateStoragePoolCommand;
import com.cloud.agent.api.CreateVolumeFromSnapshotCommand;
import com.cloud.agent.api.DeleteStoragePoolCommand;
import com.cloud.agent.api.FenceCommand;
import com.cloud.agent.api.GetHostStatsCommand;
import com.cloud.agent.api.GetStorageStatsCommand;
import com.cloud.agent.api.GetVmDiskStatsCommand;
import com.cloud.agent.api.GetVmStatsCommand;
import com.cloud.agent.api.GetVncPortCommand;
import com.cloud.agent.api.MaintainCommand;
import com.cloud.agent.api.ManageSnapshotCommand;
import com.cloud.agent.api.MigrateCommand;
import com.cloud.agent.api.ModifySshKeysCommand;
import com.cloud.agent.api.ModifyStoragePoolCommand;
import com.cloud.agent.api.NetworkRulesSystemVmCommand;
import com.cloud.agent.api.NetworkRulesVmSecondaryIpCommand;
import com.cloud.agent.api.NetworkUsageCommand;
import com.cloud.agent.api.OvsCreateTunnelCommand;
import com.cloud.agent.api.OvsDestroyBridgeCommand;
import com.cloud.agent.api.OvsDestroyTunnelCommand;
import com.cloud.agent.api.OvsFetchInterfaceCommand;
import com.cloud.agent.api.OvsSetupBridgeCommand;
import com.cloud.agent.api.OvsVpcPhysicalTopologyConfigCommand;
import com.cloud.agent.api.OvsVpcPhysicalTopologyConfigCommand.Host;
import com.cloud.agent.api.OvsVpcPhysicalTopologyConfigCommand.Tier;
import com.cloud.agent.api.OvsVpcPhysicalTopologyConfigCommand.Vm;
import com.cloud.agent.api.OvsVpcRoutingPolicyConfigCommand;
import com.cloud.agent.api.OvsVpcRoutingPolicyConfigCommand.Acl;
import com.cloud.agent.api.PingTestCommand;
import com.cloud.agent.api.PlugNicCommand;
import com.cloud.agent.api.PrepareForMigrationCommand;
import com.cloud.agent.api.PvlanSetupCommand;
import com.cloud.agent.api.ReadyCommand;
import com.cloud.agent.api.RebootCommand;
import com.cloud.agent.api.RebootRouterCommand;
import com.cloud.agent.api.SecurityGroupRulesCmd;
import com.cloud.agent.api.SecurityGroupRulesCmd.IpPortAndProto;
import com.cloud.agent.api.StartCommand;
import com.cloud.agent.api.StopCommand;
import com.cloud.agent.api.UnPlugNicCommand;
import com.cloud.agent.api.UnsupportedAnswer;
import com.cloud.agent.api.UpdateHostPasswordCommand;
import com.cloud.agent.api.UpgradeSnapshotCommand;
import com.cloud.agent.api.VmStatsEntry;
import com.cloud.agent.api.check.CheckSshCommand;
import com.cloud.agent.api.proxy.CheckConsoleProxyLoadCommand;
import com.cloud.agent.api.proxy.WatchConsoleProxyLoadCommand;
import com.cloud.agent.api.storage.CopyVolumeCommand;
import com.cloud.agent.api.storage.CreateCommand;
import com.cloud.agent.api.storage.DestroyCommand;
import com.cloud.agent.api.storage.PrimaryStorageDownloadCommand;
import com.cloud.agent.api.storage.ResizeVolumeCommand;
import com.cloud.agent.api.to.DataStoreTO;
import com.cloud.agent.api.to.DiskTO;
import com.cloud.agent.api.to.NicTO;
import com.cloud.agent.api.to.StorageFilerTO;
import com.cloud.agent.api.to.VirtualMachineTO;
import com.cloud.agent.api.to.VolumeTO;
import com.cloud.agent.properties.AgentProperties;
import com.cloud.agent.properties.AgentPropertiesFileHandler;
import com.cloud.agent.resource.virtualnetwork.VirtualRoutingResource;
import com.cloud.exception.InternalErrorException;
import com.cloud.hypervisor.Hypervisor.HypervisorType;
import com.cloud.hypervisor.kvm.resource.KVMHABase.NfsStoragePool;
import com.cloud.hypervisor.kvm.resource.LibvirtVMDef.ChannelDef;
import com.cloud.hypervisor.kvm.resource.LibvirtVMDef.ClockDef;
import com.cloud.hypervisor.kvm.resource.LibvirtVMDef.ConsoleDef;
import com.cloud.hypervisor.kvm.resource.LibvirtVMDef.CpuTuneDef;
import com.cloud.hypervisor.kvm.resource.LibvirtVMDef.DevicesDef;
import com.cloud.hypervisor.kvm.resource.LibvirtVMDef.DiskDef;
import com.cloud.hypervisor.kvm.resource.LibvirtVMDef.FeaturesDef;
import com.cloud.hypervisor.kvm.resource.LibvirtVMDef.GraphicDef;
import com.cloud.hypervisor.kvm.resource.LibvirtVMDef.GuestDef;
import com.cloud.hypervisor.kvm.resource.LibvirtVMDef.GuestDef.GuestType;
import com.cloud.hypervisor.kvm.resource.LibvirtVMDef.GuestResourceDef;
import com.cloud.hypervisor.kvm.resource.LibvirtVMDef.InputDef;
import com.cloud.hypervisor.kvm.resource.LibvirtVMDef.InterfaceDef;
import com.cloud.hypervisor.kvm.resource.LibvirtVMDef.RngDef;
import com.cloud.hypervisor.kvm.resource.LibvirtVMDef.SCSIDef;
import com.cloud.hypervisor.kvm.resource.LibvirtVMDef.SerialDef;
import com.cloud.hypervisor.kvm.resource.LibvirtVMDef.TermPolicy;
import com.cloud.hypervisor.kvm.resource.LibvirtVMDef.VideoDef;
import com.cloud.hypervisor.kvm.resource.LibvirtVMDef.WatchDogDef;
import com.cloud.hypervisor.kvm.resource.wrapper.LibvirtRequestWrapper;
import com.cloud.hypervisor.kvm.resource.wrapper.LibvirtUtilitiesHelper;
import com.cloud.hypervisor.kvm.storage.KVMPhysicalDisk;
import com.cloud.hypervisor.kvm.storage.KVMStoragePool;
import com.cloud.hypervisor.kvm.storage.KVMStoragePoolManager;
import com.cloud.network.Networks.TrafficType;
import com.cloud.network.PhysicalNetworkSetupInfo;
import com.cloud.storage.Storage.ImageFormat;
import com.cloud.storage.Storage.StoragePoolType;
import com.cloud.storage.StorageLayer;
import com.cloud.storage.StoragePool;
import com.cloud.storage.Volume;
import com.cloud.storage.resource.StorageSubsystemCommandHandler;
import com.cloud.storage.template.Processor;
import com.cloud.storage.template.Processor.FormatInfo;
import com.cloud.storage.template.TemplateLocation;
import com.cloud.template.VirtualMachineTemplate.BootloaderType;
import com.cloud.utils.Pair;
import com.cloud.utils.exception.CloudRuntimeException;
import com.cloud.utils.script.Script;
import com.cloud.vm.DiskProfile;
import com.cloud.vm.VirtualMachine;
import com.cloud.vm.VirtualMachine.PowerState;
import com.cloud.vm.VirtualMachine.Type;
import org.apache.cloudstack.utils.bytescale.ByteScaleUtils;
import org.libvirt.VcpuInfo;

@RunWith(PowerMockRunner.class)
@PrepareForTest(value = {MemStat.class, SshHelper.class, AgentPropertiesFileHandler.class})
@PowerMockIgnore({"javax.xml.*", "org.w3c.dom.*", "org.apache.xerces.*"})
public class LibvirtComputingResourceTest {

    @Mock
    private LibvirtComputingResource libvirtComputingResourceMock;
    @Mock
    VirtualMachineTO vmTO;
    @Mock
    LibvirtVMDef vmDef;
    @Spy
    private LibvirtComputingResource libvirtComputingResourceSpy = Mockito.spy(LibvirtComputingResource.class);

    @Mock
    Domain domainMock;

    private final static long HYPERVISOR_LIBVIRT_VERSION_SUPPORTS_IOURING = 6003000;
    private final static long HYPERVISOR_QEMU_VERSION_SUPPORTS_IOURING = 5000000;

    String hyperVisorType = "kvm";
    Random random = new Random();
    final String memInfo = "MemTotal:        5830236 kB\n" +
            "MemFree:          156752 kB\n" +
            "Buffers:          326836 kB\n" +
            "Cached:          2606764 kB\n" +
            "SwapCached:            0 kB\n" +
            "Active:          4260808 kB\n" +
            "Inactive:         949392 kB\n";

    @Before
    public void setup() throws Exception {
        libvirtComputingResourceSpy._qemuSocketsPath = new File("/var/run/qemu");
        Scanner scanner = new Scanner(memInfo);
        PowerMockito.whenNew(Scanner.class).withAnyArguments().thenReturn(scanner);
    }

    /**
     This test tests if the Agent can handle a vmSpec coming
     from a <=4.1 management server.

     The overcommit feature has not been merged in there and thus
     only 'speed' is set.
     */
    @Test
    public void testCreateVMFromSpecLegacy() {
        final int id = random.nextInt(65534);
        final String name = "test-instance-1";

        final int cpus = random.nextInt(2) + 1;
        final int speed = 1024;
        final int minRam = 256 * 1024;
        final int maxRam = 512 * 1024;

        final String os = "Ubuntu";

        final String vncAddr = "";
        final String vncPassword = "mySuperSecretPassword";

        final VirtualMachineTO to = new VirtualMachineTO(id, name, VirtualMachine.Type.User, cpus, speed, minRam, maxRam, BootloaderType.HVM, os, false, false, vncPassword);
        to.setVncAddr(vncAddr);
        to.setArch("x86_64");
        to.setUuid("b0f0a72d-7efb-3cad-a8ff-70ebf30b3af9");
        to.setVcpuMaxLimit(cpus + 1);

        final LibvirtVMDef vm = libvirtComputingResourceSpy.createVMFromSpec(to);
        vm.setHvsType(hyperVisorType);

        verifyVm(to, vm);
    }

    /**
     This test verifies that CPU topology is properly set for hex-core
     */
    @Test
    public void testCreateVMFromSpecWithTopology6() {
        final int id = random.nextInt(65534);
        final String name = "test-instance-1";

        final int cpus = 12;
        final int minSpeed = 1024;
        final int maxSpeed = 2048;
        final int minRam = 256 * 1024;
        final int maxRam = 512 * 1024;

        final String os = "Ubuntu";

        final String vncAddr = "";
        final String vncPassword = "mySuperSecretPassword";

        final VirtualMachineTO to = new VirtualMachineTO(id, name, VirtualMachine.Type.User, cpus, minSpeed, maxSpeed, minRam, maxRam, BootloaderType.HVM, os, false, false, vncPassword);
        to.setVncAddr(vncAddr);
        to.setArch("x86_64");
        to.setUuid("b0f0a72d-7efb-3cad-a8ff-70ebf30b3af9");
        to.setVcpuMaxLimit(cpus + 1);

        final LibvirtVMDef vm = libvirtComputingResourceSpy.createVMFromSpec(to);
        vm.setHvsType(hyperVisorType);

        verifyVm(to, vm);
    }

    /**
     This test verifies that CPU topology is properly set for quad-core
     */
    @Test
    public void testCreateVMFromSpecWithTopology4() {
        final int id = random.nextInt(65534);
        final String name = "test-instance-1";

        final int cpus = 8;
        final int minSpeed = 1024;
        final int maxSpeed = 2048;
        final int minRam = 256 * 1024;
        final int maxRam = 512 * 1024;

        final String os = "Ubuntu";

        final String vncAddr = "";
        final String vncPassword = "mySuperSecretPassword";

        final VirtualMachineTO to = new VirtualMachineTO(id, name, VirtualMachine.Type.User, cpus, minSpeed, maxSpeed, minRam, maxRam, BootloaderType.HVM, os, false, false, vncPassword);
        to.setVncAddr(vncAddr);
        to.setUuid("b0f0a72d-7efb-3cad-a8ff-70ebf30b3af9");
        to.setVcpuMaxLimit(cpus + 1);

        LibvirtVMDef vm = libvirtComputingResourceSpy.createVMFromSpec(to);
        vm.setHvsType(hyperVisorType);

        verifyVm(to, vm);
    }

    /**
     This test tests if the Agent can handle a vmSpec coming
     from a >4.1 management server.

     It tests if the Agent can handle a vmSpec with overcommit
     data like minSpeed and maxSpeed in there
     */
    @Test
    public void testCreateVMFromSpec() {
        VirtualMachineTO to = createDefaultVM(false);
        final LibvirtVMDef vm = libvirtComputingResourceSpy.createVMFromSpec(to);
        vm.setHvsType(hyperVisorType);

        verifyVm(to, vm);
    }

    @Test
    public void testCreateGuestFromSpecWithoutCustomParam() {
        VirtualMachineTO to = createDefaultVM(false);
        LibvirtVMDef vm = new LibvirtVMDef();
        GuestDef guestDef = libvirtComputingResourceSpy.createGuestFromSpec(to, vm, to.getUuid(), null);
        verifySysInfo(guestDef, "smbios", to.getUuid(), "pc");
        Assert.assertEquals(GuestDef.BootType.BIOS, guestDef.getBootType());
        Assert.assertNull(guestDef.getBootMode());
    }

    @Test
    public void testCreateGuestFromSpecWithCustomParamAndUefi() {
        VirtualMachineTO to = createDefaultVM(false);

        Map<String, String> extraConfig = new HashMap<>();
        extraConfig.put(GuestDef.BootType.UEFI.toString(), "legacy");

        LibvirtVMDef vm = new LibvirtVMDef();

        GuestDef guestDef = libvirtComputingResourceSpy.createGuestFromSpec(to, vm, to.getUuid(), extraConfig);
        verifySysInfo(guestDef, "smbios", to.getUuid(), "q35");
        Assert.assertEquals(GuestDef.BootType.UEFI, guestDef.getBootType());
        Assert.assertEquals(GuestDef.BootMode.LEGACY, guestDef.getBootMode());
    }

    @Test
    public void testCreateGuestFromSpecWithCustomParamUefiAndSecure() {
        VirtualMachineTO to = createDefaultVM(false);

        Map<String, String> extraConfig = new HashMap<>();
        extraConfig.put(GuestDef.BootType.UEFI.toString(), "secure");

        LibvirtVMDef vm = new LibvirtVMDef();

        GuestDef guestDef = libvirtComputingResourceSpy.createGuestFromSpec(to, vm, to.getUuid(), extraConfig);
        verifySysInfo(guestDef, "smbios", to.getUuid(), "q35");
        Assert.assertEquals(GuestDef.BootType.UEFI, guestDef.getBootType());
        Assert.assertEquals(GuestDef.BootMode.SECURE, guestDef.getBootMode());
    }

    @Test
    public void testCreateGuestResourceDef() {
        VirtualMachineTO to = createDefaultVM(false);

        GuestResourceDef guestResourceDef = libvirtComputingResourceSpy.createGuestResourceDef(to);
        verifyGuestResourceDef(guestResourceDef, to);
    }

    @Test
    public void testCreateDevicesDef() {
        VirtualMachineTO to = createDefaultVM(false);

        GuestDef guest = new GuestDef();
        guest.setGuestType(GuestType.KVM);

        DevicesDef devicesDef = libvirtComputingResourceSpy.createDevicesDef(to, guest, to.getCpus() + 1, false);
        verifyDevices(devicesDef, to);
    }

    @Test
    public void testCreateDevicesWithSCSIDisk() {
        VirtualMachineTO to = createDefaultVM(false);
        to.setDetails(new HashMap<>());
        to.setPlatformEmulator("Other PV Virtio-SCSI");

        GuestDef guest = new GuestDef();
        guest.setGuestType(GuestType.KVM);

        DevicesDef devicesDef = libvirtComputingResourceSpy.createDevicesDef(to, guest, to.getCpus() + 1, false);
        verifyDevices(devicesDef, to);

        Document domainDoc = parse(devicesDef.toString());
        assertNodeExists(domainDoc, "/devices/controller[@type='scsi']");
        assertNodeExists(domainDoc, "/devices/controller[@model='virtio-scsi']");
        assertNodeExists(domainDoc, "/devices/controller/address[@type='pci']");
        assertNodeExists(domainDoc, "/devices/controller/driver[@queues='" + (to.getCpus() + 1) + "']");
    }

    @Test
    public void testConfigureGuestAndSystemVMToUseKVM() {
        VirtualMachineTO to = createDefaultVM(false);
        libvirtComputingResourceSpy._hypervisorLibvirtVersion = 100;
        libvirtComputingResourceSpy._hypervisorQemuVersion = 10;
        LibvirtVMDef vm = new LibvirtVMDef();

        GuestDef guestFromSpec = libvirtComputingResourceSpy.createGuestFromSpec(to, vm, to.getUuid(), null);
        Assert.assertEquals(GuestDef.GuestType.KVM, guestFromSpec.getGuestType());
        Assert.assertEquals(HypervisorType.KVM.toString().toLowerCase(), vm.getHvsType());
    }

    @Test
    public void testConfigureGuestAndUserVMToUseLXC() {
        VirtualMachineTO to = createDefaultVM(false);
        libvirtComputingResourceSpy._hypervisorType = HypervisorType.LXC;
        LibvirtVMDef vm = new LibvirtVMDef();

        GuestDef guestFromSpec = libvirtComputingResourceSpy.createGuestFromSpec(to, vm, to.getUuid(), null);
        Assert.assertEquals(GuestDef.GuestType.LXC, guestFromSpec.getGuestType());
        Assert.assertEquals(HypervisorType.LXC.toString().toLowerCase(), vm.getHvsType());
    }

    @Test
    public void testCreateCpuTuneDefWithoutQuotaAndPeriod() {
        VirtualMachineTO to = createDefaultVM(false);

        CpuTuneDef cpuTuneDef = libvirtComputingResourceSpy.createCpuTuneDef(to);
        Document domainDoc = parse(cpuTuneDef.toString());
        assertXpath(domainDoc, "/cputune/shares/text()", String.valueOf(cpuTuneDef.getShares()));
    }

    @Test
    public void testCreateCpuTuneDefWithQuotaAndPeriod() {
        VirtualMachineTO to = createDefaultVM(true);
        to.setCpuQuotaPercentage(10.0);

        CpuTuneDef cpuTuneDef = libvirtComputingResourceSpy.createCpuTuneDef(to);
        Document domainDoc = parse(cpuTuneDef.toString());
        assertXpath(domainDoc, "/cputune/shares/text()", String.valueOf(cpuTuneDef.getShares()));
        assertXpath(domainDoc, "/cputune/quota/text()", String.valueOf(cpuTuneDef.getQuota()));
        assertXpath(domainDoc, "/cputune/period/text()", String.valueOf(cpuTuneDef.getPeriod()));
    }

    @Test
    public void testCreateCpuTuneDefWithMinQuota() {
        VirtualMachineTO to = createDefaultVM(true);
        to.setCpuQuotaPercentage(0.01);

        CpuTuneDef cpuTuneDef = libvirtComputingResourceSpy.createCpuTuneDef(to);
        Document domainDoc = parse(cpuTuneDef.toString());
        assertXpath(domainDoc, "/cputune/shares/text()", String.valueOf(cpuTuneDef.getShares()));
        assertXpath(domainDoc, "/cputune/quota/text()", "1000");
        assertXpath(domainDoc, "/cputune/period/text()", String.valueOf(cpuTuneDef.getPeriod()));
    }

    @Test
    public void testCreateDefaultClockDef() {
        VirtualMachineTO to = createDefaultVM(false);

        ClockDef clockDef = libvirtComputingResourceSpy.createClockDef(to);
        Document domainDoc = parse(clockDef.toString());

        assertXpath(domainDoc, "/clock/@offset", "utc");
    }

    @Test
    public void testCreateClockDefWindows() {
        VirtualMachineTO to = createDefaultVM(false);
        to.setOs("Windows");

        ClockDef clockDef = libvirtComputingResourceSpy.createClockDef(to);
        Document domainDoc = parse(clockDef.toString());

        assertXpath(domainDoc, "/clock/@offset", "localtime");
        assertXpath(domainDoc, "/clock/timer/@name", "hypervclock");
        assertXpath(domainDoc, "/clock/timer/@present", "yes");
    }

    @Test
    public void testCreateClockDefKvmclock() {
        VirtualMachineTO to = createDefaultVM(false);
        libvirtComputingResourceSpy._hypervisorLibvirtVersion = 9020;

        ClockDef clockDef = libvirtComputingResourceSpy.createClockDef(to);
        Document domainDoc = parse(clockDef.toString());

        assertXpath(domainDoc, "/clock/@offset", "utc");
        assertXpath(domainDoc, "/clock/timer/@name", "kvmclock");
    }

    @Test
    public void testCreateTermPolicy() {
        TermPolicy termPolicy = libvirtComputingResourceSpy.createTermPolicy();

        String xml = "<terms>\n" + termPolicy.toString() + "</terms>";
        Document domainDoc = parse(xml);

        assertXpath(domainDoc, "/terms/on_reboot/text()", "restart");
        assertXpath(domainDoc, "/terms/on_poweroff/text()", "destroy");
        assertXpath(domainDoc, "/terms/on_crash/text()", "destroy");
    }

    @Test
    public void testCreateFeaturesDef() {
        VirtualMachineTO to = createDefaultVM(false);
        FeaturesDef featuresDef = libvirtComputingResourceSpy.createFeaturesDef(null, false, false);

        String xml = "<domain>" + featuresDef.toString() + "</domain>";
        Document domainDoc = parse(xml);

        verifyFeatures(domainDoc);
    }

    @Test
    public void testCreateFeaturesDefWithUefi() {
        VirtualMachineTO to = createDefaultVM(false);
        HashMap<String, String> extraConfig = new HashMap<>();
        extraConfig.put(GuestDef.BootType.UEFI.toString(), "");

        FeaturesDef featuresDef = libvirtComputingResourceSpy.createFeaturesDef(extraConfig, true, true);

        String xml = "<domain>" + featuresDef.toString() + "</domain>";
        Document domainDoc = parse(xml);

        verifyFeatures(domainDoc);
    }

    @Test
    public void testCreateWatchDog() {
        WatchDogDef watchDogDef = libvirtComputingResourceSpy.createWatchDogDef();
        verifyWatchDogDevices(parse(watchDogDef.toString()), "");
    }

    @Test
    public void testCreateArm64UsbDef() {
        DevicesDef devicesDef = new DevicesDef();

        libvirtComputingResourceSpy.createArm64UsbDef(devicesDef);
        Document domainDoc = parse(devicesDef.toString());

        assertXpath(domainDoc, "/devices/controller/@type", "usb");
        assertXpath(domainDoc, "/devices/controller/@model", "qemu-xhci");
        assertXpath(domainDoc, "/devices/controller/address/@type", "pci");
        assertNodeExists(domainDoc, "/devices/input[@type='keyboard']");
        assertNodeExists(domainDoc, "/devices/input[@bus='usb']");
        assertNodeExists(domainDoc, "/devices/input[@type='mouse']");
        assertNodeExists(domainDoc, "/devices/input[@bus='usb']");
    }

    @Test
    public void testCreateInputDef() {
        InputDef inputDef = libvirtComputingResourceSpy.createTabletInputDef();
        verifyTabletInputDevice(parse(inputDef.toString()), "");
    }

    @Test
    public void testCreateGraphicDef() {
        VirtualMachineTO to = createDefaultVM(false);
        GraphicDef graphicDef = libvirtComputingResourceSpy.createGraphicDef(to);
        verifyGraphicsDevices(to, parse(graphicDef.toString()), "");
    }

    @Test
    public void testCreateChannelDef() {
        VirtualMachineTO to = createDefaultVM(false);
        ChannelDef channelDef = libvirtComputingResourceSpy.createChannelDef(to);
        verifyChannelDevices(to, parse(channelDef.toString()), "");
    }

    @Test
    public void testCreateSCSIDef() {
        VirtualMachineTO to = createDefaultVM(false);

        SCSIDef scsiDef = libvirtComputingResourceSpy.createSCSIDef(to.getCpus());
        Document domainDoc = parse(scsiDef.toString());
        verifyScsi(to, domainDoc, "");
    }

    @Test
    public void testCreateConsoleDef() {
        VirtualMachineTO to = createDefaultVM(false);
        ConsoleDef consoleDef = libvirtComputingResourceSpy.createConsoleDef();
        verifyConsoleDevices(parse(consoleDef.toString()), "");
    }

    @Test
    public void testCreateVideoDef() {
        VirtualMachineTO to = createDefaultVM(false);
        libvirtComputingResourceSpy._videoRam = 200;
        libvirtComputingResourceSpy._videoHw = "vGPU";

        VideoDef videoDef = libvirtComputingResourceSpy.createVideoDef(to);
        Document domainDoc = parse(videoDef.toString());
        assertXpath(domainDoc, "/video/model/@type", "vGPU");
        assertXpath(domainDoc, "/video/model/@vram", "200");
    }

    @Test
    public void testCreateRngDef() {
        VirtualMachineTO to = createDefaultVM(false);
        RngDef rngDef = libvirtComputingResourceSpy.createRngDef();
        Document domainDoc = parse(rngDef.toString());

        assertXpath(domainDoc, "/rng/@model", "virtio");
        assertXpath(domainDoc, "/rng/rate/@period", "1000");
        assertXpath(domainDoc, "/rng/rate/@bytes", "2048");
        assertXpath(domainDoc, "/rng/backend/@model", "random");
        assertXpath(domainDoc, "/rng/backend/text()", "/dev/random");
    }

    @Test
    public void testCreateSerialDef() {
        VirtualMachineTO to = createDefaultVM(false);
        SerialDef serialDef = libvirtComputingResourceSpy.createSerialDef();
        verifySerialDevices(parse(serialDef.toString()), "");
    }

    private VirtualMachineTO createDefaultVM(boolean limitCpuUse) {
        int id = random.nextInt(65534);
        String name = "test-instance-1";

        int cpus = random.nextInt(2) + 1;
        int minSpeed = 1024;
        int maxSpeed = 2048;
        int minRam = 256 * 1024;
        int maxRam = 512 * 1024;

        String os = "Ubuntu";
        String vncAddr = "";
        String vncPassword = "mySuperSecretPassword";

        final VirtualMachineTO to = new VirtualMachineTO(id, name, VirtualMachine.Type.User, cpus, minSpeed, maxSpeed, minRam, maxRam, BootloaderType.HVM, os, false, limitCpuUse,
                vncPassword);
        to.setArch("x86_64");
        to.setVncAddr(vncAddr);
        to.setUuid("b0f0a72d-7efb-3cad-a8ff-70ebf30b3af9");
        to.setVcpuMaxLimit(cpus + 1);

        return to;
    }

    private void verifyGuestResourceDef(GuestResourceDef guestResourceDef, VirtualMachineTO to) {
        String xml = "<domain>" + guestResourceDef.toString() + "</domain>";
        Document domainDoc = parse(xml);

        String minRam = String.valueOf(to.getMinRam() / 1024);
        verifyMemory(to, domainDoc, minRam);
        assertNodeExists(domainDoc, "/domain/vcpu");
        verifyMemballoonDevices(domainDoc);
        verifyVcpu(to, domainDoc);
    }

    private void verifyVm(VirtualMachineTO to, LibvirtVMDef vm) {
        Document domainDoc = parse(vm.toString());
        verifyHeader(domainDoc, vm.getHvsType(), to.getName(), to.getUuid(), to.getOs());
        verifyFeatures(domainDoc);
        verifyClock(domainDoc);
        verifySerialDevices(domainDoc, "/domain/devices");
        verifyGraphicsDevices(to, domainDoc, "/domain/devices");
        verifyConsoleDevices(domainDoc, "/domain/devices");
        verifyTabletInputDevice(domainDoc, "/domain/devices");
        verifyChannelDevices(to, domainDoc, "/domain/devices");

        String minRam = String.valueOf(to.getMinRam() / 1024);
        verifyMemory(to, domainDoc, minRam);
        assertNodeExists(domainDoc, "/domain/cpu");

        verifyMemballoonDevices(domainDoc);
        verifyVcpu(to, domainDoc);
        verifyOsType(domainDoc);
        verifyOsBoot(domainDoc);
        verifyPoliticOn_(domainDoc);
        verifyWatchDogDevices(domainDoc, "/domain/devices");
    }

    private void verifyMemballoonDevices(Document domainDoc) {
        assertXpath(domainDoc, "/domain/devices/memballoon/@model", "virtio");
    }

    private void verifyVcpu(VirtualMachineTO to, Document domainDoc) {
        assertXpath(domainDoc, "/domain/cpu/numa/cell/@cpus", String.format("0-%s", to.getVcpuMaxLimit() - 1));
        assertXpath(domainDoc, "/domain/vcpu/@current", String.valueOf(to.getCpus()));
        assertXpath(domainDoc, "/domain/vcpu/text()", String.valueOf(to.getVcpuMaxLimit()));
    }

    private void verifyMemory(VirtualMachineTO to, Document domainDoc, String minRam) {
        assertXpath(domainDoc, "/domain/maxMemory/text()", String.valueOf( to.getMaxRam() / 1024 ));
        assertXpath(domainDoc, "/domain/memory/text()",minRam);
        assertXpath(domainDoc, "/domain/cpu/numa/cell/@memory", minRam);
        assertXpath(domainDoc, "/domain/currentMemory/text()", minRam);
    }

    private void verifyWatchDogDevices(Document domainDoc, String prefix) {
        assertXpath(domainDoc, prefix + "/watchdog/@model", "i6300esb");
        assertXpath(domainDoc, prefix + "/watchdog/@action", "none");
    }

    private void verifyChannelDevices(VirtualMachineTO to, Document domainDoc, String prefix) {
        assertNodeExists(domainDoc, prefix + "/channel");
        assertXpath(domainDoc, prefix + "/channel/@type", ChannelDef.ChannelType.UNIX.toString());

        /*
           The configure() method of LibvirtComputingResource has not been called, so the default path for the sockets
           hasn't been initialized. That's why we check for 'null'

           Calling configure is also not possible since that looks for certain files on the system which are not present
           during testing
         */
        assertXpath(domainDoc, prefix + "/channel/source/@path", "/var/run/qemu/" + to.getName() + ".org.qemu.guest_agent.0");
        assertXpath(domainDoc, prefix + "/channel/target/@name", "org.qemu.guest_agent.0");
    }

    private void verifyTabletInputDevice(Document domainDoc, String prefix) {
        assertXpath(domainDoc, prefix + "/input/@type", "tablet");
        assertXpath(domainDoc, prefix + "/input/@bus", "usb");
    }

    private void verifyConsoleDevices(Document domainDoc, String prefix) {
        assertXpath(domainDoc, prefix + "/console/@type", "pty");
        assertXpath(domainDoc, prefix + "/console/target/@port", "0");
    }

    private void verifyScsi(VirtualMachineTO to, Document domainDoc, String prefix) {
        assertXpath(domainDoc, prefix + "/controller/@type", "scsi");
        assertXpath(domainDoc, prefix + "/controller/@model", "virtio-scsi");
        assertXpath(domainDoc, prefix + "/controller/address/@type", "pci");
        assertXpath(domainDoc, prefix + "/controller/driver/@queues", String.valueOf(to.getCpus()));
    }

    private void verifyClock(Document domainDoc) {
        assertXpath(domainDoc, "/domain/clock/@offset", "utc");
    }

    private void verifyGraphicsDevices(VirtualMachineTO to, Document domainDoc, String prefix) {
        assertXpath(domainDoc, prefix + "/graphics/@type", "vnc");
        assertXpath(domainDoc, prefix + "/graphics/@listen", to.getVncAddr());
        assertXpath(domainDoc, prefix + "/graphics/@autoport", "yes");
        assertXpath(domainDoc, prefix + "/graphics/@passwd", StringUtils.truncate(to.getVncPassword(), 8));
    }

    private void verifySerialDevices(Document domainDoc, String prefix) {
        assertXpath(domainDoc, prefix + "/serial/@type", "pty");
        assertXpath(domainDoc, prefix + "/serial/target/@port", "0");
    }

    private void verifyOsBoot(Document domainDoc) {
        assertNodeExists(domainDoc, "/domain/os/boot[@dev='cdrom']");
        assertNodeExists(domainDoc, "/domain/os/boot[@dev='hd']");
    }

    private void verifyOsType(Document domainDoc) {
        assertXpath(domainDoc, "/domain/os/type/@machine", "pc");
        assertXpath(domainDoc, "/domain/os/type/text()", "hvm");
    }

    private void verifyPoliticOn_(Document domainDoc) {
        assertXpath(domainDoc, "/domain/on_reboot/text()", "restart");
        assertXpath(domainDoc, "/domain/on_poweroff/text()", "destroy");
        assertXpath(domainDoc, "/domain/on_crash/text()", "destroy");
    }

    private void verifyFeatures(Document domainDoc) {
        assertNodeExists(domainDoc, "/domain/features/pae");
        assertNodeExists(domainDoc, "/domain/features/apic");
        assertNodeExists(domainDoc, "/domain/features/acpi");
    }

    private void verifyHeader(Document domainDoc, String hvsType, String name, String uuid, String os) {
        assertXpath(domainDoc, "/domain/@type", hvsType);
        assertXpath(domainDoc, "/domain/name/text()", name);
        assertXpath(domainDoc, "/domain/uuid/text()", uuid);
        assertXpath(domainDoc, "/domain/description/text()", os);
    }

    private void verifyDevices(DevicesDef devicesDef, VirtualMachineTO to) {
        Document domainDoc = parse(devicesDef.toString());

        verifyWatchDogDevices(domainDoc, "/devices");
        verifyConsoleDevices(domainDoc, "/devices");
        verifySerialDevices(domainDoc, "/devices");
        verifyGraphicsDevices(to, domainDoc, "/devices");
        verifyChannelDevices(to, domainDoc, "/devices");
        verifyTabletInputDevice(domainDoc, "/devices");
    }

    private void verifySysInfo(GuestDef guestDef, String type, String uuid, String machine) {
        // Need put <guestdef> because the string of guestdef generate two root element in XML, raising a error in parse.
        String xml = "<guestdef>\n" + guestDef.toString() + "</guestdef>";

        Document domainDoc = parse(xml);
        assertXpath(domainDoc, "/guestdef/sysinfo/@type", type);
        assertNodeExists(domainDoc, "/guestdef/sysinfo/system/entry[@name='manufacturer']");
        assertNodeExists(domainDoc, "/guestdef/sysinfo/system/entry[@name='product']");
        assertXpath(domainDoc, "/guestdef/sysinfo/system/entry[@name='uuid']/text()", uuid);
        assertXpath(domainDoc, "/guestdef/os/type/@machine", machine);
    }

    static Document parse(final String input) {
        try {
            return DocumentBuilderFactory.newInstance().newDocumentBuilder()
                    .parse(new ByteArrayInputStream(input.getBytes()));
        } catch (SAXException | IOException | ParserConfigurationException e) {
            throw new IllegalArgumentException("Cloud not parse: "+input, e);
        }
    }

    static void assertNodeExists(final Document doc, final String xPathExpr) {
        try {
            Assert.assertNotNull(XPathFactory.newInstance().newXPath()
                    .evaluate(xPathExpr, doc, XPathConstants.NODE));
        } catch (final XPathExpressionException e) {
            Assert.fail(e.getMessage());
        }
    }

    static void assertXpath(final Document doc, final String xPathExpr,
                            final String expected) {
        try {
            Assert.assertEquals(expected, XPathFactory.newInstance().newXPath()
                    .evaluate(xPathExpr, doc));
        } catch (final XPathExpressionException e) {
            Assert.fail("Could not evaluate xpath" + xPathExpr + ":"
                    + e.getMessage());
        }
    }

    @Test
    public void testGetNicStats() {
        //this test is only working on linux because of the loopback interface name
        //also the tested code seems to work only on linux
        if(SystemUtils.IS_OS_LINUX) {
            final LibvirtComputingResource libvirtComputingResource = new LibvirtComputingResource();
            final Pair<Double, Double> stats = libvirtComputingResource.getNicStats("lo");
            assertNotNull(stats);
        } // else SUCCESS
    }

    @Test
    public void diskUuidToSerialTest() {
        final String uuid = "38400000-8cf0-11bd-b24e-10b96e4ef00d";
        final String expected = "384000008cf011bdb24e";
        final LibvirtComputingResource lcr = new LibvirtComputingResource();
        Assert.assertEquals(expected, lcr.diskUuidToSerial(uuid));
    }

    @Test
    public void testUUID() {
        String uuid = "1";
        final LibvirtComputingResource lcr = new LibvirtComputingResource();
        uuid = lcr.getUuid(uuid);
        Assert.assertTrue(!uuid.equals("1"));

        final String oldUuid = UUID.randomUUID().toString();
        uuid = oldUuid;
        uuid = lcr.getUuid(uuid);
        Assert.assertTrue(uuid.equals(oldUuid));
    }

    private static final String VMNAME = "test";

    @Test
    public void testGetVmStat() throws LibvirtException {
        final Connect connect = Mockito.mock(Connect.class);
        final Domain domain = Mockito.mock(Domain.class);
        final DomainInfo domainInfo = new DomainInfo();
        final MemoryStatistic[] domainMem = new MemoryStatistic[2];
        domainMem[0] = Mockito.mock(MemoryStatistic.class);
        Mockito.when(domain.getInfo()).thenReturn(domainInfo);
        Mockito.when(domain.memoryStats(20)).thenReturn(domainMem);
        Mockito.when(domainMem[0].getTag()).thenReturn(4);
        Mockito.when(connect.domainLookupByName(VMNAME)).thenReturn(domain);
        final NodeInfo nodeInfo = new NodeInfo();
        nodeInfo.cpus = 8;
        nodeInfo.memory = 8 * 1024 * 1024;
        nodeInfo.sockets = 2;
        nodeInfo.threads = 2;
        nodeInfo.model = "Foo processor";
        Mockito.when(connect.nodeInfo()).thenReturn(nodeInfo);
        // this is testing the interface stats, returns an increasing number of sent and received bytes

        Mockito.when(domain.interfaceStats(nullable(String.class))).thenAnswer(new org.mockito.stubbing.Answer<DomainInterfaceStats>() {
            // increment with less than a KB, so this should be less than 1 KB
            final static int increment = 1000;
            int rxBytes = 1000;
            int txBytes = 1000;

            @Override
            public DomainInterfaceStats answer(final InvocationOnMock invocation) throws Throwable {
                final DomainInterfaceStats domainInterfaceStats = new DomainInterfaceStats();
                domainInterfaceStats.rx_bytes = rxBytes += increment;
                domainInterfaceStats.tx_bytes = txBytes += increment;
                return domainInterfaceStats;

            }

        });


        Mockito.when(domain.blockStats(nullable(String.class))).thenAnswer(new org.mockito.stubbing.Answer<DomainBlockStats>() {
            // a little less than a KB
            final static int increment = 1000;

            int rdBytes = 0;
            int wrBytes = 1024;

            @Override
            public DomainBlockStats answer(final InvocationOnMock invocation) throws Throwable {
                final DomainBlockStats domainBlockStats = new DomainBlockStats();

                domainBlockStats.rd_bytes = rdBytes += increment;
                domainBlockStats.wr_bytes = wrBytes += increment;
                return domainBlockStats;
            }

        });

        final LibvirtComputingResource libvirtComputingResource = new LibvirtComputingResource() {
            @Override
            public List<InterfaceDef> getInterfaces(final Connect conn, final String vmName) {
                final InterfaceDef interfaceDef = new InterfaceDef();
                return Arrays.asList(interfaceDef);
            }

            @Override
            public List<DiskDef> getDisks(final Connect conn, final String vmName) {
                final DiskDef diskDef = new DiskDef();
                return Arrays.asList(diskDef);
            }

        };
        libvirtComputingResource.getVmStat(connect, VMNAME);
        final VmStatsEntry vmStat = libvirtComputingResource.getVmStat(connect, VMNAME);
        // network traffic as generated by the logic above, must be greater than zero
        Assert.assertTrue(vmStat.getNetworkReadKBs() > 0);
        Assert.assertTrue(vmStat.getNetworkWriteKBs() > 0);
        // IO traffic as generated by the logic above, must be greater than zero
        Assert.assertTrue(vmStat.getDiskReadKBs() > 0);
        Assert.assertTrue(vmStat.getDiskWriteKBs() > 0);
        // Memory limit of VM must be greater than zero
        Assert.assertTrue(vmStat.getIntFreeMemoryKBs() >= 0);
        Assert.assertTrue(vmStat.getMemoryKBs() >= 0);
        Assert.assertTrue(vmStat.getTargetMemoryKBs() >= vmStat.getMemoryKBs());
    }

    /*
     * New Tests
     */

    @Test
    public void testStopCommandNoCheck() {
        final Connect conn = Mockito.mock(Connect.class);
        final LibvirtUtilitiesHelper libvirtUtilitiesHelper = Mockito.mock(LibvirtUtilitiesHelper.class);

        final String vmName = "Test";
        final StopCommand command = new StopCommand(vmName, false, false);

        when(libvirtComputingResourceMock.getLibvirtUtilitiesHelper()).thenReturn(libvirtUtilitiesHelper);
        try {
            when(libvirtUtilitiesHelper.getConnectionByVmName(vmName)).thenReturn(conn);
        } catch (final LibvirtException e) {
            fail(e.getMessage());
        }

        final LibvirtRequestWrapper wrapper = LibvirtRequestWrapper.getInstance();
        assertNotNull(wrapper);

        final Answer answer = wrapper.execute(command, libvirtComputingResourceMock);

        assertTrue(answer.getResult());

        verify(libvirtComputingResourceMock, times(1)).getLibvirtUtilitiesHelper();
        try {
            verify(libvirtUtilitiesHelper, times(1)).getConnectionByVmName(vmName);
        } catch (final LibvirtException e) {
            fail(e.getMessage());
        }
    }

    @Test
    public void testStopCommandCheckVmNOTRunning() {
        final Connect conn = Mockito.mock(Connect.class);
        final LibvirtUtilitiesHelper libvirtUtilitiesHelper = Mockito.mock(LibvirtUtilitiesHelper.class);
        final Domain vm = Mockito.mock(Domain.class);
        final DomainInfo info = Mockito.mock(DomainInfo.class);
        final DomainState state = DomainInfo.DomainState.VIR_DOMAIN_SHUTDOWN;
        info.state = state;

        final String vmName = "Test";
        final StopCommand command = new StopCommand(vmName, false, true);

        when(libvirtComputingResourceMock.getLibvirtUtilitiesHelper()).thenReturn(libvirtUtilitiesHelper);
        try {
            when(libvirtUtilitiesHelper.getConnectionByVmName(vmName)).thenReturn(conn);
            when(conn.domainLookupByName(command.getVmName())).thenReturn(vm);

            when(vm.getInfo()).thenReturn(info);

        } catch (final LibvirtException e) {
            fail(e.getMessage());
        }

        final LibvirtRequestWrapper wrapper = LibvirtRequestWrapper.getInstance();
        assertNotNull(wrapper);

        final Answer answer = wrapper.execute(command, libvirtComputingResourceMock);

        assertTrue(answer.getResult());

        verify(libvirtComputingResourceMock, times(1)).getLibvirtUtilitiesHelper();
        try {
            verify(libvirtUtilitiesHelper, times(2)).getConnectionByVmName(vmName);
        } catch (final LibvirtException e) {
            fail(e.getMessage());
        }
    }

    @SuppressWarnings("unchecked")
    @Test
    public void testStopCommandCheckException1() {
        final Connect conn = Mockito.mock(Connect.class);
        final LibvirtUtilitiesHelper libvirtUtilitiesHelper = Mockito.mock(LibvirtUtilitiesHelper.class);
        final Domain vm = Mockito.mock(Domain.class);
        final DomainInfo info = Mockito.mock(DomainInfo.class);
        final DomainState state = DomainInfo.DomainState.VIR_DOMAIN_RUNNING;
        info.state = state;

        final String vmName = "Test";
        final StopCommand command = new StopCommand(vmName, false, true);

        when(libvirtComputingResourceMock.getLibvirtUtilitiesHelper()).thenReturn(libvirtUtilitiesHelper);
        try {
            when(libvirtUtilitiesHelper.getConnectionByVmName(vmName)).thenThrow(LibvirtException.class);
            when(conn.domainLookupByName(command.getVmName())).thenReturn(vm);

            when(vm.getInfo()).thenReturn(info);

        } catch (final LibvirtException e) {
            fail(e.getMessage());
        }

        final LibvirtRequestWrapper wrapper = LibvirtRequestWrapper.getInstance();
        assertNotNull(wrapper);

        final Answer answer = wrapper.execute(command, libvirtComputingResourceMock);

        assertFalse(answer.getResult());

        verify(libvirtComputingResourceMock, times(1)).getLibvirtUtilitiesHelper();
        try {
            verify(libvirtUtilitiesHelper, times(2)).getConnectionByVmName(vmName);
        } catch (final LibvirtException e) {
            fail(e.getMessage());
        }
    }

    @Test
    public void testStopCommandCheckVmRunning() {
        final Connect conn = Mockito.mock(Connect.class);
        final LibvirtUtilitiesHelper libvirtUtilitiesHelper = Mockito.mock(LibvirtUtilitiesHelper.class);
        final Domain vm = Mockito.mock(Domain.class);
        final DomainInfo info = Mockito.mock(DomainInfo.class);
        final DomainState state = DomainInfo.DomainState.VIR_DOMAIN_RUNNING;
        info.state = state;

        final String vmName = "Test";
        final StopCommand command = new StopCommand(vmName, false, true);

        when(libvirtComputingResourceMock.getLibvirtUtilitiesHelper()).thenReturn(libvirtUtilitiesHelper);
        try {
            when(libvirtUtilitiesHelper.getConnectionByVmName(vmName)).thenReturn(conn);
            when(conn.domainLookupByName(command.getVmName())).thenReturn(vm);

            when(vm.getInfo()).thenReturn(info);

        } catch (final LibvirtException e) {
            fail(e.getMessage());
        }

        final LibvirtRequestWrapper wrapper = LibvirtRequestWrapper.getInstance();
        assertNotNull(wrapper);

        final Answer answer = wrapper.execute(command, libvirtComputingResourceMock);

        assertFalse(answer.getResult());

        verify(libvirtComputingResourceMock, times(1)).getLibvirtUtilitiesHelper();
        try {
            verify(libvirtUtilitiesHelper, times(1)).getConnectionByVmName(vmName);
        } catch (final LibvirtException e) {
            fail(e.getMessage());
        }
    }

    @Test
    public void testGetVmStatsCommand() {
        final Connect conn = Mockito.mock(Connect.class);
        final LibvirtUtilitiesHelper libvirtUtilitiesHelper = Mockito.mock(LibvirtUtilitiesHelper.class);

        final String vmName = "Test";
        final String uuid = "e8d6b4d0-bc6d-4613-b8bb-cb9e0600f3c6";
        final List<String> vms = new ArrayList<String>();
        vms.add(vmName);

        final GetVmStatsCommand command = new GetVmStatsCommand(vms, uuid, "hostname");

        when(libvirtComputingResourceMock.getLibvirtUtilitiesHelper()).thenReturn(libvirtUtilitiesHelper);
        try {
            when(libvirtUtilitiesHelper.getConnectionByVmName(vmName)).thenReturn(conn);
        } catch (final LibvirtException e) {
            fail(e.getMessage());
        }

        final LibvirtRequestWrapper wrapper = LibvirtRequestWrapper.getInstance();
        assertNotNull(wrapper);

        final Answer answer = wrapper.execute(command, libvirtComputingResourceMock);
        assertTrue(answer.getResult());

        verify(libvirtComputingResourceMock, times(1)).getLibvirtUtilitiesHelper();
        try {
            verify(libvirtUtilitiesHelper, times(1)).getConnectionByVmName(vmName);
        } catch (final LibvirtException e) {
            fail(e.getMessage());
        }
    }

    @Test
    public void testGetVmDiskStatsCommand() {
        final Connect conn = Mockito.mock(Connect.class);
        final LibvirtUtilitiesHelper libvirtUtilitiesHelper = Mockito.mock(LibvirtUtilitiesHelper.class);

        final String vmName = "Test";
        final String uuid = "e8d6b4d0-bc6d-4613-b8bb-cb9e0600f3c6";
        final List<String> vms = new ArrayList<String>();
        vms.add(vmName);

        final GetVmDiskStatsCommand command = new GetVmDiskStatsCommand(vms, uuid, "hostname");

        when(libvirtComputingResourceMock.getLibvirtUtilitiesHelper()).thenReturn(libvirtUtilitiesHelper);
        try {
            when(libvirtUtilitiesHelper.getConnection()).thenReturn(conn);
        } catch (final LibvirtException e) {
            fail(e.getMessage());
        }

        final LibvirtRequestWrapper wrapper = LibvirtRequestWrapper.getInstance();
        assertNotNull(wrapper);

        final Answer answer = wrapper.execute(command, libvirtComputingResourceMock);
        assertTrue(answer.getResult());

        verify(libvirtComputingResourceMock, times(1)).getLibvirtUtilitiesHelper();
        try {
            verify(libvirtUtilitiesHelper, times(1)).getConnection();
        } catch (final LibvirtException e) {
            fail(e.getMessage());
        }
    }

    @Test
    @SuppressWarnings("unchecked")
    public void testGetVmDiskStatsCommandException() {
        final LibvirtUtilitiesHelper libvirtUtilitiesHelper = Mockito.mock(LibvirtUtilitiesHelper.class);

        final String vmName = "Test";
        final String uuid = "e8d6b4d0-bc6d-4613-b8bb-cb9e0600f3c6";
        final List<String> vms = new ArrayList<String>();
        vms.add(vmName);

        final GetVmDiskStatsCommand command = new GetVmDiskStatsCommand(vms, uuid, "hostname");

        when(libvirtComputingResourceMock.getLibvirtUtilitiesHelper()).thenReturn(libvirtUtilitiesHelper);
        try {
            when(libvirtUtilitiesHelper.getConnection()).thenThrow(LibvirtException.class);
        } catch (final LibvirtException e) {
            fail(e.getMessage());
        }

        final LibvirtRequestWrapper wrapper = LibvirtRequestWrapper.getInstance();
        assertNotNull(wrapper);

        final Answer answer = wrapper.execute(command, libvirtComputingResourceMock);
        assertTrue(answer.getResult());

        verify(libvirtComputingResourceMock, times(1)).getLibvirtUtilitiesHelper();
        try {
            verify(libvirtUtilitiesHelper, times(1)).getConnection();
        } catch (final LibvirtException e) {
            fail(e.getMessage());
        }
    }

    @Test
    public void testRebootCommand() {
        final Connect conn = Mockito.mock(Connect.class);
        final LibvirtUtilitiesHelper libvirtUtilitiesHelper = Mockito.mock(LibvirtUtilitiesHelper.class);

        final String vmName = "Test";
        final RebootCommand command = new RebootCommand(vmName, true);

        when(libvirtComputingResourceMock.getLibvirtUtilitiesHelper()).thenReturn(libvirtUtilitiesHelper);
        try {
            when(libvirtUtilitiesHelper.getConnectionByVmName(vmName)).thenReturn(conn);
        } catch (final LibvirtException e) {
            fail(e.getMessage());
        }

        final LibvirtRequestWrapper wrapper = LibvirtRequestWrapper.getInstance();
        assertNotNull(wrapper);

        final Answer answer = wrapper.execute(command, libvirtComputingResourceMock);
        assertTrue(answer.getResult());

        verify(libvirtComputingResourceMock, times(1)).getLibvirtUtilitiesHelper();
        try {
            verify(libvirtUtilitiesHelper, times(1)).getConnectionByVmName(vmName);
        } catch (final LibvirtException e) {
            fail(e.getMessage());
        }
    }

    @SuppressWarnings("unchecked")
    @Test
    public void testRebootCommandException1() {
        final LibvirtUtilitiesHelper libvirtUtilitiesHelper = Mockito.mock(LibvirtUtilitiesHelper.class);

        final String vmName = "Test";
        final RebootCommand command = new RebootCommand(vmName, true);

        when(libvirtComputingResourceMock.getLibvirtUtilitiesHelper()).thenReturn(libvirtUtilitiesHelper);
        try {
            when(libvirtUtilitiesHelper.getConnectionByVmName(vmName)).thenThrow(LibvirtException.class);
        } catch (final LibvirtException e) {
            fail(e.getMessage());
        }

        final LibvirtRequestWrapper wrapper = LibvirtRequestWrapper.getInstance();
        assertNotNull(wrapper);

        final Answer answer = wrapper.execute(command, libvirtComputingResourceMock);
        assertFalse(answer.getResult());

        verify(libvirtComputingResourceMock, times(1)).getLibvirtUtilitiesHelper();
        try {
            verify(libvirtUtilitiesHelper, times(1)).getConnectionByVmName(vmName);
        } catch (final LibvirtException e) {
            fail(e.getMessage());
        }
    }

    @Test
    public void testRebootCommandError() {
        final Connect conn = Mockito.mock(Connect.class);
        final LibvirtUtilitiesHelper libvirtUtilitiesHelper = Mockito.mock(LibvirtUtilitiesHelper.class);

        final String vmName = "Test";
        final RebootCommand command = new RebootCommand(vmName, true);

        when(libvirtComputingResourceMock.getLibvirtUtilitiesHelper()).thenReturn(libvirtUtilitiesHelper);
        try {
            when(libvirtUtilitiesHelper.getConnectionByVmName(vmName)).thenReturn(conn);
            when(libvirtComputingResourceMock.rebootVM(conn, command.getVmName())).thenReturn("error");
        } catch (final LibvirtException e) {
            fail(e.getMessage());
        }

        final LibvirtRequestWrapper wrapper = LibvirtRequestWrapper.getInstance();
        assertNotNull(wrapper);

        final Answer answer = wrapper.execute(command, libvirtComputingResourceMock);
        assertFalse(answer.getResult());

        verify(libvirtComputingResourceMock, times(1)).getLibvirtUtilitiesHelper();
        try {
            verify(libvirtUtilitiesHelper, times(1)).getConnectionByVmName(vmName);
        } catch (final LibvirtException e) {
            fail(e.getMessage());
        }
    }

    @SuppressWarnings("unchecked")
    @Test
    public void testRebootCommandException2() {
        final Connect conn = Mockito.mock(Connect.class);
        final LibvirtUtilitiesHelper libvirtUtilitiesHelper = Mockito.mock(LibvirtUtilitiesHelper.class);

        final String vmName = "Test";
        final RebootCommand command = new RebootCommand(vmName, true);

        when(libvirtComputingResourceMock.getLibvirtUtilitiesHelper()).thenReturn(libvirtUtilitiesHelper);
        try {
            when(libvirtUtilitiesHelper.getConnectionByVmName(vmName)).thenReturn(conn);
            when(libvirtComputingResourceMock.rebootVM(conn, command.getVmName())).thenThrow(LibvirtException.class);
        } catch (final LibvirtException e) {
            fail(e.getMessage());
        }

        final LibvirtRequestWrapper wrapper = LibvirtRequestWrapper.getInstance();
        assertNotNull(wrapper);

        final Answer answer = wrapper.execute(command, libvirtComputingResourceMock);
        assertFalse(answer.getResult());

        verify(libvirtComputingResourceMock, times(1)).getLibvirtUtilitiesHelper();
        try {
            verify(libvirtUtilitiesHelper, times(1)).getConnectionByVmName(vmName);
        } catch (final LibvirtException e) {
            fail(e.getMessage());
        }
    }

    @Test
    public void testRebootRouterCommand() {
        final VirtualRoutingResource routingResource = Mockito.mock(VirtualRoutingResource.class);
        final Connect conn = Mockito.mock(Connect.class);
        final LibvirtUtilitiesHelper libvirtUtilitiesHelper = Mockito.mock(LibvirtUtilitiesHelper.class);

        final String vmName = "Test";
        final RebootRouterCommand command = new RebootRouterCommand(vmName, "127.0.0.1");

        when(libvirtComputingResourceMock.getVirtRouterResource()).thenReturn(routingResource);
        when(libvirtComputingResourceMock.getLibvirtUtilitiesHelper()).thenReturn(libvirtUtilitiesHelper);
        try {
            when(libvirtUtilitiesHelper.getConnectionByVmName(vmName)).thenReturn(conn);
        } catch (final LibvirtException e) {
            fail(e.getMessage());
        }

        final LibvirtRequestWrapper wrapper = LibvirtRequestWrapper.getInstance();
        assertNotNull(wrapper);

        final Answer answer = wrapper.execute(command, libvirtComputingResourceMock);
        assertFalse(answer.getResult());

        verify(libvirtComputingResourceMock, times(1)).getVirtRouterResource();

        verify(libvirtComputingResourceMock, times(1)).getLibvirtUtilitiesHelper();
        try {
            verify(libvirtUtilitiesHelper, times(1)).getConnectionByVmName(vmName);
        } catch (final LibvirtException e) {
            fail(e.getMessage());
        }
    }

    @Test
    public void testRebootRouterCommandConnect() {
        final VirtualRoutingResource routingResource = Mockito.mock(VirtualRoutingResource.class);
        final Connect conn = Mockito.mock(Connect.class);
        final LibvirtUtilitiesHelper libvirtUtilitiesHelper = Mockito.mock(LibvirtUtilitiesHelper.class);

        final String vmName = "Test";
        final RebootRouterCommand command = new RebootRouterCommand(vmName, "127.0.0.1");

        when(libvirtComputingResourceMock.getVirtRouterResource()).thenReturn(routingResource);
        when(libvirtComputingResourceMock.getLibvirtUtilitiesHelper()).thenReturn(libvirtUtilitiesHelper);
        when(routingResource.connect(command.getPrivateIpAddress())).thenReturn(true);
        try {
            when(libvirtUtilitiesHelper.getConnectionByVmName(vmName)).thenReturn(conn);
        } catch (final LibvirtException e) {
            fail(e.getMessage());
        }

        final LibvirtRequestWrapper wrapper = LibvirtRequestWrapper.getInstance();
        assertNotNull(wrapper);

        final Answer answer = wrapper.execute(command, libvirtComputingResourceMock);
        assertTrue(answer.getResult());

        verify(libvirtComputingResourceMock, times(1)).getVirtRouterResource();
        verify(libvirtComputingResourceMock, times(1)).getLibvirtUtilitiesHelper();
        try {
            verify(libvirtUtilitiesHelper, times(1)).getConnectionByVmName(vmName);
        } catch (final LibvirtException e) {
            fail(e.getMessage());
        }
    }

    @Test
    public void testGetHostStatsCommand() {
        // A bit difficult to test due to the logger being passed and the parser itself relying on the connection.
        // Have to spend some more time afterwards in order to refactor the wrapper itself.
        final CPUStat cpuStat = Mockito.mock(CPUStat.class);
        final MemStat memStat = Mockito.mock(MemStat.class);

        final String uuid = "e8d6b4d0-bc6d-4613-b8bb-cb9e0600f3c6";
        final GetHostStatsCommand command = new GetHostStatsCommand(uuid, "summer", 1l);

        when(libvirtComputingResourceMock.getCPUStat()).thenReturn(cpuStat);
        when(libvirtComputingResourceMock.getMemStat()).thenReturn(memStat);
        when(libvirtComputingResourceMock.getNicStats(nullable(String.class))).thenReturn(new Pair<Double, Double>(1.0d, 1.0d));
        when(cpuStat.getCpuUsedPercent()).thenReturn(0.5d);
        when(memStat.getAvailable()).thenReturn(1500L);
        when(memStat.getTotal()).thenReturn(15000L);

        final LibvirtRequestWrapper wrapper = LibvirtRequestWrapper.getInstance();
        assertNotNull(wrapper);

        final Answer answer = wrapper.execute(command, libvirtComputingResourceMock);
        assertTrue(answer.getResult());

        verify(libvirtComputingResourceMock, times(1)).getCPUStat();
        verify(libvirtComputingResourceMock, times(1)).getMemStat();
        verify(cpuStat, times(1)).getCpuUsedPercent();
        verify(memStat, times(1)).getAvailable();
        verify(memStat, times(1)).getTotal();
    }

    @Test
    public void testCheckHealthCommand() {
        final CheckHealthCommand command = new CheckHealthCommand();

        final LibvirtRequestWrapper wrapper = LibvirtRequestWrapper.getInstance();
        assertNotNull(wrapper);

        final Answer answer = wrapper.execute(command, libvirtComputingResourceMock);
        assertTrue(answer.getResult());
    }

    @Test
    public void testPrepareForMigrationCommand() {
        final Connect conn = Mockito.mock(Connect.class);
        final LibvirtUtilitiesHelper libvirtUtilitiesHelper = Mockito.mock(LibvirtUtilitiesHelper.class);

        final VirtualMachineTO vm = Mockito.mock(VirtualMachineTO.class);
        final KVMStoragePoolManager storagePoolManager = Mockito.mock(KVMStoragePoolManager.class);
        final NicTO nicTO = Mockito.mock(NicTO.class);
        final DiskTO diskTO = Mockito.mock(DiskTO.class);
        final VifDriver vifDriver = Mockito.mock(VifDriver.class);

        final PrepareForMigrationCommand command = new PrepareForMigrationCommand(vm);

        when(libvirtComputingResourceMock.getLibvirtUtilitiesHelper()).thenReturn(libvirtUtilitiesHelper);
        try {
            when(libvirtUtilitiesHelper.getConnectionByVmName(vm.getName())).thenReturn(conn);
        } catch (final LibvirtException e) {
            fail(e.getMessage());
        }

        when(vm.getNics()).thenReturn(new NicTO[]{nicTO});
        when(vm.getDisks()).thenReturn(new DiskTO[]{diskTO});

        when(nicTO.getType()).thenReturn(TrafficType.Guest);
        when(diskTO.getType()).thenReturn(Volume.Type.ISO);

        when(libvirtComputingResourceMock.getVifDriver(nicTO.getType(), nicTO.getName())).thenReturn(vifDriver);
        when(libvirtComputingResourceMock.getStoragePoolMgr()).thenReturn(storagePoolManager);

        final LibvirtRequestWrapper wrapper = LibvirtRequestWrapper.getInstance();
        assertNotNull(wrapper);

        final Answer answer = wrapper.execute(command, libvirtComputingResourceMock);
        assertFalse(answer.getResult());

        verify(libvirtComputingResourceMock, times(1)).getLibvirtUtilitiesHelper();
        try {
            verify(libvirtUtilitiesHelper, times(1)).getConnectionByVmName(vm.getName());
        } catch (final LibvirtException e) {
            fail(e.getMessage());
        }

        verify(libvirtComputingResourceMock, times(1)).getStoragePoolMgr();
        verify(vm, times(1)).getNics();
        verify(vm, times(1)).getDisks();
        verify(diskTO, times(1)).getType();
    }

    @Test
    public void testPrepareForMigrationCommandMigration() {
        final Connect conn = Mockito.mock(Connect.class);
        final LibvirtUtilitiesHelper libvirtUtilitiesHelper = Mockito.mock(LibvirtUtilitiesHelper.class);

        final VirtualMachineTO vm = Mockito.mock(VirtualMachineTO.class);
        final KVMStoragePoolManager storagePoolManager = Mockito.mock(KVMStoragePoolManager.class);
        final NicTO nicTO = Mockito.mock(NicTO.class);
        final DiskTO diskTO = Mockito.mock(DiskTO.class);
        final VifDriver vifDriver = Mockito.mock(VifDriver.class);

        final PrepareForMigrationCommand command = new PrepareForMigrationCommand(vm);

        when(libvirtComputingResourceMock.getLibvirtUtilitiesHelper()).thenReturn(libvirtUtilitiesHelper);
        try {
            when(libvirtUtilitiesHelper.getConnectionByVmName(vm.getName())).thenReturn(conn);
        } catch (final LibvirtException e) {
            fail(e.getMessage());
        }

        when(vm.getNics()).thenReturn(new NicTO[]{nicTO});
        when(vm.getDisks()).thenReturn(new DiskTO[]{diskTO});

        when(nicTO.getType()).thenReturn(TrafficType.Guest);
        when(diskTO.getType()).thenReturn(Volume.Type.ISO);

        when(libvirtComputingResourceMock.getVifDriver(nicTO.getType(), nicTO.getName())).thenReturn(vifDriver);
        when(libvirtComputingResourceMock.getStoragePoolMgr()).thenReturn(storagePoolManager);
        when(storagePoolManager.connectPhysicalDisksViaVmSpec(vm)).thenReturn(true);

        final LibvirtRequestWrapper wrapper = LibvirtRequestWrapper.getInstance();
        assertNotNull(wrapper);

        final Answer answer = wrapper.execute(command, libvirtComputingResourceMock);
        assertTrue(answer.getResult());

        verify(libvirtComputingResourceMock, times(1)).getLibvirtUtilitiesHelper();
        try {
            verify(libvirtUtilitiesHelper, times(1)).getConnectionByVmName(vm.getName());
        } catch (final LibvirtException e) {
            fail(e.getMessage());
        }

        verify(libvirtComputingResourceMock, times(1)).getStoragePoolMgr();
        verify(vm, times(1)).getNics();
        verify(vm, times(1)).getDisks();
        verify(diskTO, times(1)).getType();
    }

    @SuppressWarnings("unchecked")
    @Test
    public void testPrepareForMigrationCommandLibvirtException() {
        final LibvirtUtilitiesHelper libvirtUtilitiesHelper = Mockito.mock(LibvirtUtilitiesHelper.class);

        final VirtualMachineTO vm = Mockito.mock(VirtualMachineTO.class);
        final KVMStoragePoolManager storagePoolManager = Mockito.mock(KVMStoragePoolManager.class);
        final NicTO nicTO = Mockito.mock(NicTO.class);
        final VifDriver vifDriver = Mockito.mock(VifDriver.class);

        final PrepareForMigrationCommand command = new PrepareForMigrationCommand(vm);

        when(libvirtComputingResourceMock.getLibvirtUtilitiesHelper()).thenReturn(libvirtUtilitiesHelper);
        try {
            when(libvirtUtilitiesHelper.getConnectionByVmName(vm.getName())).thenThrow(LibvirtException.class);
        } catch (final LibvirtException e) {
            fail(e.getMessage());
        }

        when(vm.getNics()).thenReturn(new NicTO[]{nicTO});
        when(nicTO.getType()).thenReturn(TrafficType.Guest);

        when(libvirtComputingResourceMock.getVifDriver(nicTO.getType())).thenReturn(vifDriver);
        when(libvirtComputingResourceMock.getStoragePoolMgr()).thenReturn(storagePoolManager);

        final LibvirtRequestWrapper wrapper = LibvirtRequestWrapper.getInstance();
        assertNotNull(wrapper);

        final Answer answer = wrapper.execute(command, libvirtComputingResourceMock);
        assertFalse(answer.getResult());

        verify(libvirtComputingResourceMock, times(1)).getLibvirtUtilitiesHelper();
        try {
            verify(libvirtUtilitiesHelper, times(1)).getConnectionByVmName(vm.getName());
        } catch (final LibvirtException e) {
            fail(e.getMessage());
        }

        verify(libvirtComputingResourceMock, times(1)).getStoragePoolMgr();
        verify(vm, times(1)).getNics();
    }

    @SuppressWarnings("unchecked")
    @Test
    public void testPrepareForMigrationCommandURISyntaxException() {
        final Connect conn = Mockito.mock(Connect.class);
        final LibvirtUtilitiesHelper libvirtUtilitiesHelper = Mockito.mock(LibvirtUtilitiesHelper.class);

        final VirtualMachineTO vm = Mockito.mock(VirtualMachineTO.class);
        final KVMStoragePoolManager storagePoolManager = Mockito.mock(KVMStoragePoolManager.class);
        final NicTO nicTO = Mockito.mock(NicTO.class);
        final DiskTO volume = Mockito.mock(DiskTO.class);
        final VifDriver vifDriver = Mockito.mock(VifDriver.class);

        final PrepareForMigrationCommand command = new PrepareForMigrationCommand(vm);

        when(libvirtComputingResourceMock.getLibvirtUtilitiesHelper()).thenReturn(libvirtUtilitiesHelper);
        try {
            when(libvirtUtilitiesHelper.getConnectionByVmName(vm.getName())).thenReturn(conn);
        } catch (final LibvirtException e) {
            fail(e.getMessage());
        }

        when(vm.getNics()).thenReturn(new NicTO[]{nicTO});
        when(vm.getDisks()).thenReturn(new DiskTO[]{volume});

        when(nicTO.getType()).thenReturn(TrafficType.Guest);
        when(volume.getType()).thenReturn(Volume.Type.ISO);

        when(libvirtComputingResourceMock.getVifDriver(nicTO.getType(), nicTO.getName())).thenReturn(vifDriver);
        when(libvirtComputingResourceMock.getStoragePoolMgr()).thenReturn(storagePoolManager);
        try {
            when(libvirtComputingResourceMock.getVolumePath(conn, volume)).thenThrow(URISyntaxException.class);
        } catch (final LibvirtException e) {
            fail(e.getMessage());
        } catch (final URISyntaxException e) {
            fail(e.getMessage());
        }

        final LibvirtRequestWrapper wrapper = LibvirtRequestWrapper.getInstance();
        assertNotNull(wrapper);

        final Answer answer = wrapper.execute(command, libvirtComputingResourceMock);
        assertFalse(answer.getResult());

        verify(libvirtComputingResourceMock, times(1)).getLibvirtUtilitiesHelper();
        try {
            verify(libvirtUtilitiesHelper, times(1)).getConnectionByVmName(vm.getName());
        } catch (final LibvirtException e) {
            fail(e.getMessage());
        }

        verify(libvirtComputingResourceMock, times(1)).getStoragePoolMgr();
        verify(vm, times(1)).getNics();
        verify(vm, times(1)).getDisks();
        verify(volume, times(1)).getType();
    }

    @SuppressWarnings("unchecked")
    @Test
    public void testPrepareForMigrationCommandInternalErrorException() {
        final Connect conn = Mockito.mock(Connect.class);
        final LibvirtUtilitiesHelper libvirtUtilitiesHelper = Mockito.mock(LibvirtUtilitiesHelper.class);

        final VirtualMachineTO vm = Mockito.mock(VirtualMachineTO.class);
        final KVMStoragePoolManager storagePoolManager = Mockito.mock(KVMStoragePoolManager.class);
        final NicTO nicTO = Mockito.mock(NicTO.class);
        final DiskTO volume = Mockito.mock(DiskTO.class);

        final PrepareForMigrationCommand command = new PrepareForMigrationCommand(vm);

        when(libvirtComputingResourceMock.getLibvirtUtilitiesHelper()).thenReturn(libvirtUtilitiesHelper);
        try {
            when(libvirtUtilitiesHelper.getConnectionByVmName(vm.getName())).thenReturn(conn);
        } catch (final LibvirtException e) {
            fail(e.getMessage());
        }

        when(vm.getNics()).thenReturn(new NicTO[]{nicTO});
        when(nicTO.getType()).thenReturn(TrafficType.Guest);

        BDDMockito.given(libvirtComputingResourceMock.getVifDriver(nicTO.getType(), nicTO.getName())).willAnswer(invocationOnMock -> {throw new InternalErrorException("Exception Occurred");});
        when(libvirtComputingResourceMock.getStoragePoolMgr()).thenReturn(storagePoolManager);
        try {
            when(libvirtComputingResourceMock.getVolumePath(conn, volume)).thenReturn("/path");
        } catch (final LibvirtException e) {
            fail(e.getMessage());
        } catch (final URISyntaxException e) {
            fail(e.getMessage());
        }

        final LibvirtRequestWrapper wrapper = LibvirtRequestWrapper.getInstance();
        assertNotNull(wrapper);

        final Answer answer = wrapper.execute(command, libvirtComputingResourceMock);
        assertFalse(answer.getResult());

        verify(libvirtComputingResourceMock, times(1)).getLibvirtUtilitiesHelper();
        try {
            verify(libvirtUtilitiesHelper, times(1)).getConnectionByVmName(vm.getName());
        } catch (final LibvirtException e) {
            fail(e.getMessage());
        }

        verify(libvirtComputingResourceMock, times(1)).getStoragePoolMgr();
        verify(vm, times(1)).getNics();
    }

    @Test
    public void testMigrateCommand() {
        final Connect conn = Mockito.mock(Connect.class);
        final Connect dconn = Mockito.mock(Connect.class);
        final LibvirtUtilitiesHelper libvirtUtilitiesHelper = Mockito.mock(LibvirtUtilitiesHelper.class);

        final String vmName = "Test";
        final String destIp = "127.0.0.100";
        final boolean isWindows = false;
        final VirtualMachineTO vmTO = Mockito.mock(VirtualMachineTO.class);
        final boolean executeInSequence = false;
        DiskTO[] diskTOS = new DiskTO[]{};
        final MigrateCommand command = new MigrateCommand(vmName, destIp, isWindows, vmTO, executeInSequence );

        when(libvirtComputingResourceMock.getLibvirtUtilitiesHelper()).thenReturn(libvirtUtilitiesHelper);
        when(vmTO.getDisks()).thenReturn(diskTOS);
        try {
            when(libvirtUtilitiesHelper.getConnectionByVmName(vmName)).thenReturn(conn);
            when(libvirtUtilitiesHelper.retrieveQemuConnection("qemu+tcp://" + command.getDestinationIp() + "/system")).thenReturn(dconn);

        } catch (final LibvirtException e) {
            fail(e.getMessage());
        }

        final InterfaceDef interfaceDef = Mockito.mock(InterfaceDef.class);
        final List<InterfaceDef> ifaces = new ArrayList<InterfaceDef>();
        ifaces.add(interfaceDef);

        when(libvirtComputingResourceMock.getInterfaces(conn, vmName)).thenReturn(ifaces);

        final DiskDef diskDef = Mockito.mock(DiskDef.class);
        final List<DiskDef> disks = new ArrayList<DiskDef>();
        disks.add(diskDef);

        when(libvirtComputingResourceMock.getDisks(conn, vmName)).thenReturn(disks);
        final Domain dm = Mockito.mock(Domain.class);
        try {
            when(conn.domainLookupByName(vmName)).thenReturn(dm);

            when(libvirtComputingResourceMock.getPrivateIp()).thenReturn("127.0.0.1");
            when(dm.getXMLDesc(8)).thenReturn("<domain type='kvm' id='3'>" + "  <devices>" + "    <graphics type='vnc' port='5900' autoport='yes' listen='10.10.10.1'>"
                    + "      <listen type='address' address='10.10.10.1'/>" + "    </graphics>" + "  </devices>" + "</domain>");
            when(dm.getXMLDesc(1)).thenReturn("<domain type='kvm' id='3'>" + "  <devices>" + "    <graphics type='vnc' port='5900' autoport='yes' listen='10.10.10.1'>"
                    + "      <listen type='address' address='10.10.10.1'/>" + "    </graphics>" + "  </devices>" + "</domain>");
            when(dm.isPersistent()).thenReturn(1);
            doNothing().when(dm).undefine();

        } catch (final LibvirtException e) {
            fail(e.getMessage());
        } catch (final Exception e) {
            fail(e.getMessage());
        }

        final LibvirtRequestWrapper wrapper = LibvirtRequestWrapper.getInstance();
        assertNotNull(wrapper);

        final Answer answer = wrapper.execute(command, libvirtComputingResourceMock);
        assertTrue(answer.getResult());

        verify(libvirtComputingResourceMock, times(1)).getLibvirtUtilitiesHelper();
        try {
            verify(libvirtUtilitiesHelper, times(1)).getConnectionByVmName(vmName);
            verify(libvirtUtilitiesHelper, times(1)).retrieveQemuConnection("qemu+tcp://" + command.getDestinationIp() + "/system");
        } catch (final LibvirtException e) {
            fail(e.getMessage());
        }

        verify(libvirtComputingResourceMock, times(1)).getInterfaces(conn, vmName);
        verify(libvirtComputingResourceMock, times(1)).getDisks(conn, vmName);
        try {
            verify(conn, times(1)).domainLookupByName(vmName);
        } catch (final LibvirtException e) {
            fail(e.getMessage());
        }

        try {
            verify(dm, times(1)).getXMLDesc(8);
        } catch (final Throwable t) {
            try {
                verify(dm, times(1)).getXMLDesc(1);
            }
            catch (final LibvirtException e) {
                fail(e.getMessage());
            }
        }
    }

    @Test
    public void testPingTestHostIpCommand() {
        final PingTestCommand command = new PingTestCommand("127.0.0.1");

        final LibvirtRequestWrapper wrapper = LibvirtRequestWrapper.getInstance();
        assertNotNull(wrapper);

        final Answer answer = wrapper.execute(command, libvirtComputingResourceMock);
        assertFalse(answer.getResult());
    }

    @Test
    public void testPingTestPvtIpCommand() {
        final PingTestCommand command = new PingTestCommand("127.0.0.1", "127.0.0.1");

        final LibvirtRequestWrapper wrapper = LibvirtRequestWrapper.getInstance();
        assertNotNull(wrapper);

        final Answer answer = wrapper.execute(command, libvirtComputingResourceMock);
        assertFalse(answer.getResult());
    }

    @Test
    public void testPingOnlyOneIpCommand() {
        final PingTestCommand command = new PingTestCommand("127.0.0.1", null);

        final LibvirtRequestWrapper wrapper = LibvirtRequestWrapper.getInstance();
        assertNotNull(wrapper);

        final Answer answer = wrapper.execute(command, libvirtComputingResourceMock);
        assertFalse(answer.getResult());
    }

    @Test
    public void testCheckVirtualMachineCommand() {
        final Connect conn = Mockito.mock(Connect.class);
        final LibvirtUtilitiesHelper libvirtUtilitiesHelper = Mockito.mock(LibvirtUtilitiesHelper.class);

        final String vmName = "Test";
        final CheckVirtualMachineCommand command = new CheckVirtualMachineCommand(vmName);

        when(libvirtComputingResourceMock.getLibvirtUtilitiesHelper()).thenReturn(libvirtUtilitiesHelper);
        try {
            when(libvirtUtilitiesHelper.getConnectionByVmName(vmName)).thenReturn(conn);
        } catch (final LibvirtException e) {
            fail(e.getMessage());
        }

        when(libvirtComputingResourceMock.getVmState(conn, command.getVmName())).thenReturn(PowerState.PowerOn);

        final LibvirtRequestWrapper wrapper = LibvirtRequestWrapper.getInstance();
        assertNotNull(wrapper);

        final Answer answer = wrapper.execute(command, libvirtComputingResourceMock);
        assertTrue(answer.getResult());

        verify(libvirtComputingResourceMock, times(1)).getLibvirtUtilitiesHelper();
        try {
            verify(libvirtUtilitiesHelper, times(1)).getConnectionByVmName(vmName);
        } catch (final LibvirtException e) {
            fail(e.getMessage());
        }
    }

    @SuppressWarnings("unchecked")
    @Test
    public void testExceptionCheckVirtualMachineCommand() {
        final Connect conn = Mockito.mock(Connect.class);
        final LibvirtUtilitiesHelper libvirtUtilitiesHelper = Mockito.mock(LibvirtUtilitiesHelper.class);

        final String vmName = "Test";
        final CheckVirtualMachineCommand command = new CheckVirtualMachineCommand(vmName);

        when(libvirtComputingResourceMock.getLibvirtUtilitiesHelper()).thenReturn(libvirtUtilitiesHelper);
        try {
            when(libvirtUtilitiesHelper.getConnectionByVmName(vmName)).thenThrow(LibvirtException.class);
        } catch (final LibvirtException e) {
            fail(e.getMessage());
        }

        when(libvirtComputingResourceMock.getVmState(conn, command.getVmName())).thenReturn(PowerState.PowerOn);

        final LibvirtRequestWrapper wrapper = LibvirtRequestWrapper.getInstance();
        assertNotNull(wrapper);

        final Answer answer = wrapper.execute(command, libvirtComputingResourceMock);
        assertFalse(answer.getResult());

        verify(libvirtComputingResourceMock, times(1)).getLibvirtUtilitiesHelper();
        try {
            verify(libvirtUtilitiesHelper, times(1)).getConnectionByVmName(vmName);
        } catch (final LibvirtException e) {
            fail(e.getMessage());
        }
    }

    @Test
    public void testReadyCommand() {
        final ReadyCommand command = new ReadyCommand(1l);

        final LibvirtRequestWrapper wrapper = LibvirtRequestWrapper.getInstance();
        assertNotNull(wrapper);

        final Answer answer = wrapper.execute(command, libvirtComputingResourceMock);
        assertTrue(answer.getResult());
    }

    @Test
    public void testAttachIsoCommand() {
        final Connect conn = Mockito.mock(Connect.class);
        final LibvirtUtilitiesHelper libvirtUtilitiesHelper = Mockito.mock(LibvirtUtilitiesHelper.class);

        final String vmName = "Test";
        final AttachIsoCommand command = new AttachIsoCommand(vmName, "/path", true);

        when(libvirtComputingResourceMock.getLibvirtUtilitiesHelper()).thenReturn(libvirtUtilitiesHelper);
        try {
            when(libvirtUtilitiesHelper.getConnectionByVmName(vmName)).thenReturn(conn);
        } catch (final LibvirtException e) {
            fail(e.getMessage());
        }

        final LibvirtRequestWrapper wrapper = LibvirtRequestWrapper.getInstance();
        assertNotNull(wrapper);

        final Answer answer = wrapper.execute(command, libvirtComputingResourceMock);
        assertTrue(answer.getResult());

        verify(libvirtComputingResourceMock, times(1)).getLibvirtUtilitiesHelper();
        try {
            verify(libvirtUtilitiesHelper, times(1)).getConnectionByVmName(vmName);
        } catch (final LibvirtException e) {
            fail(e.getMessage());
        }
    }

    @SuppressWarnings("unchecked")
    @Test
    public void testAttachIsoCommandLibvirtException() {
        final LibvirtUtilitiesHelper libvirtUtilitiesHelper = Mockito.mock(LibvirtUtilitiesHelper.class);

        final String vmName = "Test";
        final AttachIsoCommand command = new AttachIsoCommand(vmName, "/path", true);

        when(libvirtComputingResourceMock.getLibvirtUtilitiesHelper()).thenReturn(libvirtUtilitiesHelper);
        try {
            when(libvirtUtilitiesHelper.getConnectionByVmName(vmName)).thenThrow(LibvirtException.class);
        } catch (final LibvirtException e) {
            fail(e.getMessage());
        }

        final LibvirtRequestWrapper wrapper = LibvirtRequestWrapper.getInstance();
        assertNotNull(wrapper);

        final Answer answer = wrapper.execute(command, libvirtComputingResourceMock);
        assertFalse(answer.getResult());

        verify(libvirtComputingResourceMock, times(1)).getLibvirtUtilitiesHelper();
        try {
            verify(libvirtUtilitiesHelper, times(1)).getConnectionByVmName(vmName);
        } catch (final LibvirtException e) {
            fail(e.getMessage());
        }
    }

    @SuppressWarnings("unchecked")
    @Test
    public void testAttachIsoCommandURISyntaxException() {
        final LibvirtUtilitiesHelper libvirtUtilitiesHelper = Mockito.mock(LibvirtUtilitiesHelper.class);

        final String vmName = "Test";
        final AttachIsoCommand command = new AttachIsoCommand(vmName, "/path", true);

        when(libvirtComputingResourceMock.getLibvirtUtilitiesHelper()).thenReturn(libvirtUtilitiesHelper);
        try {
            BDDMockito.given(libvirtUtilitiesHelper.getConnectionByVmName(vmName)).willAnswer(invocationOnMock -> {throw new URISyntaxException("Exception trying to get connection by VM name", vmName);});
        } catch (final LibvirtException e) {
            fail(e.getMessage());
        }

        final LibvirtRequestWrapper wrapper = LibvirtRequestWrapper.getInstance();
        assertNotNull(wrapper);

        final Answer answer = wrapper.execute(command, libvirtComputingResourceMock);
        assertFalse(answer.getResult());

        verify(libvirtComputingResourceMock, times(1)).getLibvirtUtilitiesHelper();
        try {
            verify(libvirtUtilitiesHelper, times(1)).getConnectionByVmName(vmName);
        } catch (final LibvirtException e) {
            fail(e.getMessage());
        }
    }

    @SuppressWarnings("unchecked")
    @Test
    public void testAttachIsoCommandInternalErrorException() {
        final LibvirtUtilitiesHelper libvirtUtilitiesHelper = Mockito.mock(LibvirtUtilitiesHelper.class);

        final String vmName = "Test";
        final AttachIsoCommand command = new AttachIsoCommand(vmName, "/path", true);

        when(libvirtComputingResourceMock.getLibvirtUtilitiesHelper()).thenReturn(libvirtUtilitiesHelper);
        try {
            BDDMockito.given(libvirtUtilitiesHelper.getConnectionByVmName(vmName)).willAnswer(invocationOnMock -> {throw new InternalErrorException("Exception Occurred");});
        } catch (final LibvirtException e) {
            fail(e.getMessage());
        }

        final LibvirtRequestWrapper wrapper = LibvirtRequestWrapper.getInstance();
        assertNotNull(wrapper);

        final Answer answer = wrapper.execute(command, libvirtComputingResourceMock);
        assertFalse(answer.getResult());

        verify(libvirtComputingResourceMock, times(1)).getLibvirtUtilitiesHelper();
        try {
            verify(libvirtUtilitiesHelper, times(1)).getConnectionByVmName(vmName);
        } catch (final LibvirtException e) {
            fail(e.getMessage());
        }
    }

    @Test
    public void testWatchConsoleProxyLoadCommand() {
        final int interval = 0;
        final long proxyVmId = 0l;
        final String proxyVmName = "host";
        final String proxyManagementIp = "127.0.0.1";
        final int proxyCmdPort = 0;

        final WatchConsoleProxyLoadCommand command = new WatchConsoleProxyLoadCommand(interval, proxyVmId, proxyVmName, proxyManagementIp, proxyCmdPort);

        final LibvirtRequestWrapper wrapper = LibvirtRequestWrapper.getInstance();
        assertNotNull(wrapper);

        final Answer answer = wrapper.execute(command, libvirtComputingResourceMock);
        assertFalse(answer.getResult());
    }

    @Test
    public void testCheckConsoleProxyLoadCommand() {
        final long proxyVmId = 0l;
        final String proxyVmName = "host";
        final String proxyManagementIp = "127.0.0.1";
        final int proxyCmdPort = 0;

        final CheckConsoleProxyLoadCommand command = new CheckConsoleProxyLoadCommand(proxyVmId, proxyVmName, proxyManagementIp, proxyCmdPort);

        final LibvirtRequestWrapper wrapper = LibvirtRequestWrapper.getInstance();
        assertNotNull(wrapper);

        final Answer answer = wrapper.execute(command, libvirtComputingResourceMock);
        assertFalse(answer.getResult());
    }

    @Test
    public void testGetVncPortCommand() {
        final Connect conn = Mockito.mock(Connect.class);
        final LibvirtUtilitiesHelper libvirtUtilitiesHelper = Mockito.mock(LibvirtUtilitiesHelper.class);

        final GetVncPortCommand command = new GetVncPortCommand(1l, "host");

        when(libvirtComputingResourceMock.getLibvirtUtilitiesHelper()).thenReturn(libvirtUtilitiesHelper);
        try {
            when(libvirtUtilitiesHelper.getConnectionByVmName(command.getName())).thenReturn(conn);
        } catch (final LibvirtException e) {
            fail(e.getMessage());
        }

        final LibvirtRequestWrapper wrapper = LibvirtRequestWrapper.getInstance();
        assertNotNull(wrapper);

        final Answer answer = wrapper.execute(command, libvirtComputingResourceMock);
        assertTrue(answer.getResult());

        verify(libvirtComputingResourceMock, times(1)).getLibvirtUtilitiesHelper();
        try {
            verify(libvirtUtilitiesHelper, times(1)).getConnectionByVmName(command.getName());
        } catch (final LibvirtException e) {
            fail(e.getMessage());
        }
    }

    @SuppressWarnings("unchecked")
    @Test
    public void testGetVncPortCommandLibvirtException() {
        final LibvirtUtilitiesHelper libvirtUtilitiesHelper = Mockito.mock(LibvirtUtilitiesHelper.class);

        final GetVncPortCommand command = new GetVncPortCommand(1l, "host");

        when(libvirtComputingResourceMock.getLibvirtUtilitiesHelper()).thenReturn(libvirtUtilitiesHelper);
        try {
            when(libvirtUtilitiesHelper.getConnectionByVmName(command.getName())).thenThrow(LibvirtException.class);
        } catch (final LibvirtException e) {
            fail(e.getMessage());
        }

        final LibvirtRequestWrapper wrapper = LibvirtRequestWrapper.getInstance();
        assertNotNull(wrapper);

        final Answer answer = wrapper.execute(command, libvirtComputingResourceMock);
        assertFalse(answer.getResult());

        verify(libvirtComputingResourceMock, times(1)).getLibvirtUtilitiesHelper();
        try {
            verify(libvirtUtilitiesHelper, times(1)).getConnectionByVmName(command.getName());
        } catch (final LibvirtException e) {
            fail(e.getMessage());
        }
    }

    @Test
    public void testModifySshKeysCommand() {
        final ModifySshKeysCommand command = new ModifySshKeysCommand("", "");

        final LibvirtUtilitiesHelper libvirtUtilitiesHelper = Mockito.mock(LibvirtUtilitiesHelper.class);
        when(libvirtComputingResourceMock.getLibvirtUtilitiesHelper()).thenReturn(libvirtUtilitiesHelper);

        when(libvirtUtilitiesHelper.retrieveSshKeysPath()).thenReturn("/path/keys");
        when(libvirtUtilitiesHelper.retrieveSshPubKeyPath()).thenReturn("/path/pub/keys");
        when(libvirtUtilitiesHelper.retrieveSshPrvKeyPath()).thenReturn("/path/pvt/keys");

        when(libvirtComputingResourceMock.getTimeout()).thenReturn(Duration.ZERO);

        final LibvirtRequestWrapper wrapper = LibvirtRequestWrapper.getInstance();
        assertNotNull(wrapper);

        final Answer answer = wrapper.execute(command, libvirtComputingResourceMock);
        assertFalse(answer.getResult());

        verify(libvirtComputingResourceMock, times(1)).getTimeout();
    }

    @Test
    public void testMaintainCommand() {
        final MaintainCommand command = new MaintainCommand();

        final LibvirtRequestWrapper wrapper = LibvirtRequestWrapper.getInstance();
        assertNotNull(wrapper);

        final Answer answer = wrapper.execute(command, libvirtComputingResourceMock);
        assertTrue(answer.getResult());
    }

    @Test
    public void testCreateCommandNoTemplate() {
        final DiskProfile diskCharacteristics = Mockito.mock(DiskProfile.class);
        final StorageFilerTO pool = Mockito.mock(StorageFilerTO.class);
        final boolean executeInSequence = false;

        final CreateCommand command = new CreateCommand(diskCharacteristics, pool, executeInSequence );

        final KVMStoragePoolManager poolManager = Mockito.mock(KVMStoragePoolManager.class);
        final KVMStoragePool primary = Mockito.mock(KVMStoragePool.class);
        final KVMPhysicalDisk vol = Mockito.mock(KVMPhysicalDisk.class);

        when(libvirtComputingResourceMock.getStoragePoolMgr()).thenReturn(poolManager);
        when(poolManager.getStoragePool(pool.getType(), pool.getUuid())).thenReturn(primary);

        when(primary.createPhysicalDisk(diskCharacteristics.getPath(), diskCharacteristics.getProvisioningType(), diskCharacteristics.getSize())).thenReturn(vol);

        final LibvirtRequestWrapper wrapper = LibvirtRequestWrapper.getInstance();
        assertNotNull(wrapper);

        final Answer answer = wrapper.execute(command, libvirtComputingResourceMock);
        assertTrue(answer.getResult());

        verify(libvirtComputingResourceMock, times(1)).getStoragePoolMgr();
        verify(poolManager, times(1)).getStoragePool(pool.getType(), pool.getUuid());
    }

    @Test
    public void testCreateCommand() {
        final DiskProfile diskCharacteristics = Mockito.mock(DiskProfile.class);
        final StorageFilerTO pool = Mockito.mock(StorageFilerTO.class);
        final String templateUrl = "http://template";
        final boolean executeInSequence = false;

        final CreateCommand command = new CreateCommand(diskCharacteristics, templateUrl, pool, executeInSequence );

        final KVMStoragePoolManager poolManager = Mockito.mock(KVMStoragePoolManager.class);
        final KVMStoragePool primary = Mockito.mock(KVMStoragePool.class);
        final KVMPhysicalDisk vol = Mockito.mock(KVMPhysicalDisk.class);

        when(libvirtComputingResourceMock.getStoragePoolMgr()).thenReturn(poolManager);
        when(poolManager.getStoragePool(pool.getType(), pool.getUuid())).thenReturn(primary);

        when(primary.getType()).thenReturn(StoragePoolType.CLVM);
        when(libvirtComputingResourceMock.templateToPrimaryDownload(command.getTemplateUrl(), primary, diskCharacteristics.getPath())).thenReturn(vol);

        final LibvirtRequestWrapper wrapper = LibvirtRequestWrapper.getInstance();
        assertNotNull(wrapper);

        final Answer answer = wrapper.execute(command, libvirtComputingResourceMock);
        assertTrue(answer.getResult());

        verify(libvirtComputingResourceMock, times(1)).getStoragePoolMgr();
        verify(poolManager, times(1)).getStoragePool(pool.getType(), pool.getUuid());
    }

    @Test
    public void testCreateCommandCLVM() {
        final DiskProfile diskCharacteristics = Mockito.mock(DiskProfile.class);
        final StorageFilerTO pool = Mockito.mock(StorageFilerTO.class);
        final String templateUrl = "http://template";
        final boolean executeInSequence = false;

        final CreateCommand command = new CreateCommand(diskCharacteristics, templateUrl, pool, executeInSequence );

        final KVMStoragePoolManager poolManager = Mockito.mock(KVMStoragePoolManager.class);
        final KVMStoragePool primary = Mockito.mock(KVMStoragePool.class);
        final KVMPhysicalDisk vol = Mockito.mock(KVMPhysicalDisk.class);
        final KVMPhysicalDisk baseVol = Mockito.mock(KVMPhysicalDisk.class);

        when(libvirtComputingResourceMock.getStoragePoolMgr()).thenReturn(poolManager);
        when(poolManager.getStoragePool(pool.getType(), pool.getUuid())).thenReturn(primary);

        when(primary.getPhysicalDisk(command.getTemplateUrl())).thenReturn(baseVol);
        when(poolManager.createDiskFromTemplate(baseVol, diskCharacteristics.getPath(), diskCharacteristics.getProvisioningType(), primary, baseVol.getSize(), 0)).thenReturn(vol);

        final LibvirtRequestWrapper wrapper = LibvirtRequestWrapper.getInstance();
        assertNotNull(wrapper);

        final Answer answer = wrapper.execute(command, libvirtComputingResourceMock);
        assertTrue(answer.getResult());

        verify(libvirtComputingResourceMock, times(1)).getStoragePoolMgr();
        verify(poolManager, times(1)).getStoragePool(pool.getType(), pool.getUuid());
    }

    @Test
    public void testDestroyCommand() {
        final StoragePool pool = Mockito.mock(StoragePool.class);
        final Volume volume = Mockito.mock(Volume.class);
        final String vmName = "Test";

        final DestroyCommand command = new DestroyCommand(pool, volume, vmName);

        final KVMStoragePoolManager poolManager = Mockito.mock(KVMStoragePoolManager.class);
        final KVMStoragePool primary = Mockito.mock(KVMStoragePool.class);

        final VolumeTO vol = command.getVolume();

        when(libvirtComputingResourceMock.getStoragePoolMgr()).thenReturn(poolManager);
        when(poolManager.getStoragePool(vol.getPoolType(), vol.getPoolUuid())).thenReturn(primary);

        final LibvirtRequestWrapper wrapper = LibvirtRequestWrapper.getInstance();
        assertNotNull(wrapper);

        final Answer answer = wrapper.execute(command, libvirtComputingResourceMock);
        assertTrue(answer.getResult());

        verify(libvirtComputingResourceMock, times(1)).getStoragePoolMgr();
        verify(poolManager, times(1)).getStoragePool(vol.getPoolType(), vol.getPoolUuid());
    }

    @SuppressWarnings("unchecked")
    @Test
    public void testDestroyCommandError() {
        final StoragePool pool = Mockito.mock(StoragePool.class);
        final Volume volume = Mockito.mock(Volume.class);
        final String vmName = "Test";

        final DestroyCommand command = new DestroyCommand(pool, volume, vmName);

        final KVMStoragePoolManager poolManager = Mockito.mock(KVMStoragePoolManager.class);
        final KVMStoragePool primary = Mockito.mock(KVMStoragePool.class);

        final VolumeTO vol = command.getVolume();

        when(libvirtComputingResourceMock.getStoragePoolMgr()).thenReturn(poolManager);
        when(poolManager.getStoragePool(vol.getPoolType(), vol.getPoolUuid())).thenReturn(primary);

        when(primary.deletePhysicalDisk(vol.getPath(), null)).thenThrow(CloudRuntimeException.class);

        final LibvirtRequestWrapper wrapper = LibvirtRequestWrapper.getInstance();
        assertNotNull(wrapper);

        final Answer answer = wrapper.execute(command, libvirtComputingResourceMock);
        assertFalse(answer.getResult());

        verify(libvirtComputingResourceMock, times(1)).getStoragePoolMgr();
        verify(poolManager, times(1)).getStoragePool(vol.getPoolType(), vol.getPoolUuid());
    }

    @Test(expected = NullPointerException.class)
    public void testPrimaryStorageDownloadCommandNOTemplateDisk() {
        final StoragePool pool = Mockito.mock(StoragePool.class);

        final List<KVMPhysicalDisk> disks = new ArrayList<KVMPhysicalDisk>();

        final String name = "Test";
        final String url = "http://template/";
        final ImageFormat format = ImageFormat.QCOW2;
        final long accountId = 1l;
        final int wait = 0;
        final PrimaryStorageDownloadCommand command = new PrimaryStorageDownloadCommand(name, url, format, accountId, pool, wait);

        final KVMStoragePoolManager storagePoolMgr = Mockito.mock(KVMStoragePoolManager.class);
        final KVMStoragePool primaryPool = Mockito.mock(KVMStoragePool.class);
        final KVMStoragePool secondaryPool = Mockito.mock(KVMStoragePool.class);
        final KVMPhysicalDisk tmplVol = Mockito.mock(KVMPhysicalDisk.class);
        final KVMPhysicalDisk primaryVol = Mockito.mock(KVMPhysicalDisk.class);

        final KVMPhysicalDisk disk = new KVMPhysicalDisk("/path", "disk.qcow2", primaryPool);
        disks.add(disk);

        final int index = url.lastIndexOf("/");
        final String mountpoint = url.substring(0, index);

        when(libvirtComputingResourceMock.getStoragePoolMgr()).thenReturn(storagePoolMgr);
        when(storagePoolMgr.getStoragePoolByURI(mountpoint)).thenReturn(secondaryPool);
        when(secondaryPool.listPhysicalDisks()).thenReturn(disks);
        when(storagePoolMgr.getStoragePool(command.getPool().getType(), command.getPoolUuid())).thenReturn(primaryPool);
        when(storagePoolMgr.copyPhysicalDisk(tmplVol, UUID.randomUUID().toString(), primaryPool, 0)).thenReturn(primaryVol);

        final LibvirtRequestWrapper wrapper = LibvirtRequestWrapper.getInstance();
        assertNotNull(wrapper);

        final Answer answer = wrapper.execute(command, libvirtComputingResourceMock);
        assertFalse(answer.getResult());

        verify(libvirtComputingResourceMock, times(1)).getStoragePoolMgr();
    }

    @Test
    public void testPrimaryStorageDownloadCommandNOTemplateNODisk() {
        final StoragePool pool = Mockito.mock(StoragePool.class);

        final List<KVMPhysicalDisk> disks = new ArrayList<KVMPhysicalDisk>();

        final String name = "Test";
        final String url = "http://template/";
        final ImageFormat format = ImageFormat.QCOW2;
        final long accountId = 1l;
        final int wait = 0;
        final PrimaryStorageDownloadCommand command = new PrimaryStorageDownloadCommand(name, url, format, accountId, pool, wait);

        final KVMStoragePoolManager storagePoolMgr = Mockito.mock(KVMStoragePoolManager.class);
        final KVMStoragePool primaryPool = Mockito.mock(KVMStoragePool.class);
        final KVMStoragePool secondaryPool = Mockito.mock(KVMStoragePool.class);
        final KVMPhysicalDisk tmplVol = Mockito.mock(KVMPhysicalDisk.class);
        final KVMPhysicalDisk primaryVol = Mockito.mock(KVMPhysicalDisk.class);

        final int index = url.lastIndexOf("/");
        final String mountpoint = url.substring(0, index);

        when(libvirtComputingResourceMock.getStoragePoolMgr()).thenReturn(storagePoolMgr);
        when(storagePoolMgr.getStoragePoolByURI(mountpoint)).thenReturn(secondaryPool);
        when(secondaryPool.listPhysicalDisks()).thenReturn(disks);
        when(storagePoolMgr.getStoragePool(command.getPool().getType(), command.getPoolUuid())).thenReturn(primaryPool);
        when(storagePoolMgr.copyPhysicalDisk(tmplVol, UUID.randomUUID().toString(), primaryPool, 0)).thenReturn(primaryVol);

        final LibvirtRequestWrapper wrapper = LibvirtRequestWrapper.getInstance();
        assertNotNull(wrapper);

        final Answer answer = wrapper.execute(command, libvirtComputingResourceMock);
        assertFalse(answer.getResult());

        verify(libvirtComputingResourceMock, times(1)).getStoragePoolMgr();
    }

    @Test
    public void testPrimaryStorageDownloadCommandNOTemplateNOQcow2() {
        final StoragePool pool = Mockito.mock(StoragePool.class);

        final List<KVMPhysicalDisk> disks = new ArrayList<KVMPhysicalDisk>();
        final List<KVMPhysicalDisk> spiedDisks = Mockito.spy(disks);

        final String name = "Test";
        final String url = "http://template/";
        final ImageFormat format = ImageFormat.QCOW2;
        final long accountId = 1l;
        final int wait = 0;
        final PrimaryStorageDownloadCommand command = new PrimaryStorageDownloadCommand(name, url, format, accountId, pool, wait);

        final KVMStoragePoolManager storagePoolMgr = Mockito.mock(KVMStoragePoolManager.class);
        final KVMStoragePool primaryPool = Mockito.mock(KVMStoragePool.class);
        final KVMStoragePool secondaryPool = Mockito.mock(KVMStoragePool.class);
        final KVMPhysicalDisk tmplVol = Mockito.mock(KVMPhysicalDisk.class);
        final KVMPhysicalDisk primaryVol = Mockito.mock(KVMPhysicalDisk.class);

        final int index = url.lastIndexOf("/");
        final String mountpoint = url.substring(0, index);

        when(libvirtComputingResourceMock.getStoragePoolMgr()).thenReturn(storagePoolMgr);
        when(storagePoolMgr.getStoragePoolByURI(mountpoint)).thenReturn(secondaryPool);
        when(secondaryPool.listPhysicalDisks()).thenReturn(spiedDisks);
        when(spiedDisks.isEmpty()).thenReturn(false);

        when(storagePoolMgr.getStoragePool(command.getPool().getType(), command.getPoolUuid())).thenReturn(primaryPool);
        when(storagePoolMgr.copyPhysicalDisk(tmplVol, UUID.randomUUID().toString(), primaryPool, 0)).thenReturn(primaryVol);

        final LibvirtRequestWrapper wrapper = LibvirtRequestWrapper.getInstance();
        assertNotNull(wrapper);

        final Answer answer = wrapper.execute(command, libvirtComputingResourceMock);
        assertFalse(answer.getResult());

        verify(libvirtComputingResourceMock, times(1)).getStoragePoolMgr();
    }

    @Test(expected = NullPointerException.class)
    public void testPrimaryStorageDownloadCommandTemplateNoDisk() {
        final StoragePool pool = Mockito.mock(StoragePool.class);

        final String name = "Test";
        final String url = "http://template/template.qcow2";
        final ImageFormat format = ImageFormat.VHD;
        final long accountId = 1l;
        final int wait = 0;
        final PrimaryStorageDownloadCommand command = new PrimaryStorageDownloadCommand(name, url, format, accountId, pool, wait);

        final KVMStoragePoolManager storagePoolMgr = Mockito.mock(KVMStoragePoolManager.class);
        final KVMStoragePool primaryPool = Mockito.mock(KVMStoragePool.class);
        final KVMStoragePool secondaryPool = Mockito.mock(KVMStoragePool.class);
        final KVMPhysicalDisk tmplVol = Mockito.mock(KVMPhysicalDisk.class);
        final KVMPhysicalDisk primaryVol = Mockito.mock(KVMPhysicalDisk.class);

        final int index = url.lastIndexOf("/");
        final String mountpoint = url.substring(0, index);

        when(libvirtComputingResourceMock.getStoragePoolMgr()).thenReturn(storagePoolMgr);
        when(storagePoolMgr.getStoragePoolByURI(mountpoint)).thenReturn(secondaryPool);
        when(secondaryPool.getPhysicalDisk("template.qcow2")).thenReturn(tmplVol);
        when(storagePoolMgr.getStoragePool(command.getPool().getType(), command.getPoolUuid())).thenReturn(primaryPool);
        when(storagePoolMgr.copyPhysicalDisk(tmplVol, UUID.randomUUID().toString(), primaryPool, 0)).thenReturn(primaryVol);

        final LibvirtRequestWrapper wrapper = LibvirtRequestWrapper.getInstance();
        assertNotNull(wrapper);

        final Answer answer = wrapper.execute(command, libvirtComputingResourceMock);
        assertTrue(answer.getResult());

        verify(libvirtComputingResourceMock, times(1)).getStoragePoolMgr();
        verify(storagePoolMgr, times(1)).getStoragePool(command.getPool().getType(), command.getPoolUuid());
    }

    @Test
    public void testGetStorageStatsCommand() {
        final DataStoreTO store = Mockito.mock(DataStoreTO.class);
        final GetStorageStatsCommand command = new GetStorageStatsCommand(store );

        final KVMStoragePoolManager storagePoolMgr = Mockito.mock(KVMStoragePoolManager.class);
        final KVMStoragePool secondaryPool = Mockito.mock(KVMStoragePool.class);

        when(libvirtComputingResourceMock.getStoragePoolMgr()).thenReturn(storagePoolMgr);
        when(storagePoolMgr.getStoragePool(command.getPooltype(), command.getStorageId(), true)).thenReturn(secondaryPool);

        final LibvirtRequestWrapper wrapper = LibvirtRequestWrapper.getInstance();
        assertNotNull(wrapper);

        final Answer answer = wrapper.execute(command, libvirtComputingResourceMock);
        assertTrue(answer.getResult());

        verify(libvirtComputingResourceMock, times(1)).getStoragePoolMgr();
        verify(storagePoolMgr, times(1)).getStoragePool(command.getPooltype(), command.getStorageId(), true);
    }

    @SuppressWarnings("unchecked")
    @Test
    public void testGetStorageStatsCommandException() {
        final DataStoreTO store = Mockito.mock(DataStoreTO.class);
        final GetStorageStatsCommand command = new GetStorageStatsCommand(store );

        when(libvirtComputingResourceMock.getStoragePoolMgr()).thenThrow(CloudRuntimeException.class);

        final LibvirtRequestWrapper wrapper = LibvirtRequestWrapper.getInstance();
        assertNotNull(wrapper);

        final Answer answer = wrapper.execute(command, libvirtComputingResourceMock);
        assertFalse(answer.getResult());

        verify(libvirtComputingResourceMock, times(1)).getStoragePoolMgr();
    }

    @Test
    public void testUpgradeSnapshotCommand() {
        final StoragePool pool = Mockito.mock(StoragePool.class);;
        final String secondaryStoragePoolURL = "url";
        final Long dcId = 1l;
        final Long accountId = 1l;
        final Long volumeId = 1l;
        final Long templateId = 1l;
        final Long tmpltAccountId = 1l;
        final String volumePath = "/opt/path";
        final String snapshotUuid = "uuid:/8edb1156-a851-4914-afc6-468ee52ac861/";
        final String snapshotName = "uuid:/8edb1156-a851-4914-afc6-468ee52ac861/";
        final String version = "1";

        final UpgradeSnapshotCommand command = new UpgradeSnapshotCommand(pool, secondaryStoragePoolURL, dcId, accountId, volumeId, templateId, tmpltAccountId, volumePath, snapshotUuid, snapshotName, version);

        final LibvirtRequestWrapper wrapper = LibvirtRequestWrapper.getInstance();
        assertNotNull(wrapper);

        final Answer answer = wrapper.execute(command, libvirtComputingResourceMock);
        assertTrue(answer.getResult());
    }

    @Test
    public void testDeleteStoragePoolCommand() {
        final StoragePool storagePool = Mockito.mock(StoragePool.class);
        final KVMStoragePoolManager storagePoolMgr = Mockito.mock(KVMStoragePoolManager.class);

        final DeleteStoragePoolCommand command = new DeleteStoragePoolCommand(storagePool);

        final StorageFilerTO pool = command.getPool();
        when(libvirtComputingResourceMock.getStoragePoolMgr()).thenReturn(storagePoolMgr);
        when(storagePoolMgr.deleteStoragePool(pool.getType(), pool.getUuid())).thenReturn(true);

        final LibvirtRequestWrapper wrapper = LibvirtRequestWrapper.getInstance();
        assertNotNull(wrapper);

        final Answer answer = wrapper.execute(command, libvirtComputingResourceMock);
        assertTrue(answer.getResult());

        verify(libvirtComputingResourceMock, times(1)).getStoragePoolMgr();
        verify(storagePoolMgr, times(1)).deleteStoragePool(pool.getType(), pool.getUuid());
    }

    @SuppressWarnings("unchecked")
    @Test
    public void testDeleteStoragePoolCommandException() {
        final StoragePool storagePool = Mockito.mock(StoragePool.class);
        final KVMStoragePoolManager storagePoolMgr = Mockito.mock(KVMStoragePoolManager.class);

        final DeleteStoragePoolCommand command = new DeleteStoragePoolCommand(storagePool);

        final StorageFilerTO pool = command.getPool();
        when(libvirtComputingResourceMock.getStoragePoolMgr()).thenReturn(storagePoolMgr);
        when(storagePoolMgr.deleteStoragePool(pool.getType(), pool.getUuid())).thenThrow(CloudRuntimeException.class);

        final LibvirtRequestWrapper wrapper = LibvirtRequestWrapper.getInstance();
        assertNotNull(wrapper);

        final Answer answer = wrapper.execute(command, libvirtComputingResourceMock);
        assertFalse(answer.getResult());

        verify(libvirtComputingResourceMock, times(1)).getStoragePoolMgr();
        verify(storagePoolMgr, times(1)).deleteStoragePool(pool.getType(), pool.getUuid());
    }

    @Test
    public void testOvsSetupBridgeCommand() {
        final String name = "Test";
        final Long hostId = 1l;
        final Long networkId = 1l;

        final OvsSetupBridgeCommand command = new OvsSetupBridgeCommand(name, hostId, networkId);

        when(libvirtComputingResourceMock.findOrCreateTunnelNetwork(command.getBridgeName())).thenReturn(true);
        when(libvirtComputingResourceMock.configureTunnelNetwork(command.getNetworkId(), command.getHostId(),
                command.getBridgeName())).thenReturn(true);


        final LibvirtRequestWrapper wrapper = LibvirtRequestWrapper.getInstance();
        assertNotNull(wrapper);

        final Answer answer = wrapper.execute(command, libvirtComputingResourceMock);
        assertTrue(answer.getResult());

        verify(libvirtComputingResourceMock, times(1)).findOrCreateTunnelNetwork(command.getBridgeName());
        verify(libvirtComputingResourceMock, times(1)).configureTunnelNetwork(command.getNetworkId(), command.getHostId(),
                command.getBridgeName());
    }

    @Test
    public void testOvsSetupBridgeCommandFailure1() {
        final String name = "Test";
        final Long hostId = 1l;
        final Long networkId = 1l;

        final OvsSetupBridgeCommand command = new OvsSetupBridgeCommand(name, hostId, networkId);

        when(libvirtComputingResourceMock.findOrCreateTunnelNetwork(command.getBridgeName())).thenReturn(true);
        when(libvirtComputingResourceMock.configureTunnelNetwork(command.getNetworkId(), command.getHostId(),
                command.getBridgeName())).thenReturn(false);


        final LibvirtRequestWrapper wrapper = LibvirtRequestWrapper.getInstance();
        assertNotNull(wrapper);

        final Answer answer = wrapper.execute(command, libvirtComputingResourceMock);
        assertFalse(answer.getResult());

        verify(libvirtComputingResourceMock, times(1)).findOrCreateTunnelNetwork(command.getBridgeName());
        verify(libvirtComputingResourceMock, times(1)).configureTunnelNetwork(command.getNetworkId(), command.getHostId(),
                command.getBridgeName());
    }

    @Test
    public void testOvsSetupBridgeCommandFailure2() {
        final String name = "Test";
        final Long hostId = 1l;
        final Long networkId = 1l;

        final OvsSetupBridgeCommand command = new OvsSetupBridgeCommand(name, hostId, networkId);

        when(libvirtComputingResourceMock.findOrCreateTunnelNetwork(command.getBridgeName())).thenReturn(false);
        when(libvirtComputingResourceMock.configureTunnelNetwork(command.getNetworkId(), command.getHostId(),
                command.getBridgeName())).thenReturn(true);


        final LibvirtRequestWrapper wrapper = LibvirtRequestWrapper.getInstance();
        assertNotNull(wrapper);

        final Answer answer = wrapper.execute(command, libvirtComputingResourceMock);
        assertFalse(answer.getResult());

        verify(libvirtComputingResourceMock, times(1)).findOrCreateTunnelNetwork(command.getBridgeName());
        verify(libvirtComputingResourceMock, times(1)).configureTunnelNetwork(command.getNetworkId(), command.getHostId(),
                command.getBridgeName());
    }

    @Test
    public void testOvsDestroyBridgeCommand() {
        final String name = "Test";
        final Long hostId = 1l;
        final Long networkId = 1l;

        final OvsDestroyBridgeCommand command = new OvsDestroyBridgeCommand(networkId, name, hostId);

        when(libvirtComputingResourceMock.destroyTunnelNetwork(command.getBridgeName())).thenReturn(true);


        final LibvirtRequestWrapper wrapper = LibvirtRequestWrapper.getInstance();
        assertNotNull(wrapper);

        final Answer answer = wrapper.execute(command, libvirtComputingResourceMock);
        assertTrue(answer.getResult());

        verify(libvirtComputingResourceMock, times(1)).destroyTunnelNetwork(command.getBridgeName());
    }

    @Test
    public void testOvsDestroyBridgeCommandFailure() {
        final String name = "Test";
        final Long hostId = 1l;
        final Long networkId = 1l;

        final OvsDestroyBridgeCommand command = new OvsDestroyBridgeCommand(networkId, name, hostId);

        when(libvirtComputingResourceMock.destroyTunnelNetwork(command.getBridgeName())).thenReturn(false);


        final LibvirtRequestWrapper wrapper = LibvirtRequestWrapper.getInstance();
        assertNotNull(wrapper);

        final Answer answer = wrapper.execute(command, libvirtComputingResourceMock);
        assertFalse(answer.getResult());

        verify(libvirtComputingResourceMock, times(1)).destroyTunnelNetwork(command.getBridgeName());
    }

    @Test
    public void testOvsFetchInterfaceCommand() {
        final String label = "eth0";

        final OvsFetchInterfaceCommand command = new OvsFetchInterfaceCommand(label);

        final LibvirtRequestWrapper wrapper = LibvirtRequestWrapper.getInstance();
        assertNotNull(wrapper);

        final Answer answer = wrapper.execute(command, libvirtComputingResourceMock);
        assertTrue(answer.getResult());
    }

    @Test
    public void testOvsVpcPhysicalTopologyConfigCommand() {
        final Host[] hosts = null;
        final Tier[] tiers = null;
        final Vm[] vms = null;
        final String cidr = null;

        final OvsVpcPhysicalTopologyConfigCommand command = new OvsVpcPhysicalTopologyConfigCommand(hosts, tiers, vms, cidr);

        when(libvirtComputingResourceMock.getOvsTunnelPath()).thenReturn("/path");
        when(libvirtComputingResourceMock.getTimeout()).thenReturn(Duration.ZERO);


        final LibvirtRequestWrapper wrapper = LibvirtRequestWrapper.getInstance();
        assertNotNull(wrapper);

        final Answer answer = wrapper.execute(command, libvirtComputingResourceMock);
        assertFalse(answer.getResult());

        verify(libvirtComputingResourceMock, times(1)).getOvsTunnelPath();
        verify(libvirtComputingResourceMock, times(1)).getTimeout();
    }

    @SuppressWarnings("unchecked")
    @Test(expected = Exception.class)
    public void testOvsVpcPhysicalTopologyConfigCommandFailure() {
        final Host[] hosts = null;
        final Tier[] tiers = null;
        final Vm[] vms = null;
        final String cidr = null;

        final OvsVpcPhysicalTopologyConfigCommand command = new OvsVpcPhysicalTopologyConfigCommand(hosts, tiers, vms, cidr);

        when(libvirtComputingResourceMock.getOvsTunnelPath()).thenThrow(Exception.class);

        final LibvirtRequestWrapper wrapper = LibvirtRequestWrapper.getInstance();
        assertNotNull(wrapper);

        final Answer answer = wrapper.execute(command, libvirtComputingResourceMock);
        assertFalse(answer.getResult());

        verify(libvirtComputingResourceMock, times(1)).getOvsTunnelPath();
    }

    @Test
    public void testOvsVpcRoutingPolicyConfigCommand() {
        final String id = null;
        final String cidr = null;
        final Acl[] acls = null;
        final com.cloud.agent.api.OvsVpcRoutingPolicyConfigCommand.Tier[] tiers = null;

        final OvsVpcRoutingPolicyConfigCommand command = new OvsVpcRoutingPolicyConfigCommand(id, cidr, acls, tiers);

        when(libvirtComputingResourceMock.getOvsTunnelPath()).thenReturn("/path");
        when(libvirtComputingResourceMock.getTimeout()).thenReturn(Duration.ZERO);


        final LibvirtRequestWrapper wrapper = LibvirtRequestWrapper.getInstance();
        assertNotNull(wrapper);

        final Answer answer = wrapper.execute(command, libvirtComputingResourceMock);
        assertFalse(answer.getResult());

        verify(libvirtComputingResourceMock, times(1)).getOvsTunnelPath();
        verify(libvirtComputingResourceMock, times(1)).getTimeout();
    }

    @SuppressWarnings("unchecked")
    @Test(expected = Exception.class)
    public void testOvsVpcRoutingPolicyConfigCommandFailure() {
        final String id = null;
        final String cidr = null;
        final Acl[] acls = null;
        final com.cloud.agent.api.OvsVpcRoutingPolicyConfigCommand.Tier[] tiers = null;

        final OvsVpcRoutingPolicyConfigCommand command = new OvsVpcRoutingPolicyConfigCommand(id, cidr, acls, tiers);

        when(libvirtComputingResourceMock.getOvsTunnelPath()).thenThrow(Exception.class);

        final LibvirtRequestWrapper wrapper = LibvirtRequestWrapper.getInstance();
        assertNotNull(wrapper);

        final Answer answer = wrapper.execute(command, libvirtComputingResourceMock);
        assertFalse(answer.getResult());

        verify(libvirtComputingResourceMock, times(1)).getOvsTunnelPath();
    }

    @Test
    public void testCreateStoragePoolCommand() {
        final StoragePool pool = Mockito.mock(StoragePool.class);
        final CreateStoragePoolCommand command = new CreateStoragePoolCommand(true, pool);

        final LibvirtRequestWrapper wrapper = LibvirtRequestWrapper.getInstance();
        assertNotNull(wrapper);

        final Answer answer = wrapper.execute(command, libvirtComputingResourceMock);
        assertTrue(answer.getResult());
    }

    @Test
    public void testModifyStoragePoolCommand() {
        final StoragePool pool = Mockito.mock(StoragePool.class);;
        final ModifyStoragePoolCommand command = new ModifyStoragePoolCommand(true, pool);

        final KVMStoragePoolManager storagePoolMgr = Mockito.mock(KVMStoragePoolManager.class);
        final KVMStoragePool kvmStoragePool = Mockito.mock(KVMStoragePool.class);

<<<<<<< HEAD

        when(libvirtComputingResourceMock.getStoragePoolMgr()).thenReturn(storagePoolMgr);
=======
        when(libvirtComputingResource.getStoragePoolMgr()).thenReturn(storagePoolMgr);
>>>>>>> c1cb84b4
        when(storagePoolMgr.createStoragePool(command.getPool().getUuid(), command.getPool().getHost(), command.getPool().getPort(), command.getPool().getPath(), command.getPool()
                .getUserInfo(), command.getPool().getType(), command.getDetails())).thenReturn(kvmStoragePool);


        final LibvirtRequestWrapper wrapper = LibvirtRequestWrapper.getInstance();
        assertNotNull(wrapper);

        final Answer answer = wrapper.execute(command, libvirtComputingResourceMock);
        assertTrue(answer.getResult());

        verify(libvirtComputingResourceMock, times(1)).getStoragePoolMgr();
        verify(storagePoolMgr, times(1)).createStoragePool(command.getPool().getUuid(), command.getPool().getHost(), command.getPool().getPort(), command.getPool().getPath(), command.getPool()
                .getUserInfo(), command.getPool().getType(), command.getDetails());
    }

    @Test
    public void testModifyStoragePoolCommandFailure() {
        final StoragePool pool = Mockito.mock(StoragePool.class);;
        final ModifyStoragePoolCommand command = new ModifyStoragePoolCommand(true, pool);

        final KVMStoragePoolManager storagePoolMgr = Mockito.mock(KVMStoragePoolManager.class);

        when(libvirtComputingResourceMock.getStoragePoolMgr()).thenReturn(storagePoolMgr);
        when(storagePoolMgr.createStoragePool(command.getPool().getUuid(), command.getPool().getHost(), command.getPool().getPort(), command.getPool().getPath(), command.getPool()
                .getUserInfo(), command.getPool().getType(), command.getDetails())).thenReturn(null);


        final LibvirtRequestWrapper wrapper = LibvirtRequestWrapper.getInstance();
        assertNotNull(wrapper);

        final Answer answer = wrapper.execute(command, libvirtComputingResourceMock);
        assertFalse(answer.getResult());

        verify(libvirtComputingResourceMock, times(1)).getStoragePoolMgr();
        verify(storagePoolMgr, times(1)).createStoragePool(command.getPool().getUuid(), command.getPool().getHost(), command.getPool().getPort(), command.getPool().getPath(), command.getPool()
                .getUserInfo(), command.getPool().getType(), command.getDetails());
    }

    @Test
    public void testCleanupNetworkRulesCmd() {
        final CleanupNetworkRulesCmd command = new CleanupNetworkRulesCmd(1);

        when(libvirtComputingResourceMock.cleanupRules()).thenReturn(true);

        final LibvirtRequestWrapper wrapper = LibvirtRequestWrapper.getInstance();
        assertNotNull(wrapper);

        final Answer answer = wrapper.execute(command, libvirtComputingResourceMock);
        assertTrue(answer.getResult());

        verify(libvirtComputingResourceMock, times(1)).cleanupRules();
    }

    @Test
    public void testNetworkRulesVmSecondaryIpCommand() {
        final String vmName = "Test";
        final String vmMac = "00:00:00:00";
        final String secondaryIp = "127.0.0.1";
        final boolean action = true;

        final NetworkRulesVmSecondaryIpCommand command = new NetworkRulesVmSecondaryIpCommand(vmName, vmMac, secondaryIp, action );

        final LibvirtUtilitiesHelper libvirtUtilitiesHelper = Mockito.mock(LibvirtUtilitiesHelper.class);
        final Connect conn = Mockito.mock(Connect.class);

        when(libvirtComputingResourceMock.getLibvirtUtilitiesHelper()).thenReturn(libvirtUtilitiesHelper);
        try {
            when(libvirtUtilitiesHelper.getConnectionByVmName(command.getVmName())).thenReturn(conn);
        } catch (final LibvirtException e) {
            fail(e.getMessage());
        }
        when(libvirtComputingResourceMock.configureNetworkRulesVMSecondaryIP(conn, command.getVmName(), command.getVmMac(), command.getVmSecIp(), command.getAction())).thenReturn(true);

        final LibvirtRequestWrapper wrapper = LibvirtRequestWrapper.getInstance();
        assertNotNull(wrapper);

        final Answer answer = wrapper.execute(command, libvirtComputingResourceMock);
        assertTrue(answer.getResult());

        try {
            verify(libvirtUtilitiesHelper, times(1)).getConnectionByVmName(command.getVmName());
        } catch (final LibvirtException e) {
            fail(e.getMessage());
        }
        verify(libvirtComputingResourceMock, times(1)).getLibvirtUtilitiesHelper();
        verify(libvirtComputingResourceMock, times(1)).configureNetworkRulesVMSecondaryIP(conn, command.getVmName(), command.getVmMac(), command.getVmSecIp(), command.getAction());
    }

    @SuppressWarnings("unchecked")
    @Test
    public void testNetworkRulesVmSecondaryIpCommandFailure() {
        final String vmName = "Test";
        final String vmMac = "00:00:00:00";
        final String secondaryIp = "127.0.0.1";
        final boolean action = true;

        final NetworkRulesVmSecondaryIpCommand command = new NetworkRulesVmSecondaryIpCommand(vmName, vmMac, secondaryIp, action );

        final LibvirtUtilitiesHelper libvirtUtilitiesHelper = Mockito.mock(LibvirtUtilitiesHelper.class);

        when(libvirtComputingResourceMock.getLibvirtUtilitiesHelper()).thenReturn(libvirtUtilitiesHelper);
        try {
            when(libvirtUtilitiesHelper.getConnectionByVmName(command.getVmName())).thenThrow(LibvirtException.class);
        } catch (final LibvirtException e) {
            fail(e.getMessage());
        }
        final LibvirtRequestWrapper wrapper = LibvirtRequestWrapper.getInstance();
        assertNotNull(wrapper);

        final Answer answer = wrapper.execute(command, libvirtComputingResourceMock);
        assertFalse(answer.getResult());

        try {
            verify(libvirtUtilitiesHelper, times(1)).getConnectionByVmName(command.getVmName());
        } catch (final LibvirtException e) {
            fail(e.getMessage());
        }
        verify(libvirtComputingResourceMock, times(1)).getLibvirtUtilitiesHelper();
    }

    @Test
    public void testNetworkRulesSystemVmCommand() {
        final String vmName = "Test";
        final Type type = Type.SecondaryStorageVm;

        final NetworkRulesSystemVmCommand command = new NetworkRulesSystemVmCommand(vmName, type);

        final LibvirtUtilitiesHelper libvirtUtilitiesHelper = Mockito.mock(LibvirtUtilitiesHelper.class);
        final Connect conn = Mockito.mock(Connect.class);

        when(libvirtComputingResourceMock.getLibvirtUtilitiesHelper()).thenReturn(libvirtUtilitiesHelper);
        try {
            when(libvirtUtilitiesHelper.getConnectionByVmName(command.getVmName())).thenReturn(conn);
        } catch (final LibvirtException e) {
            fail(e.getMessage());
        }
        when(libvirtComputingResourceMock.configureDefaultNetworkRulesForSystemVm(conn, command.getVmName())).thenReturn(true);

        final LibvirtRequestWrapper wrapper = LibvirtRequestWrapper.getInstance();
        assertNotNull(wrapper);

        final Answer answer = wrapper.execute(command, libvirtComputingResourceMock);
        assertTrue(answer.getResult());

        try {
            verify(libvirtUtilitiesHelper, times(1)).getConnectionByVmName(command.getVmName());
        } catch (final LibvirtException e) {
            fail(e.getMessage());
        }
        verify(libvirtComputingResourceMock, times(1)).getLibvirtUtilitiesHelper();
        verify(libvirtComputingResourceMock, times(1)).configureDefaultNetworkRulesForSystemVm(conn, command.getVmName());
    }

    @SuppressWarnings("unchecked")
    @Test
    public void testNetworkRulesSystemVmCommandFailure() {
        final String vmName = "Test";
        final Type type = Type.SecondaryStorageVm;

        final NetworkRulesSystemVmCommand command = new NetworkRulesSystemVmCommand(vmName, type);

        final LibvirtUtilitiesHelper libvirtUtilitiesHelper = Mockito.mock(LibvirtUtilitiesHelper.class);

        when(libvirtComputingResourceMock.getLibvirtUtilitiesHelper()).thenReturn(libvirtUtilitiesHelper);
        try {
            when(libvirtUtilitiesHelper.getConnectionByVmName(command.getVmName())).thenThrow(LibvirtException.class);
        } catch (final LibvirtException e) {
            fail(e.getMessage());
        }

        final LibvirtRequestWrapper wrapper = LibvirtRequestWrapper.getInstance();
        assertNotNull(wrapper);

        final Answer answer = wrapper.execute(command, libvirtComputingResourceMock);
        assertFalse(answer.getResult());

        try {
            verify(libvirtUtilitiesHelper, times(1)).getConnectionByVmName(command.getVmName());
        } catch (final LibvirtException e) {
            fail(e.getMessage());
        }
        verify(libvirtComputingResourceMock, times(1)).getLibvirtUtilitiesHelper();
    }

    @Test
    public void testCheckSshCommand() {
        final String instanceName = "Test";
        final String ip = "127.0.0.1";
        final int port = 22;

        final CheckSshCommand command = new CheckSshCommand(instanceName, ip, port);

        final VirtualRoutingResource virtRouterResource = Mockito.mock(VirtualRoutingResource.class);

        final String privateIp = command.getIp();
        final int cmdPort = command.getPort();

        when(libvirtComputingResourceMock.getVirtRouterResource()).thenReturn(virtRouterResource);
        when(virtRouterResource.connect(privateIp, cmdPort)).thenReturn(true);

        final LibvirtRequestWrapper wrapper = LibvirtRequestWrapper.getInstance();
        assertNotNull(wrapper);

        final Answer answer = wrapper.execute(command, libvirtComputingResourceMock);
        assertTrue(answer.getResult());

        verify(libvirtComputingResourceMock, times(1)).getVirtRouterResource();
        verify(virtRouterResource, times(1)).connect(privateIp, cmdPort);
    }

    @Test
    public void testCheckSshCommandFailure() {
        final String instanceName = "Test";
        final String ip = "127.0.0.1";
        final int port = 22;

        final CheckSshCommand command = new CheckSshCommand(instanceName, ip, port);

        final VirtualRoutingResource virtRouterResource = Mockito.mock(VirtualRoutingResource.class);

        final String privateIp = command.getIp();
        final int cmdPort = command.getPort();

        when(libvirtComputingResourceMock.getVirtRouterResource()).thenReturn(virtRouterResource);
        when(virtRouterResource.connect(privateIp, cmdPort)).thenReturn(false);

        final LibvirtRequestWrapper wrapper = LibvirtRequestWrapper.getInstance();
        assertNotNull(wrapper);

        final Answer answer = wrapper.execute(command, libvirtComputingResourceMock);
        assertFalse(answer.getResult());

        verify(libvirtComputingResourceMock, times(1)).getVirtRouterResource();
        verify(virtRouterResource, times(1)).connect(privateIp, cmdPort);
    }

    @Test
    public void testCheckNetworkCommand() {
        final List<PhysicalNetworkSetupInfo> networkInfoList = new ArrayList<PhysicalNetworkSetupInfo>();

        final PhysicalNetworkSetupInfo nic = Mockito.mock(PhysicalNetworkSetupInfo.class);
        networkInfoList.add(nic);

        final CheckNetworkCommand command = new CheckNetworkCommand(networkInfoList);

        when(libvirtComputingResourceMock.checkNetwork(TrafficType.Guest, nic.getGuestNetworkName())).thenReturn(true);
        when(libvirtComputingResourceMock.checkNetwork(TrafficType.Management, nic.getPrivateNetworkName())).thenReturn(true);
        when(libvirtComputingResourceMock.checkNetwork(TrafficType.Public, nic.getPublicNetworkName())).thenReturn(true);

        final LibvirtRequestWrapper wrapper = LibvirtRequestWrapper.getInstance();
        assertNotNull(wrapper);

        final Answer answer = wrapper.execute(command, libvirtComputingResourceMock);
        assertTrue(answer.getResult());

        verify(libvirtComputingResourceMock, times(1)).checkNetwork(TrafficType.Guest, nic.getGuestNetworkName());
        verify(libvirtComputingResourceMock, times(1)).checkNetwork(TrafficType.Management, nic.getPrivateNetworkName());
        verify(libvirtComputingResourceMock, times(1)).checkNetwork(TrafficType.Public, nic.getPublicNetworkName());
    }

    @Test
    public void testCheckNetworkCommandFail1() {
        final List<PhysicalNetworkSetupInfo> networkInfoList = new ArrayList<PhysicalNetworkSetupInfo>();

        final PhysicalNetworkSetupInfo networkSetupInfo = Mockito.mock(PhysicalNetworkSetupInfo.class);
        networkInfoList.add(networkSetupInfo);

        final CheckNetworkCommand command = new CheckNetworkCommand(networkInfoList);

        when(libvirtComputingResourceMock.checkNetwork(TrafficType.Guest, networkSetupInfo.getGuestNetworkName())).thenReturn(false);

        final LibvirtRequestWrapper wrapper = LibvirtRequestWrapper.getInstance();
        assertNotNull(wrapper);

        final Answer answer = wrapper.execute(command, libvirtComputingResourceMock);
        assertFalse(answer.getResult());

        verify(libvirtComputingResourceMock, times(1)).checkNetwork(TrafficType.Guest, networkSetupInfo.getGuestNetworkName());
    }

    @Test
    public void testCheckNetworkCommandFail2() {
        final List<PhysicalNetworkSetupInfo> networkInfoList = new ArrayList<PhysicalNetworkSetupInfo>();

        final PhysicalNetworkSetupInfo networkSetupInfo = Mockito.mock(PhysicalNetworkSetupInfo.class);
        networkInfoList.add(networkSetupInfo);

        final CheckNetworkCommand command = new CheckNetworkCommand(networkInfoList);

        when(libvirtComputingResourceMock.checkNetwork(TrafficType.Guest, networkSetupInfo.getGuestNetworkName())).thenReturn(true);
        when(libvirtComputingResourceMock.checkNetwork(TrafficType.Management, networkSetupInfo.getPrivateNetworkName())).thenReturn(false);

        final LibvirtRequestWrapper wrapper = LibvirtRequestWrapper.getInstance();
        assertNotNull(wrapper);

        final Answer answer = wrapper.execute(command, libvirtComputingResourceMock);
        assertFalse(answer.getResult());

        verify(libvirtComputingResourceMock, times(1)).checkNetwork(TrafficType.Guest, networkSetupInfo.getGuestNetworkName());
        verify(libvirtComputingResourceMock, times(1)).checkNetwork(TrafficType.Management, networkSetupInfo.getPrivateNetworkName());
    }

    @Test
    public void testCheckNetworkCommandFail3() {
        final List<PhysicalNetworkSetupInfo> networkInfoList = new ArrayList<PhysicalNetworkSetupInfo>();

        final PhysicalNetworkSetupInfo networkSetupInfo = Mockito.mock(PhysicalNetworkSetupInfo.class);
        networkInfoList.add(networkSetupInfo);

        final CheckNetworkCommand command = new CheckNetworkCommand(networkInfoList);

        when(libvirtComputingResourceMock.checkNetwork(TrafficType.Guest, networkSetupInfo.getGuestNetworkName())).thenReturn(true);
        when(libvirtComputingResourceMock.checkNetwork(TrafficType.Management, networkSetupInfo.getPrivateNetworkName())).thenReturn(true);
        when(libvirtComputingResourceMock.checkNetwork(TrafficType.Public, networkSetupInfo.getPublicNetworkName())).thenReturn(false);

        final LibvirtRequestWrapper wrapper = LibvirtRequestWrapper.getInstance();
        assertNotNull(wrapper);

        final Answer answer = wrapper.execute(command, libvirtComputingResourceMock);
        assertFalse(answer.getResult());

        verify(libvirtComputingResourceMock, times(1)).checkNetwork(TrafficType.Guest, networkSetupInfo.getGuestNetworkName());
        verify(libvirtComputingResourceMock, times(1)).checkNetwork(TrafficType.Management, networkSetupInfo.getPrivateNetworkName());
    }

    @Test
    public void testOvsDestroyTunnelCommand() {
        final String networkName = "Test";
        final Long networkId = 1l;
        final String inPortName = "eth";

        final OvsDestroyTunnelCommand command = new OvsDestroyTunnelCommand(networkId, networkName, inPortName);

        when(libvirtComputingResourceMock.findOrCreateTunnelNetwork(command.getBridgeName())).thenReturn(true);

        final LibvirtRequestWrapper wrapper = LibvirtRequestWrapper.getInstance();
        assertNotNull(wrapper);

        final Answer answer = wrapper.execute(command, libvirtComputingResourceMock);
        assertFalse(answer.getResult());

        verify(libvirtComputingResourceMock, times(1)).findOrCreateTunnelNetwork(command.getBridgeName());
    }

    @Test
    public void testOvsDestroyTunnelCommandFailure1() {
        final String networkName = "Test";
        final Long networkId = 1l;
        final String inPortName = "eth";

        final OvsDestroyTunnelCommand command = new OvsDestroyTunnelCommand(networkId, networkName, inPortName);

        when(libvirtComputingResourceMock.findOrCreateTunnelNetwork(command.getBridgeName())).thenReturn(false);

        final LibvirtRequestWrapper wrapper = LibvirtRequestWrapper.getInstance();
        assertNotNull(wrapper);

        final Answer answer = wrapper.execute(command, libvirtComputingResourceMock);
        assertFalse(answer.getResult());

        verify(libvirtComputingResourceMock, times(1)).findOrCreateTunnelNetwork(command.getBridgeName());
    }

    @SuppressWarnings("unchecked")
    @Test(expected = Exception.class)
    public void testOvsDestroyTunnelCommandFailure2() {
        final String networkName = "Test";
        final Long networkId = 1l;
        final String inPortName = "eth";

        final OvsDestroyTunnelCommand command = new OvsDestroyTunnelCommand(networkId, networkName, inPortName);

        when(libvirtComputingResourceMock.findOrCreateTunnelNetwork(command.getBridgeName())).thenThrow(Exception.class);

        final LibvirtRequestWrapper wrapper = LibvirtRequestWrapper.getInstance();
        assertNotNull(wrapper);

        final Answer answer = wrapper.execute(command, libvirtComputingResourceMock);
        assertFalse(answer.getResult());

        verify(libvirtComputingResourceMock, times(1)).findOrCreateTunnelNetwork(command.getBridgeName());
    }

    @Test
    public void testCheckOnHostCommand() {
        final com.cloud.host.Host host = Mockito.mock(com.cloud.host.Host.class);;

        final CheckOnHostCommand command = new CheckOnHostCommand(host);

        final KVMHAMonitor monitor = Mockito.mock(KVMHAMonitor.class);

        when(libvirtComputingResourceMock.getMonitor()).thenReturn(monitor);

        final LibvirtRequestWrapper wrapper = LibvirtRequestWrapper.getInstance();
        assertNotNull(wrapper);

        final Answer answer = wrapper.execute(command, libvirtComputingResourceMock);
        assertTrue(answer.getResult());

        verify(libvirtComputingResourceMock, times(1)).getMonitor();
    }

    @Test
    public void testOvsCreateTunnelCommand() {
        final String remoteIp = "127.0.0.1";
        final Integer key = 1;
        final Long from = 1l;
        final Long to = 2l;
        final long networkId = 1l;
        final String fromIp = "127.0.0.1";
        final String networkName = "eth";
        final String networkUuid = "8edb1156-a851-4914-afc6-468ee52ac861";

        final OvsCreateTunnelCommand command = new OvsCreateTunnelCommand(remoteIp, key, from, to, networkId, fromIp, networkName, networkUuid);

        final String bridge = command.getNetworkName();

        when(libvirtComputingResourceMock.findOrCreateTunnelNetwork(bridge)).thenReturn(true);
        when(libvirtComputingResourceMock.configureTunnelNetwork(command.getNetworkId(), command.getFrom(),
                command.getNetworkName())).thenReturn(true);
        when(libvirtComputingResourceMock.getTimeout()).thenReturn(Duration.ZERO);

        final LibvirtRequestWrapper wrapper = LibvirtRequestWrapper.getInstance();
        assertNotNull(wrapper);

        final Answer answer = wrapper.execute(command, libvirtComputingResourceMock);
        assertTrue(answer.getResult());

        verify(libvirtComputingResourceMock, times(1)).findOrCreateTunnelNetwork(bridge);
        verify(libvirtComputingResourceMock, times(1)).configureTunnelNetwork(command.getNetworkId(), command.getFrom(),
                command.getNetworkName());
    }

    @Test
    public void testOvsCreateTunnelCommandFailure1() {
        final String remoteIp = "127.0.0.1";
        final Integer key = 1;
        final Long from = 1l;
        final Long to = 2l;
        final long networkId = 1l;
        final String fromIp = "127.0.0.1";
        final String networkName = "eth";
        final String networkUuid = "8edb1156-a851-4914-afc6-468ee52ac861";

        final OvsCreateTunnelCommand command = new OvsCreateTunnelCommand(remoteIp, key, from, to, networkId, fromIp, networkName, networkUuid);

        final String bridge = command.getNetworkName();

        when(libvirtComputingResourceMock.findOrCreateTunnelNetwork(bridge)).thenReturn(false);
        when(libvirtComputingResourceMock.configureTunnelNetwork(command.getNetworkId(), command.getFrom(),
                command.getNetworkName())).thenReturn(true);

        final LibvirtRequestWrapper wrapper = LibvirtRequestWrapper.getInstance();
        assertNotNull(wrapper);

        final Answer answer = wrapper.execute(command, libvirtComputingResourceMock);
        assertFalse(answer.getResult());

        verify(libvirtComputingResourceMock, times(1)).findOrCreateTunnelNetwork(bridge);
        verify(libvirtComputingResourceMock, times(0)).configureTunnelNetwork(command.getNetworkId(), command.getFrom(),
                command.getNetworkName());
    }

    @SuppressWarnings("unchecked")
    @Test(expected = Exception.class)
    public void testOvsCreateTunnelCommandFailure2() {
        final String remoteIp = "127.0.0.1";
        final Integer key = 1;
        final Long from = 1l;
        final Long to = 2l;
        final long networkId = 1l;
        final String fromIp = "127.0.0.1";
        final String networkName = "eth";
        final String networkUuid = "8edb1156-a851-4914-afc6-468ee52ac861";

        final OvsCreateTunnelCommand command = new OvsCreateTunnelCommand(remoteIp, key, from, to, networkId, fromIp, networkName, networkUuid);

        final String bridge = command.getNetworkName();

        when(libvirtComputingResourceMock.findOrCreateTunnelNetwork(bridge)).thenReturn(true);
        when(libvirtComputingResourceMock.configureTunnelNetwork(command.getNetworkId(), command.getFrom(),
                command.getNetworkName())).thenThrow(Exception.class);

        final LibvirtRequestWrapper wrapper = LibvirtRequestWrapper.getInstance();
        assertNotNull(wrapper);

        final Answer answer = wrapper.execute(command, libvirtComputingResourceMock);
        assertFalse(answer.getResult());

        verify(libvirtComputingResourceMock, times(1)).findOrCreateTunnelNetwork(bridge);
        verify(libvirtComputingResourceMock, times(1)).configureTunnelNetwork(command.getNetworkId(), command.getFrom(),
                command.getNetworkName());
    }

    @Test
    public void testCreateVolumeFromSnapshotCommand() {
        // This tests asserts to False because there will be a NPE due to UUID static method calls.

        final StoragePool pool = Mockito.mock(StoragePool.class);
        final String secondaryStoragePoolURL = "/opt/storage/";
        final Long dcId = 1l;
        final Long accountId = 1l;
        final Long volumeId = 1l;
        final String backedUpSnapshotUuid = "uuid:/8edb1156-a851-4914-afc6-468ee52ac861/";
        final String backedUpSnapshotName = "uuid:/8edb1156-a851-4914-afc6-468ee52ac862/";
        final int wait = 0;

        final CreateVolumeFromSnapshotCommand command = new CreateVolumeFromSnapshotCommand(pool, secondaryStoragePoolURL, dcId, accountId, volumeId, backedUpSnapshotUuid, backedUpSnapshotName, wait);

        final KVMStoragePoolManager storagePoolMgr = Mockito.mock(KVMStoragePoolManager.class);
        final KVMStoragePool secondaryPool = Mockito.mock(KVMStoragePool.class);
        final KVMPhysicalDisk snapshot = Mockito.mock(KVMPhysicalDisk.class);
        final KVMStoragePool primaryPool = Mockito.mock(KVMStoragePool.class);

        String snapshotPath = command.getSnapshotUuid();
        final int index = snapshotPath.lastIndexOf("/");
        snapshotPath = snapshotPath.substring(0, index);

        final String primaryUuid = command.getPrimaryStoragePoolNameLabel();

        when(libvirtComputingResourceMock.getStoragePoolMgr()).thenReturn(storagePoolMgr);
        when(storagePoolMgr.getStoragePoolByURI(command.getSecondaryStorageUrl() + snapshotPath)).thenReturn(secondaryPool);
        when(secondaryPool.getPhysicalDisk(command.getSnapshotName())).thenReturn(snapshot);
        when(storagePoolMgr.getStoragePool(command.getPool().getType(), primaryUuid)).thenReturn(primaryPool);

        //when(storagePoolMgr.copyPhysicalDisk(snapshot, volUuid, primaryPool, 0)).thenReturn(disk);

        final LibvirtRequestWrapper wrapper = LibvirtRequestWrapper.getInstance();
        assertNotNull(wrapper);

        final Answer answer = wrapper.execute(command, libvirtComputingResourceMock);
        assertFalse(answer.getResult());

        verify(libvirtComputingResourceMock, times(1)).getStoragePoolMgr();
        verify(storagePoolMgr, times(1)).getStoragePoolByURI(command.getSecondaryStorageUrl() + snapshotPath);
        verify(secondaryPool, times(1)).getPhysicalDisk(command.getSnapshotName());
        verify(storagePoolMgr, times(1)).getStoragePool(command.getPool().getType(), primaryUuid);
        //verify(storagePoolMgr, times(1)).copyPhysicalDisk(snapshot, volUuid, primaryPool, 0);
    }

    @SuppressWarnings("unchecked")
    @Test
    public void testCreateVolumeFromSnapshotCommandCloudException() {
        final StoragePool pool = Mockito.mock(StoragePool.class);
        final String secondaryStoragePoolURL = "/opt/storage/";
        final Long dcId = 1l;
        final Long accountId = 1l;
        final Long volumeId = 1l;
        final String backedUpSnapshotUuid = "uuid:/8edb1156-a851-4914-afc6-468ee52ac861/";
        final String backedUpSnapshotName = "uuid:/8edb1156-a851-4914-afc6-468ee52ac862/";
        final int wait = 0;

        final CreateVolumeFromSnapshotCommand command = new CreateVolumeFromSnapshotCommand(pool, secondaryStoragePoolURL, dcId, accountId, volumeId, backedUpSnapshotUuid, backedUpSnapshotName, wait);

        final KVMStoragePoolManager storagePoolMgr = Mockito.mock(KVMStoragePoolManager.class);
        final KVMStoragePool secondaryPool = Mockito.mock(KVMStoragePool.class);
        final KVMPhysicalDisk snapshot = Mockito.mock(KVMPhysicalDisk.class);

        String snapshotPath = command.getSnapshotUuid();
        final int index = snapshotPath.lastIndexOf("/");
        snapshotPath = snapshotPath.substring(0, index);

        final String primaryUuid = command.getPrimaryStoragePoolNameLabel();

        when(libvirtComputingResourceMock.getStoragePoolMgr()).thenReturn(storagePoolMgr);
        when(storagePoolMgr.getStoragePoolByURI(command.getSecondaryStorageUrl() + snapshotPath)).thenReturn(secondaryPool);
        when(secondaryPool.getPhysicalDisk(command.getSnapshotName())).thenReturn(snapshot);
        when(storagePoolMgr.getStoragePool(command.getPool().getType(), primaryUuid)).thenThrow(CloudRuntimeException.class);

        final LibvirtRequestWrapper wrapper = LibvirtRequestWrapper.getInstance();
        assertNotNull(wrapper);

        final Answer answer = wrapper.execute(command, libvirtComputingResourceMock);
        assertFalse(answer.getResult());

        verify(libvirtComputingResourceMock, times(1)).getStoragePoolMgr();
        verify(storagePoolMgr, times(1)).getStoragePoolByURI(command.getSecondaryStorageUrl() + snapshotPath);
        verify(secondaryPool, times(1)).getPhysicalDisk(command.getSnapshotName());
        verify(storagePoolMgr, times(1)).getStoragePool(command.getPool().getType(), primaryUuid);
    }

    @Test
    public void testFenceCommand() {
        final VirtualMachine vm = Mockito.mock(VirtualMachine.class);;
        final com.cloud.host.Host host = Mockito.mock(com.cloud.host.Host.class);

        final FenceCommand command = new FenceCommand(vm, host);

        final KVMHAMonitor monitor = Mockito.mock(KVMHAMonitor.class);

        final NfsStoragePool storagePool = Mockito.mock(NfsStoragePool.class);
        final List<NfsStoragePool> pools = new ArrayList<NfsStoragePool>();
        pools.add(storagePool);

        when(libvirtComputingResourceMock.getMonitor()).thenReturn(monitor);
        when(monitor.getStoragePools()).thenReturn(pools);

        final LibvirtRequestWrapper wrapper = LibvirtRequestWrapper.getInstance();
        assertNotNull(wrapper);

        final Answer answer = wrapper.execute(command, libvirtComputingResourceMock);
        assertFalse(answer.getResult());

        verify(libvirtComputingResourceMock, times(1)).getMonitor();
        verify(monitor, times(1)).getStoragePools();
    }

    @Test
    public void testSecurityGroupRulesCmdFalse() {
        final String guestIp = "127.0.0.1";
        final String guestIp6 = "2001:db8::cad:40ff:fefd:75c4";
        final String guestMac = "00:00:00:00";
        final String vmName = "Test";
        final Long vmId = 1l;
        final String signature = "signature";
        final Long seqNum = 1l;
        final IpPortAndProto[] ingressRuleSet = new IpPortAndProto[]{Mockito.mock(IpPortAndProto.class)};
        final IpPortAndProto[] egressRuleSet = new IpPortAndProto[]{Mockito.mock(IpPortAndProto.class)};
        final List<String> secIps = new Vector<String>();
        final List<String> cidrs = new Vector<String>();
        cidrs.add("0.0.0.0/0");

        final SecurityGroupRulesCmd command = new SecurityGroupRulesCmd(guestIp, guestIp6, guestMac, vmName, vmId, signature, seqNum, ingressRuleSet, egressRuleSet, secIps);

        final LibvirtUtilitiesHelper libvirtUtilitiesHelper = Mockito.mock(LibvirtUtilitiesHelper.class);
        final Connect conn = Mockito.mock(Connect.class);

        final List<InterfaceDef> nics = new ArrayList<InterfaceDef>();
        final InterfaceDef interfaceDef = Mockito.mock(InterfaceDef.class);
        nics.add(interfaceDef);

        when(libvirtComputingResourceMock.getLibvirtUtilitiesHelper()).thenReturn(libvirtUtilitiesHelper);
        when(libvirtComputingResourceMock.getInterfaces(conn, command.getVmName())).thenReturn(nics);
        try {
            when(libvirtUtilitiesHelper.getConnectionByVmName(command.getVmName())).thenReturn(conn);
        } catch (final LibvirtException e) {
            fail(e.getMessage());
        }

        when(ingressRuleSet[0].getProto()).thenReturn("tcp");
        when(ingressRuleSet[0].getStartPort()).thenReturn(22);
        when(ingressRuleSet[0].getEndPort()).thenReturn(22);
        when(ingressRuleSet[0].getAllowedCidrs()).thenReturn(cidrs);

        when(egressRuleSet[0].getProto()).thenReturn("tcp");
        when(egressRuleSet[0].getStartPort()).thenReturn(22);
        when(egressRuleSet[0].getEndPort()).thenReturn(22);
        when(egressRuleSet[0].getAllowedCidrs()).thenReturn(cidrs);

        final LibvirtRequestWrapper wrapper = LibvirtRequestWrapper.getInstance();
        assertNotNull(wrapper);

        final Answer answer = wrapper.execute(command, libvirtComputingResourceMock);
        assertFalse(answer.getResult());

        verify(libvirtComputingResourceMock, times(1)).getLibvirtUtilitiesHelper();
        try {
            verify(libvirtUtilitiesHelper, times(1)).getConnectionByVmName(command.getVmName());
        } catch (final LibvirtException e) {
            fail(e.getMessage());
        }
    }

    @Test
    public void testSecurityGroupRulesCmdTrue() {
        final String guestIp = "127.0.0.1";
        final String guestIp6 = "2001:db8::cad:40ff:fefd:75c4";
        final String guestMac = "00:00:00:00";
        final String vmName = "Test";
        final Long vmId = 1l;
        final String signature = "signature";
        final Long seqNum = 1l;
        final IpPortAndProto[] ingressRuleSet = new IpPortAndProto[]{Mockito.mock(IpPortAndProto.class)};
        final IpPortAndProto[] egressRuleSet = new IpPortAndProto[]{Mockito.mock(IpPortAndProto.class)};
        final List<String> secIps = new Vector<String>();
        final List<String> cidrs = new Vector<String>();
        cidrs.add("0.0.0.0/0");

        final SecurityGroupRulesCmd command = new SecurityGroupRulesCmd(guestIp, guestIp6, guestMac, vmName, vmId, signature, seqNum, ingressRuleSet, egressRuleSet, secIps);
        final VirtualMachineTO vm = Mockito.mock(VirtualMachineTO.class);
        command.setVmTO(vm);

        final LibvirtUtilitiesHelper libvirtUtilitiesHelper = Mockito.mock(LibvirtUtilitiesHelper.class);
        final Connect conn = Mockito.mock(Connect.class);

        final List<InterfaceDef> nics = new ArrayList<InterfaceDef>();
        final InterfaceDef interfaceDef = Mockito.mock(InterfaceDef.class);
        nics.add(interfaceDef);

        when(libvirtComputingResourceMock.getLibvirtUtilitiesHelper()).thenReturn(libvirtUtilitiesHelper);
        when(libvirtComputingResourceMock.getInterfaces(conn, command.getVmName())).thenReturn(nics);
        try {
            when(libvirtUtilitiesHelper.getConnectionByVmName(command.getVmName())).thenReturn(conn);
        } catch (final LibvirtException e) {
            fail(e.getMessage());
        }

        when(interfaceDef.getDevName()).thenReturn("eth0");
        when(interfaceDef.getBrName()).thenReturn("br0");

        final String vif = nics.get(0).getDevName();
        final String brname = nics.get(0).getBrName();

        when(ingressRuleSet[0].getProto()).thenReturn("tcp");
        when(ingressRuleSet[0].getStartPort()).thenReturn(22);
        when(ingressRuleSet[0].getEndPort()).thenReturn(22);
        when(ingressRuleSet[0].getAllowedCidrs()).thenReturn(cidrs);

        when(egressRuleSet[0].getProto()).thenReturn("tcp");
        when(egressRuleSet[0].getStartPort()).thenReturn(22);
        when(egressRuleSet[0].getEndPort()).thenReturn(22);
        when(egressRuleSet[0].getAllowedCidrs()).thenReturn(cidrs);

        when(libvirtComputingResourceMock.applyDefaultNetworkRules(conn, vm, true)).thenReturn(true);
        when(libvirtComputingResourceMock.addNetworkRules(command.getVmName(), Long.toString(command.getVmId()), command.getGuestIp(), command.getGuestIp6(), command.getSignature(),
                Long.toString(command.getSeqNum()), command.getGuestMac(), command.stringifyRules(), vif, brname, command.getSecIpsString())).thenReturn(true);

        final LibvirtRequestWrapper wrapper = LibvirtRequestWrapper.getInstance();
        assertNotNull(wrapper);

        final Answer answer = wrapper.execute(command, libvirtComputingResourceMock);
        assertTrue(answer.getResult());

        verify(libvirtComputingResourceMock, times(1)).getLibvirtUtilitiesHelper();
        try {
            verify(libvirtUtilitiesHelper, times(1)).getConnectionByVmName(command.getVmName());
        } catch (final LibvirtException e) {
            fail(e.getMessage());
        }
    }

    @SuppressWarnings("unchecked")
    @Test
    public void testSecurityGroupRulesCmdException() {
        final String guestIp = "127.0.0.1";
        final String guestIp6 = "2001:db8::cad:40ff:fefd:75c4";
        final String guestMac = "00:00:00:00";
        final String vmName = "Test";
        final Long vmId = 1l;
        final String signature = "signature";
        final Long seqNum = 1l;
        final IpPortAndProto[] ingressRuleSet = new IpPortAndProto[]{Mockito.mock(IpPortAndProto.class)};
        final IpPortAndProto[] egressRuleSet = new IpPortAndProto[]{Mockito.mock(IpPortAndProto.class)};
        final List<String> secIps = new Vector<String>();

        final SecurityGroupRulesCmd command = new SecurityGroupRulesCmd(guestIp, guestIp6, guestMac, vmName, vmId, signature, seqNum, ingressRuleSet, egressRuleSet, secIps);

        final LibvirtUtilitiesHelper libvirtUtilitiesHelper = Mockito.mock(LibvirtUtilitiesHelper.class);
        final Connect conn = Mockito.mock(Connect.class);

        final List<InterfaceDef> nics = new ArrayList<InterfaceDef>();
        final InterfaceDef interfaceDef = Mockito.mock(InterfaceDef.class);
        nics.add(interfaceDef);

        when(libvirtComputingResourceMock.getLibvirtUtilitiesHelper()).thenReturn(libvirtUtilitiesHelper);
        when(libvirtComputingResourceMock.getInterfaces(conn, command.getVmName())).thenReturn(nics);
        try {
            when(libvirtUtilitiesHelper.getConnectionByVmName(command.getVmName())).thenThrow(LibvirtException.class);
        } catch (final LibvirtException e) {
            fail(e.getMessage());
        }

        final LibvirtRequestWrapper wrapper = LibvirtRequestWrapper.getInstance();
        assertNotNull(wrapper);

        final Answer answer = wrapper.execute(command, libvirtComputingResourceMock);
        assertFalse(answer.getResult());

        verify(libvirtComputingResourceMock, times(1)).getLibvirtUtilitiesHelper();
        try {
            verify(libvirtUtilitiesHelper, times(1)).getConnectionByVmName(command.getVmName());
        } catch (final LibvirtException e) {
            fail(e.getMessage());
        }
    }

    @Test
    public void testPlugNicCommandMatchMack() {
        final NicTO nic = Mockito.mock(NicTO.class);
        final String instanceName = "Test";
        final Type vmtype = Type.DomainRouter;

        final PlugNicCommand command = new PlugNicCommand(nic, instanceName, vmtype);

        final LibvirtUtilitiesHelper libvirtUtilitiesHelper = Mockito.mock(LibvirtUtilitiesHelper.class);
        final Connect conn = Mockito.mock(Connect.class);
        final Domain vm = Mockito.mock(Domain.class);

        final List<InterfaceDef> nics = new ArrayList<InterfaceDef>();
        final InterfaceDef intDef = Mockito.mock(InterfaceDef.class);
        nics.add(intDef);

        when(libvirtComputingResourceMock.getLibvirtUtilitiesHelper()).thenReturn(libvirtUtilitiesHelper);
        when(libvirtComputingResourceMock.getInterfaces(conn, command.getVmName())).thenReturn(nics);

        when(intDef.getDevName()).thenReturn("eth0");
        when(intDef.getBrName()).thenReturn("br0");
        when(intDef.getMacAddress()).thenReturn("00:00:00:00");

        when(nic.getMac()).thenReturn("00:00:00:00");

        try {
            when(libvirtUtilitiesHelper.getConnectionByVmName(command.getVmName())).thenReturn(conn);
            when(libvirtComputingResourceMock.getDomain(conn, instanceName)).thenReturn(vm);
        } catch (final LibvirtException e) {
            fail(e.getMessage());
        }

        final LibvirtRequestWrapper wrapper = LibvirtRequestWrapper.getInstance();
        assertNotNull(wrapper);

        final Answer answer = wrapper.execute(command, libvirtComputingResourceMock);
        assertTrue(answer.getResult());

        verify(libvirtComputingResourceMock, times(1)).getLibvirtUtilitiesHelper();
        try {
            verify(libvirtUtilitiesHelper, times(1)).getConnectionByVmName(command.getVmName());
            verify(libvirtComputingResourceMock, times(1)).getDomain(conn, instanceName);
        } catch (final LibvirtException e) {
            fail(e.getMessage());
        }
    }

    @Test
    public void testPlugNicCommandNoMatchMack() {
        final NicTO nic = Mockito.mock(NicTO.class);
        final String instanceName = "Test";
        final Type vmtype = Type.DomainRouter;

        final PlugNicCommand command = new PlugNicCommand(nic, instanceName, vmtype);

        final LibvirtUtilitiesHelper libvirtUtilitiesHelper = Mockito.mock(LibvirtUtilitiesHelper.class);
        final Connect conn = Mockito.mock(Connect.class);
        final Domain vm = Mockito.mock(Domain.class);
        final VifDriver vifDriver = Mockito.mock(VifDriver.class);
        final InterfaceDef interfaceDef = Mockito.mock(InterfaceDef.class);

        final List<InterfaceDef> nics = new ArrayList<InterfaceDef>();
        final InterfaceDef intDef = Mockito.mock(InterfaceDef.class);
        nics.add(intDef);

        when(libvirtComputingResourceMock.getLibvirtUtilitiesHelper()).thenReturn(libvirtUtilitiesHelper);
        when(libvirtComputingResourceMock.getInterfaces(conn, command.getVmName())).thenReturn(nics);

        when(intDef.getDevName()).thenReturn("eth0");
        when(intDef.getBrName()).thenReturn("br0");
        when(intDef.getMacAddress()).thenReturn("00:00:00:00");

        when(nic.getMac()).thenReturn("00:00:00:01");
        when(nic.getName()).thenReturn("br0");

        try {
            when(libvirtUtilitiesHelper.getConnectionByVmName(command.getVmName())).thenReturn(conn);
            when(libvirtComputingResourceMock.getDomain(conn, instanceName)).thenReturn(vm);

            when(libvirtComputingResourceMock.getVifDriver(nic.getType(), nic.getName())).thenReturn(vifDriver);

            when(vifDriver.plug(nic, "Other PV", "", null)).thenReturn(interfaceDef);
            when(interfaceDef.toString()).thenReturn("Interface");

            final String interfaceDefStr = interfaceDef.toString();
            doNothing().when(vm).attachDevice(interfaceDefStr);

        } catch (final LibvirtException e) {
            fail(e.getMessage());
        } catch (final InternalErrorException e) {
            fail(e.getMessage());
        }

        final LibvirtRequestWrapper wrapper = LibvirtRequestWrapper.getInstance();
        assertNotNull(wrapper);

        final Answer answer = wrapper.execute(command, libvirtComputingResourceMock);
        assertTrue(answer.getResult());

        verify(libvirtComputingResourceMock, times(1)).getLibvirtUtilitiesHelper();
        try {
            verify(libvirtUtilitiesHelper, times(1)).getConnectionByVmName(command.getVmName());
            verify(libvirtComputingResourceMock, times(1)).getDomain(conn, instanceName);
            verify(libvirtComputingResourceMock, times(1)).getVifDriver(nic.getType(), nic.getName());
            verify(vifDriver, times(1)).plug(nic, "Other PV", "", null);
        } catch (final LibvirtException e) {
            fail(e.getMessage());
        } catch (final InternalErrorException e) {
            fail(e.getMessage());
        }
    }

    @SuppressWarnings("unchecked")
    @Test
    public void testPlugNicCommandLibvirtException() {
        final NicTO nic = Mockito.mock(NicTO.class);
        final String instanceName = "Test";
        final Type vmtype = Type.DomainRouter;

        final PlugNicCommand command = new PlugNicCommand(nic, instanceName, vmtype);

        final LibvirtUtilitiesHelper libvirtUtilitiesHelper = Mockito.mock(LibvirtUtilitiesHelper.class);

        when(libvirtComputingResourceMock.getLibvirtUtilitiesHelper()).thenReturn(libvirtUtilitiesHelper);

        try {
            when(libvirtUtilitiesHelper.getConnectionByVmName(command.getVmName())).thenThrow(LibvirtException.class);
        } catch (final LibvirtException e) {
            fail(e.getMessage());
        }

        final LibvirtRequestWrapper wrapper = LibvirtRequestWrapper.getInstance();
        assertNotNull(wrapper);

        final Answer answer = wrapper.execute(command, libvirtComputingResourceMock);
        assertFalse(answer.getResult());

        verify(libvirtComputingResourceMock, times(1)).getLibvirtUtilitiesHelper();
        try {
            verify(libvirtUtilitiesHelper, times(1)).getConnectionByVmName(command.getVmName());
        } catch (final LibvirtException e) {
            fail(e.getMessage());
        }
    }

    @SuppressWarnings("unchecked")
    @Test
    public void testPlugNicCommandInternalError() {
        final NicTO nic = Mockito.mock(NicTO.class);
        final String instanceName = "Test";
        final Type vmtype = Type.DomainRouter;

        final PlugNicCommand command = new PlugNicCommand(nic, instanceName, vmtype);

        final LibvirtUtilitiesHelper libvirtUtilitiesHelper = Mockito.mock(LibvirtUtilitiesHelper.class);
        final Connect conn = Mockito.mock(Connect.class);
        final Domain vm = Mockito.mock(Domain.class);
        final VifDriver vifDriver = Mockito.mock(VifDriver.class);

        final List<InterfaceDef> nics = new ArrayList<InterfaceDef>();
        final InterfaceDef intDef = Mockito.mock(InterfaceDef.class);
        nics.add(intDef);

        when(libvirtComputingResourceMock.getLibvirtUtilitiesHelper()).thenReturn(libvirtUtilitiesHelper);
        when(libvirtComputingResourceMock.getInterfaces(conn, command.getVmName())).thenReturn(nics);

        when(intDef.getDevName()).thenReturn("eth0");
        when(intDef.getBrName()).thenReturn("br0");
        when(intDef.getMacAddress()).thenReturn("00:00:00:00");

        when(nic.getMac()).thenReturn("00:00:00:01");

        try {
            when(libvirtUtilitiesHelper.getConnectionByVmName(command.getVmName())).thenReturn(conn);
            when(libvirtComputingResourceMock.getDomain(conn, instanceName)).thenReturn(vm);

            when(libvirtComputingResourceMock.getVifDriver(nic.getType(), nic.getName())).thenReturn(vifDriver);

            when(vifDriver.plug(nic, "Other PV", "", null)).thenThrow(InternalErrorException.class);

        } catch (final LibvirtException e) {
            fail(e.getMessage());
        } catch (final InternalErrorException e) {
            fail(e.getMessage());
        }

        final LibvirtRequestWrapper wrapper = LibvirtRequestWrapper.getInstance();
        assertNotNull(wrapper);

        final Answer answer = wrapper.execute(command, libvirtComputingResourceMock);
        assertFalse(answer.getResult());

        verify(libvirtComputingResourceMock, times(1)).getLibvirtUtilitiesHelper();
        try {
            verify(libvirtUtilitiesHelper, times(1)).getConnectionByVmName(command.getVmName());
            verify(libvirtComputingResourceMock, times(1)).getDomain(conn, instanceName);
            verify(libvirtComputingResourceMock, times(1)).getVifDriver(nic.getType(), nic.getName());
            verify(vifDriver, times(1)).plug(nic, "Other PV", "", null);
        } catch (final LibvirtException e) {
            fail(e.getMessage());
        } catch (final InternalErrorException e) {
            fail(e.getMessage());
        }
    }

    @Test
    public void testUnPlugNicCommandMatchMack() {
        final NicTO nic = Mockito.mock(NicTO.class);
        final String instanceName = "Test";

        final UnPlugNicCommand command = new UnPlugNicCommand(nic, instanceName);

        final LibvirtUtilitiesHelper libvirtUtilitiesHelper = Mockito.mock(LibvirtUtilitiesHelper.class);
        final Connect conn = Mockito.mock(Connect.class);
        final Domain vm = Mockito.mock(Domain.class);
        final InterfaceDef interfaceDef = Mockito.mock(InterfaceDef.class);

        final List<InterfaceDef> nics = new ArrayList<InterfaceDef>();
        final InterfaceDef intDef = Mockito.mock(InterfaceDef.class);
        nics.add(intDef);

        final VifDriver vifDriver = Mockito.mock(VifDriver.class);
        final List<VifDriver> drivers = new ArrayList<VifDriver>();
        drivers.add(vifDriver);

        when(libvirtComputingResourceMock.getLibvirtUtilitiesHelper()).thenReturn(libvirtUtilitiesHelper);
        when(libvirtComputingResourceMock.getInterfaces(conn, command.getVmName())).thenReturn(nics);

        when(intDef.getDevName()).thenReturn("eth0");
        when(intDef.getBrName()).thenReturn("br0");
        when(intDef.getMacAddress()).thenReturn("00:00:00:00");

        when(nic.getMac()).thenReturn("00:00:00:00");

        try {
            when(libvirtUtilitiesHelper.getConnectionByVmName(command.getVmName())).thenReturn(conn);
            when(libvirtComputingResourceMock.getDomain(conn, instanceName)).thenReturn(vm);

            when(interfaceDef.toString()).thenReturn("Interface");

            final String interfaceDefStr = interfaceDef.toString();
            doNothing().when(vm).detachDevice(interfaceDefStr);

            when(libvirtComputingResourceMock.getAllVifDrivers()).thenReturn(drivers);

            doNothing().when(vifDriver).unplug(intDef, true);

        } catch (final LibvirtException e) {
            fail(e.getMessage());
        }

        final LibvirtRequestWrapper wrapper = LibvirtRequestWrapper.getInstance();
        assertNotNull(wrapper);

        final Answer answer = wrapper.execute(command, libvirtComputingResourceMock);
        assertTrue(answer.getResult());

        verify(libvirtComputingResourceMock, times(1)).getLibvirtUtilitiesHelper();
        try {
            verify(libvirtUtilitiesHelper, times(1)).getConnectionByVmName(command.getVmName());
            verify(libvirtComputingResourceMock, times(1)).getDomain(conn, instanceName);
            verify(libvirtComputingResourceMock, times(1)).getAllVifDrivers();
        } catch (final LibvirtException e) {
            fail(e.getMessage());
        }
    }

    @Test
    public void testUnPlugNicCommandNoNics() {
        final NicTO nic = Mockito.mock(NicTO.class);
        final String instanceName = "Test";

        final UnPlugNicCommand command = new UnPlugNicCommand(nic, instanceName);

        final LibvirtUtilitiesHelper libvirtUtilitiesHelper = Mockito.mock(LibvirtUtilitiesHelper.class);
        final Connect conn = Mockito.mock(Connect.class);
        final Domain vm = Mockito.mock(Domain.class);

        final List<InterfaceDef> nics = new ArrayList<InterfaceDef>();

        final VifDriver vifDriver = Mockito.mock(VifDriver.class);
        final List<VifDriver> drivers = new ArrayList<VifDriver>();
        drivers.add(vifDriver);

        when(libvirtComputingResourceMock.getLibvirtUtilitiesHelper()).thenReturn(libvirtUtilitiesHelper);
        when(libvirtComputingResourceMock.getInterfaces(conn, command.getVmName())).thenReturn(nics);

        try {
            when(libvirtUtilitiesHelper.getConnectionByVmName(command.getVmName())).thenReturn(conn);
            when(libvirtComputingResourceMock.getDomain(conn, instanceName)).thenReturn(vm);
        } catch (final LibvirtException e) {
            fail(e.getMessage());
        }

        final LibvirtRequestWrapper wrapper = LibvirtRequestWrapper.getInstance();
        assertNotNull(wrapper);

        final Answer answer = wrapper.execute(command, libvirtComputingResourceMock);
        assertTrue(answer.getResult());

        verify(libvirtComputingResourceMock, times(1)).getLibvirtUtilitiesHelper();
        try {
            verify(libvirtUtilitiesHelper, times(1)).getConnectionByVmName(command.getVmName());
            verify(libvirtComputingResourceMock, times(1)).getDomain(conn, instanceName);
        } catch (final LibvirtException e) {
            fail(e.getMessage());
        }
    }

    @SuppressWarnings("unchecked")
    @Test
    public void testUnPlugNicCommandLibvirtException() {
        final NicTO nic = Mockito.mock(NicTO.class);
        final String instanceName = "Test";

        final UnPlugNicCommand command = new UnPlugNicCommand(nic, instanceName);

        final LibvirtUtilitiesHelper libvirtUtilitiesHelper = Mockito.mock(LibvirtUtilitiesHelper.class);

        when(libvirtComputingResourceMock.getLibvirtUtilitiesHelper()).thenReturn(libvirtUtilitiesHelper);

        try {
            when(libvirtUtilitiesHelper.getConnectionByVmName(command.getVmName())).thenThrow(LibvirtException.class);
        } catch (final LibvirtException e) {
            fail(e.getMessage());
        }

        final LibvirtRequestWrapper wrapper = LibvirtRequestWrapper.getInstance();
        assertNotNull(wrapper);

        final Answer answer = wrapper.execute(command, libvirtComputingResourceMock);
        assertFalse(answer.getResult());

        verify(libvirtComputingResourceMock, times(1)).getLibvirtUtilitiesHelper();
        try {
            verify(libvirtUtilitiesHelper, times(1)).getConnectionByVmName(command.getVmName());
        } catch (final LibvirtException e) {
            fail(e.getMessage());
        }
    }

    @Test
    public void testNetworkUsageCommandNonVpc() {
        final String privateIP = "127.0.0.1";
        final String domRName = "domR";
        final boolean forVpc = false;
        final String gatewayIP = "127.0.0.1";

        final NetworkUsageCommand command = new NetworkUsageCommand(privateIP, domRName, forVpc, gatewayIP);

        libvirtComputingResourceMock.getNetworkStats(command.getPrivateIP());

        when(libvirtComputingResourceMock.getNetworkStats(command.getPrivateIP())).thenReturn(new long[]{10l, 10l});

        final LibvirtRequestWrapper wrapper = LibvirtRequestWrapper.getInstance();
        assertNotNull(wrapper);

        final Answer answer = wrapper.execute(command, libvirtComputingResourceMock);
        assertTrue(answer.getResult());

        //Being called twice, although I did not find the second place yet.
        verify(libvirtComputingResourceMock, times(2)).getNetworkStats(command.getPrivateIP());
    }

    @Test
    public void testNetworkUsageCommandNonVpcCreate() {
        final String privateIP = "127.0.0.1";
        final String domRName = "domR";
        final boolean forVpc = false;

        final NetworkUsageCommand command = new NetworkUsageCommand(privateIP, domRName, "create", forVpc);

        libvirtComputingResourceMock.getNetworkStats(command.getPrivateIP());

        when(libvirtComputingResourceMock.networkUsage(command.getPrivateIP(), "create", null)).thenReturn("SUCCESS");

        final LibvirtRequestWrapper wrapper = LibvirtRequestWrapper.getInstance();
        assertNotNull(wrapper);

        final Answer answer = wrapper.execute(command, libvirtComputingResourceMock);
        assertTrue(answer.getResult());

        verify(libvirtComputingResourceMock, times(1)).networkUsage(command.getPrivateIP(), "create", null);
    }

    @Test
    public void testNetworkUsageCommandVpcCreate() {
        final String privateIP = "127.0.0.1";
        final String domRName = "domR";
        final boolean forVpc = true;
        final String gatewayIP = "127.0.0.1";
        final String vpcCidr = "10.1.1.0/24";

        final NetworkUsageCommand command = new NetworkUsageCommand(privateIP, domRName, forVpc, gatewayIP, vpcCidr);

        libvirtComputingResourceMock.getNetworkStats(command.getPrivateIP());

        when(libvirtComputingResourceMock.configureVPCNetworkUsage(command.getPrivateIP(), command.getGatewayIP(), "create", command.getVpcCIDR())).thenReturn("SUCCESS");

        final LibvirtRequestWrapper wrapper = LibvirtRequestWrapper.getInstance();
        assertNotNull(wrapper);

        final Answer answer = wrapper.execute(command, libvirtComputingResourceMock);
        assertTrue(answer.getResult());

        verify(libvirtComputingResourceMock, times(1)).configureVPCNetworkUsage(command.getPrivateIP(), command.getGatewayIP(), "create", command.getVpcCIDR());
    }

    @Test
    public void testNetworkUsageCommandVpcGet() {
        final String privateIP = "127.0.0.1";
        final String domRName = "domR";
        final boolean forVpc = true;
        final String gatewayIP = "127.0.0.1";

        final NetworkUsageCommand command = new NetworkUsageCommand(privateIP, domRName, forVpc, gatewayIP);

        libvirtComputingResourceMock.getNetworkStats(command.getPrivateIP());

        when(libvirtComputingResourceMock.getVPCNetworkStats(command.getPrivateIP(), command.getGatewayIP(), command.getOption())).thenReturn(new long[]{10l, 10l});

        final LibvirtRequestWrapper wrapper = LibvirtRequestWrapper.getInstance();
        assertNotNull(wrapper);

        final Answer answer = wrapper.execute(command, libvirtComputingResourceMock);
        assertTrue(answer.getResult());

        verify(libvirtComputingResourceMock, times(1)).getVPCNetworkStats(command.getPrivateIP(), command.getGatewayIP(), command.getOption());
    }

    @Test
    public void testNetworkUsageCommandVpcVpn() {
        final String privateIP = "127.0.0.1";
        final String domRName = "domR";
        final boolean forVpc = true;
        final String gatewayIP = "127.0.0.1";

        final NetworkUsageCommand command = new NetworkUsageCommand(privateIP, domRName, "vpn", forVpc, gatewayIP);

        libvirtComputingResourceMock.getNetworkStats(command.getPrivateIP());

        when(libvirtComputingResourceMock.getVPCNetworkStats(command.getPrivateIP(), command.getGatewayIP(), command.getOption())).thenReturn(new long[]{10l, 10l});

        final LibvirtRequestWrapper wrapper = LibvirtRequestWrapper.getInstance();
        assertNotNull(wrapper);

        final Answer answer = wrapper.execute(command, libvirtComputingResourceMock);
        assertTrue(answer.getResult());

        verify(libvirtComputingResourceMock, times(1)).getVPCNetworkStats(command.getPrivateIP(), command.getGatewayIP(), command.getOption());
    }

    @Test
    public void testNetworkUsageCommandVpcNoOption() {
        final String privateIP = "127.0.0.1";
        final String domRName = "domR";
        final boolean forVpc = true;
        final String gatewayIP = "127.0.0.1";

        final NetworkUsageCommand command = new NetworkUsageCommand(privateIP, domRName, null, forVpc, gatewayIP);

        libvirtComputingResourceMock.getNetworkStats(command.getPrivateIP());

        when(libvirtComputingResourceMock.configureVPCNetworkUsage(command.getPrivateIP(), command.getGatewayIP(), command.getOption(), command.getVpcCIDR())).thenReturn("FAILURE");

        final LibvirtRequestWrapper wrapper = LibvirtRequestWrapper.getInstance();
        assertNotNull(wrapper);

        final Answer answer = wrapper.execute(command, libvirtComputingResourceMock);
        assertTrue(answer.getResult());

        verify(libvirtComputingResourceMock, times(1)).configureVPCNetworkUsage(command.getPrivateIP(), command.getGatewayIP(), command.getOption(), command.getVpcCIDR());
    }

    @Test
    public void testCreatePrivateTemplateFromVolumeCommand() {
        //Simple test used to make sure the flow (LibvirtComputingResource => Request => CommandWrapper) is working.
        //The code is way to big and complex. Will finish the refactor and come back to this to add more cases.

        final StoragePool pool = Mockito.mock(StoragePool.class);;
        final String secondaryStorageUrl = "nfs:/127.0.0.1/storage/secondary";
        final long templateId = 1l;
        final long accountId = 1l;
        final String userSpecifiedName = "User";
        final String uniqueName = "Unique";
        final String volumePath = "/123/vol";
        final String vmName = "Test";
        final int wait = 0;

        final CreatePrivateTemplateFromVolumeCommand command = new CreatePrivateTemplateFromVolumeCommand(pool, secondaryStorageUrl, templateId, accountId, userSpecifiedName, uniqueName, volumePath, vmName, wait);

        final KVMStoragePoolManager storagePoolMgr = Mockito.mock(KVMStoragePoolManager.class);
        final KVMStoragePool secondaryStorage = Mockito.mock(KVMStoragePool.class);
        //final KVMStoragePool primary = Mockito.mock(KVMStoragePool.class);

        when(libvirtComputingResourceMock.getStoragePoolMgr()).thenReturn(storagePoolMgr);
        when(storagePoolMgr.getStoragePoolByURI(secondaryStorageUrl)).thenReturn(secondaryStorage);
        when(storagePoolMgr.getStoragePool(command.getPool().getType(), command.getPrimaryStoragePoolNameLabel())).thenThrow(new CloudRuntimeException("error"));

        final LibvirtRequestWrapper wrapper = LibvirtRequestWrapper.getInstance();
        assertNotNull(wrapper);

        final Answer answer = wrapper.execute(command, libvirtComputingResourceMock);
        assertFalse(answer.getResult());

        verify(libvirtComputingResourceMock, times(1)).getStoragePoolMgr();
        verify(storagePoolMgr, times(1)).getStoragePoolByURI(secondaryStorageUrl);
        verify(storagePoolMgr, times(1)).getStoragePool(command.getPool().getType(), command.getPrimaryStoragePoolNameLabel());
    }

    @SuppressWarnings("unchecked")
    @Test
    public void testManageSnapshotCommandLibvirtException() {
        //Simple test used to make sure the flow (LibvirtComputingResource => Request => CommandWrapper) is working.
        //The code is way to big and complex. Will finish the refactor and come back to this to add more cases.

        final StoragePool pool = Mockito.mock(StoragePool.class);;
        final String volumePath = "/123/vol";
        final String vmName = "Test";

        final long snapshotId = 1l;
        final String preSnapshotPath = "/snapshot/path";
        final String snapshotName = "snap";

        final ManageSnapshotCommand command = new ManageSnapshotCommand(snapshotId, volumePath, pool, preSnapshotPath, snapshotName, vmName);

        final LibvirtUtilitiesHelper libvirtUtilitiesHelper = Mockito.mock(LibvirtUtilitiesHelper.class);
        //final Connect conn = Mockito.mock(Connect.class);

        when(libvirtComputingResourceMock.getLibvirtUtilitiesHelper()).thenReturn(libvirtUtilitiesHelper);

        try {
            when(libvirtUtilitiesHelper.getConnectionByVmName(command.getVmName())).thenThrow(LibvirtException.class);
        } catch (final LibvirtException e) {
            fail(e.getMessage());
        }

        final LibvirtRequestWrapper wrapper = LibvirtRequestWrapper.getInstance();
        assertNotNull(wrapper);

        final Answer answer = wrapper.execute(command, libvirtComputingResourceMock);
        assertFalse(answer.getResult());

        verify(libvirtComputingResourceMock, times(1)).getLibvirtUtilitiesHelper();
        try {
            verify(libvirtUtilitiesHelper, times(1)).getConnectionByVmName(command.getVmName());
        } catch (final LibvirtException e) {
            fail(e.getMessage());
        }
    }

    @Test
    public void testManageSnapshotCommandLibvirt() {
        final StoragePool storagePool = Mockito.mock(StoragePool.class);;
        final String volumePath = "/123/vol";
        final String vmName = "Test";
        final long snapshotId = 1l;
        final String preSnapshotPath = "/snapshot/path";
        final String snapshotName = "snap";

        final ManageSnapshotCommand command = new ManageSnapshotCommand(snapshotId, volumePath, storagePool, preSnapshotPath, snapshotName, vmName);

        final LibvirtUtilitiesHelper libvirtUtilitiesHelper = Mockito.mock(LibvirtUtilitiesHelper.class);
        final Connect conn = Mockito.mock(Connect.class);
        final KVMStoragePoolManager storagePoolMgr = Mockito.mock(KVMStoragePoolManager.class);
        final KVMStoragePool primaryPool = Mockito.mock(KVMStoragePool.class);
        final Domain vm = Mockito.mock(Domain.class);
        final DomainInfo info = Mockito.mock(DomainInfo.class);
        final DomainState state = DomainInfo.DomainState.VIR_DOMAIN_RUNNING;
        info.state = state;

        final KVMPhysicalDisk disk = Mockito.mock(KVMPhysicalDisk.class);

        final StorageFilerTO pool = command.getPool();

        when(libvirtComputingResourceMock.getLibvirtUtilitiesHelper()).thenReturn(libvirtUtilitiesHelper);
        try {
            when(libvirtUtilitiesHelper.getConnectionByVmName(vmName)).thenReturn(conn);
            when(libvirtComputingResourceMock.getDomain(conn, command.getVmName())).thenReturn(vm);
            when(vm.getInfo()).thenReturn(info);
        } catch (final LibvirtException e) {
            fail(e.getMessage());
        }

        when(libvirtComputingResourceMock.getStoragePoolMgr()).thenReturn(storagePoolMgr);
        when(storagePoolMgr.getStoragePool(pool.getType(), pool.getUuid())).thenReturn(primaryPool);
        when(primaryPool.getPhysicalDisk(command.getVolumePath())).thenReturn(disk);
        when(primaryPool.isExternalSnapshot()).thenReturn(false);

        try {
            when(vm.getUUIDString()).thenReturn("cdb18980-546d-4153-b916-70ee9edf0908");
        } catch (final LibvirtException e) {
            fail(e.getMessage());
        }

        final LibvirtRequestWrapper wrapper = LibvirtRequestWrapper.getInstance();
        assertNotNull(wrapper);

        final Answer answer = wrapper.execute(command, libvirtComputingResourceMock);
        assertTrue(answer.getResult());

        verify(libvirtComputingResourceMock, times(1)).getStoragePoolMgr();
        verify(libvirtComputingResourceMock, times(1)).getLibvirtUtilitiesHelper();
        try {
            verify(libvirtUtilitiesHelper, times(1)).getConnectionByVmName(vmName);
        } catch (final LibvirtException e) {
            fail(e.getMessage());
        }
    }

    @SuppressWarnings("unchecked")
    @Test
    public void testBackupSnapshotCommandLibvirtException() {
        //Simple test used to make sure the flow (LibvirtComputingResource => Request => CommandWrapper) is working.
        //The code is way to big and complex. Will finish the refactor and come back to this to add more cases.

        final StoragePool pool = Mockito.mock(StoragePool.class);;
        final String secondaryStorageUrl = "nfs:/127.0.0.1/storage/secondary";
        final long accountId = 1l;
        final String volumePath = "/123/vol";
        final String vmName = "Test";
        final int wait = 0;

        final long snapshotId = 1l;
        final String snapshotName = "snap";

        final Long dcId = 1l;
        final Long volumeId = 1l;
        final Long secHostId = 1l;
        final String snapshotUuid = "9a0afe7c-26a7-4585-bf87-abf82ae106d9";
        final String prevBackupUuid = "003a0cc2-2e04-417a-bee0-534ef1724561";
        final boolean isVolumeInactive = false;
        final String prevSnapshotUuid = "1791efae-f22d-474b-87c6-92547d6c5877";

        final BackupSnapshotCommand command = new BackupSnapshotCommand(secondaryStorageUrl, dcId, accountId, volumeId, snapshotId, secHostId, volumePath, pool, snapshotUuid, snapshotName, prevSnapshotUuid, prevBackupUuid, isVolumeInactive, vmName, wait);

        final LibvirtUtilitiesHelper libvirtUtilitiesHelper = Mockito.mock(LibvirtUtilitiesHelper.class);
        //final Connect conn = Mockito.mock(Connect.class);

        when(libvirtComputingResourceMock.getLibvirtUtilitiesHelper()).thenReturn(libvirtUtilitiesHelper);

        try {
            when(libvirtUtilitiesHelper.getConnectionByVmName(command.getVmName())).thenThrow(LibvirtException.class);
        } catch (final LibvirtException e) {
            fail(e.getMessage());
        }

        final LibvirtRequestWrapper wrapper = LibvirtRequestWrapper.getInstance();
        assertNotNull(wrapper);

        final Answer answer = wrapper.execute(command, libvirtComputingResourceMock);
        assertFalse(answer.getResult());

        verify(libvirtComputingResourceMock, times(1)).getLibvirtUtilitiesHelper();
        try {
            verify(libvirtUtilitiesHelper, times(1)).getConnectionByVmName(command.getVmName());
        } catch (final LibvirtException e) {
            fail(e.getMessage());
        }
    }

    @Test
    public void testCreatePrivateTemplateFromSnapshotCommand() {
        final StoragePool pool = Mockito.mock(StoragePool.class);
        final String secondaryStoragePoolURL = "nfs:/127.0.0.1/storage/secondary";
        final Long dcId = 1l;
        final Long accountId = 1l;
        final Long volumeId = 1l;
        final String backedUpSnapshotUuid = "/run/9a0afe7c-26a7-4585-bf87-abf82ae106d9/";
        final String backedUpSnapshotName = "snap";
        final String origTemplateInstallPath = "/install/path/";
        final Long newTemplateId = 2l;
        final String templateName = "templ";
        final int wait = 0;

        final CreatePrivateTemplateFromSnapshotCommand command = new CreatePrivateTemplateFromSnapshotCommand(pool, secondaryStoragePoolURL, dcId, accountId, volumeId, backedUpSnapshotUuid, backedUpSnapshotName, origTemplateInstallPath, newTemplateId, templateName, wait);

        final String templatePath = "/template/path";
        final String localPath = "/mnt/local";
        final String tmplName = "ce97bbc1-34fe-4259-9202-74bbce2562ab";

        final KVMStoragePoolManager storagePoolMgr = Mockito.mock(KVMStoragePoolManager.class);
        final KVMStoragePool secondaryPool = Mockito.mock(KVMStoragePool.class);
        final KVMStoragePool snapshotPool = Mockito.mock(KVMStoragePool.class);
        final KVMPhysicalDisk snapshot = Mockito.mock(KVMPhysicalDisk.class);
        final StorageLayer storage = Mockito.mock(StorageLayer.class);
        final LibvirtUtilitiesHelper libvirtUtilitiesHelper = Mockito.mock(LibvirtUtilitiesHelper.class);
        final TemplateLocation location = Mockito.mock(TemplateLocation.class);
        final Processor qcow2Processor = Mockito.mock(Processor.class);
        final FormatInfo info = Mockito.mock(FormatInfo.class);

        when(libvirtComputingResourceMock.getStoragePoolMgr()).thenReturn(storagePoolMgr);

        String snapshotPath = command.getSnapshotUuid();
        final int index = snapshotPath.lastIndexOf("/");
        snapshotPath = snapshotPath.substring(0, index);

        when(storagePoolMgr.getStoragePoolByURI(command.getSecondaryStorageUrl() + snapshotPath)).thenReturn(snapshotPool);
        when(storagePoolMgr.getStoragePoolByURI(command.getSecondaryStorageUrl())).thenReturn(secondaryPool);
        when(snapshotPool.getPhysicalDisk(command.getSnapshotName())).thenReturn(snapshot);
        when(secondaryPool.getLocalPath()).thenReturn(localPath);
        when(libvirtComputingResourceMock.getStorage()).thenReturn(storage);

        when(libvirtComputingResourceMock.createTmplPath()).thenReturn(templatePath);
        when(libvirtComputingResourceMock.getCmdsTimeout()).thenReturn(1);

        final String templateFolder = command.getAccountId() + File.separator + command.getNewTemplateId();
        final String templateInstallFolder = "template/tmpl/" + templateFolder;
        final String tmplPath = secondaryPool.getLocalPath() + File.separator + templateInstallFolder;

        when(libvirtComputingResourceMock.getLibvirtUtilitiesHelper()).thenReturn(libvirtUtilitiesHelper);
        when(libvirtUtilitiesHelper.buildTemplateLocation(storage, tmplPath)).thenReturn(location);
        when(libvirtUtilitiesHelper.generateUUIDName()).thenReturn(tmplName);

        try {
            when(libvirtUtilitiesHelper.buildQCOW2Processor(storage)).thenReturn(qcow2Processor);
            when(qcow2Processor.process(tmplPath, null, tmplName)).thenReturn(info);
        } catch (final ConfigurationException e) {
            fail(e.getMessage());
        } catch (final InternalErrorException e) {
            fail(e.getMessage());
        }

        final LibvirtRequestWrapper wrapper = LibvirtRequestWrapper.getInstance();
        assertNotNull(wrapper);

        final Answer answer = wrapper.execute(command, libvirtComputingResourceMock);
        assertTrue(answer.getResult());

        verify(libvirtComputingResourceMock, times(1)).getStoragePoolMgr();
        verify(storagePoolMgr, times(1)).getStoragePoolByURI(command.getSecondaryStorageUrl() + snapshotPath);
        verify(storagePoolMgr, times(1)).getStoragePoolByURI(command.getSecondaryStorageUrl());
    }

    @SuppressWarnings("unchecked")
    @Test
    public void testCreatePrivateTemplateFromSnapshotCommandConfigurationException() {
        final StoragePool pool = Mockito.mock(StoragePool.class);
        final String secondaryStoragePoolURL = "nfs:/127.0.0.1/storage/secondary";
        final Long dcId = 1l;
        final Long accountId = 1l;
        final Long volumeId = 1l;
        final String backedUpSnapshotUuid = "/run/9a0afe7c-26a7-4585-bf87-abf82ae106d9/";
        final String backedUpSnapshotName = "snap";
        final String origTemplateInstallPath = "/install/path/";
        final Long newTemplateId = 2l;
        final String templateName = "templ";
        final int wait = 0;

        final CreatePrivateTemplateFromSnapshotCommand command = new CreatePrivateTemplateFromSnapshotCommand(pool, secondaryStoragePoolURL, dcId, accountId, volumeId, backedUpSnapshotUuid, backedUpSnapshotName, origTemplateInstallPath, newTemplateId, templateName, wait);

        final String templatePath = "/template/path";
        final String localPath = "/mnt/local";
        final String tmplName = "ce97bbc1-34fe-4259-9202-74bbce2562ab";

        final KVMStoragePoolManager storagePoolMgr = Mockito.mock(KVMStoragePoolManager.class);
        final KVMStoragePool secondaryPool = Mockito.mock(KVMStoragePool.class);
        final KVMStoragePool snapshotPool = Mockito.mock(KVMStoragePool.class);
        final KVMPhysicalDisk snapshot = Mockito.mock(KVMPhysicalDisk.class);
        final StorageLayer storage = Mockito.mock(StorageLayer.class);
        final LibvirtUtilitiesHelper libvirtUtilitiesHelper = Mockito.mock(LibvirtUtilitiesHelper.class);
        final TemplateLocation location = Mockito.mock(TemplateLocation.class);
        final Processor qcow2Processor = Mockito.mock(Processor.class);
        final FormatInfo info = Mockito.mock(FormatInfo.class);

        when(libvirtComputingResourceMock.getStoragePoolMgr()).thenReturn(storagePoolMgr);

        String snapshotPath = command.getSnapshotUuid();
        final int index = snapshotPath.lastIndexOf("/");
        snapshotPath = snapshotPath.substring(0, index);

        when(storagePoolMgr.getStoragePoolByURI(command.getSecondaryStorageUrl() + snapshotPath)).thenReturn(snapshotPool);
        when(storagePoolMgr.getStoragePoolByURI(command.getSecondaryStorageUrl())).thenReturn(secondaryPool);
        when(snapshotPool.getPhysicalDisk(command.getSnapshotName())).thenReturn(snapshot);
        when(secondaryPool.getLocalPath()).thenReturn(localPath);
        when(libvirtComputingResourceMock.getStorage()).thenReturn(storage);

        when(libvirtComputingResourceMock.createTmplPath()).thenReturn(templatePath);
        when(libvirtComputingResourceMock.getCmdsTimeout()).thenReturn(1);

        final String templateFolder = command.getAccountId() + File.separator + command.getNewTemplateId();
        final String templateInstallFolder = "template/tmpl/" + templateFolder;
        final String tmplPath = secondaryPool.getLocalPath() + File.separator + templateInstallFolder;

        when(libvirtComputingResourceMock.getLibvirtUtilitiesHelper()).thenReturn(libvirtUtilitiesHelper);
        when(libvirtUtilitiesHelper.buildTemplateLocation(storage, tmplPath)).thenReturn(location);
        when(libvirtUtilitiesHelper.generateUUIDName()).thenReturn(tmplName);

        try {
            when(libvirtUtilitiesHelper.buildQCOW2Processor(storage)).thenThrow(ConfigurationException.class);
            when(qcow2Processor.process(tmplPath, null, tmplName)).thenReturn(info);
        } catch (final ConfigurationException e) {
            fail(e.getMessage());
        } catch (final InternalErrorException e) {
            fail(e.getMessage());
        }

        final LibvirtRequestWrapper wrapper = LibvirtRequestWrapper.getInstance();
        assertNotNull(wrapper);

        final Answer answer = wrapper.execute(command, libvirtComputingResourceMock);
        assertFalse(answer.getResult());

        verify(libvirtComputingResourceMock, times(1)).getStoragePoolMgr();
        verify(storagePoolMgr, times(1)).getStoragePoolByURI(command.getSecondaryStorageUrl() + snapshotPath);
        verify(storagePoolMgr, times(1)).getStoragePoolByURI(command.getSecondaryStorageUrl());
    }

    @SuppressWarnings("unchecked")
    @Test
    public void testCreatePrivateTemplateFromSnapshotCommandInternalErrorException() {
        final StoragePool pool = Mockito.mock(StoragePool.class);
        final String secondaryStoragePoolURL = "nfs:/127.0.0.1/storage/secondary";
        final Long dcId = 1l;
        final Long accountId = 1l;
        final Long volumeId = 1l;
        final String backedUpSnapshotUuid = "/run/9a0afe7c-26a7-4585-bf87-abf82ae106d9/";
        final String backedUpSnapshotName = "snap";
        final String origTemplateInstallPath = "/install/path/";
        final Long newTemplateId = 2l;
        final String templateName = "templ";
        final int wait = 0;

        final CreatePrivateTemplateFromSnapshotCommand command = new CreatePrivateTemplateFromSnapshotCommand(pool, secondaryStoragePoolURL, dcId, accountId, volumeId, backedUpSnapshotUuid, backedUpSnapshotName, origTemplateInstallPath, newTemplateId, templateName, wait);

        final String templatePath = "/template/path";
        final String localPath = "/mnt/local";
        final String tmplName = "ce97bbc1-34fe-4259-9202-74bbce2562ab";

        final KVMStoragePoolManager storagePoolMgr = Mockito.mock(KVMStoragePoolManager.class);
        final KVMStoragePool secondaryPool = Mockito.mock(KVMStoragePool.class);
        final KVMStoragePool snapshotPool = Mockito.mock(KVMStoragePool.class);
        final KVMPhysicalDisk snapshot = Mockito.mock(KVMPhysicalDisk.class);
        final StorageLayer storage = Mockito.mock(StorageLayer.class);
        final LibvirtUtilitiesHelper libvirtUtilitiesHelper = Mockito.mock(LibvirtUtilitiesHelper.class);
        final TemplateLocation location = Mockito.mock(TemplateLocation.class);
        final Processor qcow2Processor = Mockito.mock(Processor.class);

        when(libvirtComputingResourceMock.getStoragePoolMgr()).thenReturn(storagePoolMgr);

        String snapshotPath = command.getSnapshotUuid();
        final int index = snapshotPath.lastIndexOf("/");
        snapshotPath = snapshotPath.substring(0, index);

        when(storagePoolMgr.getStoragePoolByURI(command.getSecondaryStorageUrl() + snapshotPath)).thenReturn(snapshotPool);
        when(storagePoolMgr.getStoragePoolByURI(command.getSecondaryStorageUrl())).thenReturn(secondaryPool);
        when(snapshotPool.getPhysicalDisk(command.getSnapshotName())).thenReturn(snapshot);
        when(secondaryPool.getLocalPath()).thenReturn(localPath);
        when(libvirtComputingResourceMock.getStorage()).thenReturn(storage);

        when(libvirtComputingResourceMock.createTmplPath()).thenReturn(templatePath);
        when(libvirtComputingResourceMock.getCmdsTimeout()).thenReturn(1);

        final String templateFolder = command.getAccountId() + File.separator + command.getNewTemplateId();
        final String templateInstallFolder = "template/tmpl/" + templateFolder;
        final String tmplPath = secondaryPool.getLocalPath() + File.separator + templateInstallFolder;

        when(libvirtComputingResourceMock.getLibvirtUtilitiesHelper()).thenReturn(libvirtUtilitiesHelper);
        when(libvirtUtilitiesHelper.buildTemplateLocation(storage, tmplPath)).thenReturn(location);
        when(libvirtUtilitiesHelper.generateUUIDName()).thenReturn(tmplName);

        try {
            when(libvirtUtilitiesHelper.buildQCOW2Processor(storage)).thenReturn(qcow2Processor);
            when(qcow2Processor.process(tmplPath, null, tmplName)).thenThrow(InternalErrorException.class);
        } catch (final ConfigurationException e) {
            fail(e.getMessage());
        } catch (final InternalErrorException e) {
            fail(e.getMessage());
        }

        final LibvirtRequestWrapper wrapper = LibvirtRequestWrapper.getInstance();
        assertNotNull(wrapper);

        final Answer answer = wrapper.execute(command, libvirtComputingResourceMock);
        assertFalse(answer.getResult());

        verify(libvirtComputingResourceMock, times(1)).getStoragePoolMgr();
        verify(storagePoolMgr, times(1)).getStoragePoolByURI(command.getSecondaryStorageUrl() + snapshotPath);
        verify(storagePoolMgr, times(1)).getStoragePoolByURI(command.getSecondaryStorageUrl());
    }

    @SuppressWarnings("unchecked")
    @Test
    public void testCreatePrivateTemplateFromSnapshotCommandIOException() {
        final StoragePool pool = Mockito.mock(StoragePool.class);
        final String secondaryStoragePoolURL = "nfs:/127.0.0.1/storage/secondary";
        final Long dcId = 1l;
        final Long accountId = 1l;
        final Long volumeId = 1l;
        final String backedUpSnapshotUuid = "/run/9a0afe7c-26a7-4585-bf87-abf82ae106d9/";
        final String backedUpSnapshotName = "snap";
        final String origTemplateInstallPath = "/install/path/";
        final Long newTemplateId = 2l;
        final String templateName = "templ";
        final int wait = 0;

        final CreatePrivateTemplateFromSnapshotCommand command = new CreatePrivateTemplateFromSnapshotCommand(pool, secondaryStoragePoolURL, dcId, accountId, volumeId, backedUpSnapshotUuid, backedUpSnapshotName, origTemplateInstallPath, newTemplateId, templateName, wait);

        final String templatePath = "/template/path";
        final String localPath = "/mnt/local";
        final String tmplName = "ce97bbc1-34fe-4259-9202-74bbce2562ab";

        final KVMStoragePoolManager storagePoolMgr = Mockito.mock(KVMStoragePoolManager.class);
        final KVMStoragePool secondaryPool = Mockito.mock(KVMStoragePool.class);
        final KVMStoragePool snapshotPool = Mockito.mock(KVMStoragePool.class);
        final KVMPhysicalDisk snapshot = Mockito.mock(KVMPhysicalDisk.class);
        final StorageLayer storage = Mockito.mock(StorageLayer.class);
        final LibvirtUtilitiesHelper libvirtUtilitiesHelper = Mockito.mock(LibvirtUtilitiesHelper.class);
        final TemplateLocation location = Mockito.mock(TemplateLocation.class);
        final Processor qcow2Processor = Mockito.mock(Processor.class);
        final FormatInfo info = Mockito.mock(FormatInfo.class);

        when(libvirtComputingResourceMock.getStoragePoolMgr()).thenReturn(storagePoolMgr);

        String snapshotPath = command.getSnapshotUuid();
        final int index = snapshotPath.lastIndexOf("/");
        snapshotPath = snapshotPath.substring(0, index);

        when(storagePoolMgr.getStoragePoolByURI(command.getSecondaryStorageUrl() + snapshotPath)).thenReturn(snapshotPool);
        when(storagePoolMgr.getStoragePoolByURI(command.getSecondaryStorageUrl())).thenReturn(secondaryPool);
        when(snapshotPool.getPhysicalDisk(command.getSnapshotName())).thenReturn(snapshot);
        when(secondaryPool.getLocalPath()).thenReturn(localPath);
        when(libvirtComputingResourceMock.getStorage()).thenReturn(storage);

        when(libvirtComputingResourceMock.createTmplPath()).thenReturn(templatePath);
        when(libvirtComputingResourceMock.getCmdsTimeout()).thenReturn(1);

        final String templateFolder = command.getAccountId() + File.separator + command.getNewTemplateId();
        final String templateInstallFolder = "template/tmpl/" + templateFolder;
        final String tmplPath = secondaryPool.getLocalPath() + File.separator + templateInstallFolder;

        when(libvirtComputingResourceMock.getLibvirtUtilitiesHelper()).thenReturn(libvirtUtilitiesHelper);
        when(libvirtUtilitiesHelper.buildTemplateLocation(storage, tmplPath)).thenReturn(location);
        when(libvirtUtilitiesHelper.generateUUIDName()).thenReturn(tmplName);

        try {
            when(libvirtUtilitiesHelper.buildQCOW2Processor(storage)).thenReturn(qcow2Processor);
            when(qcow2Processor.process(tmplPath, null, tmplName)).thenReturn(info);

            when(location.create(1, true, tmplName)).thenThrow(IOException.class);

        } catch (final ConfigurationException e) {
            fail(e.getMessage());
        } catch (final InternalErrorException e) {
            fail(e.getMessage());
        } catch (final IOException e) {
            fail(e.getMessage());
        }

        final LibvirtRequestWrapper wrapper = LibvirtRequestWrapper.getInstance();
        assertNotNull(wrapper);

        final Answer answer = wrapper.execute(command, libvirtComputingResourceMock);
        assertFalse(answer.getResult());

        verify(libvirtComputingResourceMock, times(1)).getStoragePoolMgr();
        verify(storagePoolMgr, times(1)).getStoragePoolByURI(command.getSecondaryStorageUrl() + snapshotPath);
        verify(storagePoolMgr, times(1)).getStoragePoolByURI(command.getSecondaryStorageUrl());
    }

    @SuppressWarnings("unchecked")
    @Test
    public void testCreatePrivateTemplateFromSnapshotCommandCloudRuntime() {
        final StoragePool pool = Mockito.mock(StoragePool.class);
        final String secondaryStoragePoolURL = "nfs:/127.0.0.1/storage/secondary";
        final Long dcId = 1l;
        final Long accountId = 1l;
        final Long volumeId = 1l;
        final String backedUpSnapshotUuid = "/run/9a0afe7c-26a7-4585-bf87-abf82ae106d9/";
        final String backedUpSnapshotName = "snap";
        final String origTemplateInstallPath = "/install/path/";
        final Long newTemplateId = 2l;
        final String templateName = "templ";
        final int wait = 0;

        final CreatePrivateTemplateFromSnapshotCommand command = new CreatePrivateTemplateFromSnapshotCommand(pool, secondaryStoragePoolURL, dcId, accountId, volumeId, backedUpSnapshotUuid, backedUpSnapshotName, origTemplateInstallPath, newTemplateId, templateName, wait);

        final KVMStoragePoolManager storagePoolMgr = Mockito.mock(KVMStoragePoolManager.class);
        final KVMStoragePool secondaryPool = Mockito.mock(KVMStoragePool.class);
        final KVMStoragePool snapshotPool = Mockito.mock(KVMStoragePool.class);
        final LibvirtUtilitiesHelper libvirtUtilitiesHelper = Mockito.mock(LibvirtUtilitiesHelper.class);

        final String tmplName = "ce97bbc1-34fe-4259-9202-74bbce2562ab";

        when(libvirtComputingResourceMock.getStoragePoolMgr()).thenReturn(storagePoolMgr);

        String snapshotPath = command.getSnapshotUuid();
        final int index = snapshotPath.lastIndexOf("/");
        snapshotPath = snapshotPath.substring(0, index);

        when(libvirtComputingResourceMock.getLibvirtUtilitiesHelper()).thenReturn(libvirtUtilitiesHelper);
        when(libvirtUtilitiesHelper.generateUUIDName()).thenReturn(tmplName);

        when(storagePoolMgr.getStoragePoolByURI(command.getSecondaryStorageUrl() + snapshotPath)).thenReturn(snapshotPool);
        when(storagePoolMgr.getStoragePoolByURI(command.getSecondaryStorageUrl())).thenReturn(secondaryPool);
        when(snapshotPool.getPhysicalDisk(command.getSnapshotName())).thenThrow(CloudRuntimeException.class);

        final LibvirtRequestWrapper wrapper = LibvirtRequestWrapper.getInstance();
        assertNotNull(wrapper);

        final Answer answer = wrapper.execute(command, libvirtComputingResourceMock);
        assertFalse(answer.getResult());

        verify(libvirtComputingResourceMock, times(1)).getStoragePoolMgr();
        verify(storagePoolMgr, times(1)).getStoragePoolByURI(command.getSecondaryStorageUrl() + snapshotPath);
        verify(storagePoolMgr, times(1)).getStoragePoolByURI(command.getSecondaryStorageUrl());
    }

    @Test
    public void testCopyVolumeCommand() {
        final StoragePool storagePool = Mockito.mock(StoragePool.class);
        final String secondaryStoragePoolURL = "nfs:/127.0.0.1/storage/secondary";
        final Long volumeId = 1l;
        final int wait = 0;
        final String volumePath = "/vol/path";
        final boolean toSecondaryStorage = true;
        final boolean executeInSequence = false;

        final CopyVolumeCommand command = new CopyVolumeCommand(volumeId, volumePath, storagePool, secondaryStoragePoolURL, toSecondaryStorage, wait, executeInSequence );

        final String destVolumeName = "ce97bbc1-34fe-4259-9202-74bbce2562ab";
        final String volumeDestPath = "/volumes/" + command.getVolumeId() + File.separator;

        final KVMStoragePoolManager storagePoolMgr = Mockito.mock(KVMStoragePoolManager.class);
        final KVMStoragePool secondary = Mockito.mock(KVMStoragePool.class);
        final KVMStoragePool primary = Mockito.mock(KVMStoragePool.class);

        final KVMPhysicalDisk disk = Mockito.mock(KVMPhysicalDisk.class);
        final LibvirtUtilitiesHelper libvirtUtilitiesHelper = Mockito.mock(LibvirtUtilitiesHelper.class);

        final StorageFilerTO pool = command.getPool();

        when(libvirtComputingResourceMock.getStoragePoolMgr()).thenReturn(storagePoolMgr);
        when(storagePoolMgr.getStoragePool(pool.getType(), pool.getUuid())).thenReturn(primary);

        when(libvirtComputingResourceMock.getLibvirtUtilitiesHelper()).thenReturn(libvirtUtilitiesHelper);
        when(libvirtUtilitiesHelper.generateUUIDName()).thenReturn(destVolumeName);
        when(primary.getPhysicalDisk(command.getVolumePath())).thenReturn(disk);
        when(storagePoolMgr.getStoragePoolByURI(secondaryStoragePoolURL)).thenReturn(secondary);
        when(secondary.getType()).thenReturn(StoragePoolType.ManagedNFS);
        when(secondary.getUuid()).thenReturn("60d979d8-d132-4181-8eca-8dfde50d7df6");
        when(secondary.createFolder(volumeDestPath)).thenReturn(true);
        when(storagePoolMgr.deleteStoragePool(secondary.getType(), secondary.getUuid())).thenReturn(true);
        when(storagePoolMgr.getStoragePoolByURI(secondaryStoragePoolURL + volumeDestPath)).thenReturn(secondary);
        when(storagePoolMgr.copyPhysicalDisk(disk, destVolumeName, secondary, 0)).thenReturn(disk);

        final LibvirtRequestWrapper wrapper = LibvirtRequestWrapper.getInstance();
        assertNotNull(wrapper);

        final Answer answer = wrapper.execute(command, libvirtComputingResourceMock);
        assertTrue(answer.getResult());

        verify(libvirtComputingResourceMock, times(1)).getStoragePoolMgr();
    }

    @Test
    public void testCopyVolumeCommandToSecFalse() {
        final StoragePool storagePool = Mockito.mock(StoragePool.class);
        final String secondaryStoragePoolURL = "nfs:/127.0.0.1/storage/secondary";
        final Long volumeId = 1l;
        final int wait = 0;
        final String volumePath = "/vol/path";
        final boolean toSecondaryStorage = false;
        final boolean executeInSequence = false;

        final CopyVolumeCommand command = new CopyVolumeCommand(volumeId, volumePath, storagePool, secondaryStoragePoolURL, toSecondaryStorage, wait, executeInSequence );

        final String destVolumeName = "ce97bbc1-34fe-4259-9202-74bbce2562ab";
        final String volumeDestPath = "/volumes/" + command.getVolumeId() + File.separator;

        final KVMStoragePoolManager storagePoolMgr = Mockito.mock(KVMStoragePoolManager.class);
        final KVMStoragePool secondary = Mockito.mock(KVMStoragePool.class);
        final KVMStoragePool primary = Mockito.mock(KVMStoragePool.class);

        final KVMPhysicalDisk disk = Mockito.mock(KVMPhysicalDisk.class);
        final LibvirtUtilitiesHelper libvirtUtilitiesHelper = Mockito.mock(LibvirtUtilitiesHelper.class);

        final StorageFilerTO pool = command.getPool();

        when(libvirtComputingResourceMock.getStoragePoolMgr()).thenReturn(storagePoolMgr);
        when(storagePoolMgr.getStoragePool(pool.getType(), pool.getUuid())).thenReturn(primary);
        when(libvirtComputingResourceMock.getLibvirtUtilitiesHelper()).thenReturn(libvirtUtilitiesHelper);
        when(libvirtUtilitiesHelper.generateUUIDName()).thenReturn(destVolumeName);
        when(secondary.getType()).thenReturn(StoragePoolType.ManagedNFS);
        when(secondary.getUuid()).thenReturn("60d979d8-d132-4181-8eca-8dfde50d7df6");
        when(storagePoolMgr.getStoragePoolByURI(secondaryStoragePoolURL + volumeDestPath)).thenReturn(secondary);
        when(primary.getPhysicalDisk(command.getVolumePath() + ".qcow2")).thenReturn(disk);
        when(storagePoolMgr.copyPhysicalDisk(disk, destVolumeName, primary, 0)).thenReturn(disk);

        final LibvirtRequestWrapper wrapper = LibvirtRequestWrapper.getInstance();
        assertNotNull(wrapper);

        final Answer answer = wrapper.execute(command, libvirtComputingResourceMock);
        assertTrue(answer.getResult());

        verify(libvirtComputingResourceMock, times(1)).getStoragePoolMgr();
    }

    @SuppressWarnings("unchecked")
    @Test
    public void testCopyVolumeCommandCloudRuntime() {
        final StoragePool storagePool = Mockito.mock(StoragePool.class);
        final String secondaryStoragePoolURL = "nfs:/127.0.0.1/storage/secondary";
        final Long volumeId = 1l;
        final int wait = 0;
        final String volumePath = "/vol/path";
        final boolean toSecondaryStorage = false;
        final boolean executeInSequence = false;

        final CopyVolumeCommand command = new CopyVolumeCommand(volumeId, volumePath, storagePool, secondaryStoragePoolURL, toSecondaryStorage, wait, executeInSequence );

        final String destVolumeName = "ce97bbc1-34fe-4259-9202-74bbce2562ab";
        final String volumeDestPath = "/volumes/" + command.getVolumeId() + File.separator;

        final KVMStoragePoolManager storagePoolMgr = Mockito.mock(KVMStoragePoolManager.class);
        final KVMStoragePool secondary = Mockito.mock(KVMStoragePool.class);
        final KVMStoragePool primary = Mockito.mock(KVMStoragePool.class);

        final LibvirtUtilitiesHelper libvirtUtilitiesHelper = Mockito.mock(LibvirtUtilitiesHelper.class);

        final StorageFilerTO pool = command.getPool();

        when(libvirtComputingResourceMock.getStoragePoolMgr()).thenReturn(storagePoolMgr);
        when(storagePoolMgr.getStoragePool(pool.getType(), pool.getUuid())).thenReturn(primary);
        when(libvirtComputingResourceMock.getLibvirtUtilitiesHelper()).thenReturn(libvirtUtilitiesHelper);
        when(libvirtUtilitiesHelper.generateUUIDName()).thenReturn(destVolumeName);
        when(secondary.getType()).thenReturn(StoragePoolType.ManagedNFS);
        when(secondary.getUuid()).thenReturn("60d979d8-d132-4181-8eca-8dfde50d7df6");
        when(storagePoolMgr.getStoragePoolByURI(secondaryStoragePoolURL + volumeDestPath)).thenReturn(secondary);
        when(secondary.getPhysicalDisk(command.getVolumePath() + ".qcow2")).thenThrow(CloudRuntimeException.class);

        final LibvirtRequestWrapper wrapper = LibvirtRequestWrapper.getInstance();
        assertNotNull(wrapper);

        final Answer answer = wrapper.execute(command, libvirtComputingResourceMock);
        assertFalse(answer.getResult());

        verify(libvirtComputingResourceMock, times(1)).getStoragePoolMgr();
    }

    @Test
    public void testCopyVolumeCommandCloudRuntime2() {
        final StoragePool storagePool = Mockito.mock(StoragePool.class);
        final String secondaryStoragePoolURL = "nfs:/127.0.0.1/storage/secondary";
        final Long volumeId = 1l;
        final int wait = 0;
        final String volumePath = "/vol/path";
        final boolean toSecondaryStorage = false;
        final boolean executeInSequence = false;

        final CopyVolumeCommand command = new CopyVolumeCommand(volumeId, volumePath, storagePool, secondaryStoragePoolURL, toSecondaryStorage, wait, executeInSequence );

        final StorageFilerTO pool = command.getPool();

        final KVMStoragePoolManager storagePoolMgr = Mockito.mock(KVMStoragePoolManager.class);

        when(libvirtComputingResourceMock.getStoragePoolMgr()).thenReturn(storagePoolMgr);
        when(storagePoolMgr.getStoragePool(pool.getType(), pool.getUuid())).thenThrow(new CloudRuntimeException("error"));

        final LibvirtRequestWrapper wrapper = LibvirtRequestWrapper.getInstance();
        assertNotNull(wrapper);

        final Answer answer = wrapper.execute(command, libvirtComputingResourceMock);
        assertFalse(answer.getResult());

        verify(libvirtComputingResourceMock, times(1)).getStoragePoolMgr();
    }

    @Test
    public void testCopyVolumeCommandPrimaryNotFound() {
        final StoragePool storagePool = Mockito.mock(StoragePool.class);
        final String secondaryStoragePoolURL = "nfs:/127.0.0.1/storage/secondary";
        final Long volumeId = 1l;
        final int wait = 0;
        final String volumePath = "/vol/path";
        final boolean toSecondaryStorage = false;
        final boolean executeInSequence = false;

        final CopyVolumeCommand command = new CopyVolumeCommand(volumeId, volumePath, storagePool, secondaryStoragePoolURL, toSecondaryStorage, wait, executeInSequence );

        final String destVolumeName = "ce97bbc1-34fe-4259-9202-74bbce2562ab";
        final String volumeDestPath = "/volumes/" + command.getVolumeId() + File.separator;

        final KVMStoragePoolManager storagePoolMgr = Mockito.mock(KVMStoragePoolManager.class);
        final KVMStoragePool secondary = Mockito.mock(KVMStoragePool.class);
        final KVMStoragePool primary = Mockito.mock(KVMStoragePool.class);

        final KVMPhysicalDisk disk = Mockito.mock(KVMPhysicalDisk.class);
        final LibvirtUtilitiesHelper libvirtUtilitiesHelper = Mockito.mock(LibvirtUtilitiesHelper.class);

        final StorageFilerTO pool = command.getPool();

        when(libvirtComputingResourceMock.getStoragePoolMgr()).thenReturn(storagePoolMgr);
        when(storagePoolMgr.getStoragePool(pool.getType(), pool.getUuid())).thenThrow(new CloudRuntimeException("not found"));

        when(storagePoolMgr.createStoragePool(pool.getUuid(), pool.getHost(), pool.getPort(), pool.getPath(),
                pool.getUserInfo(), pool.getType())).thenReturn(primary);

        when(libvirtComputingResourceMock.getLibvirtUtilitiesHelper()).thenReturn(libvirtUtilitiesHelper);
        when(libvirtUtilitiesHelper.generateUUIDName()).thenReturn(destVolumeName);
        when(secondary.getType()).thenReturn(StoragePoolType.ManagedNFS);
        when(secondary.getUuid()).thenReturn("60d979d8-d132-4181-8eca-8dfde50d7df6");
        when(storagePoolMgr.getStoragePoolByURI(secondaryStoragePoolURL + volumeDestPath)).thenReturn(secondary);
        when(primary.getPhysicalDisk(command.getVolumePath() + ".qcow2")).thenReturn(disk);
        when(storagePoolMgr.copyPhysicalDisk(disk, destVolumeName, primary, 0)).thenReturn(disk);

        final LibvirtRequestWrapper wrapper = LibvirtRequestWrapper.getInstance();
        assertNotNull(wrapper);

        final Answer answer = wrapper.execute(command, libvirtComputingResourceMock);
        assertTrue(answer.getResult());

        verify(libvirtComputingResourceMock, times(1)).getStoragePoolMgr();
    }

    @Test
    public void testPvlanSetupCommandDhcpAdd() {
        final String op = "add";
        final URI uri = URI.create("pvlan://200-p200");
        final String networkTag = "/105";
        final String dhcpName = "dhcp";
        final String dhcpMac = "00:00:00:00";
        final String dhcpIp = "127.0.0.1";

        final PvlanSetupCommand command = PvlanSetupCommand.createDhcpSetup(op, uri, networkTag, dhcpName, dhcpMac, dhcpIp);

        final String guestBridgeName = "br0";
        when(libvirtComputingResourceMock.getGuestBridgeName()).thenReturn(guestBridgeName);
        when(libvirtComputingResourceMock.getTimeout()).thenReturn(Duration.ZERO);

        final String ovsPvlanDhcpHostPath = "/pvlan";
        when(libvirtComputingResourceMock.getOvsPvlanDhcpHostPath()).thenReturn(ovsPvlanDhcpHostPath);

        final LibvirtRequestWrapper wrapper = LibvirtRequestWrapper.getInstance();
        assertNotNull(wrapper);

        final Answer answer = wrapper.execute(command, libvirtComputingResourceMock);
        assertFalse(answer.getResult());
    }

    @Test
    public void testPvlanSetupCommandVm() {
        final String op = "add";
        final URI uri = URI.create("pvlan://200-p200");
        final String networkTag = "/105";
        final String vmMac = "00:00:00:00";

        final PvlanSetupCommand command = PvlanSetupCommand.createVmSetup(op, uri, networkTag, vmMac);

        final String guestBridgeName = "br0";
        when(libvirtComputingResourceMock.getGuestBridgeName()).thenReturn(guestBridgeName);
        when(libvirtComputingResourceMock.getTimeout()).thenReturn(Duration.ZERO);

        final String ovsPvlanVmPath = "/pvlan";
        when(libvirtComputingResourceMock.getOvsPvlanVmPath()).thenReturn(ovsPvlanVmPath);

        final LibvirtRequestWrapper wrapper = LibvirtRequestWrapper.getInstance();
        assertNotNull(wrapper);

        final Answer answer = wrapper.execute(command, libvirtComputingResourceMock);
        assertFalse(answer.getResult());
    }

    @Test
    public void testPvlanSetupCommandDhcpDelete() {
        final String op = "delete";
        final URI uri = URI.create("pvlan://200-p200");
        final String networkTag = "/105";
        final String dhcpName = "dhcp";
        final String dhcpMac = "00:00:00:00";
        final String dhcpIp = "127.0.0.1";

        final PvlanSetupCommand command = PvlanSetupCommand.createDhcpSetup(op, uri, networkTag, dhcpName, dhcpMac, dhcpIp);

        final String guestBridgeName = "br0";
        when(libvirtComputingResourceMock.getGuestBridgeName()).thenReturn(guestBridgeName);
        when(libvirtComputingResourceMock.getTimeout()).thenReturn(Duration.ZERO);

        final String ovsPvlanDhcpHostPath = "/pvlan";
        when(libvirtComputingResourceMock.getOvsPvlanDhcpHostPath()).thenReturn(ovsPvlanDhcpHostPath);

        final LibvirtRequestWrapper wrapper = LibvirtRequestWrapper.getInstance();
        assertNotNull(wrapper);

        final Answer answer = wrapper.execute(command, libvirtComputingResourceMock);
        assertFalse(answer.getResult());
    }

    @Test
    public void testResizeVolumeCommand() {
        final String path = "nfs:/127.0.0.1/storage/secondary";
        final StorageFilerTO pool = Mockito.mock(StorageFilerTO.class);
        final Long currentSize = 100l;
        final Long newSize = 200l;
        final boolean shrinkOk = true;
        final String vmInstance = "Test";

        final ResizeVolumeCommand command = new ResizeVolumeCommand(path, pool, currentSize, newSize, shrinkOk, vmInstance, null);

        final KVMStoragePoolManager storagePoolMgr = Mockito.mock(KVMStoragePoolManager.class);
        final KVMStoragePool storagePool = Mockito.mock(KVMStoragePool.class);
        final KVMPhysicalDisk vol = Mockito.mock(KVMPhysicalDisk.class);
        final LibvirtUtilitiesHelper libvirtUtilitiesHelper = Mockito.mock(LibvirtUtilitiesHelper.class);
        final Connect conn = Mockito.mock(Connect.class);
        final StorageVol v = Mockito.mock(StorageVol.class);

        when(libvirtComputingResourceMock.getStoragePoolMgr()).thenReturn(storagePoolMgr);
        when(storagePoolMgr.getStoragePool(pool.getType(), pool.getUuid())).thenReturn(storagePool);
        when(storagePool.getPhysicalDisk(path)).thenReturn(vol);
        when(vol.getPath()).thenReturn(path);
        when(libvirtComputingResourceMock.getResizeScriptType(storagePool, vol)).thenReturn("FILE");
        when(storagePool.getType()).thenReturn(StoragePoolType.RBD);
        when(vol.getFormat()).thenReturn(PhysicalDiskFormat.FILE);

        when(libvirtComputingResourceMock.getLibvirtUtilitiesHelper()).thenReturn(libvirtUtilitiesHelper);
        try {
            when(libvirtUtilitiesHelper.getConnection()).thenReturn(conn);
            when(conn.storageVolLookupByPath(path)).thenReturn(v);

            when(conn.getLibVirVersion()).thenReturn(10010l);

        } catch (final LibvirtException e) {
            fail(e.getMessage());
        }

        final LibvirtRequestWrapper wrapper = LibvirtRequestWrapper.getInstance();
        assertNotNull(wrapper);

        final Answer answer = wrapper.execute(command, libvirtComputingResourceMock);
        assertTrue(answer.getResult());

        verify(libvirtComputingResourceMock, times(1)).getStoragePoolMgr();

        verify(libvirtComputingResourceMock, times(1)).getLibvirtUtilitiesHelper();
        try {
            verify(libvirtUtilitiesHelper, times(1)).getConnection();
        } catch (final LibvirtException e) {
            fail(e.getMessage());
        }
    }

    @Test
    public void testResizeVolumeCommandLinstorNotifyOnly() {
        final String path = "/dev/drbd1000";
        final StorageFilerTO pool = Mockito.mock(StorageFilerTO.class);
        final Long currentSize = 100l;
        final Long newSize = 200l;
        final boolean shrinkOk = false;
        final String vmInstance = "Test";

        final ResizeVolumeCommand command = new ResizeVolumeCommand(path, pool, currentSize, newSize, shrinkOk, vmInstance, null);

        final KVMStoragePoolManager storagePoolMgr = Mockito.mock(KVMStoragePoolManager.class);
        final KVMStoragePool storagePool = Mockito.mock(KVMStoragePool.class);
        final KVMPhysicalDisk vol = Mockito.mock(KVMPhysicalDisk.class);
        final LibvirtUtilitiesHelper libvirtUtilitiesHelper = Mockito.mock(LibvirtUtilitiesHelper.class);

        when(libvirtComputingResourceMock.getStoragePoolMgr()).thenReturn(storagePoolMgr);
        when(storagePoolMgr.getStoragePool(pool.getType(), pool.getUuid())).thenReturn(storagePool);
        when(storagePool.getPhysicalDisk(path)).thenReturn(vol);
        when(vol.getPath()).thenReturn(path);
        when(storagePool.getType()).thenReturn(StoragePoolType.Linstor);
        when(vol.getFormat()).thenReturn(PhysicalDiskFormat.RAW);

        final LibvirtRequestWrapper wrapper = LibvirtRequestWrapper.getInstance();
        assertNotNull(wrapper);

        final Answer answer = wrapper.execute(command, libvirtComputingResourceMock);
        assertTrue(answer.getResult());

        verify(libvirtComputingResourceMock, times(1)).getStoragePoolMgr();
        verify(libvirtComputingResourceMock, times(0)).getResizeScriptType(storagePool, vol);

        verify(libvirtComputingResourceMock, times(0)).getLibvirtUtilitiesHelper();
        try {
            verify(libvirtUtilitiesHelper, times(0)).getConnection();
        } catch (final LibvirtException e) {
            fail(e.getMessage());
        }
    }

    @Test
    public void testResizeVolumeCommandSameSize() {
        final String path = "nfs:/127.0.0.1/storage/secondary";
        final StorageFilerTO pool = Mockito.mock(StorageFilerTO.class);
        final Long currentSize = 100l;
        final Long newSize = 100l;
        final boolean shrinkOk = false;
        final String vmInstance = "Test";

        final ResizeVolumeCommand command = new ResizeVolumeCommand(path, pool, currentSize, newSize, shrinkOk, vmInstance, null);

        final LibvirtRequestWrapper wrapper = LibvirtRequestWrapper.getInstance();
        assertNotNull(wrapper);

        final Answer answer = wrapper.execute(command, libvirtComputingResourceMock);
        assertTrue(answer.getResult());
    }

    @Test
    public void testResizeVolumeCommandShrink() {
        final String path = "nfs:/127.0.0.1/storage/secondary";
        final StorageFilerTO pool = Mockito.mock(StorageFilerTO.class);
        final Long currentSize = 100l;
        final Long newSize = 200l;
        final boolean shrinkOk = true;
        final String vmInstance = "Test";

        final ResizeVolumeCommand command = new ResizeVolumeCommand(path, pool, currentSize, newSize, shrinkOk, vmInstance, null);

        final KVMStoragePoolManager storagePoolMgr = Mockito.mock(KVMStoragePoolManager.class);
        final KVMStoragePool storagePool = Mockito.mock(KVMStoragePool.class);
        final KVMPhysicalDisk vol = Mockito.mock(KVMPhysicalDisk.class);

        when(libvirtComputingResourceMock.getStoragePoolMgr()).thenReturn(storagePoolMgr);
        when(storagePoolMgr.getStoragePool(pool.getType(), pool.getUuid())).thenReturn(storagePool);
        when(storagePool.getPhysicalDisk(path)).thenReturn(vol);
        when(vol.getPath()).thenReturn(path);
        when(libvirtComputingResourceMock.getResizeScriptType(storagePool, vol)).thenReturn("QCOW2");

        final LibvirtRequestWrapper wrapper = LibvirtRequestWrapper.getInstance();
        assertNotNull(wrapper);

        final Answer answer = wrapper.execute(command, libvirtComputingResourceMock);
        assertFalse(answer.getResult());
    }

    @SuppressWarnings("unchecked")
    @Test
    public void testResizeVolumeCommandException() {
        final String path = "nfs:/127.0.0.1/storage/secondary";
        final StorageFilerTO pool = Mockito.mock(StorageFilerTO.class);
        final Long currentSize = 100l;
        final Long newSize = 200l;
        final boolean shrinkOk = false;
        final String vmInstance = "Test";

        final ResizeVolumeCommand command = new ResizeVolumeCommand(path, pool, currentSize, newSize, shrinkOk, vmInstance, null);

        final KVMStoragePoolManager storagePoolMgr = Mockito.mock(KVMStoragePoolManager.class);
        final KVMStoragePool storagePool = Mockito.mock(KVMStoragePool.class);
        final KVMPhysicalDisk vol = Mockito.mock(KVMPhysicalDisk.class);
        final LibvirtUtilitiesHelper libvirtUtilitiesHelper = Mockito.mock(LibvirtUtilitiesHelper.class);

        when(libvirtComputingResourceMock.getStoragePoolMgr()).thenReturn(storagePoolMgr);
        when(storagePoolMgr.getStoragePool(pool.getType(), pool.getUuid())).thenReturn(storagePool);
        when(storagePool.getPhysicalDisk(path)).thenReturn(vol);
        when(vol.getPath()).thenReturn(path);
        when(libvirtComputingResourceMock.getResizeScriptType(storagePool, vol)).thenReturn("FILE");
        when(storagePool.getType()).thenReturn(StoragePoolType.RBD);
        when(vol.getFormat()).thenReturn(PhysicalDiskFormat.FILE);

        when(libvirtComputingResourceMock.getLibvirtUtilitiesHelper()).thenReturn(libvirtUtilitiesHelper);
        try {
            when(libvirtUtilitiesHelper.getConnection()).thenThrow(LibvirtException.class);
        } catch (final LibvirtException e) {
            fail(e.getMessage());
        }

        final LibvirtRequestWrapper wrapper = LibvirtRequestWrapper.getInstance();
        assertNotNull(wrapper);

        final Answer answer = wrapper.execute(command, libvirtComputingResourceMock);
        assertFalse(answer.getResult());

        verify(libvirtComputingResourceMock, times(1)).getStoragePoolMgr();

        verify(libvirtComputingResourceMock, times(1)).getLibvirtUtilitiesHelper();
        try {
            verify(libvirtUtilitiesHelper, times(1)).getConnection();
        } catch (final LibvirtException e) {
            fail(e.getMessage());
        }
    }

    @SuppressWarnings("unchecked")
    @Test
    public void testResizeVolumeCommandException2() {
        final String path = "nfs:/127.0.0.1/storage/secondary";
        final StorageFilerTO pool = Mockito.mock(StorageFilerTO.class);
        final Long currentSize = 100l;
        final Long newSize = 200l;
        final boolean shrinkOk = false;
        final String vmInstance = "Test";

        final ResizeVolumeCommand command = new ResizeVolumeCommand(path, pool, currentSize, newSize, shrinkOk, vmInstance, null);

        final KVMStoragePoolManager storagePoolMgr = Mockito.mock(KVMStoragePoolManager.class);
        final KVMStoragePool storagePool = Mockito.mock(KVMStoragePool.class);

        when(libvirtComputingResourceMock.getStoragePoolMgr()).thenReturn(storagePoolMgr);
        when(storagePoolMgr.getStoragePool(pool.getType(), pool.getUuid())).thenReturn(storagePool);
        when(storagePool.getPhysicalDisk(path)).thenThrow(CloudRuntimeException.class);

        final LibvirtRequestWrapper wrapper = LibvirtRequestWrapper.getInstance();
        assertNotNull(wrapper);

        final Answer answer = wrapper.execute(command, libvirtComputingResourceMock);
        assertFalse(answer.getResult());

        verify(libvirtComputingResourceMock, times(1)).getStoragePoolMgr();
    }

    @Test
    public void testNetworkElementCommand() {
        final CheckRouterCommand command = new CheckRouterCommand();

        final VirtualRoutingResource virtRouterResource = Mockito.mock(VirtualRoutingResource.class);
        when(libvirtComputingResourceMock.getVirtRouterResource()).thenReturn(virtRouterResource);

        when(virtRouterResource.executeRequest(command)).thenReturn(new CheckRouterAnswer(command, "mock_resource"));

        final LibvirtRequestWrapper wrapper = LibvirtRequestWrapper.getInstance();
        assertNotNull(wrapper);

        final Answer answer = wrapper.execute(command, libvirtComputingResourceMock);
        assertFalse(answer.getResult());
    }

    @Test
    public void testStorageSubSystemCommand() {
        final DiskTO disk = Mockito.mock(DiskTO.class);
        final String vmName = "Test";
        final AttachCommand command = new AttachCommand(disk, vmName);

        final StorageSubsystemCommandHandler handler = Mockito.mock(StorageSubsystemCommandHandler.class);
        when(libvirtComputingResourceMock.getStorageHandler()).thenReturn(handler);

        when(handler.handleStorageCommands(command)).thenReturn(new AttachAnswer(disk));

        final LibvirtRequestWrapper wrapper = LibvirtRequestWrapper.getInstance();
        assertNotNull(wrapper);

        final Answer answer = wrapper.execute(command, libvirtComputingResourceMock);
        assertTrue(answer.getResult());
    }

    @Test
    public void testStartCommandFailedConnect() {
        final VirtualMachineTO vmSpec = Mockito.mock(VirtualMachineTO.class);
        final com.cloud.host.Host host = Mockito.mock(com.cloud.host.Host.class);
        final boolean executeInSequence = false;

        final StartCommand command = new StartCommand(vmSpec, host, executeInSequence);

        final KVMStoragePoolManager storagePoolMgr = Mockito.mock(KVMStoragePoolManager.class);
        final LibvirtUtilitiesHelper libvirtUtilitiesHelper = Mockito.mock(LibvirtUtilitiesHelper.class);
        final Connect conn = Mockito.mock(Connect.class);
        final LibvirtVMDef vmDef = Mockito.mock(LibvirtVMDef.class);

        final NicTO nic = Mockito.mock(NicTO.class);
        final NicTO[] nics = new NicTO[]{nic};

        final String vmName = "Test";

        when(libvirtComputingResourceMock.getStoragePoolMgr()).thenReturn(storagePoolMgr);
        when(vmSpec.getNics()).thenReturn(nics);
        when(vmSpec.getType()).thenReturn(VirtualMachine.Type.DomainRouter);
        when(vmSpec.getName()).thenReturn(vmName);
        when(libvirtComputingResourceMock.createVMFromSpec(vmSpec)).thenReturn(vmDef);

        when(libvirtComputingResourceMock.getLibvirtUtilitiesHelper()).thenReturn(libvirtUtilitiesHelper);
        try {
            when(libvirtUtilitiesHelper.getConnectionByType(vmDef.getHvsType())).thenReturn(conn);
            doNothing().when(libvirtComputingResourceMock).createVbd(conn, vmSpec, vmName, vmDef);
        } catch (final LibvirtException e) {
            fail(e.getMessage());
        } catch (final InternalErrorException e) {
            fail(e.getMessage());
        } catch (final URISyntaxException e) {
            fail(e.getMessage());
        }

        when(storagePoolMgr.connectPhysicalDisksViaVmSpec(vmSpec)).thenReturn(false);

        final LibvirtRequestWrapper wrapper = LibvirtRequestWrapper.getInstance();
        assertNotNull(wrapper);

        final Answer answer = wrapper.execute(command, libvirtComputingResourceMock);
        assertFalse(answer.getResult());

        verify(libvirtComputingResourceMock, times(1)).getStoragePoolMgr();
        verify(libvirtComputingResourceMock, times(1)).getLibvirtUtilitiesHelper();
        try {
            verify(libvirtUtilitiesHelper, times(1)).getConnectionByType(vmDef.getHvsType());
        } catch (final LibvirtException e) {
            fail(e.getMessage());
        }
    }

    @SuppressWarnings("unchecked")
    @Test
    public void testStartCommandLibvirtException() {
        final VirtualMachineTO vmSpec = Mockito.mock(VirtualMachineTO.class);
        final com.cloud.host.Host host = Mockito.mock(com.cloud.host.Host.class);
        final boolean executeInSequence = false;

        final StartCommand command = new StartCommand(vmSpec, host, executeInSequence);

        final KVMStoragePoolManager storagePoolMgr = Mockito.mock(KVMStoragePoolManager.class);
        final LibvirtUtilitiesHelper libvirtUtilitiesHelper = Mockito.mock(LibvirtUtilitiesHelper.class);
        final LibvirtVMDef vmDef = Mockito.mock(LibvirtVMDef.class);

        final NicTO nic = Mockito.mock(NicTO.class);
        final NicTO[] nics = new NicTO[]{nic};

        final String vmName = "Test";

        when(libvirtComputingResourceMock.getStoragePoolMgr()).thenReturn(storagePoolMgr);
        when(vmSpec.getNics()).thenReturn(nics);
        when(vmSpec.getType()).thenReturn(VirtualMachine.Type.DomainRouter);
        when(vmSpec.getName()).thenReturn(vmName);
        when(libvirtComputingResourceMock.createVMFromSpec(vmSpec)).thenReturn(vmDef);

        when(libvirtComputingResourceMock.getLibvirtUtilitiesHelper()).thenReturn(libvirtUtilitiesHelper);
        try {
            when(libvirtUtilitiesHelper.getConnectionByType(vmDef.getHvsType())).thenThrow(LibvirtException.class);
        } catch (final LibvirtException e) {
            fail(e.getMessage());
        }

        final LibvirtRequestWrapper wrapper = LibvirtRequestWrapper.getInstance();
        assertNotNull(wrapper);

        final Answer answer = wrapper.execute(command, libvirtComputingResourceMock);
        assertFalse(answer.getResult());

        verify(libvirtComputingResourceMock, times(1)).getStoragePoolMgr();
        verify(libvirtComputingResourceMock, times(1)).getLibvirtUtilitiesHelper();
        try {
            verify(libvirtUtilitiesHelper, times(1)).getConnectionByType(vmDef.getHvsType());
        } catch (final LibvirtException e) {
            fail(e.getMessage());
        }
    }

    @Test
    public void testStartCommandInternalError() {
        final VirtualMachineTO vmSpec = Mockito.mock(VirtualMachineTO.class);
        final com.cloud.host.Host host = Mockito.mock(com.cloud.host.Host.class);
        final boolean executeInSequence = false;

        final StartCommand command = new StartCommand(vmSpec, host, executeInSequence);

        final KVMStoragePoolManager storagePoolMgr = Mockito.mock(KVMStoragePoolManager.class);
        final LibvirtUtilitiesHelper libvirtUtilitiesHelper = Mockito.mock(LibvirtUtilitiesHelper.class);
        final Connect conn = Mockito.mock(Connect.class);
        final LibvirtVMDef vmDef = Mockito.mock(LibvirtVMDef.class);

        final NicTO nic = Mockito.mock(NicTO.class);
        final NicTO[] nics = new NicTO[]{nic};

        final String vmName = "Test";

        when(libvirtComputingResourceMock.getStoragePoolMgr()).thenReturn(storagePoolMgr);
        when(vmSpec.getNics()).thenReturn(nics);
        when(vmSpec.getType()).thenReturn(VirtualMachine.Type.DomainRouter);
        when(vmSpec.getName()).thenReturn(vmName);
        when(libvirtComputingResourceMock.createVMFromSpec(vmSpec)).thenReturn(vmDef);

        when(libvirtComputingResourceMock.getLibvirtUtilitiesHelper()).thenReturn(libvirtUtilitiesHelper);
        try {
            when(libvirtUtilitiesHelper.getConnectionByType(vmDef.getHvsType())).thenReturn(conn);
            doThrow(InternalErrorException.class).when(libvirtComputingResourceMock).createVbd(conn, vmSpec, vmName, vmDef);
        } catch (final LibvirtException e) {
            fail(e.getMessage());
        } catch (final InternalErrorException e) {
            fail(e.getMessage());
        } catch (final URISyntaxException e) {
            fail(e.getMessage());
        }

        final LibvirtRequestWrapper wrapper = LibvirtRequestWrapper.getInstance();
        assertNotNull(wrapper);

        final Answer answer = wrapper.execute(command, libvirtComputingResourceMock);
        assertFalse(answer.getResult());

        verify(libvirtComputingResourceMock, times(1)).getStoragePoolMgr();
        verify(libvirtComputingResourceMock, times(1)).getLibvirtUtilitiesHelper();
        try {
            verify(libvirtUtilitiesHelper, times(1)).getConnectionByType(vmDef.getHvsType());
        } catch (final LibvirtException e) {
            fail(e.getMessage());
        }
    }

    @Test
    public void testStartCommandUriException() {
        final VirtualMachineTO vmSpec = Mockito.mock(VirtualMachineTO.class);
        final com.cloud.host.Host host = Mockito.mock(com.cloud.host.Host.class);
        final boolean executeInSequence = false;

        final StartCommand command = new StartCommand(vmSpec, host, executeInSequence);

        final KVMStoragePoolManager storagePoolMgr = Mockito.mock(KVMStoragePoolManager.class);
        final LibvirtUtilitiesHelper libvirtUtilitiesHelper = Mockito.mock(LibvirtUtilitiesHelper.class);
        final Connect conn = Mockito.mock(Connect.class);
        final LibvirtVMDef vmDef = Mockito.mock(LibvirtVMDef.class);

        final NicTO nic = Mockito.mock(NicTO.class);
        final NicTO[] nics = new NicTO[]{nic};

        final String vmName = "Test";

        when(libvirtComputingResourceMock.getStoragePoolMgr()).thenReturn(storagePoolMgr);
        when(vmSpec.getNics()).thenReturn(nics);
        when(vmSpec.getType()).thenReturn(VirtualMachine.Type.DomainRouter);
        when(vmSpec.getName()).thenReturn(vmName);
        when(libvirtComputingResourceMock.createVMFromSpec(vmSpec)).thenReturn(vmDef);

        when(libvirtComputingResourceMock.getLibvirtUtilitiesHelper()).thenReturn(libvirtUtilitiesHelper);
        try {
            when(libvirtUtilitiesHelper.getConnectionByType(vmDef.getHvsType())).thenReturn(conn);
            doThrow(URISyntaxException.class).when(libvirtComputingResourceMock).createVbd(conn, vmSpec, vmName, vmDef);
        } catch (final LibvirtException e) {
            fail(e.getMessage());
        } catch (final InternalErrorException e) {
            fail(e.getMessage());
        } catch (final URISyntaxException e) {
            fail(e.getMessage());
        }

        final LibvirtRequestWrapper wrapper = LibvirtRequestWrapper.getInstance();
        assertNotNull(wrapper);

        final Answer answer = wrapper.execute(command, libvirtComputingResourceMock);
        assertFalse(answer.getResult());

        verify(libvirtComputingResourceMock, times(1)).getStoragePoolMgr();
        verify(libvirtComputingResourceMock, times(1)).getLibvirtUtilitiesHelper();
        try {
            verify(libvirtUtilitiesHelper, times(1)).getConnectionByType(vmDef.getHvsType());
        } catch (final LibvirtException e) {
            fail(e.getMessage());
        }
    }

    @Test
    public void testStartCommand() throws Exception {
        PowerMockito.mockStatic(SshHelper.class);
        PowerMockito.doNothing().when(SshHelper.class, "scpTo", Mockito.anyString(), Mockito.anyInt(), Mockito.anyString(), Mockito.any(File.class), nullable(String.class), Mockito.anyString(), Mockito.any(String[].class), Mockito.anyString());
        final VirtualMachineTO vmSpec = Mockito.mock(VirtualMachineTO.class);
        final com.cloud.host.Host host = Mockito.mock(com.cloud.host.Host.class);
        final boolean executeInSequence = false;

        final StartCommand command = new StartCommand(vmSpec, host, executeInSequence);

        final KVMStoragePoolManager storagePoolMgr = Mockito.mock(KVMStoragePoolManager.class);
        final LibvirtUtilitiesHelper libvirtUtilitiesHelper = Mockito.mock(LibvirtUtilitiesHelper.class);
        final Connect conn = Mockito.mock(Connect.class);
        final LibvirtVMDef vmDef = Mockito.mock(LibvirtVMDef.class);
        final VirtualRoutingResource virtRouterResource = Mockito.mock(VirtualRoutingResource.class);

        final NicTO nic = Mockito.mock(NicTO.class);
        final NicTO[] nics = new NicTO[]{nic};
        final int[] vms = new int[0];

        final String vmName = "Test";
        final String controlIp = "127.0.0.1";

        when(libvirtComputingResourceMock.getStoragePoolMgr()).thenReturn(storagePoolMgr);
        when(vmSpec.getNics()).thenReturn(nics);
        when(vmSpec.getType()).thenReturn(VirtualMachine.Type.DomainRouter);
        when(vmSpec.getName()).thenReturn(vmName);
        when(libvirtComputingResourceMock.createVMFromSpec(vmSpec)).thenReturn(vmDef);

        when(libvirtComputingResourceMock.getLibvirtUtilitiesHelper()).thenReturn(libvirtUtilitiesHelper);
        try {
            when(libvirtUtilitiesHelper.getConnectionByType(vmDef.getHvsType())).thenReturn(conn);
            when(conn.listDomains()).thenReturn(vms);
            doNothing().when(libvirtComputingResourceMock).createVbd(conn, vmSpec, vmName, vmDef);
        } catch (final LibvirtException e) {
            fail(e.getMessage());
        } catch (final InternalErrorException e) {
            fail(e.getMessage());
        } catch (final URISyntaxException e) {
            fail(e.getMessage());
        }

        when(storagePoolMgr.connectPhysicalDisksViaVmSpec(vmSpec)).thenReturn(true);
        try {
            doNothing().when(libvirtComputingResourceMock).createVifs(vmSpec, vmDef);

            when(libvirtComputingResourceMock.startVM(conn, vmName, vmDef.toString())).thenReturn("SUCCESS");

            when(vmSpec.getBootArgs()).thenReturn("ls -lart");
            when(libvirtComputingResourceMock.passCmdLine(vmName, vmSpec.getBootArgs())).thenReturn(true);

            when(nic.getIp()).thenReturn(controlIp);
            when(nic.getType()).thenReturn(TrafficType.Control);
            when(libvirtComputingResourceMock.getVirtRouterResource()).thenReturn(virtRouterResource);
            when(virtRouterResource.connect(controlIp, 1, 5000)).thenReturn(true);
            when(virtRouterResource.isSystemVMSetup(vmName, controlIp)).thenReturn(true);
        } catch (final InternalErrorException e) {
            fail(e.getMessage());
        } catch (final LibvirtException e) {
            fail(e.getMessage());
        }

        final LibvirtRequestWrapper wrapper = LibvirtRequestWrapper.getInstance();
        assertNotNull(wrapper);

        final Answer answer = wrapper.execute(command, libvirtComputingResourceMock);
        assertTrue(answer.getResult());

        verify(libvirtComputingResourceMock, times(1)).getStoragePoolMgr();
        verify(libvirtComputingResourceMock, times(1)).getLibvirtUtilitiesHelper();
        try {
            verify(libvirtUtilitiesHelper, times(1)).getConnectionByType(vmDef.getHvsType());
        } catch (final LibvirtException e) {
            fail(e.getMessage());
        }
    }

    @Test
    public void testStartCommandIsolationEc2() throws Exception {
        PowerMockito.mockStatic(SshHelper.class);
        PowerMockito.doNothing().when(SshHelper.class, "scpTo", Mockito.anyString(), Mockito.anyInt(), Mockito.anyString(), Mockito.any(File.class), nullable(String.class), Mockito.anyString(), Mockito.any(String[].class), Mockito.anyString());
        final VirtualMachineTO vmSpec = Mockito.mock(VirtualMachineTO.class);
        final com.cloud.host.Host host = Mockito.mock(com.cloud.host.Host.class);
        final boolean executeInSequence = false;

        final StartCommand command = new StartCommand(vmSpec, host, executeInSequence);

        final KVMStoragePoolManager storagePoolMgr = Mockito.mock(KVMStoragePoolManager.class);
        final LibvirtUtilitiesHelper libvirtUtilitiesHelper = Mockito.mock(LibvirtUtilitiesHelper.class);
        final Connect conn = Mockito.mock(Connect.class);
        final LibvirtVMDef vmDef = Mockito.mock(LibvirtVMDef.class);
        final VirtualRoutingResource virtRouterResource = Mockito.mock(VirtualRoutingResource.class);

        final NicTO nic = Mockito.mock(NicTO.class);
        final NicTO[] nics = new NicTO[]{nic};
        final int[] vms = new int[0];

        final String vmName = "Test";
        final String controlIp = "127.0.0.1";

        when(libvirtComputingResourceMock.getStoragePoolMgr()).thenReturn(storagePoolMgr);
        when(vmSpec.getNics()).thenReturn(nics);
        when(vmSpec.getType()).thenReturn(VirtualMachine.Type.DomainRouter);
        when(vmSpec.getName()).thenReturn(vmName);
        when(libvirtComputingResourceMock.createVMFromSpec(vmSpec)).thenReturn(vmDef);

        when(libvirtComputingResourceMock.getLibvirtUtilitiesHelper()).thenReturn(libvirtUtilitiesHelper);
        try {
            when(libvirtUtilitiesHelper.getConnectionByType(vmDef.getHvsType())).thenReturn(conn);
            when(conn.listDomains()).thenReturn(vms);
            doNothing().when(libvirtComputingResourceMock).createVbd(conn, vmSpec, vmName, vmDef);
        } catch (final LibvirtException e) {
            fail(e.getMessage());
        } catch (final InternalErrorException e) {
            fail(e.getMessage());
        } catch (final URISyntaxException e) {
            fail(e.getMessage());
        }

        when(storagePoolMgr.connectPhysicalDisksViaVmSpec(vmSpec)).thenReturn(true);
        try {
            doNothing().when(libvirtComputingResourceMock).createVifs(vmSpec, vmDef);

            when(libvirtComputingResourceMock.startVM(conn, vmName, vmDef.toString())).thenReturn("SUCCESS");

            when(nic.isSecurityGroupEnabled()).thenReturn(true);
            when(nic.getIsolationUri()).thenReturn(new URI("ec2://test"));


            when(vmSpec.getBootArgs()).thenReturn("ls -lart");
            when(libvirtComputingResourceMock.passCmdLine(vmName, vmSpec.getBootArgs())).thenReturn(true);

            when(nic.getIp()).thenReturn(controlIp);
            when(nic.getType()).thenReturn(TrafficType.Control);
            when(libvirtComputingResourceMock.getVirtRouterResource()).thenReturn(virtRouterResource);
            when(virtRouterResource.connect(controlIp, 1, 5000)).thenReturn(true);
            when(virtRouterResource.isSystemVMSetup(vmName, controlIp)).thenReturn(true);
        } catch (final InternalErrorException e) {
            fail(e.getMessage());
        } catch (final LibvirtException e) {
            fail(e.getMessage());
        } catch (final URISyntaxException e) {
            fail(e.getMessage());
        }

        final LibvirtRequestWrapper wrapper = LibvirtRequestWrapper.getInstance();
        assertNotNull(wrapper);

        final Answer answer = wrapper.execute(command, libvirtComputingResourceMock);
        assertTrue(answer.getResult());

        verify(libvirtComputingResourceMock, times(1)).getStoragePoolMgr();
        verify(libvirtComputingResourceMock, times(1)).getLibvirtUtilitiesHelper();
        try {
            verify(libvirtUtilitiesHelper, times(1)).getConnectionByType(vmDef.getHvsType());
        } catch (final LibvirtException e) {
            fail(e.getMessage());
        }
    }

    @Test
    public void testStartCommandHostMemory() {
        final VirtualMachineTO vmSpec = Mockito.mock(VirtualMachineTO.class);
        final com.cloud.host.Host host = Mockito.mock(com.cloud.host.Host.class);
        final boolean executeInSequence = false;

        final StartCommand command = new StartCommand(vmSpec, host, executeInSequence);

        final KVMStoragePoolManager storagePoolMgr = Mockito.mock(KVMStoragePoolManager.class);
        final LibvirtUtilitiesHelper libvirtUtilitiesHelper = Mockito.mock(LibvirtUtilitiesHelper.class);
        final Connect conn = Mockito.mock(Connect.class);
        final LibvirtVMDef vmDef = Mockito.mock(LibvirtVMDef.class);

        final NicTO nic = Mockito.mock(NicTO.class);
        final NicTO[] nics = new NicTO[]{nic};
        int vmId = 1;
        final int[] vms = new int[]{vmId};
        final Domain dm = Mockito.mock(Domain.class);

        final String vmName = "Test";

        when(libvirtComputingResourceMock.getStoragePoolMgr()).thenReturn(storagePoolMgr);
        when(vmSpec.getNics()).thenReturn(nics);
        when(vmSpec.getType()).thenReturn(VirtualMachine.Type.User);
        when(vmSpec.getName()).thenReturn(vmName);
        when(vmSpec.getMaxRam()).thenReturn(512L);
        when(libvirtComputingResourceMock.createVMFromSpec(vmSpec)).thenReturn(vmDef);

        when(libvirtComputingResourceMock.getLibvirtUtilitiesHelper()).thenReturn(libvirtUtilitiesHelper);
        try {
            when(libvirtUtilitiesHelper.getConnectionByType(vmDef.getHvsType())).thenReturn(conn);
            when(conn.listDomains()).thenReturn(vms);
            when(conn.domainLookupByID(vmId)).thenReturn(dm);
            when(dm.getMaxMemory()).thenReturn(1024L);
            when(dm.getName()).thenReturn(vmName);
            doNothing().when(libvirtComputingResourceMock).createVbd(conn, vmSpec, vmName, vmDef);
        } catch (final LibvirtException e) {
            fail(e.getMessage());
        } catch (final InternalErrorException e) {
            fail(e.getMessage());
        } catch (final URISyntaxException e) {
            fail(e.getMessage());
        }

        when(storagePoolMgr.connectPhysicalDisksViaVmSpec(vmSpec)).thenReturn(true);

        final LibvirtRequestWrapper wrapper = LibvirtRequestWrapper.getInstance();
        assertNotNull(wrapper);

        final Answer answer = wrapper.execute(command, libvirtComputingResourceMock);
        assertTrue(answer.getResult());
    }


    @Test
    public void testUpdateHostPasswordCommand() {
        final LibvirtUtilitiesHelper libvirtUtilitiesHelper = Mockito.mock(LibvirtUtilitiesHelper.class);
        final Script script = Mockito.mock(Script.class);

        final String hostIp = "127.0.0.1";
        final String username = "root";
        final String newPassword = "password";

        final UpdateHostPasswordCommand command = new UpdateHostPasswordCommand(username, newPassword, hostIp);

        when(libvirtComputingResourceMock.getLibvirtUtilitiesHelper()).thenReturn(libvirtUtilitiesHelper);
        when(libvirtComputingResourceMock.getUpdateHostPasswdPath()).thenReturn("/tmp");
        when(libvirtUtilitiesHelper.buildScript(libvirtComputingResourceMock.getUpdateHostPasswdPath())).thenReturn(script);

        when(script.execute()).thenReturn(null);

        final LibvirtRequestWrapper wrapper = LibvirtRequestWrapper.getInstance();
        assertNotNull(wrapper);

        final Answer answer = wrapper.execute(command, libvirtComputingResourceMock);

        assertTrue(answer.getResult());
    }

    @Test
    public void testUpdateHostPasswordCommandFail() {
        final LibvirtUtilitiesHelper libvirtUtilitiesHelper = Mockito.mock(LibvirtUtilitiesHelper.class);
        final Script script = Mockito.mock(Script.class);

        final String hostIp = "127.0.0.1";
        final String username = "root";
        final String newPassword = "password";

        final UpdateHostPasswordCommand command = new UpdateHostPasswordCommand(username, newPassword, hostIp);

        when(libvirtComputingResourceMock.getLibvirtUtilitiesHelper()).thenReturn(libvirtUtilitiesHelper);
        when(libvirtComputingResourceMock.getUpdateHostPasswdPath()).thenReturn("/tmp");
        when(libvirtUtilitiesHelper.buildScript(libvirtComputingResourceMock.getUpdateHostPasswdPath())).thenReturn(script);

        when(script.execute()).thenReturn("#FAIL");

        final LibvirtRequestWrapper wrapper = LibvirtRequestWrapper.getInstance();
        assertNotNull(wrapper);

        final Answer answer = wrapper.execute(command, libvirtComputingResourceMock);

        assertFalse(answer.getResult());
    }

    @Test
    public void testIsInterface () {
        final LibvirtComputingResource lvcr = new LibvirtComputingResource();
        assertFalse(lvcr.isInterface("bla"));
        assertTrue(lvcr.isInterface("p99p00"));
        assertTrue(lvcr.isInterface("lo1"));
        assertTrue(lvcr.isInterface("lo_11"));
        assertTrue(lvcr.isInterface("lo_public_1"));
        assertTrue(lvcr.isInterface("dummy0"));
        assertTrue(lvcr.isInterface("dummy_0"));
        assertTrue(lvcr.isInterface("dummy_private_0"));
        for  (final String ifNamePattern : lvcr.ifNamePatterns) {
            // excluding regexps as "\\\\d+" won't replace with String.replaceAll(String,String);
            if (!ifNamePattern.contains("\\")) {
                final String ifName = ifNamePattern.replaceFirst("\\^", "") + "0";
                assertTrue("The pattern '" + ifNamePattern + "' is expected to be valid for interface " + ifName,lvcr.isInterface(ifName));
            }
        }
    }

    @Test
    public void testMemoryFreeInKBsDomainReturningOfSomeMemoryStatistics() throws LibvirtException {
        if (!System.getProperty("os.name").equals("Linux")) {
            return;
        }
        LibvirtComputingResource libvirtComputingResource = new LibvirtComputingResource();

        MemoryStatistic[] mem = createMemoryStatisticFreeMemory100();
        Domain domainMock = getDomainConfiguredToReturnMemoryStatistic(mem);
        long memoryFreeInKBs = libvirtComputingResource.getMemoryFreeInKBs(domainMock);

        Assert.assertEquals(100, memoryFreeInKBs);
    }

    @Test
    public void testMemoryFreeInKBsDomainReturningNoMemoryStatistics() throws LibvirtException {
        LibvirtComputingResource libvirtComputingResource = new LibvirtComputingResource();

        Domain domainMock = getDomainConfiguredToReturnMemoryStatistic(null);
        long memoryFreeInKBs = libvirtComputingResource.getMemoryFreeInKBs(domainMock);

        Assert.assertEquals(-1, memoryFreeInKBs);
    }

    @Test
    public void getMemoryFreeInKBsTestDomainReturningIncompleteArray() throws LibvirtException {
        LibvirtComputingResource libvirtComputingResource = new LibvirtComputingResource();

        MemoryStatistic[] mem = createMemoryStatisticFreeMemory100();
        mem[0].setTag(0);
        Domain domainMock = getDomainConfiguredToReturnMemoryStatistic(mem);
        long memoryFreeInKBs = libvirtComputingResource.getMemoryFreeInKBs(domainMock);

        Assert.assertEquals(-1, memoryFreeInKBs);
    }

    private MemoryStatistic[] createMemoryStatisticFreeMemory100() {
        virDomainMemoryStats stat = new virDomainMemoryStats();
        stat.val = 100;
        stat.tag = 4;

        MemoryStatistic[] mem = new MemoryStatistic[1];
        mem[0] = new MemoryStatistic(stat);
        return mem;
    }

    private Domain getDomainConfiguredToReturnMemoryStatistic(MemoryStatistic[] mem) throws LibvirtException {
        Domain domainMock = Mockito.mock(Domain.class);
        when(domainMock.memoryStats(20)).thenReturn(mem);
        return domainMock;
    }

    @Test
    public void testSetQuotaAndPeriod() {
        double pct = 0.33d;
        Mockito.when(vmTO.getLimitCpuUse()).thenReturn(true);
        Mockito.when(vmTO.getCpuQuotaPercentage()).thenReturn(pct);
        CpuTuneDef cpuTuneDef = new CpuTuneDef();
        final LibvirtComputingResource lcr = new LibvirtComputingResource();
        lcr.setQuotaAndPeriod(vmTO, cpuTuneDef);
        Assert.assertEquals((int) (CpuTuneDef.DEFAULT_PERIOD * pct), cpuTuneDef.getQuota());
        Assert.assertEquals(CpuTuneDef.DEFAULT_PERIOD, cpuTuneDef.getPeriod());
    }

    @Test
    public void testSetQuotaAndPeriodNoCpuLimitUse() {
        double pct = 0.33d;
        Mockito.when(vmTO.getLimitCpuUse()).thenReturn(false);
        Mockito.when(vmTO.getCpuQuotaPercentage()).thenReturn(pct);
        CpuTuneDef cpuTuneDef = new CpuTuneDef();
        final LibvirtComputingResource lcr = new LibvirtComputingResource();
        lcr.setQuotaAndPeriod(vmTO, cpuTuneDef);
        Assert.assertEquals(0, cpuTuneDef.getQuota());
        Assert.assertEquals(0, cpuTuneDef.getPeriod());
    }

    @Test
    public void testSetQuotaAndPeriodMinQuota() {
        double pct = 0.01d;
        Mockito.when(vmTO.getLimitCpuUse()).thenReturn(true);
        Mockito.when(vmTO.getCpuQuotaPercentage()).thenReturn(pct);
        CpuTuneDef cpuTuneDef = new CpuTuneDef();
        final LibvirtComputingResource lcr = new LibvirtComputingResource();
        lcr.setQuotaAndPeriod(vmTO, cpuTuneDef);
        Assert.assertEquals(CpuTuneDef.MIN_QUOTA, cpuTuneDef.getQuota());
        Assert.assertEquals((int) (CpuTuneDef.MIN_QUOTA / pct), cpuTuneDef.getPeriod());
    }

    @Test
    public void testUnknownCommand() {
        libvirtComputingResourceMock = new LibvirtComputingResource();
        Command cmd = new Command() {
            @Override public boolean executeInSequence() {
                return false;
            }
        };
        Answer ans = libvirtComputingResourceMock.executeRequest(cmd);
        assertTrue(ans instanceof UnsupportedAnswer);
    }

    @Test
    public void testKnownCommand() {
        libvirtComputingResourceMock = new LibvirtComputingResource();
        Command cmd = new PingTestCommand() {
            @Override public boolean executeInSequence() {
                throw new NullPointerException("test succeeded");
            }
        };
        Answer ans = libvirtComputingResourceMock.executeRequest(cmd);
        assertFalse(ans instanceof UnsupportedAnswer);
        assertTrue(ans instanceof Answer);
    }

    @Test
    public void testAddExtraConfigComponentEmptyExtraConfig() {
        libvirtComputingResourceMock = new LibvirtComputingResource();
        libvirtComputingResourceMock.addExtraConfigComponent(new HashMap<>(), vmDef);
        Mockito.verify(vmDef, never()).addComp(any());
    }

    @Test
    public void testAddExtraConfigComponentNotEmptyExtraConfig() {
        libvirtComputingResourceMock = new LibvirtComputingResource();
        Map<String, String> extraConfig = new HashMap<>();
        extraConfig.put("extraconfig-1", "value1");
        extraConfig.put("extraconfig-2", "value2");
        extraConfig.put("extraconfig-3", "value3");
        libvirtComputingResourceMock.addExtraConfigComponent(extraConfig, vmDef);
        Mockito.verify(vmDef, times(1)).addComp(any());
    }

    public void validateGetCurrentMemAccordingToMemBallooningWithoutMemBalooning(){
        VirtualMachineTO vmTo = Mockito.mock(VirtualMachineTO.class);
        LibvirtComputingResource libvirtComputingResource = new LibvirtComputingResource();
        libvirtComputingResource._noMemBalloon = true;
        long maxMemory = 2048;

        long currentMemory = libvirtComputingResource.getCurrentMemAccordingToMemBallooning(vmTo, maxMemory);
        Assert.assertEquals(maxMemory, currentMemory);
        Mockito.verify(vmTo, Mockito.times(0)).getMinRam();
    }

    @Test
    public void validateGetCurrentMemAccordingToMemBallooningWithtMemBalooning(){
        LibvirtComputingResource libvirtComputingResource = new LibvirtComputingResource();
        libvirtComputingResource._noMemBalloon = false;

        long maxMemory = 2048;
        long minMemory = ByteScaleUtils.mibToBytes(64);

        VirtualMachineTO vmTo = Mockito.mock(VirtualMachineTO.class);
        Mockito.when(vmTo.getMinRam()).thenReturn(minMemory);

        long currentMemory = libvirtComputingResource.getCurrentMemAccordingToMemBallooning(vmTo, maxMemory);
        Assert.assertEquals(ByteScaleUtils.bytesToKib(minMemory), currentMemory);
        Mockito.verify(vmTo).getMinRam();
    }

    @Test
    public void validateCreateGuestResourceDefWithVcpuMaxLimit(){
        LibvirtComputingResource libvirtComputingResource = new LibvirtComputingResource();
        VirtualMachineTO vmTo = Mockito.mock(VirtualMachineTO.class);
        int maxCpu = 16;

        Mockito.when(vmTo.getVcpuMaxLimit()).thenReturn(maxCpu);

        LibvirtVMDef.GuestResourceDef grd = libvirtComputingResource.createGuestResourceDef(vmTo);
        Assert.assertEquals(maxCpu, grd.getMaxVcpu());
    }

    @Test
    public void validateCreateGuestResourceDefWithVcpuMaxLimitAsNull(){
        LibvirtComputingResource libvirtComputingResource = new LibvirtComputingResource();
        VirtualMachineTO vmTo = Mockito.mock(VirtualMachineTO.class);
        int min = 1;

        Mockito.when(vmTo.getCpus()).thenReturn(min);
        Mockito.when(vmTo.getVcpuMaxLimit()).thenReturn(null);

        LibvirtVMDef.GuestResourceDef grd = libvirtComputingResource.createGuestResourceDef(vmTo);
        Assert.assertEquals(min, grd.getMaxVcpu());
    }

    @Test
    public void validateGetDomainMemory() throws LibvirtException{
        long valueExpected = ByteScaleUtils.KiB;

        Mockito.doReturn(valueExpected).when(domainMock).getMaxMemory();
        Assert.assertEquals(valueExpected, LibvirtComputingResource.getDomainMemory(domainMock));
    }

    private VcpuInfo createVcpuInfoWithState(VcpuInfo.VcpuState state) {
        VcpuInfo vcpu = new VcpuInfo();
        vcpu.state = state;
        return vcpu;
    }

    @Test
    public void validateCountDomainRunningVcpus() throws LibvirtException{
        VcpuInfo vcpus[] = new VcpuInfo[5];
        long valueExpected = 3; // 3 vcpus with state VIR_VCPU_RUNNING

        vcpus[0] = createVcpuInfoWithState(VcpuInfo.VcpuState.VIR_VCPU_BLOCKED);
        vcpus[1] = createVcpuInfoWithState(VcpuInfo.VcpuState.VIR_VCPU_OFFLINE);
        vcpus[2] = createVcpuInfoWithState(VcpuInfo.VcpuState.VIR_VCPU_RUNNING);
        vcpus[3] = createVcpuInfoWithState(VcpuInfo.VcpuState.VIR_VCPU_RUNNING);
        vcpus[4] = createVcpuInfoWithState(VcpuInfo.VcpuState.VIR_VCPU_RUNNING);

        Mockito.doReturn(vcpus).when(domainMock).getVcpusInfo();
        long result =  LibvirtComputingResource.countDomainRunningVcpus(domainMock);

        Assert.assertEquals(valueExpected, result);
    }

    public void setDiskIoDriverTestIoUring() {
        DiskDef diskDef = configureAndTestSetDiskIoDriverTest(HYPERVISOR_LIBVIRT_VERSION_SUPPORTS_IOURING, HYPERVISOR_QEMU_VERSION_SUPPORTS_IOURING);
        Assert.assertEquals(DiskDef.IoDriver.IOURING, diskDef.getIoDriver());
    }

    @Test
    public void setDiskIoDriverTestLibvirtSupportsIoUring() {
        DiskDef diskDef = configureAndTestSetDiskIoDriverTest(123l, HYPERVISOR_QEMU_VERSION_SUPPORTS_IOURING);
        Assert.assertNotEquals(DiskDef.IoDriver.IOURING, diskDef.getIoDriver());
    }

    @Test
    public void setDiskIoDriverTestQemuSupportsIoUring() {
        DiskDef diskDef = configureAndTestSetDiskIoDriverTest(HYPERVISOR_LIBVIRT_VERSION_SUPPORTS_IOURING, 123l);
        Assert.assertNotEquals(DiskDef.IoDriver.IOURING, diskDef.getIoDriver());
    }

    @Test
    public void setDiskIoDriverTestNoSupportToIoUring() {
        DiskDef diskDef = configureAndTestSetDiskIoDriverTest(123l, 123l);
        Assert.assertNotEquals(DiskDef.IoDriver.IOURING, diskDef.getIoDriver());
    }

    private DiskDef configureAndTestSetDiskIoDriverTest(long hypervisorLibvirtVersion, long hypervisorQemuVersion) {
        DiskDef diskDef = new DiskDef();
        LibvirtComputingResource libvirtComputingResourceSpy = Mockito.spy(new LibvirtComputingResource());
        Mockito.when(libvirtComputingResourceSpy.getHypervisorLibvirtVersion()).thenReturn(hypervisorLibvirtVersion);
        Mockito.when(libvirtComputingResourceSpy.getHypervisorQemuVersion()).thenReturn(hypervisorQemuVersion);
        libvirtComputingResourceSpy.setDiskIoDriver(diskDef);
        return diskDef;
    }

    private SchedUlongParameter[] createSchedParametersWithCpuSharesOf2000 () {
        SchedUlongParameter[] params = new SchedUlongParameter[1];
        params[0] = new SchedUlongParameter();
        params[0].field = "cpu_shares";
        params[0].value = 2000;

        return params;
    }

    private SchedUlongParameter[] createSchedParametersWithoutCpuShares () {
        SchedUlongParameter[] params = new SchedUlongParameter[1];
        params[0] = new SchedUlongParameter();
        params[0].field = "weight";
        params[0].value = 200;

        return params;
    }

    @Test
    public void getCpuSharesTestReturnCpuSharesIfFound() throws LibvirtException {
        SchedUlongParameter[] cpuSharesOf2000 = createSchedParametersWithCpuSharesOf2000();

        Mockito.when(domainMock.getSchedulerParameters()).thenReturn(cpuSharesOf2000);
        int cpuShares = LibvirtComputingResource.getCpuShares(domainMock);

        Assert.assertEquals(2000, cpuShares);
    }

    @Test
    public void getCpuSharesTestReturnZeroIfCpuSharesNotFound() throws LibvirtException {
        SchedUlongParameter[] withoutCpuShares = createSchedParametersWithoutCpuShares();

        Mockito.when(domainMock.getSchedulerParameters()).thenReturn(withoutCpuShares);
        int actualValue = LibvirtComputingResource.getCpuShares(domainMock);

        Assert.assertEquals(0, actualValue);
    }

    @Test
    public void setCpuSharesTestSuccessfullySetCpuShares() throws LibvirtException {
        LibvirtComputingResource.setCpuShares(domainMock, 2000);
        Mockito.verify(domainMock, times(1)).setSchedulerParameters(Mockito.argThat(schedParameters -> {
            if (schedParameters == null || schedParameters.length > 1 || !(schedParameters[0] instanceof SchedUlongParameter)) {
                return false;
            }
            SchedUlongParameter param = (SchedUlongParameter) schedParameters[0];
            if (param.field != "cpu_shares" || param.value != 2000) {
                return false;
            }
            return true;
        }));
    }

    @Test
    public void testConfigureLocalStorageWithEmptyParams() throws ConfigurationException {
        libvirtComputingResourceSpy.configureLocalStorage();
    }

    @Test
    public void testConfigureLocalStorageWithMultiplePaths() throws ConfigurationException {
        PowerMockito.mockStatic(AgentPropertiesFileHandler.class);
        PowerMockito.when(AgentPropertiesFileHandler.getPropertyValue(Mockito.eq(AgentProperties.LOCAL_STORAGE_PATH))).thenReturn("/var/lib/libvirt/images/,/var/lib/libvirt/images2/");
        PowerMockito.when(AgentPropertiesFileHandler.getPropertyValue(Mockito.eq(AgentProperties.LOCAL_STORAGE_UUID))).thenReturn(UUID.randomUUID().toString() + "," + UUID.randomUUID().toString());

        libvirtComputingResourceSpy.configureLocalStorage();
    }

    @Test(expected = ConfigurationException.class)
    public void testConfigureLocalStorageWithDifferentLength() throws Exception {
        PowerMockito.mockStatic(AgentPropertiesFileHandler.class);
        PowerMockito.when(AgentPropertiesFileHandler.getPropertyValue(Mockito.eq(AgentProperties.LOCAL_STORAGE_PATH))).thenReturn("/var/lib/libvirt/images/,/var/lib/libvirt/images2/");
        PowerMockito.when(AgentPropertiesFileHandler.getPropertyValue(Mockito.eq(AgentProperties.LOCAL_STORAGE_UUID))).thenReturn(UUID.randomUUID().toString());

        libvirtComputingResourceSpy.configureLocalStorage();
    }

    @Test(expected = ConfigurationException.class)
    public void testConfigureLocalStorageWithInvalidUUID() throws ConfigurationException {
        PowerMockito.mockStatic(AgentPropertiesFileHandler.class);
        PowerMockito.when(AgentPropertiesFileHandler.getPropertyValue(Mockito.eq(AgentProperties.LOCAL_STORAGE_PATH))).thenReturn("/var/lib/libvirt/images/");
        PowerMockito.when(AgentPropertiesFileHandler.getPropertyValue(Mockito.eq(AgentProperties.LOCAL_STORAGE_UUID))).thenReturn("111111");

        libvirtComputingResourceSpy.configureLocalStorage();
    }

    @Test
    @PrepareForTest({AgentPropertiesFileHandler.class, NetUtils.class})
    public void defineResourceNetworkInterfacesTestUseProperties() {
        NetworkInterface networkInterfaceMock1 = PowerMockito.mock(NetworkInterface.class);
        NetworkInterface networkInterfaceMock2 = PowerMockito.mock(NetworkInterface.class);

        PowerMockito.mockStatic(AgentPropertiesFileHandler.class);
        PowerMockito.when(AgentPropertiesFileHandler.getPropertyValue(Mockito.any())).thenReturn("cloudbr15", "cloudbr28");

        PowerMockito.mockStatic(NetUtils.class);
        PowerMockito.when(NetUtils.getNetworkInterface(Mockito.anyString())).thenReturn(networkInterfaceMock1, networkInterfaceMock2);

        libvirtComputingResourceSpy.defineResourceNetworkInterfaces(null);

        ArgumentCaptor<String> keyCaptor = ArgumentCaptor.forClass(String.class);
        PowerMockito.verifyStatic(NetUtils.class, Mockito.times(2));
        NetUtils.getNetworkInterface(keyCaptor.capture());

        List<String> keys = keyCaptor.getAllValues();
        Assert.assertEquals("cloudbr15", keys.get(0));
        Assert.assertEquals("cloudbr28", keys.get(1));

        Assert.assertEquals("cloudbr15", libvirtComputingResourceSpy._privBridgeName);
        Assert.assertEquals("cloudbr28", libvirtComputingResourceSpy._publicBridgeName);

        Assert.assertEquals(networkInterfaceMock1, libvirtComputingResourceSpy.getPrivateNic());
        Assert.assertEquals(networkInterfaceMock2, libvirtComputingResourceSpy.getPublicNic());
    }

}<|MERGE_RESOLUTION|>--- conflicted
+++ resolved
@@ -2770,12 +2770,8 @@
         final KVMStoragePoolManager storagePoolMgr = Mockito.mock(KVMStoragePoolManager.class);
         final KVMStoragePool kvmStoragePool = Mockito.mock(KVMStoragePool.class);
 
-<<<<<<< HEAD
 
         when(libvirtComputingResourceMock.getStoragePoolMgr()).thenReturn(storagePoolMgr);
-=======
-        when(libvirtComputingResource.getStoragePoolMgr()).thenReturn(storagePoolMgr);
->>>>>>> c1cb84b4
         when(storagePoolMgr.createStoragePool(command.getPool().getUuid(), command.getPool().getHost(), command.getPool().getPort(), command.getPool().getPath(), command.getPool()
                 .getUserInfo(), command.getPool().getType(), command.getDetails())).thenReturn(kvmStoragePool);
 
