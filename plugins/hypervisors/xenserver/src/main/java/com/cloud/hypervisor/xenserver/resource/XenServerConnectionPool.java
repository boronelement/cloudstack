// Licensed to the Apache Software Foundation (ASF) under one
// or more contributor license agreements.  See the NOTICE file
// distributed with this work for additional information
// regarding copyright ownership.  The ASF licenses this file
// to you under the Apache License, Version 2.0 (the
// "License"); you may not use this file except in compliance
// with the License.  You may obtain a copy of the License at
//
//   http://www.apache.org/licenses/LICENSE-2.0
//
// Unless required by applicable law or agreed to in writing,
// software distributed under the License is distributed on an
// "AS IS" BASIS, WITHOUT WARRANTIES OR CONDITIONS OF ANY
// KIND, either express or implied.  See the License for the
// specific language governing permissions and limitations
// under the License.
package com.cloud.hypervisor.xenserver.resource;

import com.cloud.utils.NumbersUtil;
import com.cloud.utils.PropertiesUtil;
import com.cloud.utils.exception.CloudRuntimeException;
import com.xensource.xenapi.APIVersion;
import com.xensource.xenapi.Connection;
import com.xensource.xenapi.Host;
import com.xensource.xenapi.Pool;
import com.xensource.xenapi.Session;
import com.xensource.xenapi.Types;
import com.xensource.xenapi.Types.BadServerResponse;
import com.xensource.xenapi.Types.XenAPIException;
import org.apache.cloudstack.utils.security.SSLUtils;
import org.apache.cloudstack.utils.security.SecureSSLSocketFactory;
import org.apache.logging.log4j.Logger;
import org.apache.logging.log4j.LogManager;
import org.apache.xmlrpc.XmlRpcException;
import org.apache.xmlrpc.client.XmlRpcClientException;

import javax.net.ssl.HostnameVerifier;
import javax.net.ssl.HttpsURLConnection;
import javax.net.ssl.SSLSession;
import java.io.File;
import java.io.FileNotFoundException;
import java.io.IOException;
import java.net.URL;
import java.security.KeyManagementException;
import java.security.NoSuchAlgorithmException;
import java.util.HashMap;
import java.util.Map;
import java.util.Properties;
import java.util.Queue;

public class XenServerConnectionPool {
    protected static Logger LOGGER = LogManager.getLogger(XenServerConnectionPool.class);
    protected HashMap<String /* poolUuid */, XenServerConnection> _conns = new HashMap<String, XenServerConnection>();
    protected int _retries;
    protected int _interval;
    protected int _connWait = 5;
    protected static long s_sleepOnError = 10 * 1000; // in ms
    static {
        File file = PropertiesUtil.findConfigFile("environment.properties");
        if (file == null) {
            LOGGER.debug("Unable to find environment.properties");
        } else {
            try {
                final Properties props = PropertiesUtil.loadFromFile(file);
                String search = props.getProperty("sleep.interval.on.error");
                if (search != null) {
                    s_sleepOnError = NumbersUtil.parseInterval(search, 10) * 1000;
                }
                LOGGER.info("XenServer Connection Pool Configs: sleep.interval.on.error=" + s_sleepOnError);
            } catch (FileNotFoundException e) {
                LOGGER.debug("File is not found", e);
            } catch (IOException e) {
                LOGGER.debug("IO Exception while reading file", e);
            }
        }
        try {
            javax.net.ssl.TrustManager[] trustAllCerts = new javax.net.ssl.TrustManager[1];
            javax.net.ssl.TrustManager tm = new TrustAllManager();
            trustAllCerts[0] = tm;
            javax.net.ssl.SSLContext sc = SSLUtils.getSSLContext();
            sc.init(null, trustAllCerts, null);
            javax.net.ssl.HttpsURLConnection.setDefaultSSLSocketFactory(new SecureSSLSocketFactory(sc));
            HostnameVerifier hv = new HostnameVerifier() {
                @Override
                public boolean verify(String hostName, SSLSession session) {
                    return true;
                }
            };
            HttpsURLConnection.setDefaultHostnameVerifier(hv);
        } catch (NoSuchAlgorithmException e) {
            //ignore this
        } catch (KeyManagementException e) {
            LOGGER.debug("Init SSLContext failed ", e);
        }
    }

    protected XenServerConnectionPool() {
        _retries = 1;
        _interval = 3;
    }

    private void addConnect(String poolUuid, XenServerConnection conn) {
        if (poolUuid == null)
            return;
        if (LOGGER.isDebugEnabled()) {
            LOGGER.debug("Add master connection through " + conn.getIp() + " for pool(" + conn.getPoolUuid() + ")");
        }
        synchronized (_conns) {
            _conns.put(poolUuid, conn);
        }
    }

    private XenServerConnection getConnect(String poolUuid) {
        if (poolUuid == null)
            return null;
        synchronized (_conns) {
            return _conns.get(poolUuid);
        }
    }

    private void removeConnect(String poolUuid) {
        if (poolUuid == null) {
            return;
        }
        XenServerConnection conn = null;
        synchronized (_conns) {
            conn = _conns.remove(poolUuid);
        }
        if (conn != null) {
            if (LOGGER.isDebugEnabled()) {
                LOGGER.debug("Remove master connection through " + conn.getIp() + " for pool(" + conn.getPoolUuid() + ")");
            }

        }
    }

    static void forceSleep(long sec) {
        long firetime = System.currentTimeMillis() + (sec * 1000);
        long msec = sec * 1000;
        while (true) {
            if (msec < 100)
                break;
            try {
                Thread.sleep(msec);
                return;
            } catch (InterruptedException e) {
                msec = firetime - System.currentTimeMillis();
            }
        }
    }

    public Connection getConnect(String ip, String username, Queue<String> password) {
        Connection conn = new Connection(getURL(ip), 10, _connWait);
        try {
            loginWithPassword(conn, username, password, APIVersion.latest().toString());
        }  catch (Types.HostIsSlave e) {
            String maddress = e.masterIPAddress;
            conn = new Connection(getURL(maddress), 10, _connWait);
            try {
                loginWithPassword(conn, username, password, APIVersion.latest().toString());
            }  catch (Exception e1) {
                String msg = "Unable to create master connection to host(" + maddress +") , due to " + e1.toString();
                LOGGER.debug(msg);
                throw new CloudRuntimeException(msg, e1);
            }
        } catch (Exception e) {
            String msg = "Unable to create master connection to host(" + ip +") , due to " + e.toString();
            LOGGER.debug(msg);
            throw new CloudRuntimeException(msg, e);
        }
        return conn;
    }

    public URL getURL(String ip) {
        try {
            return new URL("https://" + ip);
        } catch (Exception e) {
            String msg = "Unable to convert IP " + ip + " to URL due to " + e.toString();
            if (LOGGER.isDebugEnabled()) {
                LOGGER.debug(msg);
            }
            throw new CloudRuntimeException(msg, e);
        }
    }

    public Connection connect(String hostUuid, String poolUuid, String ipAddress,
            String username, Queue<String> password, int wait) {
        XenServerConnection mConn = null;
        if (hostUuid == null || poolUuid == null || ipAddress == null || username == null || password == null) {
            String msg = "Connect some parameter are null hostUuid:" + hostUuid + " ,poolUuid:" + poolUuid
                    + " ,ipAddress:" + ipAddress;
            LOGGER.debug(msg);
            throw new CloudRuntimeException(msg);
        }
        synchronized (poolUuid.intern()) {
            mConn = getConnect(poolUuid);
            if (mConn != null){
                try{
                    Host host = Host.getByUuid(mConn, hostUuid);
                    if (!host.getEnabled(mConn)) {
                        String msg = "Cannot connect this host " + ipAddress + " due to the host is not enabled";
                        LOGGER.debug(msg);
                        if (mConn.getIp().equalsIgnoreCase(ipAddress)) {
                            removeConnect(poolUuid);
                            mConn = null;
                        }
                        throw new CloudRuntimeException(msg);
                    }
                    return mConn;
                } catch (CloudRuntimeException e) {
                        throw e;
                } catch (Exception e) {
<<<<<<< HEAD
                    if (LOGGER.isDebugEnabled()) {
                        LOGGER.debug("connect through IP(" + mConn.getIp() + " for pool(" + poolUuid + ") is broken due to " + e.toString());
=======
                    if (s_logger.isDebugEnabled()) {
                        String ip = mConn != null ? mConn.getIp() : null;
                        s_logger.debug("connect through IP(" + ip + ") for pool(" + poolUuid + ") is broken due to " + e.toString());
>>>>>>> 1d0762e4
                    }
                    removeConnect(poolUuid);
                    mConn = null;
                }
            }

            if ( mConn == null ) {
                try {
                    Connection conn = new Connection(getURL(ipAddress), 5, _connWait);
                    Session sess = loginWithPassword(conn, username, password, APIVersion.latest().toString());
                    Host host = sess.getThisHost(conn);
                    Boolean hostenabled = host.getEnabled(conn);
                    if( sess != null ){
                        try{
                            Session.logout(conn);
                        } catch (Exception e) {
                            LOGGER.debug("Caught exception during logout", e);
                        }
                        conn.dispose();
                    }
                    if (!hostenabled) {
                        String msg = "Unable to create master connection, due to master Host " + ipAddress + " is not enabled";
                        LOGGER.debug(msg);
                        throw new CloudRuntimeException(msg);
                    }
                    mConn = new XenServerConnection(getURL(ipAddress), ipAddress, username, password, _retries, _interval, wait, _connWait);
                    loginWithPassword(mConn, username, password, APIVersion.latest().toString());
                }  catch (Types.HostIsSlave e) {
                    String maddress = e.masterIPAddress;
                    mConn = new XenServerConnection(getURL(maddress), maddress, username, password, _retries, _interval, wait, _connWait);
                    try {
                        Session session = loginWithPassword(mConn, username, password, APIVersion.latest().toString());
                        Host host = session.getThisHost(mConn);
                        if (!host.getEnabled(mConn)) {
                            String msg = "Unable to create master connection, due to master Host " + maddress + " is not enabled";
                            LOGGER.debug(msg);
                            throw new CloudRuntimeException(msg);
                        }
                    }  catch (Exception e1) {
                        String msg = "Unable to create master connection to host(" + maddress +") , due to " + e1.toString();
                        LOGGER.debug(msg);
                        throw new CloudRuntimeException(msg, e1);

                    }
                } catch (CloudRuntimeException e) {
                        throw e;
                } catch (Exception e) {
                    String msg = "Unable to create master connection to host(" + ipAddress +") , due to " + e.toString();
                    LOGGER.debug(msg);
                    throw new CloudRuntimeException(msg, e);
                }
                addConnect(poolUuid, mConn);
            }
        }
        return mConn;
    }



    protected Session slaveLocalLoginWithPassword(Connection conn, String username, Queue<String> password) throws BadServerResponse, XenAPIException, XmlRpcException {
        Session s = null;
        boolean logged_in = false;
        Exception ex = null;
        while (!logged_in) {
            try {
                s = Session.slaveLocalLoginWithPassword(conn, username, password.peek());
                logged_in = true;
            } catch (BadServerResponse e) {
                logged_in = false;
                ex = e;
            } catch (XenAPIException e) {
                logged_in = false;
                ex = e;
            } catch (XmlRpcException e) {
                logged_in = false;
                ex = e;
            }
            if (logged_in && conn != null) {
                break;
            } else {
                if (password.size() > 1) {
                    password.remove();
                    continue;
                } else {
                    // the last password did not work leave it and flag error
                    if (ex instanceof BadServerResponse) {
                        throw (BadServerResponse)ex;
                    } else if (ex instanceof XmlRpcException) {
                        throw (XmlRpcException)ex;
                    } else if (ex instanceof Types.SessionAuthenticationFailed) {
                        throw (Types.SessionAuthenticationFailed)ex;
                    } else if (ex instanceof XenAPIException) {
                        throw (XenAPIException)ex;
                    }
                    break;
                }
            }
        }
        return s;
    }

    protected Session loginWithPassword(Connection conn, String username, Queue<String> password, String version) throws BadServerResponse, XenAPIException,
        XmlRpcException {
        Session s = null;
        boolean logged_in = false;
        Exception ex = null;
        while (!logged_in) {
            try {
                s = Session.loginWithPassword(conn, username, password.peek(), APIVersion.latest().toString());
                logged_in = true;
            } catch (BadServerResponse e) {
                logged_in = false;
                ex = e;
            } catch (XenAPIException e) {
                logged_in = false;
                ex = e;
            } catch (XmlRpcException e) {
                logged_in = false;
                ex = e;
            }

            if (logged_in && conn != null) {
                break;
            } else {
                if (password.size() > 1) {
                    password.remove();
                    continue;
                } else {
                    // the last password did not work leave it and flag error
                    if (ex instanceof BadServerResponse) {
                        throw (BadServerResponse)ex;
                    } else if (ex instanceof XmlRpcException) {
                        throw (XmlRpcException)ex;
                    } else if (ex instanceof Types.SessionAuthenticationFailed) {
                        throw (Types.SessionAuthenticationFailed)ex;
                    } else if (ex instanceof XenAPIException) {
                        throw (XenAPIException)ex;
                    }
                }
            }
        }
        return s;
    }

    protected void join(Connection conn, String masterIp, String username, Queue<String> password) throws BadServerResponse, XenAPIException, XmlRpcException,
        Types.JoiningHostCannotContainSharedSrs {

        boolean logged_in = false;
        Exception ex = null;
        while (!logged_in) {
            try {
                Pool.join(conn, masterIp, username, password.peek());
                logged_in = true;
            } catch (BadServerResponse e) {
                logged_in = false;
                ex = e;
            } catch (XenAPIException e) {
                logged_in = false;
                ex = e;
            } catch (XmlRpcException e) {
                logged_in = false;
                ex = e;
            }
            if (logged_in && conn != null) {
                break;
            } else {
                if (password.size() > 1) {
                    password.remove();
                    continue;
                } else {
                    // the last password did not work leave it and flag error
                    if (ex instanceof BadServerResponse) {
                        throw (BadServerResponse)ex;
                    } else if (ex instanceof XmlRpcException) {
                        throw (XmlRpcException)ex;
                    } else if (ex instanceof Types.SessionAuthenticationFailed) {
                        throw (Types.SessionAuthenticationFailed)ex;
                    } else if (ex instanceof XenAPIException) {
                        throw (XenAPIException)ex;
                    }
                    break;
                }
            }
        }
    }

    static public Pool.Record getPoolRecord(Connection conn) throws XmlRpcException, XenAPIException {
        Map<Pool, Pool.Record> pools = Pool.getAllRecords(conn);
        assert pools.size() == 1 : "Pool size is not one....hmmm....wth? " + pools.size();

        return pools.values().iterator().next();
    }

    private static final XenServerConnectionPool s_instance = new XenServerConnectionPool();

    public static XenServerConnectionPool getInstance() {
        return s_instance;
    }

    public class XenServerConnection extends Connection {
        long _interval;
        int _retries;
        String _ip;
        String _username;
        Queue<String> _password;
        String _poolUuid;

        public XenServerConnection(URL url, String ip, String username, Queue<String> password, int retries, int interval, int wait, int connwait) {
            super(url, wait, connwait);
            _ip = ip;
            _retries = retries;
            _username = username;
            _password = password;
            _interval = (long)interval * 1000;

        }

        public String getPoolUuid() {
            return _poolUuid;
        }

        public String getUsername() {
            return _username;
        }

        public Queue<String> getPassword() {
            return _password;
        }

        public String getIp() {
            return _ip;
        }

        @Override
        protected Map dispatch(String methodcall, Object[] methodparams)  throws XmlRpcException, XenAPIException {
            if (methodcall.equals("session.local_logout")
                    || methodcall.equals("session.slave_local_login_with_password")
                    || methodcall.equals("session.logout")
                    || methodcall.equals("session.login_with_password")) {
                return super.dispatch(methodcall, methodparams);
            }

            try {
                return super.dispatch(methodcall, methodparams);
            } catch (Types.SessionInvalid e) {
                LOGGER.debug("Session is invalid for method: " + methodcall + " due to " + e.toString());
                removeConnect(_poolUuid);
                throw e;
            } catch (XmlRpcClientException e) {
                LOGGER.debug("XmlRpcClientException for method: " + methodcall + " due to " + e.toString());
                removeConnect(_poolUuid);
                throw e;
            } catch (XmlRpcException e) {
                LOGGER.debug("XmlRpcException for method: " + methodcall + " due to " + e.toString());
                removeConnect(_poolUuid);
                throw e;
            } catch (Types.HostIsSlave e) {
                 LOGGER.debug("HostIsSlave Exception for method: " + methodcall + " due to " + e.toString());
                 removeConnect(_poolUuid);
                 throw e;
            }
        }
    }

    public static class TrustAllManager implements javax.net.ssl.TrustManager, javax.net.ssl.X509TrustManager {
        @Override
        public java.security.cert.X509Certificate[] getAcceptedIssuers() {
            return null;
        }

        public boolean isServerTrusted(java.security.cert.X509Certificate[] certs) {
            return true;
        }

        public boolean isClientTrusted(java.security.cert.X509Certificate[] certs) {
            return true;
        }

        @Override
        public void checkServerTrusted(java.security.cert.X509Certificate[] certs, String authType) throws java.security.cert.CertificateException {
            return;
        }

        @Override
        public void checkClientTrusted(java.security.cert.X509Certificate[] certs, String authType) throws java.security.cert.CertificateException {
            return;
        }
    }

}<|MERGE_RESOLUTION|>--- conflicted
+++ resolved
@@ -210,14 +210,9 @@
                 } catch (CloudRuntimeException e) {
                         throw e;
                 } catch (Exception e) {
-<<<<<<< HEAD
                     if (LOGGER.isDebugEnabled()) {
-                        LOGGER.debug("connect through IP(" + mConn.getIp() + " for pool(" + poolUuid + ") is broken due to " + e.toString());
-=======
-                    if (s_logger.isDebugEnabled()) {
                         String ip = mConn != null ? mConn.getIp() : null;
-                        s_logger.debug("connect through IP(" + ip + ") for pool(" + poolUuid + ") is broken due to " + e.toString());
->>>>>>> 1d0762e4
+                        LOGGER.debug("connect through IP(" + ip + ") for pool(" + poolUuid + ") is broken due to " + e.toString());
                     }
                     removeConnect(poolUuid);
                     mConn = null;
