--- conflicted
+++ resolved
@@ -19,7 +19,6 @@
 
 package com.cloud.hypervisor.xenserver.resource.wrapper.xenbase;
 
-<<<<<<< HEAD
 import java.util.ArrayList;
 import java.util.HashMap;
 import java.util.List;
@@ -29,8 +28,6 @@
 import org.apache.commons.lang3.StringUtils;
 import org.apache.log4j.Logger;
 
-=======
->>>>>>> 92c71c01
 import com.cloud.agent.api.Answer;
 import com.cloud.agent.api.OvsSetTagAndFlowAnswer;
 import com.cloud.agent.api.OvsSetTagAndFlowCommand;
@@ -54,14 +51,6 @@
 import com.xensource.xenapi.Types.VmPowerState;
 import com.xensource.xenapi.VDI;
 import com.xensource.xenapi.VM;
-import org.apache.commons.lang3.StringUtils;
-import org.apache.log4j.Logger;
-
-import java.util.ArrayList;
-import java.util.HashMap;
-import java.util.List;
-import java.util.Map;
-import java.util.Set;
 
 @ResourceWrapper(handles =  StartCommand.class)
 public final class CitrixStartCommandWrapper extends CommandWrapper<StartCommand, Answer, CitrixResourceBase> {
@@ -207,10 +196,7 @@
 
             try {
                 citrixResourceBase.copyPatchFilesToVR(controlIp, "/home/cloud");
-<<<<<<< HEAD
-=======
                 Thread.sleep(10000);
->>>>>>> 92c71c01
             } catch (Exception e) {
                 String errMsg = "Failed to scp files to system VM. Patching of systemVM failed";
                 s_logger.error(errMsg, e);
