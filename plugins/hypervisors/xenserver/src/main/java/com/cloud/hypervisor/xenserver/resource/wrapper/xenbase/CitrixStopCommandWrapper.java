//
// Licensed to the Apache Software Foundation (ASF) under one
// or more contributor license agreements.  See the NOTICE file
// distributed with this work for additional information
// regarding copyright ownership.  The ASF licenses this file
// to you under the Apache License, Version 2.0 (the
// "License"); you may not use this file except in compliance
// with the License.  You may obtain a copy of the License at
//
//   http://www.apache.org/licenses/LICENSE-2.0
//
// Unless required by applicable law or agreed to in writing,
// software distributed under the License is distributed on an
// "AS IS" BASIS, WITHOUT WARRANTIES OR CONDITIONS OF ANY
// KIND, either express or implied.  See the License for the
// specific language governing permissions and limitations
// under the License.
//

package com.cloud.hypervisor.xenserver.resource.wrapper.xenbase;

import java.util.ArrayList;
import java.util.HashMap;
import java.util.Iterator;
import java.util.List;
import java.util.Map;
import java.util.Set;

import org.apache.commons.collections.MapUtils;
import org.apache.log4j.Logger;

import com.cloud.agent.api.Answer;
import com.cloud.agent.api.StopAnswer;
import com.cloud.agent.api.StopCommand;
import com.cloud.agent.api.VgpuTypesInfo;
import com.cloud.agent.api.to.GPUDeviceTO;
import com.cloud.hypervisor.xenserver.resource.CitrixResourceBase;
import com.cloud.resource.CommandWrapper;
import com.cloud.resource.ResourceWrapper;
import com.cloud.utils.StringUtils;
import com.xensource.xenapi.Connection;
import com.xensource.xenapi.Network;
import com.xensource.xenapi.SR;
import com.xensource.xenapi.Types.VmPowerState;
import com.xensource.xenapi.Types.XenAPIException;
import com.xensource.xenapi.VGPU;
import com.xensource.xenapi.VIF;
import com.xensource.xenapi.VM;

@ResourceWrapper(handles =  StopCommand.class)
public final class CitrixStopCommandWrapper extends CommandWrapper<StopCommand, Answer, CitrixResourceBase> {

    private static final Logger s_logger = Logger.getLogger(CitrixStopCommandWrapper.class);

    @Override
    public Answer execute(final StopCommand command, final CitrixResourceBase citrixResourceBase) {
        final String vmName = command.getVmName();
        final Map<String, Boolean> vlanToPersistenceMap = command.getVlanToPersistenceMap();
        String platformstring = null;
        try {
            final Connection conn = citrixResourceBase.getConnection();
            final Set<VM> vms = VM.getByNameLabel(conn, vmName);
            // stop vm which is running on this host or is in halted state
            final Iterator<VM> iter = vms.iterator();
            while (iter.hasNext()) {
                final VM vm = iter.next();
                final VM.Record vmr = vm.getRecord(conn);
                if (vmr.powerState != VmPowerState.RUNNING) {
                    continue;
                }
                if (citrixResourceBase.isRefNull(vmr.residentOn)) {
                    continue;
                }
                if (vmr.residentOn.getUuid(conn).equals(citrixResourceBase.getHost().getUuid())) {
                    continue;
                }
                iter.remove();
            }

            if (vms.size() == 0) {
                return new StopAnswer(command, "VM does not exist", true);
            }
            for (final VM vm : vms) {
                final VM.Record vmr = vm.getRecord(conn);
                platformstring = StringUtils.mapToString(vmr.platform);
                if (vmr.isControlDomain) {
                    final String msg = "Tring to Shutdown control domain";
                    s_logger.warn(msg);
                    return new StopAnswer(command, msg, false);
                }

                if (vmr.powerState == VmPowerState.RUNNING && !citrixResourceBase.isRefNull(vmr.residentOn) && !vmr.residentOn.getUuid(conn).equals(citrixResourceBase.getHost().getUuid())) {
                    final String msg = "Stop Vm " + vmName + " failed due to this vm is not running on this host: " + citrixResourceBase.getHost().getUuid() + " but host:" + vmr.residentOn.getUuid(conn);
                    s_logger.warn(msg);
                    return new StopAnswer(command, msg, platformstring, false);
                }

                if (command.checkBeforeCleanup() && vmr.powerState == VmPowerState.RUNNING) {
                    final String msg = "Vm " + vmName + " is running on host and checkBeforeCleanup flag is set, so bailing out";
                    s_logger.debug(msg);
                    return new StopAnswer(command, msg, false);
                }

                s_logger.debug("9. The VM " + vmName + " is in Stopping state");

                try {
                    if (vmr.powerState == VmPowerState.RUNNING) {
                        /* when stop a vm, set affinity to current xenserver */
                        vm.setAffinity(conn, vm.getResidentOn(conn));

                        if (citrixResourceBase.canBridgeFirewall()) {
                            final String result = citrixResourceBase.callHostPlugin(conn, "vmops", "destroy_network_rules_for_vm", "vmName", command.getVmName());
                            if (result == null || result.isEmpty() || !Boolean.parseBoolean(result)) {
                                s_logger.warn("Failed to remove  network rules for vm " + command.getVmName());
                            } else {
                                s_logger.info("Removed  network rules for vm " + command.getVmName());
                            }
                        }
                        citrixResourceBase.shutdownVM(conn, vm, vmName, command.isForceStop());
                    }
                } catch (final Exception e) {
                    final String msg = "Catch exception " + e.getClass().getName() + " when stop VM:" + command.getVmName() + " due to " + e.toString();
                    s_logger.debug(msg);
                    return new StopAnswer(command, msg, platformstring, false);
                } finally {

                    try {
                        if (vm.getPowerState(conn) == VmPowerState.HALTED) {
                            Set<VGPU> vGPUs = null;
                            // Get updated GPU details
                            try {
                                vGPUs = vm.getVGPUs(conn);
                            } catch (final XenAPIException e2) {
                                s_logger.debug("VM " + vmName + " does not have GPU support.");
                            }
                            if (vGPUs != null && !vGPUs.isEmpty()) {
                                final HashMap<String, HashMap<String, VgpuTypesInfo>> groupDetails = citrixResourceBase.getGPUGroupDetails(conn);
                                command.setGpuDevice(new GPUDeviceTO(null, null, groupDetails));
                            }

                            final Set<VIF> vifs = vm.getVIFs(conn);
                            final List<Network> networks = new ArrayList<Network>();
                            for (final VIF vif : vifs) {
                                networks.add(vif.getNetwork(conn));
                            }
<<<<<<< HEAD
                            citrixResourceBase.destroyVm(vm, conn);
                            final SR sr = citrixResourceBase.getISOSRbyVmName(conn, command.getVmName());
=======
                            vm.destroy(conn);
                            final SR sr = citrixResourceBase.getISOSRbyVmName(conn, command.getVmName(), false);
>>>>>>> 53faf0f6
                            citrixResourceBase.removeSR(conn, sr);
                            final SR configDriveSR = citrixResourceBase.getISOSRbyVmName(conn, command.getVmName(), true);
                            citrixResourceBase.removeSR(conn, configDriveSR);
                            // Disable any VLAN networks that aren't used
                            // anymore
                            for (final Network network : networks) {
                                try {
                                    if (network.getNameLabel(conn).startsWith("VLAN")) {
                                        String networkLabel = network.getNameLabel(conn);
                                        citrixResourceBase.disableVlanNetwork(conn, network, shouldDeleteVlan(networkLabel, vlanToPersistenceMap));
                                    }
                                } catch (final Exception e) {
                                    // network might be destroyed by other host
                                }
                            }
                            return new StopAnswer(command, "Stop VM " + vmName + " Succeed", platformstring, true);
                        }
                    } catch (final Exception e) {
                        final String msg = "VM destroy failed in Stop " + vmName + " Command due to " + e.getMessage();
                        s_logger.warn(msg, e);
                    } finally {
                        s_logger.debug("10. The VM " + vmName + " is in Stopped state");
                    }
                }
            }

        } catch (final Exception e) {
            final String msg = "Stop Vm " + vmName + " fail due to " + e.toString();
            s_logger.warn(msg, e);
            return new StopAnswer(command, msg, platformstring, false);
        }
        return new StopAnswer(command, "Stop VM failed", platformstring, false);
    }

    private boolean shouldDeleteVlan(String networkLabel, Map<String, Boolean> vlanToPersistenceMap) {
        String[] networkNameParts = null;
        if (networkLabel.contains("-")) {
            networkNameParts = networkLabel.split("-");
        } else {
            networkNameParts = networkLabel.split("VLAN");
        }
        String networkVlan = networkNameParts.length > 0 ? networkNameParts[networkNameParts.length - 1] : null;
        if (networkVlan != null && MapUtils.isNotEmpty(vlanToPersistenceMap) && vlanToPersistenceMap.containsKey(networkVlan)) {
            return vlanToPersistenceMap.get(networkVlan);
        }
        return true;
    }
}<|MERGE_RESOLUTION|>--- conflicted
+++ resolved
@@ -143,13 +143,8 @@
                             for (final VIF vif : vifs) {
                                 networks.add(vif.getNetwork(conn));
                             }
-<<<<<<< HEAD
                             citrixResourceBase.destroyVm(vm, conn);
-                            final SR sr = citrixResourceBase.getISOSRbyVmName(conn, command.getVmName());
-=======
-                            vm.destroy(conn);
                             final SR sr = citrixResourceBase.getISOSRbyVmName(conn, command.getVmName(), false);
->>>>>>> 53faf0f6
                             citrixResourceBase.removeSR(conn, sr);
                             final SR configDriveSR = citrixResourceBase.getISOSRbyVmName(conn, command.getVmName(), true);
                             citrixResourceBase.removeSR(conn, configDriveSR);
