--- conflicted
+++ resolved
@@ -47,11 +47,8 @@
             String paramKey = configParam.first();
             String paramValue = configParam.second();
 
-<<<<<<< HEAD
             //Map params
             LOGGER.debug("Applying [{}] configuration as [{}].", paramKey, paramValue);
-=======
->>>>>>> 84b91cc9
             if (paramKey.contains(":")) {
                 // Map params - paramKey is map-param:key
                 applyConfigWithNestedKeyValue(conn, vm, recordMap, paramKey, paramValue);
@@ -92,11 +89,7 @@
                     vm.setVCPUsParams(conn, putInMap(vm.getVCPUsParams(conn), keyName, paramValue));
                     break;
                 case "platform":
-<<<<<<< HEAD
-                    vm.setOtherConfig(conn, putInMap(vm.getOtherConfig(conn), keyName, paramValue));
-=======
                     vm.addToPlatform(conn, keyName, paramValue);
->>>>>>> 84b91cc9
                     break;
                 case "HVM_boot_params":
                     vm.setHVMBootParams(conn, putInMap(vm.getHVMBootParams(conn), keyName, paramValue));
