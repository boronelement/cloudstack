--- conflicted
+++ resolved
@@ -167,13 +167,8 @@
         public static string CleanString(string stringToClean)
         {
             string cleanString = null;
-<<<<<<< HEAD
-            string regexQueryString = "(&|%26)?(password|accesskey|secretkey)(=|%3D).*?(?=(%26|[&'\"]))";
-            string regexJson = "\"(password|accesskey|secretkey)\":\".*?\",?";
-=======
             string regexQueryString = "(&|%26)?(password|accesskey|secretkey|Password)(=|%3D).*?(?=(%26|[&'\"]))";
             string regexJson = "\"(password|accesskey|secretkey|Password)\":\\s?\".*?\",?";
->>>>>>> 15385948
             cleanString = System.Text.RegularExpressions.Regex.Replace(stringToClean, regexQueryString, "");
             cleanString = System.Text.RegularExpressions.Regex.Replace(cleanString, regexJson, "");
             return cleanString;
