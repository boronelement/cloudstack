--- conflicted
+++ resolved
@@ -1997,19 +1997,10 @@
     /* State to power in the states from the vmstates that are known */
     protected Map<String, HostVmStateReportEntry> HostVmStateReport()
             throws XmlRpcException {
-<<<<<<< HEAD
-        final HashMap<String, HostVmStateReportEntry> vmStates = new HashMap<String, HostVmStateReportEntry>();
-        try {
-            // Map<String, State> vms = sync();
-            for (final Map.Entry<String, State> vm : _vmstates.entrySet()) {
-                /* TODO: Figure out how to get xentools version in here */
-                s_logger.debug("VM " + vm.getKey() + " state: " + vm.getValue()
-=======
         final HashMap<String, HostVmStateReportEntry> vmStates = new HashMap<String, HostVmStateReportEntry>(); 
         for (final Map.Entry<String, State> vm : _vmstates.entrySet()) {
             /* TODO: Figure out how to get xentools version in here */
             s_logger.debug("VM " + vm.getKey() + " state: " + vm.getValue()
->>>>>>> d32a2a7c
                     + ":" + convertStateToPower(vm.getValue()));
                 vmStates.put(vm.getKey(), new HostVmStateReportEntry(
                     convertStateToPower(vm.getValue()), c.getIp()));
