--- conflicted
+++ resolved
@@ -1101,11 +1101,7 @@
         try {
             OvmStoragePool.delete(_conn, cmd.getPool().getUuid());
         } catch (Exception e) {
-<<<<<<< HEAD
-            logger.debug("Delete storage pool on host " + _ip + " failed, however, we leave to user for cleanup and tell managment server it succeeded", e);
-=======
-            s_logger.debug("Delete storage pool on host " + _ip + " failed, however, we leave to user for cleanup and tell management server it succeeded", e);
->>>>>>> 10c77c88
+            logger.debug("Delete storage pool on host " + _ip + " failed, however, we leave to user for cleanup and tell management server it succeeded", e);
         }
 
         return new Answer(cmd);
