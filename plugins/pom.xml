--- conflicted
+++ resolved
@@ -229,11 +229,8 @@
                 <module>backup/veeam</module>
                 <module>hypervisors/vmware</module>
                 <module>network-elements/cisco-vnmc</module>
-<<<<<<< HEAD
                 <module>network-elements/nsx</module>
-=======
                 <module>network-elements/juniper-contrail</module>
->>>>>>> 0514caed
             </modules>
         </profile>
         <profile>
