--- conflicted
+++ resolved
@@ -161,13 +161,8 @@
                     + " found on physical network " + physnet.getId());
         }
 
-<<<<<<< HEAD
-        s_logger.debug("Physical isolation type is BCF_SEGMENT, asking GuestNetworkGuru to design this network");
+        logger.debug("Physical isolation type is BCF_SEGMENT, asking GuestNetworkGuru to design this network");
         NetworkVO networkObject = (NetworkVO)super.design(offering, plan, userSpecified, name, vpcId, owner);
-=======
-        logger.debug("Physical isolation type is BCF_SEGMENT, asking GuestNetworkGuru to design this network");
-        NetworkVO networkObject = (NetworkVO)super.design(offering, plan, userSpecified, owner);
->>>>>>> 49cecaed
         if (networkObject == null) {
             return null;
         }
