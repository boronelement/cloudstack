// Licensed to the Apache Software Foundation (ASF) under one
// or more contributor license agreements.  See the NOTICE file
// distributed with this work for additional information
// regarding copyright ownership.  The ASF licenses this file
// to you under the Apache License, Version 2.0 (the
// "License"); you may not use this file except in compliance
// with the License.  You may obtain a copy of the License at
//
//   http://www.apache.org/licenses/LICENSE-2.0
//
// Unless required by applicable law or agreed to in writing,
// software distributed under the License is distributed on an
// "AS IS" BASIS, WITHOUT WARRANTIES OR CONDITIONS OF ANY
// KIND, either express or implied.  See the License for the
// specific language governing permissions and limitations
// under the License.
package org.apache.cloudstack.resource;

import com.cloud.network.dao.NetworkVO;
import com.vmware.nsx.model.TransportZone;
import com.vmware.nsx.model.TransportZoneListResult;
import com.vmware.nsx_policy.model.EnforcementPoint;
import com.vmware.nsx_policy.model.EnforcementPointListResult;
import com.vmware.nsx_policy.model.Site;
import com.vmware.nsx_policy.model.SiteListResult;
import junit.framework.Assert;
import org.apache.cloudstack.NsxAnswer;
import org.apache.cloudstack.agent.api.CreateNsxSegmentCommand;
import org.apache.cloudstack.agent.api.CreateNsxTier1GatewayCommand;
import org.apache.cloudstack.agent.api.DeleteNsxSegmentCommand;
import org.apache.cloudstack.agent.api.DeleteNsxTier1GatewayCommand;
import org.apache.cloudstack.agent.api.NsxCommand;
import org.apache.cloudstack.service.NsxApiClient;
import org.junit.After;
import org.junit.Before;
import org.junit.Test;
import org.junit.runner.RunWith;

import org.mockito.Mock;
import org.mockito.MockitoAnnotations;
import org.mockito.junit.MockitoJUnitRunner;

import javax.naming.ConfigurationException;
import java.util.HashMap;
import java.util.List;
import java.util.Map;

import static org.junit.Assert.assertTrue;
import static org.junit.Assert.assertThrows;
import static org.mockito.ArgumentMatchers.anyString;
import static org.mockito.Mockito.mock;
import static org.mockito.Mockito.when;

@RunWith(MockitoJUnitRunner.class)
public class NsxResourceTest {

    @Mock
    NsxApiClient nsxApi;

    NsxResource nsxResource;
    AutoCloseable closeable;
    @Mock
    EnforcementPointListResult enforcementPointListResult;
    @Mock
    SiteListResult siteListResult;
    @Mock
    TransportZoneListResult transportZoneListResult;

    @Before
    public void setup() {
        closeable = MockitoAnnotations.openMocks(this);
        nsxResource = new NsxResource();
        nsxResource.nsxApiClient = nsxApi;
        nsxResource.transportZone = "Overlay";
    }

    @After
    public void tearDown() throws Exception {
        closeable.close();
    }

    @Test
    public void testConfigure() throws ConfigurationException {
        Map<String, Object> params = new HashMap<>();
        params.put("name", "nsxController");
        params.put("guid", "5944b356-644f-11ee-b8c2-f37bc1b564ff");
        params.put("zoneId", "1");
        params.put("hostname", "host1");
        params.put("username", "admin");
        params.put("password", "password");
        params.put("tier0Gateway", "Tier0-GW01");
        params.put("edgeCluster", "EdgeCluster");
        params.put("transportZone", "Overlay");
        params.put("port", "443");

        Assert.assertTrue(nsxResource.configure("nsx", params));
    }

    @Test
    public void testConfigure_MissingParameter() throws ConfigurationException {
        Map<String, Object> params = new HashMap<>();

        assertThrows(ConfigurationException.class, () -> nsxResource.configure("nsx", params));
    }

    @Test
    public void testCreateNsxTier1Gateway() {
        NsxCommand command = new CreateNsxTier1GatewayCommand(1L, 2L,
<<<<<<< HEAD
                1L, 3L, "VPC01", false);
=======
                1L, 3L, "VPC01", true);
>>>>>>> f46b7883

        NsxAnswer answer = (NsxAnswer) nsxResource.executeRequest(command);
        assertTrue(answer.getResult());
    }

    @Test
    public void testDeleteTier1Gateway() {
        NsxCommand command = new DeleteNsxTier1GatewayCommand(1L, 1L,
                1L, 2L, "VPC01", true);

        NsxAnswer answer = (NsxAnswer) nsxResource.executeRequest(command);
        assertTrue(answer.getResult());
    }

    @Test
    public void testCreateNsxSegment() {
        NetworkVO tierNetwork = new NetworkVO();
        tierNetwork.setName("tier1");
        tierNetwork.setCidr("10.0.0.0/8");
        tierNetwork.setGateway("10.0.0.1");
        Site site = mock(Site.class);
        List<Site> siteList = List.of(site);
        EnforcementPoint enforcementPoint = mock(EnforcementPoint.class);
        List<EnforcementPoint> enforcementPointList = List.of(enforcementPoint);
        List<TransportZone> transportZoneList = List.of(new TransportZone.Builder().setDisplayName("Overlay").build());

        NsxCommand command = new CreateNsxSegmentCommand(1L, 1L,
                1L, 2L, "VPC01", 3L, "Web", "10.10.10.1", "10.10.10.0/24");

        when(nsxApi.getSites()).thenReturn(siteListResult);
        when(siteListResult.getResults()).thenReturn(siteList);
        when(siteList.get(0).getId()).thenReturn("site1");

        when(nsxApi.getEnforcementPoints(anyString())).thenReturn(enforcementPointListResult);
        when(enforcementPointListResult.getResults()).thenReturn(enforcementPointList);
        when(enforcementPointList.get(0).getPath()).thenReturn("enforcementPointPath");

        when(nsxApi.getTransportZones()).thenReturn(transportZoneListResult);
        when(transportZoneListResult.getResults()).thenReturn(transportZoneList);

        NsxAnswer answer = (NsxAnswer) nsxResource.executeRequest(command);
        assertTrue(answer.getResult());
    }

    @Test
    public void testDeleteNsxSegment() {
        NetworkVO tierNetwork = new NetworkVO();
        tierNetwork.setName("tier1");
        DeleteNsxSegmentCommand command = new DeleteNsxSegmentCommand(1L, 1L, 1L, 3L, "VPC01", 2L, "Web");

        NsxAnswer answer = (NsxAnswer) nsxResource.executeRequest(command);
        assertTrue(answer.getResult());
    }
}<|MERGE_RESOLUTION|>--- conflicted
+++ resolved
@@ -106,11 +106,7 @@
     @Test
     public void testCreateNsxTier1Gateway() {
         NsxCommand command = new CreateNsxTier1GatewayCommand(1L, 2L,
-<<<<<<< HEAD
-                1L, 3L, "VPC01", false);
-=======
-                1L, 3L, "VPC01", true);
->>>>>>> f46b7883
+                1L, 3L, "VPC01", true, false);
 
         NsxAnswer answer = (NsxAnswer) nsxResource.executeRequest(command);
         assertTrue(answer.getResult());
