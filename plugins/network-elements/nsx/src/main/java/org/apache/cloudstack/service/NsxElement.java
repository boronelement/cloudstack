--- conflicted
+++ resolved
@@ -160,9 +160,6 @@
         capabilities.put(Network.Service.Lb, null);
         capabilities.put(Network.Service.PortForwarding, null);
         capabilities.put(Network.Service.NetworkACL, null);
-<<<<<<< HEAD
-        capabilities.put(Network.Service.Firewall, null);
-=======
 
         Map<Network.Capability, String> firewallCapabilities = new HashMap<>();
         firewallCapabilities.put(Network.Capability.SupportedProtocols, "tcp,udp,icmp");
@@ -172,7 +169,6 @@
         firewallCapabilities.put(Network.Capability.SupportedTrafficDirection, "ingress, egress");
         capabilities.put(Network.Service.Firewall, firewallCapabilities);
 
->>>>>>> d72829c6
         Map<Network.Capability, String> sourceNatCapabilities = new HashMap<>();
         sourceNatCapabilities.put(Network.Capability.RedundantRouter, "true");
         sourceNatCapabilities.put(Network.Capability.SupportedSourceNatTypes, "peraccount");
