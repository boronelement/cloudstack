--- conflicted
+++ resolved
@@ -67,12 +67,9 @@
 import com.cloud.network.vpc.PrivateGateway;
 import com.cloud.network.vpc.StaticRouteProfile;
 import com.cloud.network.vpc.Vpc;
-<<<<<<< HEAD
 import com.cloud.network.vpc.dao.VpcOfferingServiceMapDao;
-=======
 import com.cloud.network.vpc.VpcVO;
 import com.cloud.network.vpc.dao.VpcDao;
->>>>>>> ff85d3df
 import com.cloud.offering.NetworkOffering;
 import com.cloud.resource.ResourceManager;
 import com.cloud.resource.ResourceStateAdapter;
@@ -133,9 +130,7 @@
     @Inject
     DomainDao domainDao;
     @Inject
-<<<<<<< HEAD
     protected VpcOfferingServiceMapDao vpcOfferingServiceMapDao;
-=======
     IPAddressDao ipAddressDao;
     @Inject
     VMInstanceDao vmInstanceDao;
@@ -143,7 +138,6 @@
     VpcDao vpcDao;
     @Inject
     LoadBalancerVMMapDao lbVmMapDao;
->>>>>>> ff85d3df
 
     private static final Logger LOGGER = Logger.getLogger(NsxElement.class);
 
