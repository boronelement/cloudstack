// Licensed to the Apache Software Foundation (ASF) under one
// or more contributor license agreements.  See the NOTICE file
// distributed with this work for additional information
// regarding copyright ownership.  The ASF licenses this file
// to you under the Apache License, Version 2.0 (the
// "License"); you may not use this file except in compliance
// with the License.  You may obtain a copy of the License at
//
//   http://www.apache.org/licenses/LICENSE-2.0
//
// Unless required by applicable law or agreed to in writing,
// software distributed under the License is distributed on an
// "AS IS" BASIS, WITHOUT WARRANTIES OR CONDITIONS OF ANY
// KIND, either express or implied.  See the License for the
// specific language governing permissions and limitations
// under the License.
package org.apache.cloudstack.service;

import com.cloud.network.dao.NetworkVO;

public interface NsxService {

<<<<<<< HEAD
    NetworkVO createNsxPublicNetwork(long zoneId);
=======
    boolean createVpcNetwork(Long zoneId, long accountId, long domainId, Long vpcId, String vpcName, boolean sourceNatEnabled);
>>>>>>> 6c671463
}<|MERGE_RESOLUTION|>--- conflicted
+++ resolved
@@ -20,9 +20,6 @@
 
 public interface NsxService {
 
-<<<<<<< HEAD
     NetworkVO createNsxPublicNetwork(long zoneId);
-=======
     boolean createVpcNetwork(Long zoneId, long accountId, long domainId, Long vpcId, String vpcName, boolean sourceNatEnabled);
->>>>>>> 6c671463
 }