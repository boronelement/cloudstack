--- conflicted
+++ resolved
@@ -36,24 +36,18 @@
     @Inject
     VpcDao vpcDao;
 
-<<<<<<< HEAD
-    public boolean createVpcNetwork(Long zoneId, long accountId, long domainId, long vpcId, String vpcName, boolean sourceNatEnabled) {
-        CreateNsxTier1GatewayCommand createNsxTier1GatewayCommand =
-                new CreateNsxTier1GatewayCommand(domainId, accountId, zoneId, vpcId, vpcName, sourceNatEnabled);
-=======
     private static final Logger LOGGER = Logger.getLogger(NsxServiceImpl.class);
 
-    public boolean createVpcNetwork(Long zoneId, long accountId, long domainId, Long vpcId, String vpcName) {
+    public boolean createVpcNetwork(Long zoneId, long accountId, long domainId, Long vpcId, String vpcName, boolean sourceNatEnabled) {
         CreateNsxTier1GatewayCommand createNsxTier1GatewayCommand =
-                new CreateNsxTier1GatewayCommand(domainId, accountId, zoneId, vpcId, vpcName, true);
+                new CreateNsxTier1GatewayCommand(domainId, accountId, zoneId, vpcId, vpcName, true, sourceNatEnabled);
         NsxAnswer result = nsxControllerUtils.sendNsxCommand(createNsxTier1GatewayCommand, zoneId);
         return result.getResult();
     }
 
     public boolean createNetwork(Long zoneId, long accountId, long domainId, Long networkId, String networkName) {
         CreateNsxTier1GatewayCommand createNsxTier1GatewayCommand =
-                new CreateNsxTier1GatewayCommand(domainId, accountId, zoneId, networkId, networkName, false);
->>>>>>> f46b7883
+                new CreateNsxTier1GatewayCommand(domainId, accountId, zoneId, networkId, networkName, false, false);
         NsxAnswer result = nsxControllerUtils.sendNsxCommand(createNsxTier1GatewayCommand, zoneId);
         return result.getResult();
     }
