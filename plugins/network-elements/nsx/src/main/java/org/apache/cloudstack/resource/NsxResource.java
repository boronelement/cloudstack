// Licensed to the Apache Software Foundation (ASF) under one
// or more contributor license agreements.  See the NOTICE file
// distributed with this work for additional information
// regarding copyright ownership.  The ASF licenses this file
// to you under the Apache License, Version 2.0 (the
// "License"); you may not use this file except in compliance
// with the License.  You may obtain a copy of the License at
//
//   http://www.apache.org/licenses/LICENSE-2.0
//
// Unless required by applicable law or agreed to in writing,
// software distributed under the License is distributed on an
// "AS IS" BASIS, WITHOUT WARRANTIES OR CONDITIONS OF ANY
// KIND, either express or implied.  See the License for the
// specific language governing permissions and limitations
// under the License.
package org.apache.cloudstack.resource;

import com.cloud.agent.IAgentControl;
import com.cloud.agent.api.Answer;
import com.cloud.agent.api.Command;
import com.cloud.agent.api.PingCommand;
import com.cloud.agent.api.ReadyAnswer;
import com.cloud.agent.api.ReadyCommand;
import com.cloud.agent.api.StartupCommand;
import com.cloud.host.Host;
import com.cloud.network.Network;
import com.cloud.resource.ServerResource;
import com.cloud.utils.exception.CloudRuntimeException;

import com.vmware.nsx.model.TransportZone;
import com.vmware.nsx.model.TransportZoneListResult;
import com.vmware.nsx_policy.model.EnforcementPointListResult;
import com.vmware.nsx_policy.model.Segment;
import com.vmware.nsx_policy.model.SiteListResult;
import org.apache.cloudstack.NsxAnswer;
import org.apache.cloudstack.StartupNsxCommand;
import org.apache.cloudstack.agent.api.CreateNsxDhcpRelayConfigCommand;
import org.apache.cloudstack.agent.api.CreateNsxDistributedFirewallRulesCommand;
import org.apache.cloudstack.agent.api.CreateNsxLoadBalancerRuleCommand;
import org.apache.cloudstack.agent.api.CreateNsxPortForwardRuleCommand;
import org.apache.cloudstack.agent.api.CreateNsxSegmentCommand;
import org.apache.cloudstack.agent.api.CreateNsxStaticNatCommand;
import org.apache.cloudstack.agent.api.CreateNsxTier1GatewayCommand;
import org.apache.cloudstack.agent.api.CreateOrUpdateNsxTier1NatRuleCommand;
import org.apache.cloudstack.agent.api.DeleteNsxLoadBalancerRuleCommand;
import org.apache.cloudstack.agent.api.DeleteNsxSegmentCommand;
import org.apache.cloudstack.agent.api.DeleteNsxNatRuleCommand;
import org.apache.cloudstack.agent.api.DeleteNsxTier1GatewayCommand;
import org.apache.cloudstack.agent.api.DeletedNsxDistributedFirewallRulesCommand;
import org.apache.cloudstack.service.NsxApiClient;
import org.apache.cloudstack.utils.NsxControllerUtils;
import org.apache.commons.collections.CollectionUtils;
import org.apache.log4j.Logger;

import javax.naming.ConfigurationException;
import java.util.HashMap;
import java.util.List;
import java.util.Map;
import java.util.Objects;
import java.util.stream.Collectors;

public class NsxResource implements ServerResource {
    private static final Logger LOGGER = Logger.getLogger(NsxResource.class);
    private static final String DHCP_RELAY_CONFIGS_PATH_PREFIX = "/infra/dhcp-relay-configs";

    private String name;
    protected String hostname;
    protected String username;
    protected String password;
    protected String guid;
    protected String port;
    protected String tier0Gateway;
    protected String edgeCluster;
    protected String transportZone;
    protected String zoneId;

    protected NsxApiClient nsxApiClient;

    @Override
    public Host.Type getType() {
        return Host.Type.Routing;
    }
    @Override
    public StartupCommand[] initialize() {
        StartupNsxCommand sc = new StartupNsxCommand();
        sc.setGuid(guid);
        sc.setName(name);
        sc.setDataCenter(zoneId);
        sc.setPod("");
        sc.setPrivateIpAddress("");
        sc.setStorageIpAddress("");
        sc.setVersion("");
        return new StartupCommand[] {sc};
    }

    @Override
    public PingCommand getCurrentStatus(long id) {
        return null;
    }

    @Override
    public Answer executeRequest(Command cmd) {
        if (cmd instanceof ReadyCommand) {
            return executeRequest((ReadyCommand) cmd);
        } else if (cmd instanceof DeleteNsxTier1GatewayCommand) {
            return executeRequest((DeleteNsxTier1GatewayCommand) cmd);
        } else if (cmd instanceof DeleteNsxSegmentCommand) {
            return executeRequest((DeleteNsxSegmentCommand) cmd);
        } else if (cmd instanceof CreateNsxSegmentCommand) {
            return executeRequest((CreateNsxSegmentCommand) cmd);
        }  else if (cmd instanceof CreateNsxTier1GatewayCommand) {
            return executeRequest((CreateNsxTier1GatewayCommand) cmd);
        } else if (cmd instanceof CreateNsxDhcpRelayConfigCommand) {
            return executeRequest((CreateNsxDhcpRelayConfigCommand) cmd);
        } else if (cmd instanceof CreateOrUpdateNsxTier1NatRuleCommand) {
            return executeRequest((CreateOrUpdateNsxTier1NatRuleCommand) cmd);
        } else if (cmd instanceof CreateNsxStaticNatCommand) {
            return executeRequest((CreateNsxStaticNatCommand) cmd);
        } else if (cmd instanceof DeleteNsxNatRuleCommand) {
            return executeRequest((DeleteNsxNatRuleCommand) cmd);
        } else if (cmd instanceof CreateNsxPortForwardRuleCommand) {
          return executeRequest((CreateNsxPortForwardRuleCommand) cmd);
        } else if (cmd instanceof CreateNsxLoadBalancerRuleCommand) {
            return executeRequest((CreateNsxLoadBalancerRuleCommand) cmd);
        } else if (cmd instanceof DeleteNsxLoadBalancerRuleCommand) {
            return executeRequest((DeleteNsxLoadBalancerRuleCommand) cmd);
<<<<<<< HEAD
        } else  if (cmd instanceof DeletedNsxDistributedFirewallRulesCommand) {
=======
        }  else  if (cmd instanceof DeletedNsxDistributedFirewallRulesCommand) {
>>>>>>> edd66c31
            return executeRequest((DeletedNsxDistributedFirewallRulesCommand) cmd);
        } else if (cmd instanceof CreateNsxDistributedFirewallRulesCommand) {
            return executeRequest((CreateNsxDistributedFirewallRulesCommand) cmd);
        } else {
            return Answer.createUnsupportedCommandAnswer(cmd);
        }
    }

    @Override
    public void disconnected() {
        // Do nothing
    }

    @Override
    public IAgentControl getAgentControl() {
        return null;
    }

    @Override
    public void setAgentControl(IAgentControl agentControl) {
        // Do nothing
    }

    @Override
    public String getName() {
        return name;
    }

    @Override
    public void setName(String name) {
        this.name = name;
    }

    @Override
    public void setConfigParams(Map<String, Object> params) {
        // Do nothing
    }

    @Override
    public Map<String, Object> getConfigParams() {
        return new HashMap<>();
    }

    @Override
    public int getRunLevel() {
        return 0;
    }

    @Override
    public void setRunLevel(int level) {
        // Do nothing
    }

    @Override
    public boolean configure(String name, Map<String, Object> params) throws ConfigurationException {
        hostname = (String) params.get("hostname");
        if (hostname == null) {
            throw new ConfigurationException("Missing NSX hostname from params: " + params);
        }

        port = (String) params.get("port");
        if (port == null) {
            throw new ConfigurationException("Missing NSX port from params: " + params);
        }

        username = (String) params.get("username");
        if (username == null) {
            throw new ConfigurationException("Missing NSX username from params: " + params);
        }

        password = (String) params.get("password");
        if (password == null) {
            throw new ConfigurationException("Missing NSX password from params: " + params);
        }

        this.name = (String) params.get("name");
        if (this.name == null) {
            throw new ConfigurationException("Unable to find name");
        }

        guid = (String) params.get("guid");
        if (guid == null) {
            throw new ConfigurationException("Unable to find the guid");
        }

        zoneId = (String) params.get("zoneId");
        if (zoneId == null) {
            throw new ConfigurationException("Unable to find zone");
        }

        tier0Gateway = (String) params.get("tier0Gateway");
        if (tier0Gateway == null) {
            throw new ConfigurationException("Missing NSX tier0 gateway");
        }

        edgeCluster = (String) params.get("edgeCluster");
        if (edgeCluster == null) {
            throw new ConfigurationException("Missing NSX edgeCluster");
        }

        transportZone = (String) params.get("transportZone");
        if (transportZone == null) {
            throw new ConfigurationException("Missing NSX transportZone");
        }

        nsxApiClient = new NsxApiClient(hostname, port, username, password.toCharArray());
        return true;
    }

    private Answer executeRequest(CreateOrUpdateNsxTier1NatRuleCommand cmd) {
        String tier1GatewayName = cmd.getTier1GatewayName();
        String action = cmd.getAction();
        String translatedIpAddress = cmd.getTranslatedIpAddress();
        String natRuleId = cmd.getNatRuleId();
        String natId = "USER";
        try {
            nsxApiClient.createTier1NatRule(tier1GatewayName, natId, natRuleId, action, translatedIpAddress);
        } catch (CloudRuntimeException e) {
            String msg = String.format("Error creating the NAT rule with ID %s on Tier1 Gateway %s: %s", natRuleId, tier1GatewayName, e.getMessage());
            LOGGER.error(msg, e);
            return new NsxAnswer(cmd, e);
        }
        return new NsxAnswer(cmd, true, "");
    }

    private Answer executeRequest(CreateNsxDhcpRelayConfigCommand cmd) {
        long zoneId = cmd.getZoneId();
        long domainId = cmd.getDomainId();
        long accountId = cmd.getAccountId();
        Long vpcId = cmd.getVpcId();
        long networkId = cmd.getNetworkId();
        String vpcName = cmd.getVpcName();
        String networkName = cmd.getNetworkName();
        List<String> addresses = cmd.getAddresses();

        String dhcpRelayConfigName = NsxControllerUtils.getNsxDhcpRelayConfigId(zoneId, domainId, accountId, vpcId, networkId);

        String msg = String.format("Creating DHCP relay config with name %s on network %s of VPC %s",
                dhcpRelayConfigName, networkName, vpcName);
        LOGGER.debug(msg);

        try {
            nsxApiClient.createDhcpRelayConfig(dhcpRelayConfigName, addresses);
        } catch (CloudRuntimeException e) {
            msg = String.format("Error creating the DHCP relay config with name %s: %s", dhcpRelayConfigName, e.getMessage());
            LOGGER.error(msg, e);
            return new NsxAnswer(cmd, e);
        }

        String segmentName = NsxControllerUtils.getNsxSegmentId(domainId, accountId, zoneId, vpcId, networkId);
        String dhcpConfigPath = String.format("%s/%s", DHCP_RELAY_CONFIGS_PATH_PREFIX, dhcpRelayConfigName);
        try {
            Segment segment = nsxApiClient.getSegmentById(segmentName);
            segment.setDhcpConfigPath(dhcpConfigPath);
            nsxApiClient.updateSegment(segmentName, segment);
        } catch (CloudRuntimeException e) {
            msg = String.format("Error adding the DHCP relay config with name %s to the segment %s: %s", dhcpRelayConfigName, segmentName, e.getMessage());
            LOGGER.error(msg);
            return new NsxAnswer(cmd, e);
        }

        return new NsxAnswer(cmd, true, "");
    }

    private Answer executeRequest(ReadyCommand cmd) {
        return new ReadyAnswer(cmd);
    }

    private Answer executeRequest(CreateNsxTier1GatewayCommand cmd) {
        String name = NsxControllerUtils.getTier1GatewayName(cmd.getDomainId(), cmd.getAccountId(), cmd.getZoneId(), cmd.getNetworkResourceId(), cmd.isResourceVpc());
        boolean sourceNatEnabled = cmd.isSourceNatEnabled();
        try {
            nsxApiClient.createTier1Gateway(name, tier0Gateway, edgeCluster, sourceNatEnabled);
            return new NsxAnswer(cmd, true, "");
        } catch (CloudRuntimeException e) {
            String msg = String.format("Cannot create tier 1 gateway %s (%s: %s): %s", name,
                    (cmd.isResourceVpc() ? "VPC" : "NETWORK"), cmd.getNetworkResourceName(), e.getMessage());
            LOGGER.error(msg);
            return new NsxAnswer(cmd, e);
        }
    }

    private Answer executeRequest(DeleteNsxTier1GatewayCommand cmd) {
        String tier1Id = NsxControllerUtils.getTier1GatewayName(cmd.getDomainId(), cmd.getAccountId(), cmd.getZoneId(), cmd.getNetworkResourceId(), cmd.isResourceVpc());
        try {
            nsxApiClient.deleteTier1Gateway(tier1Id);
        } catch (Exception e) {
            return new NsxAnswer(cmd, new CloudRuntimeException(e.getMessage()));
        }
        return new NsxAnswer(cmd, true, null);
    }

    private Answer executeRequest(CreateNsxSegmentCommand cmd) {
        try {
            SiteListResult sites = nsxApiClient.getSites();
            String errorMsg;
            String networkName = cmd.getNetworkName();
            if (CollectionUtils.isEmpty(sites.getResults())) {
                errorMsg = String.format("Failed to create network: %s as no sites are found in the linked NSX infrastructure", networkName);
                LOGGER.error(errorMsg);
                return new NsxAnswer(cmd, new CloudRuntimeException(errorMsg));
            }
            String siteId = sites.getResults().get(0).getId();

            EnforcementPointListResult epList = nsxApiClient.getEnforcementPoints(siteId);
            if (CollectionUtils.isEmpty(epList.getResults())) {
                errorMsg = String.format("Failed to create network: %s as no enforcement points are found in the linked NSX infrastructure", networkName);
                LOGGER.error(errorMsg);
                return new NsxAnswer(cmd, new CloudRuntimeException(errorMsg));
            }
            String enforcementPointPath = epList.getResults().get(0).getPath();

            TransportZoneListResult transportZoneListResult = nsxApiClient.getTransportZones();
            if (CollectionUtils.isEmpty(transportZoneListResult.getResults())) {
                errorMsg = String.format("Failed to create network: %s as no transport zones were found in the linked NSX infrastructure", networkName);
                LOGGER.error(errorMsg);
                return new NsxAnswer(cmd, new CloudRuntimeException(errorMsg));
            }
            List<TransportZone> transportZones = transportZoneListResult.getResults().stream().filter(tz -> tz.getDisplayName().equals(transportZone)).collect(Collectors.toList());
            if (CollectionUtils.isEmpty(transportZones)) {
                errorMsg = String.format("Failed to create network: %s as no transport zone of name %s was found in the linked NSX infrastructure", networkName, transportZone);
                LOGGER.error(errorMsg);
                return new NsxAnswer(cmd, new CloudRuntimeException(errorMsg));
            }

            String segmentName = NsxControllerUtils.getNsxSegmentId(cmd.getDomainId(), cmd.getAccountId(), cmd.getZoneId(), cmd.getVpcId(), cmd.getNetworkId());
            String gatewayAddress = cmd.getNetworkGateway() + "/" + cmd.getNetworkCidr().split("/")[1];

            Long networkResourceId = Objects.isNull(cmd.getVpcId()) ? cmd.getNetworkId() : cmd.getVpcId();
            boolean isResourceVpc = !Objects.isNull(cmd.getVpcId());
            String tier1GatewayName = NsxControllerUtils.getTier1GatewayName(cmd.getDomainId(), cmd.getAccountId(),
                    cmd.getZoneId(), networkResourceId, isResourceVpc);
            nsxApiClient.createSegment(segmentName, tier1GatewayName, gatewayAddress, enforcementPointPath, transportZones);
            nsxApiClient.createGroupForSegment(segmentName);
        } catch (Exception e) {
            LOGGER.error(String.format("Failed to create network: %s", cmd.getNetworkName()));
            return new NsxAnswer(cmd, new CloudRuntimeException(e.getMessage()));
        }
        return new NsxAnswer(cmd, true, null);
    }

    private NsxAnswer executeRequest(DeleteNsxSegmentCommand cmd) {
        String segmentName = NsxControllerUtils.getNsxSegmentId(cmd.getDomainId(), cmd.getAccountId(), cmd.getZoneId(),
                cmd.getVpcId(), cmd.getNetworkId());
        try {
            Thread.sleep(30*1000);
            nsxApiClient.deleteSegment(cmd.getZoneId(), cmd.getDomainId(), cmd.getAccountId(), cmd.getVpcId(), cmd.getNetworkId(), segmentName);
        } catch (Exception e) {
            LOGGER.error(String.format("Failed to delete NSX segment: %s", segmentName));
            return new NsxAnswer(cmd, new CloudRuntimeException(e.getMessage()));
        }
        return new NsxAnswer(cmd, true, null);
    }

    private NsxAnswer executeRequest(CreateNsxStaticNatCommand cmd) {
        String staticNatRuleName = NsxControllerUtils.getStaticNatRuleName(cmd.getDomainId(), cmd.getAccountId(), cmd.getZoneId(),
                cmd.getNetworkResourceId(), cmd.isResourceVpc());
        String tier1GatewayName = NsxControllerUtils.getTier1GatewayName(cmd.getDomainId(), cmd.getAccountId(), cmd.getZoneId(),
                cmd.getNetworkResourceId(), cmd.isResourceVpc());
        try {
            nsxApiClient.createStaticNatRule(cmd.getNetworkResourceName(), tier1GatewayName, staticNatRuleName, cmd.getPublicIp(), cmd.getVmIp());
        } catch (Exception e) {
            LOGGER.error(String.format("Failed to add NSX static NAT rule %s for network: %s", staticNatRuleName, cmd.getNetworkResourceName()));
            return new NsxAnswer(cmd, new CloudRuntimeException(e.getMessage()));
        }
        return new NsxAnswer(cmd, true, null);
    }

    private NsxAnswer executeRequest(CreateNsxPortForwardRuleCommand cmd) {
        String ruleName = NsxControllerUtils.getPortForwardRuleName(cmd.getDomainId(), cmd.getAccountId(), cmd.getZoneId(),
                cmd.getNetworkResourceId(), cmd.getRuleId(), cmd.isResourceVpc());
        String tier1GatewayName = NsxControllerUtils.getTier1GatewayName(cmd.getDomainId(), cmd.getAccountId(), cmd.getZoneId(),
                cmd.getNetworkResourceId(), cmd.isResourceVpc());
        try {
            String privatePort = cmd.getPrivatePort();
            String service = privatePort.contains("-") ? nsxApiClient.getServicePath(ruleName, privatePort, cmd.getProtocol(), null, null) :
                    nsxApiClient.getNsxInfraServices(ruleName, privatePort, cmd.getProtocol(), null, null);

            nsxApiClient.createPortForwardingRule(ruleName, tier1GatewayName, cmd.getNetworkResourceName(), cmd.getPublicIp(),
                    cmd.getVmIp(), cmd.getPublicPort(), service);
        } catch (Exception e) {
            LOGGER.error(String.format("Failed to add NSX port forward rule %s for network: %s", ruleName, cmd.getNetworkResourceName()));
            return new NsxAnswer(cmd, new CloudRuntimeException(e.getMessage()));
        }
        return new NsxAnswer(cmd, true, null);
    }

    private NsxAnswer executeRequest(DeleteNsxNatRuleCommand cmd) {
        String ruleName = null;
        if (cmd.getService() == Network.Service.StaticNat) {
            ruleName = NsxControllerUtils.getStaticNatRuleName(cmd.getDomainId(), cmd.getAccountId(), cmd.getZoneId(),
                    cmd.getNetworkResourceId(), cmd.isResourceVpc());
        } else if (cmd.getService() == Network.Service.PortForwarding) {
            ruleName = NsxControllerUtils.getPortForwardRuleName(cmd.getDomainId(), cmd.getAccountId(), cmd.getZoneId(),
                    cmd.getNetworkResourceId(), cmd.getRuleId(), cmd.isResourceVpc());
        }
        String tier1GatewayName = NsxControllerUtils.getTier1GatewayName(cmd.getDomainId(), cmd.getAccountId(), cmd.getZoneId(),
                cmd.getNetworkResourceId(), cmd.isResourceVpc());
        try {
            nsxApiClient.deleteNatRule(cmd.getService(), cmd.getPrivatePort(), cmd.getProtocol(),
                    cmd.getNetworkResourceName(), tier1GatewayName, ruleName);
        } catch (Exception e) {
            LOGGER.error(String.format("Failed to add NSX static NAT rule %s for network: %s", ruleName, cmd.getNetworkResourceName()));
            return new NsxAnswer(cmd, new CloudRuntimeException(e.getMessage()));
        }
        return new NsxAnswer(cmd, true, null);
    }

    private NsxAnswer executeRequest(CreateNsxLoadBalancerRuleCommand cmd) {
        String tier1GatewayName = NsxControllerUtils.getTier1GatewayName(cmd.getDomainId(), cmd.getAccountId(), cmd.getZoneId(),
                cmd.getNetworkResourceId(), cmd.isResourceVpc());
        String ruleName = NsxControllerUtils.getLoadBalancerRuleName(tier1GatewayName, cmd.getLbId());
        try {
            nsxApiClient.createAndAddNsxLbVirtualServer(tier1GatewayName, cmd.getLbId(), cmd.getPublicIp(), cmd.getPublicPort(),
                    cmd.getMemberList(), cmd.getAlgorithm(), cmd.getProtocol());
        } catch (Exception e) {
            LOGGER.error(String.format("Failed to add NSX load balancer rule %s for network: %s", ruleName, cmd.getNetworkResourceName()));
            return new NsxAnswer(cmd, new CloudRuntimeException(e.getMessage()));
        }
        return new NsxAnswer(cmd, true, null);
    }

    private NsxAnswer executeRequest(DeleteNsxLoadBalancerRuleCommand cmd) {
        String tier1GatewayName = NsxControllerUtils.getTier1GatewayName(cmd.getDomainId(), cmd.getAccountId(),
                cmd.getZoneId(), cmd.getNetworkResourceId(), cmd.isResourceVpc());
        String ruleName = NsxControllerUtils.getLoadBalancerRuleName(tier1GatewayName, cmd.getLbId());
        try {
            nsxApiClient.deleteNsxLbResources(tier1GatewayName, cmd.getLbId(), cmd.getVmId());
        } catch (Exception e) {
            LOGGER.error(String.format("Failed to add NSX load balancer rule %s for network: %s", ruleName, cmd.getNetworkResourceName()));
            return new NsxAnswer(cmd, new CloudRuntimeException(e.getMessage()));
        }
        return new NsxAnswer(cmd, true, null);
    }

    private NsxAnswer executeRequest(CreateNsxDistributedFirewallRulesCommand cmd) {
        String segmentName = NsxControllerUtils.getNsxSegmentId(cmd.getDomainId(), cmd.getAccountId(),
                cmd.getZoneId(), cmd.getVpcId(), cmd.getNetworkId());
        List<NsxNetworkRule> rules = cmd.getRules();
        try {
            nsxApiClient.createSegmentDistributedFirewall(segmentName, rules);
        } catch (Exception e) {
            LOGGER.error(String.format("Failed to create NSX distributed firewall %s: %s", segmentName, e.getMessage()), e);
            return new NsxAnswer(cmd, new CloudRuntimeException(e.getMessage()));
        }
        return new NsxAnswer(cmd, true, null);
    }

    private NsxAnswer executeRequest(DeletedNsxDistributedFirewallRulesCommand cmd) {
        String segmentName = NsxControllerUtils.getNsxSegmentId(cmd.getDomainId(), cmd.getAccountId(),
                cmd.getZoneId(), cmd.getVpcId(), cmd.getNetworkId());
        List<NsxNetworkRule> rules = cmd.getRules();
        try {
            nsxApiClient.deleteDistributedFirewallRules(segmentName, rules);
        } catch (Exception e) {
            LOGGER.error(String.format("Failed to create NSX distributed firewall %s: %s", segmentName, e.getMessage()), e);
            return new NsxAnswer(cmd, new CloudRuntimeException(e.getMessage()));
        }
        return new NsxAnswer(cmd, true, null);
    }

<<<<<<< HEAD

=======
>>>>>>> edd66c31
    @Override
    public boolean start() {
        return true;
    }

    @Override
    public boolean stop() {
        return true;
    }
}<|MERGE_RESOLUTION|>--- conflicted
+++ resolved
@@ -43,11 +43,11 @@
 import org.apache.cloudstack.agent.api.CreateNsxStaticNatCommand;
 import org.apache.cloudstack.agent.api.CreateNsxTier1GatewayCommand;
 import org.apache.cloudstack.agent.api.CreateOrUpdateNsxTier1NatRuleCommand;
+import org.apache.cloudstack.agent.api.DeleteNsxDistributedFirewallRulesCommand;
 import org.apache.cloudstack.agent.api.DeleteNsxLoadBalancerRuleCommand;
 import org.apache.cloudstack.agent.api.DeleteNsxSegmentCommand;
 import org.apache.cloudstack.agent.api.DeleteNsxNatRuleCommand;
 import org.apache.cloudstack.agent.api.DeleteNsxTier1GatewayCommand;
-import org.apache.cloudstack.agent.api.DeletedNsxDistributedFirewallRulesCommand;
 import org.apache.cloudstack.service.NsxApiClient;
 import org.apache.cloudstack.utils.NsxControllerUtils;
 import org.apache.commons.collections.CollectionUtils;
@@ -125,12 +125,8 @@
             return executeRequest((CreateNsxLoadBalancerRuleCommand) cmd);
         } else if (cmd instanceof DeleteNsxLoadBalancerRuleCommand) {
             return executeRequest((DeleteNsxLoadBalancerRuleCommand) cmd);
-<<<<<<< HEAD
-        } else  if (cmd instanceof DeletedNsxDistributedFirewallRulesCommand) {
-=======
-        }  else  if (cmd instanceof DeletedNsxDistributedFirewallRulesCommand) {
->>>>>>> edd66c31
-            return executeRequest((DeletedNsxDistributedFirewallRulesCommand) cmd);
+        }  else  if (cmd instanceof DeleteNsxDistributedFirewallRulesCommand) {
+            return executeRequest((DeleteNsxDistributedFirewallRulesCommand) cmd);
         } else if (cmd instanceof CreateNsxDistributedFirewallRulesCommand) {
             return executeRequest((CreateNsxDistributedFirewallRulesCommand) cmd);
         } else {
@@ -478,7 +474,7 @@
         return new NsxAnswer(cmd, true, null);
     }
 
-    private NsxAnswer executeRequest(DeletedNsxDistributedFirewallRulesCommand cmd) {
+    private NsxAnswer executeRequest(DeleteNsxDistributedFirewallRulesCommand cmd) {
         String segmentName = NsxControllerUtils.getNsxSegmentId(cmd.getDomainId(), cmd.getAccountId(),
                 cmd.getZoneId(), cmd.getVpcId(), cmd.getNetworkId());
         List<NsxNetworkRule> rules = cmd.getRules();
@@ -491,10 +487,6 @@
         return new NsxAnswer(cmd, true, null);
     }
 
-<<<<<<< HEAD
-
-=======
->>>>>>> edd66c31
     @Override
     public boolean start() {
         return true;
