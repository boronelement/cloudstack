--- conflicted
+++ resolved
@@ -68,18 +68,10 @@
         return String.format("%s-V%s-S%s",segmentName, vpcId, networkId);
     }
 
-<<<<<<< HEAD
-
-    public static String getNsxDhcpRelayConfigId(String zoneName, String domainName, String accountName, String vpcName, String networkName) {
-        String suffix = "-Relay";
-        if (isNull(vpcName)) {
-            return domainName + "-" + accountName + "-" + zoneName + "-" +networkName + suffix;
-=======
     public static String getNsxDhcpRelayConfigId(long zoneId, long domainId, long accountId, Long vpcId, long networkId) {
         String suffix = "Relay";
         if (isNull(vpcId)) {
             return String.format("D%s-A%s-Z%s-S%s-%s", domainId, accountId, zoneId, networkId, suffix);
->>>>>>> 69ded800
         }
         return String.format("D%s-A%s-Z%s-V%s-S%s-%s", domainId, accountId, zoneId, vpcId, networkId, suffix);
     }
