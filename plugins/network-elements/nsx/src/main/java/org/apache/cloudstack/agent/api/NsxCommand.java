--- conflicted
+++ resolved
@@ -25,13 +25,9 @@
     private String accountName;
     private String domainName;
 
-<<<<<<< HEAD
     public NsxCommand() {
     }
-    public NsxCommand(String zoneName, Long zoneId, String accountName, Long accountId) {
-=======
     public NsxCommand(String domainName, String accountName, String zoneName) {
->>>>>>> 80b7d831
         this.zoneName = zoneName;
         this.accountName = accountName;
         this.domainName = domainName;
