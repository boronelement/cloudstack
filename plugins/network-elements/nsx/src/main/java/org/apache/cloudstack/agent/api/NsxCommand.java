// Licensed to the Apache Software Foundation (ASF) under one
// or more contributor license agreements.  See the NOTICE file
// distributed with this work for additional information
// regarding copyright ownership.  The ASF licenses this file
// to you under the Apache License, Version 2.0 (the
// "License"); you may not use this file except in compliance
// with the License.  You may obtain a copy of the License at
//
//   http://www.apache.org/licenses/LICENSE-2.0
//
// Unless required by applicable law or agreed to in writing,
// software distributed under the License is distributed on an
// "AS IS" BASIS, WITHOUT WARRANTIES OR CONDITIONS OF ANY
// KIND, either express or implied.  See the License for the
// specific language governing permissions and limitations
// under the License.
package org.apache.cloudstack.agent.api;

import com.cloud.agent.api.Command;

import java.util.Objects;

public class NsxCommand extends Command {
    private String zoneName;
    private String accountName;
    private String domainName;

<<<<<<< HEAD
    public NsxCommand() {
    }
=======
>>>>>>> 3f8f9e29
    public NsxCommand(String domainName, String accountName, String zoneName) {
        this.zoneName = zoneName;
        this.accountName = accountName;
        this.domainName = domainName;
    }

    public String getZoneName() {
        return zoneName;
    }

    public String getAccountName() {
        return accountName;
    }

    public String getDomainName() {
        return domainName;
    }

    @Override
    public boolean executeInSequence() {
        return false;
    }

    @Override
    public boolean equals(Object o) {
        if (this == o) return true;
        if (o == null || getClass() != o.getClass()) return false;
        if (!super.equals(o)) return false;
        NsxCommand that = (NsxCommand) o;
        return Objects.equals(zoneName, that.zoneName) && Objects.equals(accountName, that.accountName) && Objects.equals(domainName, that.domainName);
    }

    @Override
    public int hashCode() {
        return Objects.hash(super.hashCode(), zoneName, accountName, domainName);
    }
}<|MERGE_RESOLUTION|>--- conflicted
+++ resolved
@@ -25,11 +25,9 @@
     private String accountName;
     private String domainName;
 
-<<<<<<< HEAD
     public NsxCommand() {
     }
-=======
->>>>>>> 3f8f9e29
+
     public NsxCommand(String domainName, String accountName, String zoneName) {
         this.zoneName = zoneName;
         this.accountName = accountName;
