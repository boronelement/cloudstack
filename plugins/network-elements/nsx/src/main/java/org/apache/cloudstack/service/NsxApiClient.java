// Licensed to the Apache Software Foundation (ASF) under one
// or more contributor license agreements.  See the NOTICE file
// distributed with this work for additional information
// regarding copyright ownership.  The ASF licenses this file
// to you under the Apache License, Version 2.0 (the
// "License"); you may not use this file except in compliance
// with the License.  You may obtain a copy of the License at
//
//   http://www.apache.org/licenses/LICENSE-2.0
//
// Unless required by applicable law or agreed to in writing,
// software distributed under the License is distributed on an
// "AS IS" BASIS, WITHOUT WARRANTIES OR CONDITIONS OF ANY
// KIND, either express or implied.  See the License for the
// specific language governing permissions and limitations
// under the License.
package org.apache.cloudstack.service;

import com.cloud.network.Network;
import com.cloud.utils.exception.CloudRuntimeException;
import com.vmware.nsx.model.TransportZone;
import com.vmware.nsx.model.TransportZoneListResult;
import com.vmware.nsx_policy.infra.DhcpRelayConfigs;
import com.vmware.nsx_policy.infra.LbAppProfiles;
import com.vmware.nsx_policy.infra.LbPools;
import com.vmware.nsx_policy.infra.LbServices;
import com.vmware.nsx_policy.infra.LbVirtualServers;
import com.vmware.nsx_policy.infra.Segments;
import com.vmware.nsx_policy.infra.Services;
import com.vmware.nsx_policy.infra.Sites;
import com.vmware.nsx_policy.infra.Tier1s;
import com.vmware.nsx_policy.infra.domains.Groups;
import com.vmware.nsx_policy.infra.domains.SecurityPolicies;
import com.vmware.nsx_policy.infra.domains.security_policies.Rules;
import com.vmware.nsx_policy.infra.sites.EnforcementPoints;
import com.vmware.nsx_policy.infra.tier_0s.LocaleServices;
import com.vmware.nsx_policy.infra.tier_1s.nat.NatRules;
import com.vmware.nsx_policy.model.ApiError;
import com.vmware.nsx_policy.model.DhcpRelayConfig;
import com.vmware.nsx_policy.model.EnforcementPointListResult;
import com.vmware.nsx_policy.model.Group;
<<<<<<< HEAD
=======
import com.vmware.nsx_policy.model.GroupListResult;
>>>>>>> edd66c31
import com.vmware.nsx_policy.model.ICMPTypeServiceEntry;
import com.vmware.nsx_policy.model.L4PortSetServiceEntry;
import com.vmware.nsx_policy.model.LBAppProfileListResult;
import com.vmware.nsx_policy.model.LBPool;
import com.vmware.nsx_policy.model.LBPoolListResult;
import com.vmware.nsx_policy.model.LBPoolMember;
import com.vmware.nsx_policy.model.LBService;
import com.vmware.nsx_policy.model.LBVirtualServer;
import com.vmware.nsx_policy.model.LBVirtualServerListResult;
import com.vmware.nsx_policy.model.LocaleServicesListResult;
import com.vmware.nsx_policy.model.PathExpression;
import com.vmware.nsx_policy.model.PolicyNatRule;
import com.vmware.nsx_policy.model.PolicyNatRuleListResult;
import com.vmware.nsx_policy.model.Rule;
import com.vmware.nsx_policy.model.SecurityPolicy;
import com.vmware.nsx_policy.model.Segment;
import com.vmware.nsx_policy.model.SegmentSubnet;
import com.vmware.nsx_policy.model.ServiceListResult;
import com.vmware.nsx_policy.model.SiteListResult;
import com.vmware.nsx_policy.model.Tier1;
import com.vmware.vapi.bindings.Service;
import com.vmware.vapi.bindings.Structure;
import com.vmware.vapi.bindings.StubConfiguration;
import com.vmware.vapi.cis.authn.SecurityContextFactory;
import com.vmware.vapi.client.ApiClient;
import com.vmware.vapi.client.ApiClients;
import com.vmware.vapi.client.Configuration;
import com.vmware.vapi.core.ExecutionContext;
import com.vmware.vapi.internal.protocol.RestProtocol;
import com.vmware.vapi.internal.protocol.client.rest.authn.BasicAuthenticationAppender;
import com.vmware.vapi.protocol.HttpConfiguration;
import com.vmware.vapi.std.errors.Error;
import org.apache.cloudstack.resource.NsxLoadBalancerMember;
import org.apache.cloudstack.resource.NsxNetworkRule;
import org.apache.cloudstack.utils.NsxControllerUtils;
import org.apache.commons.collections.CollectionUtils;
import org.apache.log4j.Logger;

import java.util.ArrayList;
import java.util.List;
import java.util.Locale;
import java.util.Map;
import java.util.Objects;
import java.util.Optional;
import java.util.function.Function;
import java.util.stream.Collectors;

import static org.apache.cloudstack.utils.NsxControllerUtils.getServerPoolMemberName;
import static org.apache.cloudstack.utils.NsxControllerUtils.getServerPoolName;
import static org.apache.cloudstack.utils.NsxControllerUtils.getServiceName;
import static org.apache.cloudstack.utils.NsxControllerUtils.getVirtualServerName;
import static org.apache.cloudstack.utils.NsxControllerUtils.getServiceEntryName;
import static org.apache.cloudstack.utils.NsxControllerUtils.getLoadBalancerName;
import static org.apache.cloudstack.utils.NsxControllerUtils.getLoadBalancerAlgorithm;

public class NsxApiClient {

    protected Function<Class<? extends Service>, Service> nsxService;

    public static final int RESPONSE_TIMEOUT_SECONDS = 60;
    private static final Logger LOGGER = Logger.getLogger(NsxApiClient.class);

    // Constants
    private static final String TIER_1_RESOURCE_TYPE = "Tier1";
    private static final String Tier_1_LOCALE_SERVICE_ID = "default";
    private static final String SEGMENT_RESOURCE_TYPE = "Segment";
    private static final String TIER_0_GATEWAY_PATH_PREFIX = "/infra/tier-0s/";
    private static final String TIER_1_GATEWAY_PATH_PREFIX = "/infra/tier-1s/";
    protected static final String SEGMENTS_PATH = "/infra/segments";
    protected static final String DEFAULT_DOMAIN = "default";
    protected static final String GROUPS_PATH_PREFIX = "/infra/domains/default/groups";

    private enum PoolAllocation { ROUTING, LB_SMALL, LB_MEDIUM, LB_LARGE, LB_XLARGE }

    private enum TYPE { ROUTED, NATTED }

    private enum HAMode { ACTIVE_STANDBY, ACTIVE_ACTIVE }

    private enum FailoverMode { PREEMPTIVE, NON_PREEMPTIVE }

    private enum AdminState { UP, DOWN }

    private enum TransportType { OVERLAY, VLAN }

    private enum NatId { USER, INTERNAL, DEFAULT }

    private enum NatAction {SNAT, DNAT, REFLEXIVE}

    private enum FirewallMatch {
        MATCH_INTERNAL_ADDRESS,
        MATCH_EXTERNAL_ADDRESS,
        BYPASS
    }

    public enum LBAlgorithm {
        ROUND_ROBIN,
        LEAST_CONNECTION,
        IP_HASH
    }

    private enum LBSize {
        SMALL,
        MEDIUM,
        LARGE,
        XLARGE
    }

    private enum FirewallActions {
        ALLOW,
        DROP,
        REJECT,
        JUMP_TO_APPLICATION
    }

    private Map<String,String> actionMap = Map.of(
            "Allow", FirewallActions.ALLOW.name(),
            "Deny", FirewallActions.DROP.name());

    public enum  RouteAdvertisementType { TIER1_STATIC_ROUTES, TIER1_CONNECTED, TIER1_NAT,
        TIER1_LB_VIP, TIER1_LB_SNAT, TIER1_DNS_FORWARDER_IP, TIER1_IPSEC_LOCAL_ENDPOINT
    }

    protected NsxApiClient() {
    }

    public NsxApiClient(String hostname, String port, String username, char[] password) {
        String controllerUrl = String.format("https://%s:%s", hostname, port);
        HttpConfiguration.SslConfiguration.Builder sslConfigBuilder = new HttpConfiguration.SslConfiguration.Builder();
        sslConfigBuilder
                .disableCertificateValidation()
                .disableHostnameVerification();
        HttpConfiguration.SslConfiguration sslConfig = sslConfigBuilder.getConfig();

        HttpConfiguration httpConfig = new HttpConfiguration.Builder()
                .setSoTimeout(RESPONSE_TIMEOUT_SECONDS * 1000)
                .setSslConfiguration(sslConfig).getConfig();

        StubConfiguration stubConfig = new StubConfiguration();
        ExecutionContext.SecurityContext securityContext = SecurityContextFactory
                .createUserPassSecurityContext(username, password);
        stubConfig.setSecurityContext(securityContext);

        Configuration.Builder configBuilder = new Configuration.Builder()
                .register(Configuration.HTTP_CONFIG_CFG, httpConfig)
                .register(Configuration.STUB_CONFIG_CFG, stubConfig)
                .register(RestProtocol.REST_REQUEST_AUTHENTICATOR_CFG, new BasicAuthenticationAppender());
        Configuration config = configBuilder.build();
        ApiClient apiClient = ApiClients.newRestClient(controllerUrl, config);
        nsxService = apiClient::createStub;
    }

    public void createTier1NatRule(String tier1GatewayName, String natId, String natRuleId,
                                   String action, String translatedIp) {
        NatRules natRulesService = (NatRules) nsxService.apply(NatRules.class);
        PolicyNatRule natPolicy = new PolicyNatRule.Builder()
                .setAction(action)
                .setTranslatedNetwork(translatedIp)
                .build();
        natRulesService.patch(tier1GatewayName, natId, natRuleId, natPolicy);
    }

    public void createDhcpRelayConfig(String dhcpRelayConfigName, List<String> addresses) {
        try {
            DhcpRelayConfigs service = (DhcpRelayConfigs) nsxService.apply(DhcpRelayConfigs.class);
            DhcpRelayConfig config = new DhcpRelayConfig.Builder()
                    .setServerAddresses(addresses)
                    .setId(dhcpRelayConfigName)
                    .setDisplayName(dhcpRelayConfigName)
                    .build();
            service.patch(dhcpRelayConfigName, config);
        } catch (Error error) {
            ApiError ae = error.getData()._convertTo(ApiError.class);
            String msg = String.format("Error creating the DHCP relay config with name %s: %s", dhcpRelayConfigName, ae.getErrorMessage());
            LOGGER.error(msg);
            throw new CloudRuntimeException(ae.getErrorMessage());
        }
    }

    public Segment getSegmentById(String segmentName) {
        try {
            Segments segmentService = (Segments) nsxService.apply(Segments.class);
            return segmentService.get(segmentName);
        } catch (Error error) {
            ApiError ae = error.getData()._convertTo(ApiError.class);
            String msg = String.format("Error obtaining the segment with name %s: %s", segmentName, ae.getErrorMessage());
            LOGGER.error(msg);
            throw new CloudRuntimeException(ae.getErrorMessage());
        }
    }

    public void updateSegment(String segmentName, Segment segment) {
        try {
            Segments segmentService = (Segments) nsxService.apply(Segments.class);
            segmentService.patch(segmentName, segment);
        } catch (Error error) {
            ApiError ae = error.getData()._convertTo(ApiError.class);
            String msg = String.format("Error updating the segment with name %s: %s", segmentName, ae.getErrorMessage());
            LOGGER.error(msg);
            throw new CloudRuntimeException(ae.getErrorMessage());
        }
    }

    private Tier1 getTier1Gateway(String tier1GatewayId) {
        try {
            Tier1s tier1service = (Tier1s) nsxService.apply(Tier1s.class);
            return tier1service.get(tier1GatewayId);
        } catch (Exception e) {
            LOGGER.debug(String.format("NSX Tier-1 gateway with name: %s not found", tier1GatewayId));
        }
        return null;
    }

    private List<com.vmware.nsx_policy.model.LocaleServices> getTier0LocalServices(String tier0Gateway) {
        try {
            LocaleServices tier0LocaleServices = (LocaleServices) nsxService.apply(LocaleServices.class);
            LocaleServicesListResult result = tier0LocaleServices.list(tier0Gateway, null, false, null, null, null, null);
            return result.getResults();
        } catch (Exception e) {
            throw new CloudRuntimeException(String.format("Failed to fetch locale services for tier gateway %s due to %s", tier0Gateway, e.getMessage()));
        }
    }

    /**
     * To instantiate Tier-1 in Edge Cluster
     */
    private void createTier1LocaleServices(String tier1Id, String edgeCluster, String tier0Gateway) {
        try {
            List<com.vmware.nsx_policy.model.LocaleServices> localeServices = getTier0LocalServices(tier0Gateway);
            com.vmware.nsx_policy.infra.tier_1s.LocaleServices tier1LocalService = (com.vmware.nsx_policy.infra.tier_1s.LocaleServices) nsxService.apply(com.vmware.nsx_policy.infra.tier_1s.LocaleServices.class);
            com.vmware.nsx_policy.model.LocaleServices localeService = new com.vmware.nsx_policy.model.LocaleServices.Builder()
                    .setEdgeClusterPath(localeServices.get(0).getEdgeClusterPath()).build();
            tier1LocalService.patch(tier1Id, Tier_1_LOCALE_SERVICE_ID, localeService);
        } catch (Error error) {
            throw new CloudRuntimeException(String.format("Failed to instantiate tier-1 gateway %s in edge cluster %s", tier1Id, edgeCluster));
        }
    }

    private List<String> getRouterAdvertisementTypeList(boolean sourceNatEnabled) {
        List<String> types = new ArrayList<>();
        types.add(RouteAdvertisementType.TIER1_IPSEC_LOCAL_ENDPOINT.name());
        types.add(RouteAdvertisementType.TIER1_LB_VIP.name());
        types.add(RouteAdvertisementType.TIER1_NAT.name());
        if (!sourceNatEnabled) {
            types.add(RouteAdvertisementType.TIER1_CONNECTED.name());
        }
        return types;
    }

    public void createTier1Gateway(String name, String tier0Gateway, String edgeCluster, boolean sourceNatEnabled) {
        String tier0GatewayPath = TIER_0_GATEWAY_PATH_PREFIX + tier0Gateway;
        Tier1 tier1 = getTier1Gateway(name);
        if (tier1 != null) {
            LOGGER.info(String.format("VPC network with name %s exists in NSX zone", name));
            return;
        }

        List<String> routeAdvertisementTypes = getRouterAdvertisementTypeList(sourceNatEnabled);

        Tier1s tier1service = (Tier1s) nsxService.apply(Tier1s.class);
        tier1 = new Tier1.Builder()
                .setTier0Path(tier0GatewayPath)
                .setResourceType(TIER_1_RESOURCE_TYPE)
                .setPoolAllocation(PoolAllocation.ROUTING.name())
                .setHaMode(HAMode.ACTIVE_STANDBY.name())
                .setFailoverMode(FailoverMode.PREEMPTIVE.name())
                .setRouteAdvertisementTypes(routeAdvertisementTypes)
                .setId(name)
                .setDisplayName(name)
                .build();
        try {
            tier1service.patch(name, tier1);
            createTier1LocaleServices(name, edgeCluster, tier0Gateway);
        } catch (Error error) {
            ApiError ae = error.getData()._convertTo(ApiError.class);
            String msg = String.format("Error creating tier 1 gateway %s: %s", name, ae.getErrorMessage());
            LOGGER.error(msg);
            throw new CloudRuntimeException(msg);
        }
    }

    public void deleteTier1Gateway(String tier1Id) {
        com.vmware.nsx_policy.infra.tier_1s.LocaleServices localeService = (com.vmware.nsx_policy.infra.tier_1s.LocaleServices)
                nsxService.apply(com.vmware.nsx_policy.infra.tier_1s.LocaleServices.class);
        if (getTier1Gateway(tier1Id) == null) {
            LOGGER.warn(String.format("The Tier 1 Gateway %s does not exist, cannot be removed", tier1Id));
            return;
        }
        removeTier1GatewayNatRules(tier1Id);
        localeService.delete(tier1Id, Tier_1_LOCALE_SERVICE_ID);
        Tier1s tier1service = (Tier1s) nsxService.apply(Tier1s.class);
        tier1service.delete(tier1Id);
    }

    private void removeTier1GatewayNatRules(String tier1Id) {
        NatRules natRulesService = (NatRules) nsxService.apply(NatRules.class);
        String natId = "USER";
        PolicyNatRuleListResult result = natRulesService.list(tier1Id, natId, null, false, null, null, null, null);
        List<PolicyNatRule> natRules = result.getResults();
        if (CollectionUtils.isEmpty(natRules)) {
            LOGGER.debug(String.format("Didn't find any NAT rule to remove on the Tier 1 Gateway %s", tier1Id));
        } else {
            for (PolicyNatRule natRule : natRules) {
                LOGGER.debug(String.format("Removing NAT rule %s from Tier 1 Gateway %s", natRule.getId(), tier1Id));
                natRulesService.delete(tier1Id, natId, natRule.getId());
            }
        }

    }

    public SiteListResult getSites() {
        try {
            Sites sites = (Sites) nsxService.apply(Sites.class);
            return sites.list(null, false, null, null, null, null);
        } catch (Exception e) {
            throw new CloudRuntimeException(String.format("Failed to fetch service segment list due to %s", e.getMessage()));
        }
    }

    public EnforcementPointListResult getEnforcementPoints(String siteId) {
        try {
            EnforcementPoints enforcementPoints = (EnforcementPoints) nsxService.apply(EnforcementPoints.class);
            return enforcementPoints.list(siteId, null, false, null, null, null, null);
        } catch (Exception e) {
            throw new CloudRuntimeException(String.format("Failed to fetch service segment list due to %s", e.getMessage()));
        }
    }

    public TransportZoneListResult getTransportZones() {
        try {
            com.vmware.nsx.TransportZones transportZones = (com.vmware.nsx.TransportZones) nsxService.apply(com.vmware.nsx.TransportZones.class);
            return transportZones.list(null, null, true, null, null, null, null, null, TransportType.OVERLAY.name(), null);
        } catch (Exception e) {
            throw new CloudRuntimeException(String.format("Failed to fetch service segment list due to %s", e.getMessage()));
        }
    }

    public void createSegment(String segmentName, String tier1GatewayName, String gatewayAddress, String enforcementPointPath,
                              List<TransportZone> transportZones) {
        try {
            Segments segmentService = (Segments) nsxService.apply(Segments.class);
            SegmentSubnet subnet = new SegmentSubnet.Builder()
                    .setGatewayAddress(gatewayAddress)
                    .build();
            Segment segment = new Segment.Builder()
                    .setResourceType(SEGMENT_RESOURCE_TYPE)
                    .setId(segmentName)
                    .setDisplayName(segmentName)
                    .setConnectivityPath(TIER_1_GATEWAY_PATH_PREFIX + tier1GatewayName)
                    .setAdminState(AdminState.UP.name())
                    .setSubnets(List.of(subnet))
                    .setTransportZonePath(enforcementPointPath + "/transport-zones/" + transportZones.get(0).getId())
                    .build();
            segmentService.patch(segmentName, segment);
        } catch (Error error) {
            ApiError ae = error.getData()._convertTo(ApiError.class);
            String msg = String.format("Error creating segment %s: %s", segmentName, ae.getErrorMessage());
            LOGGER.error(msg);
            throw new CloudRuntimeException(msg);
        }
    }

    public void deleteSegment(long zoneId, long domainId, long accountId, Long vpcId, long networkId, String segmentName) {
        try {
            Segments segmentService = (Segments) nsxService.apply(Segments.class);
            removeSegmentDistributedFirewallRules(segmentName);
            removeGroupForSegment(segmentName);
            LOGGER.debug(String.format("Removing the segment with ID %s", segmentName));
            segmentService.delete(segmentName);
            DhcpRelayConfigs dhcpRelayConfig = (DhcpRelayConfigs) nsxService.apply(DhcpRelayConfigs.class);
            String dhcpRelayConfigId = NsxControllerUtils.getNsxDhcpRelayConfigId(zoneId, domainId, accountId, vpcId, networkId);
            LOGGER.debug(String.format("Removing the DHCP relay config with ID %s", dhcpRelayConfigId));
            dhcpRelayConfig.delete(dhcpRelayConfigId);
        } catch (Error error) {
            ApiError ae = error.getData()._convertTo(ApiError.class);
            String msg = String.format("Error deleting segment %s: %s", segmentName, ae.getErrorMessage());
            LOGGER.error(msg);
            throw new CloudRuntimeException(msg);
        }
    }

    public void createStaticNatRule(String vpcName, String tier1GatewayName,
                                    String ruleName, String publicIp, String vmIp) {
        try {
            NatRules natService = (NatRules) nsxService.apply(NatRules.class);
            PolicyNatRule rule = new PolicyNatRule.Builder()
                    .setId(ruleName)
                    .setDisplayName(ruleName)
                    .setAction(NatAction.DNAT.name())
                    .setFirewallMatch(FirewallMatch.MATCH_INTERNAL_ADDRESS.name())
                    .setDestinationNetwork(publicIp)
                    .setTranslatedNetwork(vmIp)
                    .setEnabled(true)
                    .build();

            LOGGER.debug(String.format("Creating NSX static NAT rule %s for tier-1 gateway %s (VPC: %s)", ruleName, tier1GatewayName, vpcName));
            natService.patch(tier1GatewayName, NatId.USER.name(), ruleName, rule);
        } catch (Error error) {
            ApiError ae = error.getData()._convertTo(ApiError.class);
            String msg = String.format("Error creating NSX Static NAT rule %s for tier-1 gateway %s (VPC: %s), due to %s",
                    ruleName, tier1GatewayName, vpcName, ae.getErrorMessage());
            LOGGER.error(msg);
            throw new CloudRuntimeException(msg);
        }
    }

    public void deleteNatRule(Network.Service service, String privatePort, String protocol, String networkName, String tier1GatewayName, String ruleName) {
        try {
            NatRules natService = (NatRules) nsxService.apply(NatRules.class);
            LOGGER.debug(String.format("Deleting NSX static NAT rule %s for tier-1 gateway %s (network: %s)", ruleName, tier1GatewayName, networkName));
            // delete NAT rule
            natService.delete(tier1GatewayName, NatId.USER.name(), ruleName);
            if (service == Network.Service.PortForwarding) {
                String svcName = getServiceName(ruleName, privatePort, protocol, null, null);
                // Delete service
                Services services = (Services) nsxService.apply(Services.class);
                services.delete(svcName);
            }
        } catch (Error error) {
            ApiError ae = error.getData()._convertTo(ApiError.class);
            String msg = String.format("Failed to delete NSX Static NAT rule %s for tier-1 gateway %s (VPC: %s), due to %s",
                    ruleName, tier1GatewayName, networkName, ae.getErrorMessage());
            LOGGER.error(msg);
            throw new CloudRuntimeException(msg);
        }
    }

    public void createPortForwardingRule(String ruleName, String tier1GatewayName, String networkName, String publicIp,
                                         String vmIp, String publicPort, String service) {
        try {
            NatRules natService = (NatRules) nsxService.apply(NatRules.class);
            LOGGER.debug(String.format("Creating NSX Port-Forwarding NAT %s for network %s", ruleName, networkName));
            PolicyNatRule rule = new PolicyNatRule.Builder()
                    .setId(ruleName)
                    .setDisplayName(ruleName)
                    .setAction(NatAction.DNAT.name())
                    .setFirewallMatch(FirewallMatch.MATCH_INTERNAL_ADDRESS.name())
                    .setDestinationNetwork(publicIp)
                    .setTranslatedNetwork(vmIp)
                    .setTranslatedPorts(String.valueOf(publicPort))
                    .setService(service)
                    .setEnabled(true)
                    .build();
            natService.patch(tier1GatewayName, NatId.USER.name(), ruleName, rule);
        } catch (Error error) {
            ApiError ae = error.getData()._convertTo(ApiError.class);
            String msg = String.format("Failed to delete NSX Port-forward rule %s for network: %s, due to %s",
                    ruleName, networkName, ae.getErrorMessage());
            LOGGER.error(msg);
            throw new CloudRuntimeException(msg);
        }
    }

    List<LBPoolMember> getLbPoolMembers(List<NsxLoadBalancerMember> memberList, String tier1GatewayName) {
        List<LBPoolMember> members = new ArrayList<>();
        for (NsxLoadBalancerMember member : memberList) {
            try {
                String serverPoolMemberName = getServerPoolMemberName(tier1GatewayName, member.getVmId());
                LBPoolMember lbPoolMember = new LBPoolMember.Builder()
                        .setDisplayName(serverPoolMemberName)
                        .setIpAddress(member.getVmIp())
                        .setPort(String.valueOf(member.getPort()))
                        .build();
                members.add(lbPoolMember);
            } catch (Error error) {
                ApiError ae = error.getData()._convertTo(ApiError.class);
                String msg = String.format("Failed to create NSX LB pool members, due to: %s", ae.getErrorMessage());
                LOGGER.error(msg);
                throw new CloudRuntimeException(msg);
            }
        }
        return members;
    }
    public void createNsxLbServerPool(List<NsxLoadBalancerMember> memberList, String tier1GatewayName, String lbServerPoolName, String algorithm) {
        try {
            List<LBPoolMember> members = getLbPoolMembers(memberList, tier1GatewayName);
            LbPools lbPools = (LbPools) nsxService.apply(LbPools.class);
            LBPool lbPool = new LBPool.Builder()
                    .setId(lbServerPoolName)
                    .setDisplayName(lbServerPoolName)
                    .setAlgorithm(getLoadBalancerAlgorithm(algorithm))
                    .setMembers(members)
                    .build();
            lbPools.patch(lbServerPoolName, lbPool);
        } catch (Error error) {
            ApiError ae = error.getData()._convertTo(ApiError.class);
            String msg = String.format("Failed to create NSX LB server pool, due to: %s", ae.getErrorMessage());
            LOGGER.error(msg);
            throw new CloudRuntimeException(msg);
        }
    }

    public void createNsxLoadBalancer(String tier1GatewayName, long lbId) {
        try {
            String lbName = getLoadBalancerName(tier1GatewayName);
            LbServices lbServices = (LbServices) nsxService.apply(LbServices.class);
            LBService lbService = getLbService(lbName);
            if (Objects.nonNull(lbService)) {
                return;
            }
            lbService = new LBService.Builder()
                    .setId(lbName)
                    .setDisplayName(lbName)
                    .setEnabled(true)
                    .setSize(LBSize.SMALL.name())
                    .setConnectivityPath(TIER_1_GATEWAY_PATH_PREFIX + tier1GatewayName)
                    .build();
            lbServices.patch(lbName, lbService);
        } catch (Error error) {
            ApiError ae = error.getData()._convertTo(ApiError.class);
            String msg = String.format("Failed to create NSX load balancer, due to: %s", ae.getErrorMessage());
            LOGGER.error(msg);
            throw new CloudRuntimeException(msg);
        }
    }

    public void createAndAddNsxLbVirtualServer(String tier1GatewayName, long lbId, String publicIp, String publicPort,
                                               List<NsxLoadBalancerMember> memberList, String algorithm, String protocol) {
        try {
            String lbServerPoolName = getServerPoolName(tier1GatewayName, lbId);
            createNsxLbServerPool(memberList, tier1GatewayName, lbServerPoolName, algorithm);
            createNsxLoadBalancer(tier1GatewayName, lbId);

            String lbVirtualServerName = getVirtualServerName(tier1GatewayName, lbId);
            String lbServiceName = getLoadBalancerName(tier1GatewayName);
            LbVirtualServers lbVirtualServers = (LbVirtualServers) nsxService.apply(LbVirtualServers.class);
            LBVirtualServer lbVirtualServer = new LBVirtualServer.Builder()
                    .setId(lbVirtualServerName)
                    .setDisplayName(lbVirtualServerName)
                    .setApplicationProfilePath(getLbProfileForProtocol(protocol))
                    .setIpAddress(publicIp)
                    .setLbServicePath(getLbPath(lbServiceName))
                    .setPoolPath(getLbPoolPath(lbServerPoolName))
                    .setPorts(List.of(publicPort))
                    .build();
            lbVirtualServers.patch(lbVirtualServerName, lbVirtualServer);
        } catch (Error error) {
            ApiError ae = error.getData()._convertTo(ApiError.class);
            String msg = String.format("Failed to create and add NSX virtual server to the Load Balancer, due to: %s", ae.getErrorMessage());
            LOGGER.error(msg);
            throw new CloudRuntimeException(msg);
        }
    }

    public void deleteNsxLbResources(String tier1GatewayName, long lbId, long vmId) {
        try {
            // Delete associated Virtual servers
            LbVirtualServers lbVirtualServers = (LbVirtualServers) nsxService.apply(LbVirtualServers.class);
            String lbVirtualServerName = getVirtualServerName(tier1GatewayName, lbId);
            lbVirtualServers.delete(lbVirtualServerName, false);

            // Delete LB pool
            LbPools lbPools = (LbPools) nsxService.apply(LbPools.class);
            String lbServerPoolName = getServerPoolName(tier1GatewayName, lbId);
            lbPools.delete(lbServerPoolName, false);

            // Delete load balancer
            LBVirtualServerListResult lbVsListResult = lbVirtualServers.list(null, null, null, null, null, null);
            LBPoolListResult lbPoolListResult = lbPools.list(null, null, null, null, null, null);
            if (CollectionUtils.isEmpty(lbVsListResult.getResults()) && CollectionUtils.isEmpty(lbPoolListResult.getResults())) {
                String lbName = getLoadBalancerName(tier1GatewayName);
                LbServices lbServices = (LbServices) nsxService.apply(LbServices.class);
                lbServices.delete(lbName, true);
            }

        } catch (Error error) {
            ApiError ae = error.getData()._convertTo(ApiError.class);
            String msg = String.format("Failed to delete NSX Load Balancer resources, due to: %s", ae.getErrorMessage());
            LOGGER.error(msg);
            throw new CloudRuntimeException(msg);
        }
    }

    private String getLbPoolPath(String lbPoolName) {
        try {
            LbPools lbPools = (LbPools) nsxService.apply(LbPools.class);
            LBPool lbPool = lbPools.get(lbPoolName);
            return Objects.nonNull(lbPool) ? lbPool.getPath() : null;
        } catch (Error error) {
            ApiError ae = error.getData()._convertTo(ApiError.class);
            String msg = String.format("Failed to get NSX LB server pool, due to: %s", ae.getErrorMessage());
            LOGGER.error(msg);
            throw new CloudRuntimeException(msg);
        }
    }
    private LBService getLbService(String lbName) {
        try {
            LbServices lbServices = (LbServices) nsxService.apply(LbServices.class);
            LBService lbService = lbServices.get(lbName);
            if (Objects.nonNull(lbService)) {
                return lbService;
            }
        } catch (Exception e) {
            return null;
        }
        return null;
    }

    private String getLbPath(String lbServiceName) {
        try {
            LbServices lbServices = (LbServices) nsxService.apply(LbServices.class);
            LBService lbService = lbServices.get(lbServiceName);
            return Objects.nonNull(lbService) ? lbService.getPath() : null;
        } catch (Error error) {
            ApiError ae = error.getData()._convertTo(ApiError.class);
            String msg = String.format("Failed to get NSX LB server pool, due to: %s", ae.getErrorMessage());
            LOGGER.error(msg);
            throw new CloudRuntimeException(msg);
        }
    }

    private String getLbProfileForProtocol(String protocol) {
        try {
            LbAppProfiles lbAppProfiles = (LbAppProfiles) nsxService.apply(LbAppProfiles.class);
            LBAppProfileListResult lbAppProfileListResults = lbAppProfiles.list(null, null,
                    null, null, null, null);
            Optional<Structure> appProfile = lbAppProfileListResults.getResults().stream().filter(profile -> profile._getDataValue().getField("path").toString().contains(protocol.toLowerCase(Locale.ROOT))).findFirst();
            return appProfile.map(structure -> structure._getDataValue().getField("path").toString()).orElse(null);
        } catch (Error error) {
            ApiError ae = error.getData()._convertTo(ApiError.class);
            String msg = String.format("Failed to list NSX LB App profiles, due to: %s", ae.getErrorMessage());
            LOGGER.error(msg);
            throw new CloudRuntimeException(msg);
        }
    }

    public String getNsxInfraServices(String ruleName, String port, String protocol, Integer icmpType, Integer icmpCode) {
        try {
            Services service = (Services) nsxService.apply(Services.class);

            // Find default service if present
            ServiceListResult serviceList = service.list(null, true, false, null, null, null, null);

            List<com.vmware.nsx_policy.model.Service> services = serviceList.getResults();
            List<String> matchedDefaultSvc = services.parallelStream().filter(svc ->
                            (svc.getServiceEntries().get(0) instanceof L4PortSetServiceEntry) &&
                                    ((L4PortSetServiceEntry) svc.getServiceEntries().get(0)).getDestinationPorts().get(0).equals(port)
                    && (((L4PortSetServiceEntry) svc.getServiceEntries().get(0)).getL4Protocol().equals(protocol)))
                    .map(svc -> ((L4PortSetServiceEntry) svc.getServiceEntries().get(0)).getDestinationPorts().get(0))
                    .collect(Collectors.toList());
            if (!CollectionUtils.isEmpty(matchedDefaultSvc)) {
                return matchedDefaultSvc.get(0);
            }

            // Else, find if there's a service matching the rule name
            String servicePath = getServiceById(ruleName);
            if (Objects.nonNull(servicePath)) {
                return servicePath;
            }

            // Else, create a service entry
            return getServicePath(ruleName, port, protocol, icmpType, icmpCode);
        } catch (Error error) {
            ApiError ae = error.getData()._convertTo(ApiError.class);
            String msg = String.format("Failed to list NSX infra service, due to: %s", ae.getErrorMessage());
            LOGGER.error(msg);
            throw new CloudRuntimeException(msg);
        }
    }

<<<<<<< HEAD
    public void createNsxInfraService(Services service, String serviceName, String ruleName, String port, String protocol,
                                      Integer icmpCode, Integer icmpType) {
        try {
            List<Structure> serviceEntries = new ArrayList<>();
            protocol = "ICMP".equals(protocol) ? "ICMP4" : protocol;
            String serviceEntryName = getServiceEntryName(ruleName, port, protocol);
            if (protocol.equals("ICMP4")) {
                serviceEntries.add(new ICMPTypeServiceEntry.Builder()
                        .setDisplayName(serviceEntryName)
                        .setDisplayName(serviceEntryName)
                                .setIcmpCode(Long.valueOf(icmpCode))
                                .setIcmpType(Long.valueOf(icmpType))
                                .setProtocol(protocol)
                        .build()
                );
            } else {
                serviceEntries.add( new L4PortSetServiceEntry.Builder()
=======
    private com.vmware.nsx_policy.model.Service getInfraService(String ruleName, String port, String protocol, Integer icmpType, Integer icmpCode) {
        Services service = (Services) nsxService.apply(Services.class);
        String serviceName = getServiceName(ruleName, port, protocol, icmpType, icmpCode);
        createNsxInfraService(service, serviceName, ruleName, port, protocol, icmpType, icmpCode);
        return service.get(serviceName);
    }

    public String getServicePath(String ruleName, String port, String protocol, Integer icmpType, Integer icmpCode)  {
        com.vmware.nsx_policy.model.Service svc = getInfraService(ruleName, port, protocol, icmpType, icmpCode);
        return svc.getServiceEntries().get(0)._getDataValue().getField("parent_path").toString();
    }

    public void createNsxInfraService(Services service, String serviceName, String ruleName, String port, String protocol,
                                      Integer icmpType, Integer icmpCode) {
        try {
            List<Structure> serviceEntries = new ArrayList<>();
            protocol = "ICMP".equalsIgnoreCase(protocol) ? "ICMPv4" : protocol;
            String serviceEntryName = getServiceEntryName(ruleName, port, protocol);
            if (protocol.equals("ICMPv4")) {
                serviceEntries.add(new ICMPTypeServiceEntry.Builder()
                                .setId(serviceEntryName)
                                .setDisplayName(serviceEntryName)
//                                .setIcmpCode(Long.valueOf(icmpCode))
                                .setIcmpType(Long.valueOf(icmpType))
                                .setProtocol(protocol)
                                .build()
                );
            } else {
                serviceEntries.add(new L4PortSetServiceEntry.Builder()
>>>>>>> edd66c31
                        .setId(serviceEntryName)
                        .setDisplayName(serviceEntryName)
                        .setDestinationPorts(List.of(port))
                        .setL4Protocol(protocol)
                        .build());
            }
            com.vmware.nsx_policy.model.Service infraService = new com.vmware.nsx_policy.model.Service.Builder()
                    .setServiceEntries(serviceEntries)
                    .setId(serviceName)
                    .setDisplayName(serviceName)
                    .build();
            service.patch(serviceName, infraService);
        } catch (Error error) {
            ApiError ae = error.getData()._convertTo(ApiError.class);
            String msg = String.format("Failed to create NSX infra service, due to: %s", ae.getErrorMessage());
            LOGGER.error(msg);
            throw new CloudRuntimeException(msg);
        }
    }

    private com.vmware.nsx_policy.model.Service getInfraService(String ruleName, String port, String protocol, Integer icmpType, Integer icmpCode) {
        Services service = (Services) nsxService.apply(Services.class);
        String serviceName = getServiceName(ruleName, port, protocol);
        createNsxInfraService(service, serviceName, ruleName, port, protocol, icmpType, icmpCode);
        return service.get(serviceName);
    }

    public String getServicePath(String ruleName, String port, String protocol, Integer icmpType, Integer icmpCode)  { //com.vmware.nsx_policy.model.Service svc) {
        com.vmware.nsx_policy.model.Service svc = getInfraService(ruleName, port, protocol, icmpType, icmpCode);
        return svc.getServiceEntries().get(0)._getDataValue().getField("parent_path").toString();
    }

    private String getServiceById(String ruleName) {
        try {
            Services service = (Services) nsxService.apply(Services.class);
            com.vmware.nsx_policy.model.Service svc1 = service.get(ruleName);
            if (Objects.nonNull(svc1)) {
                return ((L4PortSetServiceEntry) svc1.getServiceEntries().get(0)).getParentPath();
            }
        } catch (Exception e) {
            return null;
        }
        return null;
    }

    /**
     * Create a Group for the Segment on the Inventory, with the same name as the segment and being the segment the only member of the group
     */
    public void createGroupForSegment(String segmentName) {
        LOGGER.info(String.format("Creating Group for Segment %s", segmentName));

        PathExpression pathExpression = new PathExpression();
        List<String> paths = List.of(String.format("%s/%s", SEGMENTS_PATH, segmentName));
        pathExpression.setPaths(paths);

        Groups service = (Groups) nsxService.apply(Groups.class);
        Group group = new Group.Builder()
                .setId(segmentName)
                .setDisplayName(segmentName)
                .setExpression(List.of(pathExpression))
                .build();
        service.patch(DEFAULT_DOMAIN, segmentName, group);
    }

    /**
     * Remove Segment Group from the Inventory
     */
    private void removeGroupForSegment(String segmentName) {
        LOGGER.info(String.format("Removing Group for Segment %s", segmentName));
        Groups service = (Groups) nsxService.apply(Groups.class);
        service.delete(DEFAULT_DOMAIN, segmentName, true, false);
    }

    private void removeSegmentDistributedFirewallRules(String segmentName) {
        try {
            SecurityPolicies services = (SecurityPolicies) nsxService.apply(SecurityPolicies.class);
            services.delete(DEFAULT_DOMAIN, segmentName);
        } catch (Error error) {
            ApiError ae = error.getData()._convertTo(ApiError.class);
            String msg = String.format("Failed to remove NSX distributed firewall policy for segment %s, due to: %s", segmentName, ae.getErrorMessage());
            LOGGER.error(msg);
            throw new CloudRuntimeException(msg);
        }
    }

    public void createSegmentDistributedFirewall(String segmentName, List<NsxNetworkRule> nsxRules) {
        try {
<<<<<<< HEAD
=======
            String groupPath = getGroupPath(segmentName);
            if (Objects.isNull(groupPath)) {
                throw new CloudRuntimeException(String.format("Failed to find group for segment %s", segmentName));
            }
>>>>>>> edd66c31
            SecurityPolicies services = (SecurityPolicies) nsxService.apply(SecurityPolicies.class);
            List<Rule> rules = getRulesForDistributedFirewall(segmentName, nsxRules);
            SecurityPolicy policy = new SecurityPolicy.Builder()
                    .setDisplayName(segmentName)
                    .setId(segmentName)
                    .setCategory("Application")
                    .setRules(rules)
<<<<<<< HEAD
=======
                    .setScope(List.of(groupPath))
>>>>>>> edd66c31
                    .build();
            services.patch(DEFAULT_DOMAIN, segmentName, policy);
        } catch (Error error) {
            ApiError ae = error.getData()._convertTo(ApiError.class);
            String msg = String.format("Failed to create NSX distributed firewall policy for segment %s, due to: %s", segmentName, ae.getErrorMessage());
            LOGGER.error(msg);
            throw new CloudRuntimeException(msg);
        }
    }

    public void deleteDistributedFirewallRules(String segmentName, List<NsxNetworkRule> nsxRules) {
        for(NsxNetworkRule rule : nsxRules) {
            String ruleId = NsxControllerUtils.getNsxDistributedFirewallPolicyRuleId(segmentName, rule.getRuleId());
<<<<<<< HEAD
            String svcName = getServiceName(ruleId, rule.getPrivatePort(), rule.getProtocol());
=======
            String svcName = getServiceName(ruleId, rule.getPrivatePort(), rule.getProtocol(), rule.getIcmpType(), rule.getIcmpCode());
>>>>>>> edd66c31
            // delete rules
            Rules rules = (Rules) nsxService.apply(Rules.class);
            rules.delete(DEFAULT_DOMAIN, segmentName, ruleId);
            // delete service - if any
            Services services = (Services) nsxService.apply(Services.class);
            services.delete(svcName);
        }
    }

    private List<Rule> getRulesForDistributedFirewall(String segmentName, List<NsxNetworkRule> nsxRules) {
        List<Rule> rules = new ArrayList<>();
<<<<<<< HEAD
        for (NsxNetworkRule rule: nsxRules) {
            String ruleId = NsxControllerUtils.getNsxDistributedFirewallPolicyRuleId(segmentName, rule.getRuleId());
            Rule ruleToAdd = new Rule.Builder()
                    .setAction(Objects.nonNull(rule.getAclAction()) ? actionMap.get(rule.getAclAction()) : FirewallActions.ALLOW.name())
=======
        String groupPath = getGroupPath(segmentName);
        if (Objects.isNull(groupPath)) {
            throw new CloudRuntimeException(String.format("Failed to find group for segment %s", segmentName));
        }
        for (NsxNetworkRule rule : nsxRules) {
            String ruleId = NsxControllerUtils.getNsxDistributedFirewallPolicyRuleId(segmentName, rule.getRuleId());
            Rule ruleToAdd = new Rule.Builder()
                    .setAction(rule.getAclAction().toString())
>>>>>>> edd66c31
                    .setId(ruleId)
                    .setDisplayName(ruleId)
                    .setResourceType("SecurityPolicy")
                    .setSourceGroups(getGroupsForTraffic(rule, segmentName, true))
                    .setDestinationGroups(getGroupsForTraffic(rule, segmentName, false))
<<<<<<< HEAD
                    .setServices(Objects.nonNull(rule.getPrivatePort()) && !rule.getPrivatePort().equals("null") ? List.of(getServicePath(ruleId, rule.getPrivatePort(),
                            rule.getProtocol(), rule.getIcmpType(), rule.getIcmpCode())) : List.of("ANY"))
                    .setScope(List.of("ANY"))
                    .build();
            if (Objects.nonNull(rule.getPrivatePort())) {

            }
=======
                    .setServices(getServicesListForDistributedFirewallRule(rule, segmentName))
                    .setScope(List.of(groupPath))
                    .build();
>>>>>>> edd66c31
            rules.add(ruleToAdd);
        }
        return rules;
    }

<<<<<<< HEAD
    protected List<String> getGroupsForTraffic(NsxNetworkRule rule,
                                             String segmentName, boolean source) {
        List<String> segmentGroup = List.of(String.format("%s/%s", GROUPS_PATH_PREFIX, segmentName));
        List<String> sourceCidrList = rule.getSourceCidrList();
        List<String> destCidrList = rule.getDestinationCidrList();

        String trafficType = rule.getTrafficType();
        if (trafficType.equalsIgnoreCase("ingress")) {
            return source ? sourceCidrList : (rule.getService() == Network.Service.NetworkACL ? segmentGroup : destCidrList);
        } else if (trafficType.equalsIgnoreCase("egress")) {
            return source ? segmentGroup : (rule.getService() == Network.Service.NetworkACL ? sourceCidrList : destCidrList);
=======
    private List<String> getServicesListForDistributedFirewallRule(NsxNetworkRule rule, String segmentName) {
        List<String> services = List.of("ANY");
        if (!rule.getProtocol().equalsIgnoreCase("all")) {
            String ruleName = String.format("%s-R%s", segmentName, rule.getRuleId());
            String serviceName = getNsxInfraServices(ruleName, rule.getPrivatePort(), rule.getProtocol(),
                    rule.getIcmpType(), rule.getIcmpCode());
            services = List.of(serviceName);
        }
        return services;
    }

    protected List<String> getGroupsForTraffic(NsxNetworkRule rule,
                                             String segmentName, boolean source) {
        List<String> segmentGroup = List.of(String.format("%s/%s", GROUPS_PATH_PREFIX, segmentName));
        List<String> ruleCidrList = rule.getCidrList();

        String trafficType = rule.getTrafficType();
        if (trafficType.equalsIgnoreCase("ingress")) {
            return source ? ruleCidrList : segmentGroup;
        } else if (trafficType.equalsIgnoreCase("egress")) {
            return source ? segmentGroup : ruleCidrList;
>>>>>>> edd66c31
        }
        String err = String.format("Unsupported traffic type %s", trafficType);
        LOGGER.error(err);
        throw new CloudRuntimeException(err);
    }

<<<<<<< HEAD
=======
    private List<Group> listNsxGroups() {
        try {
           Groups groups = (Groups) nsxService.apply(Groups.class);
           GroupListResult result = groups.list(DEFAULT_DOMAIN, null, false, null, null, null, null, null);
           return result.getResults();
        } catch (Error error) {
            ApiError ae = error.getData()._convertTo(ApiError.class);
            String msg = String.format("Failed to list NSX groups, due to: %s", ae.getErrorMessage());
            LOGGER.error(msg);
            throw new CloudRuntimeException(msg);
        }
    }

    private String getGroupPath(String segmentName) {
        List<Group> groups = listNsxGroups();
        Optional<Group> matchingGroup = groups.stream().filter(group -> group.getDisplayName().equals(segmentName)).findFirst();
        return matchingGroup.map(Group::getPath).orElse(null);

    }

>>>>>>> edd66c31
}<|MERGE_RESOLUTION|>--- conflicted
+++ resolved
@@ -39,10 +39,7 @@
 import com.vmware.nsx_policy.model.DhcpRelayConfig;
 import com.vmware.nsx_policy.model.EnforcementPointListResult;
 import com.vmware.nsx_policy.model.Group;
-<<<<<<< HEAD
-=======
 import com.vmware.nsx_policy.model.GroupListResult;
->>>>>>> edd66c31
 import com.vmware.nsx_policy.model.ICMPTypeServiceEntry;
 import com.vmware.nsx_policy.model.L4PortSetServiceEntry;
 import com.vmware.nsx_policy.model.LBAppProfileListResult;
@@ -702,25 +699,7 @@
         }
     }
 
-<<<<<<< HEAD
-    public void createNsxInfraService(Services service, String serviceName, String ruleName, String port, String protocol,
-                                      Integer icmpCode, Integer icmpType) {
-        try {
-            List<Structure> serviceEntries = new ArrayList<>();
-            protocol = "ICMP".equals(protocol) ? "ICMP4" : protocol;
-            String serviceEntryName = getServiceEntryName(ruleName, port, protocol);
-            if (protocol.equals("ICMP4")) {
-                serviceEntries.add(new ICMPTypeServiceEntry.Builder()
-                        .setDisplayName(serviceEntryName)
-                        .setDisplayName(serviceEntryName)
-                                .setIcmpCode(Long.valueOf(icmpCode))
-                                .setIcmpType(Long.valueOf(icmpType))
-                                .setProtocol(protocol)
-                        .build()
-                );
-            } else {
-                serviceEntries.add( new L4PortSetServiceEntry.Builder()
-=======
+
     private com.vmware.nsx_policy.model.Service getInfraService(String ruleName, String port, String protocol, Integer icmpType, Integer icmpCode) {
         Services service = (Services) nsxService.apply(Services.class);
         String serviceName = getServiceName(ruleName, port, protocol, icmpType, icmpCode);
@@ -750,7 +729,6 @@
                 );
             } else {
                 serviceEntries.add(new L4PortSetServiceEntry.Builder()
->>>>>>> edd66c31
                         .setId(serviceEntryName)
                         .setDisplayName(serviceEntryName)
                         .setDestinationPorts(List.of(port))
@@ -769,18 +747,6 @@
             LOGGER.error(msg);
             throw new CloudRuntimeException(msg);
         }
-    }
-
-    private com.vmware.nsx_policy.model.Service getInfraService(String ruleName, String port, String protocol, Integer icmpType, Integer icmpCode) {
-        Services service = (Services) nsxService.apply(Services.class);
-        String serviceName = getServiceName(ruleName, port, protocol);
-        createNsxInfraService(service, serviceName, ruleName, port, protocol, icmpType, icmpCode);
-        return service.get(serviceName);
-    }
-
-    public String getServicePath(String ruleName, String port, String protocol, Integer icmpType, Integer icmpCode)  { //com.vmware.nsx_policy.model.Service svc) {
-        com.vmware.nsx_policy.model.Service svc = getInfraService(ruleName, port, protocol, icmpType, icmpCode);
-        return svc.getServiceEntries().get(0)._getDataValue().getField("parent_path").toString();
     }
 
     private String getServiceById(String ruleName) {
@@ -838,13 +804,10 @@
 
     public void createSegmentDistributedFirewall(String segmentName, List<NsxNetworkRule> nsxRules) {
         try {
-<<<<<<< HEAD
-=======
             String groupPath = getGroupPath(segmentName);
             if (Objects.isNull(groupPath)) {
                 throw new CloudRuntimeException(String.format("Failed to find group for segment %s", segmentName));
             }
->>>>>>> edd66c31
             SecurityPolicies services = (SecurityPolicies) nsxService.apply(SecurityPolicies.class);
             List<Rule> rules = getRulesForDistributedFirewall(segmentName, nsxRules);
             SecurityPolicy policy = new SecurityPolicy.Builder()
@@ -852,10 +815,7 @@
                     .setId(segmentName)
                     .setCategory("Application")
                     .setRules(rules)
-<<<<<<< HEAD
-=======
                     .setScope(List.of(groupPath))
->>>>>>> edd66c31
                     .build();
             services.patch(DEFAULT_DOMAIN, segmentName, policy);
         } catch (Error error) {
@@ -869,11 +829,7 @@
     public void deleteDistributedFirewallRules(String segmentName, List<NsxNetworkRule> nsxRules) {
         for(NsxNetworkRule rule : nsxRules) {
             String ruleId = NsxControllerUtils.getNsxDistributedFirewallPolicyRuleId(segmentName, rule.getRuleId());
-<<<<<<< HEAD
-            String svcName = getServiceName(ruleId, rule.getPrivatePort(), rule.getProtocol());
-=======
-            String svcName = getServiceName(ruleId, rule.getPrivatePort(), rule.getProtocol(), rule.getIcmpType(), rule.getIcmpCode());
->>>>>>> edd66c31
+           String svcName = getServiceName(ruleId, rule.getPrivatePort(), rule.getProtocol(), rule.getIcmpType(), rule.getIcmpCode());
             // delete rules
             Rules rules = (Rules) nsxService.apply(Rules.class);
             rules.delete(DEFAULT_DOMAIN, segmentName, ruleId);
@@ -885,12 +841,6 @@
 
     private List<Rule> getRulesForDistributedFirewall(String segmentName, List<NsxNetworkRule> nsxRules) {
         List<Rule> rules = new ArrayList<>();
-<<<<<<< HEAD
-        for (NsxNetworkRule rule: nsxRules) {
-            String ruleId = NsxControllerUtils.getNsxDistributedFirewallPolicyRuleId(segmentName, rule.getRuleId());
-            Rule ruleToAdd = new Rule.Builder()
-                    .setAction(Objects.nonNull(rule.getAclAction()) ? actionMap.get(rule.getAclAction()) : FirewallActions.ALLOW.name())
-=======
         String groupPath = getGroupPath(segmentName);
         if (Objects.isNull(groupPath)) {
             throw new CloudRuntimeException(String.format("Failed to find group for segment %s", segmentName));
@@ -899,43 +849,19 @@
             String ruleId = NsxControllerUtils.getNsxDistributedFirewallPolicyRuleId(segmentName, rule.getRuleId());
             Rule ruleToAdd = new Rule.Builder()
                     .setAction(rule.getAclAction().toString())
->>>>>>> edd66c31
                     .setId(ruleId)
                     .setDisplayName(ruleId)
                     .setResourceType("SecurityPolicy")
                     .setSourceGroups(getGroupsForTraffic(rule, segmentName, true))
                     .setDestinationGroups(getGroupsForTraffic(rule, segmentName, false))
-<<<<<<< HEAD
-                    .setServices(Objects.nonNull(rule.getPrivatePort()) && !rule.getPrivatePort().equals("null") ? List.of(getServicePath(ruleId, rule.getPrivatePort(),
-                            rule.getProtocol(), rule.getIcmpType(), rule.getIcmpCode())) : List.of("ANY"))
-                    .setScope(List.of("ANY"))
-                    .build();
-            if (Objects.nonNull(rule.getPrivatePort())) {
-
-            }
-=======
                     .setServices(getServicesListForDistributedFirewallRule(rule, segmentName))
                     .setScope(List.of(groupPath))
                     .build();
->>>>>>> edd66c31
             rules.add(ruleToAdd);
         }
         return rules;
     }
 
-<<<<<<< HEAD
-    protected List<String> getGroupsForTraffic(NsxNetworkRule rule,
-                                             String segmentName, boolean source) {
-        List<String> segmentGroup = List.of(String.format("%s/%s", GROUPS_PATH_PREFIX, segmentName));
-        List<String> sourceCidrList = rule.getSourceCidrList();
-        List<String> destCidrList = rule.getDestinationCidrList();
-
-        String trafficType = rule.getTrafficType();
-        if (trafficType.equalsIgnoreCase("ingress")) {
-            return source ? sourceCidrList : (rule.getService() == Network.Service.NetworkACL ? segmentGroup : destCidrList);
-        } else if (trafficType.equalsIgnoreCase("egress")) {
-            return source ? segmentGroup : (rule.getService() == Network.Service.NetworkACL ? sourceCidrList : destCidrList);
-=======
     private List<String> getServicesListForDistributedFirewallRule(NsxNetworkRule rule, String segmentName) {
         List<String> services = List.of("ANY");
         if (!rule.getProtocol().equalsIgnoreCase("all")) {
@@ -950,22 +876,21 @@
     protected List<String> getGroupsForTraffic(NsxNetworkRule rule,
                                              String segmentName, boolean source) {
         List<String> segmentGroup = List.of(String.format("%s/%s", GROUPS_PATH_PREFIX, segmentName));
-        List<String> ruleCidrList = rule.getCidrList();
+        List<String> sourceCidrList = rule.getSourceCidrList();
+        List<String> destCidrList = rule.getDestinationCidrList();
 
         String trafficType = rule.getTrafficType();
         if (trafficType.equalsIgnoreCase("ingress")) {
-            return source ? ruleCidrList : segmentGroup;
+            return source ? sourceCidrList : (rule.getService() == Network.Service.NetworkACL ? segmentGroup : destCidrList);
         } else if (trafficType.equalsIgnoreCase("egress")) {
-            return source ? segmentGroup : ruleCidrList;
->>>>>>> edd66c31
-        }
+            return source ? segmentGroup : (rule.getService() == Network.Service.NetworkACL ? sourceCidrList : destCidrList);
+       }
         String err = String.format("Unsupported traffic type %s", trafficType);
         LOGGER.error(err);
         throw new CloudRuntimeException(err);
     }
 
-<<<<<<< HEAD
-=======
+
     private List<Group> listNsxGroups() {
         try {
            Groups groups = (Groups) nsxService.apply(Groups.class);
@@ -985,6 +910,4 @@
         return matchingGroup.map(Group::getPath).orElse(null);
 
     }
-
->>>>>>> edd66c31
 }