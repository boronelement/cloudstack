--- conflicted
+++ resolved
@@ -474,10 +474,6 @@
         }
     }
 
-<<<<<<< HEAD
-=======
-
->>>>>>> 046870ef
     protected void removeSegment(String segmentName, long zoneId) {
         logger.debug(String.format("Removing the segment with ID %s", segmentName));
         Segments segmentService = (Segments) nsxService.apply(Segments.class);
@@ -523,13 +519,8 @@
         Long portCount;
         do {
             try {
-<<<<<<< HEAD
-                logger.info(String.format("Waiting for all port groups to be unlinked from the segment %s - " +
-                        "Attempt: %s. Waiting for %s secs", segmentName, count++, waitingSecs));
-=======
                 logger.info("Waiting for all port groups to be unlinked from the segment {} - " +
                         "Attempt: {}. Waiting for {} secs", segmentName, count++, waitingSecs);
->>>>>>> 046870ef
                 Thread.sleep(waitingSecs * 1000L);
                 portCount = getSegmentPortList(segmentPortsService, segmentName, enforcementPointPath).getResultCount();
                 retries--;
