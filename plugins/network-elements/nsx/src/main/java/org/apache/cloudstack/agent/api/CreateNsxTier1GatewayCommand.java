--- conflicted
+++ resolved
@@ -19,28 +19,20 @@
 import java.util.Objects;
 
 public class CreateNsxTier1GatewayCommand extends NsxCommand {
-<<<<<<< HEAD
-    private long vpcId;
-    private String vpcName;
-    private boolean sourceNatEnabled;
 
-    public CreateNsxTier1GatewayCommand(long domainId, long accountId, long zoneId, long vpcId, String vpcName, boolean sourceNatEnabled) {
-        super(domainId, accountId, zoneId);
-        this.vpcId = vpcId;
-        this.vpcName = vpcName;
-        this.sourceNatEnabled = sourceNatEnabled;
-=======
     private Long networkResourceId;
     private String networkResourceName;
     private boolean isResourceVpc;
+    private boolean sourceNatEnabled;
 
     public CreateNsxTier1GatewayCommand(long domainId, long accountId, long zoneId,
-                                        Long networkResourceId, String networkResourceName, boolean isResourceVpc) {
+                                        Long networkResourceId, String networkResourceName, boolean isResourceVpc,
+                                        boolean sourceNatEnabled) {
         super(domainId, accountId, zoneId);
         this.networkResourceId = networkResourceId;
         this.networkResourceName = networkResourceName;
         this.isResourceVpc = isResourceVpc;
->>>>>>> f46b7883
+        this.sourceNatEnabled = sourceNatEnabled;
     }
 
     public Long getNetworkResourceId() {
