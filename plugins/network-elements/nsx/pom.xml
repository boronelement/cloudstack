--- conflicted
+++ resolved
@@ -45,9 +45,8 @@
                 </executions>
                 <configuration>
                     <excludes>
-<<<<<<< HEAD
-                        <exclude>**/org/apache/cloudstack/agent/api/</exclude>
-                        <exclude>**/org/apache/cloudstack/api/response/*</exclude>
+                        <exclude>org/apache/cloudstack/agent/api/*</exclude>
+                        <exclude>org/apache/cloudstack/api/response/*</exclude>
                     </excludes>
                 </configuration>
             </plugin>
@@ -56,8 +55,6 @@
                 <artifactId>maven-surefire-plugin</artifactId>
                 <configuration>
                     <excludes>
-=======
->>>>>>> 7fa33a08
                         <exclude>**/org/apache/cloudstack/agent/api/*</exclude>
                         <exclude>**/org/apache/cloudstack/api/response/*</exclude>
                     </excludes>
