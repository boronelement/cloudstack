// Licensed to the Apache Software Foundation (ASF) under one
// or more contributor license agreements.  See the NOTICE file
// distributed with this work for additional information
// regarding copyright ownership.  The ASF licenses this file
// to you under the Apache License, Version 2.0 (the
// "License"); you may not use this file except in compliance
// with the License.  You may obtain a copy of the License at
//
//   http://www.apache.org/licenses/LICENSE-2.0
//
// Unless required by applicable law or agreed to in writing,
// software distributed under the License is distributed on an
// "AS IS" BASIS, WITHOUT WARRANTIES OR CONDITIONS OF ANY
// KIND, either express or implied.  See the License for the
// specific language governing permissions and limitations
// under the License.
package org.apache.cloudstack.network.tungsten.service;

import com.cloud.agent.AgentManager;
import com.cloud.agent.api.Answer;
import com.cloud.agent.api.Command;
import com.cloud.configuration.Config;
import com.cloud.configuration.ConfigurationManager;
import com.cloud.dc.DataCenter;
import com.cloud.dc.DataCenterIpAddressVO;
import com.cloud.dc.HostPodVO;
import com.cloud.dc.Pod;
import com.cloud.dc.Vlan;
import com.cloud.dc.VlanVO;
import com.cloud.dc.dao.DataCenterDao;
import com.cloud.dc.dao.DataCenterIpAddressDao;
import com.cloud.domain.Domain;
import com.cloud.domain.DomainVO;
import com.cloud.domain.dao.DomainDao;
import com.cloud.exception.ResourceUnavailableException;
import com.cloud.host.Host;
import com.cloud.host.HostVO;
import com.cloud.host.dao.HostDao;
import com.cloud.hypervisor.Hypervisor;
import com.cloud.network.IpAddress;
import com.cloud.network.IpAddressManager;
import com.cloud.network.Network;
import com.cloud.network.NetworkModel;
import com.cloud.network.NetworkService;
import com.cloud.network.Networks;
import com.cloud.network.TungstenGuestNetworkIpAddressVO;
import com.cloud.network.TungstenProvider;
import com.cloud.network.dao.FirewallRulesDao;
import com.cloud.network.dao.IPAddressDao;
import com.cloud.network.dao.IPAddressVO;
import com.cloud.network.dao.LoadBalancerCertMapDao;
import com.cloud.network.dao.LoadBalancerCertMapVO;
import com.cloud.network.dao.LoadBalancerDao;
import com.cloud.network.dao.LoadBalancerVO;
import com.cloud.network.dao.NetworkDao;
import com.cloud.network.dao.NetworkDetailVO;
import com.cloud.network.dao.NetworkDetailsDao;
import com.cloud.network.dao.SslCertVO;
import com.cloud.network.dao.TungstenGuestNetworkIpAddressDao;
import com.cloud.network.dao.TungstenProviderDao;
import com.cloud.network.element.TungstenProviderVO;
import com.cloud.network.lb.LoadBalancingRule;
import com.cloud.network.lb.LoadBalancingRulesService;
import com.cloud.network.rules.FirewallRule;
import com.cloud.network.rules.FirewallRuleVO;
import com.cloud.network.rules.LoadBalancer;
import com.cloud.network.security.SecurityGroup;
import com.cloud.network.security.SecurityGroupManager;
import com.cloud.network.security.SecurityGroupRuleVO;
import com.cloud.network.security.SecurityGroupService;
import com.cloud.network.security.SecurityGroupVO;
import com.cloud.network.security.SecurityRule;
import com.cloud.network.security.TungstenSecurityGroupRule;
import com.cloud.network.security.TungstenSecurityGroupRuleVO;
import com.cloud.network.security.dao.SecurityGroupDao;
import com.cloud.network.security.dao.SecurityGroupRuleDao;
import com.cloud.network.security.dao.SecurityGroupVMMapDao;
import com.cloud.network.security.dao.TungstenSecurityGroupRuleDao;
import com.cloud.projects.Project;
import com.cloud.projects.ProjectManager;
import com.cloud.projects.ProjectVO;
import com.cloud.projects.dao.ProjectDao;
import com.cloud.user.Account;
import com.cloud.user.AccountManager;
import com.cloud.user.DomainManager;
import com.cloud.user.User;
import com.cloud.user.dao.AccountDao;
import com.cloud.utils.EncryptionUtil;
import com.cloud.utils.Pair;
import com.cloud.utils.TungstenUtils;
import com.cloud.utils.component.ManagerBase;
import com.cloud.utils.db.EntityManager;
import com.cloud.utils.db.Transaction;
import com.cloud.utils.db.TransactionCallback;
import com.cloud.utils.exception.CloudRuntimeException;
import com.cloud.utils.net.Ip;
import com.cloud.utils.net.NetUtils;
import com.cloud.vm.Nic;
import com.cloud.vm.NicSecondaryIp;
import com.cloud.vm.VMInstanceVO;
import com.cloud.vm.dao.NicDao;
import com.cloud.vm.dao.NicSecondaryIpDao;
import com.cloud.vm.dao.NicSecondaryIpVO;
import net.juniper.tungsten.api.ApiObjectBase;
import net.juniper.tungsten.api.types.AddressGroup;
import net.juniper.tungsten.api.types.ApplicationPolicySet;
import net.juniper.tungsten.api.types.FirewallPolicy;
import net.juniper.tungsten.api.types.NetworkPolicy;
import net.juniper.tungsten.api.types.PolicyEntriesType;
import net.juniper.tungsten.api.types.PolicyRuleType;
import net.juniper.tungsten.api.types.ServiceGroup;
import net.juniper.tungsten.api.types.TagType;
import net.juniper.tungsten.api.types.VirtualMachine;
import net.juniper.tungsten.api.types.VirtualMachineInterface;
import net.juniper.tungsten.api.types.VirtualNetwork;
import org.apache.cloudstack.api.BaseResponse;
import org.apache.cloudstack.context.CallContext;
import org.apache.cloudstack.framework.config.dao.ConfigurationDao;
import org.apache.cloudstack.framework.messagebus.MessageBus;
import org.apache.cloudstack.network.tungsten.agent.api.AddTungstenNetworkGatewayToLogicalRouterCommand;
import org.apache.cloudstack.network.tungsten.agent.api.AddTungstenNetworkSubnetCommand;
import org.apache.cloudstack.network.tungsten.agent.api.AddTungstenPolicyRuleCommand;
import org.apache.cloudstack.network.tungsten.agent.api.AddTungstenSecondaryIpAddressCommand;
import org.apache.cloudstack.network.tungsten.agent.api.AddTungstenSecurityGroupRuleCommand;
import org.apache.cloudstack.network.tungsten.agent.api.AddTungstenVmToSecurityGroupCommand;
import org.apache.cloudstack.network.tungsten.agent.api.ApplyTungstenNetworkPolicyCommand;
import org.apache.cloudstack.network.tungsten.agent.api.ApplyTungstenTagCommand;
import org.apache.cloudstack.network.tungsten.agent.api.CreateTungstenAddressGroupCommand;
import org.apache.cloudstack.network.tungsten.agent.api.CreateTungstenApplicationPolicySetCommand;
import org.apache.cloudstack.network.tungsten.agent.api.CreateTungstenDefaultProjectCommand;
import org.apache.cloudstack.network.tungsten.agent.api.CreateTungstenDomainCommand;
import org.apache.cloudstack.network.tungsten.agent.api.CreateTungstenFirewallPolicyCommand;
import org.apache.cloudstack.network.tungsten.agent.api.CreateTungstenFirewallRuleCommand;
import org.apache.cloudstack.network.tungsten.agent.api.CreateTungstenFloatingIpCommand;
import org.apache.cloudstack.network.tungsten.agent.api.CreateTungstenFloatingIpPoolCommand;
import org.apache.cloudstack.network.tungsten.agent.api.CreateTungstenNetworkCommand;
import org.apache.cloudstack.network.tungsten.agent.api.CreateTungstenNetworkPolicyCommand;
import org.apache.cloudstack.network.tungsten.agent.api.CreateTungstenPolicyCommand;
import org.apache.cloudstack.network.tungsten.agent.api.CreateTungstenProjectCommand;
import org.apache.cloudstack.network.tungsten.agent.api.CreateTungstenRoutingLogicalRouterCommand;
import org.apache.cloudstack.network.tungsten.agent.api.CreateTungstenSecurityGroupCommand;
import org.apache.cloudstack.network.tungsten.agent.api.CreateTungstenServiceGroupCommand;
import org.apache.cloudstack.network.tungsten.agent.api.CreateTungstenTagCommand;
import org.apache.cloudstack.network.tungsten.agent.api.CreateTungstenTagTypeCommand;
import org.apache.cloudstack.network.tungsten.agent.api.DeleteTungstenAddressGroupCommand;
import org.apache.cloudstack.network.tungsten.agent.api.DeleteTungstenApplicationPolicySetCommand;
import org.apache.cloudstack.network.tungsten.agent.api.DeleteTungstenDomainCommand;
import org.apache.cloudstack.network.tungsten.agent.api.DeleteTungstenFirewallPolicyCommand;
import org.apache.cloudstack.network.tungsten.agent.api.DeleteTungstenFirewallRuleCommand;
import org.apache.cloudstack.network.tungsten.agent.api.DeleteTungstenFloatingIpCommand;
import org.apache.cloudstack.network.tungsten.agent.api.DeleteTungstenFloatingIpPoolCommand;
import org.apache.cloudstack.network.tungsten.agent.api.DeleteTungstenNetworkCommand;
import org.apache.cloudstack.network.tungsten.agent.api.DeleteTungstenNetworkPolicyCommand;
import org.apache.cloudstack.network.tungsten.agent.api.DeleteTungstenPolicyCommand;
import org.apache.cloudstack.network.tungsten.agent.api.DeleteTungstenProjectCommand;
import org.apache.cloudstack.network.tungsten.agent.api.DeleteTungstenRoutingLogicalRouterCommand;
import org.apache.cloudstack.network.tungsten.agent.api.DeleteTungstenSecurityGroupCommand;
import org.apache.cloudstack.network.tungsten.agent.api.DeleteTungstenServiceGroupCommand;
import org.apache.cloudstack.network.tungsten.agent.api.DeleteTungstenTagCommand;
import org.apache.cloudstack.network.tungsten.agent.api.DeleteTungstenTagTypeCommand;
import org.apache.cloudstack.network.tungsten.agent.api.GetTungstenFabricNetworkCommand;
import org.apache.cloudstack.network.tungsten.agent.api.GetTungstenLoadBalancerCommand;
import org.apache.cloudstack.network.tungsten.agent.api.GetTungstenNetworkDnsCommand;
import org.apache.cloudstack.network.tungsten.agent.api.GetTungstenSecurityGroupCommand;
import org.apache.cloudstack.network.tungsten.agent.api.ListTungstenAddressGroupCommand;
import org.apache.cloudstack.network.tungsten.agent.api.ListTungstenApplicationPolicySetCommand;
import org.apache.cloudstack.network.tungsten.agent.api.ListTungstenConnectedNetworkFromLogicalRouterCommand;
import org.apache.cloudstack.network.tungsten.agent.api.ListTungstenFirewallPolicyCommand;
import org.apache.cloudstack.network.tungsten.agent.api.ListTungstenFirewallRuleCommand;
import org.apache.cloudstack.network.tungsten.agent.api.ListTungstenNetworkCommand;
import org.apache.cloudstack.network.tungsten.agent.api.ListTungstenNicCommand;
import org.apache.cloudstack.network.tungsten.agent.api.ListTungstenPolicyCommand;
import org.apache.cloudstack.network.tungsten.agent.api.ListTungstenPolicyRuleCommand;
import org.apache.cloudstack.network.tungsten.agent.api.ListTungstenRoutingLogicalRouterCommand;
import org.apache.cloudstack.network.tungsten.agent.api.ListTungstenServiceGroupCommand;
import org.apache.cloudstack.network.tungsten.agent.api.ListTungstenTagCommand;
import org.apache.cloudstack.network.tungsten.agent.api.ListTungstenTagTypeCommand;
import org.apache.cloudstack.network.tungsten.agent.api.ListTungstenVmCommand;
import org.apache.cloudstack.network.tungsten.agent.api.RemoveTungstenNetworkGatewayFromLogicalRouterCommand;
import org.apache.cloudstack.network.tungsten.agent.api.RemoveTungstenNetworkSubnetCommand;
import org.apache.cloudstack.network.tungsten.agent.api.RemoveTungstenPolicyCommand;
import org.apache.cloudstack.network.tungsten.agent.api.RemoveTungstenPolicyRuleCommand;
import org.apache.cloudstack.network.tungsten.agent.api.RemoveTungstenSecondaryIpAddressCommand;
import org.apache.cloudstack.network.tungsten.agent.api.RemoveTungstenSecurityGroupRuleCommand;
import org.apache.cloudstack.network.tungsten.agent.api.RemoveTungstenTagCommand;
import org.apache.cloudstack.network.tungsten.agent.api.RemoveTungstenVmFromSecurityGroupCommand;
import org.apache.cloudstack.network.tungsten.agent.api.SetupTungstenVRouterCommand;
import org.apache.cloudstack.network.tungsten.agent.api.TungstenAnswer;
import org.apache.cloudstack.network.tungsten.agent.api.TungstenCommand;
import org.apache.cloudstack.network.tungsten.agent.api.UpdateLoadBalancerServiceInstanceCommand;
import org.apache.cloudstack.network.tungsten.agent.api.UpdateTungstenDefaultSecurityGroupCommand;
import org.apache.cloudstack.network.tungsten.agent.api.UpdateTungstenLoadBalancerListenerCommand;
import org.apache.cloudstack.network.tungsten.agent.api.UpdateTungstenLoadbalancerSslCommand;
import org.apache.cloudstack.network.tungsten.agent.api.UpdateTungstenLoadbalancerStatsCommand;
import org.apache.cloudstack.network.tungsten.agent.api.UpdateTungstenVrouterConfigCommand;
import org.apache.cloudstack.network.tungsten.api.response.TungstenFabricAddressGroupResponse;
import org.apache.cloudstack.network.tungsten.api.response.TungstenFabricApplicationPolicySetResponse;
import org.apache.cloudstack.network.tungsten.api.response.TungstenFabricFirewallPolicyResponse;
import org.apache.cloudstack.network.tungsten.api.response.TungstenFabricFirewallRuleResponse;
import org.apache.cloudstack.network.tungsten.api.response.TungstenFabricLBHealthMonitorResponse;
import org.apache.cloudstack.network.tungsten.api.response.TungstenFabricLogicalRouterResponse;
import org.apache.cloudstack.network.tungsten.api.response.TungstenFabricNetworkResponse;
import org.apache.cloudstack.network.tungsten.api.response.TungstenFabricNicResponse;
import org.apache.cloudstack.network.tungsten.api.response.TungstenFabricPolicyResponse;
import org.apache.cloudstack.network.tungsten.api.response.TungstenFabricRuleResponse;
import org.apache.cloudstack.network.tungsten.api.response.TungstenFabricServiceGroupResponse;
import org.apache.cloudstack.network.tungsten.api.response.TungstenFabricTagResponse;
import org.apache.cloudstack.network.tungsten.api.response.TungstenFabricTagTypeResponse;
import org.apache.cloudstack.network.tungsten.api.response.TungstenFabricVmResponse;
import org.apache.cloudstack.network.tungsten.dao.TungstenFabricLBHealthMonitorDao;
import org.apache.cloudstack.network.tungsten.dao.TungstenFabricLBHealthMonitorVO;
import org.apache.cloudstack.network.tungsten.model.TungstenLogicalRouter;
import org.apache.cloudstack.network.tungsten.model.TungstenModel;
import org.apache.cloudstack.network.tungsten.model.TungstenNetworkPolicy;
import org.apache.cloudstack.network.tungsten.model.TungstenRule;
import org.apache.cloudstack.network.tungsten.model.TungstenTag;
import org.apache.commons.lang3.StringUtils;

import java.io.UnsupportedEncodingException;
import java.net.URLEncoder;
import java.nio.charset.StandardCharsets;
import java.security.InvalidParameterException;
import java.util.ArrayList;
import java.util.List;
import java.util.Objects;
import java.util.concurrent.TimeUnit;

import javax.inject.Inject;

<<<<<<< HEAD
public class TungstenServiceImpl extends ManagerBase implements TungstenService, Configurable {
=======
public class TungstenServiceImpl extends ManagerBase implements TungstenService {
    private static final Logger s_logger = Logger.getLogger(TungstenServiceImpl.class);
>>>>>>> 933970d9

    private static final String NETWORK = "network";

    @Inject
    protected MessageBus messageBus;
    @Inject
    protected ProjectDao projectDao;
    @Inject
    protected AccountDao accountDao;
    @Inject
    protected NetworkDao networkDao;
    @Inject
    protected ConfigurationDao configDao;
    @Inject
    protected AccountManager accountMgr;
    @Inject
    protected IPAddressDao ipAddressDao;
    @Inject
    protected EntityManager entityMgr;
    @Inject
    protected NetworkModel networkModel;
    @Inject
    protected DomainDao domainDao;
    @Inject
    protected LoadBalancerCertMapDao lbCertMapDao;
    @Inject
    protected FirewallRulesDao fwRulesDao;
    @Inject
    protected TungstenGuestNetworkIpAddressDao tungstenGuestNetworkIpAddressDao;
    @Inject
    protected TungstenProviderDao tungstenProviderDao;
    @Inject
    protected TungstenFabricUtils tungstenFabricUtils;
    @Inject
    protected AgentManager agentMgr;
    @Inject
    protected HostDao hostDao;
    @Inject
    protected NetworkDetailsDao networkDetailsDao;
    @Inject
    protected SecurityGroupDao securityGroupDao;
    @Inject
    protected NicDao nicDao;
    @Inject
    protected TungstenSecurityGroupRuleDao tungstenSecurityGroupRuleDao;
    @Inject
    protected SecurityGroupVMMapDao securityGroupVMMapDao;
    @Inject
    protected SecurityGroupRuleDao securityGroupRuleDao;
    @Inject
    protected SecurityGroupManager securityGroupManager;
    @Inject
    protected NicSecondaryIpDao nicSecIpDao;
    @Inject
    protected DataCenterIpAddressDao dataCenterIpAddressDao;
    @Inject
    protected DataCenterDao dataCenterDao;
    @Inject
    protected IpAddressManager ipAddressManager;
    @Inject
    protected TungstenFabricLBHealthMonitorDao tungstenFabricLBHealthMonitorDao;
    @Inject
    protected LoadBalancingRulesService loadBalancingRulesService;
    @Inject
    LoadBalancerDao loadBalancerDao;

    @Override
    public boolean start() {
        subscribeTungstenEvent();
        return true;
    }

    @Override
    public boolean synchronizeTungstenData(Long tungstenProviderId) {
        TungstenProviderVO tungstenProviderVO = tungstenProviderDao.findById(tungstenProviderId);
        return tungstenProviderVO != null && syncTungstenDbWithCloudstackProjectsAndDomains();
    }

    @Override
    public void subscribeTungstenEvent() {
        subscribeIpAddressEvent();
        subscribeNetworkPolicyEvent();
        subscribeVlanEvent();
        subscribePopEvent();
        subscribeDomainEvent();
        subscribeProjectEvent();
        subscribeSecurityGroupEvent();
        subscribeSecondaryNicEvent();
        subscribeSynchonizeEvent();
    }

    private void subscribeSynchonizeEvent() {
        messageBus.subscribe(TungstenService.MESSAGE_SYNC_TUNGSTEN_DB_WITH_DOMAINS_AND_PROJECTS_EVENT,
                (senderAddress, subject, args) -> {
                    try {
                        syncTungstenDbWithCloudstackProjectsAndDomains();
                    } catch (final Exception e) {
                        logger.error(e.getMessage());
                    }
                });
    }

    private void subscribeIpAddressEvent() {
        messageBus.subscribe(IpAddressManager.MESSAGE_ASSIGN_IPADDR_EVENT, (senderAddress, subject, args) -> {
            try {
                final IpAddress ipAddress = (IpAddress) args;
                long zoneId = ipAddress.getDataCenterId();
                TungstenProvider tungstenProvider = tungstenProviderDao.findByZoneId(zoneId);
                if (!ipAddress.isSourceNat() && tungstenProvider != null) {
                    createTungstenFloatingIp(zoneId, ipAddress);
                }
            } catch (final Exception e) {
                logger.error(e.getMessage());
            }
        });

        messageBus.subscribe(IpAddressManager.MESSAGE_RELEASE_IPADDR_EVENT, (senderAddress, subject, args) -> {
            try {
                final IpAddress ipAddress = (IpAddress) args;
                if (!ipAddress.isSourceNat() && ipAddress.getState() == IpAddress.State.Releasing) {
                    long zoneId = ipAddress.getDataCenterId();
                    TungstenProvider tungstenProvider = tungstenProviderDao.findByZoneId(zoneId);
                    if (tungstenProvider != null) {
                        deleteTungstenFloatingIp(zoneId, ipAddress);
                    }
                }
            } catch (final Exception e) {
                logger.error(e.getMessage());
            }
        });
    }

    private void subscribeNetworkPolicyEvent() {
        messageBus.subscribe(TungstenService.MESSAGE_APPLY_NETWORK_POLICY_EVENT, (senderAddress, subject, args) -> {
            try {
                final Network network = (Network) args;
                List<IPAddressVO> ipAddressVOList = ipAddressDao.listByAccount(Account.ACCOUNT_ID_SYSTEM);
                for (IPAddressVO ipAddressVO : ipAddressVOList) {
                    ApplyTungstenNetworkPolicyCommand applyTungstenNetworkPolicyCommand =
                            new ApplyTungstenNetworkPolicyCommand(
                                    null, TungstenUtils.getPublicNetworkPolicyName(ipAddressVO.getId()),
                                    network.getUuid(), 1,
                                    0);
                    tungstenFabricUtils.sendTungstenCommand(applyTungstenNetworkPolicyCommand,
                            network.getDataCenterId());
                }
            } catch (final Exception e) {
                logger.error(e.getMessage());
            }
        });
    }

    private void subscribeVlanEvent() {
        messageBus.subscribe(ConfigurationManager.MESSAGE_CREATE_VLAN_IP_RANGE_EVENT,
                (senderAddress, subject, args) -> {
            try {
                final VlanVO vlanVO = (VlanVO) args;
                addPublicNetworkSubnet(vlanVO);
            } catch (final Exception e) {
                logger.error(e.getMessage());
            }
        });

        messageBus.subscribe(ConfigurationManager.MESSAGE_DELETE_VLAN_IP_RANGE_EVENT,
         (senderAddress, subject, args) -> {
            try {
                final VlanVO vlanVO = (VlanVO) args;
                removePublicNetworkSubnet(vlanVO);
            } catch (final Exception e) {
                logger.error(e.getMessage());
            }
        });
    }

    private void subscribePopEvent() {
        messageBus.subscribe(ConfigurationManager.MESSAGE_CREATE_POD_IP_RANGE_EVENT, (senderAddress, subject, args) -> {
            try {
                final HostPodVO pod = (HostPodVO) args;
                addManagementNetworkSubnet(pod);
            } catch (final Exception e) {
                logger.error(e.getMessage());
            }
        });

        messageBus.subscribe(ConfigurationManager.MESSAGE_DELETE_POD_IP_RANGE_EVENT, (senderAddress, subject, args) -> {
            try {
                final HostPodVO pod = (HostPodVO) args;
                removeManagementNetworkSubnet(pod);
            } catch (final Exception e) {
                logger.error(e.getMessage());
            }
        });
    }

    private void subscribeDomainEvent() {
        messageBus.subscribe(DomainManager.MESSAGE_CREATE_TUNGSTEN_DOMAIN_EVENT, (senderAddress, subject, args) -> {
            try {
                final DomainVO domain = (DomainVO) args;
                createTungstenDomain(domain);
            } catch (final Exception e) {
                logger.error(e.getMessage());
            }
        });

        messageBus.subscribe(DomainManager.MESSAGE_DELETE_TUNGSTEN_DOMAIN_EVENT, (senderAddress, subject, args) -> {
            try {
                final DomainVO domain = (DomainVO) args;
                deleteTungstenDomain(domain);
            } catch (final Exception e) {
                logger.error(e.getMessage());
            }
        });
    }

    private void subscribeProjectEvent() {
        messageBus.subscribe(ProjectManager.MESSAGE_CREATE_TUNGSTEN_PROJECT_EVENT, (senderAddress, subject, args) -> {
            try {
                final Project project = (Project) args;
                createTungstenProject(project);
            } catch (final Exception e) {
                logger.error(e.getMessage());
            }
        });

        messageBus.subscribe(ProjectManager.MESSAGE_DELETE_TUNGSTEN_PROJECT_EVENT, (senderAddress, subject, args) -> {
            try {
                final Project project = (Project) args;
                deleteTungstenProject(project);
            } catch (final Exception e) {
                logger.error(e.getMessage());
            }
        });
    }

    private void subscribeSecurityGroupEvent() {
        messageBus.subscribe(SecurityGroupService.MESSAGE_CREATE_TUNGSTEN_SECURITY_GROUP_EVENT,
                (senderAddress, subject, args) -> {
                    try {
                        final SecurityGroup securityGroup = (SecurityGroup) args;
                        createTungstenSecurityGroup(securityGroup);
                    } catch (final Exception e) {
                        logger.error(e.getMessage());
                    }
                });

        messageBus.subscribe(SecurityGroupService.MESSAGE_DELETE_TUNGSTEN_SECURITY_GROUP_EVENT,
                (senderAddress, subject, args) -> {
                    try {
                        final SecurityGroup securityGroup = (SecurityGroup) args;
                        deleteTungstenSecurityGroup(securityGroup);
                    } catch (final Exception e) {
                        logger.error(e.getMessage());
                    }
                });

        messageBus.subscribe(SecurityGroupService.MESSAGE_ADD_SECURITY_GROUP_RULE_EVENT, (senderAddress, subject,
         args) -> {
            try {
                final List<SecurityRule> securityRules = (List<SecurityRule>) args;
                addTungstenSecurityGroupRule(securityRules);
            } catch (final Exception e) {
                logger.error(e.getMessage());
            }
        });

        messageBus.subscribe(SecurityGroupService.MESSAGE_REMOVE_SECURITY_GROUP_RULE_EVENT, (senderAddress, subject,
         args) -> {
            try {
                final SecurityRule securityRule = (SecurityRule) args;
                removeTungstenSecurityGroupRule(securityRule);
            } catch (final Exception e) {
                logger.error(e.getMessage());
            }
        });
    }

    private void subscribeSecondaryNicEvent() {
        messageBus.subscribe(NetworkService.MESSAGE_ASSIGN_NIC_SECONDARY_IP_EVENT, (senderAddress, subject, args) -> {
            try {
                final long id = (long) args;
                addTungstenNicSecondaryIpAddress(id);
            } catch (final Exception e) {
                logger.error(e.getMessage());
            }
        });

        messageBus.subscribe(NetworkService.MESSAGE_RELEASE_NIC_SECONDARY_IP_EVENT, (senderAddress, subject, args) -> {
            try {
                final NicSecondaryIpVO nicSecondaryIpVO = (NicSecondaryIpVO) args;
                removeTungstenNicSecondaryIpAddress(nicSecondaryIpVO);
            } catch (final Exception e) {
                logger.error(e.getMessage());
            }
        });
    }

    @Override
    public List<TungstenProviderVO> getTungstenProviders() {
        List<TungstenProviderVO> tungstenProviders = tungstenProviderDao.findAll();
        return Objects.requireNonNullElseGet(tungstenProviders, ArrayList::new);
    }

    private boolean createTungstenFloatingIp(long zoneId, IpAddress ipAddress) {
        Network publicNetwork = networkModel.getSystemNetworkByZoneAndTrafficType(zoneId, Networks.TrafficType.Public);
        Network network = networkDao.findById(ipAddress.getNetworkId());
        String projectFqn = getTungstenProjectFqn(network);
        TungstenCommand createTungstenFloatingIpCommand = new CreateTungstenFloatingIpCommand(projectFqn,
            publicNetwork.getUuid(), TungstenUtils.getFloatingIpPoolName(zoneId),
            TungstenUtils.getFloatingIpName(ipAddress.getId()), ipAddress.getAddress().addr());
        TungstenAnswer createTungstenFloatingIpAnswer = tungstenFabricUtils.sendTungstenCommand(
            createTungstenFloatingIpCommand, zoneId);
        return createTungstenFloatingIpAnswer.getResult();
    }

    private boolean deleteTungstenFloatingIp(long zoneId, IpAddress ipAddress) {
        Network publicNetwork = networkModel.getSystemNetworkByZoneAndTrafficType(zoneId, Networks.TrafficType.Public);
        TungstenCommand deleteTungstenFloatingIpCommand = new DeleteTungstenFloatingIpCommand(publicNetwork.getUuid(),
            TungstenUtils.getFloatingIpPoolName(zoneId), TungstenUtils.getFloatingIpName(ipAddress.getId()));
        TungstenAnswer tungstenAnswer = tungstenFabricUtils.sendTungstenCommand(deleteTungstenFloatingIpCommand,
            zoneId);
        return tungstenAnswer.getResult();
    }

    private String getProject(long accountId) {
        Account account = accountDao.findById(accountId);
        if (account.getType() == Account.Type.PROJECT) {
            ProjectVO projectVO = projectDao.findByProjectAccountId(account.getId());
            if (projectVO != null) {
                return projectVO.getUuid();
            }
        }
        return null;
    }

    @Override
    public String getTungstenProjectFqn(Network network) {

        if (network == null) {
            return TungstenApi.TUNGSTEN_DEFAULT_DOMAIN + ":" + TungstenApi.TUNGSTEN_DEFAULT_PROJECT;
        }

        String networkProjectUuid = getProject(network.getAccountId());
        return buildProjectFqnName(network.getDomainId(), networkProjectUuid);
    }

    public String buildProjectFqnName(long domainUuid, String projectUuid) {
        Project project = projectDao.findByUuid(projectUuid);
        Domain domain = domainDao.findById(domainUuid);

        StringBuilder sb = new StringBuilder();
        if (domain != null && domain.getName() != null && domain.getId() != Domain.ROOT_DOMAIN) {
            sb.append(domain.getName());
        } else {
            sb.append(TungstenApi.TUNGSTEN_DEFAULT_DOMAIN);
        }

        sb.append(":");

        if (project != null && project.getName() != null) {
            sb.append(project.getName());
        } else {
            sb.append(TungstenApi.TUNGSTEN_DEFAULT_PROJECT);
        }
        return sb.toString();
    }

    @Override
    public boolean addTungstenDefaultNetworkPolicy(long zoneId, String projectFqn, String policyName,
        String networkUuid, List<TungstenRule> ruleList, int majorSequence, int minorSequence) {

        // create network policy
        TungstenCommand createTungstenPolicyCommand = new CreateTungstenNetworkPolicyCommand(policyName, projectFqn,
            ruleList);
        TungstenAnswer createTungstenPolicyAnswer = tungstenFabricUtils.sendTungstenCommand(createTungstenPolicyCommand,
            zoneId);
        if (!createTungstenPolicyAnswer.getResult()) {
            return false;
        }

        // apply network policy
        TungstenCommand applyTungstenNetworkPolicyCommand = new ApplyTungstenNetworkPolicyCommand(networkUuid,
            createTungstenPolicyAnswer.getApiObjectBase().getUuid(), majorSequence, minorSequence);
        TungstenAnswer applyTungstenPolicyAnswer = tungstenFabricUtils.sendTungstenCommand(
            applyTungstenNetworkPolicyCommand, zoneId);
        return applyTungstenPolicyAnswer.getResult();
    }

    @Override
    public boolean createManagementNetwork(long zoneId) {
        Network managementNetwork = networkModel.getSystemNetworkByZoneAndTrafficType(zoneId,
            Networks.TrafficType.Management);

        TungstenCommand createTungstenNetworkCommand = new CreateTungstenNetworkCommand(managementNetwork.getUuid(),
            TungstenUtils.getManagementNetworkName(zoneId), TungstenUtils.getManagementNetworkName(zoneId), null, false,
            false, null, 0, null, true, null, null, null, true, true, null);
        TungstenAnswer createTungstenNetworkAnswer = tungstenFabricUtils.sendTungstenCommand(
            createTungstenNetworkCommand, zoneId);

        if (!createTungstenNetworkAnswer.getResult()) {
            return false;
        }

        // change default tungsten security group
        TungstenCommand updateTungstenDefaultSecurityGroupCommand = new UpdateTungstenDefaultSecurityGroupCommand(null);
        TungstenAnswer updateTungstenDefaultSecurityGroupAnswer = tungstenFabricUtils.sendTungstenCommand(updateTungstenDefaultSecurityGroupCommand, zoneId);

        if (!updateTungstenDefaultSecurityGroupAnswer.getResult()) {
            return false;
        }

        // change default forwarding mode
        TungstenCommand updateTungstenGlobalVrouterConfigCommand = new UpdateTungstenVrouterConfigCommand(
            TungstenUtils.DEFAULT_FORWARDING_MODE);
        TungstenAnswer updateTungstenGlobalVrouterConfigAnswer = tungstenFabricUtils.sendTungstenCommand(updateTungstenGlobalVrouterConfigCommand, zoneId);

        if (!updateTungstenGlobalVrouterConfigAnswer.getResult()) {
            return false;
        }

        VirtualNetwork managementVirtualNetwork = (VirtualNetwork) createTungstenNetworkAnswer.getApiObjectBase();
        List<TungstenRule> tungstenManagementRuleList = new ArrayList<>();
        tungstenManagementRuleList.add(
            new TungstenRule(TungstenUtils.PASS_ACTION, TungstenUtils.TWO_WAY_DIRECTION, TungstenUtils.ANY,
                StringUtils.join(managementVirtualNetwork.getQualifiedName(), ":"), null, 0, -1, -1,
                TungstenUtils.FABRIC_NETWORK_FQN, null, 0, -1, -1));

        boolean addDefaultManagementPolicy = addTungstenDefaultNetworkPolicy(zoneId, null,
            TungstenUtils.getManagementPolicyName(zoneId), managementVirtualNetwork.getUuid(),
            tungstenManagementRuleList, 1, 0);
        if (!addDefaultManagementPolicy) {
            return false;
        }

        TungstenCommand getTungstenFabricNetworkCommand = new GetTungstenFabricNetworkCommand();
        TungstenAnswer getTungstenFabricNetworkAnswer = tungstenFabricUtils.sendTungstenCommand(
            getTungstenFabricNetworkCommand, zoneId);
        if (!getTungstenFabricNetworkAnswer.getResult()) {
            return false;
        }

        List<TungstenRule> tungstenFabricRuleList = new ArrayList<>();
        tungstenFabricRuleList.add(
            new TungstenRule(TungstenUtils.PASS_ACTION, TungstenUtils.TWO_WAY_DIRECTION, TungstenUtils.ANY,
                TungstenUtils.FABRIC_NETWORK_FQN, null, 0, -1, -1,
                StringUtils.join(managementVirtualNetwork.getQualifiedName(), ":"), null, 0, -1, -1));

        String fabricNetworkUuid = getTungstenFabricNetworkAnswer.getApiObjectBase().getUuid();
        return addTungstenDefaultNetworkPolicy(zoneId, null, TungstenUtils.getFabricPolicyName(zoneId),
            fabricNetworkUuid, tungstenFabricRuleList, 1, 0);
    }

    @Override
    public boolean addManagementNetworkSubnet(HostPodVO pod) {
        final String[] podIpRanges = pod.getDescription().split(",");
        Network managementNetwork = networkModel.getSystemNetworkByZoneAndTrafficType(pod.getDataCenterId(),
            Networks.TrafficType.Management);

        // tungsten system don't support delete a part of allocation pool in subnet
        // we only create first pod ip range in a pod (the same with public network)
        // in UI : don't permit to add more than 1 pod ip range if tungsten zone
        // consider to permit add more pod ip range if it is not overlap subnet
        if (podIpRanges.length == 1) {
            final String[] ipRange = podIpRanges[0].split("-");
            String startIp = ipRange[0];
            String endIp = ipRange[1];

            TungstenCommand addTungstenNetworkSubnetCommand = new AddTungstenNetworkSubnetCommand(
                managementNetwork.getUuid(), pod.getCidrAddress(), pod.getCidrSize(), null, true, "0.0.0.0", startIp,
                endIp, true, pod.getUuid());
            TungstenAnswer addTungstenNetworkSubnetAnswer = tungstenFabricUtils.sendTungstenCommand(
                addTungstenNetworkSubnetCommand, pod.getDataCenterId());

            if (!addTungstenNetworkSubnetAnswer.getResult()) {
                return false;
            }

            return allocateDnsIpAddress(managementNetwork, pod, pod.getUuid());
        }

        return true;
    }

    @Override
    public boolean deleteManagementNetwork(long zoneId) {
        Network managementNetwork = networkModel.getSystemNetworkByZoneAndTrafficType(zoneId,
            Networks.TrafficType.Management);

        TungstenCommand deleteTungstenManagementPolicyCommand = new DeleteTungstenNetworkPolicyCommand(
            TungstenUtils.getManagementPolicyName(zoneId), null, managementNetwork.getUuid());
        TungstenAnswer deleteTungstenManagementPolicyAnswer = tungstenFabricUtils.sendTungstenCommand(
            deleteTungstenManagementPolicyCommand, zoneId);
        if (!deleteTungstenManagementPolicyAnswer.getResult()) {
            return false;
        }

        TungstenCommand getTungstenFabricNetworkCommand = new GetTungstenFabricNetworkCommand();
        TungstenAnswer getTungstenFabricNetworkAnswer = tungstenFabricUtils.sendTungstenCommand(
            getTungstenFabricNetworkCommand, zoneId);
        if (!getTungstenFabricNetworkAnswer.getResult()) {
            return false;
        }

        TungstenCommand deleteTungstenFabricPolicyCommand = new DeleteTungstenNetworkPolicyCommand(
            TungstenUtils.getFabricPolicyName(zoneId), null,
            getTungstenFabricNetworkAnswer.getApiObjectBase().getUuid());
        TungstenAnswer deleteTungstenFabricPolicyAnswer = tungstenFabricUtils.sendTungstenCommand(
            deleteTungstenFabricPolicyCommand, zoneId);
        if (!deleteTungstenFabricPolicyAnswer.getResult()) {
            return false;
        }

        TungstenCommand deleteTungstenNetworkCommand = new DeleteTungstenNetworkCommand(managementNetwork.getUuid());
        TungstenAnswer deleteTungstenNetworkAnswer = tungstenFabricUtils.sendTungstenCommand(deleteTungstenNetworkCommand, zoneId);
        return deleteTungstenNetworkAnswer.getResult();
    }

    @Override
    public boolean removeManagementNetworkSubnet(HostPodVO pod) {
        Network managementNetwork = networkModel.getSystemNetworkByZoneAndTrafficType(pod.getDataCenterId(),
            Networks.TrafficType.Management);

        deallocateDnsIpAddress(managementNetwork, pod, pod.getUuid());

        TungstenCommand removeTungstenNetworkSubnetCommand = new RemoveTungstenNetworkSubnetCommand(
            managementNetwork.getUuid(), pod.getUuid());

        TungstenAnswer tungstenAnswer = tungstenFabricUtils.sendTungstenCommand(removeTungstenNetworkSubnetCommand,
            pod.getDataCenterId());
        return tungstenAnswer.getResult();
    }

    @Override
    public boolean createPublicNetwork(long zoneId) {
        Network publicNetwork = networkModel.getSystemNetworkByZoneAndTrafficType(zoneId, Networks.TrafficType.Public);

        // create public network
        TungstenCommand createTungstenPublicNetworkCommand = new CreateTungstenNetworkCommand(publicNetwork.getUuid(),
            TungstenUtils.getPublicNetworkName(zoneId), TungstenUtils.getPublicNetworkName(zoneId), null, true, false,
            null, 0, null, true, null, null, null, false, false, null);
        TungstenAnswer createPublicNetworkAnswer = tungstenFabricUtils.sendTungstenCommand(
            createTungstenPublicNetworkCommand, zoneId);
        if (!createPublicNetworkAnswer.getResult()) {
            return false;
        }

        // add default public network policy
        List<TungstenRule> tungstenRuleList = new ArrayList<>();
        tungstenRuleList.add(
            new TungstenRule(TungstenUtils.DENY_ACTION, TungstenUtils.ONE_WAY_DIRECTION, TungstenUtils.ANY,
                TungstenUtils.ANY, TungstenUtils.ALL_IP4_PREFIX, 0, -1, -1, TungstenUtils.ANY,
                TungstenUtils.ALL_IP4_PREFIX, 0, -1, -1));

        addTungstenDefaultNetworkPolicy(zoneId, null, TungstenUtils.getDefaultPublicNetworkPolicyName(zoneId),
            publicNetwork.getUuid(), tungstenRuleList, 100, 0);

        // create floating ip pool
        TungstenCommand createTungstenFloatingIpPoolCommand = new CreateTungstenFloatingIpPoolCommand(
            publicNetwork.getUuid(), TungstenUtils.getFloatingIpPoolName(zoneId));
        TungstenAnswer createFloatingIpPoolAnswer = tungstenFabricUtils.sendTungstenCommand(
            createTungstenFloatingIpPoolCommand, zoneId);
        if (!createFloatingIpPoolAnswer.getResult()) {
            return false;
        }

        NetworkDetailVO networkDetailVO = new NetworkDetailVO(publicNetwork.getId(), "vrf",
            TungstenUtils.getVrfNetworkName(createPublicNetworkAnswer.getApiObjectBase().getQualifiedName()), false);
        NetworkDetailVO persisted = networkDetailsDao.persist(networkDetailVO);

        return persisted != null;
    }

    @Override
    public boolean addPublicNetworkSubnet(VlanVO pubVlanVO) {
        long zoneId = pubVlanVO.getDataCenterId();
        Network publicNetwork = networkModel.getSystemNetworkByZoneAndTrafficType(zoneId, Networks.TrafficType.Public);

        // create public ip address
        String[] ipAddress = pubVlanVO.getIpRange().split("-");
        String publicNetworkCidr = NetUtils.getCidrFromGatewayAndNetmask(pubVlanVO.getVlanGateway(),
            pubVlanVO.getVlanNetmask());
        Pair<String, Integer> publicPair = NetUtils.getCidr(publicNetworkCidr);

        TungstenCommand addTungstenNetworkSubnetCommand = new AddTungstenNetworkSubnetCommand(publicNetwork.getUuid(),
            publicPair.first(), publicPair.second(), pubVlanVO.getVlanGateway(), true, "0.0.0.0", ipAddress[0],
            ipAddress[1], false, pubVlanVO.getUuid());
        TungstenAnswer addTungstenNetworkSubnetAnswer = tungstenFabricUtils.sendTungstenCommand(
            addTungstenNetworkSubnetCommand, zoneId);
        if (!addTungstenNetworkSubnetAnswer.getResult()) {
            return false;
        }

        List<TungstenRule> tungstenRuleList = new ArrayList<>();
        tungstenRuleList.add(
            new TungstenRule(TungstenUtils.PASS_ACTION, TungstenUtils.ONE_WAY_DIRECTION, TungstenUtils.ANY,
                TungstenUtils.ANY, publicPair.first(), publicPair.second(), -1, -1, TungstenUtils.ANY,
                TungstenUtils.ALL_IP4_PREFIX, 0, -1, -1));

        addTungstenDefaultNetworkPolicy(zoneId, null, TungstenUtils.getDefaultPublicSubnetPolicyName(pubVlanVO.getId()),
            publicNetwork.getUuid(), tungstenRuleList, 99, 0);

        return allocateDnsIpAddress(publicNetwork, null, pubVlanVO.getUuid());
    }

    @Override
    public boolean deletePublicNetwork(long zoneId) {
        Network publicNetwork = networkModel.getSystemNetworkByZoneAndTrafficType(zoneId, Networks.TrafficType.Public);

        TungstenCommand deleteTungstenNetworkPolicyCommand = new DeleteTungstenNetworkPolicyCommand(
            TungstenUtils.getDefaultPublicNetworkPolicyName(zoneId), null, publicNetwork.getUuid());
        TungstenAnswer deleteTungstenNetworkPolicyAnswer = tungstenFabricUtils.sendTungstenCommand(
            deleteTungstenNetworkPolicyCommand, zoneId);
        if (!deleteTungstenNetworkPolicyAnswer.getResult()) {
            return false;
        }

        // delete floating ip pool
        TungstenCommand deleteTungstenFloatingIpPoolCommand = new DeleteTungstenFloatingIpPoolCommand(
            publicNetwork.getUuid(), TungstenUtils.getFloatingIpPoolName(zoneId));
        TungstenAnswer deleteTungstenFloatingIpPoolAnswer = tungstenFabricUtils.sendTungstenCommand(
            deleteTungstenFloatingIpPoolCommand, zoneId);
        if (!deleteTungstenFloatingIpPoolAnswer.getResult()) {
            return false;
        }

        // delete public network
        TungstenCommand deleteTungstenNetworkCommand = new DeleteTungstenNetworkCommand(publicNetwork.getUuid());
        TungstenAnswer deleteTungstenNetworkAnswer = tungstenFabricUtils.sendTungstenCommand(
            deleteTungstenNetworkCommand, zoneId);
        return deleteTungstenNetworkAnswer.getResult();
    }

    @Override
    public boolean removePublicNetworkSubnet(VlanVO vlanVO) {
        long zoneId = vlanVO.getDataCenterId();
        Network publicNetwork = networkModel.getSystemNetworkByZoneAndTrafficType(zoneId, Networks.TrafficType.Public);

        deallocateDnsIpAddress(publicNetwork, null, vlanVO.getUuid());

        TungstenCommand deleteTungstenNetworkPolicyCommand = new DeleteTungstenNetworkPolicyCommand(
            TungstenUtils.getDefaultPublicSubnetPolicyName(vlanVO.getId()), null, publicNetwork.getUuid());
        TungstenAnswer deleteTungstenNetworkPolicyAnswer = tungstenFabricUtils.sendTungstenCommand(
            deleteTungstenNetworkPolicyCommand, vlanVO.getDataCenterId());
        if (!deleteTungstenNetworkPolicyAnswer.getResult()) {
            return false;
        }

        TungstenCommand removeTungstenNetworkSubnetCommand = new RemoveTungstenNetworkSubnetCommand(
            publicNetwork.getUuid(), vlanVO.getUuid());
        TungstenAnswer removeTungstenNetworkSubnetAnswer = tungstenFabricUtils.sendTungstenCommand(
            removeTungstenNetworkSubnetCommand, zoneId);
        return removeTungstenNetworkSubnetAnswer.getResult();
    }

    @Override
    public boolean allocateDnsIpAddress(Network network, Pod pod, String subnetName) {
        long zoneId = network.getDataCenterId();
        TungstenCommand getTungstenNetworkDnsCommand = new GetTungstenNetworkDnsCommand(network.getUuid(), subnetName);
        TungstenAnswer getTungstenNetworkDnsAnswer = tungstenFabricUtils.sendTungstenCommand(
                getTungstenNetworkDnsCommand, zoneId);
        if (getTungstenNetworkDnsAnswer.getResult()) {
            return markIpAddress(pod, network, zoneId, getTungstenNetworkDnsAnswer.getDetails());
        }
        return true;
    }

    private boolean markIpAddress(Pod pod, Network network, long zoneId, String ip) {
        String cidr = network.getCidr();
        if (NetUtils.isIpWithInCidrRange(ip, cidr)) {
            if ((network.getTrafficType() == Networks.TrafficType.Public || (
                    network.getTrafficType() == Networks.TrafficType.Guest
                            && network.getGuestType() == Network.GuestType.Shared) &&
                    ipAddressDao.findByIpAndDcId(zoneId, ip) != null)) {
                return ipAddressDao.mark(zoneId, new Ip(ip));
            }

            if (network.getTrafficType() == Networks.TrafficType.Management && pod != null) {
                long podId = pod.getId();
                if (!dataCenterIpAddressDao.listByPodIdDcIdIpAddress(podId, zoneId, ip).isEmpty()) {
                    return dataCenterIpAddressDao.mark(zoneId, podId, ip);
                }
            }

            if (network.getTrafficType() == Networks.TrafficType.Guest
                    && network.getGuestType() == Network.GuestType.Isolated) {
                TungstenGuestNetworkIpAddressVO tungstenGuestNetworkIpAddressVO =
                        new TungstenGuestNetworkIpAddressVO(network.getId(), new Ip(ip));
                return tungstenGuestNetworkIpAddressDao.persist(tungstenGuestNetworkIpAddressVO) != null;
            }
        }

        return true;
    }

    @Override
    public void deallocateDnsIpAddress(Network network, Pod pod, String subnetName) {
        long zoneId = network.getDataCenterId();
        TungstenCommand getTungstenNetworkDnsCommand = new GetTungstenNetworkDnsCommand(network.getUuid(), subnetName);
        TungstenAnswer getTungstenNetworkDnsAnswer = tungstenFabricUtils.sendTungstenCommand(
            getTungstenNetworkDnsCommand, zoneId);
        if (getTungstenNetworkDnsAnswer.getResult()) {
            releaseIpAddress(pod, network, zoneId, getTungstenNetworkDnsAnswer.getDetails());
        }
    }

    private void releaseIpAddress(Pod pod, Network network, long zoneId, String ip) {
        if (network.getTrafficType() == Networks.TrafficType.Public || (
                network.getTrafficType() == Networks.TrafficType.Guest
                        && network.getGuestType() == Network.GuestType.Shared)) {
            IpAddress ipAddress = ipAddressDao.findByIpAndDcId(zoneId, ip);
            if (ipAddress != null) {
                ipAddressDao.unassignIpAddress(ipAddress.getId());
            }
        }

        if (network.getTrafficType() == Networks.TrafficType.Management && pod != null) {
            long podId = pod.getId();
            List<DataCenterIpAddressVO> dataCenterIpAddressVOList = dataCenterIpAddressDao.listByPodIdDcIdIpAddress(
                    podId, zoneId, ip);
            for (DataCenterIpAddressVO dataCenterIpAddressVO : dataCenterIpAddressVOList) {
                dataCenterIpAddressDao.releasePodIpAddress(dataCenterIpAddressVO.getId());
            }
        }

        if (network.getTrafficType() == Networks.TrafficType.Guest
                && network.getGuestType() == Network.GuestType.Isolated) {
            TungstenGuestNetworkIpAddressVO tungstenGuestNetworkIpAddressVO =
                    tungstenGuestNetworkIpAddressDao.findByNetworkAndGuestIpAddress(network.getId(), ip);
            if (tungstenGuestNetworkIpAddressVO != null) {
                tungstenGuestNetworkIpAddressDao.expunge(tungstenGuestNetworkIpAddressVO.getId());
            }
        }
    }

    private boolean createTungstenDomain(DomainVO domain) {
        if (domain != null && domain.getId() != Domain.ROOT_DOMAIN) {
            List<TungstenProviderVO> tungstenProviders = tungstenProviderDao.findAll();
            for (TungstenProviderVO tungstenProvider : tungstenProviders) {
                TungstenCommand createTungstenDomainCommand = new CreateTungstenDomainCommand(domain.getName(),
                    domain.getUuid());
                TungstenAnswer tungstenAnswer = tungstenFabricUtils.sendTungstenCommand(createTungstenDomainCommand,
                    tungstenProvider.getZoneId());
                if (!tungstenAnswer.getResult()) {
                    return false;
                }
            }
        }
        return true;
    }

    private boolean deleteTungstenDomain(DomainVO domain) {
        for (TungstenProviderVO tungstenProvider : getTungstenProviders()) {
            TungstenCommand deleteTungstenDomainCommand = new DeleteTungstenDomainCommand(domain.getUuid());
            TungstenAnswer tungstenAnswer = tungstenFabricUtils.sendTungstenCommand(deleteTungstenDomainCommand,
                tungstenProvider.getZoneId());
            if (!tungstenAnswer.getResult()) {
                return false;
            }
        }
        return true;
    }

    private boolean createTungstenProject(Project project) {
        String domainName;
        String domainUuid;
        Domain domain = domainDao.findById(project.getDomainId());
        //Check if the domain is the root domain
        //if the domain is root domain we will use the default domain from tungsten by setting
        //both domainName and domainUuid to null
        if (domain != null && domain.getId() != Domain.ROOT_DOMAIN) {
            domainName = domain.getName();
            domainUuid = domain.getUuid();
        } else {
            domainName = null;
            domainUuid = null;
        }
        if (domain != null) {
            for (TungstenProviderVO tungstenProvider : getTungstenProviders()) {
                TungstenCommand createTungstenProjectCommand = new CreateTungstenProjectCommand(project.getName(),
                    project.getUuid(), domainUuid, domainName);
                TungstenAnswer tungstenAnswer = tungstenFabricUtils.sendTungstenCommand(createTungstenProjectCommand,
                    tungstenProvider.getZoneId());
                if (!tungstenAnswer.getResult()) {
                    return false;
                }

                TungstenCommand updateTungstenDefaultSecurityGroupCommand =
                    new UpdateTungstenDefaultSecurityGroupCommand(
                    buildProjectFqnName(domain.getId(), project.getUuid()));
                TungstenAnswer updateTungstenDefaultSecurityGroupAnswer = tungstenFabricUtils.sendTungstenCommand(
                    updateTungstenDefaultSecurityGroupCommand, tungstenProvider.getZoneId());
                if (!updateTungstenDefaultSecurityGroupAnswer.getResult()) {
                    return false;
                }
            }
        }
        return true;
    }

    private boolean deleteTungstenProject(Project project) {
        for (TungstenProviderVO tungstenProvider : getTungstenProviders()) {
            TungstenCommand deleteTungstenProjectCommand = new DeleteTungstenProjectCommand(project.getUuid());
            TungstenAnswer tungstenAnswer = tungstenFabricUtils.sendTungstenCommand(deleteTungstenProjectCommand,
                tungstenProvider.getZoneId());
            if (!tungstenAnswer.getResult()) {
                return false;
            }
        }
        return true;
    }

    public boolean syncTungstenDbWithCloudstackProjectsAndDomains() {
        List<DomainVO> cloudstackDomains = domainDao.listAll();
        List<ProjectVO> cloudstackProjects = projectDao.listAll();

        if (cloudstackDomains != null) {
            for (DomainVO domain : cloudstackDomains) {
                if (!createTungstenDomain(domain)) {
                    return false;
                }
            }
        }

        if (cloudstackProjects != null) {
            for (ProjectVO project : cloudstackProjects) {
                if (!createTungstenProject(project)) {
                    return false;
                }
            }
        }

        return createTungstenDefaultProject();
    }

    private boolean createTungstenDefaultProject() {

        List<TungstenProviderVO> tungstenProviders = tungstenProviderDao.findAll();
        for (TungstenProviderVO tungstenProvider : tungstenProviders) {
            TungstenCommand tungstenCommand = new CreateTungstenDefaultProjectCommand();
            TungstenAnswer tungstenAnswer = tungstenFabricUtils.sendTungstenCommand(tungstenCommand, tungstenProvider.getZoneId());
            if (!tungstenAnswer.getResult()) {
                return false;
            }
        }

        return true;
    }

    @Override
    // remove this when tungsten support cloudstack ssl and stats
    public boolean updateLoadBalancer(Network network, LoadBalancingRule loadBalancingRule) {
        Network publicNetwork = networkModel.getSystemNetworkByZoneAndTrafficType(network.getDataCenterId(),
            Networks.TrafficType.Public);
        IPAddressVO ipAddressVO = ipAddressDao.findByIpAndDcId(network.getDataCenterId(),
            loadBalancingRule.getSourceIp().addr());
        List<HostVO> hostList = hostDao.listAllHostsByZoneAndHypervisorType(network.getDataCenterId(),
            Hypervisor.HypervisorType.KVM);

        TungstenCommand getTungstenLoadBalancerCommand = new GetTungstenLoadBalancerCommand(
                getTungstenProjectFqn(network), TungstenUtils.getLoadBalancerName(ipAddressVO.getId()));
        TungstenAnswer getTungstenLoadBalancerAnswer = tungstenFabricUtils.sendTungstenCommand(
                getTungstenLoadBalancerCommand, network.getDataCenterId());
        if (!getTungstenLoadBalancerAnswer.getResult()) {
            return false;
        }

        // wait for service instance update
        try {
            TimeUnit.SECONDS.sleep(5);
        } catch (InterruptedException e) {
            Thread.currentThread().interrupt();
        }

        // remove fat flow protocol
        TungstenCommand updateLoadBalancerServiceInstanceCommand = new UpdateLoadBalancerServiceInstanceCommand(
            publicNetwork.getUuid(), TungstenUtils.getFloatingIpPoolName(network.getDataCenterId()),
            TungstenUtils.getFloatingIpName(ipAddressVO.getId()));
        TungstenAnswer updateLoadBalancerServiceInstanceAnswer = tungstenFabricUtils.sendTungstenCommand(
            updateLoadBalancerServiceInstanceCommand, network.getDataCenterId());
        if (!updateLoadBalancerServiceInstanceAnswer.getResult()) {
            return false;
        }

        // wait for service instance update
        try {
            TimeUnit.SECONDS.sleep(5);
        } catch (InterruptedException e) {
            Thread.currentThread().interrupt();
        }

        String lbUuid = getTungstenLoadBalancerAnswer.getApiObjectBase().getUuid();

        return updateHaproxyStats(hostList, lbUuid) && updateHaproxySsl(hostList, network, ipAddressVO, lbUuid);
    }

    private boolean updateHaproxyStats(List<HostVO> hostList, String lbUuid) {
        // update haproxy stats
        String lbStatsVisibility = configDao.getValue(Config.NetworkLBHaproxyStatsVisbility.key());
        if (!lbStatsVisibility.equals("disabled")) {
            String lbStatsUri = configDao.getValue(Config.NetworkLBHaproxyStatsUri.key());
            String lbStatsAuth = configDao.getValue(Config.NetworkLBHaproxyStatsAuth.key());
            String lbStatsPort = configDao.getValue(Config.NetworkLBHaproxyStatsPort.key());
            UpdateTungstenLoadbalancerStatsCommand updateTungstenLoadbalancerStatsCommand =
                    new UpdateTungstenLoadbalancerStatsCommand(lbUuid, lbStatsPort, lbStatsUri, lbStatsAuth);
            for (HostVO host : hostList) {
                Answer answer = agentMgr.easySend(host.getId(), updateTungstenLoadbalancerStatsCommand);
                if (answer == null || !answer.getResult()) {
                    return false;
                }
            }
        }
        return true;
    }

    private boolean updateHaproxySsl(List<HostVO> hostList, Network network, IPAddressVO ipAddressVO, String lbUuid) {
        // update haproxy ssl
        List<FirewallRuleVO> firewallRulesDaoVOList = fwRulesDao.listByIpAndPurposeAndNotRevoked(ipAddressVO.getId(),
                FirewallRule.Purpose.LoadBalancing);
        for (FirewallRuleVO firewallRuleVO : firewallRulesDaoVOList) {
            LoadBalancerCertMapVO loadBalancerCertMapVO = lbCertMapDao.findByLbRuleId(firewallRuleVO.getId());
            if (loadBalancerCertMapVO != null) {
                SslCertVO certVO = entityMgr.findById(SslCertVO.class, loadBalancerCertMapVO.getCertId());
                if (certVO == null) {
                    return false;
                }

                TungstenGuestNetworkIpAddressVO tungstenGuestNetworkIpAddressVO =
                        tungstenGuestNetworkIpAddressDao.findByNetworkIdAndPublicIp(
                                network.getId(), ipAddressVO.getAddress().addr());

                UpdateTungstenLoadbalancerSslCommand updateTungstenLoadbalancerSslCommand =
                        new UpdateTungstenLoadbalancerSslCommand(lbUuid, certVO.getName(),
                                certVO.getCertificate(), certVO.getKey(),
                                tungstenGuestNetworkIpAddressVO.getGuestIpAddress().addr(), String.valueOf(NetUtils.HTTPS_PORT));
                for (HostVO host : hostList) {
                    Answer answer = agentMgr.easySend(host.getId(), updateTungstenLoadbalancerSslCommand);
                    if (answer == null || !answer.getResult()) {
                        return false;
                    }
                }
            }
        }

        return true;
    }

    @Override
    // add this when tungsten support cloudstack ssl
    public boolean updateLoadBalancerSsl(Network network, LoadBalancingRule loadBalancingRule) {
        LoadBalancingRule.LbSslCert lbSslCert = loadBalancingRule.getLbSslCert();
        if (lbSslCert != null) {
            String httpsProtocol = "TERMINATED_HTTPS";
            int listenerPort = NetUtils.HTTPS_PORT;

            User callerUser = accountMgr.getActiveUser(CallContext.current().getCallingUserId());
            String apiKey = callerUser.getApiKey();
            String secretKey = callerUser.getSecretKey();
            if (apiKey != null && secretKey != null) {
                String url;
                try {
                    String data = "apiKey=" + URLEncoder.encode(apiKey, StandardCharsets.UTF_8.name()).replace("\\+", "%20") + "&command"
                        + "=getLoadBalancerSslCertificate" + "&id=" + URLEncoder.encode(
                        loadBalancingRule.getUuid(), StandardCharsets.UTF_8.name()).replace("\\+", "%20") + "&response=json";
                    String signature = EncryptionUtil.generateSignature(data.toLowerCase(), secretKey);
                    url = data + "&signature=" + URLEncoder.encode(signature, StandardCharsets.UTF_8.name()).replace("\\+", "%2B");
                } catch (UnsupportedEncodingException e) {
                    return false;
                }

                TungstenCommand updateTungstenLoadBalancerListenerCommand = new UpdateTungstenLoadBalancerListenerCommand(
                    getTungstenProjectFqn(network), TungstenUtils.getLoadBalancerListenerName(loadBalancingRule.getId()),
                    httpsProtocol, listenerPort, url);
                TungstenAnswer updateTungstenLoadBalancerListenerAnswer = tungstenFabricUtils.sendTungstenCommand(
                    updateTungstenLoadBalancerListenerCommand, network.getDataCenterId());
                return updateTungstenLoadBalancerListenerAnswer.getResult();
            } else {
                logger.error("Tungsten-Fabric ssl require user api key");
            }
        }
        return true;
    }

    public boolean createTungstenSecurityGroup(SecurityGroup securityGroup) {
        Project project = projectDao.findByProjectAccountId(securityGroup.getAccountId());
        String projectFqn;
        if (project != null) {
            projectFqn = buildProjectFqnName(securityGroup.getDomainId(), project.getUuid());
        } else {
            projectFqn = buildProjectFqnName(securityGroup.getDomainId(), null);
        }

        for (TungstenProviderVO tungstenProvider : getTungstenProviders()) {
            List<TungstenSecurityGroupRuleVO> tungstenSecurityGroupRuleVOList = createDefaultTungstenSecurityGroupRule(
                    tungstenProvider, securityGroup, projectFqn);

            TungstenCommand createTungstenSecurityGroupCommand = new CreateTungstenSecurityGroupCommand(
                securityGroup.getUuid(),
                TungstenUtils.getSecurityGroupName(securityGroup.getName(), securityGroup.getAccountId()),
                securityGroup.getDescription(), projectFqn);
            TungstenAnswer tungstenAnswer = tungstenFabricUtils.sendTungstenCommand(createTungstenSecurityGroupCommand,
                tungstenProvider.getZoneId());
            if (!tungstenAnswer.getResult()) {
                return false;
            }

            for (TungstenSecurityGroupRuleVO tungstenSecurityGroupRuleVO : tungstenSecurityGroupRuleVOList) {
                TungstenCommand addTungstenSecurityGroupRuleCommand = new AddTungstenSecurityGroupRuleCommand(
                    securityGroup.getUuid(), tungstenSecurityGroupRuleVO.getUuid(),
                    tungstenSecurityGroupRuleVO.getRuleType(), NetUtils.PORT_RANGE_MIN, NetUtils.PORT_RANGE_MAX,
                    tungstenSecurityGroupRuleVO.getRuleTarget(), tungstenSecurityGroupRuleVO.getEtherType(),
                    NetUtils.ANY_PROTO);
                TungstenAnswer addTungstenSecurityGroupRuleAnswer = tungstenFabricUtils.sendTungstenCommand(
                    addTungstenSecurityGroupRuleCommand, tungstenProvider.getZoneId());
                if (!addTungstenSecurityGroupRuleAnswer.getResult()) {
                    return false;
                }
            }
        }
        return true;
    }

    private List<TungstenSecurityGroupRuleVO> createDefaultTungstenSecurityGroupRule(TungstenProvider tungstenProvider
            , SecurityGroup securityGroup, String projectFqn) {
        // create default Tungsten-Fabric security group rule
        return Transaction.execute(
                (TransactionCallback<List<TungstenSecurityGroupRuleVO>>) status -> {
                    List<TungstenSecurityGroupRuleVO> ruleVOList = new ArrayList<>();
                    TungstenSecurityGroupRuleVO defaultIpv4EgressRule =
                            tungstenSecurityGroupRuleDao.findDefaultSecurityRule(
                                    securityGroup.getId(), TungstenUtils.EGRESS_RULE, TungstenUtils.IPV4);
                    if (defaultIpv4EgressRule == null) {
                        defaultIpv4EgressRule = new TungstenSecurityGroupRuleVO(tungstenProvider.getZoneId(),
                                securityGroup.getId(), TungstenUtils.EGRESS_RULE, NetUtils.ALL_IP4_CIDRS,
                                TungstenUtils.IPV4, true);
                        tungstenSecurityGroupRuleDao.persist(defaultIpv4EgressRule);
                        ruleVOList.add(defaultIpv4EgressRule);
                    }

                    TungstenSecurityGroupRuleVO defaultIpv6EgressRule =
                            tungstenSecurityGroupRuleDao.findDefaultSecurityRule(
                                    securityGroup.getId(), TungstenUtils.EGRESS_RULE, TungstenUtils.IPV6);
                    if (defaultIpv6EgressRule == null) {
                        defaultIpv6EgressRule = new TungstenSecurityGroupRuleVO(tungstenProvider.getZoneId(),
                                securityGroup.getId(), TungstenUtils.EGRESS_RULE, NetUtils.ALL_IP6_CIDRS,
                                TungstenUtils.IPV6, true);
                        tungstenSecurityGroupRuleDao.persist(defaultIpv6EgressRule);
                        ruleVOList.add(defaultIpv6EgressRule);
                    }

                    TungstenSecurityGroupRuleVO defaultIpv4IngressRule =
                            tungstenSecurityGroupRuleDao.findDefaultSecurityRule(
                                    securityGroup.getId(), TungstenUtils.INGRESS_RULE, TungstenUtils.IPV4);
                    if (defaultIpv4IngressRule == null) {
                        defaultIpv4IngressRule = new TungstenSecurityGroupRuleVO(tungstenProvider.getZoneId(),
                                securityGroup.getId(), TungstenUtils.INGRESS_RULE,
                                projectFqn + ":" + TungstenUtils.LOCAL, TungstenUtils.IPV4, true);
                        tungstenSecurityGroupRuleDao.persist(defaultIpv4IngressRule);
                        ruleVOList.add(defaultIpv4IngressRule);
                    }

                    TungstenSecurityGroupRuleVO defaultIpv6IngressRule =
                            tungstenSecurityGroupRuleDao.findDefaultSecurityRule(
                                    securityGroup.getId(), TungstenUtils.INGRESS_RULE, TungstenUtils.IPV6);
                    if (defaultIpv6IngressRule == null) {
                        defaultIpv6IngressRule = new TungstenSecurityGroupRuleVO(tungstenProvider.getZoneId(),
                                securityGroup.getId(), TungstenUtils.INGRESS_RULE,
                                projectFqn + ":" + TungstenUtils.LOCAL, TungstenUtils.IPV6, true);
                        tungstenSecurityGroupRuleDao.persist(defaultIpv6IngressRule);
                        ruleVOList.add(defaultIpv6IngressRule);
                    }

                    return ruleVOList;
                });
    }

    public boolean deleteTungstenSecurityGroup(SecurityGroup securityGroup) {
        for (TungstenProviderVO tungstenProvider : getTungstenProviders()) {
            TungstenCommand deleteTungstenSecurityGroupCommand = new DeleteTungstenSecurityGroupCommand(
                securityGroup.getUuid());
            TungstenAnswer tungstenAnswer = tungstenFabricUtils.sendTungstenCommand(deleteTungstenSecurityGroupCommand,
                tungstenProvider.getZoneId());
            if (!tungstenAnswer.getResult()) {
                return false;
            }
        }
        return true;
    }

    public boolean addTungstenSecurityGroupRule(List<SecurityRule> securityRules) {
        List<SecurityGroupVO> securityGroupVOList = new ArrayList<>();
        for (SecurityRule securityRule : securityRules) {
            SecurityGroupVO securityGroupVO = securityGroupDao.findById(securityRule.getSecurityGroupId());
            securityGroupVOList.add(securityGroupVO);
            if (securityRule.getAllowedNetworkId() != null) {
                SecurityGroupVO allowedSecurityGroupVO = securityGroupDao.findById(securityRule.getAllowedNetworkId());
                securityGroupVOList.add(allowedSecurityGroupVO);
            }
        }

        checkTungstenSecurityGroups(securityGroupVOList);
        for (TungstenProviderVO tungstenProvider : getTungstenProviders()) {
            for (SecurityRule securityRule : securityRules) {
                checkSecurityRule(securityRule);

                SecurityGroup securityGroup = securityGroupDao.findById(securityRule.getSecurityGroupId());
                removeEgressRule(securityRule, tungstenProvider, securityGroup);

                int tungstenEndPort = securityRule.getEndPort();
                if (securityRule.getProtocol().equals(NetUtils.ALL_PROTO) && securityRule.getEndPort() == NetUtils.PORT_RANGE_MIN) {
                    tungstenEndPort = NetUtils.PORT_RANGE_MAX;
                }

                if (securityRule.getAllowedNetworkId() != null) {
                    return addTungstenRuleWithNetwork(securityRule, tungstenProvider, securityGroup, tungstenEndPort);
                }

                addTungstenRuleWithVM(securityRule, tungstenProvider, securityGroup, tungstenEndPort);
            }
        }

        return true;
    }

    private void checkSecurityRule(SecurityRule securityRule) {
        if (StringUtils.isNumeric(securityRule.getProtocol())) {
            throw new CloudRuntimeException("Tungsten-Fabric don't support number protocol");
        }
    }

    private void removeEgressRule(SecurityRule securityRule, TungstenProvider tungstenProvider, SecurityGroup securityGroup) {
        if (securityRule.getRuleType() == SecurityRule.SecurityRuleType.EgressRule) {
            TungstenSecurityGroupRule egressIpv4Rule = tungstenSecurityGroupRuleDao.findDefaultSecurityRule(
                    securityRule.getSecurityGroupId(), TungstenUtils.EGRESS_RULE, TungstenUtils.IPV4);

            if (egressIpv4Rule != null) {
                TungstenCommand tungstenCommand = new RemoveTungstenSecurityGroupRuleCommand(
                        securityGroup.getUuid(), egressIpv4Rule.getUuid());
                TungstenAnswer tungstenAnswer = tungstenFabricUtils.sendTungstenCommand(tungstenCommand,
                        tungstenProvider.getZoneId());
                if (tungstenAnswer.getResult()) {
                    tungstenSecurityGroupRuleDao.expunge(egressIpv4Rule.getId());
                }
            }

            TungstenSecurityGroupRule egressIpv6Rule = tungstenSecurityGroupRuleDao.findDefaultSecurityRule(
                    securityRule.getSecurityGroupId(), TungstenUtils.EGRESS_RULE, TungstenUtils.IPV6);

            if (egressIpv6Rule != null) {
                TungstenCommand tungstenCommand = new RemoveTungstenSecurityGroupRuleCommand(
                        securityGroup.getUuid(), egressIpv6Rule.getUuid());
                TungstenAnswer tungstenAnswer = tungstenFabricUtils.sendTungstenCommand(tungstenCommand,
                        tungstenProvider.getZoneId());
                if (tungstenAnswer.getResult()) {
                    tungstenSecurityGroupRuleDao.expunge(egressIpv6Rule.getId());
                }
            }
        }
    }

    private boolean addTungstenRuleWithNetwork(SecurityRule securityRule, TungstenProvider tungstenProvider, SecurityGroup securityGroup, int tungstenEndPort) {
        List<Long> vmIdList = securityGroupVMMapDao.listVmIdsBySecurityGroup(securityRule.getAllowedNetworkId());
        for (long vmid : vmIdList) {
            Nic nic = nicDao.findDefaultNicForVM(vmid);
            List<String> ipAddressList = getListIpAddressFromNic(nic);
            for (String ipAddress : ipAddressList) {
                String cidr = TungstenUtils.getSingleIpAddressCidr(ipAddress);
                TungstenSecurityGroupRuleVO tungstenSecurityGroupRuleVO = new TungstenSecurityGroupRuleVO(
                        tungstenProvider.getZoneId(), securityRule.getSecurityGroupId(), securityRule.getType(),
                        cidr, TungstenUtils.getEthertTypeFromCidr(cidr), false);
                TungstenSecurityGroupRuleVO persisted = tungstenSecurityGroupRuleDao.persist(
                        tungstenSecurityGroupRuleVO);
                if (persisted != null) {
                    TungstenCommand addTungstenSecurityGroupRuleCommand =
                            new AddTungstenSecurityGroupRuleCommand(
                                    securityGroup.getUuid(), tungstenSecurityGroupRuleVO.getUuid(),
                                    securityRule.getType(), securityRule.getStartPort(), tungstenEndPort, cidr,
                                    TungstenUtils.getEthertTypeFromCidr(cidr), securityRule.getProtocol());
                    TungstenAnswer tungstenAnswer = tungstenFabricUtils.sendTungstenCommand(
                            addTungstenSecurityGroupRuleCommand, tungstenProvider.getZoneId());
                    if (!tungstenAnswer.getResult()) {
                        throw new CloudRuntimeException("Can not add Tungsten Fabric Security Group Rule to network");
                    }
                } else {
                    throw new CloudRuntimeException("Can not add Security Group Rule to network");
                }
            }
        }
        return true;
    }

    private void addTungstenRuleWithVM(SecurityRule securityRule, TungstenProvider tungstenProvider, SecurityGroup securityGroup, int tungstenEndPort) {
        TungstenCommand addTungstenSecurityGroupRuleCommand = new AddTungstenSecurityGroupRuleCommand(
                securityGroup.getUuid(), securityRule.getUuid(), securityRule.getType(),
                securityRule.getStartPort(), tungstenEndPort, securityRule.getAllowedSourceIpCidr(),
                TungstenUtils.getEthertTypeFromCidr(securityRule.getAllowedSourceIpCidr()),
                securityRule.getProtocol());
        TungstenAnswer tungstenAnswer = tungstenFabricUtils.sendTungstenCommand(
                addTungstenSecurityGroupRuleCommand, tungstenProvider.getZoneId());
        if (!tungstenAnswer.getResult()) {
            throw new CloudRuntimeException("Can not add Tungsten Fabric Security Rule to VM");
        }
    }

    public boolean removeTungstenSecurityGroupRule(SecurityRule securityRule) {
        SecurityGroup securityGroup = securityGroupDao.findById(securityRule.getSecurityGroupId());
        if (securityGroup == null)
            return false;
        for (TungstenProviderVO tungstenProvider : getTungstenProviders()) {
            if (securityRule.getRuleType() == SecurityRule.SecurityRuleType.EgressRule) {
                List<SecurityGroupRuleVO> securityGroupRuleVOList = securityGroupRuleDao.listBySecurityGroupId(
                        securityRule.getSecurityGroupId(), SecurityRule.SecurityRuleType.EgressRule);
                if (securityGroupRuleVOList.isEmpty()) {
                    addTungstenEgressRule(securityGroup, tungstenProvider);
                }
            }

            if (securityRule.getAllowedNetworkId() != null) {
                return removeTungstenRuleWithNetwork(securityRule, securityGroup, tungstenProvider);
            } else {
                TungstenCommand removeTungstenSecurityGroupRuleCommand = new RemoveTungstenSecurityGroupRuleCommand(
                    securityGroup.getUuid(), securityRule.getUuid());
                TungstenAnswer tungstenAnswer = tungstenFabricUtils.sendTungstenCommand(
                    removeTungstenSecurityGroupRuleCommand, tungstenProvider.getZoneId());
                if (!tungstenAnswer.getResult()) {
                    return false;
                }
            }
        }
        return true;
    }

    private boolean addTungstenEgressRule(SecurityGroup securityGroup, TungstenProvider tungstenProvider) {
        TungstenSecurityGroupRuleVO tungstenIpv4SecurityGroupRuleVO =
                tungstenSecurityGroupRuleDao.findDefaultSecurityRule(
                        securityGroup.getId(), TungstenUtils.EGRESS_RULE, TungstenUtils.IPV4);

        if (tungstenIpv4SecurityGroupRuleVO == null) {
            tungstenIpv4SecurityGroupRuleVO = new TungstenSecurityGroupRuleVO(tungstenProvider.getZoneId(),
                    securityGroup.getId(), TungstenUtils.EGRESS_RULE, NetUtils.ALL_IP4_CIDRS,
                    TungstenUtils.IPV4, true);
            TungstenSecurityGroupRuleVO persisted = tungstenSecurityGroupRuleDao.persist(
                    tungstenIpv4SecurityGroupRuleVO);
            if (persisted != null) {
                TungstenCommand addTungstenSecurityGroupRuleCommand =
                        new AddTungstenSecurityGroupRuleCommand(
                                securityGroup.getUuid(), persisted.getUuid(), TungstenUtils.EGRESS_RULE,
                                NetUtils.PORT_RANGE_MIN, NetUtils.PORT_RANGE_MAX, NetUtils.ALL_IP4_CIDRS,
                                TungstenUtils.IPV4, NetUtils.ANY_PROTO);
                TungstenAnswer tungstenAnswer = tungstenFabricUtils.sendTungstenCommand(
                        addTungstenSecurityGroupRuleCommand, tungstenProvider.getZoneId());
                if (!tungstenAnswer.getResult()) {
                    return false;
                }
            } else {
                return false;
            }
        }

        TungstenSecurityGroupRuleVO tungstenIpv6SecurityGroupRuleVO =
                tungstenSecurityGroupRuleDao.findDefaultSecurityRule(
                        securityGroup.getId(), TungstenUtils.EGRESS_RULE, TungstenUtils.IPV6);

        if (tungstenIpv6SecurityGroupRuleVO == null) {
            tungstenIpv6SecurityGroupRuleVO = new TungstenSecurityGroupRuleVO(tungstenProvider.getZoneId(),
                    securityGroup.getId(), TungstenUtils.EGRESS_RULE, NetUtils.ALL_IP6_CIDRS,
                    TungstenUtils.IPV6, true);
            TungstenSecurityGroupRuleVO persisted = tungstenSecurityGroupRuleDao.persist(
                    tungstenIpv6SecurityGroupRuleVO);
            if (persisted != null) {
                TungstenCommand addTungstenSecurityGroupRuleCommand =
                        new AddTungstenSecurityGroupRuleCommand(
                                securityGroup.getUuid(), persisted.getUuid(), TungstenUtils.EGRESS_RULE,
                                NetUtils.PORT_RANGE_MIN, NetUtils.PORT_RANGE_MAX, NetUtils.ALL_IP6_CIDRS,
                                TungstenUtils.IPV6, NetUtils.ANY_PROTO);
                TungstenAnswer tungstenAnswer = tungstenFabricUtils.sendTungstenCommand(
                        addTungstenSecurityGroupRuleCommand, tungstenProvider.getZoneId());
                return tungstenAnswer.getResult();
            } else {
                return false;
            }
        }

        return true;
    }

    private boolean removeTungstenRuleWithNetwork(SecurityRule securityRule, SecurityGroup securityGroup, TungstenProvider tungstenProvider) {
        List<Long> vmIdList = securityGroupVMMapDao.listVmIdsBySecurityGroup(
                securityRule.getAllowedNetworkId());
        for (long vmId : vmIdList) {
            Nic nic = nicDao.findDefaultNicForVM(vmId);
            List<String> ipAddressList = getListIpAddressFromNic(nic);
            for (String ipAddress : ipAddressList) {
                String cidr = TungstenUtils.getSingleIpAddressCidr(ipAddress);
                TungstenSecurityGroupRuleVO tungstenSecurityGroupRuleVO =
                        tungstenSecurityGroupRuleDao.findBySecurityGroupAndRuleTypeAndRuleTarget(
                                securityGroup.getId(), securityRule.getType(), cidr);
                TungstenCommand removeTungstenSecurityGroupRule = new RemoveTungstenSecurityGroupRuleCommand(
                        securityGroup.getUuid(), tungstenSecurityGroupRuleVO.getUuid());
                TungstenAnswer tungstenAnswer = tungstenFabricUtils.sendTungstenCommand(
                        removeTungstenSecurityGroupRule, tungstenProvider.getZoneId());
                if (!tungstenAnswer.getResult()) {
                    return false;
                }

                if (!tungstenSecurityGroupRuleDao.expunge(tungstenSecurityGroupRuleVO.getId())) {
                    return false;
                }
            }
        }

        return true;
    }

    public boolean addTungstenNicSecondaryIpAddress(long id) {
        NicSecondaryIp nicSecondaryIp = entityMgr.findById(NicSecondaryIp.class, id);
        Network network = entityMgr.findById(Network.class, nicSecondaryIp.getNetworkId());
        DataCenter dataCenter = entityMgr.findById(DataCenter.class, network.getDataCenterId());
        Nic nic = entityMgr.findById(Nic.class, nicSecondaryIp.getNicId());

        String ipAddress =
            nicSecondaryIp.getIp4Address() != null ? nicSecondaryIp.getIp4Address() : nicSecondaryIp.getIp6Address();
        String cidr = TungstenUtils.getSingleIpAddressCidr(ipAddress);
        String etherType = TungstenUtils.getEthertTypeFromCidr(cidr);

        TungstenCommand addTungstenSecondaryIpAddressCommand = new AddTungstenSecondaryIpAddressCommand(
            network.getUuid(), nic.getUuid(), TungstenUtils.getSecondaryInstanceIpName(nicSecondaryIp.getId()),
            ipAddress);
        TungstenAnswer addTungstenSecondaryIpAddressAnswer = tungstenFabricUtils.sendTungstenCommand(
            addTungstenSecondaryIpAddressCommand, network.getDataCenterId());
        if (!addTungstenSecondaryIpAddressAnswer.getResult()) {
            return false;
        }

        if (dataCenter.isSecurityGroupEnabled() && network.getGuestType() == Network.GuestType.Shared) {
            List<SecurityGroupVO> securityGroupVOList = securityGroupManager.getSecurityGroupsForVm(
                nicSecondaryIp.getVmId());

            for (TungstenProvider tungstenProvider : getTungstenProviders()) {
                for (SecurityGroupVO securityGroupVO : securityGroupVOList) {
                    List<SecurityGroupRuleVO> securityGroupRuleVOList =
                        securityGroupRuleDao.listByAllowedSecurityGroupId(securityGroupVO.getId());
                    addSecondaryNicRule(securityGroupRuleVOList, securityGroupVO, tungstenProvider, dataCenter.getId(), cidr, etherType);
                }
            }
        }

        return true;
    }

    private void addSecondaryNicRule(List<SecurityGroupRuleVO> securityGroupRuleVOList, SecurityGroupVO securityGroupVO
            , TungstenProvider tungstenProvider, long zoneId, String cidr, String etherType) {
        for (SecurityGroupRuleVO securityGroupRuleVO : securityGroupRuleVOList) {
            TungstenSecurityGroupRuleVO tungstenSecurityGroupRuleVO =
                    tungstenSecurityGroupRuleDao.findBySecurityGroupAndRuleTypeAndRuleTarget(
                            securityGroupVO.getId(), securityGroupRuleVO.getType(), cidr);
            if (tungstenSecurityGroupRuleVO == null) {
                tungstenSecurityGroupRuleVO = new TungstenSecurityGroupRuleVO(zoneId,
                        securityGroupVO.getId(), securityGroupRuleVO.getType(), cidr, etherType, false);
                TungstenSecurityGroupRuleVO persisted = tungstenSecurityGroupRuleDao.persist(
                        tungstenSecurityGroupRuleVO);
                if (persisted != null) {
                    int tungstenEndPort = securityGroupRuleVO.getEndPort();
                    if (securityGroupRuleVO.getProtocol().equals(NetUtils.ALL_PROTO)) {
                        tungstenEndPort = NetUtils.PORT_RANGE_MAX;
                    }

                    TungstenCommand addTungstenSecurityGroupRuleCommand =
                            new AddTungstenSecurityGroupRuleCommand(
                                    securityGroupVO.getUuid(), tungstenSecurityGroupRuleVO.getUuid(),
                                    securityGroupRuleVO.getType(), securityGroupRuleVO.getStartPort(), tungstenEndPort,
                                    cidr, etherType, securityGroupRuleVO.getProtocol());
                    TungstenAnswer tungstenAnswer = tungstenFabricUtils.sendTungstenCommand(
                            addTungstenSecurityGroupRuleCommand, tungstenProvider.getZoneId());
                    if (!tungstenAnswer.getResult()) {
                        throw new CloudRuntimeException("Can not add tungsten security group rule");
                    }
                } else {
                    throw new CloudRuntimeException("Can not persist tungsten security group rule");
                }
            }
        }
    }

    public boolean removeTungstenNicSecondaryIpAddress(NicSecondaryIpVO nicSecondaryIpVO) {
        Network network = entityMgr.findById(Network.class, nicSecondaryIpVO.getNetworkId());
        DataCenter dataCenter = entityMgr.findById(DataCenter.class, network.getDataCenterId());

        TungstenCommand removeTungstenSecondaryIpAddressCommand = new RemoveTungstenSecondaryIpAddressCommand(
            TungstenUtils.getSecondaryInstanceIpName(nicSecondaryIpVO.getId()));
        TungstenAnswer removeTungstenSecondaryIpAddressAnswer = tungstenFabricUtils.sendTungstenCommand(
            removeTungstenSecondaryIpAddressCommand, network.getDataCenterId());
        if (!removeTungstenSecondaryIpAddressAnswer.getResult()) {
            return false;
        }

        if (dataCenter.isSecurityGroupEnabled() && network.getGuestType() == Network.GuestType.Shared) {
            String ipAddress = nicSecondaryIpVO.getIp4Address() != null ? nicSecondaryIpVO.getIp4Address() :
                nicSecondaryIpVO.getIp6Address();
            String cidr = TungstenUtils.getSingleIpAddressCidr(ipAddress);
            List<TungstenSecurityGroupRuleVO> tungstenSecurityGroupRuleVOList =
                tungstenSecurityGroupRuleDao.listByRuleTarget(
                cidr);
            for (TungstenSecurityGroupRuleVO tungstenSecurityGroupRuleVO : tungstenSecurityGroupRuleVOList) {
                SecurityGroup securityGroup = securityGroupDao.findById(
                    tungstenSecurityGroupRuleVO.getSecurityGroupId());
                TungstenCommand tungstenCommand = new RemoveTungstenSecurityGroupRuleCommand(securityGroup.getUuid(),
                    tungstenSecurityGroupRuleVO.getUuid());
                TungstenAnswer tungstenAnswer = tungstenFabricUtils.sendTungstenCommand(tungstenCommand,
                    tungstenSecurityGroupRuleVO.getZoneId());
                if (!tungstenAnswer.getResult()) {
                    return false;
                }

                if (!tungstenSecurityGroupRuleDao.expunge(tungstenSecurityGroupRuleVO.getId())) {
                    return false;
                }
            }
        }

        return true;
    }

    private void checkTungstenSecurityGroups(List<SecurityGroupVO> securityGroups) {
        for (TungstenProviderVO tungstenProvider : getTungstenProviders()) {
            for (SecurityGroupVO securityGroup : securityGroups) {
                TungstenCommand getTungstenSecurityGroupCommand = new GetTungstenSecurityGroupCommand(
                    securityGroup.getUuid());
                TungstenAnswer tungstenAnswer = tungstenFabricUtils.sendTungstenCommand(getTungstenSecurityGroupCommand,
                    tungstenProvider.getZoneId());
                if (tungstenAnswer.getApiObjectBase() == null) {
                    createTungstenSecurityGroup(securityGroup);
                }
            }
        }
    }

    @Override
    public TungstenFabricPolicyResponse createTungstenPolicy(final long zoneId, final String name) {
        DataCenter dataCenter = dataCenterDao.findById(zoneId);
        TungstenCommand tungstenCommand = new CreateTungstenPolicyCommand(name, getTungstenProjectFqn(null));
        TungstenAnswer tungstenAnswer = tungstenFabricUtils.sendTungstenCommand(tungstenCommand, zoneId);
        if (tungstenAnswer.getResult()) {
            TungstenModel tungstenModel = tungstenAnswer.getTungstenModel();
            return new TungstenFabricPolicyResponse((TungstenNetworkPolicy) tungstenModel, dataCenter);
        }
        return null;
    }

    @Override
    public TungstenFabricRuleResponse addTungstenPolicyRule(final long zoneId, final String policyUuid,
        final String action, final String direction, final String protocol, final String srcNetwork,
        final String srcIpPrefix, final int srcIpPrefixLen, final int srcStartPort, final int srcEndPort,
        final String destNetwork, final String destIpPrefix, final int destIpPrefixLen, final int destStartPort,
        final int destEndPort) {
        DataCenter dataCenter = dataCenterDao.findById(zoneId);
        AddTungstenPolicyRuleCommand addTungstenPolicyRuleCommand = new AddTungstenPolicyRuleCommand(policyUuid, action, direction,
            protocol, srcNetwork, srcIpPrefix, srcIpPrefixLen, srcStartPort, srcEndPort, destNetwork, destIpPrefix,
            destIpPrefixLen, destStartPort, destEndPort);
        TungstenAnswer tungstenAnswer = tungstenFabricUtils.sendTungstenCommand(addTungstenPolicyRuleCommand, zoneId);
        if (tungstenAnswer.getResult()) {
            NetworkPolicy networkPolicy = (NetworkPolicy) tungstenAnswer.getApiObjectBase();
            PolicyEntriesType policyEntriesType = networkPolicy.getEntries();

            if (policyEntriesType == null) {
                return null;
            }

            List<PolicyRuleType> policyRuleTypeList = policyEntriesType.getPolicyRule();

            if (policyRuleTypeList == null) {
                return null;
            }

            TungstenFabricRuleResponse tungstenRuleResponse = null;
            for (PolicyRuleType policyRuleType : policyRuleTypeList) {
                if (policyRuleType.getRuleUuid()
                    .equals(addTungstenPolicyRuleCommand.getUuid())) {
                    tungstenRuleResponse = new TungstenFabricRuleResponse(networkPolicy.getUuid(), policyRuleType, dataCenter);
                }
            }

            return tungstenRuleResponse;
        }

        return null;
    }

    @Override
    public List<BaseResponse> listTungstenPolicy(final long zoneId, final Long networkId,
        final Long addressId, final String policyUuid) {
        DataCenter dataCenter = dataCenterDao.findById(zoneId);
        String projectFqn = getTungstenProjectFqn(null);
        String networkUuid = getNetworkUuid(networkId);
        String policyName = addressId != null ? TungstenUtils.getPublicNetworkPolicyName(addressId) : null;
        TungstenCommand tungstenCommand = new ListTungstenPolicyCommand(projectFqn, networkUuid, policyName,
            policyUuid);
        TungstenAnswer tungstenAnswer = tungstenFabricUtils.sendTungstenCommand(tungstenCommand, zoneId);
        List<BaseResponse> tungstenPolicyResponseList = new ArrayList<>();
        if (tungstenAnswer.getResult()) {
            List<TungstenModel> tungstenModelList = tungstenAnswer.getTungstenModelList();
            for (TungstenModel tungstenModel : tungstenModelList) {
                tungstenPolicyResponseList.add(new TungstenFabricPolicyResponse((TungstenNetworkPolicy) tungstenModel, dataCenter));
            }
        }
        return tungstenPolicyResponseList;
    }

    @Override
    public List<BaseResponse> listTungstenNetwork(final long zoneId, final String networkUuid, final boolean listAll) {
        DataCenter dataCenter = dataCenterDao.findById(zoneId);
        String projectFqn = getTungstenProjectFqn(null);
        TungstenCommand tungstenCommand = new ListTungstenNetworkCommand(projectFqn, networkUuid);
        TungstenAnswer tungstenAnswer = tungstenFabricUtils.sendTungstenCommand(tungstenCommand, zoneId);
        List<BaseResponse> tungstenNetworkResponseList = new ArrayList<>();
        if (tungstenAnswer.getResult()) {
            List<String> nameList = new ArrayList<>();
            nameList.add(TungstenUtils.GUEST_NETWORK_NAME);
            if (listAll) {
                nameList.add(TungstenUtils.PUBLIC_NETWORK_NAME + zoneId);
            }
            List<ApiObjectBase> networkList = filterByName(tungstenAnswer.getApiObjectBaseList(), nameList);
            for (ApiObjectBase network : networkList) {
                tungstenNetworkResponseList.add(new TungstenFabricNetworkResponse((VirtualNetwork) network, dataCenter));
            }
        }
        return tungstenNetworkResponseList;
    }

    @Override
    public List<BaseResponse> listTungstenNic(final long zoneId, final String nicUuid) {
        DataCenter dataCenter = dataCenterDao.findById(zoneId);
        String projectFqn = getTungstenProjectFqn(null);
        TungstenCommand tungstenCommand = new ListTungstenNicCommand(projectFqn, nicUuid);
        TungstenAnswer tungstenAnswer = tungstenFabricUtils.sendTungstenCommand(tungstenCommand, zoneId);
        List<BaseResponse> tungstenNicResponseList = new ArrayList<>();
        if (tungstenAnswer.getResult()) {
            List<ApiObjectBase> nicList = tungstenAnswer.getApiObjectBaseList();
            for (ApiObjectBase nic : nicList) {
                tungstenNicResponseList.add(new TungstenFabricNicResponse((VirtualMachineInterface) nic, dataCenter));
            }
        }
        return tungstenNicResponseList;
    }

    @Override
    public List<BaseResponse> listTungstenVm(final long zoneId, final String vmUuid) {
        DataCenter dataCenter = dataCenterDao.findById(zoneId);
        String projectFqn = getTungstenProjectFqn(null);
        TungstenCommand tungstenCommand = new ListTungstenVmCommand(projectFqn, vmUuid);
        TungstenAnswer tungstenAnswer = tungstenFabricUtils.sendTungstenCommand(tungstenCommand, zoneId);
        List<BaseResponse> tungstenVmResponseList = new ArrayList<>();
        if (tungstenAnswer.getResult()) {
            List<ApiObjectBase> vmList = tungstenAnswer.getApiObjectBaseList();
            for (ApiObjectBase vm : vmList) {
                tungstenVmResponseList.add(new TungstenFabricVmResponse((VirtualMachine) vm, dataCenter));
            }
        }
        return tungstenVmResponseList;
    }

    @Override
    public boolean deleteTungstenPolicy(final long zoneId, final String policyUuid) {
        TungstenCommand tungstenCommand = new DeleteTungstenPolicyCommand(policyUuid);
        TungstenAnswer tungstenAnswer = tungstenFabricUtils.sendTungstenCommand(tungstenCommand, zoneId);
        return tungstenAnswer.getResult();
    }

    @Override
    public List<BaseResponse> listTungstenPolicyRule(final long zoneId, final String policyUuid,
        final String ruleUuid) {
        TungstenCommand tungstenCommand = new ListTungstenPolicyRuleCommand(policyUuid);
        TungstenAnswer tungstenAnswer = tungstenFabricUtils.sendTungstenCommand(tungstenCommand, zoneId);
        List<BaseResponse> tungstenRuleResponseList = new ArrayList<>();
        if (tungstenAnswer.getResult()) {
            NetworkPolicy networkPolicy = (NetworkPolicy) tungstenAnswer.getApiObjectBase();
            tungstenRuleResponseList = getListTungstenPolicyRuleReponse(networkPolicy, zoneId, ruleUuid);
        }
        return tungstenRuleResponseList;
    }

    private List<BaseResponse> getListTungstenPolicyRuleReponse(NetworkPolicy networkPolicy, long zoneId, String ruleUuid) {
        DataCenter dataCenter = dataCenterDao.findById(zoneId);
        List<BaseResponse> tungstenRuleResponseList = new ArrayList<>();
        PolicyEntriesType policyEntriesType = networkPolicy.getEntries();
        if (policyEntriesType != null) {
            List<PolicyRuleType> policyRuleTypeList = policyEntriesType.getPolicyRule();
            if (policyRuleTypeList != null) {
                for (PolicyRuleType policyRuleType : policyRuleTypeList) {
                    if (ruleUuid == null || policyRuleType.getRuleUuid().equals(ruleUuid)) {
                        tungstenRuleResponseList.add(
                                new TungstenFabricRuleResponse(networkPolicy.getUuid(), policyRuleType, dataCenter));
                    }
                }
            }
        }
        return tungstenRuleResponseList;
    }

    @Override
    public TungstenFabricPolicyResponse removeTungstenPolicyRule(final long zoneId, final String policyUuid,
        final String ruleUuid) {
        DataCenter dataCenter = dataCenterDao.findById(zoneId);
        TungstenCommand tungstenCommand = new RemoveTungstenPolicyRuleCommand(policyUuid, ruleUuid);
        TungstenAnswer tungstenAnswer = tungstenFabricUtils.sendTungstenCommand(tungstenCommand, zoneId);
        if (tungstenAnswer.getResult()) {
            return new TungstenFabricPolicyResponse((TungstenNetworkPolicy) tungstenAnswer.getTungstenModel(), dataCenter);
        }
        return null;
    }

    @Override
    public TungstenFabricTagResponse createTungstenTag(final long zoneId, final String tagType, final String tagValue) {
        DataCenter dataCenter = dataCenterDao.findById(zoneId);
        TungstenCommand tungstenCommand = new CreateTungstenTagCommand(tagType, tagValue);
        TungstenAnswer tungstenAnswer = tungstenFabricUtils.sendTungstenCommand(tungstenCommand, zoneId);
        if (tungstenAnswer.getResult()) {
            TungstenTag tungstenTag = (TungstenTag) tungstenAnswer.getTungstenModel();
            return new TungstenFabricTagResponse(tungstenTag, dataCenter);
        }
        return null;
    }

    @Override
    public TungstenFabricTagTypeResponse createTungstenTagType(final long zoneId, final String name) {
        DataCenter dataCenter = dataCenterDao.findById(zoneId);
        TungstenCommand tungstenCommand = new CreateTungstenTagTypeCommand(name);
        TungstenAnswer tungstenAnswer = tungstenFabricUtils.sendTungstenCommand(tungstenCommand, zoneId);
        if (tungstenAnswer.getResult()) {
            TagType tagtype = (TagType) tungstenAnswer.getApiObjectBase();
            return new TungstenFabricTagTypeResponse(tagtype, dataCenter);
        }
        return null;
    }

    @Override
    public List<BaseResponse> listTungstenTags(final long zoneId, final String networkUuid,
        final String vmUuid, final String nicUuid, final String policyUuid, final String applicationPolicySetUuid, final String tagUuid) {
        DataCenter dataCenter = dataCenterDao.findById(zoneId);
        TungstenCommand tungstenCommand = new ListTungstenTagCommand(networkUuid, vmUuid, nicUuid, policyUuid, applicationPolicySetUuid, tagUuid);
        TungstenAnswer tungstenAnswer = tungstenFabricUtils.sendTungstenCommand(tungstenCommand, zoneId);
        List<BaseResponse> tungstenTagResponseList = new ArrayList<>();
        if (tungstenAnswer.getResult()) {
            List<TungstenModel> tungstenModelList = tungstenAnswer.getTungstenModelList();
            for (TungstenModel tungstenModel : tungstenModelList) {
                tungstenTagResponseList.add(new TungstenFabricTagResponse((TungstenTag) tungstenModel, dataCenter));
            }
        }
        return tungstenTagResponseList;
    }

    @Override
    public List<BaseResponse> listTungstenTagTypes(final long zoneId, final String tagTypeUuid) {
        DataCenter dataCenter = dataCenterDao.findById(zoneId);
        TungstenCommand tungstenCommand = new ListTungstenTagTypeCommand(tagTypeUuid);
        TungstenAnswer tungstenAnswer = tungstenFabricUtils.sendTungstenCommand(tungstenCommand, zoneId);
        List<BaseResponse> tungstenTagTypeResponseList = new ArrayList<>();
        if (tungstenAnswer.getResult()) {
            List<ApiObjectBase> tagTypeList = tungstenAnswer.getApiObjectBaseList();
            for (ApiObjectBase tagType : tagTypeList) {
                tungstenTagTypeResponseList.add(new TungstenFabricTagTypeResponse((TagType) tagType, dataCenter));
            }
        }
        return tungstenTagTypeResponseList;
    }

    @Override
    public boolean deleteTungstenTag(final long zoneId, final String tagUuid) {
        TungstenCommand tungstenCommand = new DeleteTungstenTagCommand(tagUuid);
        TungstenAnswer tungstenAnswer = tungstenFabricUtils.sendTungstenCommand(tungstenCommand, zoneId);
        return tungstenAnswer.getResult();
    }

    @Override
    public boolean deleteTungstenTagType(final long zoneId, final String tagTypeUuid) {
        TungstenCommand tungstenCommand = new DeleteTungstenTagTypeCommand(tagTypeUuid);
        TungstenAnswer tungstenAnswer = tungstenFabricUtils.sendTungstenCommand(tungstenCommand, zoneId);
        return tungstenAnswer.getResult();
    }

    @Override
    public TungstenFabricPolicyResponse applyTungstenPolicy(final long zoneId, final String networkUuid,
        final String policyUuid, final int majorSequence, final int minorSequence) {
        DataCenter dataCenter = dataCenterDao.findById(zoneId);
        TungstenCommand tungstenCommand = new ApplyTungstenNetworkPolicyCommand(networkUuid, policyUuid, majorSequence,
            minorSequence);
        TungstenAnswer tungstenAnswer = tungstenFabricUtils.sendTungstenCommand(tungstenCommand, zoneId);
        if (tungstenAnswer.getResult()) {
            return new TungstenFabricPolicyResponse((TungstenNetworkPolicy) tungstenAnswer.getTungstenModel(), dataCenter);
        }

        return null;
    }

    @Override
    public TungstenFabricTagResponse applyTungstenTag(final long zoneId, final List<String> networkUuids,
        final List<String> vmUuids, final List<String> nicUuids, final String policyUuid, final String applicationPolicySetUuid, final String tagUuid) {
        DataCenter dataCenter = dataCenterDao.findById(zoneId);
        TungstenCommand tungstenCommand = new ApplyTungstenTagCommand(networkUuids, vmUuids, nicUuids, policyUuid, applicationPolicySetUuid,
            tagUuid);
        TungstenAnswer tungstenAnswer = tungstenFabricUtils.sendTungstenCommand(tungstenCommand, zoneId);
        if (tungstenAnswer.getResult()) {
            return new TungstenFabricTagResponse((TungstenTag) tungstenAnswer.getTungstenModel(), dataCenter);
        }

        return null;
    }

    @Override
    public TungstenFabricPolicyResponse removeTungstenPolicy(final long zoneId, final String networkUuid,
        final String policyUuid) {
        DataCenter dataCenter = dataCenterDao.findById(zoneId);
        TungstenCommand tungstenCommand = new RemoveTungstenPolicyCommand(networkUuid, policyUuid);
        TungstenAnswer tungstenAnswer = tungstenFabricUtils.sendTungstenCommand(tungstenCommand, zoneId);
        if (tungstenAnswer.getResult()) {
            return new TungstenFabricPolicyResponse((TungstenNetworkPolicy) tungstenAnswer.getTungstenModel(), dataCenter);
        }
        return null;
    }

    @Override
    public TungstenFabricTagResponse removeTungstenTag(final long zoneId, final List<String> networkUuids,
        final List<String> vmUuids, final List<String> nicUuids, final String policyUuid, final String applicationPolicySetUuid, final String tagUuid) {
        DataCenter dataCenter = dataCenterDao.findById(zoneId);
        TungstenCommand tungstenCommand = new RemoveTungstenTagCommand(networkUuids, vmUuids, nicUuids, policyUuid,
            applicationPolicySetUuid, tagUuid);
        TungstenAnswer tungstenAnswer = tungstenFabricUtils.sendTungstenCommand(tungstenCommand, zoneId);
        if (tungstenAnswer.getResult()) {
            return new TungstenFabricTagResponse((TungstenTag) tungstenAnswer.getTungstenModel(), dataCenter);
        }
        return null;
    }

    @Override
    public TungstenFabricAddressGroupResponse createTungstenAddressGroup(final long zoneId, final String name,
        final String ipPrefix, final int ipPrefixLen) {
        DataCenter dataCenter = dataCenterDao.findById(zoneId);
        TungstenCommand tungstenCommand = new CreateTungstenAddressGroupCommand(name, ipPrefix, ipPrefixLen);
        TungstenAnswer tungstenAnswer = tungstenFabricUtils.sendTungstenCommand(tungstenCommand, zoneId);
        if (tungstenAnswer.getResult()) {
            return new TungstenFabricAddressGroupResponse((AddressGroup) tungstenAnswer.getApiObjectBase(), dataCenter);
        }

        return null;
    }

    @Override
    public TungstenFabricServiceGroupResponse createTungstenServiceGroup(final long zoneId, final String name,
        final String protocol, final int startPort, final int endPort) {
        DataCenter dataCenter = dataCenterDao.findById(zoneId);
        TungstenCommand tungstenCommand = new CreateTungstenServiceGroupCommand(name, protocol, startPort, endPort);
        TungstenAnswer tungstenAnswer = tungstenFabricUtils.sendTungstenCommand(tungstenCommand, zoneId);
        if (tungstenAnswer.getResult()) {
            return new TungstenFabricServiceGroupResponse((ServiceGroup) tungstenAnswer.getApiObjectBase(), dataCenter);
        }

        return null;
    }

    @Override
    public TungstenFabricFirewallRuleResponse createTungstenFirewallRule(final long zoneId, final String firewallPolicyUuid, final String name,
        final String action, final String serviceGroupUuid, final String srcTagUuid, final String srcAddressGroupUuid, final String srcNetworkUuid,
        final String direction, final String destTagUuid, final String destAddressGroupUuid, final String destNetworkUuid, final String tagTypeUuid, final int sequence) {
        DataCenter dataCenter = dataCenterDao.findById(zoneId);
        TungstenCommand tungstenCommand = new CreateTungstenFirewallRuleCommand(firewallPolicyUuid, name, action, serviceGroupUuid,
            srcTagUuid, srcAddressGroupUuid, srcNetworkUuid, direction, destTagUuid, destAddressGroupUuid, destNetworkUuid, tagTypeUuid, sequence);
        TungstenAnswer tungstenAnswer = tungstenFabricUtils.sendTungstenCommand(tungstenCommand, zoneId);
        if (tungstenAnswer.getResult()) {
            return new TungstenFabricFirewallRuleResponse(
                (net.juniper.tungsten.api.types.FirewallRule) tungstenAnswer.getApiObjectBase(), dataCenter);
        }

        return null;
    }

    @Override
    public TungstenFabricFirewallPolicyResponse createTungstenFirewallPolicy(final long zoneId, final  String applicationPolicySetUuid, final String name, final int sequence) {
        DataCenter dataCenter = dataCenterDao.findById(zoneId);
        TungstenCommand tungstenCommand = new CreateTungstenFirewallPolicyCommand(name, applicationPolicySetUuid, sequence);
        TungstenAnswer tungstenAnswer = tungstenFabricUtils.sendTungstenCommand(tungstenCommand, zoneId);
        if (tungstenAnswer.getResult()) {
            return new TungstenFabricFirewallPolicyResponse((FirewallPolicy) tungstenAnswer.getApiObjectBase(), dataCenter);
        }

        return null;
    }

    @Override
    public TungstenFabricApplicationPolicySetResponse createTungstenApplicationPolicySet(final long zoneId,
        final String name) {
        DataCenter dataCenter = dataCenterDao.findById(zoneId);
        TungstenCommand tungstenCommand = new CreateTungstenApplicationPolicySetCommand(name);
        TungstenAnswer tungstenAnswer = tungstenFabricUtils.sendTungstenCommand(tungstenCommand, zoneId);
        if (tungstenAnswer.getResult()) {
            return new TungstenFabricApplicationPolicySetResponse(
                (ApplicationPolicySet) tungstenAnswer.getApiObjectBase(), dataCenter);
        }

        return null;
    }

    @Override
    public List<BaseResponse> listTungstenApplicationPolicySet(final long zoneId,
        final String applicationPolicySetUuid) {
        DataCenter dataCenter = dataCenterDao.findById(zoneId);
        TungstenCommand tungstenCommand = new ListTungstenApplicationPolicySetCommand(applicationPolicySetUuid);
        TungstenAnswer tungstenAnswer = tungstenFabricUtils.sendTungstenCommand(tungstenCommand, zoneId);
        List<BaseResponse> tungstenApplicationPolicySetResponseList = new ArrayList<>();
        if (tungstenAnswer.getResult()) {
            List<ApiObjectBase> applicationPolicySetList = tungstenAnswer.getApiObjectBaseList();
            for (ApiObjectBase applicationPolicySet : applicationPolicySetList) {
                tungstenApplicationPolicySetResponseList.add(
                    new TungstenFabricApplicationPolicySetResponse((ApplicationPolicySet) applicationPolicySet, dataCenter));
            }
        }
        return tungstenApplicationPolicySetResponseList;
    }

    @Override
    public List<BaseResponse> listTungstenFirewallPolicy(final long zoneId,
        final String applicationPolicySetUuid, final String firewallPolicyUuid) {
        DataCenter dataCenter = dataCenterDao.findById(zoneId);
        TungstenCommand tungstenCommand = new ListTungstenFirewallPolicyCommand(applicationPolicySetUuid,
            firewallPolicyUuid);
        TungstenAnswer tungstenAnswer = tungstenFabricUtils.sendTungstenCommand(tungstenCommand, zoneId);
        List<BaseResponse> tungstenFirewallPolicyResponseList = new ArrayList<>();
        if (tungstenAnswer.getResult()) {
            List<ApiObjectBase> firewallPolicyList = tungstenAnswer.getApiObjectBaseList();
            for (ApiObjectBase firewallPolicy : firewallPolicyList) {
                tungstenFirewallPolicyResponseList.add(new TungstenFabricFirewallPolicyResponse((FirewallPolicy) firewallPolicy, dataCenter));
            }
        }
        return tungstenFirewallPolicyResponseList;
    }

    @Override
    public List<BaseResponse> listTungstenFirewallRule(final long zoneId,
        final String firewallPolicyUuid, final String firewallRuleUuid) {
        DataCenter dataCenter = dataCenterDao.findById(zoneId);
        TungstenCommand tungstenCommand = new ListTungstenFirewallRuleCommand(firewallPolicyUuid, firewallRuleUuid);
        TungstenAnswer tungstenAnswer = tungstenFabricUtils.sendTungstenCommand(tungstenCommand, zoneId);
        List<BaseResponse> tungstenFirewallRuleResponseList = new ArrayList<>();
        if (tungstenAnswer.getResult()) {
            List<ApiObjectBase> firewallRuleList = tungstenAnswer.getApiObjectBaseList();
            for (ApiObjectBase firewallRule : firewallRuleList) {
                tungstenFirewallRuleResponseList.add(new TungstenFabricFirewallRuleResponse((net.juniper.tungsten.api.types.FirewallRule) firewallRule, dataCenter));
            }
        }
        return tungstenFirewallRuleResponseList;
    }

    @Override
    public List<BaseResponse> listTungstenServiceGroup(final long zoneId,
        final String serviceGroupUuid) {
        DataCenter dataCenter = dataCenterDao.findById(zoneId);
        TungstenCommand tungstenCommand = new ListTungstenServiceGroupCommand(serviceGroupUuid);
        TungstenAnswer tungstenAnswer = tungstenFabricUtils.sendTungstenCommand(tungstenCommand, zoneId);
        List<BaseResponse> tungstenServiceGroupResponseList = new ArrayList<>();
        if (tungstenAnswer.getResult()) {
            List<ApiObjectBase> serviceGroupList = tungstenAnswer.getApiObjectBaseList();
            for (ApiObjectBase serviceGroup : serviceGroupList) {
                tungstenServiceGroupResponseList.add(new TungstenFabricServiceGroupResponse((ServiceGroup) serviceGroup, dataCenter));
            }
        }
        return tungstenServiceGroupResponseList;
    }

    @Override
    public List<BaseResponse> listTungstenAddressGroup(final long zoneId,
        final String addressGroupUuid) {
        DataCenter dataCenter = dataCenterDao.findById(zoneId);
        TungstenCommand tungstenCommand = new ListTungstenAddressGroupCommand(addressGroupUuid);
        TungstenAnswer tungstenAnswer = tungstenFabricUtils.sendTungstenCommand(tungstenCommand, zoneId);
        List<BaseResponse> tungstenAddressGroupResponseList = new ArrayList<>();
        if (tungstenAnswer.getResult()) {
            List<ApiObjectBase> addressGroupList = tungstenAnswer.getApiObjectBaseList();
            for (ApiObjectBase addressGroup : addressGroupList) {
                tungstenAddressGroupResponseList.add(new TungstenFabricAddressGroupResponse((AddressGroup) addressGroup, dataCenter));
            }
        }
        return tungstenAddressGroupResponseList;
    }

    @Override
    public boolean deleteTungstenApplicationPolicySet(final long zoneId, final String applicationPolicySetUuid) {
        TungstenCommand tungstenCommand = new DeleteTungstenApplicationPolicySetCommand(applicationPolicySetUuid);
        TungstenAnswer tungstenAnswer = tungstenFabricUtils.sendTungstenCommand(tungstenCommand, zoneId);
        return tungstenAnswer.getResult();
    }

    @Override
    public boolean deleteTungstenFirewallPolicy(final long zoneId, final String firewallPolicyUuid) {
        TungstenCommand tungstenCommand = new DeleteTungstenFirewallPolicyCommand(firewallPolicyUuid);
        TungstenAnswer tungstenAnswer = tungstenFabricUtils.sendTungstenCommand(tungstenCommand, zoneId);
        return tungstenAnswer.getResult();
    }

    @Override
    public boolean deleteTungstenFirewallRule(final long zoneId, final String firewallRuleUuid) {
        TungstenCommand tungstenCommand = new DeleteTungstenFirewallRuleCommand(firewallRuleUuid);
        TungstenAnswer tungstenAnswer = tungstenFabricUtils.sendTungstenCommand(tungstenCommand, zoneId);
        return tungstenAnswer.getResult();
    }

    @Override
    public boolean deleteTungstenServiceGroup(final long zoneId, final String serviceGroupUuid) {
        TungstenCommand tungstenCommand = new DeleteTungstenServiceGroupCommand(serviceGroupUuid);
        TungstenAnswer tungstenAnswer = tungstenFabricUtils.sendTungstenCommand(tungstenCommand, zoneId);
        return tungstenAnswer.getResult();
    }

    @Override
    public boolean deleteTungstenAddressGroup(final long zoneId, final String addressGroupUuid) {
        TungstenCommand tungstenCommand = new DeleteTungstenAddressGroupCommand(addressGroupUuid);
        TungstenAnswer tungstenAnswer = tungstenFabricUtils.sendTungstenCommand(tungstenCommand, zoneId);
        return tungstenAnswer.getResult();
    }

    @Override
    public boolean createSharedNetwork(final Network network, final Vlan vlan) {
        String tungstenProjectFqn = getTungstenProjectFqn(network);
        TungstenCommand createTungstenSharedNetworkCommand = new CreateTungstenNetworkCommand(network.getUuid(),
            TungstenUtils.getSharedNetworkName(network.getId()), network.getName(), tungstenProjectFqn, true, true,
            null, 0, null, network.getMode().equals(Networks.Mode.Dhcp), null, null, null, false, false, null);
        TungstenAnswer createSharedNetwork = tungstenFabricUtils.sendTungstenCommand(createTungstenSharedNetworkCommand,
            network.getDataCenterId());

        if (!createSharedNetwork.getResult()) {
            return false;
        }

        if (vlan.getVlanGateway() != null) {
            Pair<String, Integer> pair = NetUtils.getCidr(network.getCidr());
            String[] ipAddress = vlan.getIpRange().split("-");

            TungstenCommand addTungstenNetworkSubnetCommand = new AddTungstenNetworkSubnetCommand(network.getUuid(),
                pair.first(), pair.second(), network.getGateway(), true, null, ipAddress[0], ipAddress[1], false,
                TungstenUtils.getIPV4SubnetName(network.getId()));

            TungstenAnswer addIpV4NetworkSubnetAnswer = tungstenFabricUtils.sendTungstenCommand(
                addTungstenNetworkSubnetCommand, network.getDataCenterId());
            if (!addIpV4NetworkSubnetAnswer.getResult()) {
                return false;
            }

            if (!setupVrouter(network, createSharedNetwork.getApiObjectBase().getQualifiedName())) {
                return false;
            }

            if (!allocateDnsIpAddress(network, null, TungstenUtils.getIPV4SubnetName(network.getId()))) {
                return false;
            }
        }

        if (vlan.getIp6Gateway() != null) {
            Pair<String, Integer> pair = NetUtils.getCidr(vlan.getIp6Cidr());
            String[] ipAddress = vlan.getIp6Range().split("-");
            TungstenCommand addTungstenNetworkSubnetCommand = new AddTungstenNetworkSubnetCommand(network.getUuid(),
                pair.first(), pair.second(), vlan.getIp6Gateway(), false, null, ipAddress[0], ipAddress[1], false,
                TungstenUtils.getIPV6SubnetName(network.getId()));

            TungstenAnswer addIpV6NetworkSubnetAnswer = tungstenFabricUtils.sendTungstenCommand(
                addTungstenNetworkSubnetCommand, network.getDataCenterId());
            return addIpV6NetworkSubnetAnswer.getResult();
        }

        return true;
    }

    private boolean setupVrouter(Network network, List<String> qualifiedName) {
        NetworkDetailVO networkDetailVO = networkDetailsDao.findDetail(network.getId(), "vrf");
        if (networkDetailVO == null) {
            networkDetailVO = new NetworkDetailVO(network.getId(), "vrf",
                    TungstenUtils.getVrfNetworkName(qualifiedName), false);
            NetworkDetailVO persistNetworkDetail = networkDetailsDao.persist(networkDetailVO);
            if (persistNetworkDetail != null) {
                TungstenProviderVO tungstenProvider = tungstenProviderDao.findByZoneId(network.getDataCenterId());
                if (tungstenProvider != null) {
                    Host host = hostDao.findByPublicIp(tungstenProvider.getGateway());
                    if (host != null) {
                        Command setupTungstenVRouterCommand = new SetupTungstenVRouterCommand("create",
                                TungstenUtils.getSgVgwName(network.getId()), network.getCidr(), NetUtils.ALL_IP4_CIDRS,
                                persistNetworkDetail.getValue());
                        Answer answer = agentMgr.easySend(host.getId(), setupTungstenVRouterCommand);
                        return answer != null && answer.getResult();
                    }
                }
            }
        }

        return true;
    }

    @Override
    public boolean addTungstenVmSecurityGroup(VMInstanceVO vm) {
        DataCenter dataCenter = dataCenterDao.findById(vm.getDataCenterId());
        if (!dataCenter.isSecurityGroupEnabled()) {
            return true;
        }

        // if security group is not exist, create it
        List<SecurityGroupVO> securityGroupVOList = securityGroupManager.getSecurityGroupsForVm(vm.getId());
        checkTungstenSecurityGroups(securityGroupVOList);

        // if vm is in tungsten zone, add security group to vmi
        Nic nic = nicDao.findDefaultNicForVM(vm.getId());
        if (nic != null && nic.getBroadcastUri().equals(Networks.BroadcastDomainType.TUNGSTEN.toUri("tf"))) {
            List<String> securityGroupUuidList = new ArrayList<>();
            for (SecurityGroupVO securityGroupVO : securityGroupVOList) {
                securityGroupUuidList.add(securityGroupVO.getUuid());
            }

            TungstenCommand addTungstenVmToSecurityGroupCommand = new AddTungstenVmToSecurityGroupCommand(nic.getUuid(),
                securityGroupUuidList);
            TungstenAnswer addTungstenVmToSecurityGroupAnswer = tungstenFabricUtils.sendTungstenCommand(addTungstenVmToSecurityGroupCommand,
                vm.getDataCenterId());
            if (!addTungstenVmToSecurityGroupAnswer.getResult()) {
                return false;
            }

            return addVmIp(securityGroupVOList, nic);

        }

        return true;
    }

    private boolean addVmIp(List<SecurityGroupVO> securityGroupVOList, Nic nic) {
        // add vm to tungsten security group rule
        for (TungstenProviderVO tungstenProvider : getTungstenProviders()) {
            for (SecurityGroupVO securityGroupVO : securityGroupVOList) {
                List<SecurityGroupRuleVO> securityGroupRuleVOList = securityGroupRuleDao.listByAllowedSecurityGroupId(
                        securityGroupVO.getId());
                for (SecurityGroupRuleVO securityGroupRuleVO : securityGroupRuleVOList) {
                    addSecurityGroupRule(securityGroupRuleVO, nic, tungstenProvider, securityGroupVO);
                }
            }
        }

        return true;
    }

    private void addSecurityGroupRule(SecurityGroupRuleVO securityGroupRuleVO, Nic nic,
                                      TungstenProviderVO tungstenProvider, SecurityGroupVO securityGroupVO) {
        List<String> ipAddressList = getListIpAddressFromNic(nic);
        int tungstenEndPort = securityGroupRuleVO.getEndPort();
        if (securityGroupRuleVO.getProtocol().equals(NetUtils.ALL_PROTO)) {
            tungstenEndPort = NetUtils.PORT_RANGE_MAX;
        }

        for (String ipAddress : ipAddressList) {
            String cidr = TungstenUtils.getSingleIpAddressCidr(ipAddress);
            String etherType = TungstenUtils.getEthertTypeFromCidr(cidr);
            TungstenSecurityGroupRuleVO tungstenSecurityGroupRuleVO = new TungstenSecurityGroupRuleVO(
                    tungstenProvider.getZoneId(), securityGroupRuleVO.getSecurityGroupId(),
                    securityGroupRuleVO.getType(), cidr, etherType, false);
            TungstenSecurityGroupRuleVO persisted = tungstenSecurityGroupRuleDao.persist(
                    tungstenSecurityGroupRuleVO);
            if (persisted != null) {
                TungstenCommand addTungstenSecurityGroupRuleCommand = new AddTungstenSecurityGroupRuleCommand(
                        securityGroupVO.getUuid(), persisted.getUuid(), securityGroupRuleVO.getType(),
                        securityGroupRuleVO.getStartPort(), tungstenEndPort, cidr, etherType,
                        securityGroupRuleVO.getProtocol());
                TungstenAnswer addTungstenSecurityGroupRuleAnswer =
                 tungstenFabricUtils.sendTungstenCommand(addTungstenSecurityGroupRuleCommand,
                        tungstenProvider.getZoneId());
                if (!addTungstenSecurityGroupRuleAnswer.getResult()) {
                    throw new CloudRuntimeException("Can not add Tungsten Fabric Security Group Rule");
                }
            }
        }
    }

    @Override
    public boolean removeTungstenVmSecurityGroup(VMInstanceVO vm) {
        DataCenter dataCenter = dataCenterDao.findById(vm.getDataCenterId());
        TungstenProvider tungstenProvider = tungstenProviderDao.findByZoneId(dataCenter.getId());
        if (!dataCenter.isSecurityGroupEnabled() || tungstenProvider == null) {
            return true;
        }

        List<SecurityGroupVO> securityGroupVOList = securityGroupManager.getSecurityGroupsForVm(vm.getId());

        // remove vmi security group
        Nic nic = nicDao.findDefaultNicForVM(vm.getId());
        if (nic != null) {
            List<String> securityGroupUuidList = new ArrayList<>();
            for (SecurityGroupVO securityGroupVO : securityGroupVOList) {
                securityGroupUuidList.add(securityGroupVO.getUuid());
            }

            TungstenCommand removeTungstenVmFromSecurityGroupCommand = new RemoveTungstenVmFromSecurityGroupCommand(nic.getUuid(),
                securityGroupUuidList);
            TungstenAnswer removeTungstenVmFromSecurityGroupAnswer = tungstenFabricUtils.sendTungstenCommand(removeTungstenVmFromSecurityGroupCommand,
                vm.getDataCenterId());
            if (!removeTungstenVmFromSecurityGroupAnswer.getResult()) {
                return false;
            }

            return removeVmIp(nic);
        }

        return true;
    }

    private boolean removeVmIp(Nic nic) {
        // remove vm security group rule
        List<String> ipAddressList = getListIpAddressFromNic(nic);
        for (String ipAddress : ipAddressList) {
            String cidr = TungstenUtils.getSingleIpAddressCidr(ipAddress);
            List<TungstenSecurityGroupRuleVO> tungstenSecurityGroupRuleVOList =
                    tungstenSecurityGroupRuleDao.listByRuleTarget(
                            cidr);
            for (TungstenSecurityGroupRuleVO tungstenSecurityGroupRuleVO : tungstenSecurityGroupRuleVOList) {
                SecurityGroup securityGroup = securityGroupDao.findById(
                        tungstenSecurityGroupRuleVO.getSecurityGroupId());
                TungstenCommand removeTungstenSecurityGroupRuleCommand = new RemoveTungstenSecurityGroupRuleCommand(securityGroup.getUuid(),
                        tungstenSecurityGroupRuleVO.getUuid());
                TungstenAnswer removeTungstenSecurityGroupRuleAnswer = tungstenFabricUtils.sendTungstenCommand(removeTungstenSecurityGroupRuleCommand,
                        tungstenSecurityGroupRuleVO.getZoneId());
                if (!removeTungstenSecurityGroupRuleAnswer.getResult()) {
                    return false;
                }

                if (!tungstenSecurityGroupRuleDao.expunge(tungstenSecurityGroupRuleVO.getId())) {
                    return false;
                }
            }
        }

        return true;
    }

    @Override
    public BaseResponse createRoutingLogicalRouter(final long zoneId, final String projectFqn, final String name) {
        DataCenter dataCenter = dataCenterDao.findById(zoneId);
        TungstenCommand tungstenCommand = new CreateTungstenRoutingLogicalRouterCommand(projectFqn, name);
        TungstenAnswer tungstenAnswer = tungstenFabricUtils.sendTungstenCommand(tungstenCommand, zoneId);
        if (tungstenAnswer.getResult()) {
            return new TungstenFabricLogicalRouterResponse((TungstenLogicalRouter) tungstenAnswer.getTungstenModel(), dataCenter);
        }
        return null;
    }

    @Override
    public BaseResponse addNetworkGatewayToLogicalRouter(final long zoneId, final String networkUuid,
        final String logicalRouterUuid) {
        DataCenter dataCenter = dataCenterDao.findById(zoneId);
        Network network = networkDao.findByUuid(networkUuid);
        String ipAddress = ipAddressManager.acquireLastGuestIpAddress(network);
        TungstenCommand tungstenCommand = new AddTungstenNetworkGatewayToLogicalRouterCommand(networkUuid, logicalRouterUuid,
            ipAddress);
        TungstenAnswer tungstenAnswer = tungstenFabricUtils.sendTungstenCommand(tungstenCommand, zoneId);
        if (tungstenAnswer.getResult()) {
            tungstenGuestNetworkIpAddressDao.persist(
                new TungstenGuestNetworkIpAddressVO(network.getId(), new Ip(ipAddress), logicalRouterUuid));
            return new TungstenFabricLogicalRouterResponse((TungstenLogicalRouter) tungstenAnswer.getTungstenModel(), dataCenter);
        }
        return null;
    }

    @Override
    public List<BaseResponse> listRoutingLogicalRouter(final long zoneId, final String networkUuid, final String logicalRouterUuid) {
        DataCenter dataCenter = dataCenterDao.findById(zoneId);
        TungstenCommand tungstenCommand = new ListTungstenRoutingLogicalRouterCommand(networkUuid, logicalRouterUuid);
        TungstenAnswer tungstenAnswer = tungstenFabricUtils.sendTungstenCommand(tungstenCommand, zoneId);
        List<BaseResponse> tungstenLogicalRouterResponseList = new ArrayList<>();
        if (tungstenAnswer.getResult()) {
            List<TungstenModel> tungstenModelList = tungstenAnswer.getTungstenModelList();
            for (TungstenModel tungstenModel : tungstenModelList) {
                tungstenLogicalRouterResponseList.add(
                    new TungstenFabricLogicalRouterResponse((TungstenLogicalRouter) tungstenModel, dataCenter));
            }
        }
        return tungstenLogicalRouterResponseList;
    }

    @Override
    public BaseResponse removeNetworkGatewayFromLogicalRouter(final long zoneId, final String networkUuid,
        final String logicalRouterUuid) {
        DataCenter dataCenter = dataCenterDao.findById(zoneId);
        TungstenCommand tungstenCommand = new RemoveTungstenNetworkGatewayFromLogicalRouterCommand(networkUuid,
            logicalRouterUuid);
        TungstenAnswer tungstenAnswer = tungstenFabricUtils.sendTungstenCommand(tungstenCommand, zoneId);
        if (tungstenAnswer.getResult()) {
            Network network = networkDao.findByUuid(networkUuid);
            TungstenGuestNetworkIpAddressVO gatewayIp = tungstenGuestNetworkIpAddressDao.findByNetworkAndLogicalRouter(
                network.getId(), logicalRouterUuid);
            if (gatewayIp != null) {
                tungstenGuestNetworkIpAddressDao.expunge(gatewayIp.getId());
            }
            return new TungstenFabricLogicalRouterResponse((TungstenLogicalRouter) tungstenAnswer.getTungstenModel(), dataCenter);
        }
        return null;
    }

    @Override
    public boolean deleteLogicalRouter(final long zoneId, final String logicalRouterUuid) {
        TungstenCommand tungstenCommand = new DeleteTungstenRoutingLogicalRouterCommand(logicalRouterUuid);
        TungstenAnswer tungstenAnswer = tungstenFabricUtils.sendTungstenCommand(tungstenCommand, zoneId);
        return tungstenAnswer.getResult();
    }

    @Override
    public List<String> listConnectedNetworkFromLogicalRouter(final long zoneId, final String logicalRouterUuid) {
        List<String> networkList = new ArrayList<>();
        TungstenCommand tungstenCommand = new ListTungstenConnectedNetworkFromLogicalRouterCommand(logicalRouterUuid);
        TungstenAnswer tungstenAnswer = tungstenFabricUtils.sendTungstenCommand(tungstenCommand, zoneId);
        if (tungstenAnswer.getResult()) {
            for(ApiObjectBase apiObjectBase : tungstenAnswer.getApiObjectBaseList()) {
                networkList.add(apiObjectBase.getUuid());
            }
        }
        return networkList;
    }

    @Override
    public TungstenFabricLBHealthMonitorVO updateTungstenFabricLBHealthMonitor(final long lbId, final String type,
        final int retry, final int timeout, final int interval, final String httpMethod, final String expectedCode,
        final String urlPath) {
        TungstenFabricLBHealthMonitorVO tungstenFabricLBHealthMonitorVO = tungstenFabricLBHealthMonitorDao.findByLbId(lbId);
        if (tungstenFabricLBHealthMonitorVO == null) {
            tungstenFabricLBHealthMonitorVO = new TungstenFabricLBHealthMonitorVO(lbId, type, retry, timeout, interval, httpMethod, expectedCode, urlPath);
        } else {
            tungstenFabricLBHealthMonitorVO.setType(type);
            tungstenFabricLBHealthMonitorVO.setRetry(retry);
            tungstenFabricLBHealthMonitorVO.setTimeout(timeout);
            tungstenFabricLBHealthMonitorVO.setInterval(interval);
            tungstenFabricLBHealthMonitorVO.setHttpMethod(httpMethod);
            tungstenFabricLBHealthMonitorVO.setExpectedCode(expectedCode);
            tungstenFabricLBHealthMonitorVO.setUrlPath(urlPath);
        }
        return tungstenFabricLBHealthMonitorDao.persist(tungstenFabricLBHealthMonitorVO);
    }

    @Override
    public boolean applyLBHealthMonitor(final long lbId) {
        boolean success = true;
        LoadBalancerVO loadBalancer = loadBalancerDao.findById(lbId);
        if (loadBalancer == null) {
            throw new InvalidParameterException("Invalid Load balancer Id:" + lbId);
        }

        if (loadBalancer.getState() == FirewallRule.State.Active) {
            loadBalancer.setState(FirewallRule.State.Add);
            loadBalancerDao.persist(loadBalancer);
        }

        try {
            loadBalancingRulesService.applyLoadBalancerConfig(lbId);
        } catch (ResourceUnavailableException e) {
            success = false;
        }
        return success;
    }

    @Override
    public List<BaseResponse> listTungstenFabricLBHealthMonitor(final long lbId) {
        List<BaseResponse> responseList = new ArrayList<>();
        LoadBalancer loadBalancer = loadBalancerDao.findById(lbId);
        Network network = networkDao.findById(loadBalancer.getNetworkId());
        DataCenter dataCenter = dataCenterDao.findById(network.getDataCenterId());
        TungstenFabricLBHealthMonitorVO tungstenFabricLBHealthMonitorVO = tungstenFabricLBHealthMonitorDao.findByLbId(lbId);
        if (tungstenFabricLBHealthMonitorVO != null) {
            responseList.add(new TungstenFabricLBHealthMonitorResponse(tungstenFabricLBHealthMonitorVO, dataCenter));
        }
        return responseList;
    }

    private List<String> getListIpAddressFromNic(Nic nic) {
        List<String> ipAddressList = new ArrayList<>();
        if (nic.getIPv4Address() != null) {
            ipAddressList.add(nic.getIPv4Address());
        }

        if (nic.getIPv6Address() != null) {
            ipAddressList.add(nic.getIPv6Address());
        }

        if (nic.getSecondaryIp()) {
            ipAddressList.addAll(nicSecIpDao.getSecondaryIpAddressesForNic(nic.getId()));
        }

        return ipAddressList;
    }

    private String getNetworkUuid(Long networkId) {
        if (networkId == null)
            return null;

        Network network = networkDao.findById(networkId);

        if (network != null) {
            return network.getUuid();
        }

        return null;
    }

    private List<ApiObjectBase> filterByName(List<? extends ApiObjectBase> apiObjectBaseList, List<String> nameList) {
        List<ApiObjectBase> resultList = new ArrayList<>();
        for(String name : nameList) {
            for(ApiObjectBase apiObjectBase : apiObjectBaseList) {
                if (apiObjectBase.getName().startsWith(name)) {
                    resultList.add(apiObjectBase);
                }
            }
        }
        return resultList;
    }
}<|MERGE_RESOLUTION|>--- conflicted
+++ resolved
@@ -227,12 +227,7 @@
 
 import javax.inject.Inject;
 
-<<<<<<< HEAD
-public class TungstenServiceImpl extends ManagerBase implements TungstenService, Configurable {
-=======
 public class TungstenServiceImpl extends ManagerBase implements TungstenService {
-    private static final Logger s_logger = Logger.getLogger(TungstenServiceImpl.class);
->>>>>>> 933970d9
 
     private static final String NETWORK = "network";
 
