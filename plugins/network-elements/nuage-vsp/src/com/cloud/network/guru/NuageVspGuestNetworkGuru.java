//
// Licensed to the Apache Software Foundation (ASF) under one
// or more contributor license agreements.  See the NOTICE file
// distributed with this work for additional information
// regarding copyright ownership.  The ASF licenses this file
// to you under the Apache License, Version 2.0 (the
// "License"); you may not use this file except in compliance
// with the License.  You may obtain a copy of the License at
//
//   http://www.apache.org/licenses/LICENSE-2.0
//
// Unless required by applicable law or agreed to in writing,
// software distributed under the License is distributed on an
// "AS IS" BASIS, WITHOUT WARRANTIES OR CONDITIONS OF ANY
// KIND, either express or implied.  See the License for the
// specific language governing permissions and limitations
// under the License.
//

package com.cloud.network.guru;

import java.util.Iterator;
import java.util.List;
import java.util.Map;
import java.util.Set;

import javax.inject.Inject;

import net.nuage.vsp.acs.client.api.model.NetworkRelatedVsdIds;
import net.nuage.vsp.acs.client.api.model.VspDhcpDomainOption;
import net.nuage.vsp.acs.client.api.model.VspDhcpVMOption;
import net.nuage.vsp.acs.client.api.model.VspDomain;
import net.nuage.vsp.acs.client.api.model.VspNetwork;
import net.nuage.vsp.acs.client.api.model.VspNic;
import net.nuage.vsp.acs.client.api.model.VspStaticNat;
import net.nuage.vsp.acs.client.api.model.VspVm;

import org.apache.log4j.Logger;

import com.google.common.base.Strings;
import com.google.common.collect.Iterables;
import com.google.common.collect.LinkedListMultimap;
import com.google.common.collect.Lists;
import com.google.common.collect.Maps;

import org.apache.cloudstack.engine.orchestration.service.NetworkOrchestrationService;
import org.apache.cloudstack.resourcedetail.VpcDetailVO;
import org.apache.cloudstack.resourcedetail.dao.VpcDetailsDao;

import com.cloud.agent.AgentManager;
import com.cloud.agent.api.Answer;
import com.cloud.agent.api.guru.DeallocateVmVspCommand;
import com.cloud.agent.api.guru.ImplementNetworkVspCommand;
import com.cloud.agent.api.guru.ReserveVmInterfaceVspCommand;
import com.cloud.agent.api.guru.TrashNetworkVspCommand;
import com.cloud.agent.api.guru.UpdateDhcpOptionVspCommand;
import com.cloud.agent.api.manager.ImplementNetworkVspAnswer;
import com.cloud.configuration.ConfigurationManager;
import com.cloud.dc.DataCenter;
import com.cloud.dc.DataCenter.NetworkType;
import com.cloud.dc.DataCenterDetailVO;
import com.cloud.dc.VlanVO;
import com.cloud.dc.dao.DataCenterDetailsDao;
import com.cloud.deploy.DeployDestination;
import com.cloud.deploy.DeploymentPlan;
import com.cloud.domain.dao.DomainDao;
import com.cloud.exception.ConcurrentOperationException;
import com.cloud.exception.InsufficientAddressCapacityException;
import com.cloud.exception.InsufficientVirtualNetworkCapacityException;
import com.cloud.exception.UnsupportedServiceException;
import com.cloud.host.HostVO;
import com.cloud.network.Network;
import com.cloud.network.Network.GuestType;
import com.cloud.network.Network.State;
import com.cloud.network.NetworkProfile;
import com.cloud.network.Networks;
import com.cloud.network.PhysicalNetwork;
import com.cloud.network.PhysicalNetwork.IsolationMethod;
import com.cloud.network.dao.IPAddressVO;
import com.cloud.network.dao.NetworkDetailsDao;
import com.cloud.network.dao.NetworkVO;
import com.cloud.network.dao.PhysicalNetworkVO;
import com.cloud.network.manager.NuageVspManager;
import com.cloud.offering.NetworkOffering;
import com.cloud.offerings.dao.NetworkOfferingDao;
import com.cloud.offerings.dao.NetworkOfferingServiceMapDao;
import com.cloud.user.Account;
import com.cloud.user.AccountVO;
import com.cloud.user.dao.AccountDao;
import com.cloud.util.NuageVspEntityBuilder;
import com.cloud.utils.StringUtils;
import com.cloud.utils.db.DB;
import com.cloud.utils.exception.CloudRuntimeException;
import com.cloud.utils.net.Ip;
import com.cloud.vm.Nic;
import com.cloud.vm.NicProfile;
import com.cloud.vm.NicVO;
import com.cloud.vm.ReservationContext;
import com.cloud.vm.VMInstanceVO;
import com.cloud.vm.VirtualMachine;
import com.cloud.vm.VirtualMachineProfile;
import com.cloud.vm.dao.VMInstanceDao;

public class NuageVspGuestNetworkGuru extends GuestNetworkGuru implements NetworkGuruAdditionalFunctions {
    public static final Logger s_logger = Logger.getLogger(NuageVspGuestNetworkGuru.class);

    @Inject
    NetworkOfferingServiceMapDao _ntwkOfferingSrvcDao;
    @Inject
    NetworkOfferingDao _ntwkOfferingDao;
    @Inject
    DomainDao _domainDao;
    @Inject
    AccountDao _accountDao;
    @Inject
    VMInstanceDao _vmInstanceDao;
    @Inject
    AgentManager _agentMgr;
    @Inject
    NuageVspManager _nuageVspManager;
    @Inject
    ConfigurationManager _configMgr;
    @Inject
    NuageVspEntityBuilder _nuageVspEntityBuilder;
    @Inject
    NetworkDetailsDao _networkDetailsDao;
    @Inject
    VpcDetailsDao _vpcDetailsDao;
    @Inject
    NetworkOrchestrationService _networkOrchestrationService;
    @Inject
    DataCenterDetailsDao _dcDetailsDao;

    public NuageVspGuestNetworkGuru() {
        super();
        _isolationMethods = new IsolationMethod[] {new IsolationMethod("VSP")};
    }

    @Override
    public Network design(NetworkOffering offering, DeploymentPlan plan, Network userSpecified, Account owner) {
        PhysicalNetworkVO physnet = _physicalNetworkDao.findById(plan.getPhysicalNetworkId());
        DataCenter dc = _dcDao.findById(plan.getDataCenterId());
        if (!canHandle(offering, dc.getNetworkType(), physnet)) {
            if (s_logger.isDebugEnabled()) {
                s_logger.debug("Refusing to design network using network offering " +  offering.getId() + (physnet != null ? " on physical network " + physnet.getId() : ""));
            }
            return null;
        }

        NetworkVO networkObject = (NetworkVO)super.design(offering, plan, userSpecified, owner);
        if (networkObject == null) {
            return null;
        }

        networkObject.setBroadcastDomainType(Networks.BroadcastDomainType.Vsp);

        if (userSpecified instanceof NetworkVO && userSpecified.getExternalId() != null) {
            if (owner.getType() < Account.ACCOUNT_TYPE_ADMIN) {
                throw new IllegalArgumentException("vsdManaged networks are only useable by admins.");
            }

            if (!isUniqueReference(plan.getDataCenterId(), userSpecified.getExternalId())) {
                s_logger.debug("Refusing to design network. VsdManaged network object already present in zone.");
                return null;
            }
        }

        return networkObject;
    }

    private boolean isUniqueReference(long dataCenterId, String vsdSubnetId) {
        DataCenterDetailVO detail = _dcDetailsDao.findDetail(dataCenterId, vsdSubnetId);
        return detail == null;
    }

    private boolean isVsdManagedVpc(long vpcId) {
        //Check if it's a vpc and if the vpc is already vsdManaged OR if it has 0 tiers
        Map<String, String> vpcDetails = _vpcDetailsDao.listDetailsKeyPairs(vpcId, false);
        return vpcDetails.get(NuageVspManager.NETWORK_METADATA_VSD_MANAGED) != null && vpcDetails.get(NuageVspManager.NETWORK_METADATA_VSD_MANAGED).equals("true");
    }

    /** In case an externalId is specified, we get called here, and store the id the same way as cached data */
    @Override
    public void finalizeNetworkDesign(long networkId, String vlanIdAsUUID) {
        NetworkVO designedNetwork = _networkDao.findById(networkId);
        String externalId = designedNetwork.getExternalId();
        boolean isVpc = designedNetwork.getVpcId() != null;

        if (isVpc && _networkDao.listByVpc(designedNetwork.getVpcId()).size() > 1) {
            boolean isVsdManagedVpc = isVsdManagedVpc(designedNetwork.getVpcId());
            if (isVsdManagedVpc && externalId == null) {
                throw new CloudRuntimeException("Refusing to design network. Network is vsdManaged but is part of a non vsd managed vpc.");
            } else if (!isVsdManagedVpc && externalId != null) {
                throw new CloudRuntimeException("Refusing to design network. Network is not vsdManaged but is part of a vsd managed vpc.");
            }
        }

        if (externalId == null) {
            return;
        }

        VspNetwork vspNetwork = _nuageVspEntityBuilder.buildVspNetwork(designedNetwork, externalId);
        HostVO nuageVspHost = _nuageVspManager.getNuageVspHost(designedNetwork.getPhysicalNetworkId());

        ImplementNetworkVspCommand cmd = new ImplementNetworkVspCommand(vspNetwork, null, true);
        Answer answer = _agentMgr.easySend(nuageVspHost.getId(), cmd);
        if (answer == null || !answer.getResult()) {
            s_logger.error("ImplementNetworkVspCommand for network " + vspNetwork.getUuid() + " failed on Nuage VSD " + nuageVspHost.getDetail("hostname"));
            if ((null != answer) && (null != answer.getDetails())) {
                s_logger.error(answer.getDetails());
            }
            throw new CloudRuntimeException("ImplementNetworkVspCommand for network " + vspNetwork.getUuid() + " failed on Nuage VSD " + nuageVspHost.getDetail("hostname"));
        }

        //check if the network does not violate the uuid cidr
        ImplementNetworkVspAnswer implementAnswer = (ImplementNetworkVspAnswer) answer;
        VspNetwork updatedVspNetwork = implementAnswer.getVspNetwork();
        NetworkVO forUpdate = _networkDao.createForUpdate(networkId);

        if (isVpc && (!designedNetwork.getCidr().equals(updatedVspNetwork.getCidr()) || !designedNetwork.getGateway().equals(updatedVspNetwork.getGateway()))) {
         throw new CloudRuntimeException("Tier network does not match the VsdManaged subnet cidr or gateway.");
        } else {
            forUpdate.setCidr(updatedVspNetwork.getCidr());
            forUpdate.setGateway(updatedVspNetwork.getGateway());
        }

        saveNetworkAndVpcDetails(vspNetwork, implementAnswer.getNetworkRelatedVsdIds(), designedNetwork.getVpcId());
        saveNetworkDetail(networkId, NuageVspManager.NETWORK_METADATA_VSD_SUBNET_ID, externalId);
        saveNetworkDetail(networkId, NuageVspManager.NETWORK_METADATA_VSD_MANAGED, "true");

        forUpdate.setState(State.Allocated);
        _networkDao.update(networkId, forUpdate);
    }

    @Override
    public Map<String, ? extends Object> listAdditionalNicParams(String nicUuid) {
        return null;
    }

    @Override
    public Network implement(Network network, NetworkOffering offering, DeployDestination dest, ReservationContext context) throws InsufficientVirtualNetworkCapacityException {
        long networkId = network.getId();
        network = _networkDao.acquireInLockTable(network.getId(), 1200);
        if (network == null) {
            throw new ConcurrentOperationException("Unable to acquire lock on network " + networkId);
        }

        /* Check if an acl template is used in combination with a pre-configured DT. -> show an error if there is
        Rollback of the network fails in core CS -> networkOrchestrator. */
        if(network.getVpcId() != null) {
            VpcDetailVO detail = _vpcDetailsDao.findDetail(network.getVpcId(), NuageVspManager.nuageDomainTemplateDetailName);
            if (detail != null && network.getNetworkACLId() != null) {
                s_logger.error("Pre-configured DT are used in combination with ACL lists. Which is not supported.");
                throw new IllegalArgumentException("CloudStack ACLs are not supported with Nuage Preconfigured Domain Template");
            }

            if(detail != null && !_nuageVspManager.checkIfDomainTemplateExist(network.getDomainId(),detail.getValue(),network.getDataCenterId(),null)){
                s_logger.error("The provided domain template does not exist on the VSD.");
                throw new IllegalArgumentException("The provided domain template does not exist on the VSD anymore.");
            }
        }

        NetworkVO implemented = null;
        try {
            if (offering.getGuestType() == GuestType.Isolated && network.getState() != State.Implementing) {
                throw new IllegalStateException("Network " + networkId + " is not in expected state Implementing, but is in state " + network.getState());
            }

            //Get the Account details and find the type
            AccountVO networksAccount = _accountDao.findById(network.getAccountId());
            if (networksAccount.getType() == Account.ACCOUNT_TYPE_PROJECT) {
                String errorMessage = "Networks created by account " + networksAccount.getAccountName() + " of type Project (" + Account.ACCOUNT_TYPE_PROJECT + ") " +
                        "are not yet supported by NuageVsp provider";
                s_logger.error(errorMessage);
                throw new InsufficientVirtualNetworkCapacityException(errorMessage, Account.class, network.getAccountId());
            }

            //We don't support a shared network with UserData and multiple IP ranges at the same time.
            checkMultipleSubnetsCombinedWithUseData(network);

            long dcId = dest.getDataCenter().getId();
            //Get physical network id
            Long physicalNetworkId = network.getPhysicalNetworkId();
            //Physical network id can be null in Guest Network in Basic zone, so locate the physical network
            if (physicalNetworkId == null) {
                physicalNetworkId = _networkModel.findPhysicalNetworkId(dcId, offering.getTags(), offering.getTrafficType());
            }

            implemented = new NetworkVO(network.getId(), network, network.getNetworkOfferingId(), network.getGuruName(), network.getDomainId(), network.getAccountId(),
                    network.getRelated(), network.getName(), network.getDisplayText(), network.getNetworkDomain(), network.getGuestType(), network.getDataCenterId(),
                    physicalNetworkId, network.getAclType(), network.getSpecifyIpRanges(), network.getVpcId(), offering.getRedundantRouter(), network.getExternalId());
            implemented.setUuid(network.getUuid());
            implemented.setState(State.Allocated);
            if (network.getGateway() != null) {
                implemented.setGateway(network.getGateway());
            }
            if (network.getCidr() != null) {
                implemented.setCidr(network.getCidr());
            }

            VspNetwork vspNetwork = _nuageVspEntityBuilder.buildVspNetwork(implemented, true);
            String tenantId = context.getDomain().getName() + "-" + context.getAccount().getAccountId();
            String broadcastUriStr = implemented.getUuid() + "/" + vspNetwork.getVirtualRouterIp();
            implemented.setBroadcastUri(Networks.BroadcastDomainType.Vsp.toUri(broadcastUriStr));
            implemented.setBroadcastDomainType(Networks.BroadcastDomainType.Vsp);

            boolean implementSucceeded = implement(network.getVpcId(), physicalNetworkId, vspNetwork, implemented, _nuageVspEntityBuilder.buildNetworkDhcpOption(network, offering));

            if (!implementSucceeded) {
                return null;
            }

            if (StringUtils.isNotBlank(vspNetwork.getDomainTemplateName())) {
                if (network.getVpcId() != null) {
                    saveVpcDetail(network.getVpcId(), NuageVspManager.nuageDomainTemplateDetailName, vspNetwork.getDomainTemplateName());
                } else {
                    saveNetworkDetail(implemented.getId(), NuageVspManager.nuageDomainTemplateDetailName, vspNetwork.getDomainTemplateName());
                }
            }

            s_logger.info("Implemented OK, network " + implemented.getUuid() + " in tenant " + tenantId + " linked to " + implemented.getBroadcastUri());
        } finally {
            _networkDao.releaseFromLockTable(network.getId());
        }
        return implemented;
    }

    private boolean implement(Long vpcId, long physicalNetworkId, VspNetwork vspNetwork, NetworkVO implemented, VspDhcpDomainOption vspDhcpDomainOption) {
        HostVO nuageVspHost = _nuageVspManager.getNuageVspHost(physicalNetworkId);
        final boolean isVsdManaged = vspNetwork.getNetworkRelatedVsdIds()
                                          .getVsdSubnetId()
                                          .isPresent();
        if (isVsdManaged) {
            //Implement cmd was already send in design step.
            _dcDetailsDao.persist(implemented.getDataCenterId(), vspNetwork.getNetworkRelatedVsdIds().getVsdSubnetId().orElseThrow(() -> new CloudRuntimeException("Managed but no subnetId. How can this happen?")), implemented.getUuid());
            return true;
        }

        ImplementNetworkVspCommand cmd = new ImplementNetworkVspCommand(vspNetwork, vspDhcpDomainOption, false);
        Answer answer = _agentMgr.easySend(nuageVspHost.getId(), cmd);
        if (answer == null || !answer.getResult()) {
            s_logger.error("ImplementNetworkVspCommand for network " + vspNetwork.getUuid() + " failed on Nuage VSD " + nuageVspHost.getDetail("hostname"));
            if ((null != answer) && (null != answer.getDetails())) {
                s_logger.error(answer.getDetails());
            }
            return false;
        }

        ImplementNetworkVspAnswer implementAnswer = (ImplementNetworkVspAnswer) answer;
        saveNetworkAndVpcDetails(vspNetwork, implementAnswer.getNetworkRelatedVsdIds(), vpcId);
        return true;
    }

    private void saveNetworkAndVpcDetails(VspNetwork vspNetwork, NetworkRelatedVsdIds networkRelatedVsdIds, Long vpcId) {
        if (!vspNetwork.isShared() && !vspNetwork.getNetworkRelatedVsdIds().equals(networkRelatedVsdIds)) {
            Map<String, String> networkDetails = constructNetworkDetails(networkRelatedVsdIds, vspNetwork.isVpc());

            long networkId = vspNetwork.getId();

            for (Map.Entry<String, String> networkDetail : networkDetails.entrySet()) {
<<<<<<< HEAD
                _networkDetailsDao.addDetail(networkId, networkDetail.getKey(), networkDetail.getValue(), false);
=======
                saveNetworkDetail(vspNetwork.getId(), networkDetail.getKey(), networkDetail.getValue());
>>>>>>> b0bcd33d
            }

            if(vspNetwork.isVpc()) {
                Map<String, String> vpcDetails = constructVpcDetails(networkRelatedVsdIds);

                for (Map.Entry<String, String> vpcDetail : vpcDetails.entrySet()) {
<<<<<<< HEAD
                    _vpcDetailsDao.addDetail(vpcId, vpcDetail.getKey(), vpcDetail.getValue(), false);
=======
                    saveVpcDetail(vpcId, vpcDetail.getKey(), vpcDetail.getValue());
>>>>>>> b0bcd33d
                }
            }
        }
    }

    private void saveVpcDetail(Long vpcId, String key, String value) {
        _vpcDetailsDao.addDetail(vpcId, key, value, false);
    }

    private void saveNetworkDetail(long networkId, String key, String value) {
         _networkDetailsDao.addDetail(networkId, key, value, false);
    }

    private static Map<String, String> constructNetworkDetails(NetworkRelatedVsdIds networkRelatedVsdIds, boolean isVpc) {
        Map<String, String> networkDetails = Maps.newHashMap();

        if (!isVpc) {
            networkRelatedVsdIds.getVsdDomainId().ifPresent(v -> networkDetails.put(NuageVspManager.NETWORK_METADATA_VSD_DOMAIN_ID, v));
            networkRelatedVsdIds.getVsdZoneId().ifPresent(v -> networkDetails.put(NuageVspManager.NETWORK_METADATA_VSD_ZONE_ID, v));
        }
        networkRelatedVsdIds.getVsdSubnetId().ifPresent(v ->  networkDetails.put(NuageVspManager.NETWORK_METADATA_VSD_SUBNET_ID, v));

        return networkDetails;
    }

    private static Map<String, String> constructVpcDetails(NetworkRelatedVsdIds networkRelatedVsdIds) {
        Map<String, String> vpcDetails = Maps.newHashMap();

        networkRelatedVsdIds.getVsdDomainId().ifPresent(v ->  vpcDetails.put(NuageVspManager.NETWORK_METADATA_VSD_DOMAIN_ID, v));
        networkRelatedVsdIds.getVsdZoneId().ifPresent(v ->  vpcDetails.put(NuageVspManager.NETWORK_METADATA_VSD_ZONE_ID, v));
        if (networkRelatedVsdIds.isVsdManaged()) {
            vpcDetails.put(NuageVspManager.NETWORK_METADATA_VSD_MANAGED, "true");
        }

        return vpcDetails;
    }


    @Override
    public NicProfile allocate(Network network, NicProfile nic, VirtualMachineProfile vm) throws InsufficientVirtualNetworkCapacityException, InsufficientAddressCapacityException {
        if (vm.getType() != VirtualMachine.Type.DomainRouter && _nuageVspEntityBuilder.usesVirtualRouter(network.getNetworkOfferingId())) {
            VspNetwork vspNetwork = _nuageVspEntityBuilder.buildVspNetwork(network);
            if (nic != null && nic.getRequestedIPv4() != null && vspNetwork.getVirtualRouterIp().equals(nic.getRequestedIPv4())) {
                DataCenter dc = _dcDao.findById(network.getDataCenterId());
                s_logger.error("Unable to acquire requested Guest IP address " + nic.getRequestedIPv4() + " because it is reserved for the VR in network " + network);
                throw new InsufficientVirtualNetworkCapacityException("Unable to acquire requested Guest IP address " + nic.getRequestedIPv4() + " because it is reserved " +
                        "for the VR in network " + network, DataCenter.class,dc.getId());
            }
        }

        return super.allocate(network, nic, vm);
    }

    @Override
    public void reserve(NicProfile nic, Network network, VirtualMachineProfile vm, DeployDestination dest, ReservationContext context)
            throws InsufficientVirtualNetworkCapacityException, InsufficientAddressCapacityException {
        boolean lockedNetwork = lockNetworkForUserVm(network, vm);
        if (lockedNetwork && s_logger.isDebugEnabled()) {
            s_logger.debug("Locked network " + network.getId() + " for creation of user VM " + vm.getInstanceName());
        }

        try {
            //We don't support a shared network with UserData and multiple IP ranges at the same time.
            checkMultipleSubnetsCombinedWithUseData(network);

            if (s_logger.isDebugEnabled()) {
                s_logger.debug("Handling reserve() call back to with Create a new VM or add an interface to existing VM in network " + network.getName());
            }

            DataCenter dc = _dcDao.findById(network.getDataCenterId());
            AccountVO neworkAccountDetails = _accountDao.findById(network.getAccountId());
            if (neworkAccountDetails.getType() == Account.ACCOUNT_TYPE_PROJECT) {
                throw new InsufficientVirtualNetworkCapacityException("CS project support is not yet implemented in NuageVsp", DataCenter.class, dc.getId());
            }

            if (Strings.isNullOrEmpty(network.getBroadcastUri().getPath()) || !network.getBroadcastUri().getPath().startsWith("/")) {
                throw new IllegalStateException("The broadcast URI path " + network.getBroadcastUri() + " is empty or in an incorrect format.");
            }

            HostVO nuageVspHost = _nuageVspManager.getNuageVspHost(network.getPhysicalNetworkId());
            VspNetwork vspNetwork = _nuageVspEntityBuilder.buildVspNetwork(vm.getVirtualMachine().getDomainId(), network);

            if (vm.getType() == VirtualMachine.Type.DomainRouter && vspNetwork.getVirtualRouterIp().equals("null")) {
                //In case of upgrade network offering
<<<<<<< HEAD
                vspNetwork = _nuageVspEntityBuilder.buildVspNetwork(vm.getVirtualMachine().getDomainId(), network, true);
=======
                vspNetwork = _nuageVspEntityBuilder.buildVspNetwork(vm.getVirtualMachine().getDomainId(), network, null, true);
>>>>>>> b0bcd33d
                String broadcastUriStr = network.getUuid() + "/" + vspNetwork.getVirtualRouterIp();
                NetworkVO updatedNetwork = _networkDao.createForUpdate(network.getId());
                updatedNetwork.setBroadcastUri(Networks.BroadcastDomainType.Vsp.toUri(broadcastUriStr));
                _networkDao.update(updatedNetwork.getId(), updatedNetwork);
                network = _networkDao.findById(network.getId());
            }

            if (vspNetwork.isShared()) {
                vspNetwork = _nuageVspEntityBuilder.updateVspNetworkByPublicIp(vspNetwork, network, nic.getIPv4Address());

                if (VirtualMachine.Type.DomainRouter.equals(vm.getType()) && !nic.getIPv4Address().equals(vspNetwork.getVirtualRouterIp())) {
                    if(s_logger.isDebugEnabled()) {
                        s_logger.debug("VR got spawned with a different IP, releasing the previously allocated public IP " + nic.getIPv4Address());
                    }
                    IPAddressVO oldIpAddress = _ipAddressDao.findByIpAndSourceNetworkId(network.getId(), nic.getIPv4Address());
                    _ipAddressDao.unassignIpAddress(oldIpAddress.getId());
                    _ipAddressDao.mark(network.getDataCenterId(), new Ip(vspNetwork.getVirtualRouterIp()));
                } else if (VirtualMachine.Type.User.equals(vm.getType()) && nic.getIPv4Address().equals(vspNetwork.getVirtualRouterIp())) {
                    s_logger.error("Deploying a user VM with the same IP as the VR is not allowed.");
                    throw new InsufficientVirtualNetworkCapacityException("Deploying a user VM with the same IP " + nic.getIPv4Address() + " as the VR is not allowed.",
                            Network.class, network.getId());
                }

                // Make sure the shared network is present
                NetworkOffering offering = _ntwkOfferingDao.findById(network.getNetworkOfferingId());
                if (!implement(network.getVpcId(), network.getPhysicalNetworkId(), vspNetwork, null, _nuageVspEntityBuilder.buildNetworkDhcpOption(network, offering))) {
                    s_logger.error("Failed to implement shared network " + network.getUuid() + " under domain " + context.getDomain().getUuid());
                    throw new InsufficientVirtualNetworkCapacityException("Failed to implement shared network " + network.getUuid() + " under domain " +
                            context.getDomain().getUuid(), Network.class, network.getId());
                }
            }

            // Set flags for dhcp options
            boolean networkHasDns = networkHasDns(network);

            Map<Long, Boolean> networkHasDnsCache = Maps.newHashMap();
            networkHasDnsCache.put(network.getId(), networkHasDns);

            // Determine if dhcp options of the other nics in the network need to be updated
            if (vm.getType() == VirtualMachine.Type.DomainRouter && network.getState() != State.Implementing) {
                updateDhcpOptionsForExistingVms(network, nuageVspHost, vspNetwork, networkHasDns, networkHasDnsCache);
                //update the extra DHCP options

            }

            nic.setBroadcastUri(network.getBroadcastUri());
            nic.setIsolationUri(network.getBroadcastUri());

            //NicProfile does not contain the NIC UUID. We need this information to set it in the VMInterface and VPort
            //that we create in VSP
            NicVO nicFromDb = _nicDao.findById(nic.getId());
            IPAddressVO staticNatIp = _ipAddressDao.findByVmIdAndNetworkId(network.getId(), vm.getId());
            VspVm vspVm = _nuageVspEntityBuilder.buildVspVm(vm.getVirtualMachine(), network);
            VspNic vspNic = _nuageVspEntityBuilder.buildVspNic(nicFromDb.getUuid(), nic);
            VspStaticNat vspStaticNat = null;
            if (staticNatIp != null) {
                VlanVO staticNatVlan = _vlanDao.findById(staticNatIp.getVlanId());
                vspStaticNat = _nuageVspEntityBuilder.buildVspStaticNat(null, staticNatIp, staticNatVlan, vspNic);
            }

            boolean defaultHasDns = getDefaultHasDns(networkHasDnsCache, nicFromDb);
            VspDhcpVMOption dhcpOption = _nuageVspEntityBuilder.buildVmDhcpOption(nicFromDb, defaultHasDns, networkHasDns);
            ReserveVmInterfaceVspCommand cmd = new ReserveVmInterfaceVspCommand(vspNetwork, vspVm, vspNic, vspStaticNat, dhcpOption);
            Answer answer = _agentMgr.easySend(nuageVspHost.getId(), cmd);

            if (answer == null || !answer.getResult()) {
                s_logger.error("ReserveVmInterfaceNuageVspCommand failed for NIC " + nic.getId() + " attached to VM " + vm.getId() + " in network " + network.getId());
                if ((null != answer) && (null != answer.getDetails())) {
                    s_logger.error(answer.getDetails());
                }
                throw new InsufficientVirtualNetworkCapacityException("Failed to reserve VM in Nuage VSP.", Network.class, network.getId());
            }

            if (vspVm.getDomainRouter() == Boolean.TRUE) {
                nic.setIPv4Address(vspVm.getDomainRouterIp());
            }

        } finally {
            if (network != null && lockedNetwork) {
                _networkDao.releaseFromLockTable(network.getId());
                if (s_logger.isDebugEnabled()) {
                    s_logger.debug("Unlocked network " + network.getId() + " for creation of user VM " + vm.getInstanceName());
                }
            }
        }
    }

    private void updateExtraDhcpOptionsForExistingVm(Network network, Nic nic) {
        _networkOrchestrationService.configureExtraDhcpOptions(network, nic.getId());
    }

    private void updateDhcpOptionsForExistingVms(Network network, HostVO nuageVspHost, VspNetwork vspNetwork, boolean networkHasDns, Map<Long, Boolean> networkHasDnsCache)
            throws InsufficientVirtualNetworkCapacityException {
        // Update dhcp options if a VR is added when we are not initiating the network
        if(s_logger.isDebugEnabled()) {
            s_logger.debug(String.format("DomainRouter is added to an existing network: %s in state: %s", network.getName(), network.getState()));
        }

        List<NicVO> userNics = _nicDao.listByNetworkId(network.getId());
        LinkedListMultimap<Long, VspDhcpVMOption> dhcpOptionsPerDomain = LinkedListMultimap.create();

        for (Iterator<NicVO> iterator = userNics.iterator(); iterator.hasNext(); ) {
            NicVO userNic = iterator.next();
            if (userNic.getVmType() == VirtualMachine.Type.DomainRouter || userNic.getState() != Nic.State.Reserved) {
                iterator.remove();
                continue;
            }

            VMInstanceVO userVm = _vmInstanceDao.findById(userNic.getInstanceId());
            boolean defaultHasDns = getDefaultHasDns(networkHasDnsCache, userNic);
            VspDhcpVMOption dhcpOption = _nuageVspEntityBuilder.buildVmDhcpOption(userNic, defaultHasDns, networkHasDns);
            dhcpOptionsPerDomain.put(userVm.getDomainId(), dhcpOption);
        }

        for (Long domainId : dhcpOptionsPerDomain.keySet()) {
            VspDomain vspDomain = _nuageVspEntityBuilder.buildVspDomain(_domainDao.findById(domainId));
            VspNetwork vspNetworkForDomain = new VspNetwork.Builder().fromObject(vspNetwork).domain(vspDomain).build();
            List<VspDhcpVMOption> dhcpOptions = dhcpOptionsPerDomain.get(domainId);
            UpdateDhcpOptionVspCommand cmd = new UpdateDhcpOptionVspCommand(dhcpOptions, vspNetworkForDomain);
            Answer answer = _agentMgr.easySend(nuageVspHost.getId(), cmd);

            if (answer == null || !answer.getResult()) {
                s_logger.error("UpdateDhcpOptionVspCommand failed at \"reserve\" for network " + vspNetwork.getName() + " under domain " + vspNetwork.getVspDomain().getName());
                if ((null != answer) && (null != answer.getDetails())) {
                    s_logger.error(answer.getDetails());
                }
                throw new InsufficientVirtualNetworkCapacityException("Failed to reserve VM in Nuage VSP.", Network.class, network.getId());
            }
        }

        for (NicVO userNic : userNics) {
            updateExtraDhcpOptionsForExistingVm(network, userNic);
        }
    }

    private void checkMultipleSubnetsCombinedWithUseData(Network network) {
        if (_ntwkOfferingSrvcDao.listServicesForNetworkOffering(network.getNetworkOfferingId()).contains(Network.Service.UserData.getName())) {
            List<VlanVO> vlanVOs = _vlanDao.listVlansByNetworkId(network.getId());
            if (vlanVOs.stream()
                       .map(VlanVO::getVlanGateway)
                       .distinct()
                       .count() > 1) {
                        s_logger.error("NuageVsp provider does not support multiple subnets in combination with user data. Network: " + network + ", vlans: " + vlanVOs);
                        throw new UnsupportedServiceException("NuageVsp provider does not support multiple subnets in combination with user data.");
            }
        }
    }

    @Override
    protected boolean canHandle(NetworkOffering offering, final NetworkType networkType, final PhysicalNetwork physicalNetwork) {
        if (networkType == NetworkType.Advanced
                && isMyTrafficType(offering.getTrafficType())
                && isMyIsolationMethod(physicalNetwork)
                && (offering.getGuestType() == GuestType.Isolated || offering.getGuestType() == GuestType.Shared)
                && hasRequiredServices(offering)) {
            if (_configMgr.isOfferingForVpc(offering) && !offering.getIsPersistent()) {
                if (s_logger.isDebugEnabled()) {
                    s_logger.debug("NuageVsp can't handle VPC tiers which use a network offering which are not persistent");
                }
                return false;
            } else if (offering.getGuestType() == GuestType.Shared) {
                List<String> supportedSharedNetworkServices = Lists.newArrayList(Network.Service.Connectivity.getName(), Network.Service.Dhcp.getName(), Network.Service.UserData.getName());
                List<String> offeringServices = _ntwkOfferingSrvcDao.listServicesForNetworkOffering(offering.getId());
                if (!supportedSharedNetworkServices.containsAll(offeringServices)) {
                    if (s_logger.isDebugEnabled()) {
                        s_logger.debug("We only support " + Iterables.toString(supportedSharedNetworkServices) + " services for shared networks");
                    }
                    return false;
                }
            }
            return true;
        } else {
            if (s_logger.isTraceEnabled()) {
                s_logger.trace("We only take care of networks in zone of type " + NetworkType.Advanced + " without VLAN");
            }
            return false;
        }
    }

    private boolean hasRequiredServices(NetworkOffering networkOffering) {
        final Map<Network.Service, Set<Network.Provider>> serviceProviderMap = _networkModel.getNetworkOfferingServiceProvidersMap(networkOffering.getId());

        if (!serviceProviderMap.get(Network.Service.Connectivity).contains(Network.Provider.NuageVsp)) {
            if (s_logger.isDebugEnabled()) {
                s_logger.debug("NuageVsp can't handle networks which use a network offering without NuageVsp as Connectivity provider");
            }
            return false;
        }

        if (networkOffering.getGuestType() == GuestType.Isolated
                && !serviceProviderMap.get(Network.Service.SourceNat).contains(Network.Provider.NuageVsp)) {
            if (s_logger.isDebugEnabled()) {
                s_logger.debug("NuageVsp can't handle networks which use a network offering without NuageVsp as SourceNat provider");
            }
            return false;
        }
        return true;
    }

    @Override
    @DB
    public void deallocate(Network network, NicProfile nic, VirtualMachineProfile vm) {
        boolean lockedNetwork = lockNetworkForUserVm(network, vm);
        if (lockedNetwork && s_logger.isDebugEnabled()) {
            s_logger.debug("Locked network " + network.getId() + " for deallocation of user VM " + vm.getInstanceName());
        }

        try {
            if (s_logger.isDebugEnabled()) {
                s_logger.debug("Handling deallocate() call back, which is called when a VM is destroyed or interface is removed, " + "to delete VM Interface with IP "
                        + nic.getIPv4Address() + " from a VM " + vm.getInstanceName() + " with state " + vm.getVirtualMachine().getState());
            }

            NicVO nicFromDb = _nicDao.findById(nic.getId());

            VspNetwork vspNetwork = _nuageVspEntityBuilder.buildVspNetwork(vm.getVirtualMachine().getDomainId(), network);
            VspVm vspVm = _nuageVspEntityBuilder.buildVspVm(vm.getVirtualMachine(), network);
            VspNic vspNic = _nuageVspEntityBuilder.buildVspNic(nicFromDb.getUuid(), nic);
            HostVO nuageVspHost = _nuageVspManager.getNuageVspHost(network.getPhysicalNetworkId());

            DeallocateVmVspCommand cmd = new DeallocateVmVspCommand(vspNetwork, vspVm, vspNic);
            Answer answer = _agentMgr.easySend(nuageVspHost.getId(), cmd);
            if (answer == null || !answer.getResult()) {
                s_logger.error("DeallocateVmNuageVspCommand for VM " + vm.getUuid() + " failed on Nuage VSD " + nuageVspHost.getDetail("hostname"));
                if ((null != answer) && (null != answer.getDetails())) {
                    s_logger.error(answer.getDetails());
                }
            }

            // In case of shared network, when a User VM is spawned with the same IP as the VR, and it gets cleaned up, make sure we do not release the public IP
            // because it is still allocated for the VR.
            if (vspNetwork.isShared() && VirtualMachine.Type.User.equals(vm.getType()) && nic.getIPv4Address().equals(vspNetwork.getVirtualRouterIp())) {
                nic.deallocate();
            } else {
                super.deallocate(network, nic, vm);
            }
        } finally {
            if (network != null && lockedNetwork) {
                _networkDao.releaseFromLockTable(network.getId());
                if (s_logger.isDebugEnabled()) {
                    s_logger.debug("Unlocked network " + network.getId() + " for deallocation of user VM " + vm.getInstanceName());
                }
            }
        }
    }

    private boolean lockNetworkForUserVm(Network network, VirtualMachineProfile vm) {
        if (!vm.getVirtualMachine().getType().isUsedBySystem()) {
            long networkId = network.getId();
            network = _networkDao.acquireInLockTable(network.getId(), 1200);
            if (network == null) {
                throw new ConcurrentOperationException("Unable to acquire lock on network " + networkId);
            }
            return true;
        }
        return false;
    }

    @Override
    public void shutdown(NetworkProfile profile, NetworkOffering offering) {
        super.shutdown(profile, offering);
    }

    @Override
    public boolean trash(Network network, NetworkOffering offering) {
        long networkId = network.getId();
        network = _networkDao.acquireInLockTable(networkId, 1200);
        if (network == null) {
            throw new ConcurrentOperationException("Unable to acquire lock on network " + networkId);
        }

        try {
            if (s_logger.isDebugEnabled()) {
                s_logger.debug("Handling trash() call back to delete the network " + network.getName() + " with uuid " + network.getUuid() + " from VSP");
            }

            boolean networkMigrationCopy = network.getRelated() != network.getId();

            cleanUpNetworkCaching(network.getId());
            if (networkMigrationCopy) {
                if (s_logger.isDebugEnabled()) {
                    s_logger.debug("Network " + network.getName() + " is a copy of a migrated network. Cleaning up network details of related network.");
                }
                cleanUpNetworkCaching(network.getRelated());
            }

            VspNetwork vspNetwork = _nuageVspEntityBuilder.buildVspNetwork(network);

            //Clean up VSD managed subnet caching
            if (vspNetwork.getNetworkRelatedVsdIds().isVsdManaged()) {
                final long dataCenterId = network.getDataCenterId();
                vspNetwork.getNetworkRelatedVsdIds().getVsdSubnetId().ifPresent(subnetId -> {
                    _dcDetailsDao.removeDetail(dataCenterId, subnetId);
                });
            }

            HostVO nuageVspHost = _nuageVspManager.getNuageVspHost(network.getPhysicalNetworkId());
            TrashNetworkVspCommand cmd = new TrashNetworkVspCommand(vspNetwork);
            Answer answer = _agentMgr.easySend(nuageVspHost.getId(), cmd);
            if (answer == null || !answer.getResult()) {
                s_logger.error("TrashNetworkNuageVspCommand for network " + network.getUuid() + " failed");
                if ((null != answer) && (null != answer.getDetails())) {
                    s_logger.error(answer.getDetails());
                }
                return false;
            }
        } finally {
            _networkDao.releaseFromLockTable(network.getId());
        }
        return super.trash(network, offering);
    }

    private void cleanUpNetworkCaching(long id) {
        _networkDetailsDao.removeDetail(id, NuageVspManager.NETWORK_METADATA_VSD_DOMAIN_ID);
        _networkDetailsDao.removeDetail(id, NuageVspManager.NETWORK_METADATA_VSD_ZONE_ID);
        _networkDetailsDao.removeDetail(id, NuageVspManager.NETWORK_METADATA_VSD_SUBNET_ID);
    }

    private boolean networkHasDns(Network network) {

        if (network != null) {
            List<String> dnsProviders = _ntwkOfferingSrvcDao.listProvidersForServiceForNetworkOffering(network.getNetworkOfferingId(), Network.Service.Dns);
            return dnsProviders.contains(Network.Provider.VirtualRouter.getName())
                || dnsProviders.contains(Network.Provider.VPCVirtualRouter.getName());

        }

        return false;
    }

    private boolean getDefaultHasDns(Map<Long, Boolean> cache, Nic nic) {
        Long networkId = nic.isDefaultNic()
                ? Long.valueOf(nic.getNetworkId())
                : getDefaultNetwork(nic.getInstanceId());

        Boolean hasDns = cache.computeIfAbsent(networkId, k -> networkHasDns(_networkDao.findById(networkId)));
        return hasDns;
    }

    private Long getDefaultNetwork(long vmId) {
        NicVO defaultNic = _nicDao.findDefaultNicForVM(vmId);
        if (defaultNic != null) return defaultNic.getNetworkId();
        return  null;
    }
}<|MERGE_RESOLUTION|>--- conflicted
+++ resolved
@@ -358,22 +358,14 @@
             long networkId = vspNetwork.getId();
 
             for (Map.Entry<String, String> networkDetail : networkDetails.entrySet()) {
-<<<<<<< HEAD
-                _networkDetailsDao.addDetail(networkId, networkDetail.getKey(), networkDetail.getValue(), false);
-=======
                 saveNetworkDetail(vspNetwork.getId(), networkDetail.getKey(), networkDetail.getValue());
->>>>>>> b0bcd33d
             }
 
             if(vspNetwork.isVpc()) {
                 Map<String, String> vpcDetails = constructVpcDetails(networkRelatedVsdIds);
 
                 for (Map.Entry<String, String> vpcDetail : vpcDetails.entrySet()) {
-<<<<<<< HEAD
-                    _vpcDetailsDao.addDetail(vpcId, vpcDetail.getKey(), vpcDetail.getValue(), false);
-=======
                     saveVpcDetail(vpcId, vpcDetail.getKey(), vpcDetail.getValue());
->>>>>>> b0bcd33d
                 }
             }
         }
@@ -458,11 +450,7 @@
 
             if (vm.getType() == VirtualMachine.Type.DomainRouter && vspNetwork.getVirtualRouterIp().equals("null")) {
                 //In case of upgrade network offering
-<<<<<<< HEAD
-                vspNetwork = _nuageVspEntityBuilder.buildVspNetwork(vm.getVirtualMachine().getDomainId(), network, true);
-=======
                 vspNetwork = _nuageVspEntityBuilder.buildVspNetwork(vm.getVirtualMachine().getDomainId(), network, null, true);
->>>>>>> b0bcd33d
                 String broadcastUriStr = network.getUuid() + "/" + vspNetwork.getVirtualRouterIp();
                 NetworkVO updatedNetwork = _networkDao.createForUpdate(network.getId());
                 updatedNetwork.setBroadcastUri(Networks.BroadcastDomainType.Vsp.toUri(broadcastUriStr));
