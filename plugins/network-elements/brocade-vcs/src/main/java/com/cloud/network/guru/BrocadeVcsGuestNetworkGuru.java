--- conflicted
+++ resolved
@@ -103,13 +103,9 @@
             logger.debug("Refusing to design this network");
             return null;
         }
-<<<<<<< HEAD
-        s_logger.debug("Physical isolation type is VCS, asking GuestNetworkGuru to design this network");
+
+        logger.debug("Physical isolation type is VCS, asking GuestNetworkGuru to design this network");
         NetworkVO networkObject = (NetworkVO)super.design(offering, plan, userSpecified, name, vpcId, owner);
-=======
-        logger.debug("Physical isolation type is VCS, asking GuestNetworkGuru to design this network");
-        NetworkVO networkObject = (NetworkVO)super.design(offering, plan, userSpecified, owner);
->>>>>>> 49cecaed
         if (networkObject == null) {
             return null;
         }
