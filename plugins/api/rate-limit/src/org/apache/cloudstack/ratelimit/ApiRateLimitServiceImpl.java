--- conflicted
+++ resolved
@@ -149,11 +149,7 @@
         }
         Long accountId = user.getAccountId();
         Account account = _accountService.getAccount(accountId);
-<<<<<<< HEAD
         if (_accountService.isRootAdmin(account.getId())) {
-=======
-        if (_accountService.isRootAdmin(account.getType())) {
->>>>>>> da8ee45a
             // no API throttling on root admin
             return true;
         }
@@ -195,7 +191,7 @@
 
     @Override
     public void setMaxAllowed(int max) {
-        this.maxAllowed = max;
+        maxAllowed = max;
 
     }
 
