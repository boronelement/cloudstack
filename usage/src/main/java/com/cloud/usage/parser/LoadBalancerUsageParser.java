// Licensed to the Apache Software Foundation (ASF) under one
// or more contributor license agreements.  See the NOTICE file
// distributed with this work for additional information
// regarding copyright ownership.  The ASF licenses this file
// to you under the Apache License, Version 2.0 (the
// "License"); you may not use this file except in compliance
// the License.  You may obtain a copy of the License at
//
// http://www.apache.org/licenses/LICENSE-2.0
//
// Unless required by applicable law or agreed to in writing,
// software distributed under the License is distributed on an
// "AS IS" BASIS, WITHOUT WARRANTIES OR CONDITIONS OF ANY
// KIND, either express or implied.  See the License for the
// specific language governing permissions and limitations
// under the License.
package com.cloud.usage.parser;

import java.text.DecimalFormat;
import java.util.Date;
import java.util.HashMap;
import java.util.List;
import java.util.Map;

import javax.annotation.PostConstruct;
import javax.inject.Inject;

<<<<<<< HEAD
import com.cloud.usage.UsageManagerImpl;
import com.cloud.utils.DateUtil;
import org.apache.log4j.Logger;
=======
import org.apache.logging.log4j.Logger;
import org.apache.logging.log4j.LogManager;
>>>>>>> 49cecaed
import org.springframework.stereotype.Component;

import org.apache.cloudstack.usage.UsageTypes;

import com.cloud.usage.UsageLoadBalancerPolicyVO;
import com.cloud.usage.UsageVO;
import com.cloud.usage.dao.UsageDao;
import com.cloud.usage.dao.UsageLoadBalancerPolicyDao;
import com.cloud.user.AccountVO;
import com.cloud.utils.Pair;

@Component
public class LoadBalancerUsageParser {
    protected static Logger LOGGER = LogManager.getLogger(LoadBalancerUsageParser.class);

    private static UsageDao s_usageDao;
    private static UsageLoadBalancerPolicyDao s_usageLoadBalancerPolicyDao;

    @Inject
    private UsageDao _usageDao;
    @Inject
    private UsageLoadBalancerPolicyDao _usageLoadBalancerPolicyDao;

    @PostConstruct
    void init() {
        s_usageDao = _usageDao;
        s_usageLoadBalancerPolicyDao = _usageLoadBalancerPolicyDao;
    }

    public static boolean parse(AccountVO account, Date startDate, Date endDate) {
        if (LOGGER.isDebugEnabled()) {
            LOGGER.debug("Parsing all LoadBalancerPolicy usage events for account: " + account.getId());
        }
        if ((endDate == null) || endDate.after(new Date())) {
            endDate = new Date();
        }

        // - query usage_volume table with the following criteria:
        //     - look for an entry for accountId with start date in the given range
        //     - look for an entry for accountId with end date in the given range
        //     - look for an entry for accountId with end date null (currently running vm or owned IP)
        //     - look for an entry for accountId with start date before given range *and* end date after given range
        List<UsageLoadBalancerPolicyVO> usageLBs = s_usageLoadBalancerPolicyDao.getUsageRecords(account.getId(), account.getDomainId(), startDate, endDate, false, 0);

        if (usageLBs.isEmpty()) {
            LOGGER.debug("No load balancer usage events for this period");
            return true;
        }

        // This map has both the running time *and* the usage amount.
        Map<String, Pair<Long, Long>> usageMap = new HashMap<String, Pair<Long, Long>>();
        Map<String, LBInfo> lbMap = new HashMap<String, LBInfo>();

        // loop through all the load balancer policies, create a usage record for each
        for (UsageLoadBalancerPolicyVO usageLB : usageLBs) {
            long lbId = usageLB.getLbId();
            String key = "" + lbId;

            lbMap.put(key, new LBInfo(lbId, usageLB.getZoneId()));

            Date lbCreateDate = usageLB.getCreated();
            Date lbDeleteDate = usageLB.getDeleted();

            if ((lbDeleteDate == null) || lbDeleteDate.after(endDate)) {
                lbDeleteDate = endDate;
            }

            // clip the start date to the beginning of our aggregation range if the vm has been running for a while
            if (lbCreateDate.before(startDate)) {
                lbCreateDate = startDate;
            }

            if (lbCreateDate.after(endDate)) {
                //Ignore records created after endDate
                continue;
            }

            long currentDuration = (lbDeleteDate.getTime() - lbCreateDate.getTime()) + 1; // make sure this is an inclusive check for milliseconds (i.e. use n - m + 1 to find total number of millis to charge)

            updateLBUsageData(usageMap, key, usageLB.getLbId(), currentDuration);
        }

        for (String lbIdKey : usageMap.keySet()) {
            Pair<Long, Long> sgtimeInfo = usageMap.get(lbIdKey);
            long useTime = sgtimeInfo.second().longValue();

            // Only create a usage record if we have a runningTime of bigger than zero.
            if (useTime > 0L) {
                LBInfo info = lbMap.get(lbIdKey);
                createUsageRecord(UsageTypes.LOAD_BALANCER_POLICY, useTime, startDate, endDate, account, info.getId(), info.getZoneId());
            }
        }

        return true;
    }

    private static void updateLBUsageData(Map<String, Pair<Long, Long>> usageDataMap, String key, long lbId, long duration) {
        Pair<Long, Long> lbUsageInfo = usageDataMap.get(key);
        if (lbUsageInfo == null) {
            lbUsageInfo = new Pair<Long, Long>(new Long(lbId), new Long(duration));
        } else {
            Long runningTime = lbUsageInfo.second();
            runningTime = new Long(runningTime.longValue() + duration);
            lbUsageInfo = new Pair<Long, Long>(lbUsageInfo.first(), runningTime);
        }
        usageDataMap.put(key, lbUsageInfo);
    }

    private static void createUsageRecord(int type, long runningTime, Date startDate, Date endDate, AccountVO account, long lbId, long zoneId) {
        // Our smallest increment is hourly for now
        if (LOGGER.isDebugEnabled()) {
            LOGGER.debug("Total running time " + runningTime + "ms");
        }

        float usage = runningTime / 1000f / 60f / 60f;

        DecimalFormat dFormat = new DecimalFormat("#.######");
        String usageDisplay = dFormat.format(usage);

<<<<<<< HEAD
        if (s_logger.isDebugEnabled()) {
            s_logger.debug(String.format("Creating usage record for load balancer with id [%s], usage [%s], startDate [%s], and endDate [%s], for account [%s].",
                    lbId, usageDisplay, DateUtil.displayDateInTimezone(UsageManagerImpl.getUsageAggregationTimeZone(), startDate),
                    DateUtil.displayDateInTimezone(UsageManagerImpl.getUsageAggregationTimeZone(), endDate), account.getId()));
=======
        if (LOGGER.isDebugEnabled()) {
            LOGGER.debug("Creating Volume usage record for load balancer: " + lbId + ", usage: " + usageDisplay + ", startDate: " + startDate + ", endDate: " +
                endDate + ", for account: " + account.getId());
>>>>>>> 49cecaed
        }

        // Create the usage record
        String usageDesc = "Load Balancing Policy: " + lbId + " usage time";

        //ToDo: get zone id
        UsageVO usageRecord =
            new UsageVO(zoneId, account.getId(), account.getDomainId(), usageDesc, usageDisplay + " Hrs", type, new Double(usage), null, null, null, null, lbId, null,
                startDate, endDate);
        s_usageDao.persist(usageRecord);
    }

    private static class LBInfo {
        private long id;
        private long zoneId;

        public LBInfo(long id, long zoneId) {
            this.id = id;
            this.zoneId = zoneId;
        }

        public long getZoneId() {
            return zoneId;
        }

        public long getId() {
            return id;
        }
    }

}<|MERGE_RESOLUTION|>--- conflicted
+++ resolved
@@ -25,14 +25,10 @@
 import javax.annotation.PostConstruct;
 import javax.inject.Inject;
 
-<<<<<<< HEAD
 import com.cloud.usage.UsageManagerImpl;
 import com.cloud.utils.DateUtil;
-import org.apache.log4j.Logger;
-=======
 import org.apache.logging.log4j.Logger;
 import org.apache.logging.log4j.LogManager;
->>>>>>> 49cecaed
 import org.springframework.stereotype.Component;
 
 import org.apache.cloudstack.usage.UsageTypes;
@@ -152,17 +148,9 @@
         DecimalFormat dFormat = new DecimalFormat("#.######");
         String usageDisplay = dFormat.format(usage);
 
-<<<<<<< HEAD
-        if (s_logger.isDebugEnabled()) {
-            s_logger.debug(String.format("Creating usage record for load balancer with id [%s], usage [%s], startDate [%s], and endDate [%s], for account [%s].",
-                    lbId, usageDisplay, DateUtil.displayDateInTimezone(UsageManagerImpl.getUsageAggregationTimeZone(), startDate),
-                    DateUtil.displayDateInTimezone(UsageManagerImpl.getUsageAggregationTimeZone(), endDate), account.getId()));
-=======
-        if (LOGGER.isDebugEnabled()) {
-            LOGGER.debug("Creating Volume usage record for load balancer: " + lbId + ", usage: " + usageDisplay + ", startDate: " + startDate + ", endDate: " +
-                endDate + ", for account: " + account.getId());
->>>>>>> 49cecaed
-        }
+        LOGGER.debug("Creating usage record for load balancer with id [{}], usage [{}], startDate [{}], and endDate [{}], for account [{}].",
+                lbId, usageDisplay, DateUtil.displayDateInTimezone(UsageManagerImpl.getUsageAggregationTimeZone(), startDate),
+                DateUtil.displayDateInTimezone(UsageManagerImpl.getUsageAggregationTimeZone(), endDate), account.getId());
 
         // Create the usage record
         String usageDesc = "Load Balancing Policy: " + lbId + " usage time";
