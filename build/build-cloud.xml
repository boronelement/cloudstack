--- conflicted
+++ resolved
@@ -255,27 +255,6 @@
     <copy todir="${server.dist.dir}/lib">
       <fileset dir="${thirdparty.dir}">
         <include name="mysql-connector-java-5.1.7-bin.jar" />
-<<<<<<< HEAD
-		<include name="cglib-nodep-2.2.jar" />
-		<include name="gson-1.3.jar" />
-		<include name="log4j-1.2.15.jar" />
-		<include name="apache-log4j-extras-1.0.jar" />
-		<include name="ehcache-1.5.0.jar" />
-		<include name="commons-logging-1.1.1.jar" />
-		<include name="commons-dbcp-1.2.2.jar" />
-		<include name="commons-pool-1.4.jar" />
-		<include name="backport-util-concurrent-3.0.jar" />
-		<include name="httpcore-4.0.jar" />
-		<include name="commons-httpclient-3.1.jar" />
-		<include name="commons-codec-1.4.jar" />
-		<include name="commons-discovery.jar" />
-		<include name="email.jar" />
-		<include name="xmlrpc-client-3.1.3.jar" />
-		<include name="xmlrpc-common-3.1.3.jar" />
-		<include name="xenserver-5.5.0-1.jar" />
-		<include name="ws-commons-util-1.0.2.jar" />
-		<include name="trilead-ssh2-build213.jar" />
-=======
         <include name="cglib-nodep-2.2.jar" />
         <include name="gson-1.3.jar" />
         <include name="log4j-1.2.15.jar" />
@@ -310,7 +289,6 @@
         <include name="vmware-lib-xalan.jar" />
         <include name="vmware-lib-xerces.jar" />
         <include name="vmware-lib-xml-apis.jar" />
->>>>>>> 89cd3131
       </fileset>
     </copy>
 
