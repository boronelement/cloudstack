--- conflicted
+++ resolved
@@ -81,12 +81,9 @@
     Long getVpcId();
 
     String getVmIp();
-<<<<<<< HEAD
 
     boolean isPortable();
-=======
-    
+
     Long getNetworkId();
 
->>>>>>> 07490136
 }