--- conflicted
+++ resolved
@@ -21,13 +21,9 @@
 import org.apache.cloudstack.api.command.admin.network.DedicateGuestVlanRangeCmd;
 import org.apache.cloudstack.api.command.admin.network.ListDedicatedGuestVlanRangesCmd;
 import org.apache.cloudstack.api.command.admin.usage.ListTrafficTypeImplementorsCmd;
-<<<<<<< HEAD
 import org.apache.cloudstack.api.command.user.network.CreateNetworkCmd;
 import org.apache.cloudstack.api.command.user.network.ListNetworksCmd;
 import org.apache.cloudstack.api.command.user.network.RestartNetworkCmd;
-=======
-import org.apache.cloudstack.api.command.user.network.*;
->>>>>>> 85d54cd1
 import org.apache.cloudstack.api.command.user.vm.ListNicsCmd;
 
 import com.cloud.exception.ConcurrentOperationException;
@@ -168,7 +164,7 @@
      * @throws ResourceAllocationException
      */
     Network createPrivateNetwork(String networkName, String displayText, long physicalNetworkId, String vlan,
-                                     String startIp, String endIP, String gateway, String netmask, long networkOwnerId, Long vpcId, Boolean sourceNat)
+                                 String startIp, String endIP, String gateway, String netmask, long networkOwnerId, Long vpcId, Boolean sourceNat)
                     throws ResourceAllocationException, ConcurrentOperationException, InsufficientCapacityException;
 
     /* Requests an IP address for the guest nic */
