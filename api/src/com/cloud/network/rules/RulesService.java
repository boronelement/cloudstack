/**
 *  Copyright (C) 2010 Cloud.com, Inc.  All rights reserved.
 * 
 * This software is licensed under the GNU General Public License v3 or later.
 * 
 * It is free software: you can redistribute it and/or modify
 * it under the terms of the GNU General Public License as published by
 * the Free Software Foundation, either version 3 of the License, or any later version.
 * This program is distributed in the hope that it will be useful,
 * but WITHOUT ANY WARRANTY; without even the implied warranty of
 * MERCHANTABILITY or FITNESS FOR A PARTICULAR PURPOSE.  See the
 * GNU General Public License for more details.
 * 
 * You should have received a copy of the GNU General Public License
 * along with this program.  If not, see <http://www.gnu.org/licenses/>.
 * 
 */
package com.cloud.network.rules;

import java.util.List;

import com.cloud.api.commands.ListPortForwardingRulesCmd;
import com.cloud.exception.NetworkRuleConflictException;
import com.cloud.exception.ResourceUnavailableException;
import com.cloud.user.Account;

public interface RulesService {
    List<? extends FirewallRule> searchStaticNatRules(Long ipId,  Long id, Long vmId, Long start, Long size, String accountName, Long domainId);

    /**
     * Creates a port forwarding rule between two ip addresses or between
     * an ip address and a virtual machine.
     * @param rule rule to be created.
     * @param vmId vm to be linked to.  If specified the destination ip address is ignored.
     * @param openFirewall TODO
     * @return PortForwardingRule if created.
     * @throws NetworkRuleConflictException if conflicts in the network rules are detected.
     */
    PortForwardingRule createPortForwardingRule(PortForwardingRule rule, Long vmId, boolean openFirewall) throws NetworkRuleConflictException;
    
    /**
     * Revokes a port forwarding rule 
     * @param ruleId the id of the rule to revoke.
     * @param caller 
     * @return
     */
    boolean revokePortForwardingRule(long ruleId, boolean apply);
    /**
     * List port forwarding rules assigned to an ip address
     * @param cmd the command object holding the criteria for listing port forwarding rules (the ipAddress)
     * @return list of port forwarding rules on the given address, empty list if no rules exist
     */
    public List<? extends PortForwardingRule> listPortForwardingRules(ListPortForwardingRulesCmd cmd);

    boolean applyPortForwardingRules(long ipAdddressId, Account caller) throws ResourceUnavailableException;
    
    boolean enableStaticNat(long ipAddressId, long vmId) throws NetworkRuleConflictException;
    
    boolean disableStaticNat(long ipAddressId) throws ResourceUnavailableException;
    
    PortForwardingRule getPortForwardigRule(long ruleId);
    FirewallRule getFirewallRule(long ruleId);
    
    StaticNatRule createStaticNatRule(StaticNatRule rule, boolean openFirewall) throws NetworkRuleConflictException;
    
    boolean revokeStaticNatRule(long ruleId, boolean apply);
    
    boolean applyStaticNatRules(long ipAdddressId, Account caller) throws ResourceUnavailableException;
    
    StaticNatRule buildStaticNatRule(FirewallRule rule);
    
    List<String> getSourceCidrs(long ruleId);
<<<<<<< HEAD
=======
    
    boolean revokeRelatedFirewallRule(long ruleId, boolean apply);
>>>>>>> b93c7bc6
  
}<|MERGE_RESOLUTION|>--- conflicted
+++ resolved
@@ -70,10 +70,7 @@
     StaticNatRule buildStaticNatRule(FirewallRule rule);
     
     List<String> getSourceCidrs(long ruleId);
-<<<<<<< HEAD
-=======
     
     boolean revokeRelatedFirewallRule(long ruleId, boolean apply);
->>>>>>> b93c7bc6
   
 }