--- conflicted
+++ resolved
@@ -48,11 +48,7 @@
         public static final Service Vpn = new Service("Vpn", Capability.SupportedVpnTypes);
         public static final Service Dhcp = new Service("Dhcp");
         public static final Service Dns = new Service("Dns", Capability.AllowDnsSuffixModification);
-<<<<<<< HEAD
         public static final Service Gateway = new Service("Gateway", Capability.Redundancy);
-=======
-        public static final Service Gateway = new Service("Gateway");
->>>>>>> b93c7bc6
         public static final Service Firewall = new Service("Firewall", Capability.PortForwarding, Capability.StaticNat, Capability.SupportedProtocols, Capability.MultipleIps, Capability.SupportedSourceNatTypes, Capability.TrafficStatistics);
         public static final Service Lb = new Service("Lb", Capability.SupportedLBAlgorithms, Capability.SupportedProtocols, Capability.TrafficStatistics, Capability.LoadBalancingSupportedIps);
         public static final Service UserData = new Service("UserData");
@@ -97,11 +93,8 @@
         public static final Provider F5BigIp = new Provider("F5BigIp");
         public static final Provider ExternalDhcpServer = new Provider("ExternalDhcpServer");
         public static final Provider ExternalGateWay = new Provider("ExternalGateWay");
-<<<<<<< HEAD
-=======
         public static final Provider ElasticLoadBalancerVm = new Provider("ElasticLoadBalancerVm");
 
->>>>>>> b93c7bc6
         public static final Provider None = new Provider("None");
 
         private String name;
@@ -127,10 +120,7 @@
         public static final Capability TrafficStatistics = new Capability("TrafficStatistics");
         public static final Capability LoadBalancingSupportedIps = new Capability("LoadBalancingSupportedIps");
         public static final Capability AllowDnsSuffixModification = new Capability("AllowDnsSuffixModification");
-<<<<<<< HEAD
         public static final Capability Redundancy = new Capability("Redundancy");
-=======
->>>>>>> b93c7bc6
 
         private String name;
 
