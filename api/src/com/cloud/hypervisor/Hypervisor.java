/**
 *  Copyright (C) 2010 Cloud.com, Inc.  All rights reserved.
 * 
 * This software is licensed under the GNU General Public License v3 or later.
 * 
 * It is free software: you can redistribute it and/or modify
 * it under the terms of the GNU General Public License as published by
 * the Free Software Foundation, either version 3 of the License, or any later version.
 * This program is distributed in the hope that it will be useful,
 * but WITHOUT ANY WARRANTY; without even the implied warranty of
 * MERCHANTABILITY or FITNESS FOR A PARTICULAR PURPOSE.  See the
 * GNU General Public License for more details.
 * 
 * You should have received a copy of the GNU General Public License
 * along with this program.  If not, see <http://www.gnu.org/licenses/>.
 * 
 */
package com.cloud.hypervisor;

public class Hypervisor {

    public static enum Type {
    	None, //for storage hosts
    	Xen,
    	XenServer,
    	KVM,
<<<<<<< HEAD
    	VMware;
=======
    	VmWare,
    	VirtualBox,
    	Parralels;
>>>>>>> 89cd3131
    }

}<|MERGE_RESOLUTION|>--- conflicted
+++ resolved
@@ -24,13 +24,8 @@
     	Xen,
     	XenServer,
     	KVM,
-<<<<<<< HEAD
-    	VMware;
-=======
     	VmWare,
     	VirtualBox,
     	Parralels;
->>>>>>> 89cd3131
     }
-
 }