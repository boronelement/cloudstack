// Licensed to the Apache Software Foundation (ASF) under one
// or more contributor license agreements.  See the NOTICE file
// distributed with this work for additional information
// regarding copyright ownership.  The ASF licenses this file
// to you under the Apache License, Version 2.0 (the
// "License"); you may not use this file except in compliance
// with the License.  You may obtain a copy of the License at
//
//   http://www.apache.org/licenses/LICENSE-2.0
//
// Unless required by applicable law or agreed to in writing,
// software distributed under the License is distributed on an
// "AS IS" BASIS, WITHOUT WARRANTIES OR CONDITIONS OF ANY
// KIND, either express or implied.  See the License for the
// specific language governing permissions and limitations
// under the License.
package com.cloud.exception;

import com.cloud.utils.IdentityProxy;
import java.util.ArrayList;
import com.cloud.utils.exception.CSExceptionErrorCode;
import com.cloud.utils.AnnotationHelper;

/**
 * by the API response serializer. Any exceptions that are thrown by
 * class, which extends RuntimeException instead of Exception like this
 * class does.
 */

public class CloudException extends Exception {

	// This holds a list of uuids and their names. Add uuid:fieldname pairs
	protected ArrayList<String> idList = new ArrayList<String>();

	protected Integer csErrorCode;

	public CloudException(String message) {
		super(message);
		setCSErrorCode(CSExceptionErrorCode.getCSErrCode(this.getClass().getName()));
	}

    public CloudException(String message, Throwable cause) {
        super(message, cause);
        setCSErrorCode(CSExceptionErrorCode.getCSErrCode(this.getClass().getName()));
    }



	public CloudException() {
		super();
		setCSErrorCode(CSExceptionErrorCode.getCSErrCode(this.getClass().getName()));
	}

	public void addProxyObject(String uuid) {
		idList.add(uuid);
		return;
	}

<<<<<<< HEAD
    public void addProxyObject(Object voObj, Long id, String idFieldName) {
       // Get the VO object's table name.
       String tablename = AnnotationHelper.getTableName(voObj);
       if (tablename != null) {
               addProxyObject(tablename, id, idFieldName);
       }
       return;
    }
=======
>>>>>>> dcbb0ece

	public ArrayList<String> getIdProxyList() {
		return idList;
	}

	public void setCSErrorCode(int cserrcode) {
		this.csErrorCode = cserrcode;
	}

	public int getCSErrorCode() {
		return this.csErrorCode;
	}
}<|MERGE_RESOLUTION|>--- conflicted
+++ resolved
@@ -56,18 +56,6 @@
 		return;
 	}
 
-<<<<<<< HEAD
-    public void addProxyObject(Object voObj, Long id, String idFieldName) {
-       // Get the VO object's table name.
-       String tablename = AnnotationHelper.getTableName(voObj);
-       if (tablename != null) {
-               addProxyObject(tablename, id, idFieldName);
-       }
-       return;
-    }
-=======
->>>>>>> dcbb0ece
-
 	public ArrayList<String> getIdProxyList() {
 		return idList;
 	}
