/**
 *  Copyright (C) 2010 Cloud.com, Inc.  All rights reserved.
 * 
 * This software is licensed under the GNU General Public License v3 or later.
 * 
 * It is free software: you can redistribute it and/or modify
 * it under the terms of the GNU General Public License as published by
 * the Free Software Foundation, either version 3 of the License, or any later version.
 * This program is distributed in the hope that it will be useful,
 * but WITHOUT ANY WARRANTY; without even the implied warranty of
 * MERCHANTABILITY or FITNESS FOR A PARTICULAR PURPOSE.  See the
 * GNU General Public License for more details.
 * 
 * You should have received a copy of the GNU General Public License
 * along with this program.  If not, see <http://www.gnu.org/licenses/>.
 * 
 */
package com.cloud.agent.api.to;

import java.util.List;

import com.cloud.network.rules.FirewallRule;
import com.cloud.network.rules.PortForwardingRule;
import com.cloud.utils.StringUtils;
import com.cloud.utils.net.NetUtils;

/**
 * PortForwardingRuleTO specifies one port forwarding rule.
 * 
 * See FirewallRuleTO for the stuff.
 *
 */
public class PortForwardingRuleTO extends FirewallRuleTO {
    String dstIp;
    int[] dstPortRange;
    List<String>  sourceCidrs;
    
    protected PortForwardingRuleTO() {
        super();
    }
    
    public PortForwardingRuleTO(PortForwardingRule rule, String srcVlanTag, String srcIp) {
        super(rule, srcVlanTag, srcIp);
        this.dstIp = rule.getDestinationIpAddress().addr();
        this.dstPortRange = new int[] { rule.getDestinationPortStart(), rule.getDestinationPortEnd() };
        this.sourceCidrs = rule.getSourceCidrList();
    }
    
    protected PortForwardingRuleTO(long id, String srcIp, int srcPortStart, int srcPortEnd, String dstIp, int dstPortStart, int dstPortEnd, String protocol, boolean revoked, boolean brandNew) {
<<<<<<< HEAD
        super(id, srcIp,null, protocol, srcPortStart, srcPortEnd, revoked, brandNew, FirewallRule.Purpose.PortForwarding, null,0,0);
=======
        super(id, srcIp, protocol, srcPortStart, srcPortEnd, revoked, brandNew, FirewallRule.Purpose.PortForwarding, null,0,0);
>>>>>>> b93c7bc6
        this.dstIp = dstIp;
        this.dstPortRange = new int[] { dstPortStart, dstPortEnd };
    }

    public String getDstIp() {
        return dstIp;
    }

    public int[] getDstPortRange() {
        return dstPortRange;
    }

    public String getStringDstPortRange() {
        return NetUtils.portRangeToString(dstPortRange);
    }
    
<<<<<<< HEAD
    public List<String> getSourceCidrs(){
        return sourceCidrs;
    }
    
    public String getStringSourceCidrs(){
        return StringUtils.join(sourceCidrs, ",");
    }    
    
=======
>>>>>>> b93c7bc6
}<|MERGE_RESOLUTION|>--- conflicted
+++ resolved
@@ -17,11 +17,8 @@
  */
 package com.cloud.agent.api.to;
 
-import java.util.List;
-
 import com.cloud.network.rules.FirewallRule;
 import com.cloud.network.rules.PortForwardingRule;
-import com.cloud.utils.StringUtils;
 import com.cloud.utils.net.NetUtils;
 
 /**
@@ -33,7 +30,6 @@
 public class PortForwardingRuleTO extends FirewallRuleTO {
     String dstIp;
     int[] dstPortRange;
-    List<String>  sourceCidrs;
     
     protected PortForwardingRuleTO() {
         super();
@@ -43,15 +39,10 @@
         super(rule, srcVlanTag, srcIp);
         this.dstIp = rule.getDestinationIpAddress().addr();
         this.dstPortRange = new int[] { rule.getDestinationPortStart(), rule.getDestinationPortEnd() };
-        this.sourceCidrs = rule.getSourceCidrList();
     }
     
     protected PortForwardingRuleTO(long id, String srcIp, int srcPortStart, int srcPortEnd, String dstIp, int dstPortStart, int dstPortEnd, String protocol, boolean revoked, boolean brandNew) {
-<<<<<<< HEAD
         super(id, srcIp,null, protocol, srcPortStart, srcPortEnd, revoked, brandNew, FirewallRule.Purpose.PortForwarding, null,0,0);
-=======
-        super(id, srcIp, protocol, srcPortStart, srcPortEnd, revoked, brandNew, FirewallRule.Purpose.PortForwarding, null,0,0);
->>>>>>> b93c7bc6
         this.dstIp = dstIp;
         this.dstPortRange = new int[] { dstPortStart, dstPortEnd };
     }
@@ -68,15 +59,4 @@
         return NetUtils.portRangeToString(dstPortRange);
     }
     
-<<<<<<< HEAD
-    public List<String> getSourceCidrs(){
-        return sourceCidrs;
-    }
-    
-    public String getStringSourceCidrs(){
-        return StringUtils.join(sourceCidrs, ",");
-    }    
-    
-=======
->>>>>>> b93c7bc6
 }