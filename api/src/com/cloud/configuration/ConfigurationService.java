package com.cloud.configuration;

import java.util.List;

import com.cloud.api.commands.CreateCfgCmd;
import com.cloud.api.commands.CreateDiskOfferingCmd;
import com.cloud.api.commands.CreateNetworkOfferingCmd;
import com.cloud.api.commands.CreatePodCmd;
import com.cloud.api.commands.CreateServiceOfferingCmd;
import com.cloud.api.commands.CreateVlanIpRangeCmd;
import com.cloud.api.commands.CreateZoneCmd;
import com.cloud.api.commands.DeleteDiskOfferingCmd;
import com.cloud.api.commands.DeleteNetworkOfferingCmd;
import com.cloud.api.commands.DeletePodCmd;
import com.cloud.api.commands.DeleteServiceOfferingCmd;
import com.cloud.api.commands.DeleteVlanIpRangeCmd;
import com.cloud.api.commands.DeleteZoneCmd;
import com.cloud.api.commands.ListNetworkOfferingsCmd;
import com.cloud.api.commands.UpdateCfgCmd;
import com.cloud.api.commands.UpdateDiskOfferingCmd;
import com.cloud.api.commands.UpdateNetworkOfferingCmd;
import com.cloud.api.commands.UpdatePodCmd;
import com.cloud.api.commands.UpdateServiceOfferingCmd;
import com.cloud.api.commands.UpdateZoneCmd;
import com.cloud.dc.DataCenter;
import com.cloud.dc.Pod;
import com.cloud.dc.Vlan;
import com.cloud.exception.ConcurrentOperationException;
import com.cloud.exception.InsufficientCapacityException;
import com.cloud.exception.InvalidParameterValueException;
import com.cloud.exception.ResourceUnavailableException;
import com.cloud.network.Networks.TrafficType;
import com.cloud.offering.DiskOffering;
import com.cloud.offering.NetworkOffering;
import com.cloud.offering.ServiceOffering;
import com.cloud.user.Account;
import com.cloud.vm.VirtualMachine;
import com.cloud.vm.VirtualMachine.Type;

public interface ConfigurationService {
    
    /**
     * Updates a configuration entry with a new value
     * @param cmd - the command wrapping name and value parameters
     * @return updated configuration object if successful
     * @throws InvalidParameterValueException
     */
    Configuration updateConfiguration(UpdateCfgCmd cmd) throws InvalidParameterValueException;
    
    /**
     * Persists a config value via the API call
     * @return newly created Config object
     */
    Configuration addConfig(CreateCfgCmd cmd);
    
    /**
     * Create a service offering through the API
     * @param cmd the command object that specifies the name, number of cpu cores, amount of RAM, etc. for the service offering
     * @return the newly created service offering if successful, null otherwise
     */
    ServiceOffering createServiceOffering(CreateServiceOfferingCmd cmd);
    
    /**
     * Updates a service offering
     * @param serviceOfferingId
     * @param userId
     * @param name
     * @param displayText
     * @param offerHA
     * @param useVirtualNetwork
     * @param tags
     * @return updated service offering
     */
    ServiceOffering updateServiceOffering(UpdateServiceOfferingCmd cmd);
    
    /**
     * Deletes a service offering
     * @param userId
     * @param serviceOfferingId
     */
    boolean deleteServiceOffering(DeleteServiceOfferingCmd cmd);
    
    /**
     * Updates a disk offering
     * @param cmd - the command specifying diskOfferingId, name, description, tags
     * @return updated disk offering
     * @throws 
     */
    DiskOffering updateDiskOffering(UpdateDiskOfferingCmd cmd);
    
    /**
     * Deletes a disk offering
     * @param cmd - the command specifying disk offering id
     * @return true or false
     * @throws 
     */
    boolean deleteDiskOffering(DeleteDiskOfferingCmd cmd);
    
    /**
     * Creates a new disk offering
     * @param domainId
     * @param name
     * @param description
     * @param numGibibytes
     * @param mirrored
     * @param size
     * @return ID
     */
    DiskOffering createDiskOffering(CreateDiskOfferingCmd cmd);
    
    /**
     * Creates a new pod based on the parameters specified in the command object
     * @param cmd the command object that specifies the name, zone, gateway, cidr, and ip range for the pod
     * @return the new pod if successful, null otherwise
     * @throws 
     * @throws 
     */
    Pod createPod(CreatePodCmd cmd);

    /**
     * Edits a pod in the database. Will not allow you to edit pods that are being used anywhere in the system.
     * @param UpdatePodCmd api command
     */
    Pod editPod(UpdatePodCmd cmd);
    
    /**
     * Deletes a pod from the database. Will not allow you to delete pods that are being used anywhere in the system.
     * @param cmd - the command containing podId
     * @return true or false
     * @throws , 
     */
    boolean deletePod(DeletePodCmd cmd);
    
    /**
     * Creates a new zone
     * @param cmd
     * @return the zone if successful, null otherwise
     * @throws 
     * @throws 
     */
    DataCenter createZone(CreateZoneCmd cmd);
    
    /**
     * Edits a zone in the database. Will not allow you to edit DNS values if there are VMs in the specified zone.
     * @param UpdateZoneCmd
     * @return Updated zone
     */
    DataCenter editZone(UpdateZoneCmd cmd);

    /**
     * Deletes a zone from the database. Will not allow you to delete zones that are being used anywhere in the system.
     * @param userId
     * @param zoneId
     */
    boolean deleteZone(DeleteZoneCmd cmd);
    
    
    /**
     * Adds a VLAN to the database, along with an IP address range. Can add three types of VLANs: (1) zone-wide VLANs on the virtual public network (2) pod-wide direct attached VLANs (3) account-specific direct attached VLANs
     * @param userId
     * @param vlanType - either "DomR" (VLAN for a virtual public network) or "DirectAttached" (VLAN for IPs that will be directly attached to UserVMs)
     * @param zoneId
     * @param accountId
     * @param podId
     * @param add
     * @param vlanId
     * @param gateway
     * @param startIP
     * @param endIP
     * @throws 
     * @return The new Vlan object
     */
    Vlan createVlanAndPublicIpRange(CreateVlanIpRangeCmd cmd) throws InsufficientCapacityException, ConcurrentOperationException, ResourceUnavailableException;

    boolean deleteVlanIpRange(DeleteVlanIpRangeCmd cmd);
    
    NetworkOffering createNetworkOffering(CreateNetworkOfferingCmd cmd);
    
    NetworkOffering updateNetworkOffering(UpdateNetworkOfferingCmd cmd);
    
    List<? extends NetworkOffering> searchForNetworkOfferings(ListNetworkOfferingsCmd cmd);
    
    boolean deleteNetworkOffering(DeleteNetworkOfferingCmd cmd);
    
    NetworkOffering getNetworkOffering(long id);
    
<<<<<<< HEAD
    Integer getNetworkOfferingNetworkRate(long networkOfferingId);
=======
    Integer getNetworkRate(long networkOfferingId, Type vmType);
>>>>>>> c9d4e50b
    
    Account getVlanAccount(long vlanId);
    
    List<? extends NetworkOffering> listNetworkOfferings(TrafficType trafficType, boolean systemOnly);

    DataCenter getZone(long id);
    
    ServiceOffering getServiceOffering(long serviceOfferingId);
    
    Long getDefaultPageSize();
    
    Integer getServiceOfferingNetworkRate(long serviceOfferingId);
   
}<|MERGE_RESOLUTION|>--- conflicted
+++ resolved
@@ -184,11 +184,7 @@
     
     NetworkOffering getNetworkOffering(long id);
     
-<<<<<<< HEAD
     Integer getNetworkOfferingNetworkRate(long networkOfferingId);
-=======
-    Integer getNetworkRate(long networkOfferingId, Type vmType);
->>>>>>> c9d4e50b
     
     Account getVlanAccount(long vlanId);
     
