/**
 *  Copyright (C) 2010 Cloud.com, Inc.  All rights reserved.
 * 
 * This software is licensed under the GNU General Public License v3 or later.
 * 
 * It is free software: you can redistribute it and/or modify
 * it under the terms of the GNU General Public License as published by
 * the Free Software Foundation, either version 3 of the License, or any later version.
 * This program is distributed in the hope that it will be useful,
 * but WITHOUT ANY WARRANTY; without even the implied warranty of
 * MERCHANTABILITY or FITNESS FOR A PARTICULAR PURPOSE.  See the
 * GNU General Public License for more details.
 * 
 * You should have received a copy of the GNU General Public License
 * along with this program.  If not, see <http://www.gnu.org/licenses/>.
 * 
 */
package com.cloud.api;

import java.text.DecimalFormat;
import java.util.List;

import com.cloud.api.commands.QueryAsyncJobResultCmd;
import com.cloud.api.response.AccountResponse;
import com.cloud.api.response.AsyncJobResponse;
import com.cloud.api.response.CapacityResponse;
import com.cloud.api.response.ClusterResponse;
import com.cloud.api.response.ConfigurationResponse;
import com.cloud.api.response.CreateCmdResponse;
import com.cloud.api.response.DiskOfferingResponse;
import com.cloud.api.response.DomainResponse;
import com.cloud.api.response.DomainRouterResponse;
import com.cloud.api.response.EventResponse;
import com.cloud.api.response.ExtractResponse;
import com.cloud.api.response.FirewallResponse;
import com.cloud.api.response.FirewallRuleResponse;
import com.cloud.api.response.HostResponse;
import com.cloud.api.response.HypervisorCapabilitiesResponse;
import com.cloud.api.response.IPAddressResponse;
import com.cloud.api.response.InstanceGroupResponse;
import com.cloud.api.response.IpForwardingRuleResponse;
import com.cloud.api.response.ListResponse;
import com.cloud.api.response.LoadBalancerResponse;
import com.cloud.api.response.NetworkOfferingResponse;
import com.cloud.api.response.NetworkResponse;
import com.cloud.api.response.PhysicalNetworkResponse;
import com.cloud.api.response.PodResponse;
import com.cloud.api.response.ProjectAccountResponse;
import com.cloud.api.response.ProjectInvitationResponse;
import com.cloud.api.response.ProjectResponse;
import com.cloud.api.response.ProviderResponse;
import com.cloud.api.response.RemoteAccessVpnResponse;
import com.cloud.api.response.ResourceCountResponse;
import com.cloud.api.response.ResourceLimitResponse;
import com.cloud.api.response.SecurityGroupResponse;
import com.cloud.api.response.ServiceOfferingResponse;
import com.cloud.api.response.ServiceResponse;
import com.cloud.api.response.SnapshotPolicyResponse;
import com.cloud.api.response.SnapshotResponse;
import com.cloud.api.response.StoragePoolResponse;
import com.cloud.api.response.SwiftResponse;
import com.cloud.api.response.SystemVmInstanceResponse;
import com.cloud.api.response.SystemVmResponse;
import com.cloud.api.response.TemplatePermissionsResponse;
import com.cloud.api.response.TemplateResponse;
import com.cloud.api.response.TrafficTypeResponse;
import com.cloud.api.response.UserResponse;
import com.cloud.api.response.UserVmResponse;
import com.cloud.api.response.VlanIpRangeResponse;
import com.cloud.api.response.VolumeResponse;
import com.cloud.api.response.VpnUsersResponse;
import com.cloud.api.response.ZoneResponse;
import com.cloud.async.AsyncJob;
import com.cloud.capacity.Capacity;
import com.cloud.configuration.Configuration;
import com.cloud.configuration.ResourceCount;
import com.cloud.configuration.ResourceLimit;
import com.cloud.dc.DataCenter;
import com.cloud.dc.Pod;
import com.cloud.dc.Vlan;
import com.cloud.domain.Domain;
import com.cloud.event.Event;
import com.cloud.host.Host;
import com.cloud.hypervisor.HypervisorCapabilities;
import com.cloud.network.IpAddress;
import com.cloud.network.Network;
import com.cloud.network.Network.Provider;
import com.cloud.network.Network.Service;
import com.cloud.network.PhysicalNetwork;
import com.cloud.network.PhysicalNetworkServiceProvider;
import com.cloud.network.PhysicalNetworkTrafficType;
import com.cloud.network.RemoteAccessVpn;
import com.cloud.network.VpnUser;
import com.cloud.network.router.VirtualRouter;
import com.cloud.network.rules.FirewallRule;
import com.cloud.network.rules.LoadBalancer;
import com.cloud.network.rules.PortForwardingRule;
import com.cloud.network.rules.StaticNatRule;
import com.cloud.network.security.EgressRule;
import com.cloud.network.security.IngressRule;
import com.cloud.network.security.SecurityGroup;
import com.cloud.network.security.SecurityGroupRules;
import com.cloud.offering.DiskOffering;
import com.cloud.offering.NetworkOffering;
import com.cloud.offering.ServiceOffering;
import com.cloud.org.Cluster;
import com.cloud.projects.Project;
import com.cloud.projects.ProjectAccount;
import com.cloud.projects.ProjectInvitation;
import com.cloud.storage.Snapshot;
import com.cloud.storage.StoragePool;
import com.cloud.storage.Swift;
import com.cloud.storage.Volume;
import com.cloud.storage.snapshot.SnapshotPolicy;
import com.cloud.template.VirtualMachineTemplate;
import com.cloud.user.Account;
import com.cloud.user.User;
import com.cloud.user.UserAccount;
import com.cloud.uservm.UserVm;
import com.cloud.vm.InstanceGroup;
import com.cloud.vm.VirtualMachine;

public interface ResponseGenerator {
    UserResponse createUserResponse(UserAccount user);

    AccountResponse createAccountResponse(Account account);

    DomainResponse createDomainResponse(Domain domain);

    DiskOfferingResponse createDiskOfferingResponse(DiskOffering offering);

    ResourceLimitResponse createResourceLimitResponse(ResourceLimit limit);

    ResourceCountResponse createResourceCountResponse(ResourceCount resourceCount);

    ServiceOfferingResponse createServiceOfferingResponse(ServiceOffering offering);

    ConfigurationResponse createConfigurationResponse(Configuration cfg);

    SnapshotResponse createSnapshotResponse(Snapshot snapshot);

    SnapshotPolicyResponse createSnapshotPolicyResponse(SnapshotPolicy policy);
    
    List<UserVmResponse> createUserVmResponse(String objectName, UserVm... userVms);

    List<UserVmResponse> createUserVmResponse(String objectName, int details, UserVm... userVms);

    SystemVmResponse createSystemVmResponse(VirtualMachine systemVM);

    DomainRouterResponse createDomainRouterResponse(VirtualRouter router);

    HostResponse createHostResponse(Host host);

    VlanIpRangeResponse createVlanIpRangeResponse(Vlan vlan);

    IPAddressResponse createIPAddressResponse(IpAddress ipAddress);

    LoadBalancerResponse createLoadBalancerResponse(LoadBalancer loadBalancer);

    PodResponse createPodResponse(Pod pod, Boolean showCapacities);

    ZoneResponse createZoneResponse(DataCenter dataCenter, Boolean showCapacities);

    VolumeResponse createVolumeResponse(Volume volume);

    InstanceGroupResponse createInstanceGroupResponse(InstanceGroup group);

    StoragePoolResponse createStoragePoolResponse(StoragePool pool);

    ClusterResponse createClusterResponse(Cluster cluster, Boolean showCapacities);

    FirewallRuleResponse createPortForwardingRuleResponse(PortForwardingRule fwRule);

    IpForwardingRuleResponse createIpForwardingRuleResponse(StaticNatRule fwRule);

    User findUserById(Long userId);

    UserVm findUserVmById(Long vmId);

    Volume findVolumeById(Long volumeId);

    Account findAccountByNameDomain(String accountName, Long domainId);

    VirtualMachineTemplate findTemplateById(Long templateId);

    Host findHostById(Long hostId);

    List<TemplateResponse> createTemplateResponses(long templateId, long zoneId, boolean readyOnly);

    VpnUsersResponse createVpnUserResponse(VpnUser user);

    RemoteAccessVpnResponse createRemoteAccessVpnResponse(RemoteAccessVpn vpn);
    List<TemplateResponse> createTemplateResponses(long templateId, Long zoneId, boolean readyOnly);

    List<TemplateResponse> createTemplateResponses(long templateId, Long snapshotId, Long volumeId, boolean readyOnly);

    ListResponse<SecurityGroupResponse> createSecurityGroupResponses(List<? extends SecurityGroupRules> networkGroups);

    SecurityGroupResponse createSecurityGroupResponseFromIngressRule(List<? extends IngressRule> ingressRules);

    SecurityGroupResponse createSecurityGroupResponseFromEgressRule(List<? extends EgressRule> egressRules);

    SecurityGroupResponse createSecurityGroupResponse(SecurityGroup group);

    ExtractResponse createExtractResponse(Long uploadId, Long id, Long zoneId, Long accountId, String mode);

    String toSerializedString(CreateCmdResponse response, String responseType);

    AsyncJobResponse createAsyncJobResponse(AsyncJob job);

    EventResponse createEventResponse(Event event);

    TemplateResponse createIsoResponse(VirtualMachineTemplate result);

    List<CapacityResponse> createCapacityResponse(List<? extends Capacity> result, DecimalFormat format);

    TemplatePermissionsResponse createTemplatePermissionsResponse(List<String> accountNames, Long id, boolean isAdmin);

    AsyncJobResponse queryJobResult(QueryAsyncJobResultCmd cmd);

    NetworkOfferingResponse createNetworkOfferingResponse(NetworkOffering offering);

    NetworkResponse createNetworkResponse(Network network);

    UserResponse createUserResponse(User user);

    AccountResponse createUserAccountResponse(UserAccount user);

    Long getSecurityGroupId(String groupName, long accountId);

    List<TemplateResponse> createIsoResponses(long isoId, Long zoneId, boolean readyOnly);

    ProjectResponse createProjectResponse(Project project);

    List<TemplateResponse> createIsoResponses(VirtualMachineTemplate iso, long zoneId, boolean readyOnly);

    List<TemplateResponse> createTemplateResponses(long templateId, Long vmId);

    FirewallResponse createFirewallResponse(FirewallRule fwRule);

    HypervisorCapabilitiesResponse createHypervisorCapabilitiesResponse(HypervisorCapabilities hpvCapabilities);
    
    ProjectAccountResponse createProjectAccountResponse(ProjectAccount projectAccount);

    ProjectInvitationResponse createProjectInvitationResponse(ProjectInvitation invite);

    SystemVmInstanceResponse createSystemVmInstanceResponse(VirtualMachine systemVM);

<<<<<<< HEAD
    SwiftResponse createSwiftResponse(Swift swift);
=======
    PhysicalNetworkResponse createPhysicalNetworkResponse(PhysicalNetwork result);

    ServiceResponse createNetworkServiceResponse(Service service);

    ProviderResponse createNetworkServiceProviderResponse(Provider serviceProvider);

    ProviderResponse createNetworkServiceProviderResponse(PhysicalNetworkServiceProvider result);

    TrafficTypeResponse createTrafficTypeResponse(PhysicalNetworkTrafficType result);
>>>>>>> 03531333

}<|MERGE_RESOLUTION|>--- conflicted
+++ resolved
@@ -246,9 +246,8 @@
 
     SystemVmInstanceResponse createSystemVmInstanceResponse(VirtualMachine systemVM);
 
-<<<<<<< HEAD
     SwiftResponse createSwiftResponse(Swift swift);
-=======
+
     PhysicalNetworkResponse createPhysicalNetworkResponse(PhysicalNetwork result);
 
     ServiceResponse createNetworkServiceResponse(Service service);
@@ -258,6 +257,5 @@
     ProviderResponse createNetworkServiceProviderResponse(PhysicalNetworkServiceProvider result);
 
     TrafficTypeResponse createTrafficTypeResponse(PhysicalNetworkTrafficType result);
->>>>>>> 03531333
 
 }