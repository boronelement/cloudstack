/**
 *  Copyright (C) 2010 Cloud.com, Inc.  All rights reserved.
 * 
 * This software is licensed under the GNU General Public License v3 or later.
 * 
 * It is free software: you can redistribute it and/or modify
 * it under the terms of the GNU General Public License as published by
 * the Free Software Foundation, either version 3 of the License, or any later version.
 * This program is distributed in the hope that it will be useful,
 * but WITHOUT ANY WARRANTY; without even the implied warranty of
 * MERCHANTABILITY or FITNESS FOR A PARTICULAR PURPOSE.  See the
 * GNU General Public License for more details.
 * 
 * You should have received a copy of the GNU General Public License
 * along with this program.  If not, see <http://www.gnu.org/licenses/>.
 * 
 */

package com.cloud.api.commands;

import java.util.List;

import org.apache.log4j.Logger;

import com.cloud.api.ApiConstants;
import com.cloud.api.BaseAsyncCmd;
import com.cloud.api.BaseAsyncCreateCmd;
import com.cloud.api.BaseCmd;
import com.cloud.api.Implementation;
import com.cloud.api.Parameter;
import com.cloud.api.ServerApiException;
import com.cloud.api.response.FirewallRuleResponse;
import com.cloud.api.response.IpForwardingRuleResponse;
import com.cloud.event.EventTypes;
import com.cloud.exception.InvalidParameterValueException;
import com.cloud.exception.NetworkRuleConflictException;
import com.cloud.exception.ResourceUnavailableException;
import com.cloud.network.IpAddress;
import com.cloud.network.rules.FirewallRule;
import com.cloud.network.rules.StaticNatRule;
import com.cloud.user.Account;
import com.cloud.user.UserContext;

@Implementation(description="Creates an ip forwarding rule", responseObject=FirewallRuleResponse.class)
public class CreateIpForwardingRuleCmd extends BaseAsyncCreateCmd implements StaticNatRule {
    public static final Logger s_logger = Logger.getLogger(CreateIpForwardingRuleCmd.class.getName());

    private static final String s_name = "createipforwardingruleresponse";

    /////////////////////////////////////////////////////
    //////////////// API parameters /////////////////////
    /////////////////////////////////////////////////////

    @Parameter(name=ApiConstants.IP_ADDRESS_ID, type=CommandType.LONG, required=true, description="the public IP address id of the forwarding rule, already associated via associateIp")
    private Long ipAddressId;
    
    @Parameter(name=ApiConstants.START_PORT, type=CommandType.INTEGER, required=true, description="the start port for the rule")
    private Integer startPort;

    @Parameter(name=ApiConstants.END_PORT, type=CommandType.INTEGER, description="the end port for the rule")
    private Integer endPort;
    
    @Parameter(name=ApiConstants.PROTOCOL, type=CommandType.STRING, required=true, description="the protocol for the rule. Valid values are TCP or UDP.")
    private String protocol;
    
    @Parameter(name = ApiConstants.OPEN_FIREWALL, type = CommandType.BOOLEAN, description = "if true, firewall rule for source/end pubic port is automatically created; if false - firewall rule has to be created explicitely. Has value true by default")
    private Boolean openFirewall;
    
<<<<<<< HEAD
=======
    @Parameter(name = ApiConstants.CIDR_LIST, type = CommandType.LIST, collectionType = CommandType.STRING, description = "the cidr list to forward traffic from")
    private List<String> cidrlist;
    
>>>>>>> b93c7bc6

    /////////////////////////////////////////////////////
    /////////////////// Accessors ///////////////////////
    /////////////////////////////////////////////////////

    public Long getIpAddressId() {
        return ipAddressId;
    }
    
    public int getStartPort() {
        return startPort;
    }
    
    public int getEndPort() {
        return endPort;
    }
    
    public Boolean getOpenFirewall() {
        if (openFirewall != null) {
            return openFirewall;
        } else {
            return true;
        }
    }

    /////////////////////////////////////////////////////
    /////////////// API Implementation///////////////////
    /////////////////////////////////////////////////////

    @Override
    public String getCommandName() {
        return s_name;
    }

    @Override
    public void execute() throws ResourceUnavailableException{ 
<<<<<<< HEAD
=======
        
>>>>>>> b93c7bc6
        boolean result = true;
        FirewallRule rule = null;
        try {
            UserContext.current().setEventDetails("Rule Id: "+ getEntityId());
            
            if (getOpenFirewall()) {
<<<<<<< HEAD
                result = result && _firewallService.applyFirewallRules(rule.getSourceIpAddressId(), UserContext.current().getCaller());
=======
                result = result && _firewallService.applyFirewallRules(ipAddressId, UserContext.current().getCaller());
>>>>>>> b93c7bc6
            }
            
            result = result && _rulesService.applyStaticNatRules(ipAddressId, UserContext.current().getCaller());
            rule = _entityMgr.findById(FirewallRule.class, getEntityId());
            StaticNatRule staticNatRule = _rulesService.buildStaticNatRule(rule);
            IpForwardingRuleResponse fwResponse = _responseGenerator.createIpForwardingRuleResponse(staticNatRule);
            fwResponse.setResponseName(getCommandName());
            this.setResponseObject(fwResponse);
        } finally {
            if (!result || rule == null) {
                _rulesService.revokeStaticNatRule(getEntityId(), true);
                
                if (getOpenFirewall()) {
                    _rulesService.revokeRelatedFirewallRule(getEntityId(), true);
                }
                
                throw new ServerApiException(BaseCmd.INTERNAL_ERROR, "Error in creating ip forwarding rule on the domr");
            }
        }
    }

	@Override
	public void create() {
	    
	    //cidr list parameter is deprecated
        if (cidrlist != null) {
            throw new InvalidParameterValueException("Parameter cidrList is deprecated; if you need to open firewall rule for the specific cidr, please refer to createFirewallRule command");
        }
	    
        try {
<<<<<<< HEAD
            rule = _rulesService.createStaticNatRule(this, getOpenFirewall());
=======
            StaticNatRule rule = _rulesService.createStaticNatRule(this, getOpenFirewall());
            this.setEntityId(rule.getId());
>>>>>>> b93c7bc6
        } catch (NetworkRuleConflictException e) {
            s_logger.info("Unable to create Static Nat Rule due to ", e);
            throw new ServerApiException(BaseCmd.NETWORK_RULE_CONFLICT_ERROR, e.getMessage());
        }
	}

    @Override
    public long getEntityOwnerId() {
        Account account = UserContext.current().getCaller();

        if (account != null) {
            return account.getId();
        }

        return Account.ACCOUNT_ID_SYSTEM; // no account info given, parent this command to SYSTEM so ERROR events are tracked
    }

    @Override
    public String getEventType() {
        return EventTypes.EVENT_NET_RULE_ADD;
    }

    @Override
    public String getEventDescription() {
        IpAddress ip = _networkService.getIp(ipAddressId);
        return  ("Applying an ipforwarding 1:1 NAT rule for Ip: "+ip.getAddress()+" with virtual machine:"+ this.getVirtualMachineId());
    }
    
    private long getVirtualMachineId() {
        Long vmId = _networkService.getIp(ipAddressId).getAssociatedWithVmId();
        
        if (vmId == null) {
            throw new InvalidParameterValueException("Ip address is not associated with any network, unable to create static nat rule");
        }
        return vmId;
    }
    
    @Override
    public String getDestIpAddress(){
        return null;
    }

    @Override
    public long getId() {
        throw new UnsupportedOperationException("Don't call me");
    }

    @Override
    public long getSourceIpAddressId() {
        return ipAddressId;
    }

    @Override
    public Integer getSourcePortStart() {
        return startPort;
    }

    @Override
    public Integer getSourcePortEnd() {
        if (endPort == null) {
            return startPort;
        } else {
            return endPort;
        }
    }

    @Override
    public String getProtocol() {
        return protocol;
    }

    @Override
    public FirewallRule.Purpose getPurpose() {
        return FirewallRule.Purpose.StaticNat;
    }

    @Override
    public FirewallRule.State getState() {
        throw new UnsupportedOperationException("Don't call me");
    }

    @Override
    public long getNetworkId() {
        return -1;
    }

    @Override
    public long getDomainId() {
        IpAddress ip = _networkService.getIp(ipAddressId);
        return ip.getDomainId();
    }

    @Override
    public long getAccountId() {
        IpAddress ip = _networkService.getIp(ipAddressId);
        return ip.getAccountId();
    }
    
    @Override
    public String getXid() {
        // FIXME: We should allow for end user to specify Xid.
        return null;
    }
    
    @Override
    public String getSyncObjType() {
        return BaseAsyncCmd.networkSyncObject;
    }

    @Override
    public Long getSyncObjId() {
        return getIp().getAssociatedWithNetworkId();
    }

    private IpAddress getIp() {
        IpAddress ip = _networkService.getIp(ipAddressId);
        if (ip == null) {
            throw new InvalidParameterValueException("Unable to find ip address by id " + ipAddressId);
        }
        return ip;
    }
    
    @Override
    public Integer getIcmpCode() {
        return null;
    }
    
    @Override
    public Integer getIcmpType() {
        return null;
    }
<<<<<<< HEAD
    
=======

>>>>>>> b93c7bc6
    @Override
    public List<String> getSourceCidrList() {
        return null;
    }
<<<<<<< HEAD
=======
    
    @Override
    public Long getRelated() {
        return null;
    }

>>>>>>> b93c7bc6
}<|MERGE_RESOLUTION|>--- conflicted
+++ resolved
@@ -66,12 +66,9 @@
     @Parameter(name = ApiConstants.OPEN_FIREWALL, type = CommandType.BOOLEAN, description = "if true, firewall rule for source/end pubic port is automatically created; if false - firewall rule has to be created explicitely. Has value true by default")
     private Boolean openFirewall;
     
-<<<<<<< HEAD
-=======
     @Parameter(name = ApiConstants.CIDR_LIST, type = CommandType.LIST, collectionType = CommandType.STRING, description = "the cidr list to forward traffic from")
     private List<String> cidrlist;
-    
->>>>>>> b93c7bc6
+
 
     /////////////////////////////////////////////////////
     /////////////////// Accessors ///////////////////////
@@ -108,21 +105,14 @@
 
     @Override
     public void execute() throws ResourceUnavailableException{ 
-<<<<<<< HEAD
-=======
-        
->>>>>>> b93c7bc6
+
         boolean result = true;
         FirewallRule rule = null;
         try {
             UserContext.current().setEventDetails("Rule Id: "+ getEntityId());
             
             if (getOpenFirewall()) {
-<<<<<<< HEAD
-                result = result && _firewallService.applyFirewallRules(rule.getSourceIpAddressId(), UserContext.current().getCaller());
-=======
                 result = result && _firewallService.applyFirewallRules(ipAddressId, UserContext.current().getCaller());
->>>>>>> b93c7bc6
             }
             
             result = result && _rulesService.applyStaticNatRules(ipAddressId, UserContext.current().getCaller());
@@ -153,12 +143,8 @@
         }
 	    
         try {
-<<<<<<< HEAD
-            rule = _rulesService.createStaticNatRule(this, getOpenFirewall());
-=======
             StaticNatRule rule = _rulesService.createStaticNatRule(this, getOpenFirewall());
             this.setEntityId(rule.getId());
->>>>>>> b93c7bc6
         } catch (NetworkRuleConflictException e) {
             s_logger.info("Unable to create Static Nat Rule due to ", e);
             throw new ServerApiException(BaseCmd.NETWORK_RULE_CONFLICT_ERROR, e.getMessage());
@@ -290,22 +276,15 @@
     public Integer getIcmpType() {
         return null;
     }
-<<<<<<< HEAD
-    
-=======
-
->>>>>>> b93c7bc6
+
     @Override
     public List<String> getSourceCidrList() {
         return null;
     }
-<<<<<<< HEAD
-=======
-    
+   
     @Override
     public Long getRelated() {
         return null;
     }
 
->>>>>>> b93c7bc6
 }