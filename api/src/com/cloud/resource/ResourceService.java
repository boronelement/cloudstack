--- conflicted
+++ resolved
@@ -101,11 +101,6 @@
 
     S3 discoverS3(AddS3Cmd cmd) throws DiscoveryException;
 
-<<<<<<< HEAD
-
-
-=======
->>>>>>> caf0dd22
     List<HypervisorType> getSupportedHypervisorTypes(long zoneId, boolean forVirtualRouter, Long podId);
 
     Pair<List<? extends Swift>, Integer> listSwifts(ListSwiftsCmd cmd);
