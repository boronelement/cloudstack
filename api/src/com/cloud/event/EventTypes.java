// Licensed to the Apache Software Foundation (ASF) under one
// or more contributor license agreements.  See the NOTICE file
// distributed with this work for additional information
// regarding copyright ownership.  The ASF licenses this file
// to you under the Apache License, Version 2.0 (the
// "License"); you may not use this file except in compliance
// with the License.  You may obtain a copy of the License at
//
//   http://www.apache.org/licenses/LICENSE-2.0
//
// Unless required by applicable law or agreed to in writing,
// software distributed under the License is distributed on an
// "AS IS" BASIS, WITHOUT WARRANTIES OR CONDITIONS OF ANY
// KIND, either express or implied.  See the License for the
// specific language governing permissions and limitations
// under the License.
package com.cloud.event;

import java.util.HashMap;
import java.util.Map;

import org.apache.cloudstack.config.Configuration;

import com.cloud.dc.DataCenter;
import com.cloud.dc.Pod;
import com.cloud.dc.StorageNetworkIpRange;
import com.cloud.dc.Vlan;
import com.cloud.domain.Domain;
import com.cloud.host.Host;
import com.cloud.network.GuestVlan;
import com.cloud.network.Network;
import com.cloud.network.PhysicalNetwork;
import com.cloud.network.PhysicalNetworkServiceProvider;
import com.cloud.network.PhysicalNetworkTrafficType;
import com.cloud.network.PublicIpAddress;
import com.cloud.network.RemoteAccessVpn;
import com.cloud.network.as.AutoScaleCounter;
import com.cloud.network.as.AutoScalePolicy;
import com.cloud.network.as.AutoScaleVmGroup;
import com.cloud.network.as.AutoScaleVmProfile;
import com.cloud.network.as.Condition;
import com.cloud.network.router.VirtualRouter;
import com.cloud.network.rules.LoadBalancer;
import com.cloud.network.rules.StaticNat;
import com.cloud.network.security.SecurityGroup;
import com.cloud.network.vpc.PrivateGateway;
import com.cloud.network.vpc.StaticRoute;
import com.cloud.network.vpc.Vpc;
import com.cloud.offering.DiskOffering;
import com.cloud.offering.NetworkOffering;
import com.cloud.offering.ServiceOffering;
import com.cloud.projects.Project;
import com.cloud.storage.Snapshot;
import com.cloud.storage.Volume;
import com.cloud.template.VirtualMachineTemplate;
import com.cloud.user.Account;
import com.cloud.user.User;
import com.cloud.vm.VirtualMachine;

public class EventTypes {

    //map of Event and corresponding entity for which Event is applicable
    private static Map<String, String> entityEventDetails = null;

    // VM Events
    public static final String EVENT_VM_CREATE = "VM.CREATE";
    public static final String EVENT_VM_DESTROY = "VM.DESTROY";
    public static final String EVENT_VM_START = "VM.START";
    public static final String EVENT_VM_STOP = "VM.STOP";
    public static final String EVENT_VM_REBOOT = "VM.REBOOT";
    public static final String EVENT_VM_UPDATE = "VM.UPDATE";
    public static final String EVENT_VM_UPGRADE = "VM.UPGRADE";
    public static final String EVENT_VM_DYNAMIC_SCALE = "VM.DYNAMIC.SCALE";
    public static final String EVENT_VM_RESETPASSWORD = "VM.RESETPASSWORD";
    public static final String EVENT_VM_RESETSSHKEY = "VM.RESETSSHKEY";
    public static final String EVENT_VM_MIGRATE = "VM.MIGRATE";
    public static final String EVENT_VM_MOVE = "VM.MOVE";
    public static final String EVENT_VM_RESTORE = "VM.RESTORE";
    public static final String EVENT_VM_EXPUNGE = "VM.EXPUNGE";

    // Domain Router
    public static final String EVENT_ROUTER_CREATE = "ROUTER.CREATE";
    public static final String EVENT_ROUTER_DESTROY = "ROUTER.DESTROY";
    public static final String EVENT_ROUTER_START = "ROUTER.START";
    public static final String EVENT_ROUTER_STOP = "ROUTER.STOP";
    public static final String EVENT_ROUTER_REBOOT = "ROUTER.REBOOT";
    public static final String EVENT_ROUTER_HA = "ROUTER.HA";
    public static final String EVENT_ROUTER_UPGRADE = "ROUTER.UPGRADE";

    // Console proxy
    public static final String EVENT_PROXY_CREATE = "PROXY.CREATE";
    public static final String EVENT_PROXY_DESTROY = "PROXY.DESTROY";
    public static final String EVENT_PROXY_START = "PROXY.START";
    public static final String EVENT_PROXY_STOP = "PROXY.STOP";
    public static final String EVENT_PROXY_REBOOT = "PROXY.REBOOT";
    public static final String EVENT_PROXY_HA = "PROXY.HA";

    // VNC Console Events
    public static final String EVENT_VNC_CONNECT = "VNC.CONNECT";
    public static final String EVENT_VNC_DISCONNECT = "VNC.DISCONNECT";

    // Network Events
    public static final String EVENT_NET_IP_ASSIGN = "NET.IPASSIGN";
    public static final String EVENT_NET_IP_RELEASE = "NET.IPRELEASE";
    public static final String EVENT_NET_IP_UPDATE = "NET.IPUPDATE";
    public static final String EVENT_PORTABLE_IP_ASSIGN = "PORTABLE.IPASSIGN";
    public static final String EVENT_PORTABLE_IP_RELEASE = "PORTABLE.IPRELEASE";
    public static final String EVENT_NET_RULE_ADD = "NET.RULEADD";
    public static final String EVENT_NET_RULE_DELETE = "NET.RULEDELETE";
    public static final String EVENT_NET_RULE_MODIFY = "NET.RULEMODIFY";
    public static final String EVENT_NETWORK_CREATE = "NETWORK.CREATE";
    public static final String EVENT_NETWORK_DELETE = "NETWORK.DELETE";
    public static final String EVENT_NETWORK_UPDATE = "NETWORK.UPDATE";
    public static final String EVENT_FIREWALL_OPEN = "FIREWALL.OPEN";
    public static final String EVENT_FIREWALL_CLOSE = "FIREWALL.CLOSE";
    public static final String EVENT_FIREWALL_UPDATE = "FIREWALL.UPDATE";

    //NIC Events
    public static final String EVENT_NIC_CREATE = "NIC.CREATE";
    public static final String EVENT_NIC_DELETE = "NIC.DELETE";
    public static final String EVENT_NIC_UPDATE = "NIC.UPDATE";
    public static final String EVENT_NIC_DETAIL_ADD = "NIC.DETAIL.ADD";
    public static final String EVENT_NIC_DETAIL_UPDATE = "NIC.DETAIL.UPDATE";
    public static final String EVENT_NIC_DETAIL_REMOVE = "NIC.DETAIL.REMOVE";

    // Load Balancers
    public static final String EVENT_ASSIGN_TO_LOAD_BALANCER_RULE = "LB.ASSIGN.TO.RULE";
    public static final String EVENT_REMOVE_FROM_LOAD_BALANCER_RULE = "LB.REMOVE.FROM.RULE";
    public static final String EVENT_LOAD_BALANCER_CREATE = "LB.CREATE";
    public static final String EVENT_LOAD_BALANCER_DELETE = "LB.DELETE";
    public static final String EVENT_LB_STICKINESSPOLICY_CREATE = "LB.STICKINESSPOLICY.CREATE";
    public static final String EVENT_LB_STICKINESSPOLICY_DELETE = "LB.STICKINESSPOLICY.DELETE";
    public static final String EVENT_LB_HEALTHCHECKPOLICY_CREATE = "LB.HEALTHCHECKPOLICY.CREATE";
    public static final String EVENT_LB_HEALTHCHECKPOLICY_DELETE = "LB.HEALTHCHECKPOLICY.DELETE";
    public static final String EVENT_LOAD_BALANCER_UPDATE = "LB.UPDATE";
    public static final String EVENT_LB_CERT_UPLOAD = "LB.CERT.UPLOAD";
    public static final String EVENT_LB_CERT_DELETE = "LB.CERT.DELETE";
    public static final String EVENT_LB_CERT_ASSIGN = "LB.CERT.ASSIGN";
    public static final String EVENT_LB_CERT_REMOVE = "LB.CERT.REMOVE";

    // Global Load Balancer rules
    public static final String EVENT_ASSIGN_TO_GLOBAL_LOAD_BALANCER_RULE = "GLOBAL.LB.ASSIGN";
    public static final String EVENT_REMOVE_FROM_GLOBAL_LOAD_BALANCER_RULE = "GLOBAL.LB.REMOVE";
    public static final String EVENT_GLOBAL_LOAD_BALANCER_CREATE = "GLOBAL.LB.CREATE";
    public static final String EVENT_GLOBAL_LOAD_BALANCER_DELETE = "GLOBAL.LB.DELETE";
    public static final String EVENT_GLOBAL_LOAD_BALANCER_UPDATE = "GLOBAL.LB.UPDATE";

    // Account events
    public static final String EVENT_ACCOUNT_ENABLE = "ACCOUNT.ENABLE";
    public static final String EVENT_ACCOUNT_DISABLE = "ACCOUNT.DISABLE";
    public static final String EVENT_ACCOUNT_CREATE = "ACCOUNT.CREATE";
    public static final String EVENT_ACCOUNT_DELETE = "ACCOUNT.DELETE";
    public static final String EVENT_ACCOUNT_UPDATE = "ACCOUNT.UPDATE";
    public static final String EVENT_ACCOUNT_MARK_DEFAULT_ZONE = "ACCOUNT.MARK.DEFAULT.ZONE";

    // UserVO Events
    public static final String EVENT_USER_LOGIN = "USER.LOGIN";
    public static final String EVENT_USER_LOGOUT = "USER.LOGOUT";
    public static final String EVENT_USER_CREATE = "USER.CREATE";
    public static final String EVENT_USER_DELETE = "USER.DELETE";
    public static final String EVENT_USER_DISABLE = "USER.DISABLE";
    public static final String EVENT_USER_UPDATE = "USER.UPDATE";
    public static final String EVENT_USER_ENABLE = "USER.ENABLE";
    public static final String EVENT_USER_LOCK = "USER.LOCK";

    //registering SSH keypair events
    public static final String EVENT_REGISTER_SSH_KEYPAIR = "REGISTER.SSH.KEYPAIR";

    //register for user API and secret keys
    public static final String EVENT_REGISTER_FOR_SECRET_API_KEY = "REGISTER.USER.KEY";

    // Template Events
    public static final String EVENT_TEMPLATE_CREATE = "TEMPLATE.CREATE";
    public static final String EVENT_TEMPLATE_DELETE = "TEMPLATE.DELETE";
    public static final String EVENT_TEMPLATE_UPDATE = "TEMPLATE.UPDATE";
    public static final String EVENT_TEMPLATE_DOWNLOAD_START = "TEMPLATE.DOWNLOAD.START";
    public static final String EVENT_TEMPLATE_DOWNLOAD_SUCCESS = "TEMPLATE.DOWNLOAD.SUCCESS";
    public static final String EVENT_TEMPLATE_DOWNLOAD_FAILED = "TEMPLATE.DOWNLOAD.FAILED";
    public static final String EVENT_TEMPLATE_COPY = "TEMPLATE.COPY";
    public static final String EVENT_TEMPLATE_EXTRACT = "TEMPLATE.EXTRACT";
    public static final String EVENT_TEMPLATE_UPLOAD = "TEMPLATE.UPLOAD";
    public static final String EVENT_TEMPLATE_CLEANUP = "TEMPLATE.CLEANUP";

    // Volume Events
    public static final String EVENT_VOLUME_CREATE = "VOLUME.CREATE";
    public static final String EVENT_VOLUME_DELETE = "VOLUME.DELETE";
    public static final String EVENT_VOLUME_ATTACH = "VOLUME.ATTACH";
    public static final String EVENT_VOLUME_DETACH = "VOLUME.DETACH";
    public static final String EVENT_VOLUME_EXTRACT = "VOLUME.EXTRACT";
    public static final String EVENT_VOLUME_UPLOAD = "VOLUME.UPLOAD";
    public static final String EVENT_VOLUME_MIGRATE = "VOLUME.MIGRATE";
    public static final String EVENT_VOLUME_RESIZE = "VOLUME.RESIZE";
    public static final String EVENT_VOLUME_DETAIL_UPDATE = "VOLUME.DETAIL.UPDATE";
    public static final String EVENT_VOLUME_DETAIL_ADD = "VOLUME.DETAIL.ADD";
    public static final String EVENT_VOLUME_DETAIL_REMOVE = "VOLUME.DETAIL.REMOVE";
    public static final String EVENT_VOLUME_UPDATE = "VOLUME.UPDATE";

    // Domains
    public static final String EVENT_DOMAIN_CREATE = "DOMAIN.CREATE";
    public static final String EVENT_DOMAIN_DELETE = "DOMAIN.DELETE";
    public static final String EVENT_DOMAIN_UPDATE = "DOMAIN.UPDATE";

    // Snapshots
    public static final String EVENT_SNAPSHOT_CREATE = "SNAPSHOT.CREATE";
    public static final String EVENT_SNAPSHOT_DELETE = "SNAPSHOT.DELETE";
    public static final String EVENT_SNAPSHOT_REVERT = "SNAPSHOT.REVERT";
    public static final String EVENT_SNAPSHOT_POLICY_CREATE = "SNAPSHOTPOLICY.CREATE";
    public static final String EVENT_SNAPSHOT_POLICY_UPDATE = "SNAPSHOTPOLICY.UPDATE";
    public static final String EVENT_SNAPSHOT_POLICY_DELETE = "SNAPSHOTPOLICY.DELETE";

    // ISO
    public static final String EVENT_ISO_CREATE = "ISO.CREATE";
    public static final String EVENT_ISO_DELETE = "ISO.DELETE";
    public static final String EVENT_ISO_COPY = "ISO.COPY";
    public static final String EVENT_ISO_ATTACH = "ISO.ATTACH";
    public static final String EVENT_ISO_DETACH = "ISO.DETACH";
    public static final String EVENT_ISO_EXTRACT = "ISO.EXTRACT";
    public static final String EVENT_ISO_UPLOAD = "ISO.UPLOAD";

    // SSVM
    public static final String EVENT_SSVM_CREATE = "SSVM.CREATE";
    public static final String EVENT_SSVM_DESTROY = "SSVM.DESTROY";
    public static final String EVENT_SSVM_START = "SSVM.START";
    public static final String EVENT_SSVM_STOP = "SSVM.STOP";
    public static final String EVENT_SSVM_REBOOT = "SSVM.REBOOT";
    public static final String EVENT_SSVM_HA = "SSVM.HA";

    // Service Offerings
    public static final String EVENT_SERVICE_OFFERING_CREATE = "SERVICE.OFFERING.CREATE";
    public static final String EVENT_SERVICE_OFFERING_EDIT = "SERVICE.OFFERING.EDIT";
    public static final String EVENT_SERVICE_OFFERING_DELETE = "SERVICE.OFFERING.DELETE";

    // Disk Offerings
    public static final String EVENT_DISK_OFFERING_CREATE = "DISK.OFFERING.CREATE";
    public static final String EVENT_DISK_OFFERING_EDIT = "DISK.OFFERING.EDIT";
    public static final String EVENT_DISK_OFFERING_DELETE = "DISK.OFFERING.DELETE";

    // Network offerings
    public static final String EVENT_NETWORK_OFFERING_CREATE = "NETWORK.OFFERING.CREATE";
    public static final String EVENT_NETWORK_OFFERING_ASSIGN = "NETWORK.OFFERING.ASSIGN";
    public static final String EVENT_NETWORK_OFFERING_EDIT = "NETWORK.OFFERING.EDIT";
    public static final String EVENT_NETWORK_OFFERING_REMOVE = "NETWORK.OFFERING.REMOVE";
    public static final String EVENT_NETWORK_OFFERING_DELETE = "NETWORK.OFFERING.DELETE";

    // Pods
    public static final String EVENT_POD_CREATE = "POD.CREATE";
    public static final String EVENT_POD_EDIT = "POD.EDIT";
    public static final String EVENT_POD_DELETE = "POD.DELETE";

    // Zones
    public static final String EVENT_ZONE_CREATE = "ZONE.CREATE";
    public static final String EVENT_ZONE_EDIT = "ZONE.EDIT";
    public static final String EVENT_ZONE_DELETE = "ZONE.DELETE";

    // VLANs/IP ranges
    public static final String EVENT_VLAN_IP_RANGE_CREATE = "VLAN.IP.RANGE.CREATE";
    public static final String EVENT_VLAN_IP_RANGE_DELETE = "VLAN.IP.RANGE.DELETE";
    public static final String EVENT_VLAN_IP_RANGE_DEDICATE = "VLAN.IP.RANGE.DEDICATE";
    public static final String EVENT_VLAN_IP_RANGE_RELEASE = "VLAN.IP.RANGE.RELEASE";

    public static final String EVENT_STORAGE_IP_RANGE_CREATE = "STORAGE.IP.RANGE.CREATE";
    public static final String EVENT_STORAGE_IP_RANGE_DELETE = "STORAGE.IP.RANGE.DELETE";
    public static final String EVENT_STORAGE_IP_RANGE_UPDATE = "STORAGE.IP.RANGE.UPDATE";

    // Configuration Table
    public static final String EVENT_CONFIGURATION_VALUE_EDIT = "CONFIGURATION.VALUE.EDIT";

    // Security Groups
    public static final String EVENT_SECURITY_GROUP_AUTHORIZE_INGRESS = "SG.AUTH.INGRESS";
    public static final String EVENT_SECURITY_GROUP_REVOKE_INGRESS = "SG.REVOKE.INGRESS";
    public static final String EVENT_SECURITY_GROUP_AUTHORIZE_EGRESS = "SG.AUTH.EGRESS";
    public static final String EVENT_SECURITY_GROUP_REVOKE_EGRESS = "SG.REVOKE.EGRESS";
    public static final String EVENT_SECURITY_GROUP_CREATE = "SG.CREATE";
    public static final String EVENT_SECURITY_GROUP_DELETE = "SG.DELETE";
    public static final String EVENT_SECURITY_GROUP_ASSIGN = "SG.ASSIGN";
    public static final String EVENT_SECURITY_GROUP_REMOVE = "SG.REMOVE";

    // Host
    public static final String EVENT_HOST_RECONNECT = "HOST.RECONNECT";

    // Maintenance
    public static final String EVENT_MAINTENANCE_CANCEL = "MAINT.CANCEL";
    public static final String EVENT_MAINTENANCE_CANCEL_PRIMARY_STORAGE = "MAINT.CANCEL.PS";
    public static final String EVENT_MAINTENANCE_PREPARE = "MAINT.PREPARE";
    public static final String EVENT_MAINTENANCE_PREPARE_PRIMARY_STORAGE = "MAINT.PREPARE.PS";

    // VPN
    public static final String EVENT_REMOTE_ACCESS_VPN_CREATE = "VPN.REMOTE.ACCESS.CREATE";
    public static final String EVENT_REMOTE_ACCESS_VPN_DESTROY = "VPN.REMOTE.ACCESS.DESTROY";
    public static final String EVENT_REMOTE_ACCESS_VPN_UPDATE = "VPN.REMOTE.ACCESS.UPDATE";
    public static final String EVENT_VPN_USER_ADD = "VPN.USER.ADD";
    public static final String EVENT_VPN_USER_REMOVE = "VPN.USER.REMOVE";
    public static final String EVENT_S2S_VPN_GATEWAY_CREATE = "VPN.S2S.VPN.GATEWAY.CREATE";
    public static final String EVENT_S2S_VPN_GATEWAY_DELETE = "VPN.S2S.VPN.GATEWAY.DELETE";
    public static final String EVENT_S2S_VPN_GATEWAY_UPDATE = "VPN.S2S.VPN.GATEWAY.UPDATE";
    public static final String EVENT_S2S_VPN_CUSTOMER_GATEWAY_CREATE = "VPN.S2S.CUSTOMER.GATEWAY.CREATE";
    public static final String EVENT_S2S_VPN_CUSTOMER_GATEWAY_DELETE = "VPN.S2S.CUSTOMER.GATEWAY.DELETE";
    public static final String EVENT_S2S_VPN_CUSTOMER_GATEWAY_UPDATE = "VPN.S2S.CUSTOMER.GATEWAY.UPDATE";
    public static final String EVENT_S2S_VPN_CONNECTION_CREATE = "VPN.S2S.CONNECTION.CREATE";
    public static final String EVENT_S2S_VPN_CONNECTION_DELETE = "VPN.S2S.CONNECTION.DELETE";
    public static final String EVENT_S2S_VPN_CONNECTION_RESET = "VPN.S2S.CONNECTION.RESET";
    public static final String EVENT_S2S_VPN_CONNECTION_UPDATE = "VPN.S2S.CONNECTION.UPDATE";

    // Network
    public static final String EVENT_NETWORK_RESTART = "NETWORK.RESTART";

    // Custom certificates
    public static final String EVENT_UPLOAD_CUSTOM_CERTIFICATE = "UPLOAD.CUSTOM.CERTIFICATE";

    // OneToOnenat
    public static final String EVENT_ENABLE_STATIC_NAT = "STATICNAT.ENABLE";
    public static final String EVENT_DISABLE_STATIC_NAT = "STATICNAT.DISABLE";

    public static final String EVENT_ZONE_VLAN_ASSIGN = "ZONE.VLAN.ASSIGN";
    public static final String EVENT_ZONE_VLAN_RELEASE = "ZONE.VLAN.RELEASE";

    // Projects
    public static final String EVENT_PROJECT_CREATE = "PROJECT.CREATE";
    public static final String EVENT_PROJECT_UPDATE = "PROJECT.UPDATE";
    public static final String EVENT_PROJECT_DELETE = "PROJECT.DELETE";
    public static final String EVENT_PROJECT_ACTIVATE = "PROJECT.ACTIVATE";
    public static final String EVENT_PROJECT_SUSPEND = "PROJECT.SUSPEND";
    public static final String EVENT_PROJECT_ACCOUNT_ADD = "PROJECT.ACCOUNT.ADD";
    public static final String EVENT_PROJECT_INVITATION_UPDATE = "PROJECT.INVITATION.UPDATE";
    public static final String EVENT_PROJECT_INVITATION_REMOVE = "PROJECT.INVITATION.REMOVE";
    public static final String EVENT_PROJECT_ACCOUNT_REMOVE = "PROJECT.ACCOUNT.REMOVE";

    // Network as a Service
    public static final String EVENT_NETWORK_ELEMENT_CONFIGURE = "NETWORK.ELEMENT.CONFIGURE";

    // Physical Network Events
    public static final String EVENT_PHYSICAL_NETWORK_CREATE = "PHYSICAL.NETWORK.CREATE";
    public static final String EVENT_PHYSICAL_NETWORK_DELETE = "PHYSICAL.NETWORK.DELETE";
    public static final String EVENT_PHYSICAL_NETWORK_UPDATE = "PHYSICAL.NETWORK.UPDATE";

    // Physical Network Service Provider Events
    public static final String EVENT_SERVICE_PROVIDER_CREATE = "SERVICE.PROVIDER.CREATE";
    public static final String EVENT_SERVICE_PROVIDER_DELETE = "SERVICE.PROVIDER.DELETE";
    public static final String EVENT_SERVICE_PROVIDER_UPDATE = "SERVICE.PROVIDER.UPDATE";

    // Physical Network TrafficType Events
    public static final String EVENT_TRAFFIC_TYPE_CREATE = "TRAFFIC.TYPE.CREATE";
    public static final String EVENT_TRAFFIC_TYPE_DELETE = "TRAFFIC.TYPE.DELETE";
    public static final String EVENT_TRAFFIC_TYPE_UPDATE = "TRAFFIC.TYPE.UPDATE";

    // external network device events
    public static final String EVENT_EXTERNAL_LB_DEVICE_ADD = "PHYSICAL.LOADBALANCER.ADD";
    public static final String EVENT_EXTERNAL_LB_DEVICE_DELETE = "PHYSICAL.LOADBALANCER.DELETE";
    public static final String EVENT_EXTERNAL_LB_DEVICE_CONFIGURE = "PHYSICAL.LOADBALANCER.CONFIGURE";

    // external switch management device events (E.g.: Cisco Nexus 1000v Virtual Supervisor Module.
    public static final String EVENT_EXTERNAL_SWITCH_MGMT_DEVICE_ADD = "SWITCH.MGMT.ADD";
    public static final String EVENT_EXTERNAL_SWITCH_MGMT_DEVICE_DELETE = "SWITCH.MGMT.DELETE";
    public static final String EVENT_EXTERNAL_SWITCH_MGMT_DEVICE_CONFIGURE = "SWITCH.MGMT.CONFIGURE";
    public static final String EVENT_EXTERNAL_SWITCH_MGMT_DEVICE_ENABLE = "SWITCH.MGMT.ENABLE";
    public static final String EVENT_EXTERNAL_SWITCH_MGMT_DEVICE_DISABLE = "SWITCH.MGMT.DISABLE";

    public static final String EVENT_EXTERNAL_FIREWALL_DEVICE_ADD = "PHYSICAL.FIREWALL.ADD";
    public static final String EVENT_EXTERNAL_FIREWALL_DEVICE_DELETE = "PHYSICAL.FIREWALL.DELETE";
    public static final String EVENT_EXTERNAL_FIREWALL_DEVICE_CONFIGURE = "PHYSICAL.FIREWALL.CONFIGURE";

    // VPC
    public static final String EVENT_VPC_CREATE = "VPC.CREATE";
    public static final String EVENT_VPC_UPDATE = "VPC.UPDATE";
    public static final String EVENT_VPC_DELETE = "VPC.DELETE";
    public static final String EVENT_VPC_RESTART = "VPC.RESTART";

    // Network ACL
    public static final String EVENT_NETWORK_ACL_CREATE = "NETWORK.ACL.CREATE";
    public static final String EVENT_NETWORK_ACL_DELETE = "NETWORK.ACL.DELETE";
    public static final String EVENT_NETWORK_ACL_REPLACE = "NETWORK.ACL.REPLACE";
    public static final String EVENT_NETWORK_ACL_UPDATE = "NETWORK.ACL.UPDATE";
    public static final String EVENT_NETWORK_ACL_ITEM_CREATE = "NETWORK.ACL.ITEM.CREATE";
    public static final String EVENT_NETWORK_ACL_ITEM_UPDATE = "NETWORK.ACL.ITEM.UPDATE";
    public static final String EVENT_NETWORK_ACL_ITEM_DELETE = "NETWORK.ACL.ITEM.DELETE";

    // VPC offerings
    public static final String EVENT_VPC_OFFERING_CREATE = "VPC.OFFERING.CREATE";
    public static final String EVENT_VPC_OFFERING_UPDATE = "VPC.OFFERING.UPDATE";
    public static final String EVENT_VPC_OFFERING_DELETE = "VPC.OFFERING.DELETE";

    // Private gateway
    public static final String EVENT_PRIVATE_GATEWAY_CREATE = "PRIVATE.GATEWAY.CREATE";
    public static final String EVENT_PRIVATE_GATEWAY_DELETE = "PRIVATE.GATEWAY.DELETE";

    // Static routes
    public static final String EVENT_STATIC_ROUTE_CREATE = "STATIC.ROUTE.CREATE";
    public static final String EVENT_STATIC_ROUTE_DELETE = "STATIC.ROUTE.DELETE";

    // tag related events
    public static final String EVENT_TAGS_CREATE = "CREATE_TAGS";
    public static final String EVENT_TAGS_DELETE = "DELETE_TAGS";

    // meta data related events
    public static final String EVENT_RESOURCE_DETAILS_CREATE = "CREATE_RESOURCE_DETAILS";
    public static final String EVENT_RESOURCE_DETAILS_DELETE = "DELETE_RESOURCE_DETAILS";

    // vm snapshot events
    public static final String EVENT_VM_SNAPSHOT_CREATE = "VMSNAPSHOT.CREATE";
    public static final String EVENT_VM_SNAPSHOT_DELETE = "VMSNAPSHOT.DELETE";
    public static final String EVENT_VM_SNAPSHOT_REVERT = "VMSNAPSHOT.REVERTTO";

    // external network device events
    public static final String EVENT_EXTERNAL_NVP_CONTROLLER_ADD = "PHYSICAL.NVPCONTROLLER.ADD";
    public static final String EVENT_EXTERNAL_NVP_CONTROLLER_DELETE = "PHYSICAL.NVPCONTROLLER.DELETE";
    public static final String EVENT_EXTERNAL_NVP_CONTROLLER_CONFIGURE = "PHYSICAL.NVPCONTROLLER.CONFIGURE";
    public static final String EVENT_EXTERNAL_OVS_CONTROLLER_ADD = "PHYSICAL.OVSCONTROLLER.ADD";
    public static final String EVENT_EXTERNAL_OVS_CONTROLLER_DELETE = "PHYSICAL.OVSCONTROLLER.DELETE";

    // AutoScale
    public static final String EVENT_COUNTER_CREATE = "COUNTER.CREATE";
    public static final String EVENT_COUNTER_DELETE = "COUNTER.DELETE";
    public static final String EVENT_CONDITION_CREATE = "CONDITION.CREATE";
    public static final String EVENT_CONDITION_DELETE = "CONDITION.DELETE";
    public static final String EVENT_AUTOSCALEPOLICY_CREATE = "AUTOSCALEPOLICY.CREATE";
    public static final String EVENT_AUTOSCALEPOLICY_UPDATE = "AUTOSCALEPOLICY.UPDATE";
    public static final String EVENT_AUTOSCALEPOLICY_DELETE = "AUTOSCALEPOLICY.DELETE";
    public static final String EVENT_AUTOSCALEVMPROFILE_CREATE = "AUTOSCALEVMPROFILE.CREATE";
    public static final String EVENT_AUTOSCALEVMPROFILE_DELETE = "AUTOSCALEVMPROFILE.DELETE";
    public static final String EVENT_AUTOSCALEVMPROFILE_UPDATE = "AUTOSCALEVMPROFILE.UPDATE";
    public static final String EVENT_AUTOSCALEVMGROUP_CREATE = "AUTOSCALEVMGROUP.CREATE";
    public static final String EVENT_AUTOSCALEVMGROUP_DELETE = "AUTOSCALEVMGROUP.DELETE";
    public static final String EVENT_AUTOSCALEVMGROUP_UPDATE = "AUTOSCALEVMGROUP.UPDATE";
    public static final String EVENT_AUTOSCALEVMGROUP_ENABLE = "AUTOSCALEVMGROUP.ENABLE";
    public static final String EVENT_AUTOSCALEVMGROUP_DISABLE = "AUTOSCALEVMGROUP.DISABLE";

    public static final String EVENT_BAREMETAL_DHCP_SERVER_ADD = "PHYSICAL.DHCP.ADD";
    public static final String EVENT_BAREMETAL_DHCP_SERVER_DELETE = "PHYSICAL.DHCP.DELETE";
    public static final String EVENT_BAREMETAL_PXE_SERVER_ADD = "PHYSICAL.PXE.ADD";
    public static final String EVENT_BAREMETAL_PXE_SERVER_DELETE = "PHYSICAL.PXE.DELETE";

    public static final String EVENT_AFFINITY_GROUP_CREATE = "AG.CREATE";
    public static final String EVENT_AFFINITY_GROUP_DELETE = "AG.DELETE";
    public static final String EVENT_AFFINITY_GROUP_ASSIGN = "AG.ASSIGN";
    public static final String EVENT_AFFINITY_GROUP_REMOVE = "AG.REMOVE";
    public static final String EVENT_VM_AFFINITY_GROUP_UPDATE = "VM.AG.UPDATE";

    public static final String EVENT_INTERNAL_LB_VM_START = "INTERNALLBVM.START";
    public static final String EVENT_INTERNAL_LB_VM_STOP = "INTERNALLBVM.STOP";

    public static final String EVENT_HOST_RESERVATION_RELEASE = "HOST.RESERVATION.RELEASE";
    // Dedicated guest vlan range
    public static final String EVENT_GUEST_VLAN_RANGE_DEDICATE  = "GUESTVLANRANGE.DEDICATE";
    public static final String EVENT_DEDICATED_GUEST_VLAN_RANGE_RELEASE  = "GUESTVLANRANGE.RELEASE";

    public static final String EVENT_PORTABLE_IP_RANGE_CREATE = "PORTABLE.IP.RANGE.CREATE";
    public static final String EVENT_PORTABLE_IP_RANGE_DELETE = "PORTABLE.IP.RANGE.DELETE";
    public static final String EVENT_PORTABLE_IP_TRANSFER = "PORTABLE.IP.TRANSFER";

    // Dedicated Resources
    public static final String EVENT_DEDICATE_RESOURCE = "DEDICATE.RESOURCE";
    public static final String EVENT_DEDICATE_RESOURCE_RELEASE = "DEDICATE.RESOURCE.RELEASE";

    public static final String EVENT_CLEANUP_VM_RESERVATION = "VM.RESERVATION.CLEANUP";

    public static final String EVENT_UCS_ASSOCIATED_PROFILE = "UCS.ASSOCIATEPROFILE";

<<<<<<< HEAD
=======
    // IAM events
>>>>>>> 63e3eea7
    public static final String EVENT_IAM_POLICY_CREATE = "IAMPOLICY.CREATE";
    public static final String EVENT_IAM_POLICY_DELETE = "IAMPOLICY.DELETE";
    public static final String EVENT_IAM_POLICY_GRANT = "IAMPOLICY.GRANT";
    public static final String EVENT_IAM_POLICY_REVOKE = "IAMPOLICY.REVOKE";

    public static final String EVENT_IAM_GROUP_UPDATE = "IAMGROUP.UPDATE";
    public static final String EVENT_IAM_GROUP_CREATE = "IAMGROUP.CREATE";
    public static final String EVENT_IAM_GROUP_DELETE = "IAMGROUP.DELETE";
    public static final String EVENT_IAM_GROUP_GRANT = "IAMGROUP.GRANT";
    public static final String EVENT_IAM_GROUP_REVOKE = "IAMGROUP.REVOKE";
    public static final String EVENT_IAM_ACCOUNT_POLICY_UPDATE = "IAMACCOUNTPOLICY.UPDATE";

    // Object store migration
    public static final String EVENT_MIGRATE_PREPARE_SECONDARY_STORAGE = "MIGRATE.PREPARE.SS";

    //Alert generation
    public static final String ALERT_GENERATE = "ALERT.GENERATE";

    // OpenDaylight
    public static final String EVENT_EXTERNAL_OPENDAYLIGHT_ADD_CONTROLLER = "PHYSICAL.ODLCONTROLLER.ADD";
    public static final String EVENT_EXTERNAL_OPENDAYLIGHT_DELETE_CONTROLLER = "PHYSICAL.ODLCONTROLLER.DELETE";
    public static final String EVENT_EXTERNAL_OPENDAYLIGHT_CONFIGURE_CONTROLLER = "PHYSICAL.ODLCONTROLLER.CONFIGURE";

    static {

        // TODO: need a way to force author adding event types to declare the entity details as well, with out braking
        // current ActionEvent annotation semantics

        entityEventDetails = new HashMap<String, String>();

        entityEventDetails.put(EVENT_VM_CREATE, VirtualMachine.class.getName());
        entityEventDetails.put(EVENT_VM_DESTROY, VirtualMachine.class.getName());
        entityEventDetails.put(EVENT_VM_START, VirtualMachine.class.getName());
        entityEventDetails.put(EVENT_VM_STOP, VirtualMachine.class.getName());
        entityEventDetails.put(EVENT_VM_REBOOT, VirtualMachine.class.getName());
        entityEventDetails.put(EVENT_VM_UPDATE, VirtualMachine.class.getName());
        entityEventDetails.put(EVENT_VM_UPGRADE, VirtualMachine.class.getName());
        entityEventDetails.put(EVENT_VM_RESETPASSWORD, VirtualMachine.class.getName());
        entityEventDetails.put(EVENT_VM_MIGRATE, VirtualMachine.class.getName());
        entityEventDetails.put(EVENT_VM_MOVE, VirtualMachine.class.getName());
        entityEventDetails.put(EVENT_VM_RESTORE, VirtualMachine.class.getName());

        entityEventDetails.put(EVENT_ROUTER_CREATE, VirtualRouter.class.getName());
        entityEventDetails.put(EVENT_ROUTER_DESTROY, VirtualRouter.class.getName());
        entityEventDetails.put(EVENT_ROUTER_START, VirtualRouter.class.getName());
        entityEventDetails.put(EVENT_ROUTER_STOP, VirtualRouter.class.getName());
        entityEventDetails.put(EVENT_ROUTER_REBOOT, VirtualRouter.class.getName());
        entityEventDetails.put(EVENT_ROUTER_HA, VirtualRouter.class.getName());
        entityEventDetails.put(EVENT_ROUTER_UPGRADE, VirtualRouter.class.getName());

        entityEventDetails.put(EVENT_PROXY_CREATE, "ConsoleProxy");
        entityEventDetails.put(EVENT_PROXY_DESTROY, "ConsoleProxy");
        entityEventDetails.put(EVENT_PROXY_START, "ConsoleProxy");
        entityEventDetails.put(EVENT_PROXY_STOP, "ConsoleProxy");
        entityEventDetails.put(EVENT_PROXY_REBOOT, "ConsoleProxy");
        entityEventDetails.put(EVENT_ROUTER_HA, "ConsoleProxy");
        entityEventDetails.put(EVENT_PROXY_HA, "ConsoleProxy");

        entityEventDetails.put(EVENT_VNC_CONNECT, "VNC");
        entityEventDetails.put(EVENT_VNC_DISCONNECT, "VNC");

        // Network Events
        entityEventDetails.put(EVENT_NETWORK_CREATE, Network.class.getName());
        entityEventDetails.put(EVENT_NETWORK_DELETE, Network.class.getName());
        entityEventDetails.put(EVENT_NETWORK_UPDATE, Network.class.getName());
        entityEventDetails.put(EVENT_NETWORK_RESTART, Network.class.getName());
        entityEventDetails.put(EVENT_NET_IP_ASSIGN, PublicIpAddress.class.getName());
        entityEventDetails.put(EVENT_NET_IP_RELEASE, PublicIpAddress.class.getName());
        entityEventDetails.put(EVENT_NET_RULE_ADD, Network.class.getName());
        entityEventDetails.put(EVENT_NET_RULE_DELETE, Network.class.getName());
        entityEventDetails.put(EVENT_NET_RULE_MODIFY, Network.class.getName());
        entityEventDetails.put(EVENT_FIREWALL_OPEN, Network.class.getName());
        entityEventDetails.put(EVENT_FIREWALL_CLOSE, Network.class.getName());

        // Load Balancers
        entityEventDetails.put(EVENT_ASSIGN_TO_LOAD_BALANCER_RULE, LoadBalancer.class.getName());
        entityEventDetails.put(EVENT_REMOVE_FROM_LOAD_BALANCER_RULE, LoadBalancer.class.getName());
        entityEventDetails.put(EVENT_LOAD_BALANCER_CREATE, LoadBalancer.class.getName());
        entityEventDetails.put(EVENT_LOAD_BALANCER_DELETE, LoadBalancer.class.getName());
        entityEventDetails.put(EVENT_LB_STICKINESSPOLICY_CREATE, LoadBalancer.class.getName());
        entityEventDetails.put(EVENT_LB_STICKINESSPOLICY_DELETE, LoadBalancer.class.getName());
        entityEventDetails.put(EVENT_LOAD_BALANCER_UPDATE, LoadBalancer.class.getName());
        entityEventDetails.put(EVENT_LB_CERT_UPLOAD, LoadBalancer.class.getName());
        entityEventDetails.put(EVENT_LB_CERT_DELETE, LoadBalancer.class.getName());
        entityEventDetails.put(EVENT_LB_CERT_ASSIGN, LoadBalancer.class.getName());
        entityEventDetails.put(EVENT_LB_CERT_REMOVE, LoadBalancer.class.getName());

        // Account events
        entityEventDetails.put(EVENT_ACCOUNT_DISABLE, Account.class.getName());
        entityEventDetails.put(EVENT_ACCOUNT_CREATE, Account.class.getName());
        entityEventDetails.put(EVENT_ACCOUNT_DELETE, Account.class.getName());
        entityEventDetails.put(EVENT_ACCOUNT_MARK_DEFAULT_ZONE, Account.class.getName());

        // UserVO Events
        entityEventDetails.put(EVENT_USER_LOGIN, User.class.getName());
        entityEventDetails.put(EVENT_USER_LOGOUT, User.class.getName());
        entityEventDetails.put(EVENT_USER_CREATE, User.class.getName());
        entityEventDetails.put(EVENT_USER_DELETE, User.class.getName());
        entityEventDetails.put(EVENT_USER_DISABLE, User.class.getName());
        entityEventDetails.put(EVENT_USER_UPDATE, User.class.getName());
        entityEventDetails.put(EVENT_USER_ENABLE, User.class.getName());
        entityEventDetails.put(EVENT_USER_LOCK, User.class.getName());

        // Template Events
        entityEventDetails.put(EVENT_TEMPLATE_CREATE, VirtualMachineTemplate.class.getName());
        entityEventDetails.put(EVENT_TEMPLATE_DELETE, VirtualMachineTemplate.class.getName());
        entityEventDetails.put(EVENT_TEMPLATE_UPDATE, VirtualMachineTemplate.class.getName());
        entityEventDetails.put(EVENT_TEMPLATE_DOWNLOAD_START, VirtualMachineTemplate.class.getName());
        entityEventDetails.put(EVENT_TEMPLATE_DOWNLOAD_SUCCESS, VirtualMachineTemplate.class.getName());
        entityEventDetails.put(EVENT_TEMPLATE_DOWNLOAD_FAILED, VirtualMachineTemplate.class.getName());
        entityEventDetails.put(EVENT_TEMPLATE_COPY, VirtualMachineTemplate.class.getName());
        entityEventDetails.put(EVENT_TEMPLATE_EXTRACT, VirtualMachineTemplate.class.getName());
        entityEventDetails.put(EVENT_TEMPLATE_UPLOAD, VirtualMachineTemplate.class.getName());
        entityEventDetails.put(EVENT_TEMPLATE_CLEANUP, VirtualMachineTemplate.class.getName());

        // Volume Events
        entityEventDetails.put(EVENT_VOLUME_CREATE, Volume.class.getName());
        entityEventDetails.put(EVENT_VOLUME_DELETE, Volume.class.getName());
        entityEventDetails.put(EVENT_VOLUME_ATTACH, Volume.class.getName());
        entityEventDetails.put(EVENT_VOLUME_DETACH, Volume.class.getName());
        entityEventDetails.put(EVENT_VOLUME_EXTRACT, Volume.class.getName());
        entityEventDetails.put(EVENT_VOLUME_UPLOAD, Volume.class.getName());
        entityEventDetails.put(EVENT_VOLUME_MIGRATE, Volume.class.getName());
        entityEventDetails.put(EVENT_VOLUME_RESIZE, Volume.class.getName());

        // Domains
        entityEventDetails.put(EVENT_DOMAIN_CREATE, Domain.class.getName());
        entityEventDetails.put(EVENT_DOMAIN_DELETE, Domain.class.getName());
        entityEventDetails.put(EVENT_DOMAIN_UPDATE, Domain.class.getName());

        // Snapshots
        entityEventDetails.put(EVENT_SNAPSHOT_CREATE, Snapshot.class.getName());
        entityEventDetails.put(EVENT_SNAPSHOT_DELETE, Snapshot.class.getName());
        entityEventDetails.put(EVENT_SNAPSHOT_POLICY_CREATE, Snapshot.class.getName());
        entityEventDetails.put(EVENT_SNAPSHOT_POLICY_UPDATE, Snapshot.class.getName());
        entityEventDetails.put(EVENT_SNAPSHOT_POLICY_DELETE, Snapshot.class.getName());

        // ISO
        entityEventDetails.put(EVENT_ISO_CREATE, "Iso");
        entityEventDetails.put(EVENT_ISO_DELETE, "Iso");
        entityEventDetails.put(EVENT_ISO_COPY, "Iso");
        entityEventDetails.put(EVENT_ISO_ATTACH, "Iso");
        entityEventDetails.put(EVENT_ISO_DETACH, "Iso");
        entityEventDetails.put(EVENT_ISO_EXTRACT, "Iso");
        entityEventDetails.put(EVENT_ISO_UPLOAD, "Iso");

        // SSVM
        entityEventDetails.put(EVENT_SSVM_CREATE, "SecondaryStorageVm");
        entityEventDetails.put(EVENT_SSVM_DESTROY, "SecondaryStorageVm");
        entityEventDetails.put(EVENT_SSVM_START, "SecondaryStorageVm");
        entityEventDetails.put(EVENT_SSVM_STOP, "SecondaryStorageVm");
        entityEventDetails.put(EVENT_SSVM_REBOOT, "SecondaryStorageVm");
        entityEventDetails.put(EVENT_SSVM_HA, "SecondaryStorageVm");

        // Service Offerings
        entityEventDetails.put(EVENT_SERVICE_OFFERING_CREATE, ServiceOffering.class.getName());
        entityEventDetails.put(EVENT_SERVICE_OFFERING_EDIT, ServiceOffering.class.getName());
        entityEventDetails.put(EVENT_SERVICE_OFFERING_DELETE, ServiceOffering.class.getName());

        // Disk Offerings
        entityEventDetails.put(EVENT_DISK_OFFERING_CREATE, DiskOffering.class.getName());
        entityEventDetails.put(EVENT_DISK_OFFERING_EDIT, DiskOffering.class.getName());
        entityEventDetails.put(EVENT_DISK_OFFERING_DELETE, DiskOffering.class.getName());

        // Network offerings
        entityEventDetails.put(EVENT_NETWORK_OFFERING_CREATE, NetworkOffering.class.getName());
        entityEventDetails.put(EVENT_NETWORK_OFFERING_ASSIGN, NetworkOffering.class.getName());
        entityEventDetails.put(EVENT_NETWORK_OFFERING_EDIT, NetworkOffering.class.getName());
        entityEventDetails.put(EVENT_NETWORK_OFFERING_REMOVE, NetworkOffering.class.getName());
        entityEventDetails.put(EVENT_NETWORK_OFFERING_DELETE, NetworkOffering.class.getName());

        // Pods
        entityEventDetails.put(EVENT_POD_CREATE, Pod.class.getName());
        entityEventDetails.put(EVENT_POD_EDIT, Pod.class.getName());
        entityEventDetails.put(EVENT_POD_DELETE, Pod.class.getName());

        // Zones
        entityEventDetails.put(EVENT_ZONE_CREATE, DataCenter.class.getName());
        entityEventDetails.put(EVENT_ZONE_EDIT, DataCenter.class.getName());
        entityEventDetails.put(EVENT_ZONE_DELETE, DataCenter.class.getName());

        // VLANs/IP ranges
        entityEventDetails.put(EVENT_VLAN_IP_RANGE_CREATE, Vlan.class.getName());
        entityEventDetails.put(EVENT_VLAN_IP_RANGE_DELETE, Vlan.class.getName());
        entityEventDetails.put(EVENT_VLAN_IP_RANGE_DEDICATE, Vlan.class.getName());
        entityEventDetails.put(EVENT_VLAN_IP_RANGE_RELEASE, Vlan.class.getName());

        entityEventDetails.put(EVENT_STORAGE_IP_RANGE_CREATE, StorageNetworkIpRange.class.getName());
        entityEventDetails.put(EVENT_STORAGE_IP_RANGE_DELETE, StorageNetworkIpRange.class.getName());
        entityEventDetails.put(EVENT_STORAGE_IP_RANGE_UPDATE, StorageNetworkIpRange.class.getName());

        // Configuration Table
        entityEventDetails.put(EVENT_CONFIGURATION_VALUE_EDIT, Configuration.class.getName());

        // Security Groups
        entityEventDetails.put(EVENT_SECURITY_GROUP_AUTHORIZE_INGRESS, SecurityGroup.class.getName());
        entityEventDetails.put(EVENT_SECURITY_GROUP_REVOKE_INGRESS, SecurityGroup.class.getName());
        entityEventDetails.put(EVENT_SECURITY_GROUP_AUTHORIZE_EGRESS, SecurityGroup.class.getName());
        entityEventDetails.put(EVENT_SECURITY_GROUP_REVOKE_EGRESS, SecurityGroup.class.getName());
        entityEventDetails.put(EVENT_SECURITY_GROUP_CREATE, SecurityGroup.class.getName());
        entityEventDetails.put(EVENT_SECURITY_GROUP_DELETE, SecurityGroup.class.getName());
        entityEventDetails.put(EVENT_SECURITY_GROUP_ASSIGN, SecurityGroup.class.getName());
        entityEventDetails.put(EVENT_SECURITY_GROUP_REMOVE, SecurityGroup.class.getName());

        // Host
        entityEventDetails.put(EVENT_HOST_RECONNECT,  Host.class.getName());

        // Maintenance
        entityEventDetails.put(EVENT_MAINTENANCE_CANCEL,  Host.class.getName());
        entityEventDetails.put(EVENT_MAINTENANCE_CANCEL_PRIMARY_STORAGE,  Host.class.getName());
        entityEventDetails.put(EVENT_MAINTENANCE_PREPARE,  Host.class.getName());
        entityEventDetails.put(EVENT_MAINTENANCE_PREPARE_PRIMARY_STORAGE,  Host.class.getName());

        // VPN
        entityEventDetails.put(EVENT_REMOTE_ACCESS_VPN_CREATE, RemoteAccessVpn.class.getName());
        entityEventDetails.put(EVENT_REMOTE_ACCESS_VPN_DESTROY, RemoteAccessVpn.class.getName());
        entityEventDetails.put(EVENT_VPN_USER_ADD, RemoteAccessVpn.class.getName());
        entityEventDetails.put(EVENT_VPN_USER_REMOVE, RemoteAccessVpn.class.getName());
        entityEventDetails.put(EVENT_S2S_VPN_GATEWAY_CREATE, RemoteAccessVpn.class.getName());
        entityEventDetails.put(EVENT_S2S_VPN_GATEWAY_DELETE, RemoteAccessVpn.class.getName());
        entityEventDetails.put(EVENT_S2S_VPN_CUSTOMER_GATEWAY_CREATE, RemoteAccessVpn.class.getName());
        entityEventDetails.put(EVENT_S2S_VPN_CUSTOMER_GATEWAY_DELETE, RemoteAccessVpn.class.getName());
        entityEventDetails.put(EVENT_S2S_VPN_CUSTOMER_GATEWAY_UPDATE, RemoteAccessVpn.class.getName());
        entityEventDetails.put(EVENT_S2S_VPN_CONNECTION_CREATE, RemoteAccessVpn.class.getName());
        entityEventDetails.put(EVENT_S2S_VPN_CONNECTION_DELETE, RemoteAccessVpn.class.getName());
        entityEventDetails.put(EVENT_S2S_VPN_CONNECTION_RESET, RemoteAccessVpn.class.getName());

        // Custom certificates
        entityEventDetails.put(EVENT_UPLOAD_CUSTOM_CERTIFICATE, "Certificate");

        // OneToOnenat
        entityEventDetails.put(EVENT_ENABLE_STATIC_NAT, StaticNat.class.getName());
        entityEventDetails.put(EVENT_DISABLE_STATIC_NAT, StaticNat.class.getName());

        entityEventDetails.put(EVENT_ZONE_VLAN_ASSIGN, Vlan.class.getName());
        entityEventDetails.put(EVENT_ZONE_VLAN_RELEASE, Vlan.class.getName());

        // Projects
        entityEventDetails.put(EVENT_PROJECT_CREATE, Project.class.getName());
        entityEventDetails.put(EVENT_PROJECT_UPDATE, Project.class.getName());
        entityEventDetails.put(EVENT_PROJECT_DELETE, Project.class.getName());
        entityEventDetails.put(EVENT_PROJECT_ACTIVATE, Project.class.getName());
        entityEventDetails.put(EVENT_PROJECT_SUSPEND, Project.class.getName());
        entityEventDetails.put(EVENT_PROJECT_ACCOUNT_ADD, Project.class.getName());
        entityEventDetails.put(EVENT_PROJECT_INVITATION_UPDATE, Project.class.getName());
        entityEventDetails.put(EVENT_PROJECT_INVITATION_REMOVE, Project.class.getName());
        entityEventDetails.put(EVENT_PROJECT_ACCOUNT_REMOVE, Project.class.getName());

        // Network as a Service
        entityEventDetails.put(EVENT_NETWORK_ELEMENT_CONFIGURE, Network.class.getName());

        // Physical Network Events
        entityEventDetails.put(EVENT_PHYSICAL_NETWORK_CREATE, PhysicalNetwork.class.getName());
        entityEventDetails.put(EVENT_PHYSICAL_NETWORK_DELETE, PhysicalNetwork.class.getName());
        entityEventDetails.put(EVENT_PHYSICAL_NETWORK_UPDATE, PhysicalNetwork.class.getName());

        // Physical Network Service Provider Events
        entityEventDetails.put(EVENT_SERVICE_PROVIDER_CREATE, PhysicalNetworkServiceProvider.class.getName());
        entityEventDetails.put(EVENT_SERVICE_PROVIDER_DELETE, PhysicalNetworkServiceProvider.class.getName());
        entityEventDetails.put(EVENT_SERVICE_PROVIDER_UPDATE, PhysicalNetworkServiceProvider.class.getName());

        // Physical Network TrafficType Events
        entityEventDetails.put(EVENT_TRAFFIC_TYPE_CREATE, PhysicalNetworkTrafficType.class.getName());
        entityEventDetails.put(EVENT_TRAFFIC_TYPE_DELETE, PhysicalNetworkTrafficType.class.getName());
        entityEventDetails.put(EVENT_TRAFFIC_TYPE_UPDATE, PhysicalNetworkTrafficType.class.getName());

        // external network device events
        entityEventDetails.put(EVENT_EXTERNAL_LB_DEVICE_ADD, PhysicalNetwork.class.getName());
        entityEventDetails.put(EVENT_EXTERNAL_LB_DEVICE_DELETE, PhysicalNetwork.class.getName());
        entityEventDetails.put(EVENT_EXTERNAL_LB_DEVICE_CONFIGURE, PhysicalNetwork.class.getName());

        // external switch management device events (E.g.: Cisco Nexus 1000v Virtual Supervisor Module.
        entityEventDetails.put(EVENT_EXTERNAL_SWITCH_MGMT_DEVICE_ADD, "Nexus1000v");
        entityEventDetails.put(EVENT_EXTERNAL_SWITCH_MGMT_DEVICE_DELETE, "Nexus1000v");
        entityEventDetails.put(EVENT_EXTERNAL_SWITCH_MGMT_DEVICE_CONFIGURE, "Nexus1000v");
        entityEventDetails.put(EVENT_EXTERNAL_SWITCH_MGMT_DEVICE_ENABLE, "Nexus1000v");
        entityEventDetails.put(EVENT_EXTERNAL_SWITCH_MGMT_DEVICE_DISABLE, "Nexus1000v");

        entityEventDetails.put(EVENT_EXTERNAL_FIREWALL_DEVICE_ADD, PhysicalNetwork.class.getName());
        entityEventDetails.put(EVENT_EXTERNAL_FIREWALL_DEVICE_DELETE, PhysicalNetwork.class.getName());
        entityEventDetails.put(EVENT_EXTERNAL_FIREWALL_DEVICE_CONFIGURE, PhysicalNetwork.class.getName());

        // VPC
        entityEventDetails.put(EVENT_VPC_CREATE, Vpc.class.getName());
        entityEventDetails.put(EVENT_VPC_UPDATE, Vpc.class.getName());
        entityEventDetails.put(EVENT_VPC_DELETE, Vpc.class.getName());
        entityEventDetails.put(EVENT_VPC_RESTART, Vpc.class.getName());

        // VPC offerings
        entityEventDetails.put(EVENT_VPC_OFFERING_CREATE, Vpc.class.getName());
        entityEventDetails.put(EVENT_VPC_OFFERING_UPDATE, Vpc.class.getName());
        entityEventDetails.put(EVENT_VPC_OFFERING_DELETE, Vpc.class.getName());

        // Private gateway
        entityEventDetails.put(EVENT_PRIVATE_GATEWAY_CREATE, PrivateGateway.class.getName());
        entityEventDetails.put(EVENT_PRIVATE_GATEWAY_DELETE, PrivateGateway.class.getName());

        // Static routes
        entityEventDetails.put(EVENT_STATIC_ROUTE_CREATE, StaticRoute.class.getName());
        entityEventDetails.put(EVENT_STATIC_ROUTE_DELETE, StaticRoute.class.getName());

        // tag related events
        entityEventDetails.put(EVENT_TAGS_CREATE, "Tag");
        entityEventDetails.put(EVENT_TAGS_DELETE, "tag");

        // external network device events
        entityEventDetails.put(EVENT_EXTERNAL_NVP_CONTROLLER_ADD,  "NvpController");
        entityEventDetails.put(EVENT_EXTERNAL_NVP_CONTROLLER_DELETE,  "NvpController");
        entityEventDetails.put(EVENT_EXTERNAL_NVP_CONTROLLER_CONFIGURE, "NvpController");

        // AutoScale
        entityEventDetails.put(EVENT_COUNTER_CREATE, AutoScaleCounter.class.getName());
        entityEventDetails.put(EVENT_COUNTER_DELETE, AutoScaleCounter.class.getName());
        entityEventDetails.put(EVENT_CONDITION_CREATE, Condition.class.getName());
        entityEventDetails.put(EVENT_CONDITION_DELETE, Condition.class.getName());
        entityEventDetails.put(EVENT_AUTOSCALEPOLICY_CREATE, AutoScalePolicy.class.getName());
        entityEventDetails.put(EVENT_AUTOSCALEPOLICY_UPDATE, AutoScalePolicy.class.getName());
        entityEventDetails.put(EVENT_AUTOSCALEPOLICY_DELETE, AutoScalePolicy.class.getName());
        entityEventDetails.put(EVENT_AUTOSCALEVMPROFILE_CREATE, AutoScaleVmProfile.class.getName());
        entityEventDetails.put(EVENT_AUTOSCALEVMPROFILE_DELETE, AutoScaleVmProfile.class.getName());
        entityEventDetails.put(EVENT_AUTOSCALEVMPROFILE_UPDATE, AutoScaleVmProfile.class.getName());
        entityEventDetails.put(EVENT_AUTOSCALEVMGROUP_CREATE, AutoScaleVmGroup.class.getName());
        entityEventDetails.put(EVENT_AUTOSCALEVMGROUP_DELETE, AutoScaleVmGroup.class.getName());
        entityEventDetails.put(EVENT_AUTOSCALEVMGROUP_UPDATE, AutoScaleVmGroup.class.getName());
        entityEventDetails.put(EVENT_AUTOSCALEVMGROUP_ENABLE, AutoScaleVmGroup.class.getName());
        entityEventDetails.put(EVENT_AUTOSCALEVMGROUP_DISABLE, AutoScaleVmGroup.class.getName());
        entityEventDetails.put(EVENT_GUEST_VLAN_RANGE_DEDICATE, GuestVlan.class.getName());
        entityEventDetails.put(EVENT_DEDICATED_GUEST_VLAN_RANGE_RELEASE, GuestVlan.class.getName());

        // OpenDaylight
        entityEventDetails.put(EVENT_EXTERNAL_OPENDAYLIGHT_ADD_CONTROLLER, "OpenDaylightController");
        entityEventDetails.put(EVENT_EXTERNAL_OPENDAYLIGHT_DELETE_CONTROLLER, "OpenDaylightController");
        entityEventDetails.put(EVENT_EXTERNAL_OPENDAYLIGHT_CONFIGURE_CONTROLLER, "OpenDaylightController");
    }

    public static String getEntityForEvent(String eventName) {
        String entityClassName = entityEventDetails.get(eventName);
        if (entityClassName == null || entityClassName.isEmpty()) {
            return null;
        }
        int index = entityClassName.lastIndexOf(".");
        String entityName = entityClassName;
        if (index != -1) {
            entityName = entityClassName.substring(index + 1);
        }
        return entityName;
    }
}<|MERGE_RESOLUTION|>--- conflicted
+++ resolved
@@ -455,10 +455,7 @@
 
     public static final String EVENT_UCS_ASSOCIATED_PROFILE = "UCS.ASSOCIATEPROFILE";
 
-<<<<<<< HEAD
-=======
     // IAM events
->>>>>>> 63e3eea7
     public static final String EVENT_IAM_POLICY_CREATE = "IAMPOLICY.CREATE";
     public static final String EVENT_IAM_POLICY_DELETE = "IAMPOLICY.DELETE";
     public static final String EVENT_IAM_POLICY_GRANT = "IAMPOLICY.GRANT";
