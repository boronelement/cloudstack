--- conflicted
+++ resolved
@@ -194,7 +194,6 @@
             since = "4.19")
     private String sourceNatIP;
 
-<<<<<<< HEAD
     @Parameter(name = ApiConstants.CIDR_SIZE, type = CommandType.INTEGER,
             description = "the CIDR size of IPv4 network. For regular users, this is required for isolated networks with ROUTED mode.",
             since = "4.20")
@@ -207,10 +206,9 @@
             description = "Ids of the Bgp Peer for the network",
             since = "4.20")
     private List<Long> bgpPeerIds;
-=======
+
     @Parameter(name=ApiConstants.AS_NUMBER, type=CommandType.LONG, since = "4.20.0", description="the AS Number of the network")
     private Long asNumber;
->>>>>>> 4b241430
 
     /////////////////////////////////////////////////////
     /////////////////// Accessors ///////////////////////
