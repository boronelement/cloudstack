// Licensed to the Apache Software Foundation (ASF) under one
// or more contributor license agreements.  See the NOTICE file
// distributed with this work for additional information
// regarding copyright ownership.  The ASF licenses this file
// to you under the Apache License, Version 2.0 (the
// "License"); you may not use this file except in compliance
// with the License.  You may obtain a copy of the License at
//
//   http://www.apache.org/licenses/LICENSE-2.0
//
// Unless required by applicable law or agreed to in writing,
// software distributed under the License is distributed on an
// "AS IS" BASIS, WITHOUT WARRANTIES OR CONDITIONS OF ANY
// KIND, either express or implied.  See the License for the
// specific language governing permissions and limitations
// under the License.
package org.apache.cloudstack.api.command.user.network;

import com.cloud.network.NetworkService;
import org.apache.log4j.Logger;

import org.apache.cloudstack.acl.RoleType;
import org.apache.cloudstack.api.APICommand;
import org.apache.cloudstack.api.ApiConstants;
import org.apache.cloudstack.api.ApiErrorCode;
import org.apache.cloudstack.api.BaseCmd;
import org.apache.cloudstack.api.Parameter;
import org.apache.cloudstack.api.ResponseObject.ResponseView;
import org.apache.cloudstack.api.ServerApiException;
import org.apache.cloudstack.api.command.user.UserCmd;
import org.apache.cloudstack.api.response.DomainResponse;
import org.apache.cloudstack.api.response.NetworkACLResponse;
import org.apache.cloudstack.api.response.NetworkOfferingResponse;
import org.apache.cloudstack.api.response.NetworkResponse;
import org.apache.cloudstack.api.response.PhysicalNetworkResponse;
import org.apache.cloudstack.api.response.ProjectResponse;
import org.apache.cloudstack.api.response.VpcResponse;
import org.apache.cloudstack.api.response.ZoneResponse;
import org.apache.cloudstack.context.CallContext;

import com.cloud.exception.ConcurrentOperationException;
import com.cloud.exception.InsufficientCapacityException;
import com.cloud.exception.InvalidParameterValueException;
import com.cloud.exception.ResourceAllocationException;
import com.cloud.network.Network;
import com.cloud.network.Network.GuestType;
import com.cloud.offering.NetworkOffering;
import com.cloud.utils.net.NetUtils;

@APICommand(name = "createNetwork", description = "Creates a network", responseObject = NetworkResponse.class, responseView = ResponseView.Restricted, entityType = {Network.class},
        requestHasSensitiveInfo = false, responseHasSensitiveInfo = false)
public class CreateNetworkCmd extends BaseCmd implements UserCmd {
    public static final Logger s_logger = Logger.getLogger(CreateNetworkCmd.class.getName());

    private static final String s_name = "createnetworkresponse";

    /////////////////////////////////////////////////////
    //////////////// API parameters /////////////////////
    /////////////////////////////////////////////////////

    @Parameter(name = ApiConstants.NAME, type = CommandType.STRING, required = true, description = "the name of the network")
    private String name;

    @Parameter(name = ApiConstants.DISPLAY_TEXT, type = CommandType.STRING, required = true, description = "the display text of the network")
    private String displayText;

    @Parameter(name = ApiConstants.NETWORK_OFFERING_ID,
               type = CommandType.UUID,
               entityType = NetworkOfferingResponse.class,
               required = true,
               description = "the network offering ID")
    private Long networkOfferingId;

    @Parameter(name = ApiConstants.ZONE_ID, type = CommandType.UUID, entityType = ZoneResponse.class, required = true, description = "the zone ID for the network")
    private Long zoneId;

    @Parameter(name = ApiConstants.PHYSICAL_NETWORK_ID,
               type = CommandType.UUID,
               entityType = PhysicalNetworkResponse.class,
               description = "the physical network ID the network belongs to")
    private Long physicalNetworkId;

    @Parameter(name = ApiConstants.GATEWAY, type = CommandType.STRING, description = "the gateway of the network. Required "
        + "for shared networks and isolated networks when it belongs to VPC")
    private String gateway;

    @Parameter(name = ApiConstants.NETMASK, type = CommandType.STRING, description = "the netmask of the network. Required "
        + "for shared networks and isolated networks when it belongs to VPC")
    private String netmask;

    @Parameter(name = ApiConstants.START_IP, type = CommandType.STRING, description = "the beginning IP address in the network IP range")
    private String startIp;

    @Parameter(name = ApiConstants.END_IP, type = CommandType.STRING, description = "the ending IP address in the network IP"
        + " range. If not specified, will be defaulted to startIP")
    private String endIp;

    @Parameter(name = ApiConstants.ISOLATED_PVLAN, type = CommandType.STRING, description = "the isolated private VLAN for this network")
    private String isolatedPvlan;

    @Parameter(name = ApiConstants.ISOLATED_PVLAN_TYPE, type = CommandType.STRING,
            description = "the isolated private VLAN type for this network")
    private String isolatedPvlanType;

    @Parameter(name = ApiConstants.NETWORK_DOMAIN, type = CommandType.STRING, description = "network domain")
    private String networkDomain;

    @Parameter(name = ApiConstants.ACL_TYPE, type = CommandType.STRING, description = "Access control type; supported values"
        + " are account and domain. In 3.0 all shared networks should have aclType=Domain, and all isolated networks"
        + " - Account. Account means that only the account owner can use the network, domain - all accounts in the domain can use the network")
    private String aclType;

    @Parameter(name = ApiConstants.ACCOUNT, type = CommandType.STRING, description = "account that will own the network")
    private String accountName;

    @Parameter(name = ApiConstants.PROJECT_ID, type = CommandType.UUID, entityType = ProjectResponse.class, description = "an optional project for the network")
    private Long projectId;

    @Parameter(name = ApiConstants.DOMAIN_ID, type = CommandType.UUID, entityType = DomainResponse.class, description = "domain ID of the account owning a network")
    private Long domainId;

    @Parameter(name = ApiConstants.SUBDOMAIN_ACCESS,
               type = CommandType.BOOLEAN,
               description = "Defines whether to allow"
                   + " subdomains to use networks dedicated to their parent domain(s). Should be used with aclType=Domain, defaulted to allow.subdomain.network.access global config if not specified")
    private Boolean subdomainAccess;

    @Parameter(name = ApiConstants.VPC_ID, type = CommandType.UUID, entityType = VpcResponse.class, description = "the VPC network belongs to")
    private Long vpcId;

    @Parameter(name = ApiConstants.START_IPV6, type = CommandType.STRING, description = "the beginning IPv6 address in the IPv6 network range")
    private String startIpv6;

    @Parameter(name = ApiConstants.END_IPV6, type = CommandType.STRING, description = "the ending IPv6 address in the IPv6 network range")
    private String endIpv6;

    @Parameter(name = ApiConstants.IP6_GATEWAY, type = CommandType.STRING, description = "the gateway of the IPv6 network. Required for Shared networks")
    private String ip6Gateway;

    @Parameter(name = ApiConstants.IP6_CIDR, type = CommandType.STRING, description = "the CIDR of IPv6 network, must be at least /64")
    private String ip6Cidr;

    @Parameter(name = ApiConstants.EXTERNAL_ID, type = CommandType.STRING, description = "ID of the network in an external system.")
    private String externalId;

    @Parameter(name = ApiConstants.DISPLAY_NETWORK,
               type = CommandType.BOOLEAN,
 description = "an optional field, whether to the display the network to the end user or not.", authorized = {RoleType.Admin})
    private Boolean displayNetwork;

    @Parameter(name = ApiConstants.ACL_ID, type = CommandType.UUID, entityType = NetworkACLResponse.class, description = "Network ACL ID associated for the network")
    private Long aclId;

    @Parameter(name = ApiConstants.ASSOCIATED_NETWORK_ID,
            type = CommandType.UUID,
            entityType = NetworkResponse.class,
            since = "4.17.0",
            description = "The network this network is associated to. only available if create a Shared network")
    private Long associatedNetworkId;

<<<<<<< HEAD
    @Parameter(name = ApiConstants.PUBLIC_MTU, type = CommandType.INTEGER,
            description = "MTU to be configured on the network VR's public facing interfaces", since = "4.18.0")
    private Integer publicMtu;

    @Parameter(name = ApiConstants.PRIVATE_MTU, type = CommandType.INTEGER,
            description = "MTU to be configured on the network VR's private interface(s)", since = "4.18.0")
    private Integer privateMtu;
=======
    @Parameter(name = ApiConstants.DNS1, type = CommandType.STRING, description = "the first IPv4 DNS for the network", since = "4.18.0")
    private String ip4Dns1;

    @Parameter(name = ApiConstants.DNS2, type = CommandType.STRING, description = "the second IPv4 DNS for the network", since = "4.18.0")
    private String ip4Dns2;

    @Parameter(name = ApiConstants.IP6_DNS1, type = CommandType.STRING, description = "the first IPv6 DNS for the network", since = "4.18.0")
    private String ip6Dns1;

    @Parameter(name = ApiConstants.IP6_DNS2, type = CommandType.STRING, description = "the second IPv6 DNS for the network", since = "4.18.0")
    private String ip6Dns2;
>>>>>>> bbc12605

    /////////////////////////////////////////////////////
    /////////////////// Accessors ///////////////////////
    /////////////////////////////////////////////////////
    public Long getNetworkOfferingId() {
        return networkOfferingId;
    }

    public String getGateway() {
        return gateway;
    }

    public String getIsolatedPvlan() {
        return isolatedPvlan;
    }

    public String getAccountName() {
        return accountName;
    }

    public Long getDomainId() {
        return domainId;
    }

    public String getNetmask() {
        return netmask;
    }

    public String getStartIp() {
        return startIp;
    }

    public String getEndIp() {
        return endIp;
    }

    public String getNetworkName() {
        return name;
    }

    public String getDisplayText() {
        return displayText;
    }

    public String getNetworkDomain() {
        return networkDomain;
    }

    public Long getProjectId() {
        return projectId;
    }

    public String getAclType() {
        return aclType;
    }

    public Boolean getSubdomainAccess() {
        return subdomainAccess;
    }

    public Long getVpcId() {
        return vpcId;
    }

    public Boolean getDisplayNetwork() {
        return displayNetwork;
    }

    public String getExternalId() {
        return externalId;
    }

    public String getIsolatedPvlanType() {
        return isolatedPvlanType;
    }

    public Long getAssociatedNetworkId() {
        return associatedNetworkId;
    }

    @Override
    public boolean isDisplay() {
        if(displayNetwork == null)
            return true;
        else
            return displayNetwork;
    }

    public Long getZoneId() {
        Long physicalNetworkId = getPhysicalNetworkId();

        if (physicalNetworkId == null && zoneId == null) {
            throw new InvalidParameterValueException("Zone ID is required");
        }

        return zoneId;
    }

    public Long getPhysicalNetworkId() {
        NetworkOffering offering = _entityMgr.findById(NetworkOffering.class, networkOfferingId);
        if (offering == null) {
            throw new InvalidParameterValueException("Unable to find network offering by ID " + networkOfferingId);
        }

        Network associatedNetwork = null;
        if (associatedNetworkId != null) {
            associatedNetwork = _entityMgr.findById(Network.class, associatedNetworkId);
            if (associatedNetwork == null) {
                throw new InvalidParameterValueException("Unable to find network by ID " + associatedNetworkId);
            }
            if (offering.getGuestType() != GuestType.Shared) {
                throw new InvalidParameterValueException("Associated network ID can be specified for networks of guest IP type " + GuestType.Shared + " only.");
            }
            if (zoneId != null && associatedNetwork.getDataCenterId() != zoneId) {
                throw new InvalidParameterValueException("The network can only be created in the same zone as the associated network");
            } else if (zoneId == null) {
                zoneId = associatedNetwork.getDataCenterId();
            }
            if (physicalNetworkId != null && !physicalNetworkId.equals(associatedNetwork.getPhysicalNetworkId())) {
                throw new InvalidParameterValueException("The network can only be created on the same physical network as the associated network");
            } else if (physicalNetworkId == null) {
                physicalNetworkId = associatedNetwork.getPhysicalNetworkId();
            }
        }
        if (physicalNetworkId != null) {
            if (offering.getGuestType() == GuestType.Shared) {
                return physicalNetworkId;
            } else {
                throw new InvalidParameterValueException("Physical network ID can be specified for networks of guest IP type " + GuestType.Shared + " only.");
            }
        } else {
            if (zoneId == null) {
                throw new InvalidParameterValueException("ZoneId is required as physicalNetworkId is null");
            }
            return _networkService.findPhysicalNetworkId(zoneId, offering.getTags(), offering.getTrafficType());
        }
    }

    public String getStartIpv6() {
        if (startIpv6 == null) {
            return null;
        }
        return NetUtils.standardizeIp6Address(startIpv6);
    }

    public String getEndIpv6() {
        if (endIpv6 == null) {
            return null;
        }
        return NetUtils.standardizeIp6Address(endIpv6);
    }

    public String getIp6Gateway() {
        if (ip6Gateway == null) {
            return null;
        }
        return NetUtils.standardizeIp6Address(ip6Gateway);
    }

    public String getIp6Cidr() {
        if (ip6Cidr == null) {
            return null;
        }
        return NetUtils.standardizeIp6Cidr(ip6Cidr);
    }

    public Long getAclId() {
        return aclId;
    }

<<<<<<< HEAD
    public Integer getPublicMtu() {
        return publicMtu != null ? publicMtu : NetworkService.DEFAULT_MTU;
    }

    public Integer getPrivateMtu() {
        return privateMtu != null ? privateMtu : NetworkService.DEFAULT_MTU;
=======
    public String getIp4Dns1() {
        return ip4Dns1;
    }

    public String getIp4Dns2() {
        return ip4Dns2;
    }

    public String getIp6Dns1() {
        return ip6Dns1;
    }

    public String getIp6Dns2() {
        return ip6Dns2;
>>>>>>> bbc12605
    }

    /////////////////////////////////////////////////////
    /////////////// API Implementation///////////////////
    /////////////////////////////////////////////////////
    @Override
    public String getCommandName() {
        return s_name;
    }

    @Override
    public long getEntityOwnerId() {
        Long accountId = _accountService.finalyzeAccountId(accountName, domainId, projectId, true);
        if (accountId == null) {
            return CallContext.current().getCallingAccount().getId();
        }

        return accountId;
    }

    @Override
    // an exception thrown by createNetwork() will be caught by the dispatcher.
    public void execute() throws InsufficientCapacityException, ConcurrentOperationException, ResourceAllocationException {
        Network result = _networkService.createGuestNetwork(this);
        if (result != null) {
            NetworkResponse response = _responseGenerator.createNetworkResponse(getResponseView(), result);
            response.setResponseName(getCommandName());
            setResponseObject(response);
        } else {
            throw new ServerApiException(ApiErrorCode.INTERNAL_ERROR, "Failed to create network");
        }
    }
}<|MERGE_RESOLUTION|>--- conflicted
+++ resolved
@@ -158,7 +158,6 @@
             description = "The network this network is associated to. only available if create a Shared network")
     private Long associatedNetworkId;
 
-<<<<<<< HEAD
     @Parameter(name = ApiConstants.PUBLIC_MTU, type = CommandType.INTEGER,
             description = "MTU to be configured on the network VR's public facing interfaces", since = "4.18.0")
     private Integer publicMtu;
@@ -166,7 +165,7 @@
     @Parameter(name = ApiConstants.PRIVATE_MTU, type = CommandType.INTEGER,
             description = "MTU to be configured on the network VR's private interface(s)", since = "4.18.0")
     private Integer privateMtu;
-=======
+
     @Parameter(name = ApiConstants.DNS1, type = CommandType.STRING, description = "the first IPv4 DNS for the network", since = "4.18.0")
     private String ip4Dns1;
 
@@ -178,7 +177,6 @@
 
     @Parameter(name = ApiConstants.IP6_DNS2, type = CommandType.STRING, description = "the second IPv6 DNS for the network", since = "4.18.0")
     private String ip6Dns2;
->>>>>>> bbc12605
 
     /////////////////////////////////////////////////////
     /////////////////// Accessors ///////////////////////
@@ -349,14 +347,13 @@
         return aclId;
     }
 
-<<<<<<< HEAD
     public Integer getPublicMtu() {
         return publicMtu != null ? publicMtu : NetworkService.DEFAULT_MTU;
     }
 
     public Integer getPrivateMtu() {
         return privateMtu != null ? privateMtu : NetworkService.DEFAULT_MTU;
-=======
+    }
     public String getIp4Dns1() {
         return ip4Dns1;
     }
@@ -371,7 +368,6 @@
 
     public String getIp6Dns2() {
         return ip6Dns2;
->>>>>>> bbc12605
     }
 
     /////////////////////////////////////////////////////
