// Licensed to the Apache Software Foundation (ASF) under one
// or more contributor license agreements.  See the NOTICE file
// distributed with this work for additional information
// regarding copyright ownership.  The ASF licenses this file
// to you under the Apache License, Version 2.0 (the
// "License"); you may not use this file except in compliance
// with the License.  You may obtain a copy of the License at
//
//   http://www.apache.org/licenses/LICENSE-2.0
//
// Unless required by applicable law or agreed to in writing,
// software distributed under the License is distributed on an
// "AS IS" BASIS, WITHOUT WARRANTIES OR CONDITIONS OF ANY
// KIND, either express or implied.  See the License for the
// specific language governing permissions and limitations
// under the License.
package org.apache.cloudstack.api.command.user.network;

import org.apache.cloudstack.acl.RoleType;
import org.apache.cloudstack.acl.SecurityChecker.AccessType;
import org.apache.cloudstack.api.ACL;
import org.apache.cloudstack.api.APICommand;
import org.apache.cloudstack.api.ApiCommandResourceType;
import org.apache.cloudstack.api.ApiConstants;
import org.apache.cloudstack.api.ApiErrorCode;
import org.apache.cloudstack.api.BaseAsyncCmd;
import org.apache.cloudstack.api.BaseAsyncCustomIdCmd;
import org.apache.cloudstack.api.Parameter;
import org.apache.cloudstack.api.ResponseObject.ResponseView;
import org.apache.cloudstack.api.ServerApiException;
import org.apache.cloudstack.api.command.user.UserCmd;
import org.apache.cloudstack.api.response.NetworkOfferingResponse;
import org.apache.cloudstack.api.response.NetworkResponse;
import org.apache.log4j.Logger;

import com.cloud.event.EventTypes;
import com.cloud.exception.ConcurrentOperationException;
import com.cloud.exception.InsufficientCapacityException;
import com.cloud.exception.InvalidParameterValueException;
import com.cloud.network.Network;
import com.cloud.offering.NetworkOffering;

@APICommand(name = "updateNetwork", description = "Updates a network", responseObject = NetworkResponse.class, responseView = ResponseView.Restricted, entityType = {Network.class},
        requestHasSensitiveInfo = false, responseHasSensitiveInfo = false)
public class UpdateNetworkCmd extends BaseAsyncCustomIdCmd implements UserCmd {
    public static final Logger s_logger = Logger.getLogger(UpdateNetworkCmd.class.getName());

    private static final String s_name = "updatenetworkresponse";

    /////////////////////////////////////////////////////
    //////////////// API parameters /////////////////////
    /////////////////////////////////////////////////////
    @ACL(accessType = AccessType.OperateEntry)
    @Parameter(name=ApiConstants.ID, type=CommandType.UUID, entityType = NetworkResponse.class,
            required=true, description="the ID of the network")
    protected Long id;

    @Parameter(name = ApiConstants.NAME, type = CommandType.STRING, description = "the new name for the network")
    private String name;

    @Parameter(name = ApiConstants.DISPLAY_TEXT, type = CommandType.STRING, description = "the new display text for the network")
    private String displayText;

    @Parameter(name = ApiConstants.NETWORK_DOMAIN, type = CommandType.STRING, description = "network domain")
    private String networkDomain;

    @Parameter(name = ApiConstants.CHANGE_CIDR, type = CommandType.BOOLEAN, description = "Force update even if CIDR type is different")
    private Boolean changeCidr;

    @Parameter(name = ApiConstants.NETWORK_OFFERING_ID, type = CommandType.UUID, entityType = NetworkOfferingResponse.class, description = "network offering ID")
    private Long networkOfferingId;

    @Parameter(name = ApiConstants.GUEST_VM_CIDR, type = CommandType.STRING, description = "CIDR for guest VMs, CloudStack allocates IPs to guest VMs only from this CIDR")
    private String guestVmCidr;

    @Parameter(name =ApiConstants.UPDATE_IN_SEQUENCE, type=CommandType.BOOLEAN, description = "if true, we will update the routers one after the other. applicable only for redundant router based networks using virtual router as provider")
    private Boolean updateInSequence;

    @Parameter(name = ApiConstants.DISPLAY_NETWORK,
               type = CommandType.BOOLEAN,
 description = "an optional field, whether to the display the network to the end user or not.", authorized = {RoleType.Admin})
    private Boolean displayNetwork;

    @Parameter(name= ApiConstants.FORCED, type = CommandType.BOOLEAN, description = "Setting this to true will cause a forced network update,", authorized = {RoleType.Admin})
    private Boolean forced;

<<<<<<< HEAD
    @Parameter(name = ApiConstants.PUBLIC_MTU, type = CommandType.INTEGER,
            description = "MTU to be configured on the network VR's public facing interfaces", since = "4.18.0")
    private Integer publicMtu;

    @Parameter(name = ApiConstants.PRIVATE_MTU, type = CommandType.INTEGER,
            description = "MTU to be configured on the network VR's public facing interfaces", since = "4.18.0")
    private Integer privateMtu;
=======
    @Parameter(name = ApiConstants.DNS1, type = CommandType.STRING, description = "the first IPv4 DNS for the network. Empty string will update the first IPv4 DNS with the value from the zone", since = "4.18.0")
    private String ip4Dns1;

    @Parameter(name = ApiConstants.DNS2, type = CommandType.STRING, description = "the second IPv4 DNS for the network. Empty string will update the second IPv4 DNS with the value from the zone", since = "4.18.0")
    private String ip4Dns2;

    @Parameter(name = ApiConstants.IP6_DNS1, type = CommandType.STRING, description = "the first IPv6 DNS for the network. Empty string will update the first IPv6 DNS with the value from the zone", since = "4.18.0")
    private String ip6Dns1;

    @Parameter(name = ApiConstants.IP6_DNS2, type = CommandType.STRING, description = "the second IPv6 DNS for the network. Empty string will update the second IPv6 DNS with the value from the zone", since = "4.18.0")
    private String ip6Dns2;
>>>>>>> bbc12605

    /////////////////////////////////////////////////////
    /////////////////// Accessors ///////////////////////
    /////////////////////////////////////////////////////

    public Long getId() {
        return id;
    }

    public String getNetworkName() {
        return name;
    }

    public String getDisplayText() {
        return displayText;
    }

    public String getNetworkDomain() {
        return networkDomain;
    }

    public Long getNetworkOfferingId() {
        return networkOfferingId;
    }

    public Boolean getChangeCidr() {
        if (changeCidr != null) {
            return changeCidr;
        }
        return false;
    }

    public String getGuestVmCidr() {
        return guestVmCidr;
    }

    public Boolean getDisplayNetwork() {
        return displayNetwork;
    }

    public Boolean getUpdateInSequence(){
        if(updateInSequence ==null)
            return false;
        else
            return updateInSequence;
    }

    public boolean getForced(){
        if(forced==null){
            return false;
        }
        return forced;
    }

<<<<<<< HEAD
    public Integer getPublicMtu() {
        return publicMtu;
    }

    public Integer getPrivateMtu() {
        return privateMtu;
=======
    public String getIp4Dns1() {
        return ip4Dns1;
    }

    public String getIp4Dns2() {
        return ip4Dns2;
    }

    public String getIp6Dns1() {
        return ip6Dns1;
    }

    public String getIp6Dns2() {
        return ip6Dns2;
>>>>>>> bbc12605
    }

    /////////////////////////////////////////////////////
    /////////////// API Implementation///////////////////
    /////////////////////////////////////////////////////

    @Override
    public String getCommandName() {
        return s_name;
    }

    @Override
    public long getEntityOwnerId() {
        Network network = _networkService.getNetwork(id);
        if (network == null) {
            throw new InvalidParameterValueException("Networkd ID=" + id + " doesn't exist");
        } else {
            return _networkService.getNetwork(id).getAccountId();
        }
    }

    @Override
    public void execute() throws InsufficientCapacityException, ConcurrentOperationException {
        Network network = _networkService.getNetwork(id);
        if (network == null) {
            throw new InvalidParameterValueException("Couldn't find network by ID");
        }

        Network result = _networkService.updateGuestNetwork(this);
        if (result != null) {
            NetworkResponse response = _responseGenerator.createNetworkResponse(getResponseView(), result);
            response.setResponseName(getCommandName());
            setResponseObject(response);
        } else {
            throw new ServerApiException(ApiErrorCode.INTERNAL_ERROR, "Failed to update network");
        }
    }

    @Override
    public String getEventDescription() {
        StringBuilder eventMsg = new StringBuilder("Updating network: " + getId());
        if (getNetworkOfferingId() != null) {
            Network network = _networkService.getNetwork(getId());
            if (network == null) {
                throw new InvalidParameterValueException("Networkd ID=" + id + " doesn't exist");
            }
            if (network.getNetworkOfferingId() != getNetworkOfferingId()) {
                NetworkOffering oldOff = _entityMgr.findById(NetworkOffering.class, network.getNetworkOfferingId());
                NetworkOffering newOff = _entityMgr.findById(NetworkOffering.class, getNetworkOfferingId());
                if (newOff == null) {
                    throw new InvalidParameterValueException("Networkd offering ID supplied is invalid");
                }

                eventMsg.append(". Original network offering ID: " + oldOff.getUuid() + ", new network offering ID: " + newOff.getUuid());
            }
        }

        return eventMsg.toString();
    }

    @Override
    public String getEventType() {
        return EventTypes.EVENT_NETWORK_UPDATE;
    }

    @Override
    public String getSyncObjType() {
        return BaseAsyncCmd.networkSyncObject;
    }

    @Override
    public Long getSyncObjId() {
        return id;
    }

    @Override
    public void checkUuid() {
        if (getCustomId() != null) {
            _uuidMgr.checkUuid(getCustomId(), Network.class);
        }
    }

    @Override
    public Long getApiResourceId() {
        return id;
    }

    @Override
    public ApiCommandResourceType getApiResourceType() {
        return ApiCommandResourceType.Network;
    }
}<|MERGE_RESOLUTION|>--- conflicted
+++ resolved
@@ -78,13 +78,12 @@
 
     @Parameter(name = ApiConstants.DISPLAY_NETWORK,
                type = CommandType.BOOLEAN,
- description = "an optional field, whether to the display the network to the end user or not.", authorized = {RoleType.Admin})
+               description = "an optional field, whether to the display the network to the end user or not.", authorized = {RoleType.Admin})
     private Boolean displayNetwork;
 
     @Parameter(name= ApiConstants.FORCED, type = CommandType.BOOLEAN, description = "Setting this to true will cause a forced network update,", authorized = {RoleType.Admin})
     private Boolean forced;
 
-<<<<<<< HEAD
     @Parameter(name = ApiConstants.PUBLIC_MTU, type = CommandType.INTEGER,
             description = "MTU to be configured on the network VR's public facing interfaces", since = "4.18.0")
     private Integer publicMtu;
@@ -92,7 +91,7 @@
     @Parameter(name = ApiConstants.PRIVATE_MTU, type = CommandType.INTEGER,
             description = "MTU to be configured on the network VR's public facing interfaces", since = "4.18.0")
     private Integer privateMtu;
-=======
+
     @Parameter(name = ApiConstants.DNS1, type = CommandType.STRING, description = "the first IPv4 DNS for the network. Empty string will update the first IPv4 DNS with the value from the zone", since = "4.18.0")
     private String ip4Dns1;
 
@@ -104,7 +103,6 @@
 
     @Parameter(name = ApiConstants.IP6_DNS2, type = CommandType.STRING, description = "the second IPv6 DNS for the network. Empty string will update the second IPv6 DNS with the value from the zone", since = "4.18.0")
     private String ip6Dns2;
->>>>>>> bbc12605
 
     /////////////////////////////////////////////////////
     /////////////////// Accessors ///////////////////////
@@ -159,14 +157,14 @@
         return forced;
     }
 
-<<<<<<< HEAD
     public Integer getPublicMtu() {
         return publicMtu;
     }
 
     public Integer getPrivateMtu() {
         return privateMtu;
-=======
+    }
+
     public String getIp4Dns1() {
         return ip4Dns1;
     }
@@ -181,7 +179,6 @@
 
     public String getIp6Dns2() {
         return ip6Dns2;
->>>>>>> bbc12605
     }
 
     /////////////////////////////////////////////////////
