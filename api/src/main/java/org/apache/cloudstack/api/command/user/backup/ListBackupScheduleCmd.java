--- conflicted
+++ resolved
@@ -82,11 +82,7 @@
             List<BackupSchedule> schedules = backupManager.listBackupSchedule(getVmId());
             ListResponse<BackupScheduleResponse> response = new ListResponse<>();
             List<BackupScheduleResponse> scheduleResponses = new ArrayList<>();
-<<<<<<< HEAD
-            if (CollectionUtils.isNullOrEmpty(schedules)) {
-=======
             if (!CollectionUtils.isNullOrEmpty(schedules)) {
->>>>>>> 019f2c60
                 for (BackupSchedule schedule : schedules) {
                     scheduleResponses.add(_responseGenerator.createBackupScheduleResponse(schedule));
                 }
