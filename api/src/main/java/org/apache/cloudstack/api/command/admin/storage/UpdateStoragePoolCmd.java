// Licensed to the Apache Software Foundation (ASF) under one
// or more contributor license agreements.  See the NOTICE file
// distributed with this work for additional information
// regarding copyright ownership.  The ASF licenses this file
// to you under the Apache License, Version 2.0 (the
// "License"); you may not use this file except in compliance
// with the License.  You may obtain a copy of the License at
//
//   http://www.apache.org/licenses/LICENSE-2.0
//
// Unless required by applicable law or agreed to in writing,
// software distributed under the License is distributed on an
// "AS IS" BASIS, WITHOUT WARRANTIES OR CONDITIONS OF ANY
// KIND, either express or implied.  See the License for the
// specific language governing permissions and limitations
// under the License.
package org.apache.cloudstack.api.command.admin.storage;

import java.util.List;
import java.util.Map;

import org.apache.cloudstack.api.ApiCommandResourceType;
import org.apache.log4j.Logger;

import org.apache.cloudstack.api.APICommand;
import org.apache.cloudstack.api.ApiConstants;
import org.apache.cloudstack.api.ApiErrorCode;
import org.apache.cloudstack.api.BaseCmd;
import org.apache.cloudstack.api.Parameter;
import org.apache.cloudstack.api.ServerApiException;
import org.apache.cloudstack.api.response.StoragePoolResponse;

import com.cloud.storage.StoragePool;
import com.cloud.user.Account;

@SuppressWarnings("rawtypes")
@APICommand(name = "updateStoragePool", description = "Updates a storage pool.", responseObject = StoragePoolResponse.class, since = "3.0.0",
        requestHasSensitiveInfo = false, responseHasSensitiveInfo = false)
public class UpdateStoragePoolCmd extends BaseCmd {
    public static final Logger s_logger = Logger.getLogger(UpdateStoragePoolCmd.class.getName());


    /////////////////////////////////////////////////////
    //////////////// API parameters /////////////////////
    /////////////////////////////////////////////////////

    @Parameter(name = ApiConstants.ID, type = CommandType.UUID, entityType = StoragePoolResponse.class, required = true, description = "the Id of the storage pool")
    private Long id;

    @Parameter(name = ApiConstants.NAME, type = CommandType.STRING, entityType = StoragePoolResponse.class, description = "Change the name of the storage pool", since = "4.15")
    private String name;

    @Parameter(name = ApiConstants.TAGS, type = CommandType.LIST, collectionType = CommandType.STRING, description = "comma-separated list of tags for the storage pool")
    private List<String> tags;

    @Parameter(name = ApiConstants.CAPACITY_IOPS, type = CommandType.LONG, required = false, description = "IOPS CloudStack can provision from this storage pool")
    private Long capacityIops;

    @Parameter(name = ApiConstants.CAPACITY_BYTES, type = CommandType.LONG, required = false, description = "bytes CloudStack can provision from this storage pool")
    private Long capacityBytes;

    @Parameter(name = ApiConstants.ENABLED, type = CommandType.BOOLEAN, required = false, description = "false to disable the pool for allocation of new volumes, true to" +
            " enable it back.")
    private Boolean enabled;

<<<<<<< HEAD
    @Parameter(name = ApiConstants.DETAILS,
                            type = CommandType.MAP,
                            required = false,
                            description = "the details for the storage pool",
                            since = "4.19.0")
    private Map details;

    @Parameter(name = ApiConstants.URL,
                            type = CommandType.STRING,
                            required = false,
                            description = "the URL of the storage pool",
                            since = "4.19.0")
    private String url;
=======
    @Parameter(name = ApiConstants.IS_TAG_A_RULE, type = CommandType.BOOLEAN, description = ApiConstants.PARAMETER_DESCRIPTION_IS_TAG_A_RULE)
    private Boolean isTagARule;
>>>>>>> 26b01f6f

    /////////////////////////////////////////////////////
    /////////////////// Accessors ///////////////////////
    /////////////////////////////////////////////////////

    public Long getId() {
        return id;
    }

    public String getName() {
        return name;
    }

    public List<String> getTags() {
        return tags;
    }

    public Long getCapacityIops() {
        return capacityIops;
    }

    public Long getCapacityBytes() {
        return capacityBytes;
    }

    public Boolean getEnabled() {
        return enabled;
    }

    public Boolean isTagARule() {
        return isTagARule;
    }

    /////////////////////////////////////////////////////
    /////////////// API Implementation///////////////////
    /////////////////////////////////////////////////////

    @Override
    public long getEntityOwnerId() {
        return Account.ACCOUNT_ID_SYSTEM;
    }

    @Override
    public Long getApiResourceId() {
        return getId();
    }

    @Override
    public ApiCommandResourceType getApiResourceType() {
        return ApiCommandResourceType.StoragePool;
    }

    public Map<String,String> getDetails() {
        return details;
    }

    public void setDetails(Map<String,String> details) {
        this.details = details;
    }

    public String getUrl() {
        return url;
    }

    public void setUrl(String url) {
        this.url = url;
    }

    @Override
    public void execute() {
        StoragePool result = _storageService.updateStoragePool(this);
        if (result != null) {
            StoragePoolResponse response = _responseGenerator.createStoragePoolResponse(result);
            response.setResponseName(getCommandName());
            this.setResponseObject(response);
        } else {
            throw new ServerApiException(ApiErrorCode.INTERNAL_ERROR, "Failed to update storage pool");
        }
    }
}<|MERGE_RESOLUTION|>--- conflicted
+++ resolved
@@ -63,7 +63,6 @@
             " enable it back.")
     private Boolean enabled;
 
-<<<<<<< HEAD
     @Parameter(name = ApiConstants.DETAILS,
                             type = CommandType.MAP,
                             required = false,
@@ -77,10 +76,9 @@
                             description = "the URL of the storage pool",
                             since = "4.19.0")
     private String url;
-=======
+  
     @Parameter(name = ApiConstants.IS_TAG_A_RULE, type = CommandType.BOOLEAN, description = ApiConstants.PARAMETER_DESCRIPTION_IS_TAG_A_RULE)
     private Boolean isTagARule;
->>>>>>> 26b01f6f
 
     /////////////////////////////////////////////////////
     /////////////////// Accessors ///////////////////////
