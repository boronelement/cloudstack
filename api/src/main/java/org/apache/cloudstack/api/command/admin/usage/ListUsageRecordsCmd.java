--- conflicted
+++ resolved
@@ -175,17 +175,11 @@
                 resourceTagResponseMap = _responseGenerator.getUsageResourceTags();
             }
             for (Usage usageRecord : usageRecords.first()) {
-<<<<<<< HEAD
                 UsageRecordResponse usageResponse = _responseGenerator.createUsageResponse(usageRecord, resourceTagResponseMap, getOldFormat());
-                usageResponse.setObjectName("usagerecord");
-                usageResponses.add(usageResponse);
-=======
-                UsageRecordResponse usageResponse = _responseGenerator.createUsageResponse(usageRecord, resourceTagResponseMap);
                 if (usageResponse != null) {
                     usageResponse.setObjectName("usagerecord");
                     usageResponses.add(usageResponse);
                 }
->>>>>>> c2812b46
             }
 
             response.setResponses(usageResponses, usageResponses.size());
