--- conflicted
+++ resolved
@@ -96,11 +96,10 @@
     @Parameter(name = ApiConstants.FOR_DISPLAY, type = CommandType.BOOLEAN, description = "an optional field, whether to the display the vpc to the end user or not", since = "4.4", authorized = {RoleType.Admin})
     private Boolean display;
 
-<<<<<<< HEAD
     @Parameter(name = ApiConstants.PUBLIC_MTU, type = CommandType.INTEGER,
             description = "MTU to be configured on the network VR's public facing interfaces", since = "4.18.0")
     private Integer publicMtu;
-=======
+
     @Parameter(name = ApiConstants.DNS1, type = CommandType.STRING, description = "the first IPv4 DNS for the VPC", since = "4.18.0")
     private String ip4Dns1;
 
@@ -112,7 +111,6 @@
 
     @Parameter(name = ApiConstants.IP6_DNS2, type = CommandType.STRING, description = "the second IPv6 DNS for the VPC", since = "4.18.0")
     private String ip6Dns2;
->>>>>>> bbc12605
 
     // ///////////////////////////////////////////////////
     // ///////////////// Accessors ///////////////////////
@@ -150,10 +148,10 @@
         return networkDomain;
     }
 
-<<<<<<< HEAD
     public Integer getPublicMtu() {
         return publicMtu != null ? publicMtu : NetworkService.DEFAULT_MTU;
-=======
+    }
+
     public String getIp4Dns1() {
         return ip4Dns1;
     }
@@ -168,7 +166,6 @@
 
     public String getIp6Dns2() {
         return ip6Dns2;
->>>>>>> bbc12605
     }
 
     public boolean isStart() {
@@ -184,11 +181,7 @@
 
     @Override
     public void create() throws ResourceAllocationException {
-<<<<<<< HEAD
-        Vpc vpc = _vpcService.createVpc(getZoneId(), getVpcOffering(), getEntityOwnerId(), getVpcName(), getDisplayText(), getCidr(), getNetworkDomain(), getDisplayVpc(), getPublicMtu());
-=======
         Vpc vpc = _vpcService.createVpc(this);
->>>>>>> bbc12605
         if (vpc != null) {
             setEntityId(vpc.getId());
             setEntityUuid(vpc.getUuid());
