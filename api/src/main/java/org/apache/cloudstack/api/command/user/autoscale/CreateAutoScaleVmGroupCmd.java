--- conflicted
+++ resolved
@@ -230,13 +230,8 @@
                 responseObject.setResponseName(getCommandName());
             }
         } catch (Exception ex) {
-<<<<<<< HEAD
-            // TODO what will happen if Resource Layer fails in a step inbetween
+            // TODO what will happen if Resource Layer fails in a step in between
             logger.warn("Failed to create autoscale vm group", ex);
-=======
-            // TODO what will happen if Resource Layer fails in a step in between
-            s_logger.warn("Failed to create autoscale vm group", ex);
->>>>>>> c9b103c8
         } finally {
             if (!success || vmGroup == null) {
                 _autoScaleService.deleteAutoScaleVmGroup(getEntityId(), true);
