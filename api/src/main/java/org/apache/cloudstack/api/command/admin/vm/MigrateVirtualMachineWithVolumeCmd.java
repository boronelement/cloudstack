// Licensed to the Apache Software Foundation (ASF) under one
// or more contributor license agreements.  See the NOTICE file
// distributed with this work for additional information
// regarding copyright ownership.  The ASF licenses this file
// to you under the Apache License, Version 2.0 (the
// "License"); you may not use this file except in compliance
// with the License.  You may obtain a copy of the License at
//
//   http://www.apache.org/licenses/LICENSE-2.0
//
// Unless required by applicable law or agreed to in writing,
// software distributed under the License is distributed on an
// "AS IS" BASIS, WITHOUT WARRANTIES OR CONDITIONS OF ANY
// KIND, either express or implied.  See the License for the
// specific language governing permissions and limitations
// under the License.
package org.apache.cloudstack.api.command.admin.vm;

import java.util.Collection;
import java.util.HashMap;
import java.util.Iterator;
import java.util.Map;

import org.apache.cloudstack.api.APICommand;
import org.apache.cloudstack.api.ApiCommandResourceType;
import org.apache.cloudstack.api.ApiConstants;
import org.apache.cloudstack.api.ApiErrorCode;
import org.apache.cloudstack.api.BaseAsyncCmd;
import org.apache.cloudstack.api.Parameter;
import org.apache.cloudstack.api.ResponseObject.ResponseView;
import org.apache.cloudstack.api.ServerApiException;
import org.apache.cloudstack.api.response.HostResponse;
import org.apache.cloudstack.api.response.SystemVmResponse;
import org.apache.cloudstack.api.response.UserVmResponse;
import org.apache.commons.collections.MapUtils;
import org.apache.log4j.Logger;

import com.cloud.event.EventTypes;
import com.cloud.exception.ConcurrentOperationException;
import com.cloud.exception.InvalidParameterValueException;
import com.cloud.exception.ManagementServerException;
import com.cloud.exception.ResourceUnavailableException;
import com.cloud.exception.VirtualMachineMigrationException;
import com.cloud.host.Host;
import com.cloud.user.Account;
import com.cloud.uservm.UserVm;
import com.cloud.vm.VirtualMachine;

@APICommand(name = "migrateVirtualMachineWithVolume",
            description = "Attempts Migration of a VM with its volumes to a different host",
            responseObject = UserVmResponse.class, entityType = {VirtualMachine.class},
            requestHasSensitiveInfo = false,
            responseHasSensitiveInfo = true)
public class MigrateVirtualMachineWithVolumeCmd extends BaseAsyncCmd {
    public static final Logger s_logger = Logger.getLogger(MigrateVirtualMachineWithVolumeCmd.class.getName());

    private static final String s_name = "migratevirtualmachinewithvolumeresponse";

    /////////////////////////////////////////////////////
    //////////////// API parameters /////////////////////
    /////////////////////////////////////////////////////

    @Parameter(name = ApiConstants.HOST_ID,
               type = CommandType.UUID,
               entityType = HostResponse.class,
               description = "Destination Host ID to migrate VM to.")
    private Long hostId;

    @Parameter(name = ApiConstants.VIRTUAL_MACHINE_ID,
               type = CommandType.UUID,
               entityType = UserVmResponse.class,
               required = true,
               description = "the ID of the virtual machine")
    private Long virtualMachineId;

    @Parameter(name = ApiConstants.MIGRATE_TO,
               type = CommandType.MAP,
               required = false,
               description = "Storage to pool mapping. This parameter specifies the mapping between a volume and a pool where you want to migrate that volume. Format of this " +
               "parameter: migrateto[volume-index].volume=<uuid>&migrateto[volume-index].pool=<uuid>Where, [volume-index] indicates the index to identify the volume that you " +
               "want to migrate, volume=<uuid> indicates the UUID of the volume that you want to migrate, and pool=<uuid> indicates the UUID of the pool where you want to " +
               "migrate the volume. Example: migrateto[0].volume=<71f43cd6-69b0-4d3b-9fbc-67f50963d60b>&migrateto[0].pool=<a382f181-3d2b-4413-b92d-b8931befa7e1>&" +
               "migrateto[1].volume=<88de0173-55c0-4c1c-a269-83d0279eeedf>&migrateto[1].pool=<95d6e97c-6766-4d67-9a30-c449c15011d1>&migrateto[2].volume=" +
               "<1b331390-59f2-4796-9993-bf11c6e76225>&migrateto[2].pool=<41fdb564-9d3b-447d-88ed-7628f7640cbc>")
    private Map migrateVolumeTo;

    @Parameter(name = ApiConstants.AUTO_SELECT,
            since = "4.18.0",
            type = CommandType.BOOLEAN,
            description = "Automatically select a destination host for a running instance, if hostId is not specified. false by default")
    private Boolean autoSelect;

    /////////////////////////////////////////////////////
    /////////////////// Accessors ///////////////////////
    /////////////////////////////////////////////////////

    public Long getHostId() {
        return hostId;
    }

    public Long getVirtualMachineId() {
        return virtualMachineId;
    }

    public Map<String, String> getVolumeToPool() {
        Map<String, String> volumeToPoolMap = new HashMap<String, String>();
        if (MapUtils.isNotEmpty(migrateVolumeTo)) {
            Collection<?> allValues = migrateVolumeTo.values();
            Iterator<?> iter = allValues.iterator();
            while (iter.hasNext()) {
                HashMap<String, String> volumeToPool = (HashMap<String, String>)iter.next();
                String volume = volumeToPool.get("volume");
                String pool = volumeToPool.get("pool");
                volumeToPoolMap.put(volume, pool);
            }
        }
        return volumeToPoolMap;
    }

    /////////////////////////////////////////////////////
    /////////////// API Implementation///////////////////
    /////////////////////////////////////////////////////

    @Override
    public String getCommandName() {
        return s_name;
    }

    @Override
    public long getEntityOwnerId() {
        UserVm userVm = _entityMgr.findById(UserVm.class, getVirtualMachineId());
        if (userVm != null) {
            return userVm.getAccountId();
        }

        return Account.ACCOUNT_ID_SYSTEM;
    }

    @Override
    public String getEventType() {
        return EventTypes.EVENT_VM_MIGRATE;
    }

    @Override
    public String getEventDescription() {
        return "Attempting to migrate VM Id: " + this._uuidMgr.getUuid(VirtualMachine.class, getVirtualMachineId()) + " to host Id: " + this._uuidMgr.getUuid(Host.class, getHostId());
    }

    @Override
    public Long getApiResourceId() {
        return virtualMachineId;
    }

    @Override
    public ApiCommandResourceType getApiResourceType() {
        return ApiCommandResourceType.VirtualMachine;
    }

    @Override
    public void execute() {
        if (hostId == null && MapUtils.isEmpty(migrateVolumeTo)) {
            throw new InvalidParameterValueException(String.format("Either %s or %s must be passed for migrating the VM.", ApiConstants.HOST_ID, ApiConstants.MIGRATE_TO));
        }

        VirtualMachine virtualMachine = _userVmService.getVm(getVirtualMachineId());
        if (!VirtualMachine.State.Running.equals(virtualMachine.getState()) && hostId != null) {
            throw new InvalidParameterValueException(String.format("%s is not in the Running state to migrate it to the new host.", virtualMachine));
        }

<<<<<<< HEAD
        if (!VirtualMachine.State.Running.equals(userVm.getState()) && (hostId != null || Boolean.TRUE.equals(autoSelect))) {
            throw new InvalidParameterValueException(String.format("VM ID: %s is not in Running state to migrate it to new host", userVm.getUuid()));
        }

        if (!VirtualMachine.State.Stopped.equals(userVm.getState()) && hostId == null && Boolean.FALSE.equals(autoSelect)) {
            throw new InvalidParameterValueException(String.format("VM ID: %s is not in Stopped state to migrate, use %s or %s parameter to migrate it to a new host",
                    userVm.getUuid(), ApiConstants.HOST_ID,ApiConstants.AUTO_SELECT));
=======
        if (!VirtualMachine.State.Stopped.equals(virtualMachine.getState()) && hostId == null) {
            throw new InvalidParameterValueException(String.format("%s is not in the Stopped state to migrate, use the %s parameter to migrate it to a new host.",
                    virtualMachine, ApiConstants.HOST_ID));
>>>>>>> ca7e1ac1
        }

        try {
            VirtualMachine migratedVm = null;
<<<<<<< HEAD

            if (getHostId() != null || Boolean.TRUE.equals(autoSelect)) {
                Host destinationHost = null;
                if (Boolean.FALSE.equals(autoSelect)) {
                    destinationHost = _resourceService.getHost(getHostId());
                    // OfflineVmwareMigration: destination host would have to not be a required parameter for stopped VMs
                    if (destinationHost == null) {
                        throw new InvalidParameterValueException("Unable to find the host to migrate the VM, host id =" + getHostId());
                    }
=======
            if (hostId != null) {
                Host destinationHost = _resourceService.getHost(getHostId());
                // OfflineVmwareMigration: destination host would have to not be a required parameter for stopped VMs
                if (destinationHost == null) {
                    s_logger.error(String.format("Unable to find the host with ID [%s].", getHostId()));
                    throw new InvalidParameterValueException("Unable to find the specified host to migrate the VM.");
>>>>>>> ca7e1ac1
                }
                migratedVm = _userVmService.migrateVirtualMachineWithVolume(getVirtualMachineId(), destinationHost, getVolumeToPool());
            } else if (MapUtils.isNotEmpty(migrateVolumeTo)) {
                migratedVm = _userVmService.vmStorageMigration(getVirtualMachineId(), getVolumeToPool());
            }
            if (migratedVm != null) {
                setResponseBasedOnVmType(virtualMachine, migratedVm);
            } else {
                throw new ServerApiException(ApiErrorCode.INTERNAL_ERROR, "Failed to migrate vm");
            }
        } catch (ResourceUnavailableException ex) {
            s_logger.warn("Exception: ", ex);
            throw new ServerApiException(ApiErrorCode.RESOURCE_UNAVAILABLE_ERROR, ex.getMessage());
        } catch (ConcurrentOperationException | ManagementServerException | VirtualMachineMigrationException e) {
            s_logger.warn("Exception: ", e);
            throw new ServerApiException(ApiErrorCode.INTERNAL_ERROR, e.getMessage());
        }
    }

    private void setResponseBasedOnVmType(VirtualMachine virtualMachine, VirtualMachine migratedVm) {
        if (VirtualMachine.Type.User.equals(virtualMachine.getType())) {
            UserVmResponse userVmResponse = _responseGenerator.createUserVmResponse(ResponseView.Full, "virtualmachine", (UserVm) migratedVm).get(0);
            userVmResponse.setResponseName(getCommandName());
            setResponseObject(userVmResponse);
            return;
        }
        SystemVmResponse systemVmResponse = _responseGenerator.createSystemVmResponse(migratedVm);
        systemVmResponse.setResponseName(getCommandName());
        setResponseObject(systemVmResponse);
    }
}<|MERGE_RESOLUTION|>--- conflicted
+++ resolved
@@ -163,28 +163,17 @@
         }
 
         VirtualMachine virtualMachine = _userVmService.getVm(getVirtualMachineId());
-        if (!VirtualMachine.State.Running.equals(virtualMachine.getState()) && hostId != null) {
-            throw new InvalidParameterValueException(String.format("%s is not in the Running state to migrate it to the new host.", virtualMachine));
-        }
-
-<<<<<<< HEAD
-        if (!VirtualMachine.State.Running.equals(userVm.getState()) && (hostId != null || Boolean.TRUE.equals(autoSelect))) {
-            throw new InvalidParameterValueException(String.format("VM ID: %s is not in Running state to migrate it to new host", userVm.getUuid()));
-        }
-
-        if (!VirtualMachine.State.Stopped.equals(userVm.getState()) && hostId == null && Boolean.FALSE.equals(autoSelect)) {
-            throw new InvalidParameterValueException(String.format("VM ID: %s is not in Stopped state to migrate, use %s or %s parameter to migrate it to a new host",
-                    userVm.getUuid(), ApiConstants.HOST_ID,ApiConstants.AUTO_SELECT));
-=======
-        if (!VirtualMachine.State.Stopped.equals(virtualMachine.getState()) && hostId == null) {
-            throw new InvalidParameterValueException(String.format("%s is not in the Stopped state to migrate, use the %s parameter to migrate it to a new host.",
-                    virtualMachine, ApiConstants.HOST_ID));
->>>>>>> ca7e1ac1
+        if (!VirtualMachine.State.Running.equals(virtualMachine.getState()) && (hostId != null || Boolean.TRUE.equals(autoSelect))) {
+            throw new InvalidParameterValueException(String.format("%s is not in the Running state to migrate it to a new host", virtualMachine));
+        }
+
+        if (!VirtualMachine.State.Stopped.equals(virtualMachine.getState()) && hostId == null && Boolean.FALSE.equals(autoSelect)) {
+            throw new InvalidParameterValueException(String.format("%s is not in the Stopped state to migrate, use %s or %s parameter to migrate it to a new host",
+                    virtualMachine, ApiConstants.HOST_ID,ApiConstants.AUTO_SELECT));
         }
 
         try {
             VirtualMachine migratedVm = null;
-<<<<<<< HEAD
 
             if (getHostId() != null || Boolean.TRUE.equals(autoSelect)) {
                 Host destinationHost = null;
@@ -192,16 +181,9 @@
                     destinationHost = _resourceService.getHost(getHostId());
                     // OfflineVmwareMigration: destination host would have to not be a required parameter for stopped VMs
                     if (destinationHost == null) {
+                        s_logger.error(String.format("Unable to find the host with ID [%s].", getHostId()));
                         throw new InvalidParameterValueException("Unable to find the host to migrate the VM, host id =" + getHostId());
                     }
-=======
-            if (hostId != null) {
-                Host destinationHost = _resourceService.getHost(getHostId());
-                // OfflineVmwareMigration: destination host would have to not be a required parameter for stopped VMs
-                if (destinationHost == null) {
-                    s_logger.error(String.format("Unable to find the host with ID [%s].", getHostId()));
-                    throw new InvalidParameterValueException("Unable to find the specified host to migrate the VM.");
->>>>>>> ca7e1ac1
                 }
                 migratedVm = _userVmService.migrateVirtualMachineWithVolume(getVirtualMachineId(), destinationHost, getVolumeToPool());
             } else if (MapUtils.isNotEmpty(migrateVolumeTo)) {
