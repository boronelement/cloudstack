--- conflicted
+++ resolved
@@ -179,18 +179,8 @@
 
         try {
             VirtualMachine migratedVm = null;
-<<<<<<< HEAD
-            if (hostId != null) {
-                Host destinationHost = _resourceService.getHost(getHostId());
-                // OfflineVmwareMigration: destination host would have to not be a required parameter for stopped VMs
-                if (destinationHost == null) {
-                    logger.error(String.format("Unable to find the host with ID [%s].", getHostId()));
-                    throw new InvalidParameterValueException("Unable to find the specified host to migrate the VM.");
-                }
-=======
             if (getHostId() != null || Boolean.TRUE.equals(autoSelect)) {
                 Host destinationHost = getDestinationHost();
->>>>>>> 0466bf9d
                 migratedVm = _userVmService.migrateVirtualMachineWithVolume(getVirtualMachineId(), destinationHost, getVolumeToPool());
             } else if (MapUtils.isNotEmpty(migrateVolumeTo)) {
                 migratedVm = _userVmService.vmStorageMigration(getVirtualMachineId(), getVolumeToPool());
