// Licensed to the Apache Software Foundation (ASF) under one
// or more contributor license agreements.  See the NOTICE file
// distributed with this work for additional information
// regarding copyright ownership.  The ASF licenses this file
// to you under the Apache License, Version 2.0 (the
// "License"); you may not use this file except in compliance
// with the License.  You may obtain a copy of the License at
//
//   http://www.apache.org/licenses/LICENSE-2.0
//
// Unless required by applicable law or agreed to in writing,
// software distributed under the License is distributed on an
// "AS IS" BASIS, WITHOUT WARRANTIES OR CONDITIONS OF ANY
// KIND, either express or implied.  See the License for the
// specific language governing permissions and limitations
// under the License.
package org.apache.cloudstack.api.command.user.template;

import org.apache.cloudstack.api.APICommand;
import org.apache.cloudstack.api.ApiCommandResourceType;
import org.apache.cloudstack.api.ApiConstants;
import org.apache.cloudstack.api.ApiErrorCode;
import org.apache.cloudstack.api.BaseUpdateTemplateOrIsoCmd;
import org.apache.cloudstack.api.Parameter;
import org.apache.cloudstack.api.ResponseObject.ResponseView;
import org.apache.cloudstack.api.ServerApiException;
import org.apache.cloudstack.api.command.user.UserCmd;
import org.apache.cloudstack.api.response.TemplateResponse;

import com.cloud.template.VirtualMachineTemplate;
import com.cloud.user.Account;

@APICommand(name = "updateTemplate", description = "Updates attributes of a template.", responseObject = TemplateResponse.class, responseView = ResponseView.Restricted,
        requestHasSensitiveInfo = false, responseHasSensitiveInfo = false)
public class UpdateTemplateCmd extends BaseUpdateTemplateOrIsoCmd implements UserCmd {
    private static final String s_name = "updatetemplateresponse";

    /////////////////////////////////////////////////////
    //////////////// API parameters /////////////////////
    /////////////////////////////////////////////////////

    @Parameter(name = ApiConstants.TEMPLATE_TYPE, type = CommandType.STRING,
            description = "the type of the template. Valid options are: USER/VNF (for all users) and SYSTEM/ROUTING/BUILTIN (for admins only).")
    private String templateType;

    @Parameter(name = ApiConstants.TEMPLATE_TAG, type = CommandType.STRING, description = "the tag for this template.", since = "4.20.0")
    private String templateTag;

<<<<<<< HEAD
=======
    @Parameter(name = ApiConstants.FOR_CKS, type = CommandType.BOOLEAN,
    description = "indicates that the template can be used for deployment of CKS clusters",
    since = "4.20.0")
    private Boolean forCks;

>>>>>>> f8fd8e03
    /////////////////////////////////////////////////////
    /////////////////// Accessors ///////////////////////
    /////////////////////////////////////////////////////

    @Override
    public Boolean getBootable() {
        return null;
    }

    public String getTemplateType() {
        return templateType;
    }

    public String getTemplateTag() {
        return templateTag;
    }

<<<<<<< HEAD
=======
    public boolean getForCks() {
        return Boolean.TRUE.equals(forCks);
    }

>>>>>>> f8fd8e03
    /////////////////////////////////////////////////////
    /////////////// API Implementation///////////////////
    /////////////////////////////////////////////////////

    @Override
    public String getCommandName() {
        return s_name;
    }

    public TemplateResponse getResponse() {
       return null;
    }

    @Override
    public long getEntityOwnerId() {
        VirtualMachineTemplate template = _entityMgr.findById(VirtualMachineTemplate.class, getId());
        if (template != null) {
            return template.getAccountId();
        }

        return Account.ACCOUNT_ID_SYSTEM; // no account info given, parent this command to SYSTEM so ERROR events are tracked
    }

    @Override
    public Long getApiResourceId() {
        return getId();
    }

    @Override
    public ApiCommandResourceType getApiResourceType() {
        return ApiCommandResourceType.Template;
    }

    @Override
    public void execute() {
        VirtualMachineTemplate result = _templateService.updateTemplate(this);
        if (result != null) {
            TemplateResponse response = _responseGenerator.createTemplateUpdateResponse(getResponseView(), result);
            response.setObjectName("template");
            response.setTemplateType(result.getTemplateType().toString());//Template can be either USER or ROUTING type
            response.setResponseName(getCommandName());
            setResponseObject(response);
        } else {
            throw new ServerApiException(ApiErrorCode.INTERNAL_ERROR, "Failed to update template");
        }
    }
}<|MERGE_RESOLUTION|>--- conflicted
+++ resolved
@@ -46,14 +46,11 @@
     @Parameter(name = ApiConstants.TEMPLATE_TAG, type = CommandType.STRING, description = "the tag for this template.", since = "4.20.0")
     private String templateTag;
 
-<<<<<<< HEAD
-=======
     @Parameter(name = ApiConstants.FOR_CKS, type = CommandType.BOOLEAN,
     description = "indicates that the template can be used for deployment of CKS clusters",
     since = "4.20.0")
     private Boolean forCks;
 
->>>>>>> f8fd8e03
     /////////////////////////////////////////////////////
     /////////////////// Accessors ///////////////////////
     /////////////////////////////////////////////////////
@@ -71,13 +68,10 @@
         return templateTag;
     }
 
-<<<<<<< HEAD
-=======
     public boolean getForCks() {
         return Boolean.TRUE.equals(forCks);
     }
 
->>>>>>> f8fd8e03
     /////////////////////////////////////////////////////
     /////////////// API Implementation///////////////////
     /////////////////////////////////////////////////////
