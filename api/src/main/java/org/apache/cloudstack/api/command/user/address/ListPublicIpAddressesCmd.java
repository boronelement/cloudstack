--- conflicted
+++ resolved
@@ -41,12 +41,7 @@
 
 @APICommand(name = "listPublicIpAddresses", description = "Lists all public IP addresses", responseObject = IPAddressResponse.class, responseView = ResponseView.Restricted,
  requestHasSensitiveInfo = false, responseHasSensitiveInfo = false, entityType = { IpAddress.class })
-<<<<<<< HEAD
-public class ListPublicIpAddressesCmd extends BaseListTaggedResourcesCmd implements UserCmd {
-=======
 public class ListPublicIpAddressesCmd extends BaseListRetrieveOnlyResourceCountCmd implements UserCmd {
-    public static final Logger s_logger = Logger.getLogger(ListPublicIpAddressesCmd.class.getName());
->>>>>>> 3c5fdeaf
 
     private static final String s_name = "listpublicipaddressesresponse";
 
