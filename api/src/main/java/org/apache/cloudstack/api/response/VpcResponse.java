--- conflicted
+++ resolved
@@ -136,11 +136,10 @@
     @Param(description = "The routes for the network to ease adding route in upstream router", since = "4.17.0")
     private Set<Ipv6RouteResponse> ipv6Routes;
 
-<<<<<<< HEAD
     @SerializedName(ApiConstants.PUBLIC_MTU)
     @Param(description = "MTU configured on the public interfaces of the VPC VR", since = "4.18.0")
     private Integer publicMtu;
-=======
+
     @SerializedName(ApiConstants.DNS1)
     @Param(description = "the first IPv4 DNS for the VPC")
     private String dns1;
@@ -156,7 +155,6 @@
     @SerializedName(ApiConstants.IP6_DNS2)
     @Param(description = "the second IPv6 DNS for the VPC", since = "4.18.0")
     private String ipv6Dns2;
->>>>>>> bbc12605
 
     public void setId(final String id) {
         this.id = id;
@@ -280,10 +278,10 @@
         return ipv6Routes;
     }
 
-<<<<<<< HEAD
     public void setPublicMtu(Integer publicMtu) {
         this.publicMtu = publicMtu;
-=======
+    }
+
     public void setDns1(String dns1) {
         this.dns1 = dns1;
     }
@@ -298,6 +296,5 @@
 
     public void setIpv6Dns2(String ipv6Dns2) {
         this.ipv6Dns2 = ipv6Dns2;
->>>>>>> bbc12605
     }
 }