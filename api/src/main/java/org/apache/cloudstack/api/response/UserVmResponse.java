--- conflicted
+++ resolved
@@ -332,8 +332,6 @@
     @Param(description = "Base64 string representation of the resource icon", since = "4.16.0")
     ResourceIconResponse resourceIconResponse;
 
-<<<<<<< HEAD
-=======
     @SerializedName(ApiConstants.AUTOSCALE_VMGROUP_ID)
     @Param(description = "ID of AutoScale VM group", since = "4.18.0")
     String autoScaleVmGroupId;
@@ -342,7 +340,6 @@
     @Param(description = "Name of AutoScale VM group", since = "4.18.0")
     String autoScaleVmGroupName;
 
->>>>>>> a63b2aba
     @SerializedName(ApiConstants.USER_DATA)
     @Param(description = "Base64 string containing the user data", since = "4.18.0.0")
     private String userData;
@@ -984,8 +981,6 @@
         this.bytesSent = bytesSent;
     }
 
-<<<<<<< HEAD
-=======
     public void setAutoScaleVmGroupId(String autoScaleVmGroupId) {
         this.autoScaleVmGroupId = autoScaleVmGroupId;
     }
@@ -1002,7 +997,6 @@
         return autoScaleVmGroupName;
     }
 
->>>>>>> a63b2aba
     public void setUserData(String userData) {
         this.userData = userData;
     }
