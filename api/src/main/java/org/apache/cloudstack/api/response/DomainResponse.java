--- conflicted
+++ resolved
@@ -28,11 +28,7 @@
 import java.util.Date;
 
 @EntityReference(value = Domain.class)
-<<<<<<< HEAD
-public class DomainResponse extends BaseResponse implements ResourceLimitAndCountResponse, SetResourceIconResponse {
-=======
-public class DomainResponse extends BaseResponseWithAnnotations implements ResourceLimitAndCountResponse {
->>>>>>> 413d10dd
+public class DomainResponse extends BaseResponseWithAnnotations implements ResourceLimitAndCountResponse, SetResourceIconResponse {
     @SerializedName(ApiConstants.ID)
     @Param(description = "the ID of the domain")
     private String id;
