// Licensed to the Apache Software Foundation (ASF) under one
// or more contributor license agreements.  See the NOTICE file
// distributed with this work for additional information
// regarding copyright ownership.  The ASF licenses this file
// to you under the Apache License, Version 2.0 (the
// "License"); you may not use this file except in compliance
// with the License.  You may obtain a copy of the License at
//
//   http://www.apache.org/licenses/LICENSE-2.0
//
// Unless required by applicable law or agreed to in writing,
// software distributed under the License is distributed on an
// "AS IS" BASIS, WITHOUT WARRANTIES OR CONDITIONS OF ANY
// KIND, either express or implied.  See the License for the
// specific language governing permissions and limitations
// under the License.
package org.apache.cloudstack.api.command.admin.account;

import java.util.Collection;
import java.util.Map;

import javax.inject.Inject;

import org.apache.cloudstack.acl.RoleType;
import org.apache.cloudstack.api.ApiCommandResourceType;
import org.apache.cloudstack.api.command.user.UserCmd;
import org.apache.cloudstack.api.response.RoleResponse;

import org.apache.cloudstack.acl.SecurityChecker.AccessType;
import org.apache.cloudstack.api.ACL;
import org.apache.cloudstack.api.APICommand;
import org.apache.cloudstack.api.ApiConstants;
import org.apache.cloudstack.api.ApiErrorCode;
import org.apache.cloudstack.api.BaseCmd;
import org.apache.cloudstack.api.Parameter;
import org.apache.cloudstack.api.ResponseObject.ResponseView;
import org.apache.cloudstack.api.ServerApiException;
import org.apache.cloudstack.api.response.AccountResponse;
import org.apache.cloudstack.api.response.DomainResponse;
import org.apache.cloudstack.region.RegionService;

import com.cloud.user.Account;

@APICommand(name = "updateAccount", description = "Updates account information for the authenticated user", responseObject = AccountResponse.class, entityType = {Account.class},
<<<<<<< HEAD
        requestHasSensitiveInfo = false, responseHasSensitiveInfo = true)
public class UpdateAccountCmd extends BaseCmd {
=======
        responseView = ResponseView.Restricted, requestHasSensitiveInfo = false, responseHasSensitiveInfo = true)
public class UpdateAccountCmd extends BaseCmd implements UserCmd {
>>>>>>> a9805b52

    /////////////////////////////////////////////////////
    //////////////// API parameters /////////////////////
    /////////////////////////////////////////////////////
    @ACL(accessType = AccessType.OperateEntry)
    @Parameter(name = ApiConstants.ID, type = CommandType.UUID, entityType = AccountResponse.class, description = "Account UUID")
    private Long id;

    @Parameter(name = ApiConstants.ACCOUNT, type = CommandType.STRING, description = "Current account name")
    private String accountName;

    @Parameter(name = ApiConstants.DOMAIN_ID, type = CommandType.UUID, entityType = DomainResponse.class, description = "The UUID of the domain where the account exists")
    private Long domainId;

    @Parameter(name = ApiConstants.ROLE_ID, type = CommandType.UUID, entityType = RoleResponse.class, description = "The UUID of the dynamic role to set for the account")
    private Long roleId;

    @Parameter(name = ApiConstants.NEW_NAME, type = CommandType.STRING, description = "New name for the account")
    private String newName;

    @Parameter(name = ApiConstants.NETWORK_DOMAIN,
               type = CommandType.STRING,
               description = "Network domain for the account's networks; empty string will update domainName with NULL value")
    private String networkDomain;

    @Parameter(name = ApiConstants.ACCOUNT_DETAILS, type = CommandType.MAP, description = "Details for the account used to store specific parameters")
    private Map details;

    @Parameter(name = ApiConstants.API_KEY_ACCESS, type = CommandType.STRING, description = "Determines if Api key access for this user is enabled, disabled or inherits the value from its parent, the domain level setting api.key.access", since = "4.20.1.0", authorized = {RoleType.Admin})
    private String apiKeyAccess;

    @Inject
    RegionService _regionService;

    /////////////////////////////////////////////////////
    /////////////////// Accessors ///////////////////////
    /////////////////////////////////////////////////////

    public Long getId() {
        return id;
    }

    public String getAccountName() {
        return accountName;
    }

    public Long getDomainId() {
        return domainId;
    }

    public Long getRoleId() { return roleId; }

    public String getNewName() {
        return newName;
    }

    public String getNetworkDomain() {
        return networkDomain;
    }

    public Map getDetails() {
        if (details == null || details.isEmpty()) {
            return null;
        }

        Collection paramsCollection = details.values();
        Map params = (Map)(paramsCollection.toArray())[0];
        return params;
    }

    public String getApiKeyAccess() {
        return apiKeyAccess;
    }

    /////////////////////////////////////////////////////
    /////////////// API Implementation///////////////////
    /////////////////////////////////////////////////////

    @Override
    public long getEntityOwnerId() {
        Account account = _entityMgr.findById(Account.class, getId());
        if (account != null) {
            return account.getAccountId();
        }
        account = _accountService.getActiveAccountByName(getAccountName(), getDomainId());
        if (account != null) {
            return account.getAccountId();
        }

        return Account.ACCOUNT_ID_SYSTEM; // no account info given, parent this command to SYSTEM so ERROR events are tracked
    }

    @Override
    public void execute() {
        Account result = _regionService.updateAccount(this);
        if (result != null){
            AccountResponse response = _responseGenerator.createAccountResponse(getResponseView(), result);
            response.setResponseName(getCommandName());
            setResponseObject(response);
        } else {
            throw new ServerApiException(ApiErrorCode.INTERNAL_ERROR, "Failed to update account");
        }
    }

    @Override
    public Long getApiResourceId() {
        return id;
    }

    @Override
    public ApiCommandResourceType getApiResourceType() {
        return ApiCommandResourceType.Account;
    }
}<|MERGE_RESOLUTION|>--- conflicted
+++ resolved
@@ -42,13 +42,8 @@
 import com.cloud.user.Account;
 
 @APICommand(name = "updateAccount", description = "Updates account information for the authenticated user", responseObject = AccountResponse.class, entityType = {Account.class},
-<<<<<<< HEAD
-        requestHasSensitiveInfo = false, responseHasSensitiveInfo = true)
-public class UpdateAccountCmd extends BaseCmd {
-=======
         responseView = ResponseView.Restricted, requestHasSensitiveInfo = false, responseHasSensitiveInfo = true)
 public class UpdateAccountCmd extends BaseCmd implements UserCmd {
->>>>>>> a9805b52
 
     /////////////////////////////////////////////////////
     //////////////// API parameters /////////////////////
