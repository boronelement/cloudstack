// Licensed to the Apache Software Foundation (ASF) under one
// or more contributor license agreements.  See the NOTICE file
// distributed with this work for additional information
// regarding copyright ownership.  The ASF licenses this file
// to you under the Apache License, Version 2.0 (the
// "License"); you may not use this file except in compliance
// with the License.  You may obtain a copy of the License at
//
//   http://www.apache.org/licenses/LICENSE-2.0
//
// Unless required by applicable law or agreed to in writing,
// software distributed under the License is distributed on an
// "AS IS" BASIS, WITHOUT WARRANTIES OR CONDITIONS OF ANY
// KIND, either express or implied.  See the License for the
// specific language governing permissions and limitations
// under the License.
package org.apache.cloudstack.api.command.user.vm;

import java.util.ArrayList;
import java.util.Arrays;
import java.util.Collection;
import java.util.HashMap;
import java.util.Iterator;
import java.util.LinkedHashMap;
import java.util.List;
import java.util.Map;

import javax.annotation.Nonnull;

import org.apache.cloudstack.acl.RoleType;
import org.apache.cloudstack.affinity.AffinityGroupResponse;
import org.apache.cloudstack.api.ACL;
import org.apache.cloudstack.api.APICommand;
import org.apache.cloudstack.api.ApiCommandResourceType;
import org.apache.cloudstack.api.ApiConstants;
import org.apache.cloudstack.api.ApiConstants.IoDriverPolicy;
import org.apache.cloudstack.api.ApiErrorCode;
import org.apache.cloudstack.api.BaseAsyncCreateCustomIdCmd;
import org.apache.cloudstack.api.Parameter;
import org.apache.cloudstack.api.ResponseObject.ResponseView;
import org.apache.cloudstack.api.ServerApiException;
import org.apache.cloudstack.api.command.user.UserCmd;
import org.apache.cloudstack.api.response.DiskOfferingResponse;
import org.apache.cloudstack.api.response.DomainResponse;
import org.apache.cloudstack.api.response.HostResponse;
import org.apache.cloudstack.api.response.NetworkResponse;
import org.apache.cloudstack.api.response.ProjectResponse;
import org.apache.cloudstack.api.response.SecurityGroupResponse;
import org.apache.cloudstack.api.response.ServiceOfferingResponse;
import org.apache.cloudstack.api.response.TemplateResponse;
import org.apache.cloudstack.api.response.UserDataResponse;
import org.apache.cloudstack.api.response.UserVmResponse;
import org.apache.cloudstack.api.response.ZoneResponse;
import org.apache.cloudstack.context.CallContext;
import org.apache.commons.collections.CollectionUtils;
import org.apache.commons.collections.MapUtils;
import org.apache.commons.lang3.BooleanUtils;
import org.apache.commons.lang3.StringUtils;

import com.cloud.agent.api.LogLevel;
import com.cloud.event.EventTypes;
import com.cloud.exception.ConcurrentOperationException;
import com.cloud.exception.InsufficientCapacityException;
import com.cloud.exception.InsufficientServerCapacityException;
import com.cloud.exception.InvalidParameterValueException;
import com.cloud.exception.ResourceAllocationException;
import com.cloud.exception.ResourceUnavailableException;
import com.cloud.hypervisor.Hypervisor.HypervisorType;
import com.cloud.network.Network;
import com.cloud.network.Network.IpAddresses;
import com.cloud.offering.DiskOffering;
import com.cloud.template.VirtualMachineTemplate;
import com.cloud.uservm.UserVm;
import com.cloud.utils.net.Dhcp;
import com.cloud.utils.net.NetUtils;
import com.cloud.vm.VirtualMachine;
import com.cloud.vm.VmDetailConstants;

@APICommand(name = "deployVirtualMachine", description = "Creates and automatically starts a virtual machine based on a service offering, disk offering, and template.", responseObject = UserVmResponse.class, responseView = ResponseView.Restricted, entityType = {VirtualMachine.class},
        requestHasSensitiveInfo = false, responseHasSensitiveInfo = true)
public class DeployVMCmd extends BaseAsyncCreateCustomIdCmd implements SecurityGroupAction, UserCmd {

    private static final String s_name = "deployvirtualmachineresponse";

    /////////////////////////////////////////////////////
    //////////////// API parameters /////////////////////
    /////////////////////////////////////////////////////

    @Parameter(name = ApiConstants.ZONE_ID, type = CommandType.UUID, entityType = ZoneResponse.class, required = true, description = "availability zone for the virtual machine")
    private Long zoneId;

    @ACL
    @Parameter(name = ApiConstants.SERVICE_OFFERING_ID, type = CommandType.UUID, entityType = ServiceOfferingResponse.class, required = true, description = "the ID of the service offering for the virtual machine")
    private Long serviceOfferingId;

    @ACL
    @Parameter(name = ApiConstants.TEMPLATE_ID, type = CommandType.UUID, entityType = TemplateResponse.class, required = true, description = "the ID of the template for the virtual machine")
    private Long templateId;

    @Parameter(name = ApiConstants.NAME, type = CommandType.STRING, description = "host name for the virtual machine")
    private String name;

    @Parameter(name = ApiConstants.DISPLAY_NAME, type = CommandType.STRING, description = "an optional user generated name for the virtual machine")
    private String displayName;

    //Owner information
    @Parameter(name = ApiConstants.ACCOUNT, type = CommandType.STRING, description = "an optional account for the virtual machine. Must be used with domainId.")
    private String accountName;

    @Parameter(name = ApiConstants.DOMAIN_ID, type = CommandType.UUID, entityType = DomainResponse.class, description = "an optional domainId for the virtual machine. If the account parameter is used, domainId must also be used.")
    private Long domainId;

    //Network information
    //@ACL(accessType = AccessType.UseEntry)
    @Parameter(name = ApiConstants.NETWORK_IDS, type = CommandType.LIST, collectionType = CommandType.UUID, entityType = NetworkResponse.class, description = "list of network ids used by virtual machine. Can't be specified with ipToNetworkList parameter")
    private List<Long> networkIds;

    @Parameter(name = ApiConstants.BOOT_TYPE, type = CommandType.STRING, required = false, description = "Guest VM Boot option either custom[UEFI] or default boot [BIOS]. Not applicable with VMware if the template is marked as deploy-as-is, as we honour what is defined in the template.", since = "4.14.0.0")
    private String bootType;

    @Parameter(name = ApiConstants.BOOT_MODE, type = CommandType.STRING, required = false, description = "Boot Mode [Legacy] or [Secure] Applicable when Boot Type Selected is UEFI, otherwise Legacy only for BIOS. Not applicable with VMware if the template is marked as deploy-as-is, as we honour what is defined in the template.", since = "4.14.0.0")
    private String bootMode;

    @Parameter(name = ApiConstants.BOOT_INTO_SETUP, type = CommandType.BOOLEAN, required = false, description = "Boot into hardware setup or not (ignored if startVm = false, only valid for vmware)", since = "4.15.0.0")
    private Boolean bootIntoSetup;

    //DataDisk information
    @ACL
    @Parameter(name = ApiConstants.DISK_OFFERING_ID, type = CommandType.UUID, entityType = DiskOfferingResponse.class, description = "the ID of the disk offering for the virtual machine. If the template is of ISO format,"
            + " the diskOfferingId is for the root disk volume. Otherwise this parameter is used to indicate the "
            + "offering for the data disk volume. If the templateId parameter passed is from a Template object,"
            + " the diskOfferingId refers to a DATA Disk Volume created. If the templateId parameter passed is "
            + "from an ISO object, the diskOfferingId refers to a ROOT Disk Volume created.")
    private Long diskOfferingId;

    @Parameter(name = ApiConstants.SIZE, type = CommandType.LONG, description = "the arbitrary size for the DATADISK volume. Mutually exclusive with diskOfferingId")
    private Long size;

    @Parameter(name = ApiConstants.ROOT_DISK_SIZE,
            type = CommandType.LONG,
            description = "Optional field to resize root disk on deploy. Value is in GB. Only applies to template-based deployments. Analogous to details[0].rootdisksize, which takes precedence over this parameter if both are provided",
            since = "4.4")
    private Long rootdisksize;

    @Parameter(name = ApiConstants.GROUP, type = CommandType.STRING, description = "an optional group for the virtual machine")
    private String group;

    @Parameter(name = ApiConstants.HYPERVISOR, type = CommandType.STRING, description = "the hypervisor on which to deploy the virtual machine. "
            + "The parameter is required and respected only when hypervisor info is not set on the ISO/Template passed to the call")
    private String hypervisor;

    @Parameter(name = ApiConstants.USER_DATA, type = CommandType.STRING,
            description = "an optional binary data that can be sent to the virtual machine upon a successful deployment. This binary data must be base64 encoded before adding it to the request. Using HTTP GET (via querystring), you can send up to 4KB of data after base64 encoding. Using HTTP POST(via POST body), you can send up to 1MB of data after base64 encoding.",
            length = 1048576)
    private String userData;

    @Parameter(name = ApiConstants.USER_DATA_ID, type = CommandType.UUID, entityType = UserDataResponse.class, description = "the ID of the Userdata", since = "4.18")
    private Long userdataId;

    @Parameter(name = ApiConstants.USER_DATA_DETAILS, type = CommandType.MAP, description = "used to specify the parameters values for the variables in userdata.", since = "4.18")
    private Map userdataDetails;

    @Deprecated
    @Parameter(name = ApiConstants.SSH_KEYPAIR, type = CommandType.STRING, description = "name of the ssh key pair used to login to the virtual machine")
    private String sshKeyPairName;

    @Parameter(name = ApiConstants.SSH_KEYPAIRS, type = CommandType.LIST, collectionType = CommandType.STRING, since="4.17", description = "names of the ssh key pairs used to login to the virtual machine")
    private List<String> sshKeyPairNames;

    @Parameter(name = ApiConstants.HOST_ID, type = CommandType.UUID, entityType = HostResponse.class, description = "destination Host ID to deploy the VM to - parameter available for root admin only")
    private Long hostId;

    @ACL
    @Parameter(name = ApiConstants.SECURITY_GROUP_IDS, type = CommandType.LIST, collectionType = CommandType.UUID, entityType = SecurityGroupResponse.class, description = "comma separated list of security groups id that going to be applied to the virtual machine. "
            + "Should be passed only when vm is created from a zone with Basic Network support." + " Mutually exclusive with securitygroupnames parameter")
    private List<Long> securityGroupIdList;

    @ACL
    @Parameter(name = ApiConstants.SECURITY_GROUP_NAMES, type = CommandType.LIST, collectionType = CommandType.STRING, entityType = SecurityGroupResponse.class, description = "comma separated list of security groups names that going to be applied to the virtual machine."
            + " Should be passed only when vm is created from a zone with Basic Network support. " + "Mutually exclusive with securitygroupids parameter")
    private List<String> securityGroupNameList;

    @Parameter(name = ApiConstants.IP_NETWORK_LIST, type = CommandType.MAP, description = "ip to network mapping. Can't be specified with networkIds parameter."
            + " Example: iptonetworklist[0].ip=10.10.10.11&iptonetworklist[0].ipv6=fc00:1234:5678::abcd&iptonetworklist[0].networkid=uuid&iptonetworklist[0].mac=aa:bb:cc:dd:ee::ff - requests to use ip 10.10.10.11 in network id=uuid")
    private Map ipToNetworkList;

    @Parameter(name = ApiConstants.IP_ADDRESS, type = CommandType.STRING, description = "the ip address for default vm's network")
    private String ipAddress;

    @Parameter(name = ApiConstants.IP6_ADDRESS, type = CommandType.STRING, description = "the ipv6 address for default vm's network")
    private String ip6Address;

    @Parameter(name = ApiConstants.MAC_ADDRESS, type = CommandType.STRING, description = "the mac address for default vm's network")
    private String macAddress;

    @Parameter(name = ApiConstants.KEYBOARD, type = CommandType.STRING, description = "an optional keyboard device type for the virtual machine. valid value can be one of de,de-ch,es,fi,fr,fr-be,fr-ch,is,it,jp,nl-be,no,pt,uk,us")
    private String keyboard;

    @Parameter(name = ApiConstants.PROJECT_ID, type = CommandType.UUID, entityType = ProjectResponse.class, description = "Deploy vm for the project")
    private Long projectId;

    @Parameter(name = ApiConstants.START_VM, type = CommandType.BOOLEAN, description = "true if start vm after creating; defaulted to true if not specified")
    private Boolean startVm;

    @ACL
    @Parameter(name = ApiConstants.AFFINITY_GROUP_IDS, type = CommandType.LIST, collectionType = CommandType.UUID, entityType = AffinityGroupResponse.class, description = "comma separated list of affinity groups id that are going to be applied to the virtual machine."
            + " Mutually exclusive with affinitygroupnames parameter")
    private List<Long> affinityGroupIdList;

    @ACL
    @Parameter(name = ApiConstants.AFFINITY_GROUP_NAMES, type = CommandType.LIST, collectionType = CommandType.STRING, entityType = AffinityGroupResponse.class, description = "comma separated list of affinity groups names that are going to be applied to the virtual machine."
            + "Mutually exclusive with affinitygroupids parameter")
    private List<String> affinityGroupNameList;

    @Parameter(name = ApiConstants.DISPLAY_VM, type = CommandType.BOOLEAN, since = "4.2", description = "an optional field, whether to the display the vm to the end user or not.", authorized = {RoleType.Admin})
    private Boolean displayVm;

    @Parameter(name = ApiConstants.DETAILS, type = CommandType.MAP, since = "4.3", description = "used to specify the custom parameters. 'extraconfig' is not allowed to be passed in details")
    private Map details;

    @Parameter(name = ApiConstants.DEPLOYMENT_PLANNER, type = CommandType.STRING, description = "Deployment planner to use for vm allocation. Available to ROOT admin only", since = "4.4", authorized = { RoleType.Admin })
    private String deploymentPlanner;

    @Parameter(name = ApiConstants.DHCP_OPTIONS_NETWORK_LIST, type = CommandType.MAP, description = "DHCP options which are passed to the VM on start up"
            + " Example: dhcpoptionsnetworklist[0].dhcp:114=url&dhcpoptionsetworklist[0].networkid=networkid&dhcpoptionsetworklist[0].dhcp:66=www.test.com")
    private Map dhcpOptionsNetworkList;

    @Parameter(name = ApiConstants.DATADISK_OFFERING_LIST, type = CommandType.MAP, since = "4.11", description = "datadisk template to disk-offering mapping;" +
            " an optional parameter used to create additional data disks from datadisk templates; can't be specified with diskOfferingId parameter")
    private Map dataDiskTemplateToDiskOfferingList;

    @Parameter(name = ApiConstants.EXTRA_CONFIG, type = CommandType.STRING, since = "4.12", description = "an optional URL encoded string that can be passed to the virtual machine upon successful deployment", length = 5120)
    private String extraConfig;

    @Parameter(name = ApiConstants.COPY_IMAGE_TAGS, type = CommandType.BOOLEAN, since = "4.13", description = "if true the image tags (if any) will be copied to the VM, default value is false")
    private Boolean copyImageTags;

    @Parameter(name = ApiConstants.PROPERTIES, type = CommandType.MAP, since = "4.15",
            description = "used to specify the vApp properties.")
    @LogLevel(LogLevel.Log4jLevel.Off)
    private Map vAppProperties;

    @Parameter(name = ApiConstants.NIC_NETWORK_LIST, type = CommandType.MAP, since = "4.15",
            description = "VMware only: used to specify network mapping of a vApp VMware template registered \"as-is\"." +
                    " Example nicnetworklist[0].ip=Nic-101&nicnetworklist[0].network=uuid")
    @LogLevel(LogLevel.Log4jLevel.Off)
    private Map vAppNetworks;

    @Parameter(name = ApiConstants.DYNAMIC_SCALING_ENABLED, type = CommandType.BOOLEAN, since = "4.16",
            description = "true if virtual machine needs to be dynamically scalable")
    protected Boolean dynamicScalingEnabled;

    @Parameter(name = ApiConstants.OVERRIDE_DISK_OFFERING_ID, type = CommandType.UUID, since = "4.17", entityType = DiskOfferingResponse.class, description = "the ID of the disk offering for the virtual machine to be used for root volume instead of the disk offering mapped in service offering." +
            "In case of virtual machine deploying from ISO, then the diskofferingid specified for root volume is ignored and uses this override disk offering id")
    private Long overrideDiskOfferingId;

    @Parameter(name = ApiConstants.IOTHREADS_ENABLED, type = CommandType.BOOLEAN, required = false,
            description = "IOThreads are dedicated event loop threads for supported disk devices to perform block I/O requests in order to improve scalability especially on an SMP host/guest with many LUNs.")
    private Boolean iothreadsEnabled;

    @Parameter(name = ApiConstants.IO_DRIVER_POLICY, type = CommandType.STRING, description = "Controls specific policies on IO")
    private String ioDriverPolicy;

    @Parameter(name = ApiConstants.NIC_MULTIQUEUE_NUMBER, type = CommandType.INTEGER, since = "4.18",
            description = "The number of queues for multiqueue NICs.")
    private Integer nicMultiqueueNumber;

    @Parameter(name = ApiConstants.NIC_PACKED_VIRTQUEUES_ENABLED, type = CommandType.BOOLEAN, since = "4.18",
            description = "Enable packed virtqueues or not.")
    private Boolean nicPackedVirtQueues;

    /////////////////////////////////////////////////////
    /////////////////// Accessors ///////////////////////
    /////////////////////////////////////////////////////

    public String getAccountName() {
        if (accountName == null) {
            return CallContext.current().getCallingAccount().getAccountName();
        }
        return accountName;
    }

    public Long getDiskOfferingId() {
        return diskOfferingId;
    }

    public String getDeploymentPlanner() {
        return deploymentPlanner;
    }

    public String getDisplayName() {
        return displayName;
    }

    public Long getDomainId() {
        if (domainId == null) {
            return CallContext.current().getCallingAccount().getDomainId();
        }
        return domainId;
    }

    public ApiConstants.BootType getBootType() {
        if (StringUtils.isNotBlank(bootType)) {
            try {
                String type = bootType.trim().toUpperCase();
                return ApiConstants.BootType.valueOf(type);
            } catch (IllegalArgumentException e) {
                String errMesg = "Invalid bootType " + bootType + "Specified for vm " + getName()
                        + " Valid values are: " + Arrays.toString(ApiConstants.BootType.values());
                logger.warn(errMesg);
                throw new InvalidParameterValueException(errMesg);
            }
        }
        return null;
    }

    public Map<String, String> getDetails() {
        Map<String, String> customparameterMap = new HashMap<String, String>();
        if (details != null && details.size() != 0) {
            Collection parameterCollection = details.values();
            Iterator iter = parameterCollection.iterator();
            while (iter.hasNext()) {
                HashMap<String, String> value = (HashMap<String, String>)iter.next();
                for (Map.Entry<String,String> entry: value.entrySet()) {
                    customparameterMap.put(entry.getKey(),entry.getValue());
                }
            }
        }
        if (getBootType() != null) {
            customparameterMap.put(getBootType().toString(), getBootMode().toString());
        }

        if (rootdisksize != null && !customparameterMap.containsKey("rootdisksize")) {
            customparameterMap.put("rootdisksize", rootdisksize.toString());
        }

        IoDriverPolicy ioPolicy = getIoDriverPolicy();
        if (ioPolicy != null) {
            customparameterMap.put(VmDetailConstants.IO_POLICY, ioPolicy.toString());
        }

        if (BooleanUtils.toBoolean(iothreadsEnabled)) {
            customparameterMap.put(VmDetailConstants.IOTHREADS, BooleanUtils.toStringTrueFalse(iothreadsEnabled));
        }

        if (nicMultiqueueNumber != null) {
            customparameterMap.put(VmDetailConstants.NIC_MULTIQUEUE_NUMBER, nicMultiqueueNumber.toString());
        }

        if (BooleanUtils.toBoolean(nicPackedVirtQueues)) {
            customparameterMap.put(VmDetailConstants.NIC_PACKED_VIRTQUEUES_ENABLED, BooleanUtils.toStringTrueFalse(nicPackedVirtQueues));
        }

        return customparameterMap;
    }


    public ApiConstants.BootMode getBootMode() {
        if (StringUtils.isNotBlank(bootMode)) {
            try {
                String mode = bootMode.trim().toUpperCase();
                return ApiConstants.BootMode.valueOf(mode);
            } catch (IllegalArgumentException e) {
                String msg = String.format("Invalid %s: %s specified for VM: %s. Valid values are: %s",
                        ApiConstants.BOOT_MODE, bootMode, getName(), Arrays.toString(ApiConstants.BootMode.values()));
                logger.error(msg);
                throw new InvalidParameterValueException(msg);
            }
        }
        if (ApiConstants.BootType.UEFI.equals(getBootType())) {
            String msg = String.format("%s must be specified for the VM with boot type: %s. Valid values are: %s",
                    ApiConstants.BOOT_MODE, getBootType(), Arrays.toString(ApiConstants.BootMode.values()));
            logger.error(msg);
            throw new InvalidParameterValueException(msg);
        }
        return null;
    }

    public Map<String, String> getVmProperties() {
        Map<String, String> map = new HashMap<>();
        if (MapUtils.isNotEmpty(vAppProperties)) {
            Collection parameterCollection = vAppProperties.values();
            Iterator iterator = parameterCollection.iterator();
            while (iterator.hasNext()) {
                HashMap<String, String> entry = (HashMap<String, String>)iterator.next();
                map.put(entry.get("key"), entry.get("value"));
            }
        }
        return map;
    }

    public Map<Integer, Long> getVmNetworkMap() {
        Map<Integer, Long> map = new HashMap<>();
        if (MapUtils.isNotEmpty(vAppNetworks)) {
            Collection parameterCollection = vAppNetworks.values();
            Iterator iterator = parameterCollection.iterator();
            while (iterator.hasNext()) {
                HashMap<String, String> entry = (HashMap<String, String>) iterator.next();
                Integer nic;
                try {
                    nic = Integer.valueOf(entry.get(VmDetailConstants.NIC));
                } catch (NumberFormatException nfe) {
                    nic = null;
                }
                String networkUuid = entry.get(VmDetailConstants.NETWORK);
                if (logger.isTraceEnabled()) {
                    logger.trace(String.format("nic, '%s', goes on net, '%s'", nic, networkUuid));
                }
                if (nic == null || StringUtils.isEmpty(networkUuid) || _entityMgr.findByUuid(Network.class, networkUuid) == null) {
                    throw new InvalidParameterValueException(String.format("Network ID: %s for NIC ID: %s is invalid", networkUuid, nic));
                }
                map.put(nic, _entityMgr.findByUuid(Network.class, networkUuid).getId());
            }
        }
        return map;
    }

    public String getGroup() {
        return group;
    }

    public HypervisorType getHypervisor() {
        return HypervisorType.getType(hypervisor);
    }

    public Boolean isDisplayVm() {
        return displayVm;
    }

    @Override
    public boolean isDisplay() {
        if(displayVm == null)
            return true;
        else
            return displayVm;
    }

    public List<String> getSecurityGroupNameList() {
        return securityGroupNameList;
    }

    public List<Long> getSecurityGroupIdList() {
        return securityGroupIdList;
    }

    public Long getServiceOfferingId() {
        return serviceOfferingId;
    }

    public Long getSize() {
        return size;
    }

    public Long getTemplateId() {
        return templateId;
    }

    public String getUserData() {
        return userData;
    }

    public Long getUserdataId() {
        return userdataId;
    }

    public Map<String, String> getUserdataDetails() {
        Map<String, String> userdataDetailsMap = new HashMap<String, String>();
        if (userdataDetails != null && userdataDetails.size() != 0) {
            Collection parameterCollection = userdataDetails.values();
            Iterator iter = parameterCollection.iterator();
            while (iter.hasNext()) {
                HashMap<String, String> value = (HashMap<String, String>)iter.next();
                for (Map.Entry<String,String> entry: value.entrySet()) {
                    userdataDetailsMap.put(entry.getKey(),entry.getValue());
                }
            }
        }
        return userdataDetailsMap;
    }

    public Long getZoneId() {
        return zoneId;
    }

    public List<Long> getNetworkIds() {
        if (MapUtils.isNotEmpty(vAppNetworks)) {
            if (CollectionUtils.isNotEmpty(networkIds) || ipAddress != null || getIp6Address() != null || MapUtils.isNotEmpty(ipToNetworkList)) {
                throw new InvalidParameterValueException(String.format("%s can't be specified along with %s, %s, %s", ApiConstants.NIC_NETWORK_LIST, ApiConstants.NETWORK_IDS, ApiConstants.IP_ADDRESS, ApiConstants.IP_NETWORK_LIST));
            } else {
                return new ArrayList<>();
            }
        }
       if (ipToNetworkList != null && !ipToNetworkList.isEmpty()) {
           if ((networkIds != null && !networkIds.isEmpty()) || ipAddress != null || getIp6Address() != null) {
               throw new InvalidParameterValueException("ipToNetworkMap can't be specified along with networkIds or ipAddress");
           } else {
               List<Long> networks = new ArrayList<Long>();
               networks.addAll(getIpToNetworkMap().keySet());
               return networks;
           }
       }
        return networkIds;
    }

    public String getName() {
        return name;
    }

    public List<String> getSSHKeyPairNames() {
        List<String> sshKeyPairs = new ArrayList<String>();
        if(sshKeyPairNames != null) {
            sshKeyPairs = sshKeyPairNames;
        }
        if(sshKeyPairName != null && !sshKeyPairName.isEmpty()) {
            sshKeyPairs.add(sshKeyPairName);
        }
        return sshKeyPairs;
    }

    public Long getHostId() {
        return hostId;
    }

    public boolean getStartVm() {
        return startVm == null ? true : startVm;
    }

    public Map<Long, IpAddresses> getIpToNetworkMap() {
        if ((networkIds != null || ipAddress != null || getIp6Address() != null) && ipToNetworkList != null) {
            throw new InvalidParameterValueException("NetworkIds and ipAddress can't be specified along with ipToNetworkMap parameter");
        }
        LinkedHashMap<Long, IpAddresses> ipToNetworkMap = null;
        if (ipToNetworkList != null && !ipToNetworkList.isEmpty()) {
            ipToNetworkMap = new LinkedHashMap<Long, IpAddresses>();
            Collection ipsCollection = ipToNetworkList.values();
            Iterator iter = ipsCollection.iterator();
            while (iter.hasNext()) {
                HashMap<String, String> ips = (HashMap<String, String>)iter.next();
                Long networkId = getNetworkIdFomIpMap(ips);
                IpAddresses addrs = getIpAddressesFromIpMap(ips);
                ipToNetworkMap.put(networkId, addrs);
            }
        }

        return ipToNetworkMap;
    }

    @Nonnull
    private IpAddresses getIpAddressesFromIpMap(HashMap<String, String> ips) {
        String requestedIp = ips.get("ip");
        String requestedIpv6 = ips.get("ipv6");
        String requestedMac = ips.get("mac");
        if (requestedIpv6 != null) {
            requestedIpv6 = NetUtils.standardizeIp6Address(requestedIpv6);
        }
        if (requestedMac != null) {
            if(!NetUtils.isValidMac(requestedMac)) {
                throw new InvalidParameterValueException("Mac address is not valid: " + requestedMac);
            } else if(!NetUtils.isUnicastMac(requestedMac)) {
                throw new InvalidParameterValueException("Mac address is not unicast: " + requestedMac);
            }
            requestedMac = NetUtils.standardizeMacAddress(requestedMac);
        }
        return new IpAddresses(requestedIp, requestedIpv6, requestedMac);
    }

    @Nonnull
    private Long getNetworkIdFomIpMap(HashMap<String, String> ips) {
        Long networkId;
        final String networkid = ips.get("networkid");
        Network network = _networkService.getNetwork(networkid);
        if (network != null) {
            networkId = network.getId();
        } else {
            try {
                networkId = Long.parseLong(networkid);
            } catch (NumberFormatException e) {
                throw new InvalidParameterValueException("Unable to translate and find entity with networkId: " + networkid);
            }
        }
        return networkId;
    }

    public String getIpAddress() {
        return ipAddress;
    }

    public String getIp6Address() {
        if (ip6Address == null) {
            return null;
        }
        return NetUtils.standardizeIp6Address(ip6Address);
    }


    public String getMacAddress() {
        if (macAddress == null) {
            return null;
        }
        if(!NetUtils.isValidMac(macAddress)) {
            throw new InvalidParameterValueException("Mac address is not valid: " + macAddress);
        } else if(!NetUtils.isUnicastMac(macAddress)) {
            throw new InvalidParameterValueException("Mac address is not unicast: " + macAddress);
        }
        return NetUtils.standardizeMacAddress(macAddress);
    }

    public List<Long> getAffinityGroupIdList() {
        if (affinityGroupNameList != null && affinityGroupIdList != null) {
            throw new InvalidParameterValueException("affinitygroupids parameter is mutually exclusive with affinitygroupnames parameter");
        }

        // transform group names to ids here
        if (affinityGroupNameList != null) {
            List<Long> affinityGroupIds = new ArrayList<Long>();
            for (String groupName : affinityGroupNameList) {
                Long groupId = _responseGenerator.getAffinityGroupId(groupName, getEntityOwnerId());
                if (groupId == null) {
                    throw new InvalidParameterValueException("Unable to find affinity group by name " + groupName);
                } else {
                    affinityGroupIds.add(groupId);
                }
            }
            return affinityGroupIds;
        } else {
            return affinityGroupIdList;
        }
    }

    public String getKeyboard() {
        // TODO Auto-generated method stub
        return keyboard;
    }

    public Map<String, Map<Integer, String>> getDhcpOptionsMap() {
        Map<String, Map<Integer, String>> dhcpOptionsMap = new HashMap<>();
        if (dhcpOptionsNetworkList != null && !dhcpOptionsNetworkList.isEmpty()) {

            Collection<Map<String, String>> paramsCollection = this.dhcpOptionsNetworkList.values();
            for (Map<String, String> dhcpNetworkOptions : paramsCollection) {
                String networkId = dhcpNetworkOptions.get(ApiConstants.NETWORK_ID);

                if (networkId == null) {
                    throw new IllegalArgumentException("No networkid specified when providing extra dhcp options.");
                }

                Map<Integer, String> dhcpOptionsForNetwork = new HashMap<>();
                dhcpOptionsMap.put(networkId, dhcpOptionsForNetwork);

                for (String key : dhcpNetworkOptions.keySet()) {
                    if (key.startsWith(ApiConstants.DHCP_PREFIX)) {
                        int dhcpOptionValue = Integer.parseInt(key.replaceFirst(ApiConstants.DHCP_PREFIX, ""));
                        dhcpOptionsForNetwork.put(dhcpOptionValue, dhcpNetworkOptions.get(key));
                    } else if (!key.equals(ApiConstants.NETWORK_ID)) {
                        Dhcp.DhcpOptionCode dhcpOptionEnum = Dhcp.DhcpOptionCode.valueOfString(key);
                        dhcpOptionsForNetwork.put(dhcpOptionEnum.getCode(), dhcpNetworkOptions.get(key));
                    }
                }

            }
        }

        return dhcpOptionsMap;
    }

    public Map<Long, DiskOffering> getDataDiskTemplateToDiskOfferingMap() {
        if (diskOfferingId != null && dataDiskTemplateToDiskOfferingList != null) {
            throw new InvalidParameterValueException("diskofferingid parameter can't be specified along with datadisktemplatetodiskofferinglist parameter");
        }
        if (MapUtils.isEmpty(dataDiskTemplateToDiskOfferingList)) {
            return new HashMap<Long, DiskOffering>();
        }

        HashMap<Long, DiskOffering> dataDiskTemplateToDiskOfferingMap = new HashMap<Long, DiskOffering>();
        for (Object objDataDiskTemplates : dataDiskTemplateToDiskOfferingList.values()) {
            HashMap<String, String> dataDiskTemplates = (HashMap<String, String>) objDataDiskTemplates;
            Long dataDiskTemplateId;
            DiskOffering dataDiskOffering = null;
            VirtualMachineTemplate dataDiskTemplate= _entityMgr.findByUuid(VirtualMachineTemplate.class, dataDiskTemplates.get("datadisktemplateid"));
            if (dataDiskTemplate == null) {
                dataDiskTemplate = _entityMgr.findById(VirtualMachineTemplate.class, dataDiskTemplates.get("datadisktemplateid"));
                if (dataDiskTemplate == null)
                    throw new InvalidParameterValueException("Unable to translate and find entity with datadisktemplateid " + dataDiskTemplates.get("datadisktemplateid"));
            }
            dataDiskTemplateId = dataDiskTemplate.getId();
            dataDiskOffering = _entityMgr.findByUuid(DiskOffering.class, dataDiskTemplates.get("diskofferingid"));
            if (dataDiskOffering == null) {
                dataDiskOffering = _entityMgr.findById(DiskOffering.class, dataDiskTemplates.get("diskofferingid"));
                if (dataDiskOffering == null)
                    throw new InvalidParameterValueException("Unable to translate and find entity with diskofferingId " + dataDiskTemplates.get("diskofferingid"));
            }
            dataDiskTemplateToDiskOfferingMap.put(dataDiskTemplateId, dataDiskOffering);
        }
        return dataDiskTemplateToDiskOfferingMap;
    }

    public String getExtraConfig() {
        return extraConfig;
    }

    public boolean getCopyImageTags() {
        return copyImageTags == null ? false : copyImageTags;
    }

    public Boolean getBootIntoSetup() {
        return bootIntoSetup;
    }

    public boolean isDynamicScalingEnabled() {
        return dynamicScalingEnabled == null ? true : dynamicScalingEnabled;
    }

    public Long getOverrideDiskOfferingId() {
        return overrideDiskOfferingId;
    }

    public ApiConstants.IoDriverPolicy getIoDriverPolicy() {
        if (StringUtils.isNotBlank(ioDriverPolicy)) {
            try {
                String policyType = ioDriverPolicy.trim().toUpperCase();
                return ApiConstants.IoDriverPolicy.valueOf(policyType);
            } catch (IllegalArgumentException e) {
                String errMesg = String.format("Invalid io policy %s specified for vm %s. Valid values are: %s", ioDriverPolicy, getName(), Arrays.toString(ApiConstants.IoDriverPolicy.values()));
                logger.warn(errMesg);
                throw new InvalidParameterValueException(errMesg);
            }
        }
        return null;
    }
    /////////////////////////////////////////////////////
    /////////////// API Implementation///////////////////
    /////////////////////////////////////////////////////

    @Override
    public String getCommandName() {
        return s_name;
    }

    public static String getResultObjectName() {
        return "virtualmachine";
    }

    @Override
    public long getEntityOwnerId() {
        Long accountId = _accountService.finalyzeAccountId(accountName, domainId, projectId, true);
        if (accountId == null) {
            return CallContext.current().getCallingAccount().getId();
        }

        return accountId;
    }

    @Override
    public String getEventType() {
        return EventTypes.EVENT_VM_CREATE;
    }

    @Override
    public String getCreateEventType() {
        return EventTypes.EVENT_VM_CREATE;
    }

    @Override
    public String getCreateEventDescription() {
        return "creating Vm";
    }

    @Override
    public String getEventDescription() {
        if(getStartVm()) {
            return "starting Vm. Vm Id: " + getEntityUuid();
        }
        return "deploying Vm. Vm Id: " + getEntityUuid();
    }

    @Override
    public ApiCommandResourceType getApiResourceType() {
        return ApiCommandResourceType.VirtualMachine;
    }

    @Override
    public void execute() {
        UserVm result;

<<<<<<< HEAD
        try {
            CallContext.current().setEventDetails("Vm Id: " + getEntityUuid());
            result = _userVmService.startVirtualMachine(this);
        } catch (ResourceUnavailableException ex) {
            logger.warn("Exception: ", ex);
            throw new ServerApiException(ApiErrorCode.RESOURCE_UNAVAILABLE_ERROR, ex.getMessage());
        } catch (ResourceAllocationException ex) {
            logger.warn("Exception: ", ex);
            throw new ServerApiException(ApiErrorCode.RESOURCE_ALLOCATION_ERROR, ex.getMessage());
        } catch (ConcurrentOperationException ex) {
            logger.warn("Exception: ", ex);
            throw new ServerApiException(ApiErrorCode.INTERNAL_ERROR, ex.getMessage());
        } catch (InsufficientCapacityException ex) {
            StringBuilder message = new StringBuilder(ex.getMessage());
            if (ex instanceof InsufficientServerCapacityException) {
                if (((InsufficientServerCapacityException)ex).isAffinityApplied()) {
                    message.append(", Please check the affinity groups provided, there may not be sufficient capacity to follow them");
=======
        CallContext.current().setEventDetails("Vm Id: " + getEntityUuid());
        if (getStartVm()) {
            try {
                result = _userVmService.startVirtualMachine(this);
            } catch (ResourceUnavailableException ex) {
                s_logger.warn("Exception: ", ex);
                throw new ServerApiException(ApiErrorCode.RESOURCE_UNAVAILABLE_ERROR, ex.getMessage());
            } catch (ResourceAllocationException ex) {
                s_logger.warn("Exception: ", ex);
                throw new ServerApiException(ApiErrorCode.RESOURCE_ALLOCATION_ERROR, ex.getMessage());
            } catch (ConcurrentOperationException ex) {
                s_logger.warn("Exception: ", ex);
                throw new ServerApiException(ApiErrorCode.INTERNAL_ERROR, ex.getMessage());
            } catch (InsufficientCapacityException ex) {
                StringBuilder message = new StringBuilder(ex.getMessage());
                if (ex instanceof InsufficientServerCapacityException) {
                    if (((InsufficientServerCapacityException)ex).isAffinityApplied()) {
                        message.append(", Please check the affinity groups provided, there may not be sufficient capacity to follow them");
                    }
>>>>>>> 32448e1a
                }
                s_logger.info(String.format("%s: %s", message.toString(), ex.getLocalizedMessage()));
                s_logger.debug(message.toString(), ex);
                throw new ServerApiException(ApiErrorCode.INSUFFICIENT_CAPACITY_ERROR, message.toString());
            }
<<<<<<< HEAD
            logger.info(ex);
            logger.info(message.toString(), ex);
            throw new ServerApiException(ApiErrorCode.INSUFFICIENT_CAPACITY_ERROR, message.toString());
=======
        } else {
            s_logger.info("VM " + getEntityUuid() + " already created, load UserVm from DB");
            result = _userVmService.finalizeCreateVirtualMachine(getEntityId());
>>>>>>> 32448e1a
        }

        if (result != null) {
            UserVmResponse response = _responseGenerator.createUserVmResponse(getResponseView(), "virtualmachine", result).get(0);
            response.setResponseName(getCommandName());
            setResponseObject(response);
        } else {
            throw new ServerApiException(ApiErrorCode.INTERNAL_ERROR, "Failed to deploy vm uuid:"+getEntityUuid());
        }
    }


    @Override
    public void create() throws ResourceAllocationException {
        try {
            UserVm vm = _userVmService.createVirtualMachine(this);

            if (vm != null) {
                setEntityId(vm.getId());
                setEntityUuid(vm.getUuid());
            } else {
                throw new ServerApiException(ApiErrorCode.INTERNAL_ERROR, "Failed to deploy vm");
            }
        } catch (InsufficientCapacityException ex) {
            logger.info(ex);
            logger.trace(ex.getMessage(), ex);
            throw new ServerApiException(ApiErrorCode.INSUFFICIENT_CAPACITY_ERROR, ex.getMessage());
        } catch (ResourceUnavailableException ex) {
            logger.warn("Exception: ", ex);
            throw new ServerApiException(ApiErrorCode.RESOURCE_UNAVAILABLE_ERROR, ex.getMessage());
        }  catch (ConcurrentOperationException ex) {
            logger.warn("Exception: ", ex);
            throw new ServerApiException(ApiErrorCode.INTERNAL_ERROR, ex.getMessage());
        } catch (ResourceAllocationException ex) {
            logger.warn("Exception: ", ex);
            throw new ServerApiException(ApiErrorCode.RESOURCE_ALLOCATION_ERROR, ex.getMessage());
        }
    }
}<|MERGE_RESOLUTION|>--- conflicted
+++ resolved
@@ -782,37 +782,18 @@
     public void execute() {
         UserVm result;
 
-<<<<<<< HEAD
-        try {
-            CallContext.current().setEventDetails("Vm Id: " + getEntityUuid());
-            result = _userVmService.startVirtualMachine(this);
-        } catch (ResourceUnavailableException ex) {
-            logger.warn("Exception: ", ex);
-            throw new ServerApiException(ApiErrorCode.RESOURCE_UNAVAILABLE_ERROR, ex.getMessage());
-        } catch (ResourceAllocationException ex) {
-            logger.warn("Exception: ", ex);
-            throw new ServerApiException(ApiErrorCode.RESOURCE_ALLOCATION_ERROR, ex.getMessage());
-        } catch (ConcurrentOperationException ex) {
-            logger.warn("Exception: ", ex);
-            throw new ServerApiException(ApiErrorCode.INTERNAL_ERROR, ex.getMessage());
-        } catch (InsufficientCapacityException ex) {
-            StringBuilder message = new StringBuilder(ex.getMessage());
-            if (ex instanceof InsufficientServerCapacityException) {
-                if (((InsufficientServerCapacityException)ex).isAffinityApplied()) {
-                    message.append(", Please check the affinity groups provided, there may not be sufficient capacity to follow them");
-=======
         CallContext.current().setEventDetails("Vm Id: " + getEntityUuid());
         if (getStartVm()) {
             try {
                 result = _userVmService.startVirtualMachine(this);
             } catch (ResourceUnavailableException ex) {
-                s_logger.warn("Exception: ", ex);
+                logger.warn("Exception: ", ex);
                 throw new ServerApiException(ApiErrorCode.RESOURCE_UNAVAILABLE_ERROR, ex.getMessage());
             } catch (ResourceAllocationException ex) {
-                s_logger.warn("Exception: ", ex);
+                logger.warn("Exception: ", ex);
                 throw new ServerApiException(ApiErrorCode.RESOURCE_ALLOCATION_ERROR, ex.getMessage());
             } catch (ConcurrentOperationException ex) {
-                s_logger.warn("Exception: ", ex);
+                logger.warn("Exception: ", ex);
                 throw new ServerApiException(ApiErrorCode.INTERNAL_ERROR, ex.getMessage());
             } catch (InsufficientCapacityException ex) {
                 StringBuilder message = new StringBuilder(ex.getMessage());
@@ -820,21 +801,14 @@
                     if (((InsufficientServerCapacityException)ex).isAffinityApplied()) {
                         message.append(", Please check the affinity groups provided, there may not be sufficient capacity to follow them");
                     }
->>>>>>> 32448e1a
                 }
-                s_logger.info(String.format("%s: %s", message.toString(), ex.getLocalizedMessage()));
-                s_logger.debug(message.toString(), ex);
+                logger.info(String.format("%s: %s", message.toString(), ex.getLocalizedMessage()));
+                logger.debug(message.toString(), ex);
                 throw new ServerApiException(ApiErrorCode.INSUFFICIENT_CAPACITY_ERROR, message.toString());
             }
-<<<<<<< HEAD
-            logger.info(ex);
-            logger.info(message.toString(), ex);
-            throw new ServerApiException(ApiErrorCode.INSUFFICIENT_CAPACITY_ERROR, message.toString());
-=======
         } else {
             s_logger.info("VM " + getEntityUuid() + " already created, load UserVm from DB");
             result = _userVmService.finalizeCreateVirtualMachine(getEntityId());
->>>>>>> 32448e1a
         }
 
         if (result != null) {
