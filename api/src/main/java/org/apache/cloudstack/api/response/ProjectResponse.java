--- conflicted
+++ resolved
@@ -208,15 +208,13 @@
     @Param(description = "the total number of virtual machines running for this project", since = "4.2.0")
     private Integer vmRunning;
 
-<<<<<<< HEAD
     @SerializedName(ApiConstants.RESOURCE_ICON)
     @Param(description = "Base64 string representation of the resource icon", since = "4.16.0.0")
     ResourceIconResponse icon;
-=======
+
     @SerializedName(ApiConstants.CREATED)
     @Param(description = "the date this project was created", since = "4.16.0")
     private Date created;
->>>>>>> 846efdbf
 
     public void setId(String id) {
         this.id = id;
@@ -437,17 +435,16 @@
         this.owners = owners;
     }
 
-<<<<<<< HEAD
     @Override
     public void setResourceIconResponse(ResourceIconResponse icon) {
         this.icon = icon;
-=======
+    }
+
     public Date getCreated() {
         return created;
     }
 
     public void setCreated(Date created) {
         this.created = created;
->>>>>>> 846efdbf
     }
 }