--- conflicted
+++ resolved
@@ -149,15 +149,13 @@
     @Param(description = "true, if zone is NSX enabled", since = "4.20.0")
     private boolean nsxEnabled = false;
 
-<<<<<<< HEAD
     @SerializedName(ApiConstants.MULTI_ARCH)
     @Param(description = "true, if zone contains clusters and hosts from different CPU architectures", since = "4.20")
     private boolean multiArch;
-=======
+
     @SerializedName(ApiConstants.ASN_RANGE)
     @Param(description = "AS Number Range")
     private String asnRange;
->>>>>>> 679ce1a6
 
     public ZoneResponse() {
         tags = new LinkedHashSet<ResourceTagResponse>();
@@ -403,16 +401,15 @@
         this.nsxEnabled = nsxEnabled;
     }
 
-<<<<<<< HEAD
     public void setMultiArch(boolean multiArch) {
         this.multiArch = multiArch;
-=======
+    }
+
     public void setAsnRange(String asnRange) {
         this.asnRange = asnRange;
     }
 
     public String getAsnRange() {
         return asnRange;
->>>>>>> 679ce1a6
     }
 }