// Licensed to the Apache Software Foundation (ASF) under one
// or more contributor license agreements.  See the NOTICE file
// distributed with this work for additional information
// regarding copyright ownership.  The ASF licenses this file
// to you under the Apache License, Version 2.0 (the
// "License"); you may not use this file except in compliance
// with the License.  You may obtain a copy of the License at
//
//   http://www.apache.org/licenses/LICENSE-2.0
//
// Unless required by applicable law or agreed to in writing,
// software distributed under the License is distributed on an
// "AS IS" BASIS, WITHOUT WARRANTIES OR CONDITIONS OF ANY
// KIND, either express or implied.  See the License for the
// specific language governing permissions and limitations
// under the License.
package org.apache.cloudstack.api.command.admin.config;

import java.util.ArrayList;
import java.util.List;

import org.apache.cloudstack.api.ApiErrorCode;
import org.apache.cloudstack.api.ServerApiException;
import org.apache.cloudstack.api.response.DomainResponse;
import org.apache.commons.lang3.StringUtils;

import org.apache.cloudstack.api.APICommand;
import org.apache.cloudstack.api.ApiConstants;
import org.apache.cloudstack.api.BaseListCmd;
import org.apache.cloudstack.api.Parameter;
import org.apache.cloudstack.api.response.AccountResponse;
import org.apache.cloudstack.api.response.ClusterResponse;
import org.apache.cloudstack.api.response.ConfigurationResponse;
import org.apache.cloudstack.api.response.ImageStoreResponse;
import org.apache.cloudstack.api.response.ListResponse;
import org.apache.cloudstack.api.response.StoragePoolResponse;
import org.apache.cloudstack.api.response.ZoneResponse;
import org.apache.cloudstack.config.Configuration;

import com.cloud.exception.InvalidParameterValueException;
import com.cloud.utils.Pair;
import com.cloud.utils.exception.CloudRuntimeException;

@APICommand(name = ListCfgsByCmd.APINAME, description = "Lists all configurations.", responseObject = ConfigurationResponse.class,
        requestHasSensitiveInfo = false, responseHasSensitiveInfo = false)
public class ListCfgsByCmd extends BaseListCmd {
<<<<<<< HEAD
=======

    public static final String APINAME = "listConfigurations";
    public static final Logger s_logger = Logger.getLogger(ListCfgsByCmd.class.getName());
>>>>>>> 933970d9


    // ///////////////////////////////////////////////////
    // ////////////// API parameters /////////////////////
    // ///////////////////////////////////////////////////

    @Parameter(name = ApiConstants.CATEGORY, type = CommandType.STRING, description = "lists configurations by category")
    private String category;

    @Parameter(name = ApiConstants.NAME, type = CommandType.STRING, description = "lists configuration by name")
    private String configName;

    @Parameter(name = ApiConstants.ZONE_ID,
               type = CommandType.UUID,
               entityType = ZoneResponse.class,
               description = "the ID of the Zone to update the parameter value for corresponding zone")
    private Long zoneId;

    @Parameter(name = ApiConstants.CLUSTER_ID,
               type = CommandType.UUID,
               entityType = ClusterResponse.class,
               description = "the ID of the Cluster to update the parameter value for corresponding cluster")
    private Long clusterId;

    @Parameter(name = ApiConstants.STORAGE_ID,
               type = CommandType.UUID,
               entityType = StoragePoolResponse.class,
               description = "the ID of the Storage pool to update the parameter value for corresponding storage pool")
    private Long storagePoolId;

    @Parameter(name = ApiConstants.ACCOUNT_ID,
               type = CommandType.UUID,
               entityType = AccountResponse.class,
               description = "the ID of the Account to update the parameter value for corresponding account")
    private Long accountId;

    @Parameter(name = ApiConstants.DOMAIN_ID,
               type = CommandType.UUID,
               entityType = DomainResponse.class,
               description = "the ID of the Domain to update the parameter value for corresponding domain")
    private Long domainId;

    @Parameter(name = ApiConstants.IMAGE_STORE_UUID,
            type = CommandType.UUID,
            entityType = ImageStoreResponse.class,
            description = "the ID of the Image Store to update the parameter value for corresponding image store")
    private Long imageStoreId;

    @Parameter(name = ApiConstants.GROUP, type = CommandType.STRING, description = "lists configuration by group name (primarily used for UI)", since = "4.18.0")
    private String groupName;

    @Parameter(name = ApiConstants.SUBGROUP, type = CommandType.STRING, description = "lists configuration by subgroup name (primarily used for UI)", since = "4.18.0")
    private String subGroupName;

    @Parameter(name = ApiConstants.PARENT, type = CommandType.STRING, description = "lists configuration by parent name (primarily used for UI)", since = "4.18.0")
    private String parentName;

    // ///////////////////////////////////////////////////
    // ///////////////// Accessors ///////////////////////
    // ///////////////////////////////////////////////////

    public String getCategory() {
        return category;
    }

    public String getConfigName() {
        return configName;
    }

    public Long getZoneId() {
        return zoneId;
    }

    public Long getClusterId() {
        return clusterId;
    }

    public Long getStoragepoolId() {
        return storagePoolId;
    }

    public Long getAccountId() {
        return accountId;
    }

    public Long getDomainId() {
        return domainId;
    }

    public Long getImageStoreId() {
        return imageStoreId;
    }

    public String getGroupName() {
        return groupName;
    }

    public String getSubGroupName() {
        return subGroupName;
    }

    public String getParentName() {
        return parentName;
    }

    @Override
    public Integer getPageSize() {
        if (StringUtils.isNotEmpty(getGroupName())) {
            return Integer.valueOf(s_pageSizeUnlimited.intValue());
        }
        return super.getPageSize();
    }

    @Override
    public Long getPageSizeVal() {
        Long defaultPageSize = 500L;
        Integer pageSizeInt = getPageSize();
        if (pageSizeInt != null) {
            if (pageSizeInt.longValue() == s_pageSizeUnlimited) {
                defaultPageSize = null;
            } else {
                defaultPageSize = pageSizeInt.longValue();
            }
        }
        return defaultPageSize;
    }

    // ///////////////////////////////////////////////////
    // ///////////// API Implementation///////////////////
    // ///////////////////////////////////////////////////

    private void setScope(ConfigurationResponse cfgResponse) {
        if (!matchesConfigurationGroup(cfgResponse)) {
            return;
        }
        cfgResponse.setObjectName("configuration");
        if (getZoneId() != null) {
            cfgResponse.setScope("zone");
        }
        if (getClusterId() != null) {
            cfgResponse.setScope("cluster");
        }
        if (getStoragepoolId() != null) {
            cfgResponse.setScope("storagepool");
        }
        if (getAccountId() != null) {
            cfgResponse.setScope("account");
        }
        if (getDomainId() != null) {
            cfgResponse.setScope("domain");
        }
        if (getImageStoreId() != null){
            cfgResponse.setScope("imagestore");
        }
    }

    @Override
    public void execute() {
        validateParameters();
        try {
            Pair<List<? extends Configuration>, Integer> result = _mgr.searchForConfigurations(this);
            ListResponse<ConfigurationResponse> response = new ListResponse<>();
            List<ConfigurationResponse> configResponses = new ArrayList<>();
            for (Configuration cfg : result.first()) {
                ConfigurationResponse cfgResponse = _responseGenerator.createConfigurationResponse(cfg);
                setScope(cfgResponse);
                configResponses.add(cfgResponse);
            }

            if (StringUtils.isNotEmpty(getGroupName())) {
                response.setResponses(configResponses, configResponses.size());
            } else {
                response.setResponses(configResponses, result.second());
            }
            response.setResponseName(getCommandName());
            setResponseObject(response);
        }  catch (InvalidParameterValueException e) {
            throw new ServerApiException(ApiErrorCode.PARAM_ERROR, e.getMessage());
        } catch (CloudRuntimeException e) {
            throw new ServerApiException(ApiErrorCode.INTERNAL_ERROR, e.getMessage());
        }
    }

    private void validateParameters() {
        if (StringUtils.isNotEmpty(getSubGroupName()) && StringUtils.isEmpty(getGroupName())) {
            throw new ServerApiException(ApiErrorCode.PARAM_ERROR, "Configuration group name must be specified with the subgroup name");
        }
    }

    private boolean matchesConfigurationGroup(ConfigurationResponse cfgResponse) {
        if (StringUtils.isNotEmpty(getGroupName())) {
            if (!(getGroupName().equalsIgnoreCase(cfgResponse.getGroup()))) {
                return false;
            }
            if (StringUtils.isNotEmpty(getSubGroupName()) &&
                !getSubGroupName().equalsIgnoreCase(cfgResponse.getSubGroup())) {
                return false;
            }
        }
        return true;
    }
}<|MERGE_RESOLUTION|>--- conflicted
+++ resolved
@@ -44,12 +44,8 @@
 @APICommand(name = ListCfgsByCmd.APINAME, description = "Lists all configurations.", responseObject = ConfigurationResponse.class,
         requestHasSensitiveInfo = false, responseHasSensitiveInfo = false)
 public class ListCfgsByCmd extends BaseListCmd {
-<<<<<<< HEAD
-=======
 
     public static final String APINAME = "listConfigurations";
-    public static final Logger s_logger = Logger.getLogger(ListCfgsByCmd.class.getName());
->>>>>>> 933970d9
 
 
     // ///////////////////////////////////////////////////
