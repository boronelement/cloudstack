--- conflicted
+++ resolved
@@ -287,7 +287,6 @@
     @Param(description = "The routes for the network to ease adding route in upstream router", since = "4.17.0")
     private Set<Ipv6RouteResponse> ipv6Routes;
 
-<<<<<<< HEAD
     @SerializedName(ApiConstants.PUBLIC_MTU)
     @Param(description = "MTU configured on the network VR's public facing interfaces")
     private Integer publicMtu;
@@ -295,7 +294,7 @@
     @SerializedName(ApiConstants.PRIVATE_MTU)
     @Param(description = "MTU configured on the network VR's private interfaces")
     private Integer privateMtu;
-=======
+
     @SerializedName(ApiConstants.IP6_DNS1)
     @Param(description = "the first IPv6 DNS for the network", since = "4.18.0")
     private String ipv6Dns1;
@@ -303,7 +302,6 @@
     @SerializedName(ApiConstants.IP6_DNS2)
     @Param(description = "the second IPv6 DNS for the network", since = "4.18.0")
     private String ipv6Dns2;
->>>>>>> bbc12605
 
     public NetworkResponse() {}
 
@@ -605,7 +603,6 @@
         this.ipv6Routes.add(ipv6Route);
     }
 
-<<<<<<< HEAD
     public Integer getPublicMtu() {
         return publicMtu;
     }
@@ -620,13 +617,13 @@
 
     public void setPrivateMtu(Integer privateMtu) {
         this.privateMtu = privateMtu;
-=======
+    }
+
     public void setIpv6Dns1(String ipv6Dns1) {
         this.ipv6Dns1 = ipv6Dns1;
     }
 
     public void setIpv6Dns2(String ipv6Dns2) {
         this.ipv6Dns2 = ipv6Dns2;
->>>>>>> bbc12605
     }
 }