--- conflicted
+++ resolved
@@ -542,21 +542,20 @@
         this.redundantRouter = redundantRouter;
     }
 
-<<<<<<< HEAD
     public String getTungstenVirtualRouterUuid() {
         return tungstenVirtualRouterUuid;
     }
 
+    public Boolean getSupportsVmAutoScaling() {
+        return supportsVmAutoScaling;
+    }
+
+    public void setSupportsVmAutoScaling(Boolean supportsVmAutoScaling) {
+        this.supportsVmAutoScaling = supportsVmAutoScaling;
+    }
+
     public void setTungstenVirtualRouterUuid(String tungstenVirtualRouterUuid) {
         this.tungstenVirtualRouterUuid = tungstenVirtualRouterUuid;
-=======
-    public Boolean getSupportsVmAutoScaling() {
-        return supportsVmAutoScaling;
-    }
-
-    public void setSupportsVmAutoScaling(Boolean supportsVmAutoScaling) {
-        this.supportsVmAutoScaling = supportsVmAutoScaling;
->>>>>>> 162af93e
     }
 
     public String getVpcName() {
