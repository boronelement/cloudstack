--- conflicted
+++ resolved
@@ -264,7 +264,10 @@
     @Param(description = "the total number of network traffic bytes sent")
     private Long bytesSent;
 
-<<<<<<< HEAD
+    @SerializedName((ApiConstants.EGRESS_DEFAULT_POLICY))
+    @Param(description = "true if guest network default egress policy is allow; false if default egress policy is deny")
+    private Boolean egressDefaultPolicy;
+
     @SerializedName(ApiConstants.INTERNET_PROTOCOL)
     @Param(description = "The internet protocol of network offering")
     private String internetProtocol;
@@ -278,11 +281,6 @@
     private Set<Ipv6Route> ipv6Routes;
 
     public NetworkResponse() {}
-=======
-    @SerializedName((ApiConstants.EGRESS_DEFAULT_POLICY))
-    @Param(description = "true if guest network default egress policy is allow; false if default egress policy is deny")
-    private Boolean egressDefaultPolicy;
->>>>>>> e3d0ce93
 
     public Boolean getDisplayNetwork() {
         return displayNetwork;
@@ -550,7 +548,14 @@
         this.bytesSent = bytesSent;
     }
 
-<<<<<<< HEAD
+    public boolean getEgressDefaultPolicy() {
+        return egressDefaultPolicy;
+    }
+
+    public void setEgressDefaultPolicy(Boolean egressDefaultPolicy) {
+        this.egressDefaultPolicy = egressDefaultPolicy;
+    }
+
     public void setInternetProtocol(String internetProtocol) {
         this.internetProtocol = internetProtocol;
     }
@@ -597,13 +602,5 @@
         public void setGateway(String gateway) {
             this.gateway = gateway;
         }
-=======
-    public boolean getEgressDefaultPolicy() {
-        return egressDefaultPolicy;
-    }
-
-    public void setEgressDefaultPolicy(Boolean egressDefaultPolicy) {
-        this.egressDefaultPolicy = egressDefaultPolicy;
->>>>>>> e3d0ce93
     }
 }