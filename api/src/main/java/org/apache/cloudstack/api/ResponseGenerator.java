// Licensed to the Apache Software Foundation (ASF) under one
// or more contributor license agreements.  See the NOTICE file
// distributed with this work for additional information
// regarding copyright ownership.  The ASF licenses this file
// to you under the Apache License, Version 2.0 (the
// "License"); you may not use this file except in compliance
// with the License.  You may obtain a copy of the License at
//
//   http://www.apache.org/licenses/LICENSE-2.0
//
// Unless required by applicable law or agreed to in writing,
// software distributed under the License is distributed on an
// "AS IS" BASIS, WITHOUT WARRANTIES OR CONDITIONS OF ANY
// KIND, either express or implied.  See the License for the
// specific language governing permissions and limitations
// under the License.
package org.apache.cloudstack.api;

import java.text.DecimalFormat;
import java.util.EnumSet;
import java.util.List;
import java.util.Map;
import java.util.Set;

import com.cloud.bgp.ASNumber;
import com.cloud.bgp.ASNumberRange;
import org.apache.cloudstack.storage.object.Bucket;
import org.apache.cloudstack.affinity.AffinityGroup;
import org.apache.cloudstack.affinity.AffinityGroupResponse;
import org.apache.cloudstack.api.ApiConstants.HostDetails;
import org.apache.cloudstack.api.ApiConstants.VMDetails;
import org.apache.cloudstack.api.ResponseObject.ResponseView;
import org.apache.cloudstack.api.command.user.job.QueryAsyncJobResultCmd;
import org.apache.cloudstack.api.response.AccountResponse;
import org.apache.cloudstack.api.response.ApplicationLoadBalancerResponse;
import org.apache.cloudstack.api.response.ASNRangeResponse;
import org.apache.cloudstack.api.response.ASNumberResponse;
import org.apache.cloudstack.api.response.AsyncJobResponse;
import org.apache.cloudstack.api.response.AutoScalePolicyResponse;
import org.apache.cloudstack.api.response.AutoScaleVmGroupResponse;
import org.apache.cloudstack.api.response.AutoScaleVmProfileResponse;
import org.apache.cloudstack.api.response.BackupOfferingResponse;
import org.apache.cloudstack.api.response.BackupResponse;
import org.apache.cloudstack.api.response.BackupScheduleResponse;
import org.apache.cloudstack.api.response.BucketResponse;
import org.apache.cloudstack.api.response.CapacityResponse;
import org.apache.cloudstack.api.response.ClusterResponse;
import org.apache.cloudstack.api.response.ConditionResponse;
import org.apache.cloudstack.api.response.ConfigurationGroupResponse;
import org.apache.cloudstack.api.response.ConfigurationResponse;
import org.apache.cloudstack.api.response.CounterResponse;
import org.apache.cloudstack.api.response.CreateCmdResponse;
import org.apache.cloudstack.api.response.DataCenterGuestIpv6PrefixResponse;
import org.apache.cloudstack.api.response.DirectDownloadCertificateHostStatusResponse;
import org.apache.cloudstack.api.response.DirectDownloadCertificateResponse;
import org.apache.cloudstack.api.response.DiskOfferingResponse;
import org.apache.cloudstack.api.response.DomainResponse;
import org.apache.cloudstack.api.response.DomainRouterResponse;
import org.apache.cloudstack.api.response.EventResponse;
import org.apache.cloudstack.api.response.ExtractResponse;
import org.apache.cloudstack.api.response.SharedFSResponse;
import org.apache.cloudstack.api.response.FirewallResponse;
import org.apache.cloudstack.api.response.FirewallRuleResponse;
import org.apache.cloudstack.api.response.GlobalLoadBalancerResponse;
import org.apache.cloudstack.api.response.GuestOSResponse;
import org.apache.cloudstack.api.response.GuestOsMappingResponse;
import org.apache.cloudstack.api.response.GuestVlanRangeResponse;
import org.apache.cloudstack.api.response.GuestVlanResponse;
import org.apache.cloudstack.api.response.HostForMigrationResponse;
import org.apache.cloudstack.api.response.HostResponse;
import org.apache.cloudstack.api.response.HypervisorCapabilitiesResponse;
import org.apache.cloudstack.api.response.HypervisorGuestOsNamesResponse;
import org.apache.cloudstack.api.response.IPAddressResponse;
import org.apache.cloudstack.api.response.IpQuarantineResponse;
import org.apache.cloudstack.api.response.ImageStoreResponse;
import org.apache.cloudstack.api.response.InstanceGroupResponse;
import org.apache.cloudstack.api.response.InternalLoadBalancerElementResponse;
import org.apache.cloudstack.api.response.IpForwardingRuleResponse;
import org.apache.cloudstack.api.response.IsolationMethodResponse;
import org.apache.cloudstack.api.response.LBHealthCheckResponse;
import org.apache.cloudstack.api.response.LBStickinessResponse;
import org.apache.cloudstack.api.response.ListResponse;
import org.apache.cloudstack.api.response.LoadBalancerResponse;
import org.apache.cloudstack.api.response.ManagementServerResponse;
import org.apache.cloudstack.api.response.NetworkACLItemResponse;
import org.apache.cloudstack.api.response.NetworkACLResponse;
import org.apache.cloudstack.api.response.NetworkOfferingResponse;
import org.apache.cloudstack.api.response.NetworkPermissionsResponse;
import org.apache.cloudstack.api.response.NetworkResponse;
import org.apache.cloudstack.api.response.NicResponse;
import org.apache.cloudstack.api.response.NicSecondaryIpResponse;
import org.apache.cloudstack.api.response.ObjectStoreResponse;
import org.apache.cloudstack.api.response.OvsProviderResponse;
import org.apache.cloudstack.api.response.PhysicalNetworkResponse;
import org.apache.cloudstack.api.response.PodResponse;
import org.apache.cloudstack.api.response.PortableIpRangeResponse;
import org.apache.cloudstack.api.response.PortableIpResponse;
import org.apache.cloudstack.api.response.PrivateGatewayResponse;
import org.apache.cloudstack.api.response.ProjectAccountResponse;
import org.apache.cloudstack.api.response.ProjectInvitationResponse;
import org.apache.cloudstack.api.response.ProjectResponse;
import org.apache.cloudstack.api.response.ProviderResponse;
import org.apache.cloudstack.api.response.RegionResponse;
import org.apache.cloudstack.api.response.RemoteAccessVpnResponse;
import org.apache.cloudstack.api.response.ResourceCountResponse;
import org.apache.cloudstack.api.response.ResourceIconResponse;
import org.apache.cloudstack.api.response.ResourceLimitResponse;
import org.apache.cloudstack.api.response.ResourceTagResponse;
import org.apache.cloudstack.api.response.RollingMaintenanceResponse;
import org.apache.cloudstack.api.response.RouterHealthCheckResultResponse;
import org.apache.cloudstack.api.response.SSHKeyPairResponse;
import org.apache.cloudstack.api.response.SecondaryStorageHeuristicsResponse;
import org.apache.cloudstack.api.response.SecurityGroupResponse;
import org.apache.cloudstack.api.response.ServiceOfferingResponse;
import org.apache.cloudstack.api.response.ServiceResponse;
import org.apache.cloudstack.api.response.Site2SiteCustomerGatewayResponse;
import org.apache.cloudstack.api.response.Site2SiteVpnConnectionResponse;
import org.apache.cloudstack.api.response.Site2SiteVpnGatewayResponse;
import org.apache.cloudstack.api.response.SnapshotPolicyResponse;
import org.apache.cloudstack.api.response.SnapshotResponse;
import org.apache.cloudstack.api.response.SnapshotScheduleResponse;
import org.apache.cloudstack.api.response.StaticRouteResponse;
import org.apache.cloudstack.api.response.StorageNetworkIpRangeResponse;
import org.apache.cloudstack.api.response.StoragePoolResponse;
import org.apache.cloudstack.api.response.SystemVmInstanceResponse;
import org.apache.cloudstack.api.response.SystemVmResponse;
import org.apache.cloudstack.api.response.TemplatePermissionsResponse;
import org.apache.cloudstack.api.response.TemplateResponse;
import org.apache.cloudstack.api.response.TrafficMonitorResponse;
import org.apache.cloudstack.api.response.TrafficTypeResponse;
import org.apache.cloudstack.api.response.UnmanagedInstanceResponse;
import org.apache.cloudstack.api.response.UpgradeRouterTemplateResponse;
import org.apache.cloudstack.api.response.UsageRecordResponse;
import org.apache.cloudstack.api.response.UserDataResponse;
import org.apache.cloudstack.api.response.UserResponse;
import org.apache.cloudstack.api.response.UserVmResponse;
import org.apache.cloudstack.api.response.VMSnapshotResponse;
import org.apache.cloudstack.api.response.VirtualRouterProviderResponse;
import org.apache.cloudstack.api.response.VlanIpRangeResponse;
import org.apache.cloudstack.api.response.VolumeResponse;
import org.apache.cloudstack.api.response.VpcOfferingResponse;
import org.apache.cloudstack.api.response.VpcResponse;
import org.apache.cloudstack.api.response.VpnUsersResponse;
import org.apache.cloudstack.api.response.ZoneResponse;
import org.apache.cloudstack.backup.Backup;
import org.apache.cloudstack.backup.BackupOffering;
import org.apache.cloudstack.backup.BackupSchedule;
import org.apache.cloudstack.config.Configuration;
import org.apache.cloudstack.config.ConfigurationGroup;
import org.apache.cloudstack.direct.download.DirectDownloadCertificate;
import org.apache.cloudstack.direct.download.DirectDownloadCertificateHostMap;
import org.apache.cloudstack.direct.download.DirectDownloadManager;
import org.apache.cloudstack.management.ManagementServerHost;
import org.apache.cloudstack.network.lb.ApplicationLoadBalancerRule;
import org.apache.cloudstack.region.PortableIp;
import org.apache.cloudstack.region.PortableIpRange;
import org.apache.cloudstack.region.Region;
import org.apache.cloudstack.secstorage.heuristics.Heuristic;
import org.apache.cloudstack.storage.sharedfs.SharedFS;
import org.apache.cloudstack.storage.object.ObjectStore;
import org.apache.cloudstack.usage.Usage;

import com.cloud.capacity.Capacity;
import com.cloud.configuration.ResourceCount;
import com.cloud.configuration.ResourceLimit;
import com.cloud.dc.DataCenter;
import com.cloud.dc.DataCenterGuestIpv6Prefix;
import com.cloud.dc.Pod;
import com.cloud.dc.StorageNetworkIpRange;
import com.cloud.dc.Vlan;
import com.cloud.domain.Domain;
import com.cloud.event.Event;
import com.cloud.host.Host;
import com.cloud.hypervisor.HypervisorCapabilities;
import com.cloud.network.GuestVlan;
import com.cloud.network.GuestVlanRange;
import com.cloud.network.IpAddress;
import com.cloud.network.Network;
import com.cloud.network.Network.Service;
import com.cloud.network.NetworkPermission;
import com.cloud.network.Networks.IsolationType;
import com.cloud.network.OvsProvider;
import com.cloud.network.PhysicalNetwork;
import com.cloud.network.PhysicalNetworkServiceProvider;
import com.cloud.network.PhysicalNetworkTrafficType;
import com.cloud.network.PublicIpQuarantine;
import com.cloud.network.RemoteAccessVpn;
import com.cloud.network.RouterHealthCheckResult;
import com.cloud.network.Site2SiteCustomerGateway;
import com.cloud.network.Site2SiteVpnConnection;
import com.cloud.network.Site2SiteVpnGateway;
import com.cloud.network.VirtualRouterProvider;
import com.cloud.network.VpnUser;
import com.cloud.network.as.AutoScalePolicy;
import com.cloud.network.as.AutoScaleVmGroup;
import com.cloud.network.as.AutoScaleVmProfile;
import com.cloud.network.as.Condition;
import com.cloud.network.as.Counter;
import com.cloud.network.router.VirtualRouter;
import com.cloud.network.rules.FirewallRule;
import com.cloud.network.rules.HealthCheckPolicy;
import com.cloud.network.rules.LoadBalancer;
import com.cloud.network.rules.PortForwardingRule;
import com.cloud.network.rules.StaticNatRule;
import com.cloud.network.rules.StickinessPolicy;
import com.cloud.network.security.SecurityGroup;
import com.cloud.network.security.SecurityRule;
import com.cloud.network.vpc.NetworkACL;
import com.cloud.network.vpc.NetworkACLItem;
import com.cloud.network.vpc.PrivateGateway;
import com.cloud.network.vpc.StaticRoute;
import com.cloud.network.vpc.Vpc;
import com.cloud.network.vpc.VpcOffering;
import com.cloud.offering.DiskOffering;
import com.cloud.offering.NetworkOffering;
import com.cloud.offering.ServiceOffering;
import com.cloud.org.Cluster;
import com.cloud.projects.Project;
import com.cloud.projects.ProjectAccount;
import com.cloud.projects.ProjectInvitation;
import com.cloud.region.ha.GlobalLoadBalancerRule;
import com.cloud.resource.RollingMaintenanceManager;
import com.cloud.server.ResourceTag;
import com.cloud.server.ResourceIcon;
import com.cloud.storage.GuestOS;
import com.cloud.storage.GuestOSHypervisor;
import com.cloud.storage.ImageStore;
import com.cloud.storage.Snapshot;
import com.cloud.storage.StoragePool;
import com.cloud.storage.Volume;
import com.cloud.storage.snapshot.SnapshotPolicy;
import com.cloud.storage.snapshot.SnapshotSchedule;
import com.cloud.template.VirtualMachineTemplate;
import com.cloud.user.Account;
import com.cloud.user.SSHKeyPair;
import com.cloud.user.User;
import com.cloud.user.UserAccount;
import com.cloud.user.UserData;
import com.cloud.uservm.UserVm;
import com.cloud.utils.net.Ip;
import com.cloud.utils.Pair;
import com.cloud.vm.InstanceGroup;
import com.cloud.vm.Nic;
import com.cloud.vm.NicSecondaryIp;
import com.cloud.vm.VirtualMachine;
import com.cloud.vm.snapshot.VMSnapshot;
import org.apache.cloudstack.vm.UnmanagedInstanceTO;

public interface ResponseGenerator {
    UserResponse createUserResponse(UserAccount user);

    AccountResponse createAccountResponse(ResponseView view, Account account);

    DomainResponse createDomainResponse(Domain domain);

    DiskOfferingResponse createDiskOfferingResponse(DiskOffering offering);

    ResourceLimitResponse createResourceLimitResponse(ResourceLimit limit);

    ResourceCountResponse createResourceCountResponse(ResourceCount resourceCount);

    ServiceOfferingResponse createServiceOfferingResponse(ServiceOffering offering);

    ConfigurationResponse createConfigurationResponse(Configuration cfg);

    ConfigurationGroupResponse createConfigurationGroupResponse(ConfigurationGroup cfgGroup);

    SnapshotResponse createSnapshotResponse(Snapshot snapshot);

    SnapshotPolicyResponse createSnapshotPolicyResponse(SnapshotPolicy policy);

    List<UserVmResponse> createUserVmResponse(ResponseView view, String objectName, UserVm... userVms);

    List<UserVmResponse> createUserVmResponse(ResponseView view, String objectName, EnumSet<VMDetails> details, UserVm... userVms);

    SystemVmResponse createSystemVmResponse(VirtualMachine systemVM);

    DomainRouterResponse createDomainRouterResponse(VirtualRouter router);

    HostResponse createHostResponse(Host host, EnumSet<HostDetails> details);

    HostResponse createHostResponse(Host host);

    HostForMigrationResponse createHostForMigrationResponse(Host host);

    HostForMigrationResponse createHostForMigrationResponse(Host host, EnumSet<HostDetails> details);

    VlanIpRangeResponse createVlanIpRangeResponse(Vlan vlan);

    VlanIpRangeResponse createVlanIpRangeResponse(Class<? extends VlanIpRangeResponse> subClass, Vlan vlan);

    IPAddressResponse createIPAddressResponse(ResponseView view, IpAddress ipAddress);

    GuestVlanRangeResponse createDedicatedGuestVlanRangeResponse(GuestVlanRange result);

    GlobalLoadBalancerResponse createGlobalLoadBalancerResponse(GlobalLoadBalancerRule globalLoadBalancerRule);

    LoadBalancerResponse createLoadBalancerResponse(LoadBalancer loadBalancer);

    LBStickinessResponse createLBStickinessPolicyResponse(List<? extends StickinessPolicy> stickinessPolicies, LoadBalancer lb);

    LBStickinessResponse createLBStickinessPolicyResponse(StickinessPolicy stickinessPolicy, LoadBalancer lb);

    LBHealthCheckResponse createLBHealthCheckPolicyResponse(List<? extends HealthCheckPolicy> healthcheckPolicies, LoadBalancer lb);

    LBHealthCheckResponse createLBHealthCheckPolicyResponse(HealthCheckPolicy healthcheckPolicy, LoadBalancer lb);

    PodResponse createPodResponse(Pod pod, Boolean showCapacities);

    ZoneResponse createZoneResponse(ResponseView view, DataCenter dataCenter, Boolean showCapacities, Boolean showResourceIcon);

    DataCenterGuestIpv6PrefixResponse createDataCenterGuestIpv6PrefixResponse(DataCenterGuestIpv6Prefix prefix);

    VolumeResponse createVolumeResponse(ResponseView view, Volume volume);

    InstanceGroupResponse createInstanceGroupResponse(InstanceGroup group);

    StoragePoolResponse createStoragePoolResponse(StoragePool pool);

    StoragePoolResponse createStoragePoolForMigrationResponse(StoragePool pool);

    ClusterResponse createClusterResponse(Cluster cluster, Boolean showCapacities);

    FirewallRuleResponse createPortForwardingRuleResponse(PortForwardingRule fwRule);

    IpForwardingRuleResponse createIpForwardingRuleResponse(StaticNatRule fwRule);

    User findUserById(Long userId);

    UserVm findUserVmById(Long vmId);

    Volume findVolumeById(Long volumeId);

    Account findAccountByNameDomain(String accountName, Long domainId);

    VirtualMachineTemplate findTemplateById(Long templateId);

    Host findHostById(Long hostId);

    DiskOffering findDiskOfferingById(Long diskOfferingId);

    VpnUsersResponse createVpnUserResponse(VpnUser user);

    RemoteAccessVpnResponse createRemoteAccessVpnResponse(RemoteAccessVpn vpn);

    List<TemplateResponse> createTemplateResponses(ResponseView view, long templateId, Long zoneId, boolean readyOnly);

    List<TemplateResponse> createTemplateResponses(ResponseView view, long templateId, Long snapshotId, Long volumeId, boolean readyOnly);

    SecurityGroupResponse createSecurityGroupResponseFromSecurityGroupRule(List<? extends SecurityRule> securityRules);

    SecurityGroupResponse createSecurityGroupResponse(SecurityGroup group);

    ExtractResponse createImageExtractResponse(Long id, Long zoneId, Long accountId, String mode, String url);

    ExtractResponse createVolumeExtractResponse(Long id, Long zoneId, Long accountId, String mode, String url);

    ExtractResponse createSnapshotExtractResponse(Long id, Long zoneId, Long accountId, String url);

    String toSerializedString(CreateCmdResponse response, String responseType);

    EventResponse createEventResponse(Event event);

    TemplateResponse createTemplateUpdateResponse(ResponseView view, VirtualMachineTemplate result);

    List<TemplateResponse> createTemplateResponses(ResponseView view, VirtualMachineTemplate result,
                                                   Long zoneId, boolean readyOnly);

    List<TemplateResponse> createTemplateResponses(ResponseView view, VirtualMachineTemplate result,
                                                   List<Long> zoneIds, boolean readyOnly);

    List<CapacityResponse> createCapacityResponse(List<? extends Capacity> result, DecimalFormat format);

    TemplatePermissionsResponse createTemplatePermissionsResponse(ResponseView view, List<String> accountNames, Long id);

    AsyncJobResponse queryJobResult(QueryAsyncJobResultCmd cmd);

    NetworkOfferingResponse createNetworkOfferingResponse(NetworkOffering offering);

    NetworkResponse createNetworkResponse(ResponseView view, Network network);

    UserResponse createUserResponse(User user);

    AccountResponse createUserAccountResponse(ResponseView view, UserAccount user);

    Long getSecurityGroupId(String groupName, long accountId);

    List<TemplateResponse> createIsoResponses(ResponseView view, VirtualMachineTemplate iso, Long zoneId, boolean readyOnly);

    ProjectResponse createProjectResponse(Project project);

    List<TemplateResponse> createTemplateResponses(ResponseView view, long templateId, Long vmId);

    FirewallResponse createFirewallResponse(FirewallRule fwRule);

    HypervisorCapabilitiesResponse createHypervisorCapabilitiesResponse(HypervisorCapabilities hpvCapabilities);

    ProjectAccountResponse createProjectAccountResponse(ProjectAccount projectAccount);

    ProjectInvitationResponse createProjectInvitationResponse(ProjectInvitation invite);

    SystemVmInstanceResponse createSystemVmInstanceResponse(VirtualMachine systemVM);

    PhysicalNetworkResponse createPhysicalNetworkResponse(PhysicalNetwork result);

    ServiceResponse createNetworkServiceResponse(Service service);

    ProviderResponse createNetworkServiceProviderResponse(PhysicalNetworkServiceProvider result);

    TrafficTypeResponse createTrafficTypeResponse(PhysicalNetworkTrafficType result);

    VirtualRouterProviderResponse createVirtualRouterProviderResponse(VirtualRouterProvider result);

    OvsProviderResponse createOvsProviderResponse(OvsProvider result);

    StorageNetworkIpRangeResponse createStorageNetworkIpRangeResponse(StorageNetworkIpRange result);

    RegionResponse createRegionResponse(Region region);

    ImageStoreResponse createImageStoreResponse(ImageStore os);

    /**
     * @param resourceTag
     * @param keyValueOnly TODO
     * @return
     */
    ResourceTagResponse createResourceTagResponse(ResourceTag resourceTag, boolean keyValueOnly);

    Site2SiteVpnGatewayResponse createSite2SiteVpnGatewayResponse(Site2SiteVpnGateway result);

    /**
     * @param offering
     * @return
     */
    VpcOfferingResponse createVpcOfferingResponse(VpcOffering offering);

    /**
     * @param vpc
     * @return
     */
    VpcResponse createVpcResponse(ResponseView view, Vpc vpc);

    /**
     * @param networkACLItem
     * @return
     */
    NetworkACLItemResponse createNetworkACLItemResponse(NetworkACLItem networkACLItem);

    /**
     * @param networkACL
     * @return
     */
    NetworkACLResponse createNetworkACLResponse(NetworkACL networkACL);

    /**
     * @param result
     * @return
     */
    PrivateGatewayResponse createPrivateGatewayResponse(ResponseView view, PrivateGateway result);

    /**
     * @param result
     * @return
     */
    StaticRouteResponse createStaticRouteResponse(StaticRoute result);

    Site2SiteCustomerGatewayResponse createSite2SiteCustomerGatewayResponse(Site2SiteCustomerGateway result);

    Site2SiteVpnConnectionResponse createSite2SiteVpnConnectionResponse(Site2SiteVpnConnection result);

    CounterResponse createCounterResponse(Counter ctr);

    ConditionResponse createConditionResponse(Condition cndn);

    AutoScalePolicyResponse createAutoScalePolicyResponse(AutoScalePolicy policy);

    AutoScaleVmProfileResponse createAutoScaleVmProfileResponse(AutoScaleVmProfile profile);

    AutoScaleVmGroupResponse createAutoScaleVmGroupResponse(AutoScaleVmGroup vmGroup);

    GuestOSResponse createGuestOSResponse(GuestOS os);

    GuestOsMappingResponse createGuestOSMappingResponse(GuestOSHypervisor osHypervisor);

    HypervisorGuestOsNamesResponse createHypervisorGuestOSNamesResponse(List<Pair<String, String>> hypervisorGuestOsNames);

    SnapshotScheduleResponse createSnapshotScheduleResponse(SnapshotSchedule sched);

    UsageRecordResponse createUsageResponse(Usage usageRecord);

    UsageRecordResponse createUsageResponse(Usage usageRecord, Map<String, Set<ResourceTagResponse>> resourceTagResponseMap, boolean oldFormat);

    public Map<String, Set<ResourceTagResponse>> getUsageResourceTags();

    TrafficMonitorResponse createTrafficMonitorResponse(Host trafficMonitor);

    VMSnapshotResponse createVMSnapshotResponse(VMSnapshot vmSnapshot);

    NicSecondaryIpResponse createSecondaryIPToNicResponse(NicSecondaryIp result);

    public NicResponse createNicResponse(Nic result);

    ApplicationLoadBalancerResponse createLoadBalancerContainerReponse(ApplicationLoadBalancerRule lb, Map<Ip, UserVm> lbInstances);

    AffinityGroupResponse createAffinityGroupResponse(AffinityGroup group);

    Long getAffinityGroupId(String name, long entityOwnerId);

    PortableIpRangeResponse createPortableIPRangeResponse(PortableIpRange range);

    PortableIpResponse createPortableIPResponse(PortableIp portableIp);

    InternalLoadBalancerElementResponse createInternalLbElementResponse(VirtualRouterProvider result);

    IsolationMethodResponse createIsolationMethodResponse(IsolationType method);

    ListResponse<UpgradeRouterTemplateResponse> createUpgradeRouterTemplateResponse(List<Long> jobIds);

    SSHKeyPairResponse createSSHKeyPairResponse(SSHKeyPair sshkeyPair, boolean privatekey);

    UserDataResponse createUserDataResponse(UserData userData);

    BackupResponse createBackupResponse(Backup backup);

    BackupScheduleResponse createBackupScheduleResponse(BackupSchedule backup);

    BackupOfferingResponse createBackupOfferingResponse(BackupOffering policy);

    ManagementServerResponse createManagementResponse(ManagementServerHost mgmt);

    List<RouterHealthCheckResultResponse> createHealthCheckResponse(VirtualMachine router, List<RouterHealthCheckResult> healthCheckResults);

    RollingMaintenanceResponse createRollingMaintenanceResponse(Boolean success, String details, List<RollingMaintenanceManager.HostUpdated> hostsUpdated, List<RollingMaintenanceManager.HostSkipped> hostsSkipped);

    ResourceIconResponse createResourceIconResponse(ResourceIcon resourceIcon);

    GuestVlanResponse createGuestVlanResponse(GuestVlan vlan);

    NetworkPermissionsResponse createNetworkPermissionsResponse(NetworkPermission permission);

    DirectDownloadCertificateResponse createDirectDownloadCertificateResponse(DirectDownloadCertificate certificate);

    List<DirectDownloadCertificateHostStatusResponse> createDirectDownloadCertificateHostMapResponse(List<DirectDownloadCertificateHostMap> hostMappings);

    DirectDownloadCertificateHostStatusResponse createDirectDownloadCertificateHostStatusResponse(DirectDownloadManager.HostCertificateStatus status);

    DirectDownloadCertificateHostStatusResponse createDirectDownloadCertificateProvisionResponse(Long certificateId, Long hostId, Pair<Boolean, String> result);

    FirewallResponse createIpv6FirewallRuleResponse(FirewallRule acl);

    UnmanagedInstanceResponse createUnmanagedInstanceResponse(UnmanagedInstanceTO instance, Cluster cluster, Host host);

    SecondaryStorageHeuristicsResponse createSecondaryStorageSelectorResponse(Heuristic heuristic);

    IpQuarantineResponse createQuarantinedIpsResponse(PublicIpQuarantine publicIp);

    ObjectStoreResponse createObjectStoreResponse(ObjectStore os);

    BucketResponse createBucketResponse(Bucket bucket);

<<<<<<< HEAD
    ASNRangeResponse createASNumberRangeResponse(ASNumberRange asnRange);

    ASNumberResponse createASNumberResponse(ASNumber asn);
=======
    SharedFSResponse createSharedFSResponse(ResponseView view, SharedFS sharedFS);
>>>>>>> 605534b4
}<|MERGE_RESOLUTION|>--- conflicted
+++ resolved
@@ -558,11 +558,9 @@
 
     BucketResponse createBucketResponse(Bucket bucket);
 
-<<<<<<< HEAD
     ASNRangeResponse createASNumberRangeResponse(ASNumberRange asnRange);
 
     ASNumberResponse createASNumberResponse(ASNumber asn);
-=======
+
     SharedFSResponse createSharedFSResponse(ResponseView view, SharedFS sharedFS);
->>>>>>> 605534b4
 }