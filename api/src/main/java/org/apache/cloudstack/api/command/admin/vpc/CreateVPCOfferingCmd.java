--- conflicted
+++ resolved
@@ -130,17 +130,13 @@
             since = "4.16")
     private Boolean enable;
 
-<<<<<<< HEAD
     @Parameter(name = ApiConstants.NETWORK_MODE,
             type = CommandType.STRING,
             description = "Indicates the mode with which the network will operate. Valid option: NATTED or ROUTED",
             since = "4.20.0")
     private String networkMode;
 
-    @Parameter(name = ApiConstants.SPECIFY_AS_NUMBER, type = CommandType.BOOLEAN,
-=======
     @Parameter(name = ApiConstants.SPECIFY_AS_NUMBER, type = CommandType.BOOLEAN, since = "4.20.0",
->>>>>>> 4b241430
             description = "true if the VPC offering supports choosing AS number")
     private Boolean specifyAsNumber;
 
