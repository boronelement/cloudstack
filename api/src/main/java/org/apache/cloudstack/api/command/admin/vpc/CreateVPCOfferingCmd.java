--- conflicted
+++ resolved
@@ -130,13 +130,12 @@
             since = "4.16")
     private Boolean enable;
 
-<<<<<<< HEAD
     @Parameter(name = ApiConstants.NETWORK_MODE,
             type = CommandType.STRING,
             description = "Indicates the mode with which the network will operate. Valid option: NATTED or ROUTED",
             since = "4.20.0")
     private String networkMode;
-=======
+
     @Parameter(name = ApiConstants.SPECIFY_AS_NUMBER, type = CommandType.BOOLEAN,
             description = "true if the VPC offering supports choosing AS number")
     private Boolean specifyAsNumber;
@@ -145,7 +144,6 @@
             type = CommandType.STRING,
             description = "the routing mode for the VPC offering. Supported types are: Static or Dynamic.")
     private String routingMode;
->>>>>>> b0691dea
 
     /////////////////////////////////////////////////////
     /////////////////// Accessors ///////////////////////
