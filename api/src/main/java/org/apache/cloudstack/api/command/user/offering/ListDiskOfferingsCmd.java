// Licensed to the Apache Software Foundation (ASF) under one
// or more contributor license agreements.  See the NOTICE file
// distributed with this work for additional information
// regarding copyright ownership.  The ASF licenses this file
// to you under the Apache License, Version 2.0 (the
// "License"); you may not use this file except in compliance
// with the License.  You may obtain a copy of the License at
//
//   http://www.apache.org/licenses/LICENSE-2.0
//
// Unless required by applicable law or agreed to in writing,
// software distributed under the License is distributed on an
// "AS IS" BASIS, WITHOUT WARRANTIES OR CONDITIONS OF ANY
// KIND, either express or implied.  See the License for the
// specific language governing permissions and limitations
// under the License.
package org.apache.cloudstack.api.command.user.offering;

import org.apache.cloudstack.api.BaseListProjectAndAccountResourcesCmd;
import org.apache.cloudstack.api.response.StoragePoolResponse;
import org.apache.cloudstack.api.response.VolumeResponse;
import org.apache.cloudstack.api.response.ZoneResponse;

import org.apache.cloudstack.api.APICommand;
import org.apache.cloudstack.api.ApiConstants;
import org.apache.cloudstack.api.Parameter;
import org.apache.cloudstack.api.BaseCmd.CommandType;
import org.apache.cloudstack.api.response.DiskOfferingResponse;
import org.apache.cloudstack.api.response.ListResponse;

@APICommand(name = "listDiskOfferings", description = "Lists all available disk offerings.", responseObject = DiskOfferingResponse.class,
        requestHasSensitiveInfo = false, responseHasSensitiveInfo = false)
<<<<<<< HEAD
public class ListDiskOfferingsCmd extends BaseListDomainResourcesCmd {
=======
public class ListDiskOfferingsCmd extends BaseListProjectAndAccountResourcesCmd {
    public static final Logger s_logger = Logger.getLogger(ListDiskOfferingsCmd.class.getName());
>>>>>>> a15b706f


    /////////////////////////////////////////////////////
    //////////////// API parameters /////////////////////
    /////////////////////////////////////////////////////

    @Parameter(name = ApiConstants.ID, type = CommandType.UUID, entityType = DiskOfferingResponse.class, description = "ID of the disk offering")
    private Long id;

    @Parameter(name = ApiConstants.NAME, type = CommandType.STRING, description = "name of the disk offering")
    private String diskOfferingName;

    @Parameter(name = ApiConstants.ZONE_ID,
            type = CommandType.UUID,
            entityType = ZoneResponse.class,
            description = "id of zone disk offering is associated with",
            since = "4.13")
    private Long zoneId;

    @Parameter(name = ApiConstants.VOLUME_ID, type = CommandType.UUID, entityType = VolumeResponse.class, description = "The ID of the volume, tags of the volume are used to filter the offerings", since = "4.17")
    private Long volumeId;

    @Parameter(name = ApiConstants.STORAGE_ID, type = CommandType.UUID, entityType = StoragePoolResponse.class, description = "The ID of the storage pool, tags of the storage pool are used to filter the offerings", since = "4.17")
    private Long storagePoolId;

    @Parameter(name = ApiConstants.ENCRYPT, type = CommandType.BOOLEAN, description = "listed offerings support disk encryption", since = "4.18")
    private Boolean encrypt;

    @Parameter(name = ApiConstants.STORAGE_TYPE,
            type = CommandType.STRING,
            description = "the storage type of the service offering. Values are local and shared.",
            since = "4.19")
    private String storageType;

    /////////////////////////////////////////////////////
    /////////////////// Accessors ///////////////////////
    /////////////////////////////////////////////////////

    public Long getId() {
        return id;
    }

    public String getDiskOfferingName() {
        return diskOfferingName;
    }

    public Long getZoneId() {
        return zoneId;
    }

    public Long getVolumeId() {
        return volumeId;
    }

    public Long getStoragePoolId() { return storagePoolId; }

    public Boolean getEncrypt() { return encrypt; }

    public String getStorageType() {
        return storageType;
    }

    /////////////////////////////////////////////////////
    /////////////// API Implementation///////////////////
    /////////////////////////////////////////////////////

    @Override
    public void execute() {

        ListResponse<DiskOfferingResponse> response = _queryService.searchForDiskOfferings(this);
        response.setResponseName(getCommandName());
        this.setResponseObject(response);
    }
}<|MERGE_RESOLUTION|>--- conflicted
+++ resolved
@@ -30,12 +30,7 @@
 
 @APICommand(name = "listDiskOfferings", description = "Lists all available disk offerings.", responseObject = DiskOfferingResponse.class,
         requestHasSensitiveInfo = false, responseHasSensitiveInfo = false)
-<<<<<<< HEAD
-public class ListDiskOfferingsCmd extends BaseListDomainResourcesCmd {
-=======
 public class ListDiskOfferingsCmd extends BaseListProjectAndAccountResourcesCmd {
-    public static final Logger s_logger = Logger.getLogger(ListDiskOfferingsCmd.class.getName());
->>>>>>> a15b706f
 
 
     /////////////////////////////////////////////////////
