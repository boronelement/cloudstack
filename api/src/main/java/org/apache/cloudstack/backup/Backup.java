//Licensed to the Apache Software Foundation (ASF) under one
//or more contributor license agreements.  See the NOTICE file
//distributed with this work for additional information
//regarding copyright ownership.  The ASF licenses this file
//to you under the Apache License, Version 2.0 (the
//"License"); you may not use this file except in compliance
//the License.  You may obtain a copy of the License at
//
//http://www.apache.org/licenses/LICENSE-2.0
//
//Unless required by applicable law or agreed to in writing,
//software distributed under the License is distributed on an
//"AS IS" BASIS, WITHOUT WARRANTIES OR CONDITIONS OF ANY
//KIND, either express or implied.  See the License for the
//specific language governing permissions and limitations
//under the License.

package org.apache.cloudstack.backup;

import java.util.Date;

import org.apache.cloudstack.acl.ControlledEntity;
import org.apache.cloudstack.api.Identity;
import org.apache.cloudstack.api.InternalIdentity;
import org.apache.cloudstack.utils.reflectiontostringbuilderutils.ReflectionToStringBuilderUtils;

import com.cloud.storage.Volume;

import java.util.List;

public interface Backup extends ControlledEntity, InternalIdentity, Identity {

    enum Status {
        Allocated, Queued, BackingUp, BackedUp, Error, Failed, Restoring, Removed, Expunged
    }

    class Metric {
        private Long backupSize = 0L;
        private Long dataSize = 0L;

        public Metric(final Long backupSize, final Long dataSize) {
            this.backupSize = backupSize;
            this.dataSize = dataSize;
        }

        public Long getBackupSize() {
            return backupSize;
        }

        public Long getDataSize() {
            return dataSize;
        }

        public void setBackupSize(Long backupSize) {
            this.backupSize = backupSize;
        }

        public void setDataSize(Long dataSize) {
            this.dataSize = dataSize;
        }
    }

    class RestorePoint {
        private String id;
        private Date created;
        private String type;
        private List<String> paths;

<<<<<<< HEAD
        public RestorePoint(String id, String created, String type, List<String> paths) {
=======
        public RestorePoint(String id, Date created, String type) {
>>>>>>> 1065e904
            this.id = id;
            this.created = created;
            this.type = type;
            this.paths = paths;
        }

        public String getId() {
            return id;
        }

        public void setId(String id) {
            this.id = id;
        }

        public Date getCreated() {
            return this.created;
        }

        public void setCreated(Date created) {
            this.created = created;
        }

        public String getType() {
            return type;
        }

        public void setType(String type) {
            this.type = type;
        }

        public void setPaths(List<String> paths) {
            this.paths = paths;
        }

        public List<String> getPaths() {
            return paths;
        }
    }

    class VolumeInfo {
        private String uuid;
        private Volume.Type type;
        private Long size;
        private String path;
        private Long deviceId;

        public VolumeInfo(String uuid, String path, Volume.Type type, Long size, Long deviceId) {
            this.uuid = uuid;
            this.type = type;
            this.size = size;
            this.path = path;
            this.deviceId = deviceId;
        }

        public String getUuid() {
            return uuid;
        }

        public Volume.Type getType() {
            return type;
        }

        public void setType(Volume.Type type) {
            this.type = type;
        }

        public String getPath() {
            return path;
        }

        public Long getSize() {
            return size;
        }

        public void setDeviceId(Long deviceId) {
            this.deviceId = deviceId;
        }

        public Long getDeviceId() {
            return deviceId;
        }

        @Override
        public String toString() {
            return ReflectionToStringBuilderUtils.reflectOnlySelectedFields(this, "uuid", "path", "type", "size", "deviceId");
        }
    }

    long getVmId();
    String getExternalId();
    String getType();
    Date getDate();
    Backup.Status getStatus();
    Long getSize();
    Long getProtectedSize();
    long getZoneId();
    long getBackupOfferingId();
    List<Backup.VolumeInfo> getBackupVolumeList();
}<|MERGE_RESOLUTION|>--- conflicted
+++ resolved
@@ -66,11 +66,7 @@
         private String type;
         private List<String> paths;
 
-<<<<<<< HEAD
-        public RestorePoint(String id, String created, String type, List<String> paths) {
-=======
-        public RestorePoint(String id, Date created, String type) {
->>>>>>> 1065e904
+        public RestorePoint(String id, Date created, String type, List<String> paths) {
             this.id = id;
             this.created = created;
             this.type = type;
