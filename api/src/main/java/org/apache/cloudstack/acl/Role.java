// Licensed to the Apache Software Foundation (ASF) under one
// or more contributor license agreements.  See the NOTICE file
// distributed with this work for additional information
// regarding copyright ownership.  The ASF licenses this file
// to you under the Apache License, Version 2.0 (the
// "License"); you may not use this file except in compliance
// with the License.  You may obtain a copy of the License at
//
//   http://www.apache.org/licenses/LICENSE-2.0
//
// Unless required by applicable law or agreed to in writing,
// software distributed under the License is distributed on an
// "AS IS" BASIS, WITHOUT WARRANTIES OR CONDITIONS OF ANY
// KIND, either express or implied.  See the License for the
// specific language governing permissions and limitations
// under the License.

package org.apache.cloudstack.acl;

import org.apache.cloudstack.api.Identity;
import org.apache.cloudstack.api.InternalIdentity;

public interface Role extends RoleEntity, InternalIdentity, Identity {
    RoleType getRoleType();
<<<<<<< HEAD
=======
    String getDescription();
    boolean isDefault();
>>>>>>> d719c81e
}<|MERGE_RESOLUTION|>--- conflicted
+++ resolved
@@ -22,9 +22,5 @@
 
 public interface Role extends RoleEntity, InternalIdentity, Identity {
     RoleType getRoleType();
-<<<<<<< HEAD
-=======
-    String getDescription();
     boolean isDefault();
->>>>>>> d719c81e
 }