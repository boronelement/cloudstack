--- conflicted
+++ resolved
@@ -19,8 +19,6 @@
 import com.cloud.utils.component.Manager;
 import org.apache.cloudstack.api.command.user.consoleproxy.ConsoleEndpoint;
 
-import java.util.Date;
-
 public interface ConsoleAccessManager extends Manager {
 
     ConsoleEndpoint generateConsoleEndpoint(Long vmId, String extraSecurityToken, String clientAddress);
@@ -29,11 +27,5 @@
 
     void removeSessions(String[] sessionUuids);
 
-<<<<<<< HEAD
-    String genAccessTicket(String host, String port, String sid, String tag, String sessionUuid);
-
-    String genAccessTicket(String host, String port, String sid, String tag, Date normalizedHashTime, String sessionUuid);
-=======
     void removeSession(String sessionUuid);
->>>>>>> 10c77c88
 }