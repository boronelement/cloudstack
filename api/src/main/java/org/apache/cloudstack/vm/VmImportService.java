--- conflicted
+++ resolved
@@ -27,11 +27,7 @@
 
 public interface VmImportService {
 
-<<<<<<< HEAD
-    public enum ImportSource {
-=======
     enum ImportSource {
->>>>>>> 4e9c4a58
         UNMANAGED, VMWARE, EXTERNAL, SHARED, LOCAL;
 
         @Override
@@ -42,13 +38,8 @@
 
     ListResponse<UnmanagedInstanceResponse> listUnmanagedInstances(ListUnmanagedInstancesCmd cmd);
     UserVmResponse importUnmanagedInstance(ImportUnmanagedInstanceCmd cmd);
-<<<<<<< HEAD
 
     UserVmResponse importVm(ImportVmCmd cmd);
 
     ListResponse<UnmanagedInstanceResponse> listVmsForImport(ListVmsForImportCmd cmd);
-
-=======
-    UserVmResponse importVm(ImportVmCmd cmd);
->>>>>>> 4e9c4a58
 }