// Licensed to the Apache Software Foundation (ASF) under one
// or more contributor license agreements.  See the NOTICE file
// distributed with this work for additional information
// regarding copyright ownership.  The ASF licenses this file
// to you under the Apache License, Version 2.0 (the
// "License"); you may not use this file except in compliance
// with the License.  You may obtain a copy of the License at
//
//   http://www.apache.org/licenses/LICENSE-2.0
//
// Unless required by applicable law or agreed to in writing,
// software distributed under the License is distributed on an
// "AS IS" BASIS, WITHOUT WARRANTIES OR CONDITIONS OF ANY
// KIND, either express or implied.  See the License for the
// specific language governing permissions and limitations
// under the License.
package com.cloud.user;

import java.util.List;
import java.util.Map;

import org.apache.cloudstack.acl.ControlledEntity;
import org.apache.cloudstack.acl.RoleType;
import org.apache.cloudstack.acl.SecurityChecker.AccessType;
import org.apache.cloudstack.acl.apikeypair.ApiKeyPair;
import org.apache.cloudstack.acl.apikeypair.ApiKeyPairPermission;
import org.apache.cloudstack.api.BaseCmd;
import org.apache.cloudstack.api.command.admin.account.CreateAccountCmd;
import org.apache.cloudstack.api.command.admin.user.DeleteUserKeysCmd;
import org.apache.cloudstack.api.command.admin.user.GetUserKeysCmd;
import org.apache.cloudstack.api.command.admin.user.ListUserKeyRulesCmd;
import org.apache.cloudstack.api.command.admin.user.ListUserKeysCmd;
import org.apache.cloudstack.api.command.admin.user.RegisterUserKeysCmd;
import org.apache.cloudstack.api.command.admin.user.UpdateUserCmd;

import com.cloud.dc.DataCenter;
import com.cloud.domain.Domain;
import com.cloud.exception.PermissionDeniedException;
import com.cloud.network.vpc.VpcOffering;
import com.cloud.offering.DiskOffering;
import com.cloud.offering.NetworkOffering;
import com.cloud.offering.ServiceOffering;
import org.apache.cloudstack.api.response.ApiKeyPairResponse;
import org.apache.cloudstack.api.response.ListResponse;
import org.apache.cloudstack.auth.UserTwoFactorAuthenticator;

public interface AccountService {

    /**
     * Creates a new user and account, stores the password as is so encrypted passwords are recommended.
     * @return the user if created successfully, null otherwise
     */
    UserAccount createUserAccount(CreateAccountCmd accountCmd);

    UserAccount createUserAccount(String userName, String password, String firstName, String lastName, String email, String timezone, String accountName, Account.Type accountType,
                                  Long roleId, Long domainId, String networkDomain, Map<String, String> details, String accountUUID, String userUUID, User.Source source);

    /**
     * Locks a user by userId. A locked user cannot access the API, but will still have running VMs/IP addresses
     * allocated/etc.
     */
    UserAccount lockUser(long userId);

    Account getSystemAccount();

    User getSystemUser();

    User createUser(String userName, String password, String firstName, String lastName, String email, String timeZone, String accountName, Long domainId, String userUUID);

    User createUser(String userName, String password, String firstName, String lastName, String email, String timeZone, String accountName, Long domainId, String userUUID,
                    User.Source source);

    boolean isAdmin(Long accountId);

    Account finalizeOwner(Account caller, String accountName, Long domainId, Long projectId);

    Account getActiveAccountByName(String accountName, Long domainId);

    UserAccount getActiveUserAccount(String username, Long domainId);

    List<UserAccount> getActiveUserAccountByEmail(String email, Long domainId);

    UserAccount updateUser(UpdateUserCmd updateUserCmd);

    Account getActiveAccountById(long accountId);

    Account getAccount(long accountId);

    User getActiveUser(long userId);

    User getUserIncludingRemoved(long userId);

    boolean isRootAdmin(Long accountId);

    boolean isDomainAdmin(Long accountId);

    boolean isNormalUser(long accountId);

    User getActiveUserByRegistrationToken(String registrationToken);

    void markUserRegistered(long userId);

    public ApiKeyPair createApiKeyAndSecretKey(RegisterUserKeysCmd cmd);

    public String[] createApiKeyAndSecretKey(final long userId);

    UserAccount getUserByApiKey(String apiKey);

    RoleType getRoleType(Account account);

    void checkAccess(Account account, Domain domain) throws PermissionDeniedException;

    void checkAccess(Account account, AccessType accessType, boolean sameOwner, ControlledEntity... entities) throws PermissionDeniedException;

    void checkAccess(Account account, ServiceOffering so, DataCenter zone) throws PermissionDeniedException;

    void checkAccess(Account account, DiskOffering dof, DataCenter zone) throws PermissionDeniedException;

    void checkAccess(Account account, NetworkOffering nof, DataCenter zone) throws PermissionDeniedException;

    void checkAccess(Account account, VpcOffering vof, DataCenter zone) throws PermissionDeniedException;

    void checkAccess(User user, ControlledEntity entity);

    void checkAccess(Account account, AccessType accessType, boolean sameOwner, String apiName, ControlledEntity... entities) throws PermissionDeniedException;

<<<<<<< HEAD
    void validateCallingUserHasAccessToDesiredUser(Long userId);
=======
    void validateAccountHasAccessToResource(Account account, AccessType accessType, Object resource);
>>>>>>> 46201ee0

    Long finalyzeAccountId(String accountName, Long domainId, Long projectId, boolean enabledOnly);

    /**
     * returns the user account object for a given user id
     * @param userId user id
     * @return {@link UserAccount} object if it exists else null
     */
    UserAccount getUserAccountById(Long userId);

    Map<String, String> getKeys(GetUserKeysCmd cmd);

    ListResponse<ApiKeyPairResponse> getKeys(ListUserKeysCmd cmd);

    List<ApiKeyPairPermission> listKeyRules(ListUserKeyRulesCmd cmd);

    void deleteApiKey(DeleteUserKeysCmd cmd);

    void deleteApiKey(ApiKeyPair id);
    /**
     * Lists user two-factor authentication provider plugins
     * @return list of providers
     */
    List<UserTwoFactorAuthenticator> listUserTwoFactorAuthenticationProviders();

    /**
     * Finds user two factor authenticator provider by domain ID
     * @param domainId domain id
     * @return backup provider
     */
    UserTwoFactorAuthenticator getUserTwoFactorAuthenticationProvider(final Long domainId);

    ApiKeyPair getLatestUserKeyPair(Long userId);

    ApiKeyPair getKeyPairById(Long id);

    ApiKeyPair getKeyPairByApiKey(String apiKey);

    String getAccessingApiKey (BaseCmd cmd);
}<|MERGE_RESOLUTION|>--- conflicted
+++ resolved
@@ -124,11 +124,9 @@
 
     void checkAccess(Account account, AccessType accessType, boolean sameOwner, String apiName, ControlledEntity... entities) throws PermissionDeniedException;
 
-<<<<<<< HEAD
     void validateCallingUserHasAccessToDesiredUser(Long userId);
-=======
+
     void validateAccountHasAccessToResource(Account account, AccessType accessType, Object resource);
->>>>>>> 46201ee0
 
     Long finalyzeAccountId(String accountName, Long domainId, Long projectId, boolean enabledOnly);
 
