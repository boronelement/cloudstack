--- conflicted
+++ resolved
@@ -42,20 +42,6 @@
     boolean deleteTags(List<String> resourceIds, ResourceObjectType resourceType, Map<String, String> tags);
 
     List<? extends ResourceTag> listByResourceTypeAndId(ResourceObjectType type, long resourceId);
-<<<<<<< HEAD
-=======
-
-    //FIXME - the methods below should be extracted to its separate manager/service responsible just for retrieving object details
-    ResourceObjectType getResourceType(String resourceTypeStr);
-
-    /**
-     * @param resourceId
-     * @param resourceType
-     * @return
-     */
-    String getUuid(String resourceId, ResourceObjectType resourceType);
-
-    public long getResourceId(String resourceId, ResourceObjectType resourceType);
 
     /**
      * Retrieves tags from resource.
@@ -64,5 +50,4 @@
      * @return If the list of tags is not null, returns a map with the tags, otherwise, returns null.
      */
     public Map<String, String> getTagsFromResource(ResourceObjectType type, long resourceId);
->>>>>>> f6073052
 }