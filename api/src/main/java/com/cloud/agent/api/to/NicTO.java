--- conflicted
+++ resolved
@@ -30,12 +30,8 @@
     String nicUuid;
     List<String> nicSecIps;
     Map<NetworkOffering.Detail, String> details;
-<<<<<<< HEAD
-    boolean dpdkDisabled;
+    boolean dpdkEnabled;
     int mtu;
-=======
-    boolean dpdkEnabled;
->>>>>>> 4c28a2bc
 
     public NicTO() {
         super();
