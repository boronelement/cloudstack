// Licensed to the Apache Software Foundation (ASF) under one
// or more contributor license agreements.  See the NOTICE file
// distributed with this work for additional information
// regarding copyright ownership.  The ASF licenses this file
// to you under the Apache License, Version 2.0 (the
// "License"); you may not use this file except in compliance
// with the License.  You may obtain a copy of the License at
//
//   http://www.apache.org/licenses/LICENSE-2.0
//
// Unless required by applicable law or agreed to in writing,
// software distributed under the License is distributed on an
// "AS IS" BASIS, WITHOUT WARRANTIES OR CONDITIONS OF ANY
// KIND, either express or implied.  See the License for the
// specific language governing permissions and limitations
// under the License.
package com.cloud.agent.api.to;

import java.util.List;
import java.util.Map;
import java.util.HashMap;

import com.cloud.network.element.NetworkElement;
import com.cloud.template.VirtualMachineTemplate.BootloaderType;
import com.cloud.vm.VirtualMachine;
import com.cloud.vm.VirtualMachine.Type;

public class VirtualMachineTO {
    private long id;
    private String name;
    private BootloaderType bootloader;
    private VirtualMachine.State state;
    Type type;
    int cpus;

    /**
        'speed' is still here since 4.0.X/4.1.X management servers do not support
         the overcommit feature yet.

         The overcommit feature sends minSpeed and maxSpeed

         So this is here for backwards compatibility with 4.0.X/4.1.X management servers
         and newer agents.
    */
    Integer speed;
    Integer minSpeed;
    Integer maxSpeed;

    long minRam;
    long maxRam;
    String hostName;
    String arch;
    String os;
    String platformEmulator;
    String bootArgs;
    String[] bootupScripts;
    boolean enableHA;
    boolean limitCpuUse;
    boolean enableDynamicallyScaleVm;
    String vncPassword;
    String vncAddr;
    Map<String, String> params;
    String uuid;
    String bootType;
    String bootMode;
    boolean enterHardwareSetup;

    DiskTO[] disks;
    NicTO[] nics;
    GPUDeviceTO gpuDevice;
    Integer vcpuMaxLimit;
    List<String[]> vmData = null;

    String configDriveLabel = null;
    String configDriveIsoRootFolder = null;
    String configDriveIsoFile = null;
    NetworkElement.Location configDriveLocation = NetworkElement.Location.SECONDARY;

    Double cpuQuotaPercentage = null;

    Map<String, String> guestOsDetails = new HashMap<String, String>();
    Map<String, String> extraConfig = new HashMap<>();
    DeployAsIsInfoTO deployAsIsInfo;

    public VirtualMachineTO(long id, String instanceName, VirtualMachine.Type type, int cpus, Integer speed, long minRam, long maxRam, BootloaderType bootloader,
            String os, boolean enableHA, boolean limitCpuUse, String vncPassword) {
        this.id = id;
        name = instanceName;
        this.type = type;
        this.cpus = cpus;
        this.speed = speed;
        this.minRam = minRam;
        this.maxRam = maxRam;
        this.bootloader = bootloader;
        this.os = os;
        this.enableHA = enableHA;
        this.limitCpuUse = limitCpuUse;
        this.vncPassword = vncPassword;
    }

    public VirtualMachineTO(long id, String instanceName, VirtualMachine.Type type, int cpus, Integer minSpeed, Integer maxSpeed, long minRam, long maxRam,
            BootloaderType bootloader, String os, boolean enableHA, boolean limitCpuUse, String vncPassword) {
        this.id = id;
        name = instanceName;
        this.type = type;
        this.cpus = cpus;
        this.minSpeed = minSpeed;
        this.maxSpeed = maxSpeed;
        this.minRam = minRam;
        this.maxRam = maxRam;
        this.bootloader = bootloader;
        this.os = os;
        this.enableHA = enableHA;
        this.limitCpuUse = limitCpuUse;
        this.vncPassword = vncPassword;
    }

    protected VirtualMachineTO() {
    }

    public long getId() {
        return id;
    }

    public void setId(long id) {
        this.id = id;
    }

    public boolean isEnableDynamicallyScaleVm() {
        return enableDynamicallyScaleVm;
    }

    public void setEnableDynamicallyScaleVm(boolean enableDynamicallyScaleVm) {
        this.enableDynamicallyScaleVm = enableDynamicallyScaleVm;
    }

    public String getName() {
        return name;
    }

    public void setName(String name) {
        this.name = name;
    }

    public Type getType() {
        return type;
    }

    public void setType(Type type) {
        this.type = type;
    }

    public BootloaderType getBootloader() {
        return bootloader;
    }

    public void setBootloader(BootloaderType bootloader) {
        this.bootloader = bootloader;
    }

    public VirtualMachine.State getState() {
        return state;
    }

    public void setState(VirtualMachine.State state) {
        this.state = state;
    }

    public int getCpus() {
        return cpus;
    }

    public void setCpus(int cpus) {
        this.cpus = cpus;
    }

    public Integer getSpeed() {
        return speed;
    }

    public Integer getMinSpeed() {
        return minSpeed;
    }

    public Integer getMaxSpeed() {
        return maxSpeed;
    }

    public boolean getLimitCpuUse() {
        return limitCpuUse;
    }

    public long getMinRam() {
        return minRam;
    }

    public void setRam(long minRam, long maxRam) {
        this.minRam = minRam;
        this.maxRam = maxRam;
    }

    public long getMaxRam() {
        return maxRam;
    }

    public String getHostName() {
        return hostName;
    }

    public void setHostName(String hostName) {
        this.hostName = hostName;
    }

    public String getArch() {
        return arch;
    }

    public void setArch(String arch) {
        this.arch = arch;
    }

    public String getOs() {
        return os;
    }

    public void setOs(String os) {
        this.os = os;
    }

    public String getBootArgs() {
        return bootArgs;
    }

    public void setBootArgs(String bootArgs) {
        this.bootArgs = bootArgs;
    }

    public void setBootArgs(Map<String, String> bootParams) {
        StringBuilder buf = new StringBuilder();
        for (Map.Entry<String, String> entry : bootParams.entrySet()) {
            buf.append(" ").append(entry.getKey()).append("=").append(entry.getValue());
        }
        bootArgs = buf.toString();
    }

    public String[] getBootupScripts() {
        return bootupScripts;
    }

    public void setBootupScripts(String[] bootupScripts) {
        this.bootupScripts = bootupScripts;
    }

    public DiskTO[] getDisks() {
        return disks;
    }

    public void setDisks(DiskTO[] disks) {
        this.disks = disks;
    }

    public NicTO[] getNics() {
        return nics;
    }

    public void setNics(NicTO[] nics) {
        this.nics = nics;
    }

    public String getVncPassword() {
        return vncPassword;
    }

    public void setVncPassword(String vncPassword) {
        this.vncPassword = vncPassword;
    }

    public String getVncAddr() {
        return vncAddr;
    }

    public void setVncAddr(String vncAddr) {
        this.vncAddr = vncAddr;
    }

    public Map<String, String> getDetails() {
        return params;
    }

    public void setDetails(Map<String, String> params) {
        this.params = params;
    }

    public String getUuid() {
        return uuid;
    }

    public void setUuid(String uuid) {
        this.uuid = uuid;
    }

    public GPUDeviceTO getGpuDevice() {
        return gpuDevice;
    }

    public void setGpuDevice(GPUDeviceTO gpuDevice) {
        this.gpuDevice = gpuDevice;
    }

    public String getPlatformEmulator() {
        return platformEmulator;
    }

    public void setPlatformEmulator(String platformEmulator) {
        this.platformEmulator = platformEmulator;
    }

    public Integer getVcpuMaxLimit() {
        return vcpuMaxLimit;
    }

    public void setVcpuMaxLimit(Integer vcpuMaxLimit) {
        this.vcpuMaxLimit = vcpuMaxLimit;
    }

    public List<String[]> getVmData() {
        return vmData;
    }

    public void setVmData(List<String[]> vmData) {
        this.vmData = vmData;
    }

    public String getConfigDriveLabel() {
        return configDriveLabel;
    }

    public void setConfigDriveLabel(String configDriveLabel) {
        this.configDriveLabel = configDriveLabel;
    }

    public String getConfigDriveIsoRootFolder() {
        return configDriveIsoRootFolder;
    }

    public void setConfigDriveIsoRootFolder(String configDriveIsoRootFolder) {
        this.configDriveIsoRootFolder = configDriveIsoRootFolder;
    }

    public String getConfigDriveIsoFile() {
        return configDriveIsoFile;
    }

    public void setConfigDriveIsoFile(String configDriveIsoFile) {
        this.configDriveIsoFile = configDriveIsoFile;
    }

    public boolean isConfigDriveOnHostCache() {
        return (this.configDriveLocation == NetworkElement.Location.HOST);
    }

    public NetworkElement.Location getConfigDriveLocation() {
        return configDriveLocation;
    }

    public void setConfigDriveLocation(NetworkElement.Location configDriveLocation) {
        this.configDriveLocation = configDriveLocation;
    }

    public Map<String, String> getGuestOsDetails() {
        return guestOsDetails;
    }

    public void setGuestOsDetails(Map<String, String> guestOsDetails) {
        this.guestOsDetails = guestOsDetails;
    }

    public Double getCpuQuotaPercentage() {
        return cpuQuotaPercentage;
    }

    public void setCpuQuotaPercentage(Double cpuQuotaPercentage) {
        this.cpuQuotaPercentage = cpuQuotaPercentage;
    }

    public void addExtraConfig(String key, String value) {
        extraConfig.put(key, value);
    }
    public Map<String, String> getExtraConfig() {
        return extraConfig;
    }

    public String getBootType() {
        return bootType;
    }

    public void setBootType(String bootType) {
        this.bootType = bootType;
    }

    public String getBootMode() { return bootMode; }

    public void setBootMode(String bootMode) { this.bootMode = bootMode; }

    public boolean isEnterHardwareSetup() {
        return enterHardwareSetup;
    }

    public void setEnterHardwareSetup(boolean enterHardwareSetup) {
        this.enterHardwareSetup = enterHardwareSetup;
    }

    public DeployAsIsInfoTO getDeployAsIsInfo() {
        return deployAsIsInfo;
    }

    public void setDeployAsIsInfo(DeployAsIsInfoTO deployAsIsInfo) {
        this.deployAsIsInfo = deployAsIsInfo;
    }

    @Override
    public String toString() {
<<<<<<< HEAD
        return String.format("VM {\"id\": %s, \"name\": \"%s\", \"uuid\": \"%s\", \"type\": \"%s\"}", id, name, uuid, type);
=======
        return String.format("VM {id: \"%s\", name: \"%s\", uuid: \"%s\", type: \"%s\"}", id, name, uuid, type);
>>>>>>> c23cbdff
    }
}<|MERGE_RESOLUTION|>--- conflicted
+++ resolved
@@ -420,10 +420,6 @@
 
     @Override
     public String toString() {
-<<<<<<< HEAD
-        return String.format("VM {\"id\": %s, \"name\": \"%s\", \"uuid\": \"%s\", \"type\": \"%s\"}", id, name, uuid, type);
-=======
         return String.format("VM {id: \"%s\", name: \"%s\", uuid: \"%s\", type: \"%s\"}", id, name, uuid, type);
->>>>>>> c23cbdff
     }
 }