// Licensed to the Apache Software Foundation (ASF) under one
// or more contributor license agreements.  See the NOTICE file
// distributed with this work for additional information
// regarding copyright ownership.  The ASF licenses this file
// to you under the Apache License, Version 2.0 (the
// "License"); you may not use this file except in compliance
// with the License.  You may obtain a copy of the License at
//
//   http://www.apache.org/licenses/LICENSE-2.0
//
// Unless required by applicable law or agreed to in writing,
// software distributed under the License is distributed on an
// "AS IS" BASIS, WITHOUT WARRANTIES OR CONDITIONS OF ANY
// KIND, either express or implied.  See the License for the
// specific language governing permissions and limitations
// under the License.
package com.cloud.vm;

import com.cloud.hypervisor.Hypervisor.HypervisorType;
import com.cloud.offering.DiskOffering;
import com.cloud.storage.Storage.ProvisioningType;
import com.cloud.storage.Volume;

/**
 * DiskProfile describes a disk and what functionality is required from it.
 * and resources to allocate and create disks. There object is immutable once
 */
public class DiskProfile {
    private long size;
    private String[] tags;
    private Volume.Type type;
    private String name;
    private boolean useLocalStorage;
    private boolean recreatable;
    private long diskOfferingId;
    private Long templateId;
    private long volumeId;
    private String path;
    private ProvisioningType provisioningType;
    private Long bytesReadRate;
    private Long bytesWriteRate;
    private Long iopsReadRate;
    private Long iopsWriteRate;
    private String cacheMode;
    private Long minIops;
    private Long maxIops;
<<<<<<< HEAD
    private Long newDiskOfferingId;
=======
    private boolean requiresEncryption;
>>>>>>> 4243afbf

    private HypervisorType hyperType;

    protected DiskProfile() {
    }

    public DiskProfile(long volumeId, Volume.Type type, String name, long diskOfferingId, long size, String[] tags, boolean useLocalStorage, boolean recreatable,
            Long templateId) {
        this.type = type;
        this.name = name;
        this.size = size;
        this.tags = tags;
        this.useLocalStorage = useLocalStorage;
        this.recreatable = recreatable;
        this.diskOfferingId = diskOfferingId;
        this.templateId = templateId;
        this.volumeId = volumeId;
    }

    public DiskProfile(long volumeId, Volume.Type type, String name, long diskOfferingId, long size, String[] tags, boolean useLocalStorage, boolean recreatable,
            Long templateId, boolean requiresEncryption) {
        this(volumeId, type, name, diskOfferingId, size, tags, useLocalStorage, recreatable, templateId);
        this.requiresEncryption = requiresEncryption;
    }

    public DiskProfile(Volume vol, DiskOffering offering, HypervisorType hyperType) {
        this(vol.getId(),
            vol.getVolumeType(),
            vol.getName(),
            offering.getId(),
            vol.getSize(),
            offering.getTagsArray(),
            offering.isUseLocalStorage(),
            offering.isCustomized(),
            null);
        this.hyperType = hyperType;
        this.provisioningType = offering.getProvisioningType();
        this.requiresEncryption = offering.getEncrypt() || vol.getPassphraseId() != null;
    }

    public DiskProfile(DiskProfile dp) {

    }

    /**
     * @return size of the disk requested in bytes.
     */
    public long getSize() {
        return size;
    }

    /**
     * @return id of the volume backing up this disk characteristics
     */
    public long getVolumeId() {
        return volumeId;
    }

    /**
     * @return Unique name for the disk.
     */
    public String getName() {
        return name;
    }

    public void setTags(String[] tags) {
        this.tags = tags;
    }

    /**
     * @return tags for the disk. This can be used to match it to different storage pools.
     */
    public String[] getTags() {
        return tags;
    }

    /**
     * @return type of volume.
     */
    public Volume.Type getType() {
        return type;
    }

    /**
     * @return Does this volume require local storage?
     */
    public boolean useLocalStorage() {
        return useLocalStorage;
    }

    public void setUseLocalStorage(boolean useLocalStorage) {
        this.useLocalStorage = useLocalStorage;
    }

    /**
     * @return Is this volume recreatable? A volume is recreatable if the disk's content can be
     *         reconstructed from the template.
     */
    public boolean isRecreatable() {
        return recreatable;
    }

    /**
     * @return template id the disk is based on. Can be null if it is not based on any templates.
     */
    public Long getTemplateId() {
        return templateId;
    }

    public void setTemplateId(Long templateId) {
        this.templateId = templateId;
    }

    /**
     * @return disk offering id that the disk is based on.
     */
    public long getDiskOfferingId() {
        return diskOfferingId;
    }

    @Override
    public String toString() {
        return new StringBuilder("DskChr[").append(type).append("|").append(size).append("|").append("]").toString();
    }

    public void setHyperType(HypervisorType hyperType) {
        this.hyperType = hyperType;
    }

    public HypervisorType getHypervisorType() {
        return this.hyperType;
    }

    public void setPath(String path) {
        this.path = path;
    }

    public String getPath() {
        return this.path;
    }

    public void setProvisioningType(ProvisioningType provisioningType){
        this.provisioningType = provisioningType;
    }

    public ProvisioningType getProvisioningType(){
        return this.provisioningType;
    }

    public void setSize(long size) {
        this.size = size;
    }

    public void setBytesReadRate(Long bytesReadRate) {
        this.bytesReadRate = bytesReadRate;
    }

    public Long getBytesReadRate() {
        return bytesReadRate;
    }

    public void setBytesWriteRate(Long bytesWriteRate) {
        this.bytesWriteRate = bytesWriteRate;
    }

    public Long getBytesWriteRate() {
        return bytesWriteRate;
    }

    public void setIopsReadRate(Long iopsReadRate) {
        this.iopsReadRate = iopsReadRate;
    }

    public Long getIopsReadRate() {
        return iopsReadRate;
    }

    public void setIopsWriteRate(Long iopsWriteRate) {
        this.iopsWriteRate = iopsWriteRate;
    }

    public Long getIopsWriteRate() {
        return iopsWriteRate;
    }

    public void setCacheMode(String cacheMode) {
        this.cacheMode = cacheMode;
    }

    public String getCacheMode() {
        return cacheMode;
    }

    public Long getMinIops() {
        return minIops;
    }

    public void setMinIops(Long minIops) {
        this.minIops = minIops;
    }

    public Long getMaxIops() {
        return maxIops;
    }

    public void setMaxIops(Long maxIops) {
        this.maxIops = maxIops;
    }

<<<<<<< HEAD
    public Long getNewDiskOfferingId() {
        return newDiskOfferingId;
    }

    public void setNewDiskOfferingId(Long newDiskOfferingId) {
        this.newDiskOfferingId = newDiskOfferingId;
    }
=======
    public boolean requiresEncryption() { return requiresEncryption; }

    public void setEncryption(boolean encrypt) { this.requiresEncryption = encrypt; }
>>>>>>> 4243afbf
}<|MERGE_RESOLUTION|>--- conflicted
+++ resolved
@@ -44,11 +44,8 @@
     private String cacheMode;
     private Long minIops;
     private Long maxIops;
-<<<<<<< HEAD
     private Long newDiskOfferingId;
-=======
     private boolean requiresEncryption;
->>>>>>> 4243afbf
 
     private HypervisorType hyperType;
 
@@ -258,7 +255,6 @@
         this.maxIops = maxIops;
     }
 
-<<<<<<< HEAD
     public Long getNewDiskOfferingId() {
         return newDiskOfferingId;
     }
@@ -266,9 +262,7 @@
     public void setNewDiskOfferingId(Long newDiskOfferingId) {
         this.newDiskOfferingId = newDiskOfferingId;
     }
-=======
     public boolean requiresEncryption() { return requiresEncryption; }
 
     public void setEncryption(boolean encrypt) { this.requiresEncryption = encrypt; }
->>>>>>> 4243afbf
 }