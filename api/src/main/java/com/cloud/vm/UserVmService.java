// Licensed to the Apache Software Foundation (ASF) under one
// or more contributor license agreements.  See the NOTICE file
// distributed with this work for additional information
// regarding copyright ownership.  The ASF licenses this file
// to you under the Apache License, Version 2.0 (the
// "License"); you may not use this file except in compliance
// with the License.  You may obtain a copy of the License at
//
//   http://www.apache.org/licenses/LICENSE-2.0
//
// Unless required by applicable law or agreed to in writing,
// software distributed under the License is distributed on an
// "AS IS" BASIS, WITHOUT WARRANTIES OR CONDITIONS OF ANY
// KIND, either express or implied.  See the License for the
// specific language governing permissions and limitations
// under the License.
package com.cloud.vm;

import java.util.LinkedHashMap;
import java.util.List;
import java.util.Map;

import org.apache.cloudstack.api.BaseCmd.HTTPMethod;
import org.apache.cloudstack.api.command.admin.vm.AssignVMCmd;
import org.apache.cloudstack.api.command.admin.vm.RecoverVMCmd;
import org.apache.cloudstack.api.command.user.vm.AddNicToVMCmd;
import org.apache.cloudstack.api.command.user.vm.DeployVMCmd;
import org.apache.cloudstack.api.command.user.vm.DestroyVMCmd;
import org.apache.cloudstack.api.command.user.vm.RebootVMCmd;
import org.apache.cloudstack.api.command.user.vm.RemoveNicFromVMCmd;
import org.apache.cloudstack.api.command.user.vm.ResetVMPasswordCmd;
import org.apache.cloudstack.api.command.user.vm.ResetVMSSHKeyCmd;
import org.apache.cloudstack.api.command.user.vm.ResetVMUserDataCmd;
import org.apache.cloudstack.api.command.user.vm.RestoreVMCmd;
import org.apache.cloudstack.api.command.user.vm.ScaleVMCmd;
import org.apache.cloudstack.api.command.user.vm.StartVMCmd;
import org.apache.cloudstack.api.command.user.vm.UpdateDefaultNicForVMCmd;
import org.apache.cloudstack.api.command.user.vm.UpdateVMCmd;
import org.apache.cloudstack.api.command.user.vm.UpdateVmNicIpCmd;
import org.apache.cloudstack.api.command.user.vm.UpgradeVMCmd;
import org.apache.cloudstack.api.command.user.vmgroup.CreateVMGroupCmd;
import org.apache.cloudstack.api.command.user.vmgroup.DeleteVMGroupCmd;

import com.cloud.dc.DataCenter;
import com.cloud.deploy.DeploymentPlanner;
import com.cloud.exception.ConcurrentOperationException;
import com.cloud.exception.InsufficientCapacityException;
import com.cloud.exception.ManagementServerException;
import com.cloud.exception.OperationTimedoutException;
import com.cloud.exception.ResourceAllocationException;
import com.cloud.exception.ResourceUnavailableException;
import com.cloud.exception.StorageUnavailableException;
import com.cloud.exception.VirtualMachineMigrationException;
import com.cloud.host.Host;
import com.cloud.hypervisor.Hypervisor.HypervisorType;
import com.cloud.network.Network.IpAddresses;
import com.cloud.offering.DiskOffering;
import com.cloud.offering.ServiceOffering;
import com.cloud.storage.StoragePool;
import com.cloud.template.VirtualMachineTemplate;
import com.cloud.user.Account;
import com.cloud.uservm.UserVm;
import com.cloud.utils.exception.ExecutionException;

public interface UserVmService {


    /**
     * Destroys one virtual machine
     *
     * @param userId
     *            the id of the user performing the action
     * @param vmId
     *            the id of the virtual machine.
     * @throws ConcurrentOperationException
     * @throws ResourceUnavailableException
     */
    UserVm destroyVm(DestroyVMCmd cmd) throws ResourceUnavailableException, ConcurrentOperationException;

    /**
     * Destroys one virtual machine
     *
     * @param vmId
     *            the id of the virtual machine.
     * @param expunge
     *            indicates if vm should be expunged
     * @throws ConcurrentOperationException
     * @throws ResourceUnavailableException
     */
    UserVm destroyVm(long vmId, boolean expunge) throws ResourceUnavailableException, ConcurrentOperationException;

    /**
     * Resets the password of a virtual machine.
     *
     * @param cmd
     *            - the command specifying vmId, password
     * @return the VM if reset worked successfully, null otherwise
     */
    UserVm resetVMPassword(ResetVMPasswordCmd cmd, String password) throws ResourceUnavailableException, InsufficientCapacityException;

    /**
     * Resets the SSH Key of a virtual machine.
     *
     * @param cmd
     *            - the command specifying vmId, Keypair name
     * @return the VM if reset worked successfully, null otherwise
     */
    UserVm resetVMSSHKey(ResetVMSSHKeyCmd cmd) throws ResourceUnavailableException, InsufficientCapacityException;

    UserVm resetVMUserData(ResetVMUserDataCmd cmd) throws ResourceUnavailableException, InsufficientCapacityException;

    UserVm startVirtualMachine(StartVMCmd cmd) throws StorageUnavailableException, ExecutionException, ConcurrentOperationException, ResourceUnavailableException,
        InsufficientCapacityException, ResourceAllocationException;

<<<<<<< HEAD
    void startVirtualMachineForHA(VirtualMachine vm, Map<VirtualMachineProfile.Param, Object> params,
            DeploymentPlanner planner) throws InsufficientCapacityException, ResourceUnavailableException,
            ConcurrentOperationException, OperationTimedoutException;
=======
    void startVirtualMachine(UserVm vm) throws OperationTimedoutException, ResourceUnavailableException, InsufficientCapacityException;
>>>>>>> 8d02e5f8

    UserVm rebootVirtualMachine(RebootVMCmd cmd) throws InsufficientCapacityException, ResourceUnavailableException;

    UserVm updateVirtualMachine(UpdateVMCmd cmd) throws ResourceUnavailableException, InsufficientCapacityException;

    /**
     * Adds a NIC on the given network to the virtual machine
     * @param cmd the command object that defines the vm and the given network
     * @return the vm object if successful, null otherwise
     */
    UserVm addNicToVirtualMachine(AddNicToVMCmd cmd);

    /**
     * Removes a NIC on the given network from the virtual machine
     * @param cmd the command object that defines the vm and the given network
     * @return the vm object if successful, null otherwise
     */
    UserVm removeNicFromVirtualMachine(RemoveNicFromVMCmd cmd);

    /**
     * Updates default Nic to the given network for given virtual machine
     * @param cmd the command object that defines the vm and the given network
     * @return the vm object if successful, null otherwise
     */
    UserVm updateDefaultNicForVirtualMachine(UpdateDefaultNicForVMCmd cmd);

    /**
     * Updated the ip address on the given NIC to the virtual machine
     * @param cmd the command object that defines the ip address and the given nic
     * @return the vm object if successful, null otherwise
     */
    UserVm updateNicIpForVirtualMachine(UpdateVmNicIpCmd cmd);

    UserVm recoverVirtualMachine(RecoverVMCmd cmd) throws ResourceAllocationException;

    /**
     * Creates a Basic Zone User VM in the database and returns the VM to the
     * caller.
     *
     *
     *
     * @param sshKeyPair
     *            - name of the ssh key pair used to login to the virtual
     *            machine
     * @param cpuSpeed
     * @param memory
     * @param cpuNumber
     * @param zone
     *            - availability zone for the virtual machine
     * @param serviceOffering
     *            - the service offering for the virtual machine
     * @param template
     *            - the template for the virtual machine
     * @param securityGroupIdList
     *            - comma separated list of security groups id that going to be
     *            applied to the virtual machine
     * @param hostName
     *            - host name for the virtual machine
     * @param displayName
     *            - an optional user generated name for the virtual machine
     * @param diskOfferingId
     *            - the ID of the disk offering for the virtual machine. If the
     *            template is of ISO format, the diskOfferingId is for the root
     *            disk volume. Otherwise this parameter is used to indicate the
     *            offering for the data disk volume. If the templateId parameter
     *            passed is from a Template object, the diskOfferingId refers to
     *            a DATA Disk Volume created. If the templateId parameter passed
     *            is from an ISO object, the diskOfferingId refers to a ROOT
     *            Disk Volume created
     * @param diskSize
     *            - the arbitrary size for the DATADISK volume. Mutually
     *            exclusive with diskOfferingId
     * @param group
     *            - an optional group for the virtual machine
     * @param hypervisor
     *            - the hypervisor on which to deploy the virtual machine
     * @param userData
     *            - an optional binary data that can be sent to the virtual
     *            machine upon a successful deployment. This binary data must be
     *            base64 encoded before adding it to the request. Currently only
     *            HTTP GET is supported. Using HTTP GET (via querystring), you
     *            can send up to 2KB of data after base64 encoding
     * @param userDataId
     * @param userDataDetails
     * @param requestedIps
     *            TODO
     * @param defaultIp
     *            TODO
     * @param displayVm
     *            - Boolean flag whether to the display the vm to the end user or not
     * @param affinityGroupIdList
     * @param customId
     * @param dhcpOptionMap
     *           - Maps the dhcp option code and the dhcp value to the network uuid
     * @param dataDiskTemplateToDiskOfferingMap
     *            - Datadisk template to Disk offering Map
     *             an optional parameter that creates additional data disks for the virtual machine
     *             For each of the templates in the map, a data disk will be created from the corresponding
     *             disk offering obtained from the map
     *
     * @return UserVm object if successful.
     * @throws InsufficientCapacityException
     *             if there is insufficient capacity to deploy the VM.
     * @throws ConcurrentOperationException
     *             if there are multiple users working on the same VM or in the
     *             same environment.
     * @throws ResourceUnavailableException
     *             if the resources required to deploy the VM is not currently
     *             available.
     */
    UserVm createBasicSecurityGroupVirtualMachine(DataCenter zone, ServiceOffering serviceOffering, VirtualMachineTemplate template, List<Long> securityGroupIdList,
                                                  Account owner, String hostName, String displayName, Long diskOfferingId, Long diskSize, String group, HypervisorType hypervisor, HTTPMethod httpmethod,
                                                  String userData, Long userDataId, String userDataDetails, List<String> sshKeyPairs, Map<Long, IpAddresses> requestedIps, IpAddresses defaultIp, Boolean displayVm, String keyboard,
                                                  List<Long> affinityGroupIdList, Map<String, String> customParameter, String customId, Map<String, Map<Integer, String>> dhcpOptionMap,
                                                  Map<Long, DiskOffering> dataDiskTemplateToDiskOfferingMap,
                                                  Map<String, String> userVmOVFProperties, boolean dynamicScalingEnabled, Long overrideDiskOfferingId) throws InsufficientCapacityException,
        ConcurrentOperationException, ResourceUnavailableException, StorageUnavailableException, ResourceAllocationException;

    /**
     * Creates a User VM in Advanced Zone (Security Group feature is enabled) in
     * the database and returns the VM to the caller.
     *
     *
     *
     * @param type
     * @param zone
     *            - availability zone for the virtual machine
     * @param serviceOffering
     *            - the service offering for the virtual machine
     * @param template
     *            - the template for the virtual machine
     * @param networkIdList
     *            - list of network ids used by virtual machine
     * @param securityGroupIdList
     *            - comma separated list of security groups id that going to be
     *            applied to the virtual machine
     * @param hostName
     *            - host name for the virtual machine
     * @param displayName
     *            - an optional user generated name for the virtual machine
     * @param diskOfferingId
     *            - the ID of the disk offering for the virtual machine. If the
     *            template is of ISO format, the diskOfferingId is for the root
     *            disk volume. Otherwise this parameter is used to indicate the
     *            offering for the data disk volume. If the templateId parameter
     *            passed is from a Template object, the diskOfferingId refers to
     *            a DATA Disk Volume created. If the templateId parameter passed
     *            is from an ISO object, the diskOfferingId refers to a ROOT
     *            Disk Volume created
     * @param diskSize
     *            - the arbitrary size for the DATADISK volume. Mutually
     *            exclusive with diskOfferingId
     * @param group
     *            - an optional group for the virtual machine
     * @param hypervisor
     *            - the hypervisor on which to deploy the virtual machine
     * @param userData
     *            - an optional binary data that can be sent to the virtual
     *            machine upon a successful deployment. This binary data must be
     *            base64 encoded before adding it to the request. Currently only
     *            HTTP GET is supported. Using HTTP GET (via querystring), you
     *            can send up to 2KB of data after base64 encoding
     * @param userDataId
     * @param userDataDetails
     * @param requestedIps
     *            TODO
     * @param defaultIps
     *            TODO
     * @param displayVm
     *            - Boolean flag whether to the display the vm to the end user or not
     * @param affinityGroupIdList
     * @param customId
     * @param dhcpOptionMap
     *             - Maps the dhcp option code and the dhcp value to the network uuid
     * @param dataDiskTemplateToDiskOfferingMap
     *            - Datadisk template to Disk offering Map
     *             an optional parameter that creates additional data disks for the virtual machine
     *             For each of the templates in the map, a data disk will be created from the corresponding
     *             disk offering obtained from the map
     * @return UserVm object if successful.
     *
     * @throws InsufficientCapacityException
     *             if there is insufficient capacity to deploy the VM.
     * @throws ConcurrentOperationException
     *             if there are multiple users working on the same VM or in the
     *             same environment.
     * @throws ResourceUnavailableException
     *             if the resources required to deploy the VM is not currently
     *             available.
     */
    UserVm createAdvancedSecurityGroupVirtualMachine(DataCenter zone, ServiceOffering serviceOffering, VirtualMachineTemplate template, List<Long> networkIdList,
                                                     List<Long> securityGroupIdList, Account owner, String hostName, String displayName, Long diskOfferingId, Long diskSize, String group, HypervisorType hypervisor,
                                                     HTTPMethod httpmethod, String userData, Long userDataId, String userDataDetails, List<String> sshKeyPairs, Map<Long, IpAddresses> requestedIps, IpAddresses defaultIps, Boolean displayVm, String keyboard,
                                                     List<Long> affinityGroupIdList, Map<String, String> customParameters, String customId, Map<String, Map<Integer, String>> dhcpOptionMap,
                                                     Map<Long, DiskOffering> dataDiskTemplateToDiskOfferingMap, Map<String, String> userVmOVFProperties, boolean dynamicScalingEnabled, Long overrideDiskOfferingId, String vmType) throws InsufficientCapacityException, ConcurrentOperationException, ResourceUnavailableException, StorageUnavailableException, ResourceAllocationException;

    /**
     * Creates a User VM in Advanced Zone (Security Group feature is disabled)
     * in the database and returns the VM to the caller.
     *
     *
     *
     * @param sshKeyPair
     *            - name of the ssh key pair used to login to the virtual
     *            machine
     * @param cpuSpeed
     * @param memory
     * @param cpuNumber
     * @param zone
     *            - availability zone for the virtual machine
     * @param serviceOffering
     *            - the service offering for the virtual machine
     * @param template
     *            - the template for the virtual machine
     * @param networkIdList
     *            - list of network ids used by virtual machine
     * @param hostName
     *            - host name for the virtual machine
     * @param displayName
     *            - an optional user generated name for the virtual machine
     * @param diskOfferingId
     *            - the ID of the disk offering for the virtual machine. If the
     *            template is of ISO format, the diskOfferingId is for the root
     *            disk volume. Otherwise this parameter is used to indicate the
     *            offering for the data disk volume. If the templateId parameter
     *            passed is from a Template object, the diskOfferingId refers to
     *            a DATA Disk Volume created. If the templateId parameter passed
     *            is from an ISO object, the diskOfferingId refers to a ROOT
     *            Disk Volume created
     * @param diskSize
     *            - the arbitrary size for the DATADISK volume. Mutually
     *            exclusive with diskOfferingId
     * @param group
     *            - an optional group for the virtual machine
     * @param hypervisor
     *            - the hypervisor on which to deploy the virtual machine
     * @param userData
     *            - an optional binary data that can be sent to the virtual
     *            machine upon a successful deployment. This binary data must be
     *            base64 encoded before adding it to the request. Currently only
     *            HTTP GET is supported. Using HTTP GET (via querystring), you
     *            can send up to 2KB of data after base64 encoding
     * @param userDataId
     * @param userDataDetails
     * @param requestedIps
     *            TODO
     * @param defaultIps
     *            TODO
     * @param displayVm
     *            - Boolean flag whether to the display the vm to the end user or not
     * @param affinityGroupIdList
     * @param customId
     * @param dhcpOptionMap
     *             - Map that maps the DhcpOption code and their value on the Network uuid
     * @param dataDiskTemplateToDiskOfferingMap
     *            - Datadisk template to Disk offering Map
     *             an optional parameter that creates additional data disks for the virtual machine
     *             For each of the templates in the map, a data disk will be created from the corresponding
     *             disk offering obtained from the map
     * @return UserVm object if successful.
     *
     * @throws InsufficientCapacityException
     *             if there is insufficient capacity to deploy the VM.
     * @throws ConcurrentOperationException
     *             if there are multiple users working on the same VM or in the
     *             same environment.
     * @throws ResourceUnavailableException
     *             if the resources required to deploy the VM is not currently
     *             available.
     */
    UserVm createAdvancedVirtualMachine(DataCenter zone, ServiceOffering serviceOffering, VirtualMachineTemplate template, List<Long> networkIdList, Account owner,
                                        String hostName, String displayName, Long diskOfferingId, Long diskSize, String group, HypervisorType hypervisor, HTTPMethod httpmethod, String userData,
                                        Long userDataId, String userDataDetails, List<String> sshKeyPairs, Map<Long, IpAddresses> requestedIps, IpAddresses defaultIps, Boolean displayVm, String keyboard, List<Long> affinityGroupIdList,
                                        Map<String, String> customParameters, String customId, Map<String, Map<Integer, String>> dhcpOptionMap, Map<Long, DiskOffering> dataDiskTemplateToDiskOfferingMap,
                                        Map<String, String> templateOvfPropertiesMap, boolean dynamicScalingEnabled, String vmType, Long overrideDiskOfferingId)

        throws InsufficientCapacityException, ConcurrentOperationException, ResourceUnavailableException, StorageUnavailableException, ResourceAllocationException;

    /**
     * Starts the virtual machine created from createVirtualMachine.
     *
     * @param cmd
     *            Command to deploy.
     * @return UserVm object if successful.
     * @throws InsufficientCapacityException
     *             if there is insufficient capacity to deploy the VM.
     * @throws ConcurrentOperationException
     *             if there are multiple users working on the same VM.
     * @throws ResourceUnavailableException
     *             if the resources required the deploy the VM is not currently available.
     */
    UserVm startVirtualMachine(DeployVMCmd cmd) throws InsufficientCapacityException, ConcurrentOperationException, ResourceUnavailableException, ResourceAllocationException;

    /**
     * Creates a vm group.
     *
     * @param cmd The command specifying domain ID, account name, group name, and project ID
     */
    InstanceGroup createVmGroup(CreateVMGroupCmd cmd);

    boolean deleteVmGroup(DeleteVMGroupCmd cmd);

    /**
     * upgrade the service offering of the virtual machine
     *
     * @param cmd
     *            - the command specifying vmId and new serviceOfferingId
     * @return the vm
     * @throws ResourceAllocationException
     */
    UserVm upgradeVirtualMachine(UpgradeVMCmd cmd) throws ResourceAllocationException;

    UserVm stopVirtualMachine(long vmId, boolean forced) throws ConcurrentOperationException;

    void deletePrivateTemplateRecord(Long templateId);

    HypervisorType getHypervisorTypeOfUserVM(long vmid);

    UserVm createVirtualMachine(DeployVMCmd cmd) throws InsufficientCapacityException, ResourceUnavailableException, ConcurrentOperationException,
        StorageUnavailableException, ResourceAllocationException;

    /**
     * This API is mostly to trigger VM.CREATE event for deployVirtualMachine with startvm=false, because there is no code in "execute" part of VM creation.
     * However, it can be used for additional VM customization in the future.
     * @param vmId - Virtual Machine Id
     * @return - Virtual Machine
     */
    UserVm finalizeCreateVirtualMachine(long vmId);

    UserVm getUserVm(long vmId);

    VirtualMachine getVm(long vmId);

    /**
     * Migrate the given VM to the destination host provided. The API returns the migrated VM if migration succeeds.
     * Only Root Admin can migrate a VM.
     *
     * @param vmId The ID of the VM to be migrated
     * @param destinationHost The destination host to where the VM will be migrated
     *
     * @return VirtualMachine migrated VM
     * @throws ManagementServerException
     *             in case we get error finding the VM or host or access errors or other internal errors.
     * @throws ConcurrentOperationException
     *             if there are multiple users working on the same VM.
     * @throws ResourceUnavailableException
     *             if the destination host to migrate the VM is not currently available.
     * @throws VirtualMachineMigrationException
     *             if the VM to be migrated is not in Running state
     */
    VirtualMachine migrateVirtualMachine(Long vmId, Host destinationHost) throws ResourceUnavailableException, ConcurrentOperationException, ManagementServerException,
        VirtualMachineMigrationException;

    /**
     * Migrate the given VM with its volumes to the destination host. The API returns the migrated VM if it succeeds.
     * Only root admin can migrate a VM.
     *
     * @param vmId The ID of the VM to be migrated
     * @param destinationHost The destination host to where the VM will be migrated
     * @param volumeToPool A map of volume to which pool it should be migrated
     *
     * @return VirtualMachine migrated VM
     * @throws ManagementServerException
     *             in case we get error finding the VM or host or access errors or other internal errors.
     * @throws ConcurrentOperationException
     *             if there are multiple users working on the same VM.
     * @throws ResourceUnavailableException
     *             if the destination host to migrate the VM is not currently available.
     * @throws VirtualMachineMigrationException
     *             if the VM to be migrated is not in Running state
     */
    VirtualMachine migrateVirtualMachineWithVolume(Long vmId, Host destinationHost, Map<String, String> volumeToPool) throws ResourceUnavailableException,
        ConcurrentOperationException, ManagementServerException, VirtualMachineMigrationException;

    UserVm moveVMToUser(AssignVMCmd moveUserVMCmd) throws ResourceAllocationException, ConcurrentOperationException, ResourceUnavailableException,
        InsufficientCapacityException;

    VirtualMachine vmStorageMigration(Long vmId, StoragePool destPool);

    VirtualMachine vmStorageMigration(Long vmId, Map<String, String> volumeToPool);

    UserVm restoreVM(RestoreVMCmd cmd) throws InsufficientCapacityException, ResourceUnavailableException;

    UserVm restoreVirtualMachine(Account caller, long vmId, Long newTemplateId, Long rootDiskOfferingId, boolean expunge, Map<String, String> details) throws InsufficientCapacityException, ResourceUnavailableException;

    UserVm upgradeVirtualMachine(ScaleVMCmd cmd) throws ResourceUnavailableException, ConcurrentOperationException, ManagementServerException,
        VirtualMachineMigrationException;

    UserVm expungeVm(long vmId) throws ResourceUnavailableException, ConcurrentOperationException;

    /**
     * Finds and returns an encrypted password for a VM.
     *
     * @param  vmId
     * @return Base64 encoded userdata
     */
    String getVmUserData(long vmId);

    /**
     * determine whether the uservm should be visible to the end user
     * @return  value of the display flag
     */
    public boolean isDisplayResourceEnabled(Long vmId);

    void collectVmDiskStatistics(UserVm userVm);

    void collectVmNetworkStatistics (UserVm userVm);

    UserVm importVM(final DataCenter zone, final Host host, final VirtualMachineTemplate template, final String instanceName, final String displayName, final Account owner, final String userData, final Account caller, final Boolean isDisplayVm, final String keyboard,
                    final long accountId, final long userId, final ServiceOffering serviceOffering, final String sshPublicKey,
                    final String hostName, final HypervisorType hypervisorType, final Map<String, String> customParameters,
                    final VirtualMachine.PowerState powerState, final LinkedHashMap<String, List<NicProfile>> networkNicMap) throws InsufficientCapacityException;

    /**
     * Unmanage a guest VM from CloudStack
     * @return true if the VM is successfully unmanaged, false if not.
     */
    boolean unmanageUserVM(Long vmId);
}<|MERGE_RESOLUTION|>--- conflicted
+++ resolved
@@ -112,13 +112,11 @@
     UserVm startVirtualMachine(StartVMCmd cmd) throws StorageUnavailableException, ExecutionException, ConcurrentOperationException, ResourceUnavailableException,
         InsufficientCapacityException, ResourceAllocationException;
 
-<<<<<<< HEAD
+    void startVirtualMachine(UserVm vm) throws OperationTimedoutException, ResourceUnavailableException, InsufficientCapacityException;
+
     void startVirtualMachineForHA(VirtualMachine vm, Map<VirtualMachineProfile.Param, Object> params,
-            DeploymentPlanner planner) throws InsufficientCapacityException, ResourceUnavailableException,
+          DeploymentPlanner planner) throws InsufficientCapacityException, ResourceUnavailableException,
             ConcurrentOperationException, OperationTimedoutException;
-=======
-    void startVirtualMachine(UserVm vm) throws OperationTimedoutException, ResourceUnavailableException, InsufficientCapacityException;
->>>>>>> 8d02e5f8
 
     UserVm rebootVirtualMachine(RebootVMCmd cmd) throws InsufficientCapacityException, ResourceUnavailableException;
 
