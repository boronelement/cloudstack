// Licensed to the Apache Software Foundation (ASF) under one
// or more contributor license agreements.  See the NOTICE file
// distributed with this work for additional information
// regarding copyright ownership.  The ASF licenses this file
// to you under the Apache License, Version 2.0 (the
// "License"); you may not use this file except in compliance
// with the License.  You may obtain a copy of the License at
//
//   http://www.apache.org/licenses/LICENSE-2.0
//
// Unless required by applicable law or agreed to in writing,
// software distributed under the License is distributed on an
// "AS IS" BASIS, WITHOUT WARRANTIES OR CONDITIONS OF ANY
// KIND, either express or implied.  See the License for the
// specific language governing permissions and limitations
// under the License.
package com.cloud.vm;

import java.util.List;
import java.util.Map;

import org.apache.cloudstack.api.BaseCmd.HTTPMethod;
import org.apache.cloudstack.api.command.admin.vm.AssignVMCmd;
import org.apache.cloudstack.api.command.admin.vm.RecoverVMCmd;
import org.apache.cloudstack.api.command.user.vm.AddNicToVMCmd;
import org.apache.cloudstack.api.command.user.vm.DeployVMCmd;
import org.apache.cloudstack.api.command.user.vm.DestroyVMCmd;
import org.apache.cloudstack.api.command.user.vm.RebootVMCmd;
import org.apache.cloudstack.api.command.user.vm.RemoveNicFromVMCmd;
import org.apache.cloudstack.api.command.user.vm.ResetVMPasswordCmd;
import org.apache.cloudstack.api.command.user.vm.ResetVMSSHKeyCmd;
import org.apache.cloudstack.api.command.user.vm.RestoreVMCmd;
import org.apache.cloudstack.api.command.user.vm.ScaleVMCmd;
import org.apache.cloudstack.api.command.user.vm.StartVMCmd;
import org.apache.cloudstack.api.command.user.vm.UpdateDefaultNicForVMCmd;
import org.apache.cloudstack.api.command.user.vm.UpdateVMCmd;
import org.apache.cloudstack.api.command.user.vm.UpdateVmNicIpCmd;
import org.apache.cloudstack.api.command.user.vm.UpgradeVMCmd;
import org.apache.cloudstack.api.command.user.vmgroup.CreateVMGroupCmd;
import org.apache.cloudstack.api.command.user.vmgroup.DeleteVMGroupCmd;

import com.cloud.dc.DataCenter;
import com.cloud.exception.ConcurrentOperationException;
import com.cloud.exception.InsufficientCapacityException;
import com.cloud.exception.ManagementServerException;
import com.cloud.exception.ResourceAllocationException;
import com.cloud.exception.ResourceUnavailableException;
import com.cloud.exception.StorageUnavailableException;
import com.cloud.exception.VirtualMachineMigrationException;
import com.cloud.host.Host;
import com.cloud.hypervisor.Hypervisor.HypervisorType;
import com.cloud.network.Network.IpAddresses;
import com.cloud.offering.DiskOffering;
import com.cloud.offering.ServiceOffering;
import com.cloud.storage.StoragePool;
import com.cloud.template.VirtualMachineTemplate;
import com.cloud.user.Account;
import com.cloud.uservm.UserVm;
import com.cloud.utils.exception.ExecutionException;

public interface UserVmService {


    /**
     * Destroys one virtual machine
     *
     * @param userId
     *            the id of the user performing the action
     * @param vmId
     *            the id of the virtual machine.
     * @throws ConcurrentOperationException
     * @throws ResourceUnavailableException
     */
    UserVm destroyVm(DestroyVMCmd cmd) throws ResourceUnavailableException, ConcurrentOperationException;

    /**
     * Destroys one virtual machine
     *
     * @param vmId
     *            the id of the virtual machine.
     * @param expunge
     *            indicates if vm should be expunged
     * @throws ConcurrentOperationException
     * @throws ResourceUnavailableException
     */
    UserVm destroyVm(long vmId, boolean expunge) throws ResourceUnavailableException, ConcurrentOperationException;

    /**
     * Resets the password of a virtual machine.
     *
     * @param cmd
     *            - the command specifying vmId, password
     * @return the VM if reset worked successfully, null otherwise
     */
    UserVm resetVMPassword(ResetVMPasswordCmd cmd, String password) throws ResourceUnavailableException, InsufficientCapacityException;

    /**
     * Resets the SSH Key of a virtual machine.
     *
     * @param cmd
     *            - the command specifying vmId, Keypair name
     * @return the VM if reset worked successfully, null otherwise
     */
    UserVm resetVMSSHKey(ResetVMSSHKeyCmd cmd) throws ResourceUnavailableException, InsufficientCapacityException;

    UserVm startVirtualMachine(StartVMCmd cmd) throws StorageUnavailableException, ExecutionException, ConcurrentOperationException, ResourceUnavailableException,
        InsufficientCapacityException, ResourceAllocationException;

    UserVm rebootVirtualMachine(RebootVMCmd cmd) throws InsufficientCapacityException, ResourceUnavailableException;

    UserVm updateVirtualMachine(UpdateVMCmd cmd) throws ResourceUnavailableException, InsufficientCapacityException;

    /**
     * Adds a NIC on the given network to the virtual machine
     * @param cmd the command object that defines the vm and the given network
     * @return the vm object if successful, null otherwise
     */
    UserVm addNicToVirtualMachine(AddNicToVMCmd cmd);

    /**
     * Removes a NIC on the given network from the virtual machine
     * @param cmd the command object that defines the vm and the given network
     * @return the vm object if successful, null otherwise
     */
    UserVm removeNicFromVirtualMachine(RemoveNicFromVMCmd cmd);

    /**
     * Updates default Nic to the given network for given virtual machine
     * @param cmd the command object that defines the vm and the given network
     * @return the vm object if successful, null otherwise
     */
    UserVm updateDefaultNicForVirtualMachine(UpdateDefaultNicForVMCmd cmd);

    /**
     * Updated the ip address on the given NIC to the virtual machine
     * @param cmd the command object that defines the ip address and the given nic
     * @return the vm object if successful, null otherwise
     */
    UserVm updateNicIpForVirtualMachine(UpdateVmNicIpCmd cmd);

    UserVm recoverVirtualMachine(RecoverVMCmd cmd) throws ResourceAllocationException;

    /**
     * Creates a Basic Zone User VM in the database and returns the VM to the
     * caller.
     *
     *
     *
     * @param zone
     *            - availability zone for the virtual machine
     * @param serviceOffering
     *            - the service offering for the virtual machine
     * @param template
     *            - the template for the virtual machine
     * @param securityGroupIdList
     *            - comma separated list of security groups id that going to be
     *            applied to the virtual machine
     * @param hostName
     *            - host name for the virtual machine
     * @param displayName
     *            - an optional user generated name for the virtual machine
     * @param diskOfferingId
     *            - the ID of the disk offering for the virtual machine. If the
     *            template is of ISO format, the diskOfferingId is for the root
     *            disk volume. Otherwise this parameter is used to indicate the
     *            offering for the data disk volume. If the templateId parameter
     *            passed is from a Template object, the diskOfferingId refers to
     *            a DATA Disk Volume created. If the templateId parameter passed
     *            is from an ISO object, the diskOfferingId refers to a ROOT
     *            Disk Volume created
     * @param diskSize
     *            - the arbitrary size for the DATADISK volume. Mutually
     *            exclusive with diskOfferingId
     * @param group
     *            - an optional group for the virtual machine
     * @param hypervisor
     *            - the hypervisor on which to deploy the virtual machine
     * @param userData
     *            - an optional binary data that can be sent to the virtual
     *            machine upon a successful deployment. This binary data must be
     *            base64 encoded before adding it to the request. Currently only
     *            HTTP GET is supported. Using HTTP GET (via querystring), you
     *            can send up to 2KB of data after base64 encoding
     * @param sshKeyPair
     *            - name of the ssh key pair used to login to the virtual
     *            machine
     * @param requestedIps
     *            TODO
     * @param defaultIp
     *            TODO
     * @param displayVm
     *            - Boolean flag whether to the display the vm to the end user or not
     * @param affinityGroupIdList
     * @param cpuSpeed
     * @param memory
     * @param cpuNumber
     * @param customId
     * @param dhcpOptionMap
     *           - Maps the dhcp option code and the dhcp value to the network uuid
     * @return UserVm object if successful.
     * @param dataDiskTemplateToDiskOfferingMap
     *            - Datadisk template to Disk offering Map
     *             an optional parameter that creates additional data disks for the virtual machine
     *             For each of the templates in the map, a data disk will be created from the corresponding
     *             disk offering obtained from the map
     *
     * @throws InsufficientCapacityException
     *             if there is insufficient capacity to deploy the VM.
     * @throws ConcurrentOperationException
     *             if there are multiple users working on the same VM or in the
     *             same environment.
     * @throws ResourceUnavailableException
     *             if the resources required to deploy the VM is not currently
     *             available.
     */
    UserVm createBasicSecurityGroupVirtualMachine(DataCenter zone, ServiceOffering serviceOffering, VirtualMachineTemplate template, List<Long> securityGroupIdList,
        Account owner, String hostName, String displayName, Long diskOfferingId, Long diskSize, String group, HypervisorType hypervisor, HTTPMethod httpmethod,
        String userData, String sshKeyPair, Map<Long, IpAddresses> requestedIps, IpAddresses defaultIp, Boolean displayVm, String keyboard,
        List<Long> affinityGroupIdList, Map<String, String> customParameter, String customId, Map<String, Map<Integer, String>> dhcpOptionMap,
        Map<Long, DiskOffering> dataDiskTemplateToDiskOfferingMap,
        Map<String, String> userVmOVFProperties, boolean dynamicScalingEnabled) throws InsufficientCapacityException,
        ConcurrentOperationException, ResourceUnavailableException, StorageUnavailableException, ResourceAllocationException;

    /**
     * Creates a User VM in Advanced Zone (Security Group feature is enabled) in
     * the database and returns the VM to the caller.
     *
     *
     *
     * @param zone
     *            - availability zone for the virtual machine
     * @param serviceOffering
     *            - the service offering for the virtual machine
     * @param template
     *            - the template for the virtual machine
     * @param networkIdList
     *            - list of network ids used by virtual machine
     * @param securityGroupIdList
     *            - comma separated list of security groups id that going to be
     *            applied to the virtual machine
     * @param hostName
     *            - host name for the virtual machine
     * @param displayName
     *            - an optional user generated name for the virtual machine
     * @param diskOfferingId
     *            - the ID of the disk offering for the virtual machine. If the
     *            template is of ISO format, the diskOfferingId is for the root
     *            disk volume. Otherwise this parameter is used to indicate the
     *            offering for the data disk volume. If the templateId parameter
     *            passed is from a Template object, the diskOfferingId refers to
     *            a DATA Disk Volume created. If the templateId parameter passed
     *            is from an ISO object, the diskOfferingId refers to a ROOT
     *            Disk Volume created
     * @param diskSize
     *            - the arbitrary size for the DATADISK volume. Mutually
     *            exclusive with diskOfferingId
     * @param group
     *            - an optional group for the virtual machine
     * @param hypervisor
     *            - the hypervisor on which to deploy the virtual machine
     * @param userData
     *            - an optional binary data that can be sent to the virtual
     *            machine upon a successful deployment. This binary data must be
     *            base64 encoded before adding it to the request. Currently only
     *            HTTP GET is supported. Using HTTP GET (via querystring), you
     *            can send up to 2KB of data after base64 encoding
     * @param sshKeyPair
     *            - name of the ssh key pair used to login to the virtual
     *            machine
     * @param requestedIps
     *            TODO
     * @param defaultIps
     *            TODO
     * @param displayVm
     *            - Boolean flag whether to the display the vm to the end user or not
     * @param affinityGroupIdList
     * @param memory
     * @param cpuNumber
     * @param customId
     * @param dhcpOptionMap
     *             - Maps the dhcp option code and the dhcp value to the network uuid
     * @param dataDiskTemplateToDiskOfferingMap
     *            - Datadisk template to Disk offering Map
     *             an optional parameter that creates additional data disks for the virtual machine
     *             For each of the templates in the map, a data disk will be created from the corresponding
     *             disk offering obtained from the map
     * @return UserVm object if successful.
     *
     * @throws InsufficientCapacityException
     *             if there is insufficient capacity to deploy the VM.
     * @throws ConcurrentOperationException
     *             if there are multiple users working on the same VM or in the
     *             same environment.
     * @throws ResourceUnavailableException
     *             if the resources required to deploy the VM is not currently
     *             available.
     */
    UserVm createAdvancedSecurityGroupVirtualMachine(DataCenter zone, ServiceOffering serviceOffering, VirtualMachineTemplate template, List<Long> networkIdList,
        List<Long> securityGroupIdList, Account owner, String hostName, String displayName, Long diskOfferingId, Long diskSize, String group, HypervisorType hypervisor,
        HTTPMethod httpmethod, String userData, String sshKeyPair, Map<Long, IpAddresses> requestedIps, IpAddresses defaultIps, Boolean displayVm, String keyboard,
        List<Long> affinityGroupIdList, Map<String, String> customParameters, String customId, Map<String, Map<Integer, String>> dhcpOptionMap,
        Map<Long, DiskOffering> dataDiskTemplateToDiskOfferingMap,
        Map<String, String> userVmOVFProperties, boolean dynamicScalingEnabled) throws InsufficientCapacityException,
        ConcurrentOperationException, ResourceUnavailableException, StorageUnavailableException, ResourceAllocationException;

    /**
     * Creates a User VM in Advanced Zone (Security Group feature is disabled)
     * in the database and returns the VM to the caller.
     *
     *
     *
     * @param zone
     *            - availability zone for the virtual machine
     * @param serviceOffering
     *            - the service offering for the virtual machine
     * @param template
     *            - the template for the virtual machine
     * @param networkIdList
     *            - list of network ids used by virtual machine
     * @param hostName
     *            - host name for the virtual machine
     * @param displayName
     *            - an optional user generated name for the virtual machine
     * @param diskOfferingId
     *            - the ID of the disk offering for the virtual machine. If the
     *            template is of ISO format, the diskOfferingId is for the root
     *            disk volume. Otherwise this parameter is used to indicate the
     *            offering for the data disk volume. If the templateId parameter
     *            passed is from a Template object, the diskOfferingId refers to
     *            a DATA Disk Volume created. If the templateId parameter passed
     *            is from an ISO object, the diskOfferingId refers to a ROOT
     *            Disk Volume created
     * @param diskSize
     *            - the arbitrary size for the DATADISK volume. Mutually
     *            exclusive with diskOfferingId
     * @param group
     *            - an optional group for the virtual machine
     * @param hypervisor
     *            - the hypervisor on which to deploy the virtual machine
     * @param userData
     *            - an optional binary data that can be sent to the virtual
     *            machine upon a successful deployment. This binary data must be
     *            base64 encoded before adding it to the request. Currently only
     *            HTTP GET is supported. Using HTTP GET (via querystring), you
     *            can send up to 2KB of data after base64 encoding
     * @param sshKeyPair
     *            - name of the ssh key pair used to login to the virtual
     *            machine
     * @param requestedIps
     *            TODO
     * @param defaultIps
     *            TODO
     * @param displayVm
     *            - Boolean flag whether to the display the vm to the end user or not
     * @param affinityGroupIdList
     * @param cpuSpeed
     * @param memory
     * @param cpuNumber
     * @param customId
     * @param dhcpOptionMap
     *             - Map that maps the DhcpOption code and their value on the Network uuid
     * @param dataDiskTemplateToDiskOfferingMap
     *            - Datadisk template to Disk offering Map
     *             an optional parameter that creates additional data disks for the virtual machine
     *             For each of the templates in the map, a data disk will be created from the corresponding
     *             disk offering obtained from the map
     * @return UserVm object if successful.
     *
     * @throws InsufficientCapacityException
     *             if there is insufficient capacity to deploy the VM.
     * @throws ConcurrentOperationException
     *             if there are multiple users working on the same VM or in the
     *             same environment.
     * @throws ResourceUnavailableException
     *             if the resources required to deploy the VM is not currently
     *             available.
     */
    UserVm createAdvancedVirtualMachine(DataCenter zone, ServiceOffering serviceOffering, VirtualMachineTemplate template, List<Long> networkIdList, Account owner,
        String hostName, String displayName, Long diskOfferingId, Long diskSize, String group, HypervisorType hypervisor, HTTPMethod httpmethod, String userData,
        String sshKeyPair, Map<Long, IpAddresses> requestedIps, IpAddresses defaultIps, Boolean displayVm, String keyboard, List<Long> affinityGroupIdList,
        Map<String, String> customParameters, String customId, Map<String, Map<Integer, String>> dhcpOptionMap, Map<Long, DiskOffering> dataDiskTemplateToDiskOfferingMap,
<<<<<<< HEAD
        Map<String, String> templateOvfPropertiesMap, String type)
=======
        Map<String, String> templateOvfPropertiesMap, boolean dynamicScalingEnabled)
>>>>>>> 083646b3

        throws InsufficientCapacityException, ConcurrentOperationException, ResourceUnavailableException, StorageUnavailableException, ResourceAllocationException;

    /**
     * Starts the virtual machine created from createVirtualMachine.
     *
     * @param cmd
     *            Command to deploy.
     * @return UserVm object if successful.
     * @throws InsufficientCapacityException
     *             if there is insufficient capacity to deploy the VM.
     * @throws ConcurrentOperationException
     *             if there are multiple users working on the same VM.
     * @throws ResourceUnavailableException
     *             if the resources required the deploy the VM is not currently available.
     */
    UserVm startVirtualMachine(DeployVMCmd cmd) throws InsufficientCapacityException, ConcurrentOperationException, ResourceUnavailableException, ResourceAllocationException;

    /**
     * Creates a vm group.
     *
     * @param name
     *            - name of the group
     * @param accountId
     *            - accountId
     */
    InstanceGroup createVmGroup(CreateVMGroupCmd cmd);

    boolean deleteVmGroup(DeleteVMGroupCmd cmd);

    /**
     * upgrade the service offering of the virtual machine
     *
     * @param cmd
     *            - the command specifying vmId and new serviceOfferingId
     * @return the vm
     * @throws ResourceAllocationException
     */
    UserVm upgradeVirtualMachine(UpgradeVMCmd cmd) throws ResourceAllocationException;

    UserVm stopVirtualMachine(long vmId, boolean forced) throws ConcurrentOperationException;

    void deletePrivateTemplateRecord(Long templateId);

    HypervisorType getHypervisorTypeOfUserVM(long vmid);

    UserVm createVirtualMachine(DeployVMCmd cmd) throws InsufficientCapacityException, ResourceUnavailableException, ConcurrentOperationException,
        StorageUnavailableException, ResourceAllocationException;

    UserVm getUserVm(long vmId);

    /**
     * Migrate the given VM to the destination host provided. The API returns the migrated VM if migration succeeds.
     * Only Root
     * Admin can migrate a VM.
     *
     * @param destinationStorage
     *            TODO
     * @param Long
     *            vmId
     *            vmId of The VM to migrate
     * @param Host
     *            destinationHost to migrate the VM
     *
     * @return VirtualMachine migrated VM
     * @throws ManagementServerException
     *             in case we get error finding the VM or host or access errors or other internal errors.
     * @throws ConcurrentOperationException
     *             if there are multiple users working on the same VM.
     * @throws ResourceUnavailableException
     *             if the destination host to migrate the VM is not currently available.
     * @throws VirtualMachineMigrationException
     *             if the VM to be migrated is not in Running state
     */
    VirtualMachine migrateVirtualMachine(Long vmId, Host destinationHost) throws ResourceUnavailableException, ConcurrentOperationException, ManagementServerException,
        VirtualMachineMigrationException;

    /**
     * Migrate the given VM with its volumes to the destination host. The API returns the migrated VM if it succeeds.
     * Only root admin can migrate a VM.
     *
     * @param destinationStorage
     *            TODO
     * @param Long
     *            vmId of The VM to migrate
     * @param Host
     *            destinationHost to migrate the VM
     * @param Map
     *            A map of volume to which pool it should be migrated
     *
     * @return VirtualMachine migrated VM
     * @throws ManagementServerException
     *             in case we get error finding the VM or host or access errors or other internal errors.
     * @throws ConcurrentOperationException
     *             if there are multiple users working on the same VM.
     * @throws ResourceUnavailableException
     *             if the destination host to migrate the VM is not currently available.
     * @throws VirtualMachineMigrationException
     *             if the VM to be migrated is not in Running state
     */
    VirtualMachine migrateVirtualMachineWithVolume(Long vmId, Host destinationHost, Map<String, String> volumeToPool) throws ResourceUnavailableException,
        ConcurrentOperationException, ManagementServerException, VirtualMachineMigrationException;

    UserVm moveVMToUser(AssignVMCmd moveUserVMCmd) throws ResourceAllocationException, ConcurrentOperationException, ResourceUnavailableException,
        InsufficientCapacityException;

    VirtualMachine vmStorageMigration(Long vmId, StoragePool destPool);

    VirtualMachine vmStorageMigration(Long vmId, Map<String, String> volumeToPool);

    UserVm restoreVM(RestoreVMCmd cmd) throws InsufficientCapacityException, ResourceUnavailableException;

    UserVm restoreVirtualMachine(Account caller, long vmId, Long newTemplateId) throws InsufficientCapacityException, ResourceUnavailableException;

    UserVm upgradeVirtualMachine(ScaleVMCmd cmd) throws ResourceUnavailableException, ConcurrentOperationException, ManagementServerException,
        VirtualMachineMigrationException;

    UserVm expungeVm(long vmId) throws ResourceUnavailableException, ConcurrentOperationException;

    /**
     * Finds and returns an encrypted password for a VM.
     *
     * @param  userVmId
     * @return Base64 encoded userdata
     */
    String getVmUserData(long vmId);

    /**
     * determin whether the uservm should be visible to the end user
     * @return  value of the display flag
     */
    public boolean isDisplayResourceEnabled(Long vmId);

    void collectVmDiskStatistics(UserVm userVm);

    void collectVmNetworkStatistics (UserVm userVm);

    UserVm importVM(final DataCenter zone, final Host host, final VirtualMachineTemplate template, final String instanceName, final String displayName, final Account owner, final String userData, final Account caller, final Boolean isDisplayVm, final String keyboard,
                    final long accountId, final long userId, final ServiceOffering serviceOffering, final String sshPublicKey,
                    final String hostName, final HypervisorType hypervisorType, final Map<String, String> customParameters, final VirtualMachine.PowerState powerState) throws InsufficientCapacityException;

    /**
     * Unmanage a guest VM from CloudStack
     * @return true if the VM is successfully unmanaged, false if not.
     */
    boolean unmanageUserVM(Long vmId);
}<|MERGE_RESOLUTION|>--- conflicted
+++ resolved
@@ -379,11 +379,7 @@
         String hostName, String displayName, Long diskOfferingId, Long diskSize, String group, HypervisorType hypervisor, HTTPMethod httpmethod, String userData,
         String sshKeyPair, Map<Long, IpAddresses> requestedIps, IpAddresses defaultIps, Boolean displayVm, String keyboard, List<Long> affinityGroupIdList,
         Map<String, String> customParameters, String customId, Map<String, Map<Integer, String>> dhcpOptionMap, Map<Long, DiskOffering> dataDiskTemplateToDiskOfferingMap,
-<<<<<<< HEAD
-        Map<String, String> templateOvfPropertiesMap, String type)
-=======
-        Map<String, String> templateOvfPropertiesMap, boolean dynamicScalingEnabled)
->>>>>>> 083646b3
+        Map<String, String> templateOvfPropertiesMap, boolean dynamicScalingEnabled, String type)
 
         throws InsufficientCapacityException, ConcurrentOperationException, ResourceUnavailableException, StorageUnavailableException, ResourceAllocationException;
 
