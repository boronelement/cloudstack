// Licensed to the Apache Software Foundation (ASF) under one
// or more contributor license agreements.  See the NOTICE file
// distributed with this work for additional information
// regarding copyright ownership.  The ASF licenses this file
// to you under the Apache License, Version 2.0 (the
// "License"); you may not use this file except in compliance
// with the License.  You may obtain a copy of the License at
//
//   http://www.apache.org/licenses/LICENSE-2.0
//
// Unless required by applicable law or agreed to in writing,
// software distributed under the License is distributed on an
// "AS IS" BASIS, WITHOUT WARRANTIES OR CONDITIONS OF ANY
// KIND, either express or implied.  See the License for the
// specific language governing permissions and limitations
// under the License.
package com.cloud.vm;

public interface VmDetailConstants {
    String KEYBOARD = "keyboard";
    String CPU_CORE_PER_SOCKET = "cpu.corespersocket";
    String ROOT_DISK_SIZE = "rootdisksize";
    String BOOT_MODE = "boot.mode";
    String NAME_ON_HYPERVISOR= "nameonhypervisor";

    // VMware specific
    String NIC_ADAPTER = "nicAdapter";
    String ROOT_DISK_CONTROLLER = "rootDiskController";
    String DATA_DISK_CONTROLLER = "dataDiskController";
    String SVGA_VRAM_SIZE = "svga.vramSize";
    String NESTED_VIRTUALIZATION_FLAG = "nestedVirtualizationFlag";
    String RAM_RESERVATION = "ramReservation";

    // XenServer specific (internal)
    String HYPERVISOR_TOOLS_VERSION = "hypervisortoolsversion";
    String PLATFORM = "platform";
    String TIME_OFFSET = "timeoffset";

    // KVM specific (internal)
    String KVM_VNC_PORT = "kvm.vnc.port";
    String KVM_VNC_ADDRESS = "kvm.vnc.address";

    // KVM specific, custom virtual GPU hardware
    String VIDEO_HARDWARE = "video.hardware";
    String VIDEO_RAM = "video.ram";

    // Mac OSX guest specific (internal)
    String SMC_PRESENT = "smc.present";
    String FIRMWARE = "firmware";

    // VM deployment with custom compute offering params
    String CPU_NUMBER = "cpuNumber";
    String CPU_SPEED = "cpuSpeed";
    String MEMORY = "memory";

    // Misc details for internal usage (not to be set/changed by user or admin)
    String CPU_OVER_COMMIT_RATIO = "cpuOvercommitRatio";
    String MEMORY_OVER_COMMIT_RATIO = "memoryOvercommitRatio";
    String MESSAGE_RESERVED_CAPACITY_FREED_FLAG = "Message.ReservedCapacityFreed.Flag";
    String DEPLOY_VM = "deployvm";
    String SSH_PUBLIC_KEY = "SSH.PublicKey";
    String SSH_KEY_PAIR_NAMES = "SSH.KeyPairNames";
    String PASSWORD = "password";
    String ENCRYPTED_PASSWORD = "Encrypted.Password";

    String CONFIG_DRIVE_LOCATION = "configDriveLocation";

    // VM import with nic, disk and custom params for custom compute offering
    String NIC = "nic";
    String NETWORK = "network";
    String IP4_ADDRESS = "ip4Address";
    String IP6_ADDRESS = "ip6Address";
    String DISK = "disk";
    String DISK_OFFERING = "diskOffering";

    String DEPLOY_AS_IS_CONFIGURATION = "configurationId";
<<<<<<< HEAD
    String KEY_PAIR_NAMES = "keypairnames";
=======
    String CKS_CONTROL_NODE_LOGIN_USER = "controlNodeLoginUser";
>>>>>>> d4f40ecc
}<|MERGE_RESOLUTION|>--- conflicted
+++ resolved
@@ -74,9 +74,6 @@
     String DISK_OFFERING = "diskOffering";
 
     String DEPLOY_AS_IS_CONFIGURATION = "configurationId";
-<<<<<<< HEAD
     String KEY_PAIR_NAMES = "keypairnames";
-=======
     String CKS_CONTROL_NODE_LOGIN_USER = "controlNodeLoginUser";
->>>>>>> d4f40ecc
 }