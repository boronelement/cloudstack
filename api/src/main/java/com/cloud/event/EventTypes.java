--- conflicted
+++ resolved
@@ -753,7 +753,6 @@
     public static final String EVENT_QUOTA_TARIFF_DELETE = "QUOTA.TARIFF.DELETE";
     public static final String EVENT_QUOTA_TARIFF_UPDATE = "QUOTA.TARIFF.UPDATE";
 
-<<<<<<< HEAD
     // Routing
     public static final String EVENT_ZONE_IP4_SUBNET_CREATE = "ZONE.IP4.SUBNET.CREATE";
     public static final String EVENT_ZONE_IP4_SUBNET_UPDATE = "ZONE.IP4.SUBNET.UPDATE";
@@ -772,7 +771,7 @@
     public static final String EVENT_BGP_PEER_RELEASE = "BGP.PEER.RELEASE";
     public static final String EVENT_NETWORK_BGP_PEER_UPDATE = "NETWORK.BGP.PEER.UPDATE";
     public static final String EVENT_VPC_BGP_PEER_UPDATE = "VPC.BGP.PEER.UPDATE";
-=======
+
     // SharedFS
     public static final String EVENT_SHAREDFS_CREATE = "SHAREDFS.CREATE";
     public static final String EVENT_SHAREDFS_START = "SHAREDFS.START";
@@ -784,7 +783,6 @@
     public static final String EVENT_SHAREDFS_DESTROY = "SHAREDFS.DESTROY";
     public static final String EVENT_SHAREDFS_EXPUNGE = "SHAREDFS.EXPUNGE";
     public static final String EVENT_SHAREDFS_RECOVER = "SHAREDFS.RECOVER";
->>>>>>> 605534b4
 
     static {
 
@@ -1246,7 +1244,6 @@
         entityEventDetails.put(EVENT_QUOTA_TARIFF_DELETE, QuotaTariff.class);
         entityEventDetails.put(EVENT_QUOTA_TARIFF_UPDATE, QuotaTariff.class);
 
-<<<<<<< HEAD
         // Routing
         entityEventDetails.put(EVENT_ZONE_IP4_SUBNET_CREATE, DataCenterIpv4GuestSubnet.class);
         entityEventDetails.put(EVENT_ZONE_IP4_SUBNET_UPDATE, DataCenterIpv4GuestSubnet.class);
@@ -1263,7 +1260,7 @@
         entityEventDetails.put(EVENT_BGP_PEER_DELETE, BgpPeer.class);
         entityEventDetails.put(EVENT_BGP_PEER_DEDICATE, BgpPeer.class);
         entityEventDetails.put(EVENT_BGP_PEER_RELEASE, BgpPeer.class);
-=======
+
         // SharedFS
         entityEventDetails.put(EVENT_SHAREDFS_CREATE, SharedFS.class);
         entityEventDetails.put(EVENT_SHAREDFS_START, SharedFS.class);
@@ -1275,7 +1272,6 @@
         entityEventDetails.put(EVENT_SHAREDFS_DESTROY, SharedFS.class);
         entityEventDetails.put(EVENT_SHAREDFS_EXPUNGE, SharedFS.class);
         entityEventDetails.put(EVENT_SHAREDFS_RECOVER, SharedFS.class);
->>>>>>> 605534b4
     }
 
     public static boolean isNetworkEvent(String eventType) {
