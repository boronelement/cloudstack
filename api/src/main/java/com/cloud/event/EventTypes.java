// Licensed to the Apache Software Foundation (ASF) under one
// or more contributor license agreements.  See the NOTICE file
// distributed with this work for additional information
// regarding copyright ownership.  The ASF licenses this file
// to you under the Apache License, Version 2.0 (the
// "License"); you may not use this file except in compliance
// with the License.  You may obtain a copy of the License at
//
//   http://www.apache.org/licenses/LICENSE-2.0
//
// Unless required by applicable law or agreed to in writing,
// software distributed under the License is distributed on an
// "AS IS" BASIS, WITHOUT WARRANTIES OR CONDITIONS OF ANY
// KIND, either express or implied.  See the License for the
// specific language governing permissions and limitations
// under the License.
package com.cloud.event;

import java.util.HashMap;
import java.util.Map;

import org.apache.cloudstack.acl.Role;
import org.apache.cloudstack.acl.RolePermission;
import org.apache.cloudstack.affinity.AffinityGroup;
import org.apache.cloudstack.annotation.Annotation;
import org.apache.cloudstack.api.response.ClusterResponse;
import org.apache.cloudstack.api.response.HostResponse;
import org.apache.cloudstack.api.response.PodResponse;
import org.apache.cloudstack.api.response.ZoneResponse;
import org.apache.cloudstack.config.Configuration;
import org.apache.cloudstack.ha.HAConfig;
<<<<<<< HEAD
import org.apache.cloudstack.storage.object.Bucket;
import org.apache.cloudstack.storage.object.ObjectStore;
=======
import org.apache.cloudstack.quota.QuotaTariff;
>>>>>>> 223a9b80
import org.apache.cloudstack.usage.Usage;
import org.apache.cloudstack.vm.schedule.VMSchedule;

import com.cloud.dc.DataCenter;
import com.cloud.dc.DataCenterGuestIpv6Prefix;
import com.cloud.dc.Pod;
import com.cloud.dc.StorageNetworkIpRange;
import com.cloud.dc.Vlan;
import com.cloud.domain.Domain;
import com.cloud.host.Host;
import com.cloud.network.GuestVlan;
import com.cloud.network.IpAddress;
import com.cloud.network.Network;
import com.cloud.network.PhysicalNetwork;
import com.cloud.network.PhysicalNetworkServiceProvider;
import com.cloud.network.PhysicalNetworkTrafficType;
import com.cloud.network.RemoteAccessVpn;
import com.cloud.network.Site2SiteCustomerGateway;
import com.cloud.network.Site2SiteVpnConnection;
import com.cloud.network.Site2SiteVpnGateway;
import com.cloud.network.as.AutoScaleCounter;
import com.cloud.network.as.AutoScalePolicy;
import com.cloud.network.as.AutoScaleVmGroup;
import com.cloud.network.as.AutoScaleVmProfile;
import com.cloud.network.as.Condition;
import com.cloud.network.router.VirtualRouter;
import com.cloud.network.rules.FirewallRule;
import com.cloud.network.rules.HealthCheckPolicy;
import com.cloud.network.rules.LoadBalancer;
import com.cloud.network.rules.StaticNat;
import com.cloud.network.rules.StickinessPolicy;
import com.cloud.network.security.SecurityGroup;
import com.cloud.network.vpc.NetworkACL;
import com.cloud.network.vpc.NetworkACLItem;
import com.cloud.network.vpc.PrivateGateway;
import com.cloud.network.vpc.StaticRoute;
import com.cloud.network.vpc.Vpc;
import com.cloud.network.vpc.VpcOffering;
import com.cloud.offering.DiskOffering;
import com.cloud.offering.NetworkOffering;
import com.cloud.offering.ServiceOffering;
import com.cloud.projects.Project;
import com.cloud.server.ResourceTag;
import com.cloud.storage.GuestOS;
import com.cloud.storage.GuestOSHypervisor;
import com.cloud.storage.ImageStore;
import com.cloud.storage.Snapshot;
import com.cloud.storage.StoragePool;
import com.cloud.storage.Volume;
import com.cloud.storage.snapshot.SnapshotPolicy;
import com.cloud.template.VirtualMachineTemplate;
import com.cloud.user.Account;
import com.cloud.user.User;
import com.cloud.vm.Nic;
import com.cloud.vm.NicSecondaryIp;
import com.cloud.vm.VirtualMachine;

public class EventTypes {

    //map of Event and corresponding entity for which Event is applicable
    private static Map<String, Object> entityEventDetails = null;

    // VM Events
    public static final String EVENT_VM_CREATE = "VM.CREATE";
    public static final String EVENT_VM_DESTROY = "VM.DESTROY";
    public static final String EVENT_VM_START = "VM.START";
    public static final String EVENT_VM_STOP = "VM.STOP";
    public static final String EVENT_VM_REBOOT = "VM.REBOOT";
    public static final String EVENT_VM_UPDATE = "VM.UPDATE";
    public static final String EVENT_VM_UPGRADE = "VM.UPGRADE";
    public static final String EVENT_VM_DYNAMIC_SCALE = "VM.DYNAMIC.SCALE";
    public static final String EVENT_VM_RESETPASSWORD = "VM.RESETPASSWORD";
    public static final String EVENT_VM_RESETSSHKEY = "VM.RESETSSHKEY";

    public static final String EVENT_VM_RESETUSERDATA = "VM.RESETUSERDATA";
    public static final String EVENT_VM_MIGRATE = "VM.MIGRATE";
    public static final String EVENT_VM_MOVE = "VM.MOVE";
    public static final String EVENT_VM_RESTORE = "VM.RESTORE";
    public static final String EVENT_VM_EXPUNGE = "VM.EXPUNGE";
    public static final String EVENT_VM_IMPORT = "VM.IMPORT";
    public static final String EVENT_VM_UNMANAGE = "VM.UNMANAGE";
    public static final String EVENT_VM_RECOVER = "VM.RECOVER";

    // VM Schedule
    public static final String EVENT_VM_SCHEDULE_CREATE = "VM.SCHEDULE.CREATE";
    public static final String EVENT_VM_SCHEDULE_UPDATE = "VM.SCHEDULE.UPDATE";
    public static final String EVENT_VM_SCHEDULE_DELETE = "VM.SCHEDULE.DELETE";

    public static final String EVENT_VM_SCHEDULE_START = "VM.SCHEDULE.START";
    public static final String EVENT_VM_SCHEDULE_STOP = "VM.SCHEDULE.STOP";
    public static final String EVENT_VM_SCHEDULE_REBOOT = "VM.SCHEDULE.REBOOT";
    public static final String EVENT_VM_SCHEDULE_FORCE_STOP = "VM.SCHEDULE.FORCE.STOP";
    public static final String EVENT_VM_SCHEDULE_FORCE_REBOOT = "VM.SCHEDULE.FORCE.REBOOT";

    // Domain Router
    public static final String EVENT_ROUTER_CREATE = "ROUTER.CREATE";
    public static final String EVENT_ROUTER_DESTROY = "ROUTER.DESTROY";
    public static final String EVENT_ROUTER_START = "ROUTER.START";
    public static final String EVENT_ROUTER_STOP = "ROUTER.STOP";
    public static final String EVENT_ROUTER_REBOOT = "ROUTER.REBOOT";
    public static final String EVENT_ROUTER_HA = "ROUTER.HA";
    public static final String EVENT_ROUTER_UPGRADE = "ROUTER.UPGRADE";
    public static final String EVENT_ROUTER_DIAGNOSTICS = "ROUTER.DIAGNOSTICS";
    public static final String EVENT_ROUTER_HEALTH_CHECKS = "ROUTER.HEALTH.CHECKS";

    // Console proxy
    public static final String EVENT_PROXY_CREATE = "PROXY.CREATE";
    public static final String EVENT_PROXY_DESTROY = "PROXY.DESTROY";
    public static final String EVENT_PROXY_START = "PROXY.START";
    public static final String EVENT_PROXY_STOP = "PROXY.STOP";
    public static final String EVENT_PROXY_REBOOT = "PROXY.REBOOT";
    public static final String EVENT_PROXY_HA = "PROXY.HA";
    public static final String EVENT_PROXY_DIAGNOSTICS = "PROXY.DIAGNOSTICS";

    // VNC Console Events
    public static final String EVENT_VNC_CONNECT = "VNC.CONNECT";
    public static final String EVENT_VNC_DISCONNECT = "VNC.DISCONNECT";

    // Network Events
    public static final String EVENT_NET_IP_ASSIGN = "NET.IPASSIGN";
    public static final String EVENT_NET_IP_RELEASE = "NET.IPRELEASE";
    public static final String EVENT_NET_IP_RESERVE = "NET.IPRESERVE";
    public static final String EVENT_NET_IP_UPDATE = "NET.IPUPDATE";
    public static final String EVENT_PORTABLE_IP_ASSIGN = "PORTABLE.IPASSIGN";
    public static final String EVENT_PORTABLE_IP_RELEASE = "PORTABLE.IPRELEASE";
    public static final String EVENT_NET_RULE_ADD = "NET.RULEADD";
    public static final String EVENT_NET_RULE_DELETE = "NET.RULEDELETE";
    public static final String EVENT_NET_RULE_MODIFY = "NET.RULEMODIFY";
    public static final String EVENT_NETWORK_CREATE = "NETWORK.CREATE";
    public static final String EVENT_NETWORK_DELETE = "NETWORK.DELETE";
    public static final String EVENT_NETWORK_UPDATE = "NETWORK.UPDATE";
    public static final String EVENT_NETWORK_MIGRATE = "NETWORK.MIGRATE";
    public static final String EVENT_FIREWALL_OPEN = "FIREWALL.OPEN";
    public static final String EVENT_FIREWALL_CLOSE = "FIREWALL.CLOSE";
    public static final String EVENT_FIREWALL_UPDATE = "FIREWALL.UPDATE";

    public static final String EVENT_NET_IP6_ASSIGN = "NET.IP6ASSIGN";
    public static final String EVENT_NET_IP6_RELEASE = "NET.IP6RELEASE";
    public static final String EVENT_NET_IP6_UPDATE = "NET.IP6UPDATE";

    public static final String EVENT_FIREWALL_EGRESS_OPEN = "FIREWALL.EGRESS.OPEN";
    public static final String EVENT_FIREWALL_EGRESS_CLOSE = "FIREWALL.EGRESS.CLOSE";
    public static final String EVENT_FIREWALL_EGRESS_UPDATE = "FIREWALL.EGRESS.UPDATE";

    // Tungsten-Fabric
    public static final String EVENT_TUNGSTEN_ADD_POLICY_RULE = "TUNGSTEN.ADD.POLICY.RULE";
    public static final String EVENT_TUNGSTEN_APPLY_POLICY = "TUNGSTEN.APPLY.POLICY";
    public static final String EVENT_TUNGSTEN_APPLY_TAG = "TUNGSTEN.APPLY.TAG";
    public static final String EVENT_TUNGSTEN_CREATE_POLICY = "TUNGSTEN.CREATE.POLICY";
    public static final String EVENT_TUNGSTEN_CREATE_TAG = "TUNGSTEN.CREATE.TAG";
    public static final String EVENT_TUNGSTEN_CREATE_TAGTYPE = "TUNGSTEN.CREATE.TAGTYPE";
    public static final String EVENT_TUNGSTEN_CREATE_ADDRESS_GROUP = "TUNGSTEN.CREATE.ADDRESS.GROUP";
    public static final String EVENT_TUNGSTEN_CREATE_SERVICE_GROUP = "TUNGSTEN.CREATE.SERVICE.GROUP";
    public static final String EVENT_TUNGSTEN_CREATE_APPLICATION_POLICY_SET = "TUNGSTEN.CREATE.APS";
    public static final String EVENT_TUNGSTEN_CREATE_FIREWALL_POLICY = "TUNGSTEN.CREATE.FIREWALL.POLICY";
    public static final String EVENT_TUNGSTEN_CREATE_FIREWALL_RULE = "TUNGSTEN.CREATE.FIREWALL.RULE";
    public static final String EVENT_TUNGSTEN_DELETE_POLICY = "TUNGSTEN.DELETE.POLICY";
    public static final String EVENT_TUNGSTEN_DELETE_TAG = "TUNGSTEN.DELETE.TAG";
    public static final String EVENT_TUNGSTEN_DELETE_TAGTYPE = "TUNGSTEN.DELETE.TAGTYPE";
    public static final String EVENT_TUNGSTEN_DELETE_ADDRESS_GROUP = "TUNGSTEN.DELETE.ADDRESS.GROUP";
    public static final String EVENT_TUNGSTEN_DELETE_APPLICATION_POLICY_SET = "TUNGSTEN.DELETE.APS";
    public static final String EVENT_TUNGSTEN_DELETE_FIREWALL_POLICY = "TUNGSTEN.DELETE.FIREWALL.POLICY";
    public static final String EVENT_TUNGSTEN_DELETE_FIREWALL_RULE = "TUNGSTEN.DELETE.FIREWALL.RULE";
    public static final String EVENT_TUNGSTEN_DELETE_SERVICE_GROUP = "TUNGSTEN.DELETE.SERVICE.GROUP";
    public static final String EVENT_TUNGSTEN_REMOVE_POLICY = "TUNGSTEN.REMOVE.POLICY";
    public static final String EVENT_TUNGSTEN_REMOVE_TAG = "TUNGSTEN.REMOVE.TAG";
    public static final String EVENT_TUNGSTEN_REMOVE_POLICY_RULE = "TUNGSTEN.REMOVE.POLICY.RULE";
    public static final String EVENT_TUNGSTEN_CREATE_LOGICAL_ROUTER = "TUNGSTEN.CREATE.LOGICAL.ROUTER";
    public static final String EVENT_TUNGSTEN_ADD_NETWORK_GATEWAY_TO_LOGICAL_ROUTER = "TUNGSTEN.ADD.NETWORK.GW.TO.LG";
    public static final String EVENT_TUNGSTEN_REMOVE_NETWORK_GATEWAY_FROM_LOGICAL_ROUTER = "TUNGSTEN.RM.NETWORK.GW.FROM.LG";
    public static final String EVENT_TUNGSTEN_DELETE_LOGICAL_ROUTER = "TUNGSTEN.DELETE.LOGICAL.ROUTER";
    public static final String EVENT_TUNGSTEN_UPDATE_LB_HEALTH_MONITOR = "TUNGSTEN.UPDATE.LB.HM";

    //NIC Events
    public static final String EVENT_NIC_CREATE = "NIC.CREATE";
    public static final String EVENT_NIC_DELETE = "NIC.DELETE";
    public static final String EVENT_NIC_UPDATE = "NIC.UPDATE";
    public static final String EVENT_NIC_DETAIL_ADD = "NIC.DETAIL.ADD";
    public static final String EVENT_NIC_DETAIL_UPDATE = "NIC.DETAIL.UPDATE";
    public static final String EVENT_NIC_DETAIL_REMOVE = "NIC.DETAIL.REMOVE";

    // Load Balancers
    public static final String EVENT_ASSIGN_TO_LOAD_BALANCER_RULE = "LB.ASSIGN.TO.RULE";
    public static final String EVENT_REMOVE_FROM_LOAD_BALANCER_RULE = "LB.REMOVE.FROM.RULE";
    public static final String EVENT_LOAD_BALANCER_CREATE = "LB.CREATE";
    public static final String EVENT_LOAD_BALANCER_DELETE = "LB.DELETE";
    public static final String EVENT_LB_STICKINESSPOLICY_CREATE = "LB.STICKINESSPOLICY.CREATE";
    public static final String EVENT_LB_STICKINESSPOLICY_UPDATE = "LB.STICKINESSPOLICY.UPDATE";
    public static final String EVENT_LB_STICKINESSPOLICY_DELETE = "LB.STICKINESSPOLICY.DELETE";
    public static final String EVENT_LB_HEALTHCHECKPOLICY_CREATE = "LB.HEALTHCHECKPOLICY.CREATE";
    public static final String EVENT_LB_HEALTHCHECKPOLICY_DELETE = "LB.HEALTHCHECKPOLICY.DELETE";
    public static final String EVENT_LB_HEALTHCHECKPOLICY_UPDATE = "LB.HEALTHCHECKPOLICY.UPDATE";
    public static final String EVENT_LOAD_BALANCER_UPDATE = "LB.UPDATE";
    public static final String EVENT_LB_CERT_UPLOAD = "LB.CERT.UPLOAD";
    public static final String EVENT_LB_CERT_DELETE = "LB.CERT.DELETE";
    public static final String EVENT_LB_CERT_ASSIGN = "LB.CERT.ASSIGN";
    public static final String EVENT_LB_CERT_REMOVE = "LB.CERT.REMOVE";

    // Global Load Balancer rules
    public static final String EVENT_ASSIGN_TO_GLOBAL_LOAD_BALANCER_RULE = "GLOBAL.LB.ASSIGN";
    public static final String EVENT_REMOVE_FROM_GLOBAL_LOAD_BALANCER_RULE = "GLOBAL.LB.REMOVE";
    public static final String EVENT_GLOBAL_LOAD_BALANCER_CREATE = "GLOBAL.LB.CREATE";
    public static final String EVENT_GLOBAL_LOAD_BALANCER_DELETE = "GLOBAL.LB.DELETE";
    public static final String EVENT_GLOBAL_LOAD_BALANCER_UPDATE = "GLOBAL.LB.UPDATE";

    // Role events
    public static final String EVENT_ROLE_CREATE = "ROLE.CREATE";
    public static final String EVENT_ROLE_UPDATE = "ROLE.UPDATE";
    public static final String EVENT_ROLE_DELETE = "ROLE.DELETE";
    public static final String EVENT_ROLE_IMPORT = "ROLE.IMPORT";
    public static final String EVENT_ROLE_PERMISSION_CREATE = "ROLE.PERMISSION.CREATE";
    public static final String EVENT_ROLE_PERMISSION_UPDATE = "ROLE.PERMISSION.UPDATE";
    public static final String EVENT_ROLE_PERMISSION_DELETE = "ROLE.PERMISSION.DELETE";

    // Project Role events
    public static final  String EVENT_PROJECT_ROLE_CREATE = "PROJECT.ROLE.CREATE";
    public static final  String EVENT_PROJECT_ROLE_UPDATE = "PROJECT.ROLE.UPDATE";
    public static final  String EVENT_PROJECT_ROLE_DELETE = "PROJECT.ROLE.DELETE";
    public static final String EVENT_PROJECT_ROLE_PERMISSION_CREATE = "PROJECT.ROLE.PERMISSION.CREATE";
    public static final String EVENT_PROJECT_ROLE_PERMISSION_UPDATE = "PROJECT.ROLE.PERMISSION.UPDATE";
    public static final String EVENT_PROJECT_ROLE_PERMISSION_DELETE = "PROJECT.ROLE.PERMISSION.DELETE";

    // CA events
    public static final String EVENT_CA_CERTIFICATE_ISSUE = "CA.CERTIFICATE.ISSUE";
    public static final String EVENT_CA_CERTIFICATE_REVOKE = "CA.CERTIFICATE.REVOKE";
    public static final String EVENT_CA_CERTIFICATE_PROVISION = "CA.CERTIFICATE.PROVISION";

    // Account events
    public static final String EVENT_ACCOUNT_ENABLE = "ACCOUNT.ENABLE";
    public static final String EVENT_ACCOUNT_DISABLE = "ACCOUNT.DISABLE";
    public static final String EVENT_ACCOUNT_CREATE = "ACCOUNT.CREATE";
    public static final String EVENT_ACCOUNT_DELETE = "ACCOUNT.DELETE";
    public static final String EVENT_ACCOUNT_UPDATE = "ACCOUNT.UPDATE";
    public static final String EVENT_ACCOUNT_MARK_DEFAULT_ZONE = "ACCOUNT.MARK.DEFAULT.ZONE";

    // UserVO Events
    public static final String EVENT_USER_LOGIN = "USER.LOGIN";
    public static final String EVENT_USER_LOGOUT = "USER.LOGOUT";
    public static final String EVENT_USER_CREATE = "USER.CREATE";
    public static final String EVENT_USER_DELETE = "USER.DELETE";
    public static final String EVENT_USER_DISABLE = "USER.DISABLE";
    public static final String EVENT_USER_MOVE = "USER.MOVE";
    public static final String EVENT_USER_UPDATE = "USER.UPDATE";
    public static final String EVENT_USER_ENABLE = "USER.ENABLE";
    public static final String EVENT_USER_LOCK = "USER.LOCK";

    //registering SSH keypair events
    public static final String EVENT_REGISTER_SSH_KEYPAIR = "REGISTER.SSH.KEYPAIR";

    //registering userdata events
    public static final String EVENT_REGISTER_USER_DATA = "REGISTER.USER.DATA";

    //register for user API and secret keys
    public static final String EVENT_REGISTER_FOR_SECRET_API_KEY = "REGISTER.USER.KEY";

    // Template Events
    public static final String EVENT_TEMPLATE_CREATE = "TEMPLATE.CREATE";
    public static final String EVENT_TEMPLATE_DELETE = "TEMPLATE.DELETE";
    public static final String EVENT_TEMPLATE_UPDATE = "TEMPLATE.UPDATE";
    public static final String EVENT_TEMPLATE_DOWNLOAD_START = "TEMPLATE.DOWNLOAD.START";
    public static final String EVENT_TEMPLATE_DOWNLOAD_SUCCESS = "TEMPLATE.DOWNLOAD.SUCCESS";
    public static final String EVENT_TEMPLATE_DOWNLOAD_FAILED = "TEMPLATE.DOWNLOAD.FAILED";
    public static final String EVENT_TEMPLATE_COPY = "TEMPLATE.COPY";
    public static final String EVENT_TEMPLATE_EXTRACT = "TEMPLATE.EXTRACT";
    public static final String EVENT_TEMPLATE_UPLOAD = "TEMPLATE.UPLOAD";
    public static final String EVENT_TEMPLATE_CLEANUP = "TEMPLATE.CLEANUP";
    public static final String EVENT_FILE_MIGRATE = "FILE.MIGRATE";

    // Volume Events
    public static final String EVENT_VOLUME_CREATE = "VOLUME.CREATE";
    public static final String EVENT_VOLUME_DELETE = "VOLUME.DELETE";
    public static final String EVENT_VOLUME_ATTACH = "VOLUME.ATTACH";
    public static final String EVENT_VOLUME_CHECK = "VOLUME.CHECK";
    public static final String EVENT_VOLUME_DETACH = "VOLUME.DETACH";
    public static final String EVENT_VOLUME_EXTRACT = "VOLUME.EXTRACT";
    public static final String EVENT_VOLUME_UPLOAD = "VOLUME.UPLOAD";
    public static final String EVENT_VOLUME_MIGRATE = "VOLUME.MIGRATE";
    public static final String EVENT_VOLUME_RESIZE = "VOLUME.RESIZE";
    public static final String EVENT_VOLUME_DETAIL_UPDATE = "VOLUME.DETAIL.UPDATE";
    public static final String EVENT_VOLUME_DETAIL_ADD = "VOLUME.DETAIL.ADD";
    public static final String EVENT_VOLUME_DETAIL_REMOVE = "VOLUME.DETAIL.REMOVE";
    public static final String EVENT_VOLUME_UPDATE = "VOLUME.UPDATE";
    public static final String EVENT_VOLUME_DESTROY = "VOLUME.DESTROY";
    public static final String EVENT_VOLUME_RECOVER = "VOLUME.RECOVER";
    public static final String EVENT_VOLUME_CHANGE_DISK_OFFERING = "VOLUME.CHANGE.DISK.OFFERING";

    // Domains
    public static final String EVENT_DOMAIN_CREATE = "DOMAIN.CREATE";
    public static final String EVENT_DOMAIN_DELETE = "DOMAIN.DELETE";
    public static final String EVENT_DOMAIN_UPDATE = "DOMAIN.UPDATE";
    public static final String EVENT_DOMAIN_MOVE = "DOMAIN.MOVE";

    // Snapshots
    public static final String EVENT_SNAPSHOT_COPY = "SNAPSHOT.COPY";
    public static final String EVENT_SNAPSHOT_CREATE = "SNAPSHOT.CREATE";
    public static final String EVENT_SNAPSHOT_ON_PRIMARY = "SNAPSHOT.ON_PRIMARY";
    public static final String EVENT_SNAPSHOT_OFF_PRIMARY = "SNAPSHOT.OFF_PRIMARY";
    public static final String EVENT_SNAPSHOT_DELETE = "SNAPSHOT.DELETE";
    public static final String EVENT_SNAPSHOT_REVERT = "SNAPSHOT.REVERT";
    public static final String EVENT_SNAPSHOT_POLICY_CREATE = "SNAPSHOTPOLICY.CREATE";
    public static final String EVENT_SNAPSHOT_POLICY_UPDATE = "SNAPSHOTPOLICY.UPDATE";
    public static final String EVENT_SNAPSHOT_POLICY_DELETE = "SNAPSHOTPOLICY.DELETE";

    // ISO
    public static final String EVENT_ISO_CREATE = "ISO.CREATE";
    public static final String EVENT_ISO_UPDATE = "ISO.UPDATE";
    public static final String EVENT_ISO_DELETE = "ISO.DELETE";
    public static final String EVENT_ISO_COPY = "ISO.COPY";
    public static final String EVENT_ISO_ATTACH = "ISO.ATTACH";
    public static final String EVENT_ISO_DETACH = "ISO.DETACH";
    public static final String EVENT_ISO_EXTRACT = "ISO.EXTRACT";
    public static final String EVENT_ISO_UPLOAD = "ISO.UPLOAD";

    // SSVM
    public static final String EVENT_SSVM_CREATE = "SSVM.CREATE";
    public static final String EVENT_SSVM_DESTROY = "SSVM.DESTROY";
    public static final String EVENT_SSVM_START = "SSVM.START";
    public static final String EVENT_SSVM_STOP = "SSVM.STOP";
    public static final String EVENT_SSVM_REBOOT = "SSVM.REBOOT";
    public static final String EVENT_SSVM_HA = "SSVM.HA";
    public static final String EVENT_SSVM_DIAGNOSTICS = "SSVM.DIAGNOSTICS";

    // Service Offerings
    public static final String EVENT_SERVICE_OFFERING_CREATE = "SERVICE.OFFERING.CREATE";
    public static final String EVENT_SERVICE_OFFERING_EDIT = "SERVICE.OFFERING.EDIT";
    public static final String EVENT_SERVICE_OFFERING_DELETE = "SERVICE.OFFERING.DELETE";

    // Disk Offerings
    public static final String EVENT_DISK_OFFERING_CREATE = "DISK.OFFERING.CREATE";
    public static final String EVENT_DISK_OFFERING_EDIT = "DISK.OFFERING.EDIT";
    public static final String EVENT_DISK_OFFERING_DELETE = "DISK.OFFERING.DELETE";

    // Network offerings
    public static final String EVENT_NETWORK_OFFERING_CREATE = "NETWORK.OFFERING.CREATE";
    public static final String EVENT_NETWORK_OFFERING_ASSIGN = "NETWORK.OFFERING.ASSIGN";
    public static final String EVENT_NETWORK_OFFERING_EDIT = "NETWORK.OFFERING.EDIT";
    public static final String EVENT_NETWORK_OFFERING_REMOVE = "NETWORK.OFFERING.REMOVE";
    public static final String EVENT_NETWORK_OFFERING_DELETE = "NETWORK.OFFERING.DELETE";

    // Pods
    public static final String EVENT_POD_CREATE = "POD.CREATE";
    public static final String EVENT_POD_EDIT = "POD.EDIT";
    public static final String EVENT_POD_DELETE = "POD.DELETE";

    // Zones
    public static final String EVENT_ZONE_CREATE = "ZONE.CREATE";
    public static final String EVENT_ZONE_EDIT = "ZONE.EDIT";
    public static final String EVENT_ZONE_DELETE = "ZONE.DELETE";

    // VLANs/IP ranges
    public static final String EVENT_VLAN_IP_RANGE_CREATE = "VLAN.IP.RANGE.CREATE";
    public static final String EVENT_VLAN_IP_RANGE_DELETE = "VLAN.IP.RANGE.DELETE";
    public static final String EVENT_VLAN_IP_RANGE_DEDICATE = "VLAN.IP.RANGE.DEDICATE";
    public static final String EVENT_VLAN_IP_RANGE_RELEASE = "VLAN.IP.RANGE.RELEASE";
    public static final String EVENT_VLAN_IP_RANGE_UPDATE = "VLAN.IP.RANGE.UPDATE";

    public static final String EVENT_MANAGEMENT_IP_RANGE_CREATE = "MANAGEMENT.IP.RANGE.CREATE";
    public static final String EVENT_MANAGEMENT_IP_RANGE_DELETE = "MANAGEMENT.IP.RANGE.DELETE";
    public static final String EVENT_MANAGEMENT_IP_RANGE_UPDATE = "MANAGEMENT.IP.RANGE.UPDATE";

    public static final String EVENT_GUEST_IP6_PREFIX_CREATE = "GUEST.IP6.PREFIX.CREATE";
    public static final String EVENT_GUEST_IP6_PREFIX_DELETE = "GUEST.IP6.PREFIX.DELETE";

    public static final String EVENT_STORAGE_IP_RANGE_CREATE = "STORAGE.IP.RANGE.CREATE";
    public static final String EVENT_STORAGE_IP_RANGE_DELETE = "STORAGE.IP.RANGE.DELETE";
    public static final String EVENT_STORAGE_IP_RANGE_UPDATE = "STORAGE.IP.RANGE.UPDATE";

    public static final String EVENT_IMAGE_STORE_DATA_MIGRATE = "IMAGE.STORE.MIGRATE.DATA";
    public static final String EVENT_IMAGE_STORE_RESOURCES_MIGRATE = "IMAGE.STORE.MIGRATE.RESOURCES";
    public static final String EVENT_IMAGE_STORE_OBJECT_DOWNLOAD = "IMAGE.STORE.OBJECT.DOWNLOAD";
    public static final String EVENT_UPDATE_IMAGE_STORE_ACCESS_STATE = "IMAGE.STORE.ACCESS.UPDATED";

    // Configuration Table
    public static final String EVENT_CONFIGURATION_VALUE_EDIT = "CONFIGURATION.VALUE.EDIT";

    // Security Groups
    public static final String EVENT_SECURITY_GROUP_AUTHORIZE_INGRESS = "SG.AUTH.INGRESS";
    public static final String EVENT_SECURITY_GROUP_REVOKE_INGRESS = "SG.REVOKE.INGRESS";
    public static final String EVENT_SECURITY_GROUP_AUTHORIZE_EGRESS = "SG.AUTH.EGRESS";
    public static final String EVENT_SECURITY_GROUP_REVOKE_EGRESS = "SG.REVOKE.EGRESS";
    public static final String EVENT_SECURITY_GROUP_CREATE = "SG.CREATE";
    public static final String EVENT_SECURITY_GROUP_DELETE = "SG.DELETE";
    public static final String EVENT_SECURITY_GROUP_ASSIGN = "SG.ASSIGN";
    public static final String EVENT_SECURITY_GROUP_REMOVE = "SG.REMOVE";
    public static final String EVENT_SECURITY_GROUP_UPDATE = "SG.UPDATE";

    // Host
    public static final String EVENT_HOST_RECONNECT = "HOST.RECONNECT";

    // Host on Degraded ResourceState
    public static final String EVENT_DECLARE_HOST_DEGRADED = "HOST.DECLARE.DEGRADED";
    public static final String EVENT_CANCEL_HOST_DEGRADED = "HOST.CANCEL.DEGRADED";

    // Host Out-of-band management
    public static final String EVENT_HOST_OUTOFBAND_MANAGEMENT_ENABLE = "HOST.OOBM.ENABLE";
    public static final String EVENT_HOST_OUTOFBAND_MANAGEMENT_DISABLE = "HOST.OOBM.DISABLE";
    public static final String EVENT_HOST_OUTOFBAND_MANAGEMENT_CONFIGURE = "HOST.OOBM.CONFIGURE";
    public static final String EVENT_HOST_OUTOFBAND_MANAGEMENT_ACTION = "HOST.OOBM.ACTION";
    public static final String EVENT_HOST_OUTOFBAND_MANAGEMENT_CHANGE_PASSWORD = "HOST.OOBM.CHANGEPASSWORD";
    public static final String EVENT_HOST_OUTOFBAND_MANAGEMENT_POWERSTATE_TRANSITION = "HOST.OOBM.POWERSTATE.TRANSITION";

    // HA
    public static final String EVENT_HA_RESOURCE_ENABLE = "HA.RESOURCE.ENABLE";
    public static final String EVENT_HA_RESOURCE_DISABLE = "HA.RESOURCE.DISABLE";
    public static final String EVENT_HA_RESOURCE_CONFIGURE = "HA.RESOURCE.CONFIGURE";
    public static final String EVENT_HA_STATE_TRANSITION = "HA.STATE.TRANSITION";

    // Maintenance
    public static final String EVENT_MAINTENANCE_CANCEL = "MAINT.CANCEL";
    public static final String EVENT_MAINTENANCE_CANCEL_PRIMARY_STORAGE = "MAINT.CANCEL.PS";
    public static final String EVENT_MAINTENANCE_PREPARE = "MAINT.PREPARE";
    public static final String EVENT_MAINTENANCE_PREPARE_PRIMARY_STORAGE = "MAINT.PREPARE.PS";

    // Primary storage pool
    public static final String EVENT_ENABLE_PRIMARY_STORAGE = "ENABLE.PS";
    public static final String EVENT_DISABLE_PRIMARY_STORAGE = "DISABLE.PS";
    public static final String EVENT_SYNC_STORAGE_POOL = "SYNC.STORAGE.POOL";

    // VPN
    public static final String EVENT_REMOTE_ACCESS_VPN_CREATE = "VPN.REMOTE.ACCESS.CREATE";
    public static final String EVENT_REMOTE_ACCESS_VPN_DESTROY = "VPN.REMOTE.ACCESS.DESTROY";
    public static final String EVENT_REMOTE_ACCESS_VPN_UPDATE = "VPN.REMOTE.ACCESS.UPDATE";
    public static final String EVENT_VPN_USER_ADD = "VPN.USER.ADD";
    public static final String EVENT_VPN_USER_REMOVE = "VPN.USER.REMOVE";
    public static final String EVENT_S2S_VPN_GATEWAY_CREATE = "VPN.S2S.VPN.GATEWAY.CREATE";
    public static final String EVENT_S2S_VPN_GATEWAY_DELETE = "VPN.S2S.VPN.GATEWAY.DELETE";
    public static final String EVENT_S2S_VPN_GATEWAY_UPDATE = "VPN.S2S.VPN.GATEWAY.UPDATE";
    public static final String EVENT_S2S_VPN_CUSTOMER_GATEWAY_CREATE = "VPN.S2S.CUSTOMER.GATEWAY.CREATE";
    public static final String EVENT_S2S_VPN_CUSTOMER_GATEWAY_DELETE = "VPN.S2S.CUSTOMER.GATEWAY.DELETE";
    public static final String EVENT_S2S_VPN_CUSTOMER_GATEWAY_UPDATE = "VPN.S2S.CUSTOMER.GATEWAY.UPDATE";
    public static final String EVENT_S2S_VPN_CONNECTION_CREATE = "VPN.S2S.CONNECTION.CREATE";
    public static final String EVENT_S2S_VPN_CONNECTION_DELETE = "VPN.S2S.CONNECTION.DELETE";
    public static final String EVENT_S2S_VPN_CONNECTION_RESET = "VPN.S2S.CONNECTION.RESET";
    public static final String EVENT_S2S_VPN_CONNECTION_UPDATE = "VPN.S2S.CONNECTION.UPDATE";

    // Network
    public static final String EVENT_NETWORK_RESTART = "NETWORK.RESTART";

    // Custom certificates
    public static final String EVENT_UPLOAD_CUSTOM_CERTIFICATE = "UPLOAD.CUSTOM.CERTIFICATE";

    // OneToOnenat
    public static final String EVENT_ENABLE_STATIC_NAT = "STATICNAT.ENABLE";
    public static final String EVENT_DISABLE_STATIC_NAT = "STATICNAT.DISABLE";

    public static final String EVENT_ZONE_VLAN_ASSIGN = "ZONE.VLAN.ASSIGN";
    public static final String EVENT_ZONE_VLAN_RELEASE = "ZONE.VLAN.RELEASE";

    // Projects
    public static final String EVENT_PROJECT_CREATE = "PROJECT.CREATE";
    public static final String EVENT_PROJECT_UPDATE = "PROJECT.UPDATE";
    public static final String EVENT_PROJECT_DELETE = "PROJECT.DELETE";
    public static final String EVENT_PROJECT_ACTIVATE = "PROJECT.ACTIVATE";
    public static final String EVENT_PROJECT_SUSPEND = "PROJECT.SUSPEND";
    public static final String EVENT_PROJECT_ACCOUNT_ADD = "PROJECT.ACCOUNT.ADD";
    public static final String EVENT_PROJECT_USER_ADD = "PROJECT.USER.ADD";
    public static final String EVENT_PROJECT_INVITATION_UPDATE = "PROJECT.INVITATION.UPDATE";
    public static final String EVENT_PROJECT_INVITATION_REMOVE = "PROJECT.INVITATION.REMOVE";
    public static final String EVENT_PROJECT_ACCOUNT_REMOVE = "PROJECT.ACCOUNT.REMOVE";
    public static final String EVENT_PROJECT_USER_REMOVE = "PROJECT.USER.REMOVE";

    // Network as a Service
    public static final String EVENT_NETWORK_ELEMENT_CONFIGURE = "NETWORK.ELEMENT.CONFIGURE";

    // Physical Network Events
    public static final String EVENT_PHYSICAL_NETWORK_CREATE = "PHYSICAL.NETWORK.CREATE";
    public static final String EVENT_PHYSICAL_NETWORK_DELETE = "PHYSICAL.NETWORK.DELETE";
    public static final String EVENT_PHYSICAL_NETWORK_UPDATE = "PHYSICAL.NETWORK.UPDATE";

    // Physical Network Service Provider Events
    public static final String EVENT_SERVICE_PROVIDER_CREATE = "SERVICE.PROVIDER.CREATE";
    public static final String EVENT_SERVICE_PROVIDER_DELETE = "SERVICE.PROVIDER.DELETE";
    public static final String EVENT_SERVICE_PROVIDER_UPDATE = "SERVICE.PROVIDER.UPDATE";

    // Physical Network TrafficType Events
    public static final String EVENT_TRAFFIC_TYPE_CREATE = "TRAFFIC.TYPE.CREATE";
    public static final String EVENT_TRAFFIC_TYPE_DELETE = "TRAFFIC.TYPE.DELETE";
    public static final String EVENT_TRAFFIC_TYPE_UPDATE = "TRAFFIC.TYPE.UPDATE";

    // external network device events
    public static final String EVENT_EXTERNAL_LB_DEVICE_ADD = "PHYSICAL.LOADBALANCER.ADD";
    public static final String EVENT_EXTERNAL_LB_DEVICE_DELETE = "PHYSICAL.LOADBALANCER.DELETE";
    public static final String EVENT_EXTERNAL_LB_DEVICE_CONFIGURE = "PHYSICAL.LOADBALANCER.CONFIGURE";

    // external NCC device events
    public static final String EVENT_EXTERNAL_NCC_DEVICE_ADD = "PHYSICAL.NCC.ADD";
    public static final String EVENT_EXTERNAL_NCC_DEVICE_DELETE = "PHYSICAL.NCC.DELETE";

    // external switch management device events (E.g.: Cisco Nexus 1000v Virtual Supervisor Module.
    public static final String EVENT_EXTERNAL_SWITCH_MGMT_DEVICE_ADD = "SWITCH.MGMT.ADD";
    public static final String EVENT_EXTERNAL_SWITCH_MGMT_DEVICE_DELETE = "SWITCH.MGMT.DELETE";
    public static final String EVENT_EXTERNAL_SWITCH_MGMT_DEVICE_CONFIGURE = "SWITCH.MGMT.CONFIGURE";
    public static final String EVENT_EXTERNAL_SWITCH_MGMT_DEVICE_ENABLE = "SWITCH.MGMT.ENABLE";
    public static final String EVENT_EXTERNAL_SWITCH_MGMT_DEVICE_DISABLE = "SWITCH.MGMT.DISABLE";

    public static final String EVENT_EXTERNAL_FIREWALL_DEVICE_ADD = "PHYSICAL.FIREWALL.ADD";
    public static final String EVENT_EXTERNAL_FIREWALL_DEVICE_DELETE = "PHYSICAL.FIREWALL.DELETE";
    public static final String EVENT_EXTERNAL_FIREWALL_DEVICE_CONFIGURE = "PHYSICAL.FIREWALL.CONFIGURE";

    // VPC
    public static final String EVENT_VPC_CREATE = "VPC.CREATE";
    public static final String EVENT_VPC_UPDATE = "VPC.UPDATE";
    public static final String EVENT_VPC_DELETE = "VPC.DELETE";
    public static final String EVENT_VPC_RESTART = "VPC.RESTART";

    // Network ACL
    public static final String EVENT_NETWORK_ACL_CREATE = "NETWORK.ACL.CREATE";
    public static final String EVENT_NETWORK_ACL_DELETE = "NETWORK.ACL.DELETE";
    public static final String EVENT_NETWORK_ACL_REPLACE = "NETWORK.ACL.REPLACE";
    public static final String EVENT_NETWORK_ACL_UPDATE = "NETWORK.ACL.UPDATE";
    public static final String EVENT_NETWORK_ACL_ITEM_CREATE = "NETWORK.ACL.ITEM.CREATE";
    public static final String EVENT_NETWORK_ACL_ITEM_UPDATE = "NETWORK.ACL.ITEM.UPDATE";
    public static final String EVENT_NETWORK_ACL_ITEM_DELETE = "NETWORK.ACL.ITEM.DELETE";

    // IPv6 firewall rule
    public static final String EVENT_IPV6_FIREWALL_RULE_CREATE = "IPV6.FIREWALL.RULE.CREATE";
    public static final String EVENT_IPV6_FIREWALL_RULE_UPDATE = "IPV6.FIREWALL.RULE.UPDATE";
    public static final String EVENT_IPV6_FIREWALL_RULE_DELETE = "IPV6.FIREWALL.RULE.DELETE";

    // VPC offerings
    public static final String EVENT_VPC_OFFERING_CREATE = "VPC.OFFERING.CREATE";
    public static final String EVENT_VPC_OFFERING_UPDATE = "VPC.OFFERING.UPDATE";
    public static final String EVENT_VPC_OFFERING_DELETE = "VPC.OFFERING.DELETE";

    // Private gateway
    public static final String EVENT_PRIVATE_GATEWAY_CREATE = "PRIVATE.GATEWAY.CREATE";
    public static final String EVENT_PRIVATE_GATEWAY_DELETE = "PRIVATE.GATEWAY.DELETE";

    // Static routes
    public static final String EVENT_STATIC_ROUTE_CREATE = "STATIC.ROUTE.CREATE";
    public static final String EVENT_STATIC_ROUTE_DELETE = "STATIC.ROUTE.DELETE";

    // tag related events
    public static final String EVENT_TAGS_CREATE = "CREATE_TAGS";
    public static final String EVENT_TAGS_DELETE = "DELETE_TAGS";

    // resource icon related events
    public static final String EVENT_RESOURCE_ICON_UPLOAD = "UPLOAD.RESOURCE.ICON";
    public static final String EVENT_RESOURCE_ICON_DELETE = "DELETE.RESOURCE.ICON";

    // meta data related events
    public static final String EVENT_RESOURCE_DETAILS_CREATE = "CREATE_RESOURCE_DETAILS";
    public static final String EVENT_RESOURCE_DETAILS_DELETE = "DELETE_RESOURCE_DETAILS";

    // vm snapshot events
    public static final String EVENT_VM_SNAPSHOT_CREATE = "VMSNAPSHOT.CREATE";
    public static final String EVENT_VM_SNAPSHOT_DELETE = "VMSNAPSHOT.DELETE";
    public static final String EVENT_VM_SNAPSHOT_ON_PRIMARY = "VMSNAPSHOT.ON_PRIMARY";
    public static final String EVENT_VM_SNAPSHOT_OFF_PRIMARY = "VMSNAPSHOT.OFF_PRIMARY";
    public static final String EVENT_VM_SNAPSHOT_REVERT = "VMSNAPSHOT.REVERTTO";

    // Backup and Recovery events
    public static final String EVENT_VM_BACKUP_IMPORT_OFFERING = "BACKUP.IMPORT.OFFERING";
    public static final String EVENT_VM_BACKUP_OFFERING_ASSIGN = "BACKUP.OFFERING.ASSIGN";
    public static final String EVENT_VM_BACKUP_OFFERING_REMOVE = "BACKUP.OFFERING.REMOVE";
    public static final String EVENT_VM_BACKUP_CREATE = "BACKUP.CREATE";
    public static final String EVENT_VM_BACKUP_RESTORE = "BACKUP.RESTORE";
    public static final String EVENT_VM_BACKUP_DELETE = "BACKUP.DELETE";
    public static final String EVENT_VM_BACKUP_RESTORE_VOLUME_TO_VM = "BACKUP.RESTORE.VOLUME.TO.VM";
    public static final String EVENT_VM_BACKUP_SCHEDULE_CONFIGURE = "BACKUP.SCHEDULE.CONFIGURE";
    public static final String EVENT_VM_BACKUP_SCHEDULE_DELETE = "BACKUP.SCHEDULE.DELETE";
    public static final String EVENT_VM_BACKUP_USAGE_METRIC = "BACKUP.USAGE.METRIC";
    public static final String EVENT_VM_BACKUP_EDIT = "BACKUP.OFFERING.EDIT";

    // external network device events
    public static final String EVENT_EXTERNAL_NVP_CONTROLLER_ADD = "PHYSICAL.NVPCONTROLLER.ADD";
    public static final String EVENT_EXTERNAL_NVP_CONTROLLER_DELETE = "PHYSICAL.NVPCONTROLLER.DELETE";
    public static final String EVENT_EXTERNAL_NVP_CONTROLLER_CONFIGURE = "PHYSICAL.NVPCONTROLLER.CONFIGURE";
    public static final String EVENT_EXTERNAL_OVS_CONTROLLER_ADD = "PHYSICAL.OVSCONTROLLER.ADD";
    public static final String EVENT_EXTERNAL_OVS_CONTROLLER_DELETE = "PHYSICAL.OVSCONTROLLER.DELETE";

    // external network mapping events
    // AutoScale
    public static final String EVENT_COUNTER_CREATE = "COUNTER.CREATE";
    public static final String EVENT_COUNTER_DELETE = "COUNTER.DELETE";
    public static final String EVENT_CONDITION_CREATE = "CONDITION.CREATE";
    public static final String EVENT_CONDITION_DELETE = "CONDITION.DELETE";
    public static final String EVENT_CONDITION_UPDATE = "CONDITION.UPDATE";
    public static final String EVENT_AUTOSCALEPOLICY_CREATE = "AUTOSCALEPOLICY.CREATE";
    public static final String EVENT_AUTOSCALEPOLICY_UPDATE = "AUTOSCALEPOLICY.UPDATE";
    public static final String EVENT_AUTOSCALEPOLICY_DELETE = "AUTOSCALEPOLICY.DELETE";
    public static final String EVENT_AUTOSCALEVMPROFILE_CREATE = "AUTOSCALEVMPROFILE.CREATE";
    public static final String EVENT_AUTOSCALEVMPROFILE_DELETE = "AUTOSCALEVMPROFILE.DELETE";
    public static final String EVENT_AUTOSCALEVMPROFILE_UPDATE = "AUTOSCALEVMPROFILE.UPDATE";
    public static final String EVENT_AUTOSCALEVMGROUP_CREATE = "AUTOSCALEVMGROUP.CREATE";
    public static final String EVENT_AUTOSCALEVMGROUP_DELETE = "AUTOSCALEVMGROUP.DELETE";
    public static final String EVENT_AUTOSCALEVMGROUP_UPDATE = "AUTOSCALEVMGROUP.UPDATE";
    public static final String EVENT_AUTOSCALEVMGROUP_ENABLE = "AUTOSCALEVMGROUP.ENABLE";
    public static final String EVENT_AUTOSCALEVMGROUP_DISABLE = "AUTOSCALEVMGROUP.DISABLE";
    public static final String EVENT_AUTOSCALEVMGROUP_SCALEDOWN = "AUTOSCALEVMGROUP.SCALEDOWN";
    public static final String EVENT_AUTOSCALEVMGROUP_SCALEUP = "AUTOSCALEVMGROUP.SCALEUP";

    public static final String EVENT_BAREMETAL_DHCP_SERVER_ADD = "PHYSICAL.DHCP.ADD";
    public static final String EVENT_BAREMETAL_DHCP_SERVER_DELETE = "PHYSICAL.DHCP.DELETE";
    public static final String EVENT_BAREMETAL_PXE_SERVER_ADD = "PHYSICAL.PXE.ADD";
    public static final String EVENT_BAREMETAL_PXE_SERVER_DELETE = "PHYSICAL.PXE.DELETE";
    public static final String EVENT_BAREMETAL_RCT_ADD = "BAREMETAL.RCT.ADD";
    public static final String EVENT_BAREMETAL_RCT_DELETE = "BAREMETAL.RCT.DELETE";
    public static final String EVENT_BAREMETAL_PROVISION_DONE = "BAREMETAL.PROVISION.DONE";

    public static final String EVENT_AFFINITY_GROUP_CREATE = "AG.CREATE";
    public static final String EVENT_AFFINITY_GROUP_DELETE = "AG.DELETE";
    public static final String EVENT_AFFINITY_GROUP_ASSIGN = "AG.ASSIGN";
    public static final String EVENT_AFFINITY_GROUP_REMOVE = "AG.REMOVE";
    public static final String EVENT_VM_AFFINITY_GROUP_UPDATE = "VM.AG.UPDATE";

    public static final String EVENT_INTERNAL_LB_VM_START = "INTERNALLBVM.START";
    public static final String EVENT_INTERNAL_LB_VM_STOP = "INTERNALLBVM.STOP";

    public static final String EVENT_HOST_RESERVATION_RELEASE = "HOST.RESERVATION.RELEASE";
    // Dedicated guest vlan range
    public static final String EVENT_GUEST_VLAN_RANGE_DEDICATE = "GUESTVLANRANGE.DEDICATE";
    public static final String EVENT_DEDICATED_GUEST_VLAN_RANGE_RELEASE = "GUESTVLANRANGE.RELEASE";

    public static final String EVENT_PORTABLE_IP_RANGE_CREATE = "PORTABLE.IP.RANGE.CREATE";
    public static final String EVENT_PORTABLE_IP_RANGE_DELETE = "PORTABLE.IP.RANGE.DELETE";
    public static final String EVENT_PORTABLE_IP_TRANSFER = "PORTABLE.IP.TRANSFER";

    // Dedicated Resources
    public static final String EVENT_DEDICATE_RESOURCE = "DEDICATE.RESOURCE";
    public static final String EVENT_DEDICATE_RESOURCE_RELEASE = "DEDICATE.RESOURCE.RELEASE";

    public static final String EVENT_CLEANUP_VM_RESERVATION = "VM.RESERVATION.CLEANUP";

    public static final String EVENT_UCS_ASSOCIATED_PROFILE = "UCS.ASSOCIATEPROFILE";

    // Object store migration
    public static final String EVENT_MIGRATE_PREPARE_SECONDARY_STORAGE = "MIGRATE.PREPARE.SS";

    //Alert generation
    public static final String ALERT_GENERATE = "ALERT.GENERATE";

    // OpenDaylight
    public static final String EVENT_EXTERNAL_OPENDAYLIGHT_ADD_CONTROLLER = "PHYSICAL.ODLCONTROLLER.ADD";
    public static final String EVENT_EXTERNAL_OPENDAYLIGHT_DELETE_CONTROLLER = "PHYSICAL.ODLCONTROLLER.DELETE";
    public static final String EVENT_EXTERNAL_OPENDAYLIGHT_CONFIGURE_CONTROLLER = "PHYSICAL.ODLCONTROLLER.CONFIGURE";

    //Guest OS related events
    public static final String EVENT_GUEST_OS_ADD = "GUEST.OS.ADD";
    public static final String EVENT_GUEST_OS_REMOVE = "GUEST.OS.REMOVE";
    public static final String EVENT_GUEST_OS_UPDATE = "GUEST.OS.UPDATE";
    public static final String EVENT_GUEST_OS_MAPPING_ADD = "GUEST.OS.MAPPING.ADD";
    public static final String EVENT_GUEST_OS_MAPPING_REMOVE = "GUEST.OS.MAPPING.REMOVE";
    public static final String EVENT_GUEST_OS_MAPPING_UPDATE = "GUEST.OS.MAPPING.UPDATE";
    public static final String EVENT_GUEST_OS_HYPERVISOR_NAME_FETCH = "GUEST.OS.HYPERVISOR.NAME.FETCH";

    public static final String EVENT_NIC_SECONDARY_IP_ASSIGN = "NIC.SECONDARY.IP.ASSIGN";
    public static final String EVENT_NIC_SECONDARY_IP_UNASSIGN = "NIC.SECONDARY.IP.UNASSIGN";
    public static final String EVENT_NIC_SECONDARY_IP_CONFIGURE = "NIC.SECONDARY.IP.CONFIGURE";
    public static final String EVENT_NETWORK_EXTERNAL_DHCP_VM_IPFETCH = "EXTERNAL.DHCP.VM.IP.FETCH";

    //Usage related events
    public static final String EVENT_USAGE_REMOVE_USAGE_RECORDS = "USAGE.REMOVE.USAGE.RECORDS";

    // DRS Events
    public static final String EVENT_CLUSTER_DRS = "CLUSTER.DRS";
    public static final String EVENT_CLUSTER_DRS_GENERATE = "CLUSTER.DRS.GENERATE";


    // Netscaler Service Package events
    public static final String EVENT_NETSCALER_SERVICEPACKAGE_ADD = "NETSCALER.SERVICEPACKAGE.ADD";
    public static final String EVENT_NETSCALER_SERVICEPACKAGE_DELETE = "NETSCALER.SERVICEPACKAGE.DELETE";

    public static final String EVENT_NETSCALER_VM_START = "NETSCALERVM.START";
    public static final String EVENT_NETSCALER_VM_STOP = "NETSCALERVM.STOP";

    public static final String EVENT_ANNOTATION_CREATE = "ANNOTATION.CREATE";
    public static final String EVENT_ANNOTATION_REMOVE = "ANNOTATION.REMOVE";

    public static final String EVENT_TEMPLATE_DIRECT_DOWNLOAD_FAILURE = "TEMPLATE.DIRECT.DOWNLOAD.FAILURE";
    public static final String EVENT_ISO_DIRECT_DOWNLOAD_FAILURE = "ISO.DIRECT.DOWNLOAD.FAILURE";

    // Diagnostics Events
    public static final String EVENT_SYSTEM_VM_DIAGNOSTICS = "SYSTEM.VM.DIAGNOSTICS";

    // Rolling Maintenance
    public static final String EVENT_START_ROLLING_MAINTENANCE = "SYSTEM.ROLLING.MAINTENANCE";
    public static final String EVENT_HOST_ROLLING_MAINTENANCE = "HOST.ROLLING.MAINTENANCE";
    public static final String EVENT_CLUSTER_ROLLING_MAINTENANCE = "CLUSTER.ROLLING.MAINTENANCE";
    public static final String EVENT_POD_ROLLING_MAINTENANCE = "POD.ROLLING.MAINTENANCE";
    public static final String EVENT_ZONE_ROLLING_MAINTENANCE = "ZONE.ROLLING.MAINTENANCE";

    // Storage Policies
    public static final String EVENT_IMPORT_VCENTER_STORAGE_POLICIES = "IMPORT.VCENTER.STORAGE.POLICIES";

    // SystemVM
    public static final String EVENT_LIVE_PATCH_SYSTEMVM = "LIVE.PATCH.SYSTEM.VM";

<<<<<<< HEAD
    // OBJECT STORE
    public static final String EVENT_OBJECT_STORE_CREATE = "OBJECT.STORE.CREATE";
    public static final String EVENT_OBJECT_STORE_DELETE = "OBJECT.STORE.DELETE";
    public static final String EVENT_OBJECT_STORE_UPDATE = "OBJECT.STORE.UPDATE";

    // BUCKETS
    public static final String EVENT_BUCKET_CREATE = "BUCKET.CREATE";
    public static final String EVENT_BUCKET_DELETE = "BUCKET.DELETE";
    public static final String EVENT_BUCKET_UPDATE = "BUCKET.UPDATE";
=======
    // Quota
    public static final String EVENT_QUOTA_TARIFF_CREATE = "QUOTA.TARIFF.CREATE";
    public static final String EVENT_QUOTA_TARIFF_DELETE = "QUOTA.TARIFF.DELETE";
    public static final String EVENT_QUOTA_TARIFF_UPDATE = "QUOTA.TARIFF.UPDATE";
>>>>>>> 223a9b80

    static {

        // TODO: need a way to force author adding event types to declare the entity details as well, with out braking

        entityEventDetails = new HashMap<String, Object>();

        entityEventDetails.put(EVENT_VM_CREATE, VirtualMachine.class);
        entityEventDetails.put(EVENT_VM_DESTROY, VirtualMachine.class);
        entityEventDetails.put(EVENT_VM_START, VirtualMachine.class);
        entityEventDetails.put(EVENT_VM_STOP, VirtualMachine.class);
        entityEventDetails.put(EVENT_VM_REBOOT, VirtualMachine.class);
        entityEventDetails.put(EVENT_VM_UPDATE, VirtualMachine.class);
        entityEventDetails.put(EVENT_VM_UPGRADE, VirtualMachine.class);
        entityEventDetails.put(EVENT_VM_DYNAMIC_SCALE, VirtualMachine.class);
        entityEventDetails.put(EVENT_VM_RESETPASSWORD, VirtualMachine.class);
        entityEventDetails.put(EVENT_VM_RESETSSHKEY, VirtualMachine.class);
        entityEventDetails.put(EVENT_VM_MIGRATE, VirtualMachine.class);
        entityEventDetails.put(EVENT_VM_MOVE, VirtualMachine.class);
        entityEventDetails.put(EVENT_VM_RESTORE, VirtualMachine.class);
        entityEventDetails.put(EVENT_VM_EXPUNGE, VirtualMachine.class);
        entityEventDetails.put(EVENT_VM_IMPORT, VirtualMachine.class);
        entityEventDetails.put(EVENT_VM_UNMANAGE, VirtualMachine.class);

        // VMSchedule
        entityEventDetails.put(EVENT_VM_SCHEDULE_CREATE, VMSchedule.class);
        entityEventDetails.put(EVENT_VM_SCHEDULE_DELETE, VMSchedule.class);
        entityEventDetails.put(EVENT_VM_SCHEDULE_UPDATE, VMSchedule.class);
        entityEventDetails.put(EVENT_VM_SCHEDULE_START, VMSchedule.class);
        entityEventDetails.put(EVENT_VM_SCHEDULE_STOP, VMSchedule.class);
        entityEventDetails.put(EVENT_VM_SCHEDULE_REBOOT, VMSchedule.class);
        entityEventDetails.put(EVENT_VM_SCHEDULE_FORCE_STOP, VMSchedule.class);
        entityEventDetails.put(EVENT_VM_SCHEDULE_FORCE_REBOOT, VMSchedule.class);

        entityEventDetails.put(EVENT_ROUTER_CREATE, VirtualRouter.class);
        entityEventDetails.put(EVENT_ROUTER_DESTROY, VirtualRouter.class);
        entityEventDetails.put(EVENT_ROUTER_START, VirtualRouter.class);
        entityEventDetails.put(EVENT_ROUTER_STOP, VirtualRouter.class);
        entityEventDetails.put(EVENT_ROUTER_REBOOT, VirtualRouter.class);
        entityEventDetails.put(EVENT_ROUTER_HA, VirtualRouter.class);
        entityEventDetails.put(EVENT_ROUTER_UPGRADE, VirtualRouter.class);
        entityEventDetails.put(EVENT_ROUTER_DIAGNOSTICS, VirtualRouter.class);
        entityEventDetails.put(EVENT_ROUTER_HEALTH_CHECKS, VirtualRouter.class);

        entityEventDetails.put(EVENT_PROXY_CREATE, VirtualMachine.class);
        entityEventDetails.put(EVENT_PROXY_DESTROY, VirtualMachine.class);
        entityEventDetails.put(EVENT_PROXY_START, VirtualMachine.class);
        entityEventDetails.put(EVENT_PROXY_STOP, VirtualMachine.class);
        entityEventDetails.put(EVENT_PROXY_REBOOT, VirtualMachine.class);
        entityEventDetails.put(EVENT_ROUTER_HA, VirtualMachine.class);
        entityEventDetails.put(EVENT_PROXY_HA, VirtualMachine.class);
        entityEventDetails.put(EVENT_PROXY_DIAGNOSTICS, VirtualMachine.class);

        entityEventDetails.put(EVENT_VNC_CONNECT, "VNC");
        entityEventDetails.put(EVENT_VNC_DISCONNECT, "VNC");

        // Network Events
        entityEventDetails.put(EVENT_NETWORK_CREATE, Network.class);
        entityEventDetails.put(EVENT_NETWORK_DELETE, Network.class);
        entityEventDetails.put(EVENT_NETWORK_UPDATE, Network.class);
        entityEventDetails.put(EVENT_NETWORK_RESTART, Network.class);
        entityEventDetails.put(EVENT_NET_IP_ASSIGN, IpAddress.class);
        entityEventDetails.put(EVENT_PORTABLE_IP_ASSIGN, IpAddress.class);
        entityEventDetails.put(EVENT_PORTABLE_IP_RELEASE, IpAddress.class);
        entityEventDetails.put(EVENT_NET_IP_RELEASE, IpAddress.class);
        entityEventDetails.put(EVENT_NET_RULE_ADD, FirewallRule.class);
        entityEventDetails.put(EVENT_NET_RULE_DELETE, FirewallRule.class);
        entityEventDetails.put(EVENT_NET_RULE_MODIFY, FirewallRule.class);
        entityEventDetails.put(EVENT_FIREWALL_OPEN, FirewallRule.class);
        entityEventDetails.put(EVENT_FIREWALL_CLOSE, FirewallRule.class);
        entityEventDetails.put(EVENT_FIREWALL_EGRESS_OPEN, FirewallRule.class);
        entityEventDetails.put(EVENT_FIREWALL_EGRESS_CLOSE, FirewallRule.class);
        entityEventDetails.put(EVENT_FIREWALL_EGRESS_UPDATE, FirewallRule.class);
        entityEventDetails.put(EVENT_NET_IP6_ASSIGN, Network.class);
        entityEventDetails.put(EVENT_NET_IP6_RELEASE, Network.class);
        entityEventDetails.put(EVENT_NET_IP6_UPDATE, Network.class);

        // Nic Events
        entityEventDetails.put(EVENT_NIC_CREATE, Nic.class);

        // Load Balancers
        entityEventDetails.put(EVENT_ASSIGN_TO_LOAD_BALANCER_RULE, FirewallRule.class);
        entityEventDetails.put(EVENT_REMOVE_FROM_LOAD_BALANCER_RULE, FirewallRule.class);
        entityEventDetails.put(EVENT_LOAD_BALANCER_CREATE, LoadBalancer.class);
        entityEventDetails.put(EVENT_LOAD_BALANCER_DELETE, FirewallRule.class);
        entityEventDetails.put(EVENT_LB_STICKINESSPOLICY_CREATE, StickinessPolicy.class);
        entityEventDetails.put(EVENT_LB_STICKINESSPOLICY_UPDATE, StickinessPolicy.class);
        entityEventDetails.put(EVENT_LB_STICKINESSPOLICY_DELETE, StickinessPolicy.class);
        entityEventDetails.put(EVENT_LB_HEALTHCHECKPOLICY_CREATE, HealthCheckPolicy.class);
        entityEventDetails.put(EVENT_LB_HEALTHCHECKPOLICY_UPDATE, HealthCheckPolicy.class);
        entityEventDetails.put(EVENT_LB_HEALTHCHECKPOLICY_DELETE, HealthCheckPolicy.class);
        entityEventDetails.put(EVENT_LOAD_BALANCER_UPDATE, LoadBalancer.class);
        entityEventDetails.put(EVENT_LB_CERT_UPLOAD, LoadBalancer.class);
        entityEventDetails.put(EVENT_LB_CERT_DELETE, LoadBalancer.class);
        entityEventDetails.put(EVENT_LB_CERT_ASSIGN, LoadBalancer.class);
        entityEventDetails.put(EVENT_LB_CERT_REMOVE, LoadBalancer.class);

        // Role events
        entityEventDetails.put(EVENT_ROLE_CREATE, Role.class);
        entityEventDetails.put(EVENT_ROLE_UPDATE, Role.class);
        entityEventDetails.put(EVENT_ROLE_DELETE, Role.class);
        entityEventDetails.put(EVENT_ROLE_IMPORT, Role.class);
        entityEventDetails.put(EVENT_ROLE_PERMISSION_CREATE, RolePermission.class);
        entityEventDetails.put(EVENT_ROLE_PERMISSION_UPDATE, RolePermission.class);
        entityEventDetails.put(EVENT_ROLE_PERMISSION_DELETE, RolePermission.class);

        // Account events
        entityEventDetails.put(EVENT_ACCOUNT_ENABLE, Account.class);
        entityEventDetails.put(EVENT_ACCOUNT_DISABLE, Account.class);
        entityEventDetails.put(EVENT_ACCOUNT_CREATE, Account.class);
        entityEventDetails.put(EVENT_ACCOUNT_DELETE, Account.class);
        entityEventDetails.put(EVENT_ACCOUNT_UPDATE, Account.class);
        entityEventDetails.put(EVENT_ACCOUNT_MARK_DEFAULT_ZONE, Account.class);

        // UserVO Events
        entityEventDetails.put(EVENT_USER_LOGIN, User.class);
        entityEventDetails.put(EVENT_USER_LOGOUT, User.class);
        entityEventDetails.put(EVENT_USER_CREATE, User.class);
        entityEventDetails.put(EVENT_USER_DELETE, User.class);
        entityEventDetails.put(EVENT_USER_DISABLE, User.class);
        entityEventDetails.put(EVENT_USER_UPDATE, User.class);
        entityEventDetails.put(EVENT_USER_ENABLE, User.class);
        entityEventDetails.put(EVENT_USER_LOCK, User.class);

        // Template Events
        entityEventDetails.put(EVENT_TEMPLATE_CREATE, VirtualMachineTemplate.class);
        entityEventDetails.put(EVENT_TEMPLATE_DELETE, VirtualMachineTemplate.class);
        entityEventDetails.put(EVENT_TEMPLATE_UPDATE, VirtualMachineTemplate.class);
        entityEventDetails.put(EVENT_TEMPLATE_DOWNLOAD_START, VirtualMachineTemplate.class);
        entityEventDetails.put(EVENT_TEMPLATE_DOWNLOAD_SUCCESS, VirtualMachineTemplate.class);
        entityEventDetails.put(EVENT_TEMPLATE_DOWNLOAD_FAILED, VirtualMachineTemplate.class);
        entityEventDetails.put(EVENT_TEMPLATE_COPY, VirtualMachineTemplate.class);
        entityEventDetails.put(EVENT_TEMPLATE_EXTRACT, VirtualMachineTemplate.class);
        entityEventDetails.put(EVENT_TEMPLATE_UPLOAD, VirtualMachineTemplate.class);
        entityEventDetails.put(EVENT_TEMPLATE_CLEANUP, VirtualMachineTemplate.class);

        // Volume Events
        entityEventDetails.put(EVENT_VOLUME_CREATE, Volume.class);
        entityEventDetails.put(EVENT_VOLUME_DELETE, Volume.class);
        entityEventDetails.put(EVENT_VOLUME_ATTACH, Volume.class);
        entityEventDetails.put(EVENT_VOLUME_DETACH, Volume.class);
        entityEventDetails.put(EVENT_VOLUME_EXTRACT, Volume.class);
        entityEventDetails.put(EVENT_VOLUME_UPLOAD, Volume.class);
        entityEventDetails.put(EVENT_VOLUME_MIGRATE, Volume.class);
        entityEventDetails.put(EVENT_VOLUME_RESIZE, Volume.class);
        entityEventDetails.put(EVENT_VOLUME_DESTROY, Volume.class);
        entityEventDetails.put(EVENT_VOLUME_RECOVER, Volume.class);
        entityEventDetails.put(EVENT_VOLUME_CHANGE_DISK_OFFERING, Volume.class);

        // Domains
        entityEventDetails.put(EVENT_DOMAIN_CREATE, Domain.class);
        entityEventDetails.put(EVENT_DOMAIN_DELETE, Domain.class);
        entityEventDetails.put(EVENT_DOMAIN_UPDATE, Domain.class);
        entityEventDetails.put(EVENT_DOMAIN_MOVE, Domain.class);

        // Snapshots
        entityEventDetails.put(EVENT_SNAPSHOT_CREATE, Snapshot.class);
        entityEventDetails.put(EVENT_SNAPSHOT_DELETE, Snapshot.class);
        entityEventDetails.put(EVENT_SNAPSHOT_ON_PRIMARY, Snapshot.class);
        entityEventDetails.put(EVENT_SNAPSHOT_OFF_PRIMARY, Snapshot.class);
        entityEventDetails.put(EVENT_SNAPSHOT_POLICY_CREATE, SnapshotPolicy.class);
        entityEventDetails.put(EVENT_SNAPSHOT_POLICY_UPDATE, SnapshotPolicy.class);
        entityEventDetails.put(EVENT_SNAPSHOT_POLICY_DELETE, SnapshotPolicy.class);

        // ISO
        entityEventDetails.put(EVENT_ISO_CREATE, "Iso");
        entityEventDetails.put(EVENT_ISO_DELETE, "Iso");
        entityEventDetails.put(EVENT_ISO_COPY, "Iso");
        entityEventDetails.put(EVENT_ISO_ATTACH, "Iso");
        entityEventDetails.put(EVENT_ISO_DETACH, "Iso");
        entityEventDetails.put(EVENT_ISO_EXTRACT, "Iso");
        entityEventDetails.put(EVENT_ISO_UPLOAD, "Iso");

        // SSVM
        entityEventDetails.put(EVENT_SSVM_CREATE, VirtualMachine.class);
        entityEventDetails.put(EVENT_SSVM_DESTROY, VirtualMachine.class);
        entityEventDetails.put(EVENT_SSVM_START, VirtualMachine.class);
        entityEventDetails.put(EVENT_SSVM_STOP, VirtualMachine.class);
        entityEventDetails.put(EVENT_SSVM_REBOOT, VirtualMachine.class);
        entityEventDetails.put(EVENT_SSVM_HA, VirtualMachine.class);
        entityEventDetails.put(EVENT_SSVM_DIAGNOSTICS, VirtualMachine.class);

        // Service Offerings
        entityEventDetails.put(EVENT_SERVICE_OFFERING_CREATE, ServiceOffering.class);
        entityEventDetails.put(EVENT_SERVICE_OFFERING_EDIT, ServiceOffering.class);
        entityEventDetails.put(EVENT_SERVICE_OFFERING_DELETE, ServiceOffering.class);

        // Disk Offerings
        entityEventDetails.put(EVENT_DISK_OFFERING_CREATE, DiskOffering.class);
        entityEventDetails.put(EVENT_DISK_OFFERING_EDIT, DiskOffering.class);
        entityEventDetails.put(EVENT_DISK_OFFERING_DELETE, DiskOffering.class);

        // Network offerings
        entityEventDetails.put(EVENT_NETWORK_OFFERING_CREATE, NetworkOffering.class);
        entityEventDetails.put(EVENT_NETWORK_OFFERING_ASSIGN, NetworkOffering.class);
        entityEventDetails.put(EVENT_NETWORK_OFFERING_EDIT, NetworkOffering.class);
        entityEventDetails.put(EVENT_NETWORK_OFFERING_REMOVE, NetworkOffering.class);
        entityEventDetails.put(EVENT_NETWORK_OFFERING_DELETE, NetworkOffering.class);

        // Pods
        entityEventDetails.put(EVENT_POD_CREATE, Pod.class);
        entityEventDetails.put(EVENT_POD_EDIT, Pod.class);
        entityEventDetails.put(EVENT_POD_DELETE, Pod.class);

        // Zones
        entityEventDetails.put(EVENT_ZONE_CREATE, DataCenter.class);
        entityEventDetails.put(EVENT_ZONE_EDIT, DataCenter.class);
        entityEventDetails.put(EVENT_ZONE_DELETE, DataCenter.class);

        // VLANs/IP ranges
        entityEventDetails.put(EVENT_VLAN_IP_RANGE_CREATE, Vlan.class);
        entityEventDetails.put(EVENT_VLAN_IP_RANGE_DELETE, Vlan.class);
        entityEventDetails.put(EVENT_VLAN_IP_RANGE_DEDICATE, Vlan.class);
        entityEventDetails.put(EVENT_VLAN_IP_RANGE_RELEASE, Vlan.class);

        entityEventDetails.put(EVENT_MANAGEMENT_IP_RANGE_CREATE, Pod.class);
        entityEventDetails.put(EVENT_MANAGEMENT_IP_RANGE_DELETE, Pod.class);

        entityEventDetails.put(EVENT_GUEST_IP6_PREFIX_CREATE, DataCenterGuestIpv6Prefix.class);
        entityEventDetails.put(EVENT_GUEST_IP6_PREFIX_DELETE, DataCenterGuestIpv6Prefix.class);

        entityEventDetails.put(EVENT_STORAGE_IP_RANGE_CREATE, StorageNetworkIpRange.class);
        entityEventDetails.put(EVENT_STORAGE_IP_RANGE_DELETE, StorageNetworkIpRange.class);
        entityEventDetails.put(EVENT_STORAGE_IP_RANGE_UPDATE, StorageNetworkIpRange.class);

        // Configuration Table
        entityEventDetails.put(EVENT_CONFIGURATION_VALUE_EDIT, Configuration.class);

        // Security Groups
        entityEventDetails.put(EVENT_SECURITY_GROUP_AUTHORIZE_INGRESS, SecurityGroup.class);
        entityEventDetails.put(EVENT_SECURITY_GROUP_REVOKE_INGRESS, SecurityGroup.class);
        entityEventDetails.put(EVENT_SECURITY_GROUP_AUTHORIZE_EGRESS, SecurityGroup.class);
        entityEventDetails.put(EVENT_SECURITY_GROUP_REVOKE_EGRESS, SecurityGroup.class);
        entityEventDetails.put(EVENT_SECURITY_GROUP_CREATE, SecurityGroup.class);
        entityEventDetails.put(EVENT_SECURITY_GROUP_DELETE, SecurityGroup.class);
        entityEventDetails.put(EVENT_SECURITY_GROUP_ASSIGN, SecurityGroup.class);
        entityEventDetails.put(EVENT_SECURITY_GROUP_REMOVE, SecurityGroup.class);

        // Host
        entityEventDetails.put(EVENT_HOST_RECONNECT, Host.class);

        // Host Out-of-band management
        entityEventDetails.put(EVENT_HOST_OUTOFBAND_MANAGEMENT_ENABLE, Host.class);
        entityEventDetails.put(EVENT_HOST_OUTOFBAND_MANAGEMENT_DISABLE, Host.class);
        entityEventDetails.put(EVENT_HOST_OUTOFBAND_MANAGEMENT_CONFIGURE, Host.class);
        entityEventDetails.put(EVENT_HOST_OUTOFBAND_MANAGEMENT_ACTION, Host.class);
        entityEventDetails.put(EVENT_HOST_OUTOFBAND_MANAGEMENT_CHANGE_PASSWORD, Host.class);
        entityEventDetails.put(EVENT_HOST_OUTOFBAND_MANAGEMENT_POWERSTATE_TRANSITION, Host.class);

        // HA
        entityEventDetails.put(EVENT_HA_RESOURCE_ENABLE, HAConfig.class);
        entityEventDetails.put(EVENT_HA_RESOURCE_DISABLE, HAConfig.class);
        entityEventDetails.put(EVENT_HA_RESOURCE_CONFIGURE, HAConfig.class);
        entityEventDetails.put(EVENT_HA_STATE_TRANSITION, HAConfig.class);

        // Maintenance
        entityEventDetails.put(EVENT_MAINTENANCE_CANCEL, Host.class);
        entityEventDetails.put(EVENT_MAINTENANCE_CANCEL_PRIMARY_STORAGE, Host.class);
        entityEventDetails.put(EVENT_MAINTENANCE_PREPARE, Host.class);
        entityEventDetails.put(EVENT_MAINTENANCE_PREPARE_PRIMARY_STORAGE, Host.class);

        // Primary storage pool
        entityEventDetails.put(EVENT_ENABLE_PRIMARY_STORAGE, StoragePool.class);
        entityEventDetails.put(EVENT_DISABLE_PRIMARY_STORAGE, StoragePool.class);

        // VPN
        entityEventDetails.put(EVENT_REMOTE_ACCESS_VPN_CREATE, RemoteAccessVpn.class);
        entityEventDetails.put(EVENT_REMOTE_ACCESS_VPN_DESTROY, RemoteAccessVpn.class);
        entityEventDetails.put(EVENT_VPN_USER_ADD, RemoteAccessVpn.class);
        entityEventDetails.put(EVENT_VPN_USER_REMOVE, RemoteAccessVpn.class);
        entityEventDetails.put(EVENT_S2S_VPN_GATEWAY_CREATE, Site2SiteVpnGateway.class);
        entityEventDetails.put(EVENT_S2S_VPN_GATEWAY_DELETE, Site2SiteVpnGateway.class);
        entityEventDetails.put(EVENT_S2S_VPN_CUSTOMER_GATEWAY_CREATE, Site2SiteCustomerGateway.class);
        entityEventDetails.put(EVENT_S2S_VPN_CUSTOMER_GATEWAY_DELETE, Site2SiteCustomerGateway.class);
        entityEventDetails.put(EVENT_S2S_VPN_CUSTOMER_GATEWAY_UPDATE, Site2SiteCustomerGateway.class);
        entityEventDetails.put(EVENT_S2S_VPN_CONNECTION_CREATE, Site2SiteVpnConnection.class);
        entityEventDetails.put(EVENT_S2S_VPN_CONNECTION_DELETE, Site2SiteVpnConnection.class);
        entityEventDetails.put(EVENT_S2S_VPN_CONNECTION_RESET, Site2SiteVpnConnection.class);

        // Custom certificates
        entityEventDetails.put(EVENT_UPLOAD_CUSTOM_CERTIFICATE, "Certificate");

        // OneToOnenat
        entityEventDetails.put(EVENT_ENABLE_STATIC_NAT, StaticNat.class);
        entityEventDetails.put(EVENT_DISABLE_STATIC_NAT, StaticNat.class);

        entityEventDetails.put(EVENT_ZONE_VLAN_ASSIGN, Vlan.class);
        entityEventDetails.put(EVENT_ZONE_VLAN_RELEASE, Vlan.class);

        // Projects
        entityEventDetails.put(EVENT_PROJECT_CREATE, Project.class);
        entityEventDetails.put(EVENT_PROJECT_UPDATE, Project.class);
        entityEventDetails.put(EVENT_PROJECT_DELETE, Project.class);
        entityEventDetails.put(EVENT_PROJECT_ACTIVATE, Project.class);
        entityEventDetails.put(EVENT_PROJECT_SUSPEND, Project.class);
        entityEventDetails.put(EVENT_PROJECT_ACCOUNT_ADD, Project.class);
        entityEventDetails.put(EVENT_PROJECT_INVITATION_UPDATE, Project.class);
        entityEventDetails.put(EVENT_PROJECT_INVITATION_REMOVE, Project.class);
        entityEventDetails.put(EVENT_PROJECT_ACCOUNT_REMOVE, Project.class);

        // Network as a Service
        entityEventDetails.put(EVENT_NETWORK_ELEMENT_CONFIGURE, Network.class);

        // Physical Network Events
        entityEventDetails.put(EVENT_PHYSICAL_NETWORK_CREATE, PhysicalNetwork.class);
        entityEventDetails.put(EVENT_PHYSICAL_NETWORK_DELETE, PhysicalNetwork.class);
        entityEventDetails.put(EVENT_PHYSICAL_NETWORK_UPDATE, PhysicalNetwork.class);

        // Physical Network Service Provider Events
        entityEventDetails.put(EVENT_SERVICE_PROVIDER_CREATE, PhysicalNetworkServiceProvider.class);
        entityEventDetails.put(EVENT_SERVICE_PROVIDER_DELETE, PhysicalNetworkServiceProvider.class);
        entityEventDetails.put(EVENT_SERVICE_PROVIDER_UPDATE, PhysicalNetworkServiceProvider.class);

        // Physical Network TrafficType Events
        entityEventDetails.put(EVENT_TRAFFIC_TYPE_CREATE, PhysicalNetworkTrafficType.class);
        entityEventDetails.put(EVENT_TRAFFIC_TYPE_DELETE, PhysicalNetworkTrafficType.class);
        entityEventDetails.put(EVENT_TRAFFIC_TYPE_UPDATE, PhysicalNetworkTrafficType.class);

        // external network device events
        entityEventDetails.put(EVENT_EXTERNAL_LB_DEVICE_ADD, PhysicalNetwork.class);
        entityEventDetails.put(EVENT_EXTERNAL_LB_DEVICE_DELETE, PhysicalNetwork.class);
        entityEventDetails.put(EVENT_EXTERNAL_LB_DEVICE_CONFIGURE, PhysicalNetwork.class);

        // external switch management device events (E.g.: Cisco Nexus 1000v Virtual Supervisor Module.
        entityEventDetails.put(EVENT_EXTERNAL_SWITCH_MGMT_DEVICE_ADD, "Nexus1000v");
        entityEventDetails.put(EVENT_EXTERNAL_SWITCH_MGMT_DEVICE_DELETE, "Nexus1000v");
        entityEventDetails.put(EVENT_EXTERNAL_SWITCH_MGMT_DEVICE_CONFIGURE, "Nexus1000v");
        entityEventDetails.put(EVENT_EXTERNAL_SWITCH_MGMT_DEVICE_ENABLE, "Nexus1000v");
        entityEventDetails.put(EVENT_EXTERNAL_SWITCH_MGMT_DEVICE_DISABLE, "Nexus1000v");

        entityEventDetails.put(EVENT_EXTERNAL_FIREWALL_DEVICE_ADD, PhysicalNetwork.class);
        entityEventDetails.put(EVENT_EXTERNAL_FIREWALL_DEVICE_DELETE, PhysicalNetwork.class);
        entityEventDetails.put(EVENT_EXTERNAL_FIREWALL_DEVICE_CONFIGURE, PhysicalNetwork.class);

        // Network ACL
        entityEventDetails.put(EVENT_NETWORK_ACL_CREATE, NetworkACL.class);
        entityEventDetails.put(EVENT_NETWORK_ACL_DELETE, NetworkACL.class);
        entityEventDetails.put(EVENT_NETWORK_ACL_REPLACE, NetworkACL.class);
        entityEventDetails.put(EVENT_NETWORK_ACL_UPDATE, NetworkACL.class);
        entityEventDetails.put(EVENT_NETWORK_ACL_ITEM_CREATE, NetworkACLItem.class);
        entityEventDetails.put(EVENT_NETWORK_ACL_ITEM_UPDATE, NetworkACLItem.class);
        entityEventDetails.put(EVENT_NETWORK_ACL_ITEM_DELETE, NetworkACLItem.class);

        // VPC
        entityEventDetails.put(EVENT_VPC_CREATE, Vpc.class);
        entityEventDetails.put(EVENT_VPC_UPDATE, Vpc.class);
        entityEventDetails.put(EVENT_VPC_DELETE, Vpc.class);
        entityEventDetails.put(EVENT_VPC_RESTART, Vpc.class);

        // VPC offerings
        entityEventDetails.put(EVENT_VPC_OFFERING_CREATE, VpcOffering.class);
        entityEventDetails.put(EVENT_VPC_OFFERING_UPDATE, VpcOffering.class);
        entityEventDetails.put(EVENT_VPC_OFFERING_DELETE, VpcOffering.class);

        // Private gateway
        entityEventDetails.put(EVENT_PRIVATE_GATEWAY_CREATE, PrivateGateway.class);
        entityEventDetails.put(EVENT_PRIVATE_GATEWAY_DELETE, PrivateGateway.class);

        // Static routes
        entityEventDetails.put(EVENT_STATIC_ROUTE_CREATE, StaticRoute.class);
        entityEventDetails.put(EVENT_STATIC_ROUTE_DELETE, StaticRoute.class);

        // tag related events
        entityEventDetails.put(EVENT_TAGS_CREATE, ResourceTag.class);
        entityEventDetails.put(EVENT_TAGS_DELETE, ResourceTag.class);

        // external network device events
        entityEventDetails.put(EVENT_EXTERNAL_NVP_CONTROLLER_ADD, "NvpController");
        entityEventDetails.put(EVENT_EXTERNAL_NVP_CONTROLLER_DELETE, "NvpController");
        entityEventDetails.put(EVENT_EXTERNAL_NVP_CONTROLLER_CONFIGURE, "NvpController");

        // external network mapping events

        // AutoScale
        entityEventDetails.put(EVENT_COUNTER_CREATE, AutoScaleCounter.class);
        entityEventDetails.put(EVENT_COUNTER_DELETE, AutoScaleCounter.class);
        entityEventDetails.put(EVENT_CONDITION_CREATE, Condition.class);
        entityEventDetails.put(EVENT_CONDITION_DELETE, Condition.class);
        entityEventDetails.put(EVENT_AUTOSCALEPOLICY_CREATE, AutoScalePolicy.class);
        entityEventDetails.put(EVENT_AUTOSCALEPOLICY_UPDATE, AutoScalePolicy.class);
        entityEventDetails.put(EVENT_AUTOSCALEPOLICY_DELETE, AutoScalePolicy.class);
        entityEventDetails.put(EVENT_AUTOSCALEVMPROFILE_CREATE, AutoScaleVmProfile.class);
        entityEventDetails.put(EVENT_AUTOSCALEVMPROFILE_DELETE, AutoScaleVmProfile.class);
        entityEventDetails.put(EVENT_AUTOSCALEVMPROFILE_UPDATE, AutoScaleVmProfile.class);
        entityEventDetails.put(EVENT_AUTOSCALEVMGROUP_CREATE, AutoScaleVmGroup.class);
        entityEventDetails.put(EVENT_AUTOSCALEVMGROUP_DELETE, AutoScaleVmGroup.class);
        entityEventDetails.put(EVENT_AUTOSCALEVMGROUP_UPDATE, AutoScaleVmGroup.class);
        entityEventDetails.put(EVENT_AUTOSCALEVMGROUP_ENABLE, AutoScaleVmGroup.class);
        entityEventDetails.put(EVENT_AUTOSCALEVMGROUP_DISABLE, AutoScaleVmGroup.class);
        entityEventDetails.put(EVENT_AUTOSCALEVMGROUP_SCALEDOWN, AutoScaleVmGroup.class);
        entityEventDetails.put(EVENT_AUTOSCALEVMGROUP_SCALEUP, AutoScaleVmGroup.class);
        entityEventDetails.put(EVENT_GUEST_VLAN_RANGE_DEDICATE, GuestVlan.class);
        entityEventDetails.put(EVENT_DEDICATED_GUEST_VLAN_RANGE_RELEASE, GuestVlan.class);

        entityEventDetails.put(EVENT_AFFINITY_GROUP_CREATE, AffinityGroup.class);
        entityEventDetails.put(EVENT_AFFINITY_GROUP_DELETE, AffinityGroup.class);
        entityEventDetails.put(EVENT_AFFINITY_GROUP_ASSIGN, AffinityGroup.class);
        entityEventDetails.put(EVENT_AFFINITY_GROUP_REMOVE, AffinityGroup.class);

        // OpenDaylight
        entityEventDetails.put(EVENT_EXTERNAL_OPENDAYLIGHT_ADD_CONTROLLER, "OpenDaylightController");
        entityEventDetails.put(EVENT_EXTERNAL_OPENDAYLIGHT_DELETE_CONTROLLER, "OpenDaylightController");
        entityEventDetails.put(EVENT_EXTERNAL_OPENDAYLIGHT_CONFIGURE_CONTROLLER, "OpenDaylightController");

        //Guest OS
        entityEventDetails.put(EVENT_GUEST_OS_ADD, GuestOS.class);
        entityEventDetails.put(EVENT_GUEST_OS_REMOVE, GuestOS.class);
        entityEventDetails.put(EVENT_GUEST_OS_UPDATE, GuestOS.class);
        entityEventDetails.put(EVENT_GUEST_OS_MAPPING_ADD, GuestOSHypervisor.class);
        entityEventDetails.put(EVENT_GUEST_OS_MAPPING_REMOVE, GuestOSHypervisor.class);
        entityEventDetails.put(EVENT_GUEST_OS_MAPPING_UPDATE, GuestOSHypervisor.class);
        entityEventDetails.put(EVENT_GUEST_OS_HYPERVISOR_NAME_FETCH, GuestOSHypervisor.class);
        entityEventDetails.put(EVENT_NIC_SECONDARY_IP_ASSIGN, NicSecondaryIp.class);
        entityEventDetails.put(EVENT_NIC_SECONDARY_IP_UNASSIGN, NicSecondaryIp.class);
        entityEventDetails.put(EVENT_NIC_SECONDARY_IP_CONFIGURE, NicSecondaryIp.class);

        //Usage
        entityEventDetails.put(EVENT_USAGE_REMOVE_USAGE_RECORDS, Usage.class);
        // Netscaler Service Packages
        entityEventDetails.put(EVENT_NETSCALER_SERVICEPACKAGE_ADD, "NETSCALER.SERVICEPACKAGE.CREATE");
        entityEventDetails.put(EVENT_NETSCALER_SERVICEPACKAGE_DELETE, "NETSCALER.SERVICEPACKAGE.DELETE");

        entityEventDetails.put(EVENT_ANNOTATION_CREATE, Annotation.class);
        entityEventDetails.put(EVENT_ANNOTATION_REMOVE, Annotation.class);

        entityEventDetails.put(EVENT_TEMPLATE_DIRECT_DOWNLOAD_FAILURE, VirtualMachineTemplate.class);
        entityEventDetails.put(EVENT_ISO_DIRECT_DOWNLOAD_FAILURE, "Iso");
        entityEventDetails.put(EVENT_SYSTEM_VM_DIAGNOSTICS, VirtualMachine.class);

        entityEventDetails.put(EVENT_ZONE_ROLLING_MAINTENANCE, ZoneResponse.class);
        entityEventDetails.put(EVENT_POD_ROLLING_MAINTENANCE, PodResponse.class);
        entityEventDetails.put(EVENT_CLUSTER_ROLLING_MAINTENANCE, ClusterResponse.class);
        entityEventDetails.put(EVENT_HOST_ROLLING_MAINTENANCE, HostResponse.class);

        entityEventDetails.put(EVENT_IMPORT_VCENTER_STORAGE_POLICIES, "StoragePolicies");

        entityEventDetails.put(EVENT_IMAGE_STORE_DATA_MIGRATE, ImageStore.class);
        entityEventDetails.put(EVENT_IMAGE_STORE_OBJECT_DOWNLOAD, ImageStore.class);
        entityEventDetails.put(EVENT_UPDATE_IMAGE_STORE_ACCESS_STATE, ImageStore.class);
        entityEventDetails.put(EVENT_LIVE_PATCH_SYSTEMVM, "SystemVMs");

<<<<<<< HEAD
        //Object Store
        entityEventDetails.put(EVENT_OBJECT_STORE_CREATE, ObjectStore.class);
        entityEventDetails.put(EVENT_OBJECT_STORE_UPDATE, ObjectStore.class);
        entityEventDetails.put(EVENT_OBJECT_STORE_DELETE, ObjectStore.class);

        //Buckets
        entityEventDetails.put(EVENT_BUCKET_CREATE, Bucket.class);
        entityEventDetails.put(EVENT_BUCKET_UPDATE, Bucket.class);
        entityEventDetails.put(EVENT_BUCKET_DELETE, Bucket.class);
=======
        // Quota
        entityEventDetails.put(EVENT_QUOTA_TARIFF_CREATE, QuotaTariff.class);
        entityEventDetails.put(EVENT_QUOTA_TARIFF_DELETE, QuotaTariff.class);
        entityEventDetails.put(EVENT_QUOTA_TARIFF_UPDATE, QuotaTariff.class);
>>>>>>> 223a9b80
    }

    public static String getEntityForEvent(String eventName) {
        Object entityClass = entityEventDetails.get(eventName);
        if (entityClass == null) {
            return null;
        } else if (entityClass instanceof String){
            return (String)entityClass;
        } else if (entityClass instanceof Class){
            String entityClassName = ((Class)entityClass).getName();
            int index = entityClassName.lastIndexOf(".");
            String entityName = entityClassName;
            if (index != -1) {
                entityName = entityClassName.substring(index + 1);
            }
            return entityName;
        }

        return null;
    }

    public static Class getEntityClassForEvent(String eventName) {
        Object clz = entityEventDetails.get(eventName);

        if(clz instanceof Class){
            return (Class)entityEventDetails.get(eventName);
        }

        return null;
    }
}<|MERGE_RESOLUTION|>--- conflicted
+++ resolved
@@ -29,12 +29,9 @@
 import org.apache.cloudstack.api.response.ZoneResponse;
 import org.apache.cloudstack.config.Configuration;
 import org.apache.cloudstack.ha.HAConfig;
-<<<<<<< HEAD
 import org.apache.cloudstack.storage.object.Bucket;
 import org.apache.cloudstack.storage.object.ObjectStore;
-=======
 import org.apache.cloudstack.quota.QuotaTariff;
->>>>>>> 223a9b80
 import org.apache.cloudstack.usage.Usage;
 import org.apache.cloudstack.vm.schedule.VMSchedule;
 
@@ -723,7 +720,6 @@
     // SystemVM
     public static final String EVENT_LIVE_PATCH_SYSTEMVM = "LIVE.PATCH.SYSTEM.VM";
 
-<<<<<<< HEAD
     // OBJECT STORE
     public static final String EVENT_OBJECT_STORE_CREATE = "OBJECT.STORE.CREATE";
     public static final String EVENT_OBJECT_STORE_DELETE = "OBJECT.STORE.DELETE";
@@ -733,12 +729,11 @@
     public static final String EVENT_BUCKET_CREATE = "BUCKET.CREATE";
     public static final String EVENT_BUCKET_DELETE = "BUCKET.DELETE";
     public static final String EVENT_BUCKET_UPDATE = "BUCKET.UPDATE";
-=======
+
     // Quota
     public static final String EVENT_QUOTA_TARIFF_CREATE = "QUOTA.TARIFF.CREATE";
     public static final String EVENT_QUOTA_TARIFF_DELETE = "QUOTA.TARIFF.DELETE";
     public static final String EVENT_QUOTA_TARIFF_UPDATE = "QUOTA.TARIFF.UPDATE";
->>>>>>> 223a9b80
 
     static {
 
@@ -1180,7 +1175,6 @@
         entityEventDetails.put(EVENT_UPDATE_IMAGE_STORE_ACCESS_STATE, ImageStore.class);
         entityEventDetails.put(EVENT_LIVE_PATCH_SYSTEMVM, "SystemVMs");
 
-<<<<<<< HEAD
         //Object Store
         entityEventDetails.put(EVENT_OBJECT_STORE_CREATE, ObjectStore.class);
         entityEventDetails.put(EVENT_OBJECT_STORE_UPDATE, ObjectStore.class);
@@ -1190,12 +1184,11 @@
         entityEventDetails.put(EVENT_BUCKET_CREATE, Bucket.class);
         entityEventDetails.put(EVENT_BUCKET_UPDATE, Bucket.class);
         entityEventDetails.put(EVENT_BUCKET_DELETE, Bucket.class);
-=======
+
         // Quota
         entityEventDetails.put(EVENT_QUOTA_TARIFF_CREATE, QuotaTariff.class);
         entityEventDetails.put(EVENT_QUOTA_TARIFF_DELETE, QuotaTariff.class);
         entityEventDetails.put(EVENT_QUOTA_TARIFF_UPDATE, QuotaTariff.class);
->>>>>>> 223a9b80
     }
 
     public static String getEntityForEvent(String eventName) {
