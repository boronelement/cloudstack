// Licensed to the Apache Software Foundation (ASF) under one
// or more contributor license agreements.  See the NOTICE file
// distributed with this work for additional information
// regarding copyright ownership.  The ASF licenses this file
// to you under the Apache License, Version 2.0 (the
// "License"); you may not use this file except in compliance
// with the License.  You may obtain a copy of the License at
//
//   http://www.apache.org/licenses/LICENSE-2.0
//
// Unless required by applicable law or agreed to in writing,
// software distributed under the License is distributed on an
// "AS IS" BASIS, WITHOUT WARRANTIES OR CONDITIONS OF ANY
// KIND, either express or implied.  See the License for the
// specific language governing permissions and limitations
// under the License.
package com.cloud.network;

import java.util.List;

import org.apache.cloudstack.api.command.admin.router.UpgradeRouterCmd;
import org.apache.cloudstack.api.command.admin.router.UpgradeRouterTemplateCmd;

import com.cloud.exception.ConcurrentOperationException;
import com.cloud.exception.InsufficientCapacityException;
import com.cloud.exception.ResourceUnavailableException;
import com.cloud.network.router.VirtualRouter;
import com.cloud.user.Account;
<<<<<<< HEAD
import com.cloud.utils.Pair;
=======
import com.cloud.vm.Nic;
>>>>>>> 2cdde877

public interface VirtualNetworkApplianceService {
    /**
     * Starts domain router
     *
     * @param cmd the command specifying router's id
     * @return DomainRouter object
     */
    VirtualRouter startRouter(long routerId, boolean reprogramNetwork) throws ConcurrentOperationException, ResourceUnavailableException, InsufficientCapacityException;

    /**
     * Reboots domain router
     *
     * @param cmd
     *            the command specifying router's id
     * @return router if successful
     */
    VirtualRouter rebootRouter(long routerId, boolean reprogramNetwork, boolean forced) throws ConcurrentOperationException, ResourceUnavailableException, InsufficientCapacityException;

    VirtualRouter upgradeRouter(UpgradeRouterCmd cmd);

    /**
     * Stops domain router
     *
     * @param id of the router
     * @param forced just do it. caller knows best.
     * @return router if successful, null otherwise
     * @throws ResourceUnavailableException
     * @throws ConcurrentOperationException
     */
    VirtualRouter stopRouter(long routerId, boolean forced) throws ResourceUnavailableException, ConcurrentOperationException;

    VirtualRouter startRouter(long id) throws ResourceUnavailableException, InsufficientCapacityException, ConcurrentOperationException;

    VirtualRouter destroyRouter(long routerId, Account caller, Long callerUserId) throws ResourceUnavailableException, ConcurrentOperationException;

    VirtualRouter findRouter(long routerId);

    List<Long> upgradeRouterTemplate(UpgradeRouterTemplateCmd cmd);

    /**
     * Updates router with latest health checkdata, runs health checks and persists health checks on virtual router if feasible.
     * Throws relevant exception if feature is disabled or failures occur.
     *
     * @param routerId id of the router
     * @return
     */
<<<<<<< HEAD
    Pair<Boolean, String> performRouterHealthChecks(long routerId);
=======
    boolean performRouterHealthChecks(long routerId);

    <T extends VirtualRouter> void collectNetworkStatistics(T router, Nic nic);
>>>>>>> 2cdde877
}<|MERGE_RESOLUTION|>--- conflicted
+++ resolved
@@ -26,11 +26,8 @@
 import com.cloud.exception.ResourceUnavailableException;
 import com.cloud.network.router.VirtualRouter;
 import com.cloud.user.Account;
-<<<<<<< HEAD
 import com.cloud.utils.Pair;
-=======
 import com.cloud.vm.Nic;
->>>>>>> 2cdde877
 
 public interface VirtualNetworkApplianceService {
     /**
@@ -78,11 +75,7 @@
      * @param routerId id of the router
      * @return
      */
-<<<<<<< HEAD
     Pair<Boolean, String> performRouterHealthChecks(long routerId);
-=======
-    boolean performRouterHealthChecks(long routerId);
 
     <T extends VirtualRouter> void collectNetworkStatistics(T router, Nic nic);
->>>>>>> 2cdde877
 }