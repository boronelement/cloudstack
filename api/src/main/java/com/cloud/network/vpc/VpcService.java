// Licensed to the Apache Software Foundation (ASF) under one
// or more contributor license agreements.  See the NOTICE file
// distributed with this work for additional information
// regarding copyright ownership.  The ASF licenses this file
// to you under the Apache License, Version 2.0 (the
// "License"); you may not use this file except in compliance
// with the License.  You may obtain a copy of the License at
//
//   http://www.apache.org/licenses/LICENSE-2.0
//
// Unless required by applicable law or agreed to in writing,
// software distributed under the License is distributed on an
// "AS IS" BASIS, WITHOUT WARRANTIES OR CONDITIONS OF ANY
// KIND, either express or implied.  See the License for the
// specific language governing permissions and limitations
// under the License.
package com.cloud.network.vpc;

import java.util.List;
import java.util.Map;

import org.apache.cloudstack.api.command.user.vpc.CreatePrivateGatewayCmd;
import org.apache.cloudstack.api.command.user.vpc.CreateVPCCmd;
import org.apache.cloudstack.api.command.user.vpc.ListPrivateGatewaysCmd;
import org.apache.cloudstack.api.command.user.vpc.ListStaticRoutesCmd;
import org.apache.cloudstack.api.command.user.vpc.RestartVPCCmd;

import com.cloud.exception.ConcurrentOperationException;
import com.cloud.exception.InsufficientAddressCapacityException;
import com.cloud.exception.InsufficientCapacityException;
import com.cloud.exception.NetworkRuleConflictException;
import com.cloud.exception.ResourceAllocationException;
import com.cloud.exception.ResourceUnavailableException;
import com.cloud.network.IpAddress;
import com.cloud.user.User;
import com.cloud.utils.Pair;

public interface VpcService {

    public Vpc createVpc(CreateVPCCmd cmd) throws ResourceAllocationException;
    /**
     * Persists VPC record in the database
     *
     * @param zoneId
     * @param vpcOffId
     * @param vpcOwnerId
     * @param vpcName
     * @param displayText
     * @param cidr
     * @param networkDomain TODO
     * @param displayVpc TODO
     * @return
     * @throws ResourceAllocationException TODO
     */
<<<<<<< HEAD
    public Vpc createVpc(long zoneId, long vpcOffId, long vpcOwnerId, String vpcName, String displayText, String cidr,
                         String networkDomain, Boolean displayVpc, Integer publicMtu)
=======
    public Vpc createVpc(long zoneId, long vpcOffId, long vpcOwnerId, String vpcName, String displayText, String cidr, String networkDomain,
                         String dns1, String dns2, String ip6Dns1, String ip6Dns2, Boolean displayVpc)
>>>>>>> bbc12605
            throws ResourceAllocationException;

    /**
     * Deletes a VPC
     *
     * @param vpcId
     * @return
     * @throws InsufficientCapacityException
     * @throws ResourceUnavailableException
     * @throws ConcurrentOperationException
     */
    public boolean deleteVpc(long vpcId) throws ConcurrentOperationException, ResourceUnavailableException;

    /**
     * Updates VPC with new name/displayText
     *
     * @param vpcId
     * @param vpcName
     * @param displayText
     * @param customId    TODO
     * @param displayVpc  TODO
     * @param mtu
     * @return
     */
    public Vpc updateVpc(long vpcId, String vpcName, String displayText, String customId, Boolean displayVpc, Integer mtu);

    /**
     * Lists VPC(s) based on the parameters passed to the method call
     *
     * @param id
     * @param vpcName
     * @param displayText
     * @param supportedServicesStr
     * @param cidr
     * @param state TODO
     * @param accountName
     * @param domainId
     * @param keyword
     * @param startIndex
     * @param pageSizeVal
     * @param zoneId TODO
     * @param isRecursive TODO
     * @param listAll TODO
     * @param restartRequired TODO
     * @param tags TODO
     * @param projectId TODO
     * @param display TODO
     * @param vpc
     * @return
     */
    public Pair<List<? extends Vpc>, Integer> listVpcs(Long id, String vpcName, String displayText, List<String> supportedServicesStr, String cidr, Long vpcOffId, String state,
            String accountName, Long domainId, String keyword, Long startIndex, Long pageSizeVal, Long zoneId, Boolean isRecursive, Boolean listAll, Boolean restartRequired,
            Map<String, String> tags, Long projectId, Boolean display);

    /**
     * Starts VPC which includes starting VPC provider and applying all the neworking rules on the backend
     *
     * @param vpcId
     * @param destroyOnFailure TODO
     * @return
     * @throws InsufficientCapacityException
     * @throws ResourceUnavailableException
     * @throws ConcurrentOperationException
     */
    boolean startVpc(long vpcId, boolean destroyOnFailure) throws ConcurrentOperationException, ResourceUnavailableException, InsufficientCapacityException;

    /**
     * Shuts down the VPC which includes shutting down all VPC provider and rules cleanup on the backend
     *
     * @param vpcId
     * @return
     * @throws ConcurrentOperationException
     * @throws ResourceUnavailableException
     */
    boolean shutdownVpc(long vpcId) throws ConcurrentOperationException, ResourceUnavailableException;

    /**
     * Restarts the VPC. VPC gets shutdown and started as a part of it
     *
     * @param id
     * @param cleanUp
     * @param makeredundant
     * @return
     * @throws InsufficientCapacityException
     */
    boolean restartVpc(RestartVPCCmd cmd) throws ConcurrentOperationException, ResourceUnavailableException, InsufficientCapacityException;

    boolean restartVpc(Long networkId, boolean cleanup, boolean makeRedundant, boolean livePatch, User user) throws ConcurrentOperationException, ResourceUnavailableException, InsufficientCapacityException;

    /**
     * Returns a Private gateway found in the VPC by id
     *
     * @param id
     * @return
     */
    PrivateGateway getVpcPrivateGateway(long id);

    /**
     * Persists VPC private gateway in the Database.
     *
     *
     * @param vpcId TODO
     * @param physicalNetworkId
     * @param vlan
     * @param ipAddress
     * @param gateway
     * @param netmask
     * @param gatewayOwnerId
     * @param networkOfferingId
     * @param isSourceNat
     * @param aclId
     * @return
     * @throws InsufficientCapacityException
     * @throws ConcurrentOperationException
     * @throws ResourceAllocationException
     */
    public PrivateGateway createVpcPrivateGateway(CreatePrivateGatewayCmd command) throws ResourceAllocationException, ConcurrentOperationException, InsufficientCapacityException;

    /**
     * Applies VPC private gateway on the backend, so it becomes functional
     *
     * @param gatewayId
     * @param destroyOnFailure TODO
     * @return
     * @throws ResourceUnavailableException
     * @throws ConcurrentOperationException
     */
    public PrivateGateway applyVpcPrivateGateway(long gatewayId, boolean destroyOnFailure) throws ConcurrentOperationException, ResourceUnavailableException;

    /**
     * Deletes VPC private gateway
     *
     * @param id
     * @return
     * @throws ResourceUnavailableException
     * @throws ConcurrentOperationException
     */
    boolean deleteVpcPrivateGateway(long gatewayId) throws ConcurrentOperationException, ResourceUnavailableException;

    /**
     * Returns the list of Private gateways existing in the VPC
     *
     * @param listPrivateGatewaysCmd
     * @return
     */
    public Pair<List<PrivateGateway>, Integer> listPrivateGateway(ListPrivateGatewaysCmd listPrivateGatewaysCmd);

    /**
     * Returns Static Route found by Id
     *
     * @param routeId
     * @return
     */
    StaticRoute getStaticRoute(long routeId);

    /**
     * Applies existing Static Routes to the VPC elements
     *
     * @param vpcId
     * @return
     * @throws ResourceUnavailableException
     */
    public boolean applyStaticRoutesForVpc(long vpcId) throws ResourceUnavailableException;

    /**
     * Deletes static route from the backend and the database
     *
     * @param routeId
     * @return TODO
     * @throws ResourceUnavailableException
     */
    public boolean revokeStaticRoute(long routeId) throws ResourceUnavailableException;

    /**
     * Persists static route entry in the Database
     *
     * @param gatewayId
     * @param cidr
     * @return
     */
    public StaticRoute createStaticRoute(long gatewayId, String cidr) throws NetworkRuleConflictException;

    /**
     * Lists static routes based on parameters passed to the call
     *
     * @param listStaticRoutesCmd
     * @return
     */
    public Pair<List<? extends StaticRoute>, Integer> listStaticRoutes(ListStaticRoutesCmd cmd);

    /**
     * Associates IP address from the Public network, to the VPC
     *
     * @param ipId
     * @param vpcId
     * @return
     * @throws ResourceAllocationException
     * @throws ResourceUnavailableException
     * @throws InsufficientAddressCapacityException
     * @throws ConcurrentOperationException
     */
    IpAddress associateIPToVpc(long ipId, long vpcId) throws ResourceAllocationException, ResourceUnavailableException, InsufficientAddressCapacityException,
    ConcurrentOperationException;

    /**
     * @param routeId
     * @return
     */
    public boolean applyStaticRoute(long routeId) throws ResourceUnavailableException;

}<|MERGE_RESOLUTION|>--- conflicted
+++ resolved
@@ -52,13 +52,8 @@
      * @return
      * @throws ResourceAllocationException TODO
      */
-<<<<<<< HEAD
-    public Vpc createVpc(long zoneId, long vpcOffId, long vpcOwnerId, String vpcName, String displayText, String cidr,
-                         String networkDomain, Boolean displayVpc, Integer publicMtu)
-=======
     public Vpc createVpc(long zoneId, long vpcOffId, long vpcOwnerId, String vpcName, String displayText, String cidr, String networkDomain,
-                         String dns1, String dns2, String ip6Dns1, String ip6Dns2, Boolean displayVpc)
->>>>>>> bbc12605
+                         String dns1, String dns2, String ip6Dns1, String ip6Dns2, Boolean displayVpc, Integer publicMtu)
             throws ResourceAllocationException;
 
     /**
