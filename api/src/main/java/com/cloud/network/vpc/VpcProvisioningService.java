// Licensed to the Apache Software Foundation (ASF) under one
// or more contributor license agreements.  See the NOTICE file
// distributed with this work for additional information
// regarding copyright ownership.  The ASF licenses this file
// to you under the Apache License, Version 2.0 (the
// "License"); you may not use this file except in compliance
// with the License.  You may obtain a copy of the License at
//
//   http://www.apache.org/licenses/LICENSE-2.0
//
// Unless required by applicable law or agreed to in writing,
// software distributed under the License is distributed on an
// "AS IS" BASIS, WITHOUT WARRANTIES OR CONDITIONS OF ANY
// KIND, either express or implied.  See the License for the
// specific language governing permissions and limitations
// under the License.
package com.cloud.network.vpc;


import java.util.List;
import java.util.Map;

import com.cloud.offering.NetworkOffering;
import org.apache.cloudstack.api.command.admin.vpc.CreateVPCOfferingCmd;
import org.apache.cloudstack.api.command.admin.vpc.UpdateVPCOfferingCmd;
import org.apache.cloudstack.api.command.user.vpc.ListVPCOfferingsCmd;

import com.cloud.offering.NetworkOffering;
import com.cloud.utils.Pair;
import com.cloud.utils.net.NetUtils;

public interface VpcProvisioningService {

    VpcOffering getVpcOffering(long vpcOfferingId);

    VpcOffering createVpcOffering(CreateVPCOfferingCmd cmd);

    VpcOffering createVpcOffering(String name, String displayText, List<String> supportedServices,
                                  Map<String, List<String>> serviceProviders,
                                  Map serviceCapabilitystList, NetUtils.InternetProtocol internetProtocol,
<<<<<<< HEAD
                                  Long serviceOfferingId, Boolean forNsx, NetworkOffering.NetworkMode networkMode,
                                  List<Long> domainIds, List<Long> zoneIds, VpcOffering.State state);
=======
                                  Long serviceOfferingId, Boolean forNsx, String mode,
                                  List<Long> domainIds, List<Long> zoneIds, VpcOffering.State state,
                                  NetworkOffering.RoutingMode routingMode, boolean specifyAsNumber);

>>>>>>> b0691dea

    Pair<List<? extends VpcOffering>,Integer> listVpcOfferings(ListVPCOfferingsCmd cmd);

    /**
     * @param offId
     * @return
     */
    public boolean deleteVpcOffering(long offId);

    @Deprecated
    public VpcOffering updateVpcOffering(long vpcOffId, String vpcOfferingName, String displayText, String state);

    /**
     * @param cmd
     * @return
     */
    VpcOffering updateVpcOffering(final UpdateVPCOfferingCmd cmd);

    /**
     * Retrieve ID of domains for a VPC offering
     *
     * @param vpcOfferingId
     */
    List<Long> getVpcOfferingDomains(Long vpcOfferingId);

    /**
     * Retrieve ID of domains for a VPC offering
     *
     * @param vpcOfferingId
     */
    List<Long> getVpcOfferingZones(Long vpcOfferingId);
}<|MERGE_RESOLUTION|>--- conflicted
+++ resolved
@@ -38,15 +38,10 @@
     VpcOffering createVpcOffering(String name, String displayText, List<String> supportedServices,
                                   Map<String, List<String>> serviceProviders,
                                   Map serviceCapabilitystList, NetUtils.InternetProtocol internetProtocol,
-<<<<<<< HEAD
                                   Long serviceOfferingId, Boolean forNsx, NetworkOffering.NetworkMode networkMode,
-                                  List<Long> domainIds, List<Long> zoneIds, VpcOffering.State state);
-=======
-                                  Long serviceOfferingId, Boolean forNsx, String mode,
                                   List<Long> domainIds, List<Long> zoneIds, VpcOffering.State state,
                                   NetworkOffering.RoutingMode routingMode, boolean specifyAsNumber);
 
->>>>>>> b0691dea
 
     Pair<List<? extends VpcOffering>,Integer> listVpcOfferings(ListVPCOfferingsCmd cmd);
 
