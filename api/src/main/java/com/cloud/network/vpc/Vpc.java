--- conflicted
+++ resolved
@@ -96,9 +96,8 @@
 
     Date getCreated();
 
-<<<<<<< HEAD
     Integer getPublicMtu();
-=======
+
     String getIp4Dns1();
 
     String getIp4Dns2();
@@ -106,5 +105,4 @@
     String getIp6Dns1();
 
     String getIp6Dns2();
->>>>>>> bbc12605
 }