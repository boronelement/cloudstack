// Licensed to the Apache Software Foundation (ASF) under one
// or more contributor license agreements.  See the NOTICE file
// distributed with this work for additional information
// regarding copyright ownership.  The ASF licenses this file
// to you under the Apache License, Version 2.0 (the
// "License"); you may not use this file except in compliance
// with the License.  You may obtain a copy of the License at
//
//   http://www.apache.org/licenses/LICENSE-2.0
//
// Unless required by applicable law or agreed to in writing,
// software distributed under the License is distributed on an
// "AS IS" BASIS, WITHOUT WARRANTIES OR CONDITIONS OF ANY
// KIND, either express or implied.  See the License for the
// specific language governing permissions and limitations
// under the License.
package com.cloud.network;

import java.util.List;
import java.util.Map;

import org.apache.cloudstack.api.command.admin.address.ReleasePodIpCmdByAdmin;
import org.apache.cloudstack.api.command.admin.network.DedicateGuestVlanRangeCmd;
import org.apache.cloudstack.api.command.admin.network.ListDedicatedGuestVlanRangesCmd;
import org.apache.cloudstack.api.command.admin.network.ListGuestVlansCmd;
import org.apache.cloudstack.api.command.admin.usage.ListTrafficTypeImplementorsCmd;
import org.apache.cloudstack.api.command.user.network.CreateNetworkCmd;
import org.apache.cloudstack.api.command.user.network.CreateNetworkPermissionsCmd;
import org.apache.cloudstack.api.command.user.network.ListNetworkPermissionsCmd;
import org.apache.cloudstack.api.command.user.network.ListNetworksCmd;
import org.apache.cloudstack.api.command.user.network.RemoveNetworkPermissionsCmd;
import org.apache.cloudstack.api.command.user.network.ResetNetworkPermissionsCmd;
import org.apache.cloudstack.api.command.user.network.RestartNetworkCmd;
import org.apache.cloudstack.api.command.user.network.UpdateNetworkCmd;
import org.apache.cloudstack.api.command.user.vm.ListNicsCmd;
import org.apache.cloudstack.api.response.AcquirePodIpCmdResponse;
import org.apache.cloudstack.framework.config.ConfigKey;

import com.cloud.exception.ConcurrentOperationException;
import com.cloud.exception.InsufficientAddressCapacityException;
import com.cloud.exception.InsufficientCapacityException;
import com.cloud.exception.ResourceAllocationException;
import com.cloud.exception.ResourceUnavailableException;
import com.cloud.exception.InvalidParameterValueException;
import com.cloud.network.Network.IpAddresses;
import com.cloud.network.Network.Service;
import com.cloud.network.Networks.TrafficType;
import com.cloud.network.vpc.Vpc;
import com.cloud.offering.NetworkOffering;
import com.cloud.user.Account;
import com.cloud.user.User;
import com.cloud.utils.Pair;
import com.cloud.utils.exception.CloudRuntimeException;
import com.cloud.vm.Nic;
import com.cloud.vm.NicSecondaryIp;

/**
 * The NetworkService interface is the "public" api to entities that make requests to the orchestration engine
 * Such entities are usually the admin and end-user API.
 *
 */
public interface NetworkService {

    public static final Integer DEFAULT_MTU = 1500;
    public static final Integer MINIMUM_MTU = 68;

    public static final ConfigKey<Integer> VRPublicInterfaceMtu = new ConfigKey<>("VirtualRouter", Integer.class,
            "vr.public.interface.max.mtu", "1500", "The maximum value the MTU can have on the VR's public interfaces",
            true, ConfigKey.Scope.Zone);

    public static final ConfigKey<Integer> VRPrivateInterfaceMtu = new ConfigKey<>("VirtualRouter", Integer.class,
            "vr.private.interface.max.mtu", "1500", "The maximum value the MTU can have on the VR's private interfaces",
            true, ConfigKey.Scope.Zone);

    public static final ConfigKey<Boolean> AllowUsersToSpecifyVRMtu = new ConfigKey<>("Advanced", Boolean.class,
            "allow.end.users.to.specify.vr.mtu", "false", "Allow end users to specify VR MTU",
            true, ConfigKey.Scope.Zone);

    List<? extends Network> getIsolatedNetworksOwnedByAccountInZone(long zoneId, Account owner);

    IpAddress allocateIP(Account ipOwner, long zoneId, Long networkId, Boolean displayIp, String ipaddress) throws ResourceAllocationException, InsufficientAddressCapacityException,
        ConcurrentOperationException;

    IpAddress reserveIpAddress(Account account, Boolean displayIp, Long ipAddressId) throws ResourceAllocationException;

    boolean releaseReservedIpAddress(long ipAddressId) throws InsufficientAddressCapacityException;

    boolean releaseIpAddress(long ipAddressId) throws InsufficientAddressCapacityException;

    IpAddress allocatePortableIP(Account ipOwner, int regionId, Long zoneId, Long networkId, Long vpcId) throws ResourceAllocationException,
        InsufficientAddressCapacityException, ConcurrentOperationException;

    boolean releasePortableIpAddress(long ipAddressId);

    Network createGuestNetwork(CreateNetworkCmd cmd) throws InsufficientCapacityException, ConcurrentOperationException, ResourceAllocationException;

    Pair<List<? extends Network>, Integer> searchForNetworks(ListNetworksCmd cmd);

    boolean deleteNetwork(long networkId, boolean forced);

    boolean restartNetwork(Long networkId, boolean cleanup, boolean makeRedundant, boolean livePatch, User user) throws ConcurrentOperationException, ResourceUnavailableException, InsufficientCapacityException;

    boolean restartNetwork(RestartNetworkCmd cmd) throws ConcurrentOperationException, ResourceUnavailableException, InsufficientCapacityException;

    int getActiveNicsInNetwork(long networkId);

    Network getNetwork(long networkId);

    Network getNetwork(String networkUuid);

    IpAddress getIp(long id);

    Network updateGuestNetwork(final UpdateNetworkCmd cmd);

    /**
     * Migrate a network from one physical network to another physical network
     * @param networkId of the network that needs to be migrated
     * @param networkOfferingId new network offering id for the network
     * @param resume if previous migration failed try to resume of just fail directly because anomaly is detected
     * @return the migrated network
     */
    Network migrateGuestNetwork(long networkId, long networkOfferingId, Account callerAccount, User callerUser, boolean resume);

    /**
     * Migrate a vpc from on physical network to another physical network
     * @param vpcId the id of the vpc that needs to be migrated
     * @param vpcNetworkofferingId the new vpc offering id
     * @param resume if previous migration failed try to resume of just fail directly because anomaly is detected
     * @return the migrated vpc
     */
    Vpc migrateVpcNetwork(long vpcId, long vpcNetworkofferingId, Map<String, String> networkToOffering, Account account, User callerUser, boolean resume);

    PhysicalNetwork createPhysicalNetwork(Long zoneId, String vnetRange, String networkSpeed, List<String> isolationMethods, String broadcastDomainRange, Long domainId,
        List<String> tags, String name);

    Pair<List<? extends PhysicalNetwork>, Integer> searchPhysicalNetworks(Long id, Long zoneId, String keyword, Long startIndex, Long pageSize, String name);

    PhysicalNetwork updatePhysicalNetwork(Long id, String networkSpeed, List<String> tags, String newVnetRangeString, String state);

    boolean deletePhysicalNetwork(Long id);

    List<? extends Service> listNetworkServices(String providerName);

    PhysicalNetworkServiceProvider addProviderToPhysicalNetwork(Long physicalNetworkId, String providerName, Long destinationPhysicalNetworkId,
        List<String> enabledServices);

    Pair<List<? extends PhysicalNetworkServiceProvider>, Integer> listNetworkServiceProviders(Long physicalNetworkId, String name, String state, Long startIndex,
        Long pageSize);

    PhysicalNetworkServiceProvider updateNetworkServiceProvider(Long id, String state, List<String> enabledServices);

    boolean deleteNetworkServiceProvider(Long id) throws ConcurrentOperationException, ResourceUnavailableException;

    PhysicalNetwork getPhysicalNetwork(Long physicalNetworkId);

    PhysicalNetwork getCreatedPhysicalNetwork(Long physicalNetworkId);

    PhysicalNetworkServiceProvider getPhysicalNetworkServiceProvider(Long providerId);

    PhysicalNetworkServiceProvider getCreatedPhysicalNetworkServiceProvider(Long providerId);

    long findPhysicalNetworkId(long zoneId, String tag, TrafficType trafficType);

    PhysicalNetworkTrafficType addTrafficTypeToPhysicalNetwork(Long physicalNetworkId, String trafficType, String isolationMethod, String xenLabel, String kvmLabel, String vmwareLabel,
        String simulatorLabel, String vlan, String hypervLabel, String ovm3label);

    PhysicalNetworkTrafficType getPhysicalNetworkTrafficType(Long id);

    PhysicalNetworkTrafficType updatePhysicalNetworkTrafficType(Long id, String xenLabel, String kvmLabel, String vmwareLabel, String hypervLabel, String ovm3label);

    boolean deletePhysicalNetworkTrafficType(Long id);

    GuestVlanRange dedicateGuestVlanRange(DedicateGuestVlanRangeCmd cmd);

    Pair<List<? extends GuestVlanRange>, Integer> listDedicatedGuestVlanRanges(ListDedicatedGuestVlanRangesCmd cmd);

    boolean releaseDedicatedGuestVlanRange(Long dedicatedGuestVlanRangeId);

    Pair<List<? extends PhysicalNetworkTrafficType>, Integer> listTrafficTypes(Long physicalNetworkId);

    Network getExclusiveGuestNetwork(long zoneId);

    List<Pair<TrafficType, String>> listTrafficTypeImplementor(ListTrafficTypeImplementorsCmd cmd);

    List<? extends Network> getIsolatedNetworksWithSourceNATOwnedByAccountInZone(long zoneId, Account owner);

    IpAddress associateIPToNetwork(long ipId, long networkId) throws InsufficientAddressCapacityException, ResourceAllocationException, ResourceUnavailableException,
        ConcurrentOperationException;

    /**
     *
     * @param networkName
     * @param displayText
     * @param physicalNetworkId
     * @param broadcastUri TODO set the guru name based on the broadcastUri?
     * @param startIp
     * @param endIP TODO
     * @param gateway
     * @param netmask
     * @param networkOwnerId
     * @param vpcId TODO
     * @param sourceNat
     * @return
     * @throws InsufficientCapacityException
     * @throws ConcurrentOperationException
     * @throws ResourceAllocationException
     */
    Network createPrivateNetwork(String networkName, String displayText, long physicalNetworkId, String broadcastUri, String startIp, String endIP, String gateway,
        String netmask, long networkOwnerId, Long vpcId, Boolean sourceNat, Long networkOfferingId, Boolean bypassVlanOverlapCheck, Long associatedNetworkId) throws ResourceAllocationException, ConcurrentOperationException,
        InsufficientCapacityException;

    /**
     * Requests an IP address for the guest NIC
     */
    NicSecondaryIp allocateSecondaryGuestIP(long nicId, IpAddresses requestedIpPair) throws InsufficientAddressCapacityException;

    boolean releaseSecondaryIpFromNic(long ipAddressId);

    /**
     * lists the NIC information
     */
    List<? extends Nic> listNics(ListNicsCmd listNicsCmd);

    Map<Network.Capability, String> getNetworkOfferingServiceCapabilities(NetworkOffering offering, Service service);

    IpAddress updateIP(Long id, String customId, Boolean displayIp);

    boolean configureNicSecondaryIp(NicSecondaryIp secIp, boolean isZoneSgEnabled);

    List<? extends NicSecondaryIp> listVmNicSecondaryIps(ListNicsCmd listNicsCmd);

    AcquirePodIpCmdResponse allocatePodIp(Account account, String zoneId, String podId) throws ResourceAllocationException, ConcurrentOperationException;

    boolean releasePodIp(ReleasePodIpCmdByAdmin ip) throws CloudRuntimeException;

    Pair<List<? extends GuestVlan>, Integer> listGuestVlans(ListGuestVlansCmd cmd);

    List<? extends NetworkPermission> listNetworkPermissions(ListNetworkPermissionsCmd listNetworkPermissionsCmd);

    boolean createNetworkPermissions(CreateNetworkPermissionsCmd createNetworkPermissionsCmd);

    boolean removeNetworkPermissions(RemoveNetworkPermissionsCmd removeNetworkPermissionsCmd);

    boolean resetNetworkPermissions(ResetNetworkPermissionsCmd resetNetworkPermissionsCmd);

<<<<<<< HEAD
    public static final String MESSAGE_ASSIGN_NIC_SECONDARY_IP_EVENT = "Message.AssignNicSecondaryIp.Event";
    public static final String MESSAGE_RELEASE_NIC_SECONDARY_IP_EVENT = "Message.ReleaseNicSecondaryIp.Event";
=======
    void validateIfServiceOfferingIsActiveAndSystemVmTypeIsDomainRouter(final Long serviceOfferingId) throws InvalidParameterValueException;
>>>>>>> 3b6ce970
}<|MERGE_RESOLUTION|>--- conflicted
+++ resolved
@@ -63,6 +63,8 @@
 
     public static final Integer DEFAULT_MTU = 1500;
     public static final Integer MINIMUM_MTU = 68;
+    public static final String MESSAGE_ASSIGN_NIC_SECONDARY_IP_EVENT = "Message.AssignNicSecondaryIp.Event";
+    public static final String MESSAGE_RELEASE_NIC_SECONDARY_IP_EVENT = "Message.ReleaseNicSecondaryIp.Event";
 
     public static final ConfigKey<Integer> VRPublicInterfaceMtu = new ConfigKey<>("VirtualRouter", Integer.class,
             "vr.public.interface.max.mtu", "1500", "The maximum value the MTU can have on the VR's public interfaces",
@@ -243,10 +245,5 @@
 
     boolean resetNetworkPermissions(ResetNetworkPermissionsCmd resetNetworkPermissionsCmd);
 
-<<<<<<< HEAD
-    public static final String MESSAGE_ASSIGN_NIC_SECONDARY_IP_EVENT = "Message.AssignNicSecondaryIp.Event";
-    public static final String MESSAGE_RELEASE_NIC_SECONDARY_IP_EVENT = "Message.ReleaseNicSecondaryIp.Event";
-=======
     void validateIfServiceOfferingIsActiveAndSystemVmTypeIsDomainRouter(final Long serviceOfferingId) throws InvalidParameterValueException;
->>>>>>> 3b6ce970
 }