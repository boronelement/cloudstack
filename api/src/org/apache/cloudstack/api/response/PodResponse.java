// Licensed to the Apache Software Foundation (ASF) under one
// or more contributor license agreements.  See the NOTICE file
// distributed with this work for additional information
// regarding copyright ownership.  The ASF licenses this file
// to you under the Apache License, Version 2.0 (the
// "License"); you may not use this file except in compliance
// with the License.  You may obtain a copy of the License at
//
//   http://www.apache.org/licenses/LICENSE-2.0
//
// Unless required by applicable law or agreed to in writing,
// software distributed under the License is distributed on an
// "AS IS" BASIS, WITHOUT WARRANTIES OR CONDITIONS OF ANY
// KIND, either express or implied.  See the License for the
// specific language governing permissions and limitations
// under the License.
package org.apache.cloudstack.api.response;

import java.util.List;

import com.google.gson.annotations.SerializedName;

import org.apache.cloudstack.api.ApiConstants;
import org.apache.cloudstack.api.BaseResponse;
import org.apache.cloudstack.api.EntityReference;

import com.cloud.dc.Pod;
import com.cloud.serializer.Param;

@EntityReference(value = Pod.class)
public class PodResponse extends BaseResponse {
    @SerializedName("id")
    @Param(description = "the ID of the Pod")
    private String id;

    @SerializedName("name")
    @Param(description = "the name of the Pod")
    private String name;

    @SerializedName("zoneid")
    @Param(description = "the Zone ID of the Pod")
    private String zoneId;

    @SerializedName(ApiConstants.ZONE_NAME)
    @Param(description = "the Zone name of the Pod")
    private String zoneName;

    @SerializedName("gateway")
    @Param(description = "the gateway of the Pod")
    private String gateway;

    @SerializedName("netmask")
    @Param(description = "the netmask of the Pod")
    private String netmask;

    @SerializedName("startip")
    @Param(description = "the starting IP for the Pod")
    private List<String> startIp;

    @SerializedName("endip")
    @Param(description = "the ending IP for the Pod")
    private List<String> endIp;
<<<<<<< HEAD
=======

    @SerializedName("forsystemvms")
    @Param(description = "indicates if range is dedicated for CPVM and SSVM")
    private List<String> forSystemVms;

    @SerializedName("vlanid")
    @Param(description = "indicates Vlan ID for the range")
    private List<String> vlanId;
>>>>>>> b0bcd33d

    @SerializedName("allocationstate")
    @Param(description = "the allocation state of the Pod")
    private String allocationState;

    @SerializedName("capacity")
    @Param(description = "the capacity of the Pod", responseObject = CapacityResponse.class)
    private List<CapacityResponse> capacitites;

    public String getId() {
        return id;
    }

    public void setId(String id) {
        this.id = id;
    }

    public String getName() {
        return name;
    }

    public void setName(String name) {
        this.name = name;
    }

    public String getZoneId() {
        return zoneId;
    }

    public void setZoneId(String zoneId) {
        this.zoneId = zoneId;
    }

    public String getZoneName() {
        return zoneName;
    }

    public void setZoneName(String zoneName) {
        this.zoneName = zoneName;
    }

    public String getGateway() {
        return gateway;
    }

    public void setGateway(String gateway) {
        this.gateway = gateway;
    }

    public String getNetmask() {
        return netmask;
    }

    public void setNetmask(String netmask) {
        this.netmask = netmask;
    }

    public List<String> getStartIp() {
        return startIp;
    }

    public void setStartIp(List<String> startIp) {
        this.startIp = startIp;
    }

    public List<String> getEndIp() {
        return endIp;
    }

    public void setEndIp(List<String> endIp) {
        this.endIp = endIp;
    }

    public void setForSystemVms(List<String> forSystemVms) {
        this.forSystemVms = forSystemVms;
    }

    public List<String> getForSystemVms() {
        return forSystemVms;
    }

    public List<String> getVlanId() {
        return vlanId;
    }

    public void setVlanId(List<String> vlanId) {
        this.vlanId = vlanId;
    }

    public String getAllocationState() {
        return allocationState;
    }

    public void setAllocationState(String allocationState) {
        this.allocationState = allocationState;
    }

    public List<CapacityResponse> getCapacitites() {
        return capacitites;
    }

    public void setCapacitites(List<CapacityResponse> capacitites) {
        this.capacitites = capacitites;
    }
}<|MERGE_RESOLUTION|>--- conflicted
+++ resolved
@@ -60,8 +60,6 @@
     @SerializedName("endip")
     @Param(description = "the ending IP for the Pod")
     private List<String> endIp;
-<<<<<<< HEAD
-=======
 
     @SerializedName("forsystemvms")
     @Param(description = "indicates if range is dedicated for CPVM and SSVM")
@@ -70,7 +68,6 @@
     @SerializedName("vlanid")
     @Param(description = "indicates Vlan ID for the range")
     private List<String> vlanId;
->>>>>>> b0bcd33d
 
     @SerializedName("allocationstate")
     @Param(description = "the allocation state of the Pod")
