--- conflicted
+++ resolved
@@ -16,28 +16,17 @@
 // under the License.
 package org.apache.cloudstack.api.response;
 
-<<<<<<< HEAD
 import java.util.ArrayList;
 import java.util.List;
 
 import com.google.gson.annotations.SerializedName;
 
-=======
-import com.cloud.org.Cluster;
-import com.cloud.serializer.Param;
-import com.google.gson.annotations.SerializedName;
->>>>>>> 85d54cd1
 import org.apache.cloudstack.api.ApiConstants;
 import org.apache.cloudstack.api.BaseResponse;
 import org.apache.cloudstack.api.EntityReference;
 
-<<<<<<< HEAD
 import com.cloud.org.Cluster;
 import com.cloud.serializer.Param;
-=======
-import java.util.ArrayList;
-import java.util.List;
->>>>>>> 85d54cd1
 
 @EntityReference(value = Cluster.class)
 public class ClusterResponse extends BaseResponse {
@@ -144,7 +133,7 @@
     }
 
     public String getHypervisorType() {
-        return this.hypervisorType;
+        return hypervisorType;
     }
 
     public void setHypervisorType(String hypervisorType) {
@@ -172,7 +161,7 @@
     }
 
     public void setCapacitites(ArrayList<CapacityResponse> arrayList) {
-        this.capacitites = arrayList;
+        capacitites = arrayList;
     }
 
     public void setCpuOvercommitRatio(String cpuovercommitratio){
