--- conflicted
+++ resolved
@@ -617,14 +617,11 @@
     public static final String REGION_LEVEL_VPC = "regionlevelvpc";
     public static final String STRECHED_L2_SUBNET = "strechedl2subnet";
     public static final String NETWORK_SPANNED_ZONES = "zonesnetworkspans";
-<<<<<<< HEAD
+    public static final String METADATA = "metadata";
     public static final String PHYSICAL_SIZE = "physicalsize";
     public static final String OVM3_POOL = "ovm3pool";
     public static final String OVM3_CLUSTER = "ovm3cluster";
     public static final String OVM3_VIP = "ovm3vip";
-=======
-    public static final String METADATA = "metadata";
->>>>>>> faaa1365
 
     public enum HostDetails {
         all, capacity, events, stats, min;
