--- conflicted
+++ resolved
@@ -36,12 +36,8 @@
 import com.cloud.network.router.VirtualRouter;
 import com.cloud.user.Account;
 
-<<<<<<< HEAD
-@APICommand(name = "rebootRouter", description = "Starts a router.", responseObject = DomainRouterResponse.class, entityType = { IAMEntityType.VirtualMachine })
-=======
-@APICommand(name = "rebootRouter", description = "Starts a router.", responseObject = DomainRouterResponse.class,
+@APICommand(name = "rebootRouter", description = "Starts a router.", responseObject = DomainRouterResponse.class, entityType = {IAMEntityType.VirtualMachine},
         requestHasSensitiveInfo = false, responseHasSensitiveInfo = false)
->>>>>>> 63e3eea7
 public class RebootRouterCmd extends BaseAsyncCmd {
     public static final Logger s_logger = Logger.getLogger(RebootRouterCmd.class.getName());
     private static final String s_name = "rebootrouterresponse";
@@ -103,11 +99,11 @@
     @Override
     public void execute() throws ConcurrentOperationException, ResourceUnavailableException, InsufficientCapacityException {
         CallContext.current().setEventDetails("Router Id: " + getId());
-        VirtualRouter result = _routerService.rebootRouter(this.getId(), true);
+        VirtualRouter result = _routerService.rebootRouter(getId(), true);
         if (result != null) {
             DomainRouterResponse response = _responseGenerator.createDomainRouterResponse(result);
             response.setResponseName("router");
-            this.setResponseObject(response);
+            setResponseObject(response);
         } else {
             throw new ServerApiException(ApiErrorCode.INTERNAL_ERROR, "Failed to reboot router");
         }
