// Licensed to the Apache Software Foundation (ASF) under one
// or more contributor license agreements.  See the NOTICE file
// distributed with this work for additional information
// regarding copyright ownership.  The ASF licenses this file
// to you under the Apache License, Version 2.0 (the
// "License"); you may not use this file except in compliance
// with the License.  You may obtain a copy of the License at
//
//   http://www.apache.org/licenses/LICENSE-2.0
//
// Unless required by applicable law or agreed to in writing,
// software distributed under the License is distributed on an
// "AS IS" BASIS, WITHOUT WARRANTIES OR CONDITIONS OF ANY
// KIND, either express or implied.  See the License for the
// specific language governing permissions and limitations
// under the License.
package org.apache.cloudstack.api.command.admin.account;

import java.util.Collection;
import java.util.Map;

import javax.inject.Inject;

import org.apache.log4j.Logger;

import org.apache.cloudstack.acl.IAMEntityType;
import org.apache.cloudstack.acl.SecurityChecker.AccessType;
import org.apache.cloudstack.api.ACL;
import org.apache.cloudstack.api.APICommand;
import org.apache.cloudstack.api.ApiConstants;
import org.apache.cloudstack.api.ApiErrorCode;
import org.apache.cloudstack.api.BaseCmd;
import org.apache.cloudstack.api.Parameter;
import org.apache.cloudstack.api.ResponseObject.ResponseView;
import org.apache.cloudstack.api.ServerApiException;
import org.apache.cloudstack.api.response.AccountResponse;
import org.apache.cloudstack.api.response.DomainResponse;
import org.apache.cloudstack.region.RegionService;

import com.cloud.user.Account;

<<<<<<< HEAD
@APICommand(name = "updateAccount", description = "Updates account information for the authenticated user", responseObject = AccountResponse.class, entityType = { IAMEntityType.Account })
=======
@APICommand(name = "updateAccount", description = "Updates account information for the authenticated user", responseObject = AccountResponse.class,
        requestHasSensitiveInfo = false, responseHasSensitiveInfo = true)
>>>>>>> 63e3eea7
public class UpdateAccountCmd extends BaseCmd {
    public static final Logger s_logger = Logger.getLogger(UpdateAccountCmd.class.getName());
    private static final String s_name = "updateaccountresponse";

    /////////////////////////////////////////////////////
    //////////////// API parameters /////////////////////
    /////////////////////////////////////////////////////
    @ACL(accessType = AccessType.OperateEntry)
    @Parameter(name = ApiConstants.ID, type = CommandType.UUID, entityType = AccountResponse.class, description = "Account id")
    private Long id;

    @Parameter(name = ApiConstants.ACCOUNT, type = CommandType.STRING, description = "the current account name")
    private String accountName;

    @Parameter(name = ApiConstants.DOMAIN_ID, type = CommandType.UUID, entityType = DomainResponse.class, description = "the ID of the domain where the account exists")
    private Long domainId;

    @Parameter(name = ApiConstants.NEW_NAME, type = CommandType.STRING, required = true, description = "new name for the account")
    private String newName;

    @Parameter(name = ApiConstants.NETWORK_DOMAIN,
               type = CommandType.STRING,
               description = "Network domain for the account's networks; empty string will update domainName with NULL value")
    private String networkDomain;

    @Parameter(name = ApiConstants.ACCOUNT_DETAILS, type = CommandType.MAP, description = "details for account used to store specific parameters")
    private Map details;

    @Inject
    RegionService _regionService;

    /////////////////////////////////////////////////////
    /////////////////// Accessors ///////////////////////
    /////////////////////////////////////////////////////

    public Long getId() {
        return id;
    }

    public String getAccountName() {
        return accountName;
    }

    public Long getDomainId() {
        return domainId;
    }

    public String getNewName() {
        return newName;
    }

    public String getNetworkDomain() {
        return networkDomain;
    }

    public Map getDetails() {
        if (details == null || details.isEmpty()) {
            return null;
        }

        Collection paramsCollection = details.values();
        Map params = (Map)(paramsCollection.toArray())[0];
        return params;
    }

    /////////////////////////////////////////////////////
    /////////////// API Implementation///////////////////
    /////////////////////////////////////////////////////

    @Override
    public String getCommandName() {
        return s_name;
    }

    @Override
    public long getEntityOwnerId() {
        Account account = _entityMgr.findById(Account.class, getId());
        if (account != null) {
            return account.getAccountId();
        }
        account = _accountService.getActiveAccountByName(getAccountName(), getDomainId());
        if (account != null) {
            return account.getAccountId();
        }

        return Account.ACCOUNT_ID_SYSTEM; // no account info given, parent this command to SYSTEM so ERROR events are tracked
    }

    @Override
    public void execute() {
        Account result = _regionService.updateAccount(this);
        if (result != null){
            AccountResponse response = _responseGenerator.createAccountResponse(ResponseView.Full, result);
            response.setResponseName(getCommandName());
            setResponseObject(response);
        } else {
            throw new ServerApiException(ApiErrorCode.INTERNAL_ERROR, "Failed to update account");
        }
    }
}<|MERGE_RESOLUTION|>--- conflicted
+++ resolved
@@ -39,12 +39,8 @@
 
 import com.cloud.user.Account;
 
-<<<<<<< HEAD
-@APICommand(name = "updateAccount", description = "Updates account information for the authenticated user", responseObject = AccountResponse.class, entityType = { IAMEntityType.Account })
-=======
-@APICommand(name = "updateAccount", description = "Updates account information for the authenticated user", responseObject = AccountResponse.class,
+@APICommand(name = "updateAccount", description = "Updates account information for the authenticated user", responseObject = AccountResponse.class, entityType = {IAMEntityType.Account},
         requestHasSensitiveInfo = false, responseHasSensitiveInfo = true)
->>>>>>> 63e3eea7
 public class UpdateAccountCmd extends BaseCmd {
     public static final Logger s_logger = Logger.getLogger(UpdateAccountCmd.class.getName());
     private static final String s_name = "updateaccountresponse";
