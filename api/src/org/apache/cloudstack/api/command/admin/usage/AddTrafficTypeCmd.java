// Licensed to the Apache Software Foundation (ASF) under one
// or more contributor license agreements.  See the NOTICE file
// distributed with this work for additional information
// regarding copyright ownership.  The ASF licenses this file
// to you under the Apache License, Version 2.0 (the
// "License"); you may not use this file except in compliance
// with the License.  You may obtain a copy of the License at
//
//   http://www.apache.org/licenses/LICENSE-2.0
//
// Unless required by applicable law or agreed to in writing,
// software distributed under the License is distributed on an
// "AS IS" BASIS, WITHOUT WARRANTIES OR CONDITIONS OF ANY
// KIND, either express or implied.  See the License for the
// specific language governing permissions and limitations
// under the License.
package org.apache.cloudstack.api.command.admin.usage;

import org.apache.log4j.Logger;

import org.apache.cloudstack.api.APICommand;
import org.apache.cloudstack.api.ApiCommandJobType;
import org.apache.cloudstack.api.ApiConstants;
import org.apache.cloudstack.api.ApiErrorCode;
import org.apache.cloudstack.api.BaseAsyncCreateCmd;
import org.apache.cloudstack.api.Parameter;
import org.apache.cloudstack.api.ServerApiException;
import org.apache.cloudstack.api.response.PhysicalNetworkResponse;
import org.apache.cloudstack.api.response.TrafficTypeResponse;
import org.apache.cloudstack.context.CallContext;

import com.cloud.event.EventTypes;
import com.cloud.exception.ResourceAllocationException;
import com.cloud.network.PhysicalNetworkTrafficType;
import com.cloud.user.Account;

@APICommand(name = "addTrafficType", description = "Adds traffic type to a physical network", responseObject = TrafficTypeResponse.class, since = "3.0.0",
        requestHasSensitiveInfo = false, responseHasSensitiveInfo = false)
public class AddTrafficTypeCmd extends BaseAsyncCreateCmd {
    public static final Logger s_logger = Logger.getLogger(AddTrafficTypeCmd.class.getName());

    private static final String s_name = "addtraffictyperesponse";

    /////////////////////////////////////////////////////
    //////////////// API parameters /////////////////////
    /////////////////////////////////////////////////////

    @Parameter(name = ApiConstants.PHYSICAL_NETWORK_ID,
               type = CommandType.UUID,
               entityType = PhysicalNetworkResponse.class,
               required = true,
               description = "the Physical Network ID")
    private Long physicalNetworkId;

    @Parameter(name = ApiConstants.TRAFFIC_TYPE, type = CommandType.STRING, required = true, description = "the trafficType to be added to the physical network")
    private String trafficType;

    @Parameter(name = ApiConstants.XENSERVER_NETWORK_LABEL,
               type = CommandType.STRING,
               description = "The network name label of the physical device dedicated to this traffic on a XenServer host")
    private String xenLabel;

    @Parameter(name = ApiConstants.KVM_NETWORK_LABEL,
               type = CommandType.STRING,
               description = "The network name label of the physical device dedicated to this traffic on a KVM host")
    private String kvmLabel;

    @Parameter(name = ApiConstants.OVM3_NETWORK_LABEL,
               type = CommandType.STRING,
               description = "The network name of the physical device dedicated to this traffic on an OVM3 host")
    private String ovm3Label;

    @Parameter(name = ApiConstants.VMWARE_NETWORK_LABEL,
               type = CommandType.STRING,
               description = "The network name label of the physical device dedicated to this traffic on a VMware host")
    private String vmwareLabel;

    @Parameter(name = ApiConstants.HYPERV_NETWORK_LABEL,
               type = CommandType.STRING,
               description = "The network name label of the physical device dedicated to this traffic on a Hyperv host")
    private String hypervLabel;

    @Parameter(name = ApiConstants.VLAN, type = CommandType.STRING, description = "The VLAN id to be used for Management traffic by VMware host")
    private String vlan;

    @Parameter(name=ApiConstants.ISOLATION_METHOD, type=CommandType.STRING, description="Used if physical network has multiple isolation types and traffic type is public."
        + " Choose which isolation method. Valid options currently 'vlan' or 'vxlan', defaults to 'vlan'.")
    private String isolationMethod;

    /////////////////////////////////////////////////////
    /////////////////// Accessors ///////////////////////
    /////////////////////////////////////////////////////

    public Long getPhysicalNetworkId() {
        return physicalNetworkId;
    }

    public String getTrafficType() {
        return trafficType;
    }

    public String getXenLabel() {
        return xenLabel;
    }

    public String getKvmLabel() {
        return kvmLabel;
    }

    public String getOvm3Label() {
        return ovm3Label;
    }

    public String getVmwareLabel() {
        return vmwareLabel;
    }

    public String getHypervLabel() {
        return hypervLabel;
    }

    public String getSimulatorLabel() {
        //simulators will have no labels
        return null;
    }

    public void setVlan(String vlan) {
        this.vlan = vlan;
    }

    public String getVlan() {
        return vlan;
    }

    public String getIsolationMethod() {
        if (isolationMethod != null && !isolationMethod.isEmpty()) {
            return isolationMethod;
        } else {
            return "vlan";
        }
    }

    /////////////////////////////////////////////////////
    /////////////// API Implementation///////////////////
    /////////////////////////////////////////////////////

    @Override
    public String getCommandName() {
        return s_name;
    }

    @Override
    public long getEntityOwnerId() {
        return Account.ACCOUNT_ID_SYSTEM;
    }

    @Override
    public void execute() {
        CallContext.current().setEventDetails("TrafficType Id: " + getEntityId());
        PhysicalNetworkTrafficType result = _networkService.getPhysicalNetworkTrafficType(getEntityId());
        if (result != null) {
            TrafficTypeResponse response = _responseGenerator.createTrafficTypeResponse(result);
            response.setResponseName(getCommandName());
            this.setResponseObject(response);
        } else {
            throw new ServerApiException(ApiErrorCode.INTERNAL_ERROR, "Failed to add traffic type to physical network");
        }
    }

    @Override
    public void create() throws ResourceAllocationException {
        PhysicalNetworkTrafficType result =
<<<<<<< HEAD
            _networkService.addTrafficTypeToPhysicalNetwork(getPhysicalNetworkId(), getTrafficType(), getXenLabel(), getKvmLabel(), getVmwareLabel(),
                getSimulatorLabel(), getVlan(), getHypervLabel(), getOvm3Label());
=======
            _networkService.addTrafficTypeToPhysicalNetwork(getPhysicalNetworkId(), getTrafficType(), getIsolationMethod(), getXenLabel(), getKvmLabel(), getVmwareLabel(),
                getSimulatorLabel(), getVlan(), getHypervLabel());
>>>>>>> 0df156c0
        if (result != null) {
            setEntityId(result.getId());
            setEntityUuid(result.getUuid());
        } else {
            throw new ServerApiException(ApiErrorCode.INTERNAL_ERROR, "Failed to add traffic type to physical network");
        }
    }

    @Override
    public String getEventType() {
        return EventTypes.EVENT_TRAFFIC_TYPE_CREATE;
    }

    @Override
    public String getEventDescription() {
        return "Adding physical network traffic type: " + getEntityId();
    }

    @Override
    public ApiCommandJobType getInstanceType() {
        return ApiCommandJobType.TrafficType;
    }
}<|MERGE_RESOLUTION|>--- conflicted
+++ resolved
@@ -170,13 +170,8 @@
     @Override
     public void create() throws ResourceAllocationException {
         PhysicalNetworkTrafficType result =
-<<<<<<< HEAD
-            _networkService.addTrafficTypeToPhysicalNetwork(getPhysicalNetworkId(), getTrafficType(), getXenLabel(), getKvmLabel(), getVmwareLabel(),
+            _networkService.addTrafficTypeToPhysicalNetwork(getPhysicalNetworkId(), getTrafficType(), getIsolationMethod(), getXenLabel(), getKvmLabel(), getVmwareLabel(),
                 getSimulatorLabel(), getVlan(), getHypervLabel(), getOvm3Label());
-=======
-            _networkService.addTrafficTypeToPhysicalNetwork(getPhysicalNetworkId(), getTrafficType(), getIsolationMethod(), getXenLabel(), getKvmLabel(), getVmwareLabel(),
-                getSimulatorLabel(), getVlan(), getHypervLabel());
->>>>>>> 0df156c0
         if (result != null) {
             setEntityId(result.getId());
             setEntityUuid(result.getUuid());
