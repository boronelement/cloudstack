--- conflicted
+++ resolved
@@ -17,22 +17,12 @@
 
 package org.apache.cloudstack.api.command.admin.internallb;
 
-<<<<<<< HEAD
 import java.util.List;
 
 import javax.inject.Inject;
 
 import org.apache.log4j.Logger;
 
-=======
-import com.cloud.event.EventTypes;
-import com.cloud.exception.ConcurrentOperationException;
-import com.cloud.exception.InsufficientCapacityException;
-import com.cloud.exception.ResourceUnavailableException;
-import com.cloud.network.VirtualRouterProvider;
-import com.cloud.user.Account;
-import com.cloud.user.UserContext;
->>>>>>> 91edeb49
 import org.apache.cloudstack.api.APICommand;
 import org.apache.cloudstack.api.ApiConstants;
 import org.apache.cloudstack.api.ApiErrorCode;
@@ -43,17 +33,12 @@
 import org.apache.cloudstack.context.CallContext;
 import org.apache.cloudstack.network.element.InternalLoadBalancerElementService;
 
-<<<<<<< HEAD
 import com.cloud.event.EventTypes;
 import com.cloud.exception.ConcurrentOperationException;
 import com.cloud.exception.InsufficientCapacityException;
 import com.cloud.exception.ResourceUnavailableException;
 import com.cloud.network.VirtualRouterProvider;
 import com.cloud.user.Account;
-=======
-import javax.inject.Inject;
-import java.util.List;
->>>>>>> 91edeb49
 
 @APICommand(name = "configureInternalLoadBalancerElement", responseObject=InternalLoadBalancerElementResponse.class,
             description="Configures an Internal Load Balancer element.", since="4.2.0")
@@ -114,18 +99,12 @@
 
     @Override
     public void execute() throws ConcurrentOperationException, ResourceUnavailableException, InsufficientCapacityException{
-<<<<<<< HEAD
-        s_logger.debug("hello alena");
         CallContext.current().setEventDetails("Internal load balancer element: " + id);
-        s_logger.debug("hello alena");
-=======
-        UserContext.current().setEventDetails("Internal load balancer element: " + id);
->>>>>>> 91edeb49
         VirtualRouterProvider result = _service.get(0).configureInternalLoadBalancerElement(getId(), getEnabled());
         if (result != null){
             InternalLoadBalancerElementResponse routerResponse = _responseGenerator.createInternalLbElementResponse(result);
             routerResponse.setResponseName(getCommandName());
-            this.setResponseObject(routerResponse);
+            setResponseObject(routerResponse);
         } else {
             throw new ServerApiException(ApiErrorCode.INTERNAL_ERROR, "Failed to configure the internal load balancer element");
         }
