--- conflicted
+++ resolved
@@ -27,10 +27,7 @@
 import org.apache.cloudstack.api.ServerApiException;
 import org.apache.cloudstack.api.response.NicSecondaryIpResponse;
 import org.apache.cloudstack.api.response.SuccessResponse;
-<<<<<<< HEAD
 import org.apache.cloudstack.context.CallContext;
-=======
->>>>>>> ab5f5809
 
 import com.cloud.dc.DataCenter;
 import com.cloud.dc.DataCenter.NetworkType;
@@ -152,7 +149,7 @@
             boolean result = _networkService.releaseSecondaryIpFromNic(id);
             if (result) {
                 SuccessResponse response = new SuccessResponse(getCommandName());
-                this.setResponseObject(response);
+                setResponseObject(response);
             } else {
                 throw new ServerApiException(ApiErrorCode.INTERNAL_ERROR, "Failed to remove secondary  ip address for the nic");
             }
