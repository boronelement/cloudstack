--- conflicted
+++ resolved
@@ -32,12 +32,8 @@
 import com.cloud.network.Site2SiteCustomerGateway;
 import com.cloud.utils.Pair;
 
-<<<<<<< HEAD
-@APICommand(name = "listVpnCustomerGateways", description = "Lists site to site vpn customer gateways", responseObject = Site2SiteCustomerGatewayResponse.class, entityType = { IAMEntityType.Site2SiteCustomerGateway })
-=======
-@APICommand(name = "listVpnCustomerGateways", description = "Lists site to site vpn customer gateways", responseObject = Site2SiteCustomerGatewayResponse.class,
+@APICommand(name = "listVpnCustomerGateways", description = "Lists site to site vpn customer gateways", responseObject = Site2SiteCustomerGatewayResponse.class, entityType = {IAMEntityType.Site2SiteCustomerGateway},
         requestHasSensitiveInfo = false, responseHasSensitiveInfo = false)
->>>>>>> 63e3eea7
 public class ListVpnCustomerGatewaysCmd extends BaseListProjectAndAccountResourcesCmd {
     public static final Logger s_logger = Logger.getLogger(ListVpnCustomerGatewaysCmd.class.getName());
 
@@ -83,6 +79,6 @@
 
         response.setResponses(gwResponses, gws.second());
         response.setResponseName(getCommandName());
-        this.setResponseObject(response);
+        setResponseObject(response);
     }
 }