// Licensed to the Apache Software Foundation (ASF) under one
// or more contributor license agreements.  See the NOTICE file
// distributed with this work for additional information
// regarding copyright ownership.  The ASF licenses this file
// to you under the Apache License, Version 2.0 (the
// "License"); you may not use this file except in compliance
// with the License.  You may obtain a copy of the License at
//
//   http://www.apache.org/licenses/LICENSE-2.0
//
// Unless required by applicable law or agreed to in writing,
// software distributed under the License is distributed on an
// "AS IS" BASIS, WITHOUT WARRANTIES OR CONDITIONS OF ANY
// KIND, either express or implied.  See the License for the
// specific language governing permissions and limitations
// under the License.
package org.apache.cloudstack.api.command.user.network;

import org.apache.log4j.Logger;

import org.apache.cloudstack.api.APICommand;
import org.apache.cloudstack.api.ApiConstants;
import org.apache.cloudstack.api.ApiErrorCode;
import org.apache.cloudstack.api.BaseCmd;
import org.apache.cloudstack.api.Parameter;
import org.apache.cloudstack.api.ServerApiException;
<<<<<<< HEAD
import org.apache.cloudstack.api.response.DomainResponse;
import org.apache.cloudstack.api.response.NetworkOfferingResponse;
import org.apache.cloudstack.api.response.NetworkResponse;
import org.apache.cloudstack.api.response.PhysicalNetworkResponse;
import org.apache.cloudstack.api.response.ProjectResponse;
import org.apache.cloudstack.api.response.VpcResponse;
import org.apache.cloudstack.api.response.ZoneResponse;
=======
import org.apache.cloudstack.api.response.*;
import org.apache.log4j.Logger;
>>>>>>> 85d54cd1

import com.cloud.exception.ConcurrentOperationException;
import com.cloud.exception.InsufficientCapacityException;
import com.cloud.exception.InvalidParameterValueException;
import com.cloud.exception.ResourceAllocationException;
import com.cloud.network.Network;
import com.cloud.network.Network.GuestType;
import com.cloud.offering.NetworkOffering;
import com.cloud.user.UserContext;

@APICommand(name = "createNetwork", description="Creates a network", responseObject=NetworkResponse.class)
public class CreateNetworkCmd extends BaseCmd {
    public static final Logger s_logger = Logger.getLogger(CreateNetworkCmd.class.getName());

    private static final String s_name = "createnetworkresponse";

    /////////////////////////////////////////////////////
    //////////////// API parameters /////////////////////
    /////////////////////////////////////////////////////

    @Parameter(name=ApiConstants.NAME, type=CommandType.STRING, required=true, description="the name of the network")
    private String name;

    @Parameter(name=ApiConstants.DISPLAY_TEXT, type=CommandType.STRING, required=true, description="the display text of the network")
    private String displayText;

    @Parameter(name=ApiConstants.NETWORK_OFFERING_ID, type=CommandType.UUID, entityType = NetworkOfferingResponse.class,
            required=true, description="the network offering id")
    private Long networkOfferingId;

    @Parameter(name=ApiConstants.ZONE_ID, type=CommandType.UUID, entityType = ZoneResponse.class,
            required=true, description="the Zone ID for the network")
    private Long zoneId;

    @Parameter(name=ApiConstants.PHYSICAL_NETWORK_ID, type=CommandType.UUID, entityType = PhysicalNetworkResponse.class,
            description="the Physical Network ID the network belongs to")
    private Long physicalNetworkId;

    @Parameter(name=ApiConstants.GATEWAY, type=CommandType.STRING, description="the gateway of the network. Required " +
            "for Shared networks and Isolated networks when it belongs to VPC")
    private String gateway;

    @Parameter(name=ApiConstants.NETMASK, type=CommandType.STRING, description="the netmask of the network. Required " +
            "for Shared networks and Isolated networks when it belongs to VPC")
    private String netmask;

    @Parameter(name=ApiConstants.START_IP, type=CommandType.STRING, description="the beginning IP address in the network IP range")
    private String startIp;

    @Parameter(name=ApiConstants.END_IP, type=CommandType.STRING, description="the ending IP address in the network IP" +
            " range. If not specified, will be defaulted to startIP")
    private String endIp;

    @Parameter(name=ApiConstants.VLAN, type=CommandType.STRING, description="the ID or VID of the network")
    private String vlan;

    @Parameter(name=ApiConstants.ISOLATED_PVLAN, type=CommandType.STRING, description="the isolated private vlan for this network")
    private String isolatedPvlan;

    @Parameter(name=ApiConstants.NETWORK_DOMAIN, type=CommandType.STRING, description="network domain")
    private String networkDomain;

    @Parameter(name=ApiConstants.ACL_TYPE, type=CommandType.STRING, description="Access control type; supported values" +
            " are account and domain. In 3.0 all shared networks should have aclType=Domain, and all Isolated networks" +
            " - Account. Account means that only the account owner can use the network, domain - all accouns in the domain can use the network")
    private String aclType;

    @Parameter(name=ApiConstants.ACCOUNT, type=CommandType.STRING, description="account who will own the network")
    private String accountName;

    @Parameter(name=ApiConstants.PROJECT_ID, type=CommandType.UUID, entityType = ProjectResponse.class,
            description="an optional project for the ssh key")
    private Long projectId;

    @Parameter(name=ApiConstants.DOMAIN_ID, type=CommandType.UUID, entityType = DomainResponse.class,
            description="domain ID of the account owning a network")
    private Long domainId;

    @Parameter(name=ApiConstants.SUBDOMAIN_ACCESS, type=CommandType.BOOLEAN, description="Defines whether to allow" +
            " subdomains to use networks dedicated to their parent domain(s). Should be used with aclType=Domain, defaulted to allow.subdomain.network.access global config if not specified")
    private Boolean subdomainAccess;

    @Parameter(name=ApiConstants.VPC_ID, type=CommandType.UUID, entityType = VpcResponse.class,
            description="the VPC network belongs to")
    private Long vpcId;

    @Parameter(name=ApiConstants.START_IPV6, type=CommandType.STRING, description="the beginning IPv6 address in the IPv6 network range")
    private String startIpv6;

    @Parameter(name=ApiConstants.END_IPV6, type=CommandType.STRING, description="the ending IPv6 address in the IPv6 network range")
    private String endIpv6;

    @Parameter(name=ApiConstants.IP6_GATEWAY, type=CommandType.STRING, description="the gateway of the IPv6 network. Required " +
            "for Shared networks and Isolated networks when it belongs to VPC")
    private String ip6Gateway;
    
    @Parameter(name=ApiConstants.IP6_CIDR, type=CommandType.STRING, description="the CIDR of IPv6 network, must be at least /64")
    private String ip6Cidr;

    @Parameter(name=ApiConstants.DISPLAY_NETWORK, type=CommandType.BOOLEAN, description="an optional field, whether to the display the network to the end user or not.")
    private Boolean displayNetwork;

    @Parameter(name=ApiConstants.ACL_ID, type=CommandType.UUID, entityType = NetworkACLResponse.class,
            description="Network ACL Id associated for the network")
    private Long aclId;
    /////////////////////////////////////////////////////
    /////////////////// Accessors ///////////////////////
    /////////////////////////////////////////////////////
    public Long getNetworkOfferingId() {
        return networkOfferingId;
    }

    public String getGateway() {
        return gateway;
    }

    public String getVlan() {
        return vlan;
    }

    public String getIsolatedPvlan() {
        return isolatedPvlan;
    }

    public String getAccountName() {
        return accountName;
    }

    public Long getDomainId() {
        return domainId;
    }

    public String getNetmask() {
        return netmask;
    }

    public String getStartIp() {
        return startIp;
    }

    public String getEndIp() {
        return endIp;
    }

    public String getNetworkName() {
        return name;
    }

    public String getDisplayText() {
        return displayText;
    }

    public String getNetworkDomain() {
        return networkDomain;
    }

    public Long getProjectId() {
        return projectId;
    }

    public String getAclType() {
        return aclType;
    }

    public Boolean getSubdomainAccess() {
        return subdomainAccess;
    }

    public Long getVpcId() {
        return vpcId;
    }

    public Boolean getDisplayNetwork() {
        return displayNetwork;
    }

    public Long getZoneId() {
        Long physicalNetworkId = getPhysicalNetworkId();

        if (physicalNetworkId == null && zoneId == null) {
            throw new InvalidParameterValueException("Zone id is required");
        }

        return zoneId;
    }

    public Long getPhysicalNetworkId() {
        NetworkOffering offering = _configService.getNetworkOffering(networkOfferingId);
        if (offering == null) {
            throw new InvalidParameterValueException("Unable to find network offering by id " + networkOfferingId);
        }

        if (physicalNetworkId != null) {
            if (offering.getGuestType() == GuestType.Shared) {
                return physicalNetworkId;
            } else {
                throw new InvalidParameterValueException("Physical network id can be specified for networks of guest ip type " + GuestType.Shared + " only.");
            }
        } else {
            if (zoneId == null) {
                throw new InvalidParameterValueException("ZoneId is required as physicalNetworkId is null");
            }
            return _networkService.findPhysicalNetworkId(zoneId, offering.getTags(), offering.getTrafficType());
        }
    }

    public String getStartIpv6() {
    	if (startIpv6 == null) {
    		return null;
    	}
        return startIpv6.toLowerCase();
    }

    public String getEndIpv6() {
    	if (endIpv6 == null) {
    		return null;
    	}
        return endIpv6.toLowerCase();
    }

    public String getIp6Gateway() {
    	if (ip6Gateway == null) {
    		return null;
    	}
        return ip6Gateway.toLowerCase();
    }

    public String getIp6Cidr() {
    	if (ip6Cidr == null) {
    		return null;
    	}
        return ip6Cidr.toLowerCase();
    }

    public Long getAclId() {
        return aclId;
    }

    /////////////////////////////////////////////////////
    /////////////// API Implementation///////////////////
    /////////////////////////////////////////////////////
    @Override
    public String getCommandName() {
        return s_name;
    }

    @Override
    public long getEntityOwnerId() {
        Long accountId = finalyzeAccountId(accountName, domainId, projectId, true);
        if (accountId == null) {
            return UserContext.current().getCaller().getId();
        }

        return accountId;
    }

    @Override
    // an exception thrown by createNetwork() will be caught by the dispatcher.
    public void execute() throws InsufficientCapacityException, ConcurrentOperationException, ResourceAllocationException{
        Network result = _networkService.createGuestNetwork(this);
        if (result != null) {
            NetworkResponse response = _responseGenerator.createNetworkResponse(result);
            response.setResponseName(getCommandName());
            this.setResponseObject(response);
        }else {
            throw new ServerApiException(ApiErrorCode.INTERNAL_ERROR, "Failed to create network");
        }
    }
}<|MERGE_RESOLUTION|>--- conflicted
+++ resolved
@@ -24,18 +24,14 @@
 import org.apache.cloudstack.api.BaseCmd;
 import org.apache.cloudstack.api.Parameter;
 import org.apache.cloudstack.api.ServerApiException;
-<<<<<<< HEAD
 import org.apache.cloudstack.api.response.DomainResponse;
+import org.apache.cloudstack.api.response.NetworkACLResponse;
 import org.apache.cloudstack.api.response.NetworkOfferingResponse;
 import org.apache.cloudstack.api.response.NetworkResponse;
 import org.apache.cloudstack.api.response.PhysicalNetworkResponse;
 import org.apache.cloudstack.api.response.ProjectResponse;
 import org.apache.cloudstack.api.response.VpcResponse;
 import org.apache.cloudstack.api.response.ZoneResponse;
-=======
-import org.apache.cloudstack.api.response.*;
-import org.apache.log4j.Logger;
->>>>>>> 85d54cd1
 
 import com.cloud.exception.ConcurrentOperationException;
 import com.cloud.exception.InsufficientCapacityException;
@@ -299,7 +295,7 @@
         if (result != null) {
             NetworkResponse response = _responseGenerator.createNetworkResponse(result);
             response.setResponseName(getCommandName());
-            this.setResponseObject(response);
+            setResponseObject(response);
         }else {
             throw new ServerApiException(ApiErrorCode.INTERNAL_ERROR, "Failed to create network");
         }
