// Licensedname = "listTemplatePermissions",  to the Apache Software Foundation (ASF) under one
// or more contributor license agreements.  See the NOTICE file
// distributed with this work for additional information
// regarding copyright ownership.  The ASF licenses this file
// to you under the Apache License, Version 2.0 (the
// "License"); you may not use this file except in compliance
// with the License.  You may obtain a copy of the License at
//
//   http://www.apache.org/licenses/LICENSE-2.0
//
// Unless required by applicable law or agreed to in writing,
// software distributed under the License is distributed on an
// "AS IS" BASIS, WITHOUT WARRANTIES OR CONDITIONS OF ANY
// KIND, either express or implied.  See the License for the
// specific language governing permissions and limitations
// under the License.
package org.apache.cloudstack.api.command.user.template;

import org.apache.log4j.Logger;

import org.apache.cloudstack.api.APICommand;
import org.apache.cloudstack.api.BaseListTemplateOrIsoPermissionsCmd;
import org.apache.cloudstack.api.ResponseObject.ResponseView;
import org.apache.cloudstack.api.response.TemplatePermissionsResponse;

import com.cloud.storage.Storage.ImageFormat;
import com.cloud.template.VirtualMachineTemplate;

<<<<<<< HEAD
@APICommand(name = "listTemplatePermissions", description = "List template visibility and all accounts that have permissions to view this template.", responseObject = TemplatePermissionsResponse.class, responseView = ResponseView.Restricted)
=======
@APICommand(name = "listTemplatePermissions",
            description = "List template visibility and all accounts that have permissions to view this template.",
            responseObject = TemplatePermissionsResponse.class,
            requestHasSensitiveInfo = false,
            responseHasSensitiveInfo = false)
>>>>>>> 63e3eea7
public class ListTemplatePermissionsCmd extends BaseListTemplateOrIsoPermissionsCmd {
    protected String getResponseName() {
        return "listtemplatepermissionsresponse";
    }

    @Override
    public String getMediaType() {
        return "template";
    }

    @Override
    protected Logger getLogger() {
        return Logger.getLogger(ListTemplatePermissionsCmd.class.getName());
    }

    @Override
    protected boolean templateIsCorrectType(VirtualMachineTemplate template) {
        return !template.getFormat().equals(ImageFormat.ISO);
    }

    @Override
    public void execute() {
        executeWithView(ResponseView.Restricted);
    }

}<|MERGE_RESOLUTION|>--- conflicted
+++ resolved
@@ -26,15 +26,9 @@
 import com.cloud.storage.Storage.ImageFormat;
 import com.cloud.template.VirtualMachineTemplate;
 
-<<<<<<< HEAD
-@APICommand(name = "listTemplatePermissions", description = "List template visibility and all accounts that have permissions to view this template.", responseObject = TemplatePermissionsResponse.class, responseView = ResponseView.Restricted)
-=======
-@APICommand(name = "listTemplatePermissions",
-            description = "List template visibility and all accounts that have permissions to view this template.",
-            responseObject = TemplatePermissionsResponse.class,
+@APICommand(name = "listTemplatePermissions", description = "List template visibility and all accounts that have permissions to view this template.", responseObject = TemplatePermissionsResponse.class, responseView = ResponseView.Restricted,
             requestHasSensitiveInfo = false,
             responseHasSensitiveInfo = false)
->>>>>>> 63e3eea7
 public class ListTemplatePermissionsCmd extends BaseListTemplateOrIsoPermissionsCmd {
     protected String getResponseName() {
         return "listtemplatepermissionsresponse";
