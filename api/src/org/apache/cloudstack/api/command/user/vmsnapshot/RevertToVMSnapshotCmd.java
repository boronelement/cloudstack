--- conflicted
+++ resolved
@@ -38,11 +38,7 @@
 import com.cloud.uservm.UserVm;
 import com.cloud.vm.snapshot.VMSnapshot;
 
-<<<<<<< HEAD
 @APICommand(name = "revertToVMSnapshot", description = "Revert VM from a vmsnapshot.", responseObject = UserVmResponse.class, since = "4.2.0", responseView = ResponseView.Restricted)
-=======
-@APICommand(name = "revertToVMSnapshot", description = "Revert VM from a vmsnapshot.", responseObject = UserVmResponse.class, since = "4.2.0")
->>>>>>> da8ee45a
 public class RevertToVMSnapshotCmd extends BaseAsyncCmd {
     public static final Logger s_logger = Logger.getLogger(RevertToVMSnapshotCmd.class.getName());
     private static final String s_name = "reverttovmsnapshotresponse";
@@ -73,16 +69,12 @@
     }
 
     @Override
-    public void execute() throws ResourceUnavailableException, InsufficientCapacityException, ResourceAllocationException, ConcurrentOperationException {
+    public void execute() throws  ResourceUnavailableException, InsufficientCapacityException, ResourceAllocationException, ConcurrentOperationException {
         CallContext.current().setEventDetails("vmsnapshot id: " + getVmSnapShotId());
         UserVm result = _vmSnapshotService.revertToSnapshot(getVmSnapShotId());
         if (result != null) {
-<<<<<<< HEAD
             UserVmResponse response = _responseGenerator.createUserVmResponse(ResponseView.Restricted,
                     "virtualmachine", result).get(0);
-=======
-            UserVmResponse response = _responseGenerator.createUserVmResponse("virtualmachine", result).get(0);
->>>>>>> da8ee45a
             response.setResponseName(getCommandName());
             setResponseObject(response);
         } else {
