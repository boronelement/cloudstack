--- conflicted
+++ resolved
@@ -33,15 +33,9 @@
 import com.cloud.uservm.UserVm;
 import com.cloud.utils.Pair;
 
-<<<<<<< HEAD
-@APICommand(name = "listLoadBalancerRuleInstances", description = "List all virtual machine instances that are assigned to a load balancer rule.", responseObject = UserVmResponse.class, responseView = ResponseView.Restricted)
-=======
-@APICommand(name = "listLoadBalancerRuleInstances",
-            description = "List all virtual machine instances that are assigned to a load balancer rule.",
-            responseObject = UserVmResponse.class,
+@APICommand(name = "listLoadBalancerRuleInstances", description = "List all virtual machine instances that are assigned to a load balancer rule.", responseObject = UserVmResponse.class, responseView = ResponseView.Restricted,
             requestHasSensitiveInfo = false,
             responseHasSensitiveInfo = true)
->>>>>>> 63e3eea7
 public class ListLoadBalancerRuleInstancesCmd extends BaseListCmd {
     public static final Logger s_logger = Logger.getLogger(ListLoadBalancerRuleInstancesCmd.class.getName());
 
