--- conflicted
+++ resolved
@@ -320,14 +320,11 @@
     }
 
     @Override
-<<<<<<< HEAD
-=======
     public boolean isDisplay() {
         return true;
     }
 
     @Override
->>>>>>> 63e3eea7
     public IAMEntityType getEntityType() {
         return IAMEntityType.FirewallRule;
     }
