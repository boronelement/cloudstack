--- conflicted
+++ resolved
@@ -38,11 +38,7 @@
 import com.cloud.template.VirtualMachineTemplate;
 import com.cloud.user.Account;
 
-<<<<<<< HEAD
 @APICommand(name = "copyTemplate", description = "Copies a template from one zone to another.", responseObject = TemplateResponse.class, responseView = ResponseView.Restricted)
-=======
-@APICommand(name = "copyTemplate", description = "Copies a template from one zone to another.", responseObject = TemplateResponse.class)
->>>>>>> da8ee45a
 public class CopyTemplateCmd extends BaseAsyncCmd {
     public static final Logger s_logger = Logger.getLogger(CopyTemplateCmd.class.getName());
     private static final String s_name = "copytemplateresponse";
@@ -114,7 +110,7 @@
 
     @Override
     public String getEventDescription() {
-        return "copying template: " + getId() + " from zone: " + getSourceZoneId() + " to zone: " + getDestinationZoneId();
+        return  "copying template: " + getId() + " from zone: " + getSourceZoneId() + " to zone: " + getDestinationZoneId();
     }
 
     @Override
@@ -133,13 +129,8 @@
             CallContext.current().setEventDetails(getEventDescription());
             VirtualMachineTemplate template = _templateService.copyTemplate(this);
 
-<<<<<<< HEAD
             if (template != null){
                 List<TemplateResponse> listResponse = _responseGenerator.createTemplateResponses(ResponseView.Restricted, template, getDestinationZoneId(), false);
-=======
-            if (template != null) {
-                List<TemplateResponse> listResponse = _responseGenerator.createTemplateResponses(template, getDestinationZoneId(), false);
->>>>>>> da8ee45a
                 TemplateResponse response = new TemplateResponse();
                 if (listResponse != null && !listResponse.isEmpty()) {
                     response = listResponse.get(0);
