// Licensed to the Apache Software Foundation (ASF) under one
// or more contributor license agreements.  See the NOTICE file
// distributed with this work for additional information
// regarding copyright ownership.  The ASF licenses this file
// to you under the Apache License, Version 2.0 (the
// "License"); you may not use this file except in compliance
// with the License.  You may obtain a copy of the License at
//
//   http://www.apache.org/licenses/LICENSE-2.0
//
// Unless required by applicable law or agreed to in writing,
// software distributed under the License is distributed on an
// "AS IS" BASIS, WITHOUT WARRANTIES OR CONDITIONS OF ANY
// KIND, either express or implied.  See the License for the
// specific language governing permissions and limitations
// under the License.
package org.apache.cloudstack.api.command.user.template;

import java.util.List;

import org.apache.log4j.Logger;

import org.apache.cloudstack.api.APICommand;
import org.apache.cloudstack.api.ApiCommandJobType;
import org.apache.cloudstack.api.ApiConstants;
import org.apache.cloudstack.api.ApiErrorCode;
import org.apache.cloudstack.api.BaseAsyncCmd;
import org.apache.cloudstack.api.Parameter;
import org.apache.cloudstack.api.ResponseObject.ResponseView;
import org.apache.cloudstack.api.ServerApiException;
import org.apache.cloudstack.api.response.TemplateResponse;
import org.apache.cloudstack.api.response.ZoneResponse;
import org.apache.cloudstack.context.CallContext;

import com.cloud.event.EventTypes;
import com.cloud.exception.ResourceAllocationException;
import com.cloud.exception.StorageUnavailableException;
import com.cloud.template.VirtualMachineTemplate;
import com.cloud.user.Account;

<<<<<<< HEAD
@APICommand(name = "copyTemplate", description = "Copies a template from one zone to another.", responseObject = TemplateResponse.class, responseView = ResponseView.Restricted)
=======
@APICommand(name = "copyTemplate", description = "Copies a template from one zone to another.", responseObject = TemplateResponse.class,
        requestHasSensitiveInfo = false, responseHasSensitiveInfo = false)
>>>>>>> 63e3eea7
public class CopyTemplateCmd extends BaseAsyncCmd {
    public static final Logger s_logger = Logger.getLogger(CopyTemplateCmd.class.getName());
    private static final String s_name = "copytemplateresponse";

    /////////////////////////////////////////////////////
    //////////////// API parameters /////////////////////
    /////////////////////////////////////////////////////

    @Parameter(name = ApiConstants.DESTINATION_ZONE_ID,
               type = CommandType.UUID,
               entityType = ZoneResponse.class,
               required = true,
               description = "ID of the zone the template is being copied to.")
    private Long destZoneId;

    @Parameter(name = ApiConstants.ID, type = CommandType.UUID, entityType = TemplateResponse.class, required = true, description = "Template ID.")
    private Long id;

    @Parameter(name = ApiConstants.SOURCE_ZONE_ID,
               type = CommandType.UUID,
               entityType = ZoneResponse.class,
            description = "ID of the zone the template is currently hosted on. If not specified and template is cross-zone, then we will sync this template to region wide image store.")
    private Long sourceZoneId;

    /////////////////////////////////////////////////////
    /////////////////// Accessors ///////////////////////
    /////////////////////////////////////////////////////

    public Long getDestinationZoneId() {
        return destZoneId;
    }

    public Long getId() {
        return id;
    }

    public Long getSourceZoneId() {
        return sourceZoneId;
    }

    /////////////////////////////////////////////////////
    /////////////// API Implementation///////////////////
    /////////////////////////////////////////////////////

    @Override
    public String getCommandName() {
        return s_name;
    }

    public static String getStaticName() {
        return s_name;
    }

    @Override
    public long getEntityOwnerId() {
        VirtualMachineTemplate template = _entityMgr.findById(VirtualMachineTemplate.class, getId());
        if (template != null) {
            return template.getAccountId();
        }

        // bad id given, parent this command to SYSTEM so ERROR events are tracked
        return Account.ACCOUNT_ID_SYSTEM;
    }

    @Override
    public String getEventType() {
        return EventTypes.EVENT_TEMPLATE_COPY;
    }

    @Override
    public String getEventDescription() {
        return  "copying template: " + getId() + " from zone: " + getSourceZoneId() + " to zone: " + getDestinationZoneId();
    }

    @Override
    public ApiCommandJobType getInstanceType() {
        return ApiCommandJobType.Template;
    }

    @Override
    public Long getInstanceId() {
        return getId();
    }

    @Override
    public void execute() throws ResourceAllocationException {
        try {
            CallContext.current().setEventDetails(getEventDescription());
            VirtualMachineTemplate template = _templateService.copyTemplate(this);

            if (template != null){
                List<TemplateResponse> listResponse = _responseGenerator.createTemplateResponses(ResponseView.Restricted, template, getDestinationZoneId(), false);
                TemplateResponse response = new TemplateResponse();
                if (listResponse != null && !listResponse.isEmpty()) {
                    response = listResponse.get(0);
                }

                response.setResponseName(getCommandName());
                setResponseObject(response);
            } else {
                throw new ServerApiException(ApiErrorCode.INTERNAL_ERROR, "Failed to copy template");
            }
        } catch (StorageUnavailableException ex) {
            s_logger.warn("Exception: ", ex);
            throw new ServerApiException(ApiErrorCode.RESOURCE_UNAVAILABLE_ERROR, ex.getMessage());
        }
    }
}<|MERGE_RESOLUTION|>--- conflicted
+++ resolved
@@ -38,12 +38,8 @@
 import com.cloud.template.VirtualMachineTemplate;
 import com.cloud.user.Account;
 
-<<<<<<< HEAD
-@APICommand(name = "copyTemplate", description = "Copies a template from one zone to another.", responseObject = TemplateResponse.class, responseView = ResponseView.Restricted)
-=======
-@APICommand(name = "copyTemplate", description = "Copies a template from one zone to another.", responseObject = TemplateResponse.class,
+@APICommand(name = "copyTemplate", description = "Copies a template from one zone to another.", responseObject = TemplateResponse.class, responseView = ResponseView.Restricted,
         requestHasSensitiveInfo = false, responseHasSensitiveInfo = false)
->>>>>>> 63e3eea7
 public class CopyTemplateCmd extends BaseAsyncCmd {
     public static final Logger s_logger = Logger.getLogger(CopyTemplateCmd.class.getName());
     private static final String s_name = "copytemplateresponse";
