// Licensed to the Apache Software Foundation (ASF) under one
// or more contributor license agreements.  See the NOTICE file
// distributed with this work for additional information
// regarding copyright ownership.  The ASF licenses this file
// to you under the Apache License, Version 2.0 (the
// "License"); you may not use this file except in compliance
// with the License.  You may obtain a copy of the License at
//
//   http://www.apache.org/licenses/LICENSE-2.0
//
// Unless required by applicable law or agreed to in writing,
// software distributed under the License is distributed on an
// "AS IS" BASIS, WITHOUT WARRANTIES OR CONDITIONS OF ANY
// KIND, either express or implied.  See the License for the
// specific language governing permissions and limitations
// under the License.
package org.apache.cloudstack.api.command.user.snapshot;

<<<<<<< HEAD
import org.apache.cloudstack.acl.AclEntityType;
=======
import org.apache.log4j.Logger;

>>>>>>> da8ee45a
import org.apache.cloudstack.api.APICommand;
import org.apache.cloudstack.api.ApiCommandJobType;
import org.apache.cloudstack.api.ApiConstants;
import org.apache.cloudstack.api.ApiErrorCode;
import org.apache.cloudstack.api.BaseAsyncCmd;
import org.apache.cloudstack.api.BaseAsyncCreateCmd;
import org.apache.cloudstack.api.Parameter;
import org.apache.cloudstack.api.ServerApiException;
import org.apache.cloudstack.api.response.DomainResponse;
import org.apache.cloudstack.api.response.SnapshotPolicyResponse;
import org.apache.cloudstack.api.response.SnapshotResponse;
import org.apache.cloudstack.api.response.VolumeResponse;
import org.apache.cloudstack.context.CallContext;

import com.cloud.event.EventTypes;
import com.cloud.exception.InvalidParameterValueException;
import com.cloud.exception.PermissionDeniedException;
import com.cloud.exception.ResourceAllocationException;
import com.cloud.projects.Project;
import com.cloud.storage.Snapshot;
import com.cloud.storage.Volume;
import com.cloud.user.Account;

@APICommand(name = "createSnapshot", description = "Creates an instant snapshot of a volume.", responseObject = SnapshotResponse.class, entityType = { AclEntityType.Snapshot })
public class CreateSnapshotCmd extends BaseAsyncCreateCmd {
    public static final Logger s_logger = Logger.getLogger(CreateSnapshotCmd.class.getName());
    private static final String s_name = "createsnapshotresponse";

    // ///////////////////////////////////////////////////
    // ////////////// API parameters /////////////////////
    // ///////////////////////////////////////////////////

    @Parameter(name = ApiConstants.ACCOUNT,
               type = CommandType.STRING,
               description = "The account of the snapshot. The account parameter must be used with the domainId parameter.")
    private String accountName;

    @Parameter(name = ApiConstants.DOMAIN_ID,
               type = CommandType.UUID,
               entityType = DomainResponse.class,
               description = "The domain ID of the snapshot. If used with the account parameter, specifies a domain for the account associated with the disk volume.")
    private Long domainId;

    @Parameter(name = ApiConstants.VOLUME_ID, type = CommandType.UUID, entityType = VolumeResponse.class, required = true, description = "The ID of the disk volume")
    private Long volumeId;

    @Parameter(name = ApiConstants.POLICY_ID,
               type = CommandType.UUID,
               entityType = SnapshotPolicyResponse.class,
               description = "policy id of the snapshot, if this is null, then use MANUAL_POLICY.")
    private Long policyId;

    @Parameter(name = ApiConstants.SNAPSHOT_QUIESCEVM, type = CommandType.BOOLEAN, required = false, description = "quiesce vm if true")
    private Boolean quiescevm;

    private String syncObjectType = BaseAsyncCmd.snapshotHostSyncObject;

    // ///////////////////////////////////////////////////
    // ///////////////// Accessors ///////////////////////
    // ///////////////////////////////////////////////////

    public Boolean getQuiescevm() {
        if (quiescevm == null) {
            return false;
        } else {
            return quiescevm;
        }
    }

    public String getAccountName() {
        return accountName;
    }

    public Long getDomainId() {
        return domainId;
    }

    public Long getVolumeId() {
        return volumeId;
    }

    public Long getPolicyId() {
        if (policyId != null) {
            return policyId;
        } else {
            return Snapshot.MANUAL_POLICY_ID;
        }
    }

    private Long getHostId() {
        Volume volume = _entityMgr.findById(Volume.class, getVolumeId());
        if (volume == null) {
            throw new InvalidParameterValueException("Unable to find volume by id");
        }
        return _snapshotService.getHostIdForSnapshotOperation(volume);
    }

    // ///////////////////////////////////////////////////
    // ///////////// API Implementation///////////////////
    // ///////////////////////////////////////////////////

    @Override
    public String getCommandName() {
        return s_name;
    }

    public static String getResultObjectName() {
        return "snapshot";
    }

    @Override
    public long getEntityOwnerId() {

        Volume volume = _entityMgr.findById(Volume.class, getVolumeId());
        if (volume == null) {
            throw new InvalidParameterValueException("Unable to find volume by id=" + volumeId);
        }

        Account account = _accountService.getAccount(volume.getAccountId());
        //Can create templates for enabled projects/accounts only
        if (account.getType() == Account.ACCOUNT_TYPE_PROJECT) {
            Project project = _projectService.findByProjectAccountId(volume.getAccountId());
            if (project.getState() != Project.State.Active) {
                throw new PermissionDeniedException("Can't add resources to the project id=" + project.getId() + " in state=" + project.getState() +
                    " as it's no longer active");
            }
        } else if (account.getState() == Account.State.disabled) {
            throw new PermissionDeniedException("The owner of template is disabled: " + account);
        }

        return volume.getAccountId();
    }

    @Override
    public String getEventType() {
        return EventTypes.EVENT_SNAPSHOT_CREATE;
    }

    @Override
    public String getEventDescription() {
        return "creating snapshot for volume: " + getVolumeId();
    }

    @Override
    public ApiCommandJobType getInstanceType() {
        return ApiCommandJobType.Snapshot;
    }

    @Override
    public void create() throws ResourceAllocationException {
        Snapshot snapshot = this._volumeService.allocSnapshot(getVolumeId(), getPolicyId());
        if (snapshot != null) {
            this.setEntityId(snapshot.getId());
            this.setEntityUuid(snapshot.getUuid());
        } else {
            throw new ServerApiException(ApiErrorCode.INTERNAL_ERROR, "Failed to create snapshot");
        }
    }

    @Override
    public void execute() {
        s_logger.info("VOLSS: createSnapshotCmd starts:" + System.currentTimeMillis());
        CallContext.current().setEventDetails("Volume Id: " + getVolumeId());
        Snapshot snapshot;
        try {
            snapshot =
                _volumeService.takeSnapshot(this.getVolumeId(), this.getPolicyId(), this.getEntityId(), _accountService.getAccount(getEntityOwnerId()), getQuiescevm());
            if (snapshot != null) {
                SnapshotResponse response = _responseGenerator.createSnapshotResponse(snapshot);
                response.setResponseName(getCommandName());
                this.setResponseObject(response);
            } else {
                throw new ServerApiException(ApiErrorCode.INTERNAL_ERROR, "Failed to create snapshot due to an internal error creating snapshot for volume " + volumeId);
            }
        } catch (Exception e) {
            throw new ServerApiException(ApiErrorCode.INTERNAL_ERROR, "Failed to create snapshot due to an internal error creating snapshot for volume " + volumeId);
        }
    }

    @Override
    public String getSyncObjType() {
        if (getSyncObjId() != null) {
            return syncObjectType;
        }
        return null;
    }

    @Override
    public Long getSyncObjId() {
        if (getHostId() != null) {
            return getHostId();
        }
        return null;
    }
}<|MERGE_RESOLUTION|>--- conflicted
+++ resolved
@@ -16,12 +16,9 @@
 // under the License.
 package org.apache.cloudstack.api.command.user.snapshot;
 
-<<<<<<< HEAD
+import org.apache.log4j.Logger;
+
 import org.apache.cloudstack.acl.AclEntityType;
-=======
-import org.apache.log4j.Logger;
-
->>>>>>> da8ee45a
 import org.apache.cloudstack.api.APICommand;
 import org.apache.cloudstack.api.ApiCommandJobType;
 import org.apache.cloudstack.api.ApiConstants;
@@ -62,7 +59,7 @@
     @Parameter(name = ApiConstants.DOMAIN_ID,
                type = CommandType.UUID,
                entityType = DomainResponse.class,
-               description = "The domain ID of the snapshot. If used with the account parameter, specifies a domain for the account associated with the disk volume.")
+            description = "The domain ID of the snapshot. If used with the account parameter, specifies a domain for the account associated with the disk volume.")
     private Long domainId;
 
     @Parameter(name = ApiConstants.VOLUME_ID, type = CommandType.UUID, entityType = VolumeResponse.class, required = true, description = "The ID of the disk volume")
@@ -71,7 +68,7 @@
     @Parameter(name = ApiConstants.POLICY_ID,
                type = CommandType.UUID,
                entityType = SnapshotPolicyResponse.class,
-               description = "policy id of the snapshot, if this is null, then use MANUAL_POLICY.")
+            description = "policy id of the snapshot, if this is null, then use MANUAL_POLICY.")
     private Long policyId;
 
     @Parameter(name = ApiConstants.SNAPSHOT_QUIESCEVM, type = CommandType.BOOLEAN, required = false, description = "quiesce vm if true")
@@ -172,10 +169,10 @@
 
     @Override
     public void create() throws ResourceAllocationException {
-        Snapshot snapshot = this._volumeService.allocSnapshot(getVolumeId(), getPolicyId());
+        Snapshot snapshot = _volumeService.allocSnapshot(getVolumeId(), getPolicyId());
         if (snapshot != null) {
-            this.setEntityId(snapshot.getId());
-            this.setEntityUuid(snapshot.getUuid());
+            setEntityId(snapshot.getId());
+            setEntityUuid(snapshot.getUuid());
         } else {
             throw new ServerApiException(ApiErrorCode.INTERNAL_ERROR, "Failed to create snapshot");
         }
@@ -188,11 +185,11 @@
         Snapshot snapshot;
         try {
             snapshot =
-                _volumeService.takeSnapshot(this.getVolumeId(), this.getPolicyId(), this.getEntityId(), _accountService.getAccount(getEntityOwnerId()), getQuiescevm());
+                _volumeService.takeSnapshot(getVolumeId(), getPolicyId(), getEntityId(), _accountService.getAccount(getEntityOwnerId()), getQuiescevm());
             if (snapshot != null) {
                 SnapshotResponse response = _responseGenerator.createSnapshotResponse(snapshot);
                 response.setResponseName(getCommandName());
-                this.setResponseObject(response);
+                setResponseObject(response);
             } else {
                 throw new ServerApiException(ApiErrorCode.INTERNAL_ERROR, "Failed to create snapshot due to an internal error creating snapshot for volume " + volumeId);
             }
