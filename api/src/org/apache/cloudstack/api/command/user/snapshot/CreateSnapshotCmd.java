--- conflicted
+++ resolved
@@ -178,11 +178,6 @@
         } catch (Exception e) {
             throw new ServerApiException(ApiErrorCode.INTERNAL_ERROR, "Failed to create snapshot due to an internal error creating snapshot for volume " + volumeId);
         }
-<<<<<<< HEAD
-        
-=======
-        s_logger.info("VOLSS:  backupSnapshotCmd finishes:" + System.currentTimeMillis());
->>>>>>> 3c597476
     }
 
 
