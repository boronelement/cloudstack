// Licensed to the Apache Software Foundation (ASF) under one
// or more contributor license agreements.  See the NOTICE file
// distributed with this work for additional information
// regarding copyright ownership.  The ASF licenses this file
// to you under the Apache License, Version 2.0 (the
// "License"); you may not use this file except in compliance
// with the License.  You may obtain a copy of the License at
//
//   http://www.apache.org/licenses/LICENSE-2.0
//
// Unless required by applicable law or agreed to in writing,
// software distributed under the License is distributed on an
// "AS IS" BASIS, WITHOUT WARRANTIES OR CONDITIONS OF ANY
// KIND, either express or implied.  See the License for the
// specific language governing permissions and limitations
// under the License.
package org.apache.cloudstack.api.command.user.securitygroup;

<<<<<<< HEAD
import org.apache.cloudstack.acl.AclEntityType;
=======
import org.apache.log4j.Logger;

>>>>>>> da8ee45a
import org.apache.cloudstack.api.APICommand;
import org.apache.cloudstack.api.ApiConstants;
import org.apache.cloudstack.api.ApiErrorCode;
import org.apache.cloudstack.api.BaseCmd;
import org.apache.cloudstack.api.Parameter;
import org.apache.cloudstack.api.ServerApiException;
import org.apache.cloudstack.api.response.DomainResponse;
import org.apache.cloudstack.api.response.ProjectResponse;
import org.apache.cloudstack.api.response.SecurityGroupResponse;
import org.apache.cloudstack.context.CallContext;

import com.cloud.network.security.SecurityGroup;
import com.cloud.user.Account;

@APICommand(name = "createSecurityGroup", responseObject = SecurityGroupResponse.class, description = "Creates a security group", entityType = { AclEntityType.SecurityGroup })
public class CreateSecurityGroupCmd extends BaseCmd {
    public static final Logger s_logger = Logger.getLogger(CreateSecurityGroupCmd.class.getName());

    private static final String s_name = "createsecuritygroupresponse";

    // ///////////////////////////////////////////////////
    // ////////////// API parameters /////////////////////
    // ///////////////////////////////////////////////////

    @Parameter(name = ApiConstants.ACCOUNT, type = CommandType.STRING, description = "an optional account for the security group. Must be used with domainId.")
    private String accountName;

    @Parameter(name = ApiConstants.DOMAIN_ID,
               type = CommandType.UUID,
               description = "an optional domainId for the security group. If the account parameter is used, domainId must also be used.",
               entityType = DomainResponse.class)
    private Long domainId;

    @Parameter(name = ApiConstants.DESCRIPTION, type = CommandType.STRING, description = "the description of the security group")
    private String description;

    @Parameter(name = ApiConstants.NAME, type = CommandType.STRING, required = true, description = "name of the security group")
    private String securityGroupName;

    @Parameter(name = ApiConstants.PROJECT_ID, type = CommandType.UUID, description = "Create security group for project", entityType = ProjectResponse.class)
    private Long projectId;

    // ///////////////////////////////////////////////////
    // ///////////////// Accessors ///////////////////////
    // ///////////////////////////////////////////////////

    public String getAccountName() {
        return accountName;
    }

    public String getDescription() {
        return description;
    }

    public Long getDomainId() {
        return domainId;
    }

    public String getSecurityGroupName() {
        return securityGroupName;
    }

    public Long getProjectId() {
        return projectId;
    }

    // ///////////////////////////////////////////////////
    // ///////////// API Implementation///////////////////
    // ///////////////////////////////////////////////////

    @Override
    public String getCommandName() {
        return s_name;
    }

    @Override
    public long getEntityOwnerId() {
        Account account = CallContext.current().getCallingAccount();
        if ((account == null) || _accountService.isAdmin(account.getType())) {
            if ((domainId != null) && (accountName != null)) {
                Account userAccount = _responseGenerator.findAccountByNameDomain(accountName, domainId);
                if (userAccount != null) {
                    return userAccount.getId();
                }
            }
        }

        if (account != null) {
            return account.getId();
        }

        return Account.ACCOUNT_ID_SYSTEM; // no account info given, parent this command to SYSTEM so ERROR events are
// tracked
    }

    @Override
    public void execute() {
        SecurityGroup group = _securityGroupService.createSecurityGroup(this);
        if (group != null) {
            SecurityGroupResponse response = _responseGenerator.createSecurityGroupResponse(group);
            response.setResponseName(getCommandName());
            this.setResponseObject(response);
        } else {
            throw new ServerApiException(ApiErrorCode.INTERNAL_ERROR, "Failed to create security group");
        }
    }
}<|MERGE_RESOLUTION|>--- conflicted
+++ resolved
@@ -16,12 +16,9 @@
 // under the License.
 package org.apache.cloudstack.api.command.user.securitygroup;
 
-<<<<<<< HEAD
-import org.apache.cloudstack.acl.AclEntityType;
-=======
 import org.apache.log4j.Logger;
 
->>>>>>> da8ee45a
+import org.apache.cloudstack.acl.AclEntityType;
 import org.apache.cloudstack.api.APICommand;
 import org.apache.cloudstack.api.ApiConstants;
 import org.apache.cloudstack.api.ApiErrorCode;
@@ -123,7 +120,7 @@
         if (group != null) {
             SecurityGroupResponse response = _responseGenerator.createSecurityGroupResponse(group);
             response.setResponseName(getCommandName());
-            this.setResponseObject(response);
+            setResponseObject(response);
         } else {
             throw new ServerApiException(ApiErrorCode.INTERNAL_ERROR, "Failed to create security group");
         }
