// Licensed to the Apache Software Foundation (ASF) under one
// or more contributor license agreements.  See the NOTICE file
// distributed with this work for additional information
// regarding copyright ownership.  The ASF licenses this file
// to you under the Apache License, Version 2.0 (the
// "License"); you may not use this file except in compliance
// with the License.  You may obtain a copy of the License at
//
//   http://www.apache.org/licenses/LICENSE-2.0
//
// Unless required by applicable law or agreed to in writing,
// software distributed under the License is distributed on an
// "AS IS" BASIS, WITHOUT WARRANTIES OR CONDITIONS OF ANY
// KIND, either express or implied.  See the License for the
// specific language governing permissions and limitations
// under the License.
package org.apache.cloudstack.api.command.user.autoscale;

import java.util.ArrayList;
import java.util.List;

<<<<<<< HEAD
import org.apache.log4j.Logger;

import org.apache.cloudstack.acl.IAMEntityType;
=======
import org.apache.cloudstack.acl.RoleType;
>>>>>>> 63e3eea7
import org.apache.cloudstack.api.APICommand;
import org.apache.cloudstack.api.ApiConstants;
import org.apache.cloudstack.api.BaseListProjectAndAccountResourcesCmd;
import org.apache.cloudstack.api.Parameter;
import org.apache.cloudstack.api.response.AutoScalePolicyResponse;
import org.apache.cloudstack.api.response.AutoScaleVmGroupResponse;
import org.apache.cloudstack.api.response.AutoScaleVmProfileResponse;
import org.apache.cloudstack.api.response.FirewallRuleResponse;
import org.apache.cloudstack.api.response.ListResponse;
import org.apache.cloudstack.api.response.ZoneResponse;
import org.apache.log4j.Logger;

import com.cloud.exception.InvalidParameterValueException;
import com.cloud.network.as.AutoScaleVmGroup;

<<<<<<< HEAD
@APICommand(name = "listAutoScaleVmGroups", description = "Lists autoscale vm groups.", responseObject = AutoScaleVmGroupResponse.class, entityType = { IAMEntityType.AutoScaleVmGroup })
=======
@APICommand(name = "listAutoScaleVmGroups", description = "Lists autoscale vm groups.", responseObject = AutoScaleVmGroupResponse.class,
        requestHasSensitiveInfo = false, responseHasSensitiveInfo = false)
>>>>>>> 63e3eea7
public class ListAutoScaleVmGroupsCmd extends BaseListProjectAndAccountResourcesCmd {
    public static final Logger s_logger = Logger.getLogger(ListAutoScaleVmGroupsCmd.class.getName());

    private static final String s_name = "listautoscalevmgroupsresponse";

    // ///////////////////////////////////////////////////
    // ////////////// API parameters /////////////////////
    // ///////////////////////////////////////////////////

    @Parameter(name = ApiConstants.ID, type = CommandType.UUID, entityType = AutoScaleVmGroupResponse.class, description = "the ID of the autoscale vm group")
    private Long id;

    @Parameter(name = ApiConstants.LBID, type = CommandType.UUID, entityType = FirewallRuleResponse.class, description = "the ID of the loadbalancer")
    private Long loadBalancerId;

    @Parameter(name = ApiConstants.VMPROFILE_ID, type = CommandType.UUID, entityType = AutoScaleVmProfileResponse.class, description = "the ID of the profile")
    private Long profileId;

    @Parameter(name = ApiConstants.POLICY_ID, type = CommandType.UUID, entityType = AutoScalePolicyResponse.class, description = "the ID of the policy")
    private Long policyId;

    @Parameter(name = ApiConstants.ZONE_ID, type = CommandType.UUID, entityType = ZoneResponse.class, description = "the availability zone ID")
    private Long zoneId;

    @Parameter(name = ApiConstants.FOR_DISPLAY, type = CommandType.BOOLEAN, description = "list resources by display flag; only ROOT admin is eligible to pass this parameter", since = "4.4", authorized = {RoleType.Admin})
    private Boolean display;

    // ///////////////////////////////////////////////////
    // ///////////////// Accessors ///////////////////////
    // ///////////////////////////////////////////////////

    public Long getId() {
        return id;
    }

    public Long getLoadBalancerId() {
        return loadBalancerId;
    }

    public Long getProfileId() {
        return profileId;
    }

    public Long getPolicyId() {
        return policyId;
    }

    public Long getZoneId() {
        return zoneId;
    }

    @Override
    public Boolean getDisplay() {
        if (display != null) {
            return display;
        }
        return super.getDisplay();
    }

    // ///////////////////////////////////////////////////
    // ///////////// API Implementation///////////////////
    // ///////////////////////////////////////////////////

    @Override
    public String getCommandName() {
        return s_name;
    }

    @Override
    public void execute() {
        if (id != null && (loadBalancerId != null || profileId != null || policyId != null))
            throw new InvalidParameterValueException("When id is specified other parameters need not be specified");

        List<? extends AutoScaleVmGroup> autoScaleGroups = _autoScaleService.listAutoScaleVmGroups(this);
        ListResponse<AutoScaleVmGroupResponse> response = new ListResponse<AutoScaleVmGroupResponse>();
        List<AutoScaleVmGroupResponse> responses = new ArrayList<AutoScaleVmGroupResponse>();
        if (autoScaleGroups != null) {
            for (AutoScaleVmGroup autoScaleVmGroup : autoScaleGroups) {
                AutoScaleVmGroupResponse autoScaleVmGroupResponse = _responseGenerator.createAutoScaleVmGroupResponse(autoScaleVmGroup);
                autoScaleVmGroupResponse.setObjectName("autoscalevmgroup");
                responses.add(autoScaleVmGroupResponse);
            }
        }
        response.setResponses(responses);
        response.setResponseName(getCommandName());
        this.setResponseObject(response);
    }
}<|MERGE_RESOLUTION|>--- conflicted
+++ resolved
@@ -19,13 +19,10 @@
 import java.util.ArrayList;
 import java.util.List;
 
-<<<<<<< HEAD
 import org.apache.log4j.Logger;
 
 import org.apache.cloudstack.acl.IAMEntityType;
-=======
 import org.apache.cloudstack.acl.RoleType;
->>>>>>> 63e3eea7
 import org.apache.cloudstack.api.APICommand;
 import org.apache.cloudstack.api.ApiConstants;
 import org.apache.cloudstack.api.BaseListProjectAndAccountResourcesCmd;
@@ -36,17 +33,12 @@
 import org.apache.cloudstack.api.response.FirewallRuleResponse;
 import org.apache.cloudstack.api.response.ListResponse;
 import org.apache.cloudstack.api.response.ZoneResponse;
-import org.apache.log4j.Logger;
 
 import com.cloud.exception.InvalidParameterValueException;
 import com.cloud.network.as.AutoScaleVmGroup;
 
-<<<<<<< HEAD
-@APICommand(name = "listAutoScaleVmGroups", description = "Lists autoscale vm groups.", responseObject = AutoScaleVmGroupResponse.class, entityType = { IAMEntityType.AutoScaleVmGroup })
-=======
-@APICommand(name = "listAutoScaleVmGroups", description = "Lists autoscale vm groups.", responseObject = AutoScaleVmGroupResponse.class,
+@APICommand(name = "listAutoScaleVmGroups", description = "Lists autoscale vm groups.", responseObject = AutoScaleVmGroupResponse.class, entityType = { IAMEntityType.AutoScaleVmGroup },
         requestHasSensitiveInfo = false, responseHasSensitiveInfo = false)
->>>>>>> 63e3eea7
 public class ListAutoScaleVmGroupsCmd extends BaseListProjectAndAccountResourcesCmd {
     public static final Logger s_logger = Logger.getLogger(ListAutoScaleVmGroupsCmd.class.getName());
 
@@ -132,6 +124,6 @@
         }
         response.setResponses(responses);
         response.setResponseName(getCommandName());
-        this.setResponseObject(response);
+        setResponseObject(response);
     }
 }