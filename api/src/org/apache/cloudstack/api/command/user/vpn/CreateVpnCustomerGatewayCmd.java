--- conflicted
+++ resolved
@@ -32,12 +32,8 @@
 import com.cloud.event.EventTypes;
 import com.cloud.network.Site2SiteCustomerGateway;
 
-<<<<<<< HEAD
-@APICommand(name = "createVpnCustomerGateway", description = "Creates site to site vpn customer gateway", responseObject = Site2SiteCustomerGatewayResponse.class, entityType = { IAMEntityType.Site2SiteCustomerGateway })
-=======
-@APICommand(name = "createVpnCustomerGateway", description = "Creates site to site vpn customer gateway", responseObject = Site2SiteCustomerGatewayResponse.class,
+@APICommand(name = "createVpnCustomerGateway", description = "Creates site to site vpn customer gateway", responseObject = Site2SiteCustomerGatewayResponse.class, entityType = {IAMEntityType.Site2SiteCustomerGateway},
         requestHasSensitiveInfo = false, responseHasSensitiveInfo = false)
->>>>>>> 63e3eea7
 public class CreateVpnCustomerGatewayCmd extends BaseAsyncCmd {
     public static final Logger s_logger = Logger.getLogger(CreateVpnCustomerGatewayCmd.class.getName());
 
@@ -171,7 +167,7 @@
         if (result != null) {
             Site2SiteCustomerGatewayResponse response = _responseGenerator.createSite2SiteCustomerGatewayResponse(result);
             response.setResponseName(getCommandName());
-            this.setResponseObject(response);
+            setResponseObject(response);
         } else {
             throw new ServerApiException(ApiErrorCode.INTERNAL_ERROR, "Failed to create customer VPN gateway");
         }
