// Licensed to the Apache Software Foundation (ASF) under one
// or more contributor license agreements.  See the NOTICE file
// distributed with this work for additional information
// regarding copyright ownership.  The ASF licenses this file
// to you under the Apache License, Version 2.0 (the
// "License"); you may not use this file except in compliance
// with the License.  You may obtain a copy of the License at
//
//   http://www.apache.org/licenses/LICENSE-2.0
//
// Unless required by applicable law or agreed to in writing,
// software distributed under the License is distributed on an
// "AS IS" BASIS, WITHOUT WARRANTIES OR CONDITIONS OF ANY
// KIND, either express or implied.  See the License for the
// specific language governing permissions and limitations
// under the License.
package org.apache.cloudstack.api.command.user.securitygroup;

<<<<<<< HEAD
import org.apache.cloudstack.acl.AclEntityType;
import org.apache.cloudstack.acl.SecurityChecker.AccessType;
import org.apache.cloudstack.api.ACL;
=======
import org.apache.log4j.Logger;

>>>>>>> da8ee45a
import org.apache.cloudstack.api.APICommand;
import org.apache.cloudstack.api.ApiConstants;
import org.apache.cloudstack.api.ApiErrorCode;
import org.apache.cloudstack.api.BaseCmd;
import org.apache.cloudstack.api.Parameter;
import org.apache.cloudstack.api.ServerApiException;
import org.apache.cloudstack.api.response.DomainResponse;
import org.apache.cloudstack.api.response.ProjectResponse;
import org.apache.cloudstack.api.response.SecurityGroupResponse;
import org.apache.cloudstack.api.response.SuccessResponse;
import org.apache.cloudstack.context.CallContext;

import com.cloud.exception.InvalidParameterValueException;
import com.cloud.exception.ResourceInUseException;

<<<<<<< HEAD
@APICommand(name = "deleteSecurityGroup", description = "Deletes security group", responseObject = SuccessResponse.class, entityType = { AclEntityType.SecurityGroup })
=======
@APICommand(name = "deleteSecurityGroup", description = "Deletes security group", responseObject = SuccessResponse.class)
>>>>>>> da8ee45a
public class DeleteSecurityGroupCmd extends BaseCmd {
    public static final Logger s_logger = Logger.getLogger(DeleteSecurityGroupCmd.class.getName());
    private static final String s_name = "deletesecuritygroupresponse";

    /////////////////////////////////////////////////////
    //////////////// API parameters /////////////////////
    /////////////////////////////////////////////////////

    @Parameter(name = ApiConstants.ACCOUNT, type = CommandType.STRING, description = "the account of the security group. Must be specified with domain ID")
    private String accountName;

    @Parameter(name = ApiConstants.DOMAIN_ID,
               type = CommandType.UUID,
               description = "the domain ID of account owning the security group",
               entityType = DomainResponse.class)
    private Long domainId;

    @Parameter(name = ApiConstants.PROJECT_ID, type = CommandType.UUID, description = "the project of the security group", entityType = ProjectResponse.class)
    private Long projectId;

<<<<<<< HEAD
    @ACL(accessType = AccessType.OperateEntry)
    @Parameter(name=ApiConstants.ID, type=CommandType.UUID, description="The ID of the security group. Mutually exclusive with name parameter", entityType=SecurityGroupResponse.class)
=======
    @Parameter(name = ApiConstants.ID,
               type = CommandType.UUID,
               description = "The ID of the security group. Mutually exclusive with name parameter",
               entityType = SecurityGroupResponse.class)
>>>>>>> da8ee45a
    private Long id;

    @Parameter(name = ApiConstants.NAME, type = CommandType.STRING, description = "The ID of the security group. Mutually exclusive with id parameter")
    private String name;

    /////////////////////////////////////////////////////
    /////////////////// Accessors ///////////////////////
    /////////////////////////////////////////////////////

    public String getAccountName() {
        return accountName;
    }

    public Long getDomainId() {
        return domainId;
    }

    public Long getProjectId() {
        return projectId;
    }

    public Long getId() {
        if (id != null && name != null) {
            throw new InvalidParameterValueException("name and id parameters are mutually exclusive");
        }

        if (name != null) {
            id = _responseGenerator.getSecurityGroupId(name, getEntityOwnerId());
            if (id == null) {
                throw new InvalidParameterValueException("Unable to find security group by name " + name + " for the account id=" + getEntityOwnerId());
            }
        }

        if (id == null) {
            throw new InvalidParameterValueException("Either id or name parameter is requred by deleteSecurityGroup command");
        }

        return id;
    }

    /////////////////////////////////////////////////////
    /////////////// API Implementation///////////////////
    /////////////////////////////////////////////////////

    @Override
    public String getCommandName() {
        return s_name;
    }

    @Override
    public long getEntityOwnerId() {
        Long accountId = finalyzeAccountId(accountName, domainId, projectId, true);
        if (accountId == null) {
            return CallContext.current().getCallingAccount().getId();
        }

        return accountId;
    }

    @Override
    public void execute() {
        try {
            boolean result = _securityGroupService.deleteSecurityGroup(this);
            if (result) {
                SuccessResponse response = new SuccessResponse(getCommandName());
                this.setResponseObject(response);
            } else {
                throw new ServerApiException(ApiErrorCode.INTERNAL_ERROR, "Failed to delete security group");
            }
        } catch (ResourceInUseException ex) {
            s_logger.warn("Exception: ", ex);
            throw new ServerApiException(ApiErrorCode.RESOURCE_IN_USE_ERROR, ex.getMessage());
        }
    }
}<|MERGE_RESOLUTION|>--- conflicted
+++ resolved
@@ -16,14 +16,11 @@
 // under the License.
 package org.apache.cloudstack.api.command.user.securitygroup;
 
-<<<<<<< HEAD
+import org.apache.log4j.Logger;
+
 import org.apache.cloudstack.acl.AclEntityType;
 import org.apache.cloudstack.acl.SecurityChecker.AccessType;
 import org.apache.cloudstack.api.ACL;
-=======
-import org.apache.log4j.Logger;
-
->>>>>>> da8ee45a
 import org.apache.cloudstack.api.APICommand;
 import org.apache.cloudstack.api.ApiConstants;
 import org.apache.cloudstack.api.ApiErrorCode;
@@ -39,11 +36,7 @@
 import com.cloud.exception.InvalidParameterValueException;
 import com.cloud.exception.ResourceInUseException;
 
-<<<<<<< HEAD
 @APICommand(name = "deleteSecurityGroup", description = "Deletes security group", responseObject = SuccessResponse.class, entityType = { AclEntityType.SecurityGroup })
-=======
-@APICommand(name = "deleteSecurityGroup", description = "Deletes security group", responseObject = SuccessResponse.class)
->>>>>>> da8ee45a
 public class DeleteSecurityGroupCmd extends BaseCmd {
     public static final Logger s_logger = Logger.getLogger(DeleteSecurityGroupCmd.class.getName());
     private static final String s_name = "deletesecuritygroupresponse";
@@ -64,15 +57,8 @@
     @Parameter(name = ApiConstants.PROJECT_ID, type = CommandType.UUID, description = "the project of the security group", entityType = ProjectResponse.class)
     private Long projectId;
 
-<<<<<<< HEAD
     @ACL(accessType = AccessType.OperateEntry)
     @Parameter(name=ApiConstants.ID, type=CommandType.UUID, description="The ID of the security group. Mutually exclusive with name parameter", entityType=SecurityGroupResponse.class)
-=======
-    @Parameter(name = ApiConstants.ID,
-               type = CommandType.UUID,
-               description = "The ID of the security group. Mutually exclusive with name parameter",
-               entityType = SecurityGroupResponse.class)
->>>>>>> da8ee45a
     private Long id;
 
     @Parameter(name = ApiConstants.NAME, type = CommandType.STRING, description = "The ID of the security group. Mutually exclusive with id parameter")
@@ -138,7 +124,7 @@
             boolean result = _securityGroupService.deleteSecurityGroup(this);
             if (result) {
                 SuccessResponse response = new SuccessResponse(getCommandName());
-                this.setResponseObject(response);
+                setResponseObject(response);
             } else {
                 throw new ServerApiException(ApiErrorCode.INTERNAL_ERROR, "Failed to delete security group");
             }
