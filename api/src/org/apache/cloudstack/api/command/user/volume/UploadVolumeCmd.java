// Licensed to the Apache Software Foundation (ASF) under one
// or more contributor license agreements.  See the NOTICE file
// distributed with this work for additional information
// regarding copyright ownership.  The ASF licenses this file
// to you under the Apache License, Version 2.0 (the
// "License"); you may not use this file except in compliance
// with the License.  You may obtain a copy of the License at
//
//   http://www.apache.org/licenses/LICENSE-2.0
//
// Unless required by applicable law or agreed to in writing,
// software distributed under the License is distributed on an
// "AS IS" BASIS, WITHOUT WARRANTIES OR CONDITIONS OF ANY
// KIND, either express or implied.  See the License for the
// specific language governing permissions and limitations
// under the License.
package org.apache.cloudstack.api.command.user.volume;

import org.apache.log4j.Logger;

<<<<<<< HEAD
import org.apache.cloudstack.acl.AclEntityType;
=======
>>>>>>> da8ee45a
import org.apache.cloudstack.api.APICommand;
import org.apache.cloudstack.api.ApiConstants;
import org.apache.cloudstack.api.ApiErrorCode;
import org.apache.cloudstack.api.BaseAsyncCmd;
import org.apache.cloudstack.api.Parameter;
import org.apache.cloudstack.api.ResponseObject.ResponseView;
import org.apache.cloudstack.api.ServerApiException;
import org.apache.cloudstack.api.response.DomainResponse;
import org.apache.cloudstack.api.response.ProjectResponse;
import org.apache.cloudstack.api.response.VolumeResponse;
import org.apache.cloudstack.api.response.ZoneResponse;
import org.apache.cloudstack.context.CallContext;

import com.cloud.event.EventTypes;
import com.cloud.exception.ConcurrentOperationException;
import com.cloud.exception.InsufficientCapacityException;
import com.cloud.exception.NetworkRuleConflictException;
import com.cloud.exception.ResourceAllocationException;
import com.cloud.exception.ResourceUnavailableException;
import com.cloud.storage.Volume;

<<<<<<< HEAD
@APICommand(name = "uploadVolume", description = "Uploads a data disk.", responseObject = VolumeResponse.class, responseView = ResponseView.Restricted, entityType = { AclEntityType.Volume })
=======
@APICommand(name = "uploadVolume", description = "Uploads a data disk.", responseObject = VolumeResponse.class)
>>>>>>> da8ee45a
public class UploadVolumeCmd extends BaseAsyncCmd {
    public static final Logger s_logger = Logger.getLogger(UploadVolumeCmd.class.getName());
    private static final String s_name = "uploadvolumeresponse";

    /////////////////////////////////////////////////////
    //////////////// API parameters /////////////////////
    /////////////////////////////////////////////////////

    @Parameter(name = ApiConstants.FORMAT,
               type = CommandType.STRING,
               required = true,
               description = "the format for the volume. Possible values include QCOW2, OVA, and VHD.")
    private String format;

    @Parameter(name = ApiConstants.NAME, type = CommandType.STRING, required = true, description = "the name of the volume")
    private String volumeName;

    @Parameter(name = ApiConstants.URL,
               type = CommandType.STRING,
               required = true,
               description = "the URL of where the volume is hosted. Possible URL include http:// and https://")
    private String url;

    @Parameter(name = ApiConstants.ZONE_ID,
               type = CommandType.UUID,
               entityType = ZoneResponse.class,
               required = true,
               description = "the ID of the zone the volume is to be hosted on")
    private Long zoneId;

    @Parameter(name = ApiConstants.DOMAIN_ID,
               type = CommandType.UUID,
               entityType = DomainResponse.class,
               description = "an optional domainId. If the account parameter is used, domainId must also be used.")
    private Long domainId;

    @Parameter(name = ApiConstants.ACCOUNT, type = CommandType.STRING, description = "an optional accountName. Must be used with domainId.")
    private String accountName;

    @Parameter(name = ApiConstants.CHECKSUM, type = CommandType.STRING, description = "the MD5 checksum value of this volume")
    private String checksum;

<<<<<<< HEAD
    @Parameter(name=ApiConstants.IMAGE_STORE_UUID, type=CommandType.STRING,
            description="Image store uuid")
    private String imageStoreUuid;

    @Parameter(name=ApiConstants.PROJECT_ID, type=CommandType.UUID, entityType = ProjectResponse.class,
            description="Upload volume for the project")
=======
    @Parameter(name = ApiConstants.IMAGE_STORE_UUID, type = CommandType.STRING, description = "Image store uuid")
    private String imageStoreUuid;

    @Parameter(name = ApiConstants.PROJECT_ID, type = CommandType.UUID, entityType = ProjectResponse.class, description = "Upload volume for the project")
>>>>>>> da8ee45a
    private Long projectId;

    /////////////////////////////////////////////////////
    /////////////////// Accessors ///////////////////////
    /////////////////////////////////////////////////////

    public String getFormat() {
        return format;
    }

    public String getVolumeName() {
        return volumeName;
    }

    public String getUrl() {
        return url;
    }

    public Long getZoneId() {
        return zoneId;
    }

    public Long getDomainId() {
        return domainId;
    }

    public String getAccountName() {
        return accountName;
    }

    public String getChecksum() {
        return checksum;
    }

    public String getImageStoreUuid() {
        return imageStoreUuid;
    }

    /////////////////////////////////////////////////////
    /////////////// API Implementation///////////////////
    /////////////////////////////////////////////////////

    @Override
<<<<<<< HEAD
    public void execute() throws ResourceUnavailableException,
            InsufficientCapacityException, ServerApiException,
            ConcurrentOperationException, ResourceAllocationException,
            NetworkRuleConflictException {

            Volume volume = _volumeService.uploadVolume(this);
            if (volume != null){
            VolumeResponse response = _responseGenerator.createVolumeResponse(ResponseView.Restricted, volume);
                response.setResponseName(getCommandName());
                setResponseObject(response);
            } else {
                throw new ServerApiException(ApiErrorCode.INTERNAL_ERROR, "Failed to upload volume");
            }
=======
    public void execute() throws ResourceUnavailableException, InsufficientCapacityException, ServerApiException, ConcurrentOperationException,
        ResourceAllocationException, NetworkRuleConflictException {

        Volume volume = _volumeService.uploadVolume(this);
        if (volume != null) {
            VolumeResponse response = _responseGenerator.createVolumeResponse(volume);
            response.setResponseName(getCommandName());
            this.setResponseObject(response);
        } else {
            throw new ServerApiException(ApiErrorCode.INTERNAL_ERROR, "Failed to upload volume");
        }
>>>>>>> da8ee45a
    }

    @Override
    public String getCommandName() {
        return s_name;
    }

    @Override
    public long getEntityOwnerId() {
        Long accountId = finalyzeAccountId(accountName, domainId, projectId, true);
        if (accountId == null) {
            return CallContext.current().getCallingAccount().getId();
        }

        return accountId;
    }

    @Override
    public String getEventDescription() {
        return "uploading volume: " + getVolumeName() + " in the zone " + getZoneId();
    }

    @Override
    public String getEventType() {
        return EventTypes.EVENT_VOLUME_UPLOAD;
    }

}<|MERGE_RESOLUTION|>--- conflicted
+++ resolved
@@ -18,10 +18,7 @@
 
 import org.apache.log4j.Logger;
 
-<<<<<<< HEAD
 import org.apache.cloudstack.acl.AclEntityType;
-=======
->>>>>>> da8ee45a
 import org.apache.cloudstack.api.APICommand;
 import org.apache.cloudstack.api.ApiConstants;
 import org.apache.cloudstack.api.ApiErrorCode;
@@ -43,11 +40,7 @@
 import com.cloud.exception.ResourceUnavailableException;
 import com.cloud.storage.Volume;
 
-<<<<<<< HEAD
 @APICommand(name = "uploadVolume", description = "Uploads a data disk.", responseObject = VolumeResponse.class, responseView = ResponseView.Restricted, entityType = { AclEntityType.Volume })
-=======
-@APICommand(name = "uploadVolume", description = "Uploads a data disk.", responseObject = VolumeResponse.class)
->>>>>>> da8ee45a
 public class UploadVolumeCmd extends BaseAsyncCmd {
     public static final Logger s_logger = Logger.getLogger(UploadVolumeCmd.class.getName());
     private static final String s_name = "uploadvolumeresponse";
@@ -90,19 +83,10 @@
     @Parameter(name = ApiConstants.CHECKSUM, type = CommandType.STRING, description = "the MD5 checksum value of this volume")
     private String checksum;
 
-<<<<<<< HEAD
-    @Parameter(name=ApiConstants.IMAGE_STORE_UUID, type=CommandType.STRING,
-            description="Image store uuid")
-    private String imageStoreUuid;
-
-    @Parameter(name=ApiConstants.PROJECT_ID, type=CommandType.UUID, entityType = ProjectResponse.class,
-            description="Upload volume for the project")
-=======
     @Parameter(name = ApiConstants.IMAGE_STORE_UUID, type = CommandType.STRING, description = "Image store uuid")
     private String imageStoreUuid;
 
     @Parameter(name = ApiConstants.PROJECT_ID, type = CommandType.UUID, entityType = ProjectResponse.class, description = "Upload volume for the project")
->>>>>>> da8ee45a
     private Long projectId;
 
     /////////////////////////////////////////////////////
@@ -146,11 +130,8 @@
     /////////////////////////////////////////////////////
 
     @Override
-<<<<<<< HEAD
-    public void execute() throws ResourceUnavailableException,
-            InsufficientCapacityException, ServerApiException,
-            ConcurrentOperationException, ResourceAllocationException,
-            NetworkRuleConflictException {
+    public void execute() throws ResourceUnavailableException, InsufficientCapacityException, ServerApiException, ConcurrentOperationException,
+        ResourceAllocationException, NetworkRuleConflictException {
 
             Volume volume = _volumeService.uploadVolume(this);
             if (volume != null){
@@ -160,24 +141,11 @@
             } else {
                 throw new ServerApiException(ApiErrorCode.INTERNAL_ERROR, "Failed to upload volume");
             }
-=======
-    public void execute() throws ResourceUnavailableException, InsufficientCapacityException, ServerApiException, ConcurrentOperationException,
-        ResourceAllocationException, NetworkRuleConflictException {
-
-        Volume volume = _volumeService.uploadVolume(this);
-        if (volume != null) {
-            VolumeResponse response = _responseGenerator.createVolumeResponse(volume);
-            response.setResponseName(getCommandName());
-            this.setResponseObject(response);
-        } else {
-            throw new ServerApiException(ApiErrorCode.INTERNAL_ERROR, "Failed to upload volume");
-        }
->>>>>>> da8ee45a
     }
 
     @Override
     public String getCommandName() {
-        return s_name;
+           return s_name;
     }
 
     @Override
@@ -192,7 +160,7 @@
 
     @Override
     public String getEventDescription() {
-        return "uploading volume: " + getVolumeName() + " in the zone " + getZoneId();
+        return  "uploading volume: " + getVolumeName() + " in the zone " + getZoneId();
     }
 
     @Override
