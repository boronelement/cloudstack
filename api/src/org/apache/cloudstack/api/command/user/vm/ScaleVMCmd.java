// Licensed to the Apache Software Foundation (ASF) under one
// or more contributor license agreements.  See the NOTICE file
// distributed with this work for additional information
// regarding copyright ownership.  The ASF licenses this file
// to you under the Apache License, Version 2.0 (the
// "License"); you may not use this file except in compliance
// with the License.  You may obtain a copy of the License at
//
//   http://www.apache.org/licenses/LICENSE-2.0
//
// Unless required by applicable law or agreed to in writing,
// software distributed under the License is distributed on an
// "AS IS" BASIS, WITHOUT WARRANTIES OR CONDITIONS OF ANY
// KIND, either express or implied.  See the License for the
// specific language governing permissions and limitations
// under the License.
package org.apache.cloudstack.api.command.user.vm;

<<<<<<< HEAD
import org.apache.log4j.Logger;

import org.apache.cloudstack.api.ACL;
import org.apache.cloudstack.api.APICommand;
import org.apache.cloudstack.api.ApiConstants;
import org.apache.cloudstack.api.ApiErrorCode;
import org.apache.cloudstack.api.BaseCmd;
import org.apache.cloudstack.api.Parameter;
import org.apache.cloudstack.api.ServerApiException;
=======
import com.cloud.event.EventTypes;
import com.cloud.exception.*;
import com.cloud.user.Account;
import com.cloud.user.UserContext;
import com.cloud.uservm.UserVm;
import org.apache.cloudstack.api.*;
>>>>>>> 85d54cd1
import org.apache.cloudstack.api.response.ServiceOfferingResponse;
import org.apache.cloudstack.api.response.SuccessResponse;
import org.apache.cloudstack.api.response.UserVmResponse;

import com.cloud.exception.ConcurrentOperationException;
import com.cloud.exception.ManagementServerException;
import com.cloud.exception.ResourceUnavailableException;
import com.cloud.exception.VirtualMachineMigrationException;
import com.cloud.user.Account;
import com.cloud.uservm.UserVm;

import java.util.List;


@APICommand(name = "scaleVirtualMachine", description="Scales the virtual machine to a new service offering.", responseObject=SuccessResponse.class)
public class ScaleVMCmd extends BaseAsyncCmd {
    public static final Logger s_logger = Logger.getLogger(ScaleVMCmd.class.getName());
    private static final String s_name = "scalevirtualmachineresponse";

    /////////////////////////////////////////////////////
    //////////////// API parameters /////////////////////
    /////////////////////////////////////////////////////

    @ACL
    @Parameter(name=ApiConstants.ID, type=CommandType.UUID, entityType=UserVmResponse.class,
            required=true, description="The ID of the virtual machine")
    private Long id;

    @ACL
    @Parameter(name=ApiConstants.SERVICE_OFFERING_ID, type=CommandType.UUID, entityType=ServiceOfferingResponse.class,
            required=true, description="the ID of the service offering for the virtual machine")
    private Long serviceOfferingId;

    /////////////////////////////////////////////////////
    /////////////////// Accessors ///////////////////////
    /////////////////////////////////////////////////////

    public Long getId() {
        return id;
    }

    public Long getServiceOfferingId() {
        return serviceOfferingId;
    }

    /////////////////////////////////////////////////////
    /////////////// API Implementation///////////////////
    /////////////////////////////////////////////////////

    @Override
    public String getCommandName() {
        return s_name;
    }

    public static String getResultObjectName() {
        return "virtualmachine";
    }

    @Override
    public long getEntityOwnerId() {
        UserVm userVm = _entityMgr.findById(UserVm.class, getId());
        if (userVm != null) {
            return userVm.getAccountId();
        }

        return Account.ACCOUNT_ID_SYSTEM; // no account info given, parent this command to SYSTEM so ERROR events are tracked
    }

    @Override
    public void execute(){
        //UserContext.current().setEventDetails("Vm Id: "+getId());
        UserVm result;
        try {
            result = _userVmService.upgradeVirtualMachine(this);
        } catch (ResourceUnavailableException ex) {
            s_logger.warn("Exception: ", ex);
            throw new ServerApiException(ApiErrorCode.RESOURCE_UNAVAILABLE_ERROR, ex.getMessage());
        } catch (ConcurrentOperationException ex) {
            s_logger.warn("Exception: ", ex);
            throw new ServerApiException(ApiErrorCode.INTERNAL_ERROR, ex.getMessage());
        } catch (ManagementServerException ex) {
            s_logger.warn("Exception: ", ex);
            throw new ServerApiException(ApiErrorCode.INTERNAL_ERROR, ex.getMessage());
        } catch (VirtualMachineMigrationException ex) {
            s_logger.warn("Exception: ", ex);
            throw new ServerApiException(ApiErrorCode.INTERNAL_ERROR, ex.getMessage());
        }
        if (result != null){
            List<UserVmResponse> responseList = _responseGenerator.createUserVmResponse("virtualmachine", result);
            UserVmResponse response = responseList.get(0);
            response.setResponseName(getCommandName());
            this.setResponseObject(response);
        } else {
            throw new ServerApiException(ApiErrorCode.INTERNAL_ERROR, "Failed to scale vm");
        }
    }

    @Override
    public String getEventType() {
        return EventTypes.EVENT_VM_SCALE;
    }

    @Override
    public String getEventDescription() {
        return  "scaling volume: " + getId() + " to service offering: " + getServiceOfferingId();
    }
}<|MERGE_RESOLUTION|>--- conflicted
+++ resolved
@@ -16,36 +16,28 @@
 // under the License.
 package org.apache.cloudstack.api.command.user.vm;
 
-<<<<<<< HEAD
+import java.util.List;
+
 import org.apache.log4j.Logger;
 
 import org.apache.cloudstack.api.ACL;
 import org.apache.cloudstack.api.APICommand;
 import org.apache.cloudstack.api.ApiConstants;
 import org.apache.cloudstack.api.ApiErrorCode;
-import org.apache.cloudstack.api.BaseCmd;
+import org.apache.cloudstack.api.BaseAsyncCmd;
 import org.apache.cloudstack.api.Parameter;
 import org.apache.cloudstack.api.ServerApiException;
-=======
-import com.cloud.event.EventTypes;
-import com.cloud.exception.*;
-import com.cloud.user.Account;
-import com.cloud.user.UserContext;
-import com.cloud.uservm.UserVm;
-import org.apache.cloudstack.api.*;
->>>>>>> 85d54cd1
 import org.apache.cloudstack.api.response.ServiceOfferingResponse;
 import org.apache.cloudstack.api.response.SuccessResponse;
 import org.apache.cloudstack.api.response.UserVmResponse;
 
+import com.cloud.event.EventTypes;
 import com.cloud.exception.ConcurrentOperationException;
 import com.cloud.exception.ManagementServerException;
 import com.cloud.exception.ResourceUnavailableException;
 import com.cloud.exception.VirtualMachineMigrationException;
 import com.cloud.user.Account;
 import com.cloud.uservm.UserVm;
-
-import java.util.List;
 
 
 @APICommand(name = "scaleVirtualMachine", description="Scales the virtual machine to a new service offering.", responseObject=SuccessResponse.class)
@@ -125,7 +117,7 @@
             List<UserVmResponse> responseList = _responseGenerator.createUserVmResponse("virtualmachine", result);
             UserVmResponse response = responseList.get(0);
             response.setResponseName(getCommandName());
-            this.setResponseObject(response);
+            setResponseObject(response);
         } else {
             throw new ServerApiException(ApiErrorCode.INTERNAL_ERROR, "Failed to scale vm");
         }
