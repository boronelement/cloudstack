// Licensed to the Apache Software Foundation (ASF) under one
// or more contributor license agreements.  See the NOTICE file
// distributed with this work for additional information
// regarding copyright ownership.  The ASF licenses this file
// to you under the Apache License, Version 2.0 (the
// "License"); you may not use this file except in compliance
// with the License.  You may obtain a copy of the License at
//
//   http://www.apache.org/licenses/LICENSE-2.0
//
// Unless required by applicable law or agreed to in writing,
// software distributed under the License is distributed on an
// "AS IS" BASIS, WITHOUT WARRANTIES OR CONDITIONS OF ANY
// KIND, either express or implied.  See the License for the
// specific language governing permissions and limitations
// under the License.package org.apache.cloudstack.api.command.user.firewall;

package org.apache.cloudstack.api.command.user.firewall;

import java.util.ArrayList;
import java.util.List;

<<<<<<< HEAD
import org.apache.log4j.Logger;

import org.apache.cloudstack.acl.IAMEntityType;
=======
>>>>>>> 63e3eea7
import org.apache.cloudstack.api.APICommand;
import org.apache.cloudstack.api.ApiConstants;
import org.apache.cloudstack.api.Parameter;
import org.apache.cloudstack.api.response.FirewallResponse;
import org.apache.cloudstack.api.response.FirewallRuleResponse;
import org.apache.cloudstack.api.response.ListResponse;
import org.apache.cloudstack.api.response.NetworkResponse;
import org.apache.log4j.Logger;

import com.cloud.network.rules.FirewallRule;
import com.cloud.utils.Pair;

<<<<<<< HEAD
@APICommand(name = "listEgressFirewallRules", description = "Lists all egress firewall rules for network id.", responseObject = FirewallResponse.class, entityType = { IAMEntityType.FirewallRule })
=======
@APICommand(name = "listEgressFirewallRules", description = "Lists all egress firewall rules for network id.", responseObject = FirewallResponse.class,
        requestHasSensitiveInfo = false, responseHasSensitiveInfo = false)
>>>>>>> 63e3eea7
public class ListEgressFirewallRulesCmd extends ListFirewallRulesCmd {
    public static final Logger s_logger = Logger.getLogger(ListEgressFirewallRulesCmd.class.getName());
    private static final String s_name = "listegressfirewallrulesresponse";

    /////////////////////////////////////////////////////
    //////////////// API parameters /////////////////////
    /////////////////////////////////////////////////////
    @Parameter(name = ApiConstants.ID, type = CommandType.UUID, entityType = FirewallRuleResponse.class, description = "Lists rule with the specified ID.")
    private Long id;

    @Parameter(name = ApiConstants.NETWORK_ID,
               type = CommandType.UUID,
               entityType = NetworkResponse.class,
               description = "the id network network for the egress firwall services")
    private Long networkId;

    /////////////////////////////////////////////////////
    /////////////////// Accessors ///////////////////////
    /////////////////////////////////////////////////////

    @Override
    public Long getNetworkId() {
        return networkId;
    }

    @Override
    public FirewallRule.TrafficType getTrafficType() {
        return FirewallRule.TrafficType.Egress;
    }

    @Override
    public Long getId() {
        return id;
    }

    /////////////////////////////////////////////////////
    /////////////// API Implementation///////////////////
    /////////////////////////////////////////////////////

    @Override
    public String getCommandName() {
        return s_name;
    }

    @Override
    public void execute() {
        Pair<List<? extends FirewallRule>, Integer> result = _firewallService.listFirewallRules(this);
        ListResponse<FirewallResponse> response = new ListResponse<FirewallResponse>();
        List<FirewallResponse> fwResponses = new ArrayList<FirewallResponse>();

        for (FirewallRule fwRule : result.first()) {
            FirewallResponse ruleData = _responseGenerator.createFirewallResponse(fwRule);
            ruleData.setObjectName("firewallrule");
            fwResponses.add(ruleData);
        }
        response.setResponses(fwResponses, result.second());
        response.setResponseName(getCommandName());
        this.setResponseObject(response);
    }
}<|MERGE_RESOLUTION|>--- conflicted
+++ resolved
@@ -20,12 +20,9 @@
 import java.util.ArrayList;
 import java.util.List;
 
-<<<<<<< HEAD
 import org.apache.log4j.Logger;
 
 import org.apache.cloudstack.acl.IAMEntityType;
-=======
->>>>>>> 63e3eea7
 import org.apache.cloudstack.api.APICommand;
 import org.apache.cloudstack.api.ApiConstants;
 import org.apache.cloudstack.api.Parameter;
@@ -33,17 +30,12 @@
 import org.apache.cloudstack.api.response.FirewallRuleResponse;
 import org.apache.cloudstack.api.response.ListResponse;
 import org.apache.cloudstack.api.response.NetworkResponse;
-import org.apache.log4j.Logger;
 
 import com.cloud.network.rules.FirewallRule;
 import com.cloud.utils.Pair;
 
-<<<<<<< HEAD
-@APICommand(name = "listEgressFirewallRules", description = "Lists all egress firewall rules for network id.", responseObject = FirewallResponse.class, entityType = { IAMEntityType.FirewallRule })
-=======
-@APICommand(name = "listEgressFirewallRules", description = "Lists all egress firewall rules for network id.", responseObject = FirewallResponse.class,
+@APICommand(name = "listEgressFirewallRules", description = "Lists all egress firewall rules for network id.", responseObject = FirewallResponse.class, entityType = { IAMEntityType.FirewallRule },
         requestHasSensitiveInfo = false, responseHasSensitiveInfo = false)
->>>>>>> 63e3eea7
 public class ListEgressFirewallRulesCmd extends ListFirewallRulesCmd {
     public static final Logger s_logger = Logger.getLogger(ListEgressFirewallRulesCmd.class.getName());
     private static final String s_name = "listegressfirewallrulesresponse";
@@ -101,6 +93,6 @@
         }
         response.setResponses(fwResponses, result.second());
         response.setResponseName(getCommandName());
-        this.setResponseObject(response);
+        setResponseObject(response);
     }
 }