--- conflicted
+++ resolved
@@ -16,14 +16,11 @@
 // under the License.
 package org.apache.cloudstack.api.command.user.securitygroup;
 
-<<<<<<< HEAD
+import org.apache.log4j.Logger;
+
 import org.apache.cloudstack.acl.AclEntityType;
 import org.apache.cloudstack.acl.SecurityChecker.AccessType;
 import org.apache.cloudstack.api.ACL;
-=======
-import org.apache.log4j.Logger;
-
->>>>>>> da8ee45a
 import org.apache.cloudstack.api.APICommand;
 import org.apache.cloudstack.api.ApiCommandJobType;
 import org.apache.cloudstack.api.ApiConstants;
@@ -39,14 +36,8 @@
 import com.cloud.network.security.SecurityRule;
 import com.cloud.user.Account;
 
-<<<<<<< HEAD
+
 @APICommand(name = "revokeSecurityGroupEgress", responseObject = SuccessResponse.class, description = "Deletes a particular egress rule from this security group", since = "3.0.0", entityType = { AclEntityType.SecurityGroup })
-=======
-@APICommand(name = "revokeSecurityGroupEgress",
-            responseObject = SuccessResponse.class,
-            description = "Deletes a particular egress rule from this security group",
-            since = "3.0.0")
->>>>>>> da8ee45a
 public class RevokeSecurityGroupEgressCmd extends BaseAsyncCmd {
     public static final Logger s_logger = Logger.getLogger(RevokeSecurityGroupEgressCmd.class.getName());
 
@@ -56,12 +47,8 @@
     // ////////////// API parameters /////////////////////
     // ///////////////////////////////////////////////////
 
-<<<<<<< HEAD
     @ACL(accessType = AccessType.OperateEntry, pointerToEntity = "securityGroupId")
     @Parameter(name = ApiConstants.ID, type = CommandType.UUID, required = true, description = "The ID of the egress rule", entityType=SecurityGroupRuleResponse.class)
-=======
-    @Parameter(name = ApiConstants.ID, type = CommandType.UUID, required = true, description = "The ID of the egress rule", entityType = SecurityGroupRuleResponse.class)
->>>>>>> da8ee45a
     private Long id;
 
     // ///////////////////////////////////////////////////
@@ -113,7 +100,7 @@
         boolean result = _securityGroupService.revokeSecurityGroupEgress(this);
         if (result) {
             SuccessResponse response = new SuccessResponse(getCommandName());
-            this.setResponseObject(response);
+            setResponseObject(response);
         } else {
             throw new ServerApiException(ApiErrorCode.INTERNAL_ERROR, "Failed to revoke security group egress rule");
         }
