// Licensed to the Apache Software Foundation (ASF) under one
// or more contributor license agreements.  See the NOTICE file
// distributed with this work for additional information
// regarding copyright ownership.  The ASF licenses this file
// to you under the Apache License, Version 2.0 (the
// "License"); you may not use this file except in compliance
// with the License.  You may obtain a copy of the License at
//
//   http://www.apache.org/licenses/LICENSE-2.0
//
// Unless required by applicable law or agreed to in writing,
// software distributed under the License is distributed on an
// "AS IS" BASIS, WITHOUT WARRANTIES OR CONDITIONS OF ANY
// KIND, either express or implied.  See the License for the
// specific language governing permissions and limitations
// under the License.

package org.apache.cloudstack.api.command.user.vmsnapshot;

import java.util.ArrayList;
import java.util.List;

import org.apache.cloudstack.acl.IAMEntityType;
import org.apache.cloudstack.api.APICommand;
import org.apache.cloudstack.api.ApiConstants;
import org.apache.cloudstack.api.BaseListTaggedResourcesCmd;
import org.apache.cloudstack.api.Parameter;
import org.apache.cloudstack.api.response.ListResponse;
import org.apache.cloudstack.api.response.UserVmResponse;
import org.apache.cloudstack.api.response.VMSnapshotResponse;

import com.cloud.vm.snapshot.VMSnapshot;

<<<<<<< HEAD
@APICommand(name = "listVMSnapshot", description = "List virtual machine snapshot by conditions", responseObject = VMSnapshotResponse.class, since = "4.2.0", entityType = { IAMEntityType.VMSnapshot })
=======
@APICommand(name = "listVMSnapshot", description = "List virtual machine snapshot by conditions", responseObject = VMSnapshotResponse.class, since = "4.2.0",
        requestHasSensitiveInfo = false, responseHasSensitiveInfo = false)
>>>>>>> 63e3eea7
public class ListVMSnapshotCmd extends BaseListTaggedResourcesCmd {

    private static final String s_name = "listvmsnapshotresponse";

    @Parameter(name = ApiConstants.VM_SNAPSHOT_ID, type = CommandType.UUID, entityType = VMSnapshotResponse.class, description = "The ID of the VM snapshot")
    private Long id;

    @Parameter(name = ApiConstants.STATE, type = CommandType.STRING, description = "state of the virtual machine snapshot")
    private String state;

    @Parameter(name = ApiConstants.VIRTUAL_MACHINE_ID, type = CommandType.UUID, entityType = UserVmResponse.class, description = "the ID of the vm")
    private Long vmId;

    @Parameter(name = ApiConstants.NAME, type = CommandType.STRING, description = "lists snapshot by snapshot name or display name")
    private String vmSnapshotName;

    public String getState() {
        return state;
    }

    public String getVmSnapshotName() {
        return vmSnapshotName;
    }

    public Long getVmId() {
        return vmId;
    }

    public Long getId() {
        return id;
    }

    @Override
    public void execute() {
        List<? extends VMSnapshot> result = _vmSnapshotService.listVMSnapshots(this);
        ListResponse<VMSnapshotResponse> response = new ListResponse<VMSnapshotResponse>();
        List<VMSnapshotResponse> snapshotResponses = new ArrayList<VMSnapshotResponse>();
        for (VMSnapshot r : result) {
            VMSnapshotResponse vmSnapshotResponse = _responseGenerator.createVMSnapshotResponse(r);
            vmSnapshotResponse.setObjectName("vmSnapshot");
            snapshotResponses.add(vmSnapshotResponse);
        }
        response.setResponses(snapshotResponses);
        response.setResponseName(getCommandName());
        this.setResponseObject(response);
    }

    @Override
    public String getCommandName() {
        return s_name;
    }

}<|MERGE_RESOLUTION|>--- conflicted
+++ resolved
@@ -31,12 +31,8 @@
 
 import com.cloud.vm.snapshot.VMSnapshot;
 
-<<<<<<< HEAD
-@APICommand(name = "listVMSnapshot", description = "List virtual machine snapshot by conditions", responseObject = VMSnapshotResponse.class, since = "4.2.0", entityType = { IAMEntityType.VMSnapshot })
-=======
-@APICommand(name = "listVMSnapshot", description = "List virtual machine snapshot by conditions", responseObject = VMSnapshotResponse.class, since = "4.2.0",
+@APICommand(name = "listVMSnapshot", description = "List virtual machine snapshot by conditions", responseObject = VMSnapshotResponse.class, since = "4.2.0", entityType = {IAMEntityType.VMSnapshot},
         requestHasSensitiveInfo = false, responseHasSensitiveInfo = false)
->>>>>>> 63e3eea7
 public class ListVMSnapshotCmd extends BaseListTaggedResourcesCmd {
 
     private static final String s_name = "listvmsnapshotresponse";
@@ -81,7 +77,7 @@
         }
         response.setResponses(snapshotResponses);
         response.setResponseName(getCommandName());
-        this.setResponseObject(response);
+        setResponseObject(response);
     }
 
     @Override
