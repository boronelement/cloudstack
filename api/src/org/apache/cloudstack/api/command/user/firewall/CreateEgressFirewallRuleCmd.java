--- conflicted
+++ resolved
@@ -119,11 +119,6 @@
         return vpcId;
     }
 
-<<<<<<< HEAD
-
-
-=======
->>>>>>> da8ee45a
     // ///////////////////////////////////////////////////
     // ///////////// API Implementation///////////////////
     // ///////////////////////////////////////////////////
@@ -227,8 +222,8 @@
     @Override
     public long getDomainId() {
         Network network = _networkService.getNetwork(networkId);
-        return network.getDomainId();
-    }
+            return  network.getDomainId();
+        }
 
     @Override
     public void create() {
@@ -254,17 +249,10 @@
             }
         }
 
-<<<<<<< HEAD
-        if (getVpcId() != null ){
+        if (getVpcId() != null) {
                 throw new  InvalidParameterValueException("Unable to create firewall rule for the network id=" + networkId +
                         " as firewall egress rule can be created only for non vpc networks.");
             }
-=======
-        if (getVpcId() != null) {
-            throw new InvalidParameterValueException("Unable to create firewall rule for the network id=" + networkId +
-                " as firewall egress rule can be created only for non vpc networks.");
-        }
->>>>>>> da8ee45a
 
         try {
             FirewallRule result = _firewallService.createEgressFirewallRule(this);
@@ -283,8 +271,8 @@
 
     @Override
     public String getEventDescription() {
-        Network network = _networkService.getNetwork(networkId);
-        return ("Creating firewall rule for network: " + network + " for protocol:" + this.getProtocol());
+         Network network = _networkService.getNetwork(networkId);
+         return ("Creating firewall rule for network: " + network + " for protocol:" + this.getProtocol());
     }
 
     @Override
@@ -300,13 +288,9 @@
 
     @Override
     public Long getSyncObjId() {
-        return getNetworkId();
-    }
-
-<<<<<<< HEAD
-
-=======
->>>>>>> da8ee45a
+                return  getNetworkId();
+    }
+
     @Override
     public Integer getIcmpCode() {
         if (icmpCode != null) {
@@ -349,7 +333,7 @@
 
     @Override
     public TrafficType getTrafficType() {
-        return TrafficType.Egress;
+           return TrafficType.Egress;
     }
 
     @Override
