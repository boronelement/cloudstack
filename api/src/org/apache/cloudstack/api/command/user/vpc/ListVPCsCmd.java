// Licensed to the Apache Software Foundation (ASF) under one
// or more contributor license agreements.  See the NOTICE file
// distributed with this work for additional information
// regarding copyright ownership.  The ASF licenses this file
// to you under the Apache License, Version 2.0 (the
// "License"); you may not use this file except in compliance
// with the License.  You may obtain a copy of the License at
//
//   http://www.apache.org/licenses/LICENSE-2.0
//
// Unless required by applicable law or agreed to in writing,
// software distributed under the License is distributed on an
// "AS IS" BASIS, WITHOUT WARRANTIES OR CONDITIONS OF ANY
// KIND, either express or implied.  See the License for the
// specific language governing permissions and limitations
// under the License.
package org.apache.cloudstack.api.command.user.vpc;

import java.util.ArrayList;
import java.util.List;

<<<<<<< HEAD
import org.apache.log4j.Logger;

import org.apache.cloudstack.acl.IAMEntityType;
=======
import org.apache.cloudstack.acl.RoleType;
>>>>>>> 63e3eea7
import org.apache.cloudstack.api.APICommand;
import org.apache.cloudstack.api.ApiConstants;
import org.apache.cloudstack.api.BaseListTaggedResourcesCmd;
import org.apache.cloudstack.api.Parameter;
import org.apache.cloudstack.api.ResponseObject.ResponseView;
import org.apache.cloudstack.api.response.ListResponse;
import org.apache.cloudstack.api.response.VpcOfferingResponse;
import org.apache.cloudstack.api.response.VpcResponse;
import org.apache.cloudstack.api.response.ZoneResponse;
import org.apache.log4j.Logger;

import com.cloud.network.vpc.Vpc;

<<<<<<< HEAD

@APICommand(name = "listVPCs", description = "Lists VPCs", responseObject = VpcResponse.class, responseView = ResponseView.Restricted, entityType = { IAMEntityType.Vpc })
public class ListVPCsCmd extends BaseListTaggedResourcesCmd{
=======
@APICommand(name = "listVPCs", description = "Lists VPCs", responseObject = VpcResponse.class,
        requestHasSensitiveInfo = false, responseHasSensitiveInfo = false)
public class ListVPCsCmd extends BaseListTaggedResourcesCmd {
>>>>>>> 63e3eea7
    public static final Logger s_logger = Logger.getLogger(ListVPCsCmd.class.getName());
    private static final String s_name = "listvpcsresponse";

    /////////////////////////////////////////////////////
    //////////////// API parameters /////////////////////
    ////////////////////////////////////////////////////
    @Parameter(name = ApiConstants.ID, type = CommandType.UUID, entityType = VpcResponse.class, description = "list VPC by id")
    private Long id;

    @Parameter(name = ApiConstants.ZONE_ID, type = CommandType.UUID, entityType = ZoneResponse.class, description = "list by zone")
    private Long zoneId;

    @Parameter(name = ApiConstants.NAME, type = CommandType.STRING, description = "list by name of the VPC")
    private String vpcName;

    @Parameter(name = ApiConstants.DISPLAY_TEXT, type = CommandType.STRING, description = "List by display text of " + "the VPC")
    private String displayText;

    @Parameter(name = ApiConstants.CIDR, type = CommandType.STRING, description = "list by cidr of the VPC. All VPC "
        + "guest networks' cidrs should be within this CIDR")
    private String cidr;

    @Parameter(name = ApiConstants.VPC_OFF_ID, type = CommandType.UUID, entityType = VpcOfferingResponse.class, description = "list by ID of the VPC offering")
    private Long VpcOffId;

    @Parameter(name = ApiConstants.SUPPORTED_SERVICES, type = CommandType.LIST, collectionType = CommandType.STRING, description = "list VPC supporting certain services")
    private List<String> supportedServices;

    @Parameter(name = ApiConstants.STATE, type = CommandType.STRING, description = "list VPCs by state")
    private String state;

    @Parameter(name = ApiConstants.RESTART_REQUIRED, type = CommandType.BOOLEAN, description = "list VPCs by restartRequired option")
    private Boolean restartRequired;

    @Parameter(name = ApiConstants.FOR_DISPLAY, type = CommandType.BOOLEAN, description = "list resources by display flag; only ROOT admin is eligible to pass this parameter", since = "4.4", authorized = {RoleType.Admin})
    private Boolean display;

    /////////////////////////////////////////////////////
    /////////////////// Accessors ///////////////////////
    /////////////////////////////////////////////////////

    public Long getZoneId() {
        return zoneId;
    }

    public String getVpcName() {
        return vpcName;
    }

    public String getCidr() {
        return cidr;
    }

    public String getDisplayText() {
        return displayText;
    }

    public Long getVpcOffId() {
        return VpcOffId;
    }

    public Long getId() {
        return id;
    }

    public List<String> getSupportedServices() {
        return supportedServices;
    }

    public String getState() {
        return state;
    }

    public Boolean getRestartRequired() {
        return restartRequired;
    }

    @Override
    public Boolean getDisplay() {
        if (display != null) {
            return display;
        }
        return super.getDisplay();
    }

    /////////////////////////////////////////////////////
    /////////////// API Implementation///////////////////
    /////////////////////////////////////////////////////

    @Override
    public void execute() {
<<<<<<< HEAD
        List<? extends Vpc> vpcs = _vpcService.listVpcs(getId(), getVpcName(), getDisplayText(),
                getSupportedServices(), getCidr(), getVpcOffId(), getState(), getAccountName(), getDomainId(),
                getKeyword(), getStartIndex(), getPageSizeVal(), getZoneId(), isRecursive(),
                listAll(), getRestartRequired(), getTags(), getProjectId());
=======
        List<? extends Vpc> vpcs =
            _vpcService.listVpcs(getId(), getVpcName(), getDisplayText(), getSupportedServices(), getCidr(), getVpcOffId(), getState(), getAccountName(), getDomainId(),
                this.getKeyword(), this.getStartIndex(), this.getPageSizeVal(), getZoneId(), this.isRecursive(), this.listAll(), getRestartRequired(), getTags(),
                getProjectId(), getDisplay());
>>>>>>> 63e3eea7
        ListResponse<VpcResponse> response = new ListResponse<VpcResponse>();
        List<VpcResponse> offeringResponses = new ArrayList<VpcResponse>();
        for (Vpc vpc : vpcs) {
            VpcResponse offeringResponse = _responseGenerator.createVpcResponse(ResponseView.Restricted, vpc);
            offeringResponses.add(offeringResponse);
        }

        response.setResponses(offeringResponses);
        response.setResponseName(getCommandName());
        setResponseObject(response);
    }

    @Override
    public String getCommandName() {
        return s_name;
    }

}<|MERGE_RESOLUTION|>--- conflicted
+++ resolved
@@ -19,13 +19,10 @@
 import java.util.ArrayList;
 import java.util.List;
 
-<<<<<<< HEAD
 import org.apache.log4j.Logger;
 
 import org.apache.cloudstack.acl.IAMEntityType;
-=======
 import org.apache.cloudstack.acl.RoleType;
->>>>>>> 63e3eea7
 import org.apache.cloudstack.api.APICommand;
 import org.apache.cloudstack.api.ApiConstants;
 import org.apache.cloudstack.api.BaseListTaggedResourcesCmd;
@@ -35,19 +32,13 @@
 import org.apache.cloudstack.api.response.VpcOfferingResponse;
 import org.apache.cloudstack.api.response.VpcResponse;
 import org.apache.cloudstack.api.response.ZoneResponse;
-import org.apache.log4j.Logger;
 
 import com.cloud.network.vpc.Vpc;
 
-<<<<<<< HEAD
 
-@APICommand(name = "listVPCs", description = "Lists VPCs", responseObject = VpcResponse.class, responseView = ResponseView.Restricted, entityType = { IAMEntityType.Vpc })
-public class ListVPCsCmd extends BaseListTaggedResourcesCmd{
-=======
-@APICommand(name = "listVPCs", description = "Lists VPCs", responseObject = VpcResponse.class,
+@APICommand(name = "listVPCs", description = "Lists VPCs", responseObject = VpcResponse.class, responseView = ResponseView.Restricted, entityType = { IAMEntityType.Vpc },
         requestHasSensitiveInfo = false, responseHasSensitiveInfo = false)
 public class ListVPCsCmd extends BaseListTaggedResourcesCmd {
->>>>>>> 63e3eea7
     public static final Logger s_logger = Logger.getLogger(ListVPCsCmd.class.getName());
     private static final String s_name = "listvpcsresponse";
 
@@ -139,17 +130,10 @@
 
     @Override
     public void execute() {
-<<<<<<< HEAD
-        List<? extends Vpc> vpcs = _vpcService.listVpcs(getId(), getVpcName(), getDisplayText(),
-                getSupportedServices(), getCidr(), getVpcOffId(), getState(), getAccountName(), getDomainId(),
-                getKeyword(), getStartIndex(), getPageSizeVal(), getZoneId(), isRecursive(),
-                listAll(), getRestartRequired(), getTags(), getProjectId());
-=======
         List<? extends Vpc> vpcs =
             _vpcService.listVpcs(getId(), getVpcName(), getDisplayText(), getSupportedServices(), getCidr(), getVpcOffId(), getState(), getAccountName(), getDomainId(),
-                this.getKeyword(), this.getStartIndex(), this.getPageSizeVal(), getZoneId(), this.isRecursive(), this.listAll(), getRestartRequired(), getTags(),
+                getKeyword(), getStartIndex(), getPageSizeVal(), getZoneId(), isRecursive(), listAll(), getRestartRequired(), getTags(),
                 getProjectId(), getDisplay());
->>>>>>> 63e3eea7
         ListResponse<VpcResponse> response = new ListResponse<VpcResponse>();
         List<VpcResponse> offeringResponses = new ArrayList<VpcResponse>();
         for (Vpc vpc : vpcs) {
