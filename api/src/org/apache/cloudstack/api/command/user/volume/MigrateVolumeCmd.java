// Licensed to the Apache Software Foundation (ASF) under one
// or more contributor license agreements.  See the NOTICE file
// distributed with this work for additional information
// regarding copyright ownership.  The ASF licenses this file
// to you under the Apache License, Version 2.0 (the
// "License"); you may not use this file except in compliance
// with the License.  You may obtain a copy of the License at
//
//   http://www.apache.org/licenses/LICENSE-2.0
//
// Unless required by applicable law or agreed to in writing,
// software distributed under the License is distributed on an
// "AS IS" BASIS, WITHOUT WARRANTIES OR CONDITIONS OF ANY
// KIND, either express or implied.  See the License for the
// specific language governing permissions and limitations
// under the License.
package org.apache.cloudstack.api.command.user.volume;

import org.apache.cloudstack.acl.IAMEntityType;
import org.apache.cloudstack.api.APICommand;
import org.apache.cloudstack.api.ApiConstants;
import org.apache.cloudstack.api.ApiErrorCode;
import org.apache.cloudstack.api.BaseAsyncCmd;
import org.apache.cloudstack.api.Parameter;
import org.apache.cloudstack.api.ResponseObject.ResponseView;
import org.apache.cloudstack.api.ServerApiException;
import org.apache.cloudstack.api.response.StoragePoolResponse;
import org.apache.cloudstack.api.response.VolumeResponse;

import com.cloud.event.EventTypes;
import com.cloud.storage.Volume;
import com.cloud.user.Account;

<<<<<<< HEAD

@APICommand(name = "migrateVolume", description = "Migrate volume", responseObject = VolumeResponse.class, since = "3.0.0", responseView = ResponseView.Restricted, entityType = { IAMEntityType.Volume })
=======
@APICommand(name = "migrateVolume", description = "Migrate volume", responseObject = VolumeResponse.class, since = "3.0.0",
        requestHasSensitiveInfo = false, responseHasSensitiveInfo = false)
>>>>>>> 63e3eea7
public class MigrateVolumeCmd extends BaseAsyncCmd {
    private static final String s_name = "migratevolumeresponse";

     /////////////////////////////////////////////////////
    //////////////// API parameters /////////////////////
    /////////////////////////////////////////////////////

    @Parameter(name = ApiConstants.VOLUME_ID, type = CommandType.UUID, entityType = VolumeResponse.class, required = true, description = "the ID of the volume")
    private Long volumeId;

    @Parameter(name = ApiConstants.STORAGE_ID,
               type = CommandType.UUID,
               entityType = StoragePoolResponse.class,
               required = true,
               description = "destination storage pool ID to migrate the volume to")
    private Long storageId;

    @Parameter(name = ApiConstants.LIVE_MIGRATE,
               type = CommandType.BOOLEAN,
               required = false,
               description = "if the volume should be live migrated when it is attached to a running vm")
    private Boolean liveMigrate;

    /////////////////////////////////////////////////////
    /////////////////// Accessors ///////////////////////
    /////////////////////////////////////////////////////

    public Long getVolumeId() {
        return volumeId;
    }

    public Long getStoragePoolId() {
        return storageId;
    }

    public boolean isLiveMigrate() {
        return (liveMigrate != null) ? liveMigrate : false;
    }

    /////////////////////////////////////////////////////
    /////////////// API Implementation///////////////////
    /////////////////////////////////////////////////////

    @Override
    public String getCommandName() {
        return s_name;
    }

    @Override
    public long getEntityOwnerId() {
          Volume volume = _entityMgr.findById(Volume.class, getVolumeId());
          if (volume != null) {
              return volume.getAccountId();
          }

          return Account.ACCOUNT_ID_SYSTEM; // no account info given, parent this command to SYSTEM so ERROR events are tracked
    }

    @Override
    public String getEventType() {
        return EventTypes.EVENT_VOLUME_MIGRATE;
    }

    @Override
    public String getEventDescription() {
        return "Attempting to migrate volume Id: " + getVolumeId() + " to storage pool Id: " + getStoragePoolId();
    }

    @Override
    public void execute() {
        Volume result;

        result = _volumeService.migrateVolume(this);
        if (result != null) {
            VolumeResponse response = _responseGenerator.createVolumeResponse(ResponseView.Restricted, result);
            response.setResponseName(getCommandName());
            setResponseObject(response);
        } else {
            throw new ServerApiException(ApiErrorCode.INTERNAL_ERROR, "Failed to migrate volume");
        }
    }

}<|MERGE_RESOLUTION|>--- conflicted
+++ resolved
@@ -31,13 +31,8 @@
 import com.cloud.storage.Volume;
 import com.cloud.user.Account;
 
-<<<<<<< HEAD
-
-@APICommand(name = "migrateVolume", description = "Migrate volume", responseObject = VolumeResponse.class, since = "3.0.0", responseView = ResponseView.Restricted, entityType = { IAMEntityType.Volume })
-=======
-@APICommand(name = "migrateVolume", description = "Migrate volume", responseObject = VolumeResponse.class, since = "3.0.0",
+@APICommand(name = "migrateVolume", description = "Migrate volume", responseObject = VolumeResponse.class, since = "3.0.0", responseView = ResponseView.Restricted, entityType = {IAMEntityType.Volume},
         requestHasSensitiveInfo = false, responseHasSensitiveInfo = false)
->>>>>>> 63e3eea7
 public class MigrateVolumeCmd extends BaseAsyncCmd {
     private static final String s_name = "migratevolumeresponse";
 
