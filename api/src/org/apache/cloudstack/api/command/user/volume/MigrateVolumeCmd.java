// Licensed to the Apache Software Foundation (ASF) under one
// or more contributor license agreements.  See the NOTICE file
// distributed with this work for additional information
// regarding copyright ownership.  The ASF licenses this file
// to you under the Apache License, Version 2.0 (the
// "License"); you may not use this file except in compliance
// with the License.  You may obtain a copy of the License at
//
//   http://www.apache.org/licenses/LICENSE-2.0
//
// Unless required by applicable law or agreed to in writing,
// software distributed under the License is distributed on an
// "AS IS" BASIS, WITHOUT WARRANTIES OR CONDITIONS OF ANY
// KIND, either express or implied.  See the License for the
// specific language governing permissions and limitations
// under the License.
package org.apache.cloudstack.api.command.user.volume;

import org.apache.cloudstack.acl.AclEntityType;
import org.apache.cloudstack.api.APICommand;
import org.apache.cloudstack.api.ApiConstants;
import org.apache.cloudstack.api.ApiErrorCode;
import org.apache.cloudstack.api.BaseAsyncCmd;
import org.apache.cloudstack.api.Parameter;
import org.apache.cloudstack.api.ResponseObject.ResponseView;
import org.apache.cloudstack.api.ServerApiException;
import org.apache.cloudstack.api.response.StoragePoolResponse;
import org.apache.cloudstack.api.response.VolumeResponse;

import com.cloud.event.EventTypes;
import com.cloud.storage.Volume;
import com.cloud.user.Account;

<<<<<<< HEAD

@APICommand(name = "migrateVolume", description = "Migrate volume", responseObject = VolumeResponse.class, since = "3.0.0", responseView = ResponseView.Restricted, entityType = { AclEntityType.Volume })
=======
@APICommand(name = "migrateVolume", description = "Migrate volume", responseObject = VolumeResponse.class, since = "3.0.0")
>>>>>>> da8ee45a
public class MigrateVolumeCmd extends BaseAsyncCmd {
    private static final String s_name = "migratevolumeresponse";

    /////////////////////////////////////////////////////
    //////////////// API parameters /////////////////////
    /////////////////////////////////////////////////////

    @Parameter(name = ApiConstants.VOLUME_ID, type = CommandType.UUID, entityType = VolumeResponse.class, required = true, description = "the ID of the volume")
    private Long volumeId;

    @Parameter(name = ApiConstants.STORAGE_ID,
               type = CommandType.UUID,
               entityType = StoragePoolResponse.class,
               required = true,
               description = "destination storage pool ID to migrate the volume to")
    private Long storageId;

    @Parameter(name = ApiConstants.LIVE_MIGRATE,
               type = CommandType.BOOLEAN,
               required = false,
               description = "if the volume should be live migrated when it is attached to a running vm")
    private Boolean liveMigrate;

    /////////////////////////////////////////////////////
    /////////////////// Accessors ///////////////////////
    /////////////////////////////////////////////////////

    public Long getVolumeId() {
        return volumeId;
    }

    public Long getStoragePoolId() {
        return storageId;
    }

    public boolean isLiveMigrate() {
        return (liveMigrate != null) ? liveMigrate : false;
    }

    /////////////////////////////////////////////////////
    /////////////// API Implementation///////////////////
    /////////////////////////////////////////////////////

    @Override
    public String getCommandName() {
        return s_name;
    }

    @Override
    public long getEntityOwnerId() {
        Volume volume = _entityMgr.findById(Volume.class, getVolumeId());
        if (volume != null) {
            return volume.getAccountId();
        }

        return Account.ACCOUNT_ID_SYSTEM; // no account info given, parent this command to SYSTEM so ERROR events are tracked
    }

    @Override
    public String getEventType() {
        return EventTypes.EVENT_VOLUME_MIGRATE;
    }

    @Override
    public String getEventDescription() {
        return "Attempting to migrate volume Id: " + getVolumeId() + " to storage pool Id: " + getStoragePoolId();
    }

    @Override
<<<<<<< HEAD
    public void execute(){
    	Volume result;

    	result = _volumeService.migrateVolume(this);
    	if (result != null) {
            VolumeResponse response = _responseGenerator.createVolumeResponse(ResponseView.Restricted, result);
    		response.setResponseName(getCommandName());
    		setResponseObject(response);
    	} else {
    		throw new ServerApiException(ApiErrorCode.INTERNAL_ERROR, "Failed to migrate volume");
    	}
=======
    public void execute() {
        Volume result;

        result = _volumeService.migrateVolume(this);
        if (result != null) {
            VolumeResponse response = _responseGenerator.createVolumeResponse(result);
            response.setResponseName(getCommandName());
            this.setResponseObject(response);
        } else {
            throw new ServerApiException(ApiErrorCode.INTERNAL_ERROR, "Failed to migrate volume");
        }
>>>>>>> da8ee45a
    }

}<|MERGE_RESOLUTION|>--- conflicted
+++ resolved
@@ -31,16 +31,12 @@
 import com.cloud.storage.Volume;
 import com.cloud.user.Account;
 
-<<<<<<< HEAD
 
 @APICommand(name = "migrateVolume", description = "Migrate volume", responseObject = VolumeResponse.class, since = "3.0.0", responseView = ResponseView.Restricted, entityType = { AclEntityType.Volume })
-=======
-@APICommand(name = "migrateVolume", description = "Migrate volume", responseObject = VolumeResponse.class, since = "3.0.0")
->>>>>>> da8ee45a
 public class MigrateVolumeCmd extends BaseAsyncCmd {
     private static final String s_name = "migratevolumeresponse";
 
-    /////////////////////////////////////////////////////
+     /////////////////////////////////////////////////////
     //////////////// API parameters /////////////////////
     /////////////////////////////////////////////////////
 
@@ -87,12 +83,12 @@
 
     @Override
     public long getEntityOwnerId() {
-        Volume volume = _entityMgr.findById(Volume.class, getVolumeId());
-        if (volume != null) {
-            return volume.getAccountId();
-        }
+          Volume volume = _entityMgr.findById(Volume.class, getVolumeId());
+          if (volume != null) {
+              return volume.getAccountId();
+          }
 
-        return Account.ACCOUNT_ID_SYSTEM; // no account info given, parent this command to SYSTEM so ERROR events are tracked
+          return Account.ACCOUNT_ID_SYSTEM; // no account info given, parent this command to SYSTEM so ERROR events are tracked
     }
 
     @Override
@@ -106,31 +102,17 @@
     }
 
     @Override
-<<<<<<< HEAD
-    public void execute(){
-    	Volume result;
-
-    	result = _volumeService.migrateVolume(this);
-    	if (result != null) {
-            VolumeResponse response = _responseGenerator.createVolumeResponse(ResponseView.Restricted, result);
-    		response.setResponseName(getCommandName());
-    		setResponseObject(response);
-    	} else {
-    		throw new ServerApiException(ApiErrorCode.INTERNAL_ERROR, "Failed to migrate volume");
-    	}
-=======
     public void execute() {
         Volume result;
 
         result = _volumeService.migrateVolume(this);
         if (result != null) {
-            VolumeResponse response = _responseGenerator.createVolumeResponse(result);
+            VolumeResponse response = _responseGenerator.createVolumeResponse(ResponseView.Restricted, result);
             response.setResponseName(getCommandName());
-            this.setResponseObject(response);
+            setResponseObject(response);
         } else {
             throw new ServerApiException(ApiErrorCode.INTERNAL_ERROR, "Failed to migrate volume");
         }
->>>>>>> da8ee45a
     }
 
 }