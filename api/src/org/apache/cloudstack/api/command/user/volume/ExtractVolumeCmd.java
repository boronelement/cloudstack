--- conflicted
+++ resolved
@@ -15,8 +15,6 @@
 // specific language governing permissions and limitations
 // under the License.
 package org.apache.cloudstack.api.command.user.volume;
-
-import java.net.URISyntaxException;
 
 import org.apache.log4j.Logger;
 
@@ -96,10 +94,12 @@
         return s_name;
     }
 
+    @Override
     public ApiCommandJobType getInstanceType() {
         return ApiCommandJobType.Volume;
     }
 
+    @Override
     public Long getInstanceId() {
         return getId();
     }
@@ -127,12 +127,9 @@
 
     @Override
     public void execute(){
-<<<<<<< HEAD
-        try {
-            CallContext.current().setEventDetails("Volume Id: "+getId());
-            Long uploadId = _mgr.extractVolume(this);
-            if (uploadId != null){
-                Upload uploadInfo = _entityMgr.findById(Upload.class, uploadId);
+        CallContext.current().setEventDetails("Volume Id: " + getId());
+        String uploadUrl = _volumeService.extractVolume(this);
+        if (uploadUrl != null) {
                 ExtractResponse response = new ExtractResponse();
                 response.setResponseName(getCommandName());
                 response.setObjectName("volume");
@@ -143,40 +140,13 @@
                 response.setZoneId(zone.getUuid());
                 response.setZoneName(zone.getName());
                 response.setMode(mode);
-                response.setUploadId(uploadInfo.getUuid());
-                response.setState(uploadInfo.getUploadState().toString());
+            response.setState(Upload.Status.DOWNLOAD_URL_CREATED.toString());
                 Account account = _entityMgr.findById(Account.class, getEntityOwnerId());
                 response.setAccountId(account.getUuid());
-                response.setUrl(uploadInfo.getUploadUrl());
-                this.setResponseObject(response);
+            response.setUrl(uploadUrl);
+                setResponseObject(response);
             } else {
                 throw new ServerApiException(ApiErrorCode.INTERNAL_ERROR, "Failed to extract volume");
             }
-        } catch (URISyntaxException ex) {
-            s_logger.info(ex);
-            throw new ServerApiException(ApiErrorCode.PARAM_ERROR, ex.getMessage());
-=======
-        UserContext.current().setEventDetails("Volume Id: " + getId());
-        String uploadUrl = _volumeService.extractVolume(this);
-        if (uploadUrl != null) {
-            ExtractResponse response = new ExtractResponse();
-            response.setResponseName(getCommandName());
-            response.setObjectName("volume");
-            Volume vol = _entityMgr.findById(Volume.class, id);
-            response.setId(vol.getUuid());
-            response.setName(vol.getName());
-            DataCenter zone = _entityMgr.findById(DataCenter.class, zoneId);
-            response.setZoneId(zone.getUuid());
-            response.setZoneName(zone.getName());
-            response.setMode(mode);
-            response.setState(Upload.Status.DOWNLOAD_URL_CREATED.toString());
-            Account account = _entityMgr.findById(Account.class, getEntityOwnerId());
-            response.setAccountId(account.getUuid());
-            response.setUrl(uploadUrl);
-            this.setResponseObject(response);
-        } else {
-            throw new ServerApiException(ApiErrorCode.INTERNAL_ERROR, "Failed to extract volume");
->>>>>>> f7b1d3d8
-        }
     }
 }