// Licensed to the Apache Software Foundation (ASF) under one
// or more contributor license agreements.  See the NOTICE file
// distributed with this work for additional information
// regarding copyright ownership.  The ASF licenses this file
// to you under the Apache License, Version 2.0 (the
// "License"); you may not use this file except in compliance
// with the License.  You may obtain a copy of the License at
//
//   http://www.apache.org/licenses/LICENSE-2.0
//
// Unless required by applicable law or agreed to in writing,
// software distributed under the License is distributed on an
// "AS IS" BASIS, WITHOUT WARRANTIES OR CONDITIONS OF ANY
// KIND, either express or implied.  See the License for the
// specific language governing permissions and limitations
// under the License.

package org.apache.cloudstack.api.command.user.region.ha.gslb;

<<<<<<< HEAD
import javax.inject.Inject;

import org.apache.log4j.Logger;

import org.apache.cloudstack.api.APICommand;
import org.apache.cloudstack.api.ApiCommandJobType;
import org.apache.cloudstack.api.ApiConstants;
import org.apache.cloudstack.api.ApiErrorCode;
import org.apache.cloudstack.api.BaseAsyncCreateCmd;
import org.apache.cloudstack.api.Parameter;
import org.apache.cloudstack.api.ServerApiException;
import org.apache.cloudstack.api.response.DomainResponse;
import org.apache.cloudstack.api.response.GlobalLoadBalancerResponse;
import org.apache.cloudstack.api.response.RegionResponse;
import org.apache.cloudstack.context.CallContext;

=======
>>>>>>> ab5f5809
import com.cloud.event.EventTypes;
import com.cloud.exception.ResourceAllocationException;
import com.cloud.exception.ResourceUnavailableException;
import com.cloud.region.ha.GlobalLoadBalancerRule;
import com.cloud.region.ha.GlobalLoadBalancingRulesService;

@APICommand(name = "createGlobalLoadBalancerRule", description="Creates a global load balancer rule",
        responseObject=GlobalLoadBalancerResponse.class)
public class CreateGlobalLoadBalancerRuleCmd extends BaseAsyncCreateCmd {

    public static final Logger s_logger = Logger.getLogger(CreateGlobalLoadBalancerRuleCmd.class.getName());

    private static final String s_name = "creategloballoadbalancerruleresponse";

    /////////////////////////////////////////////////////
    //////////////// API parameters /////////////////////
    /////////////////////////////////////////////////////

    @Parameter(name=ApiConstants.NAME, type=CommandType.STRING, required=true, description="name of the load balancer rule")
    private String globalLoadBalancerRuleName;

    @Parameter(name=ApiConstants.DESCRIPTION, type=CommandType.STRING, description="the description of the load balancer rule", length=4096)
    private String description;

    @Parameter(name=ApiConstants.REGION_ID, type=CommandType.INTEGER, entityType = RegionResponse.class, required=true, description="region where the global load balancer is going to be created.")
    private Integer regionId;

    @Parameter(name=ApiConstants.ACCOUNT, type=CommandType.STRING, description="the account associated with the global load balancer. Must be used with the domainId parameter.")
    private String accountName;

    @Parameter(name=ApiConstants.DOMAIN_ID, type=CommandType.UUID, entityType = DomainResponse.class, description="the domain ID associated with the load balancer")
    private Long domainId;

    @Parameter(name=ApiConstants.GSLB_LB_METHOD, type=CommandType.STRING, required=false, description="load balancer algorithm (roundrobin, leastconn, proximity) " +
            "that method is used to distribute traffic across the zones participating in global server load balancing, if not specified defaults to 'round robin'")
    private String algorithm;

    @Parameter(name=ApiConstants.GSLB_STICKY_SESSION_METHOD, type=CommandType.STRING, required=false, description="session sticky method (sourceip) if not specified defaults to sourceip")
    private String stickyMethod;

    @Parameter(name=ApiConstants.GSLB_SERVICE_DOMAIN_NAME, type = CommandType.STRING, required = true, description = "domain name for the GSLB service.")
    private String serviceDomainName;

    @Parameter(name=ApiConstants.GSLB_SERVICE_TYPE, type = CommandType.STRING, required = true, description = "GSLB service type (tcp, udp)")
    private String serviceType;

    /////////////////////////////////////////////////////
    /////////////////// Accessors ///////////////////////
    /////////////////////////////////////////////////////

    public String getName() {
        return globalLoadBalancerRuleName;
    }

    public String getDescription() {
        return description;
    }

    public String getAlgorithm() {
        if (algorithm != null) {
        return algorithm;
        } else {
            return GlobalLoadBalancerRule.Algorithm.RoundRobin.name();
        }
    }

    public String getGslbMethod() {
        return algorithm;
    }

    public String getStickyMethod() {
        if (stickyMethod == null) {
            return "sourceip";
        }
        return stickyMethod;
    }

    public String getServiceDomainName() {
        return serviceDomainName;
    }

    public Integer getRegionId() {
        return regionId;
    }

    public String getServiceType() {
        return serviceType;
    }

    @Inject
    private GlobalLoadBalancingRulesService _gslbService;

    /////////////////////////////////////////////////////
    /////////////// API Implementation///////////////////
    /////////////////////////////////////////////////////

    @Override
    public String getCommandName() {
        return s_name;
    }

    @Override
    public void execute() throws ResourceAllocationException, ResourceUnavailableException {

        CallContext callerContext = CallContext.current();
        GlobalLoadBalancerRule rule = _entityMgr.findById(GlobalLoadBalancerRule.class, getEntityId());
        GlobalLoadBalancerResponse response = null;
        if (rule != null) {
            response = _responseGenerator.createGlobalLoadBalancerResponse(rule);
            setResponseObject(response);
        }
        response.setResponseName(getCommandName());
    }

    @Override
    public void create() {
        try {
            GlobalLoadBalancerRule gslbRule = _gslbService.createGlobalLoadBalancerRule(this);
            this.setEntityId(gslbRule.getId());
            this.setEntityUuid(gslbRule.getUuid());
            CallContext.current().setEventDetails("Rule Id: " + getEntityId());
        } catch (Exception ex) {
            s_logger.warn("Exception: ", ex);
            throw new ServerApiException(ApiErrorCode.PARAM_ERROR, ex.getMessage());
        }finally {

        }
    }

    @Override
    public String getEventType() {
        return EventTypes.EVENT_GLOBAL_LOAD_BALANCER_CREATE;
    }

    @Override
    public String getEventDescription() {
        return "creating a global load balancer rule Id: " + getEntityId();

    }

    @Override
    public ApiCommandJobType getInstanceType() {
        return ApiCommandJobType.GlobalLoadBalancerRule;
    }

    @Override
    public long getEntityOwnerId() {
        Long accountId = finalyzeAccountId(accountName, domainId, null, true);
        if (accountId == null) {
            return CallContext.current().getCallingAccount().getId();
        }
        return accountId;
    }

    public String getAccountName() {
        return accountName;
    }
}<|MERGE_RESOLUTION|>--- conflicted
+++ resolved
@@ -17,7 +17,6 @@
 
 package org.apache.cloudstack.api.command.user.region.ha.gslb;
 
-<<<<<<< HEAD
 import javax.inject.Inject;
 
 import org.apache.log4j.Logger;
@@ -34,8 +33,6 @@
 import org.apache.cloudstack.api.response.RegionResponse;
 import org.apache.cloudstack.context.CallContext;
 
-=======
->>>>>>> ab5f5809
 import com.cloud.event.EventTypes;
 import com.cloud.exception.ResourceAllocationException;
 import com.cloud.exception.ResourceUnavailableException;
@@ -154,8 +151,8 @@
     public void create() {
         try {
             GlobalLoadBalancerRule gslbRule = _gslbService.createGlobalLoadBalancerRule(this);
-            this.setEntityId(gslbRule.getId());
-            this.setEntityUuid(gslbRule.getUuid());
+            setEntityId(gslbRule.getId());
+            setEntityUuid(gslbRule.getUuid());
             CallContext.current().setEventDetails("Rule Id: " + getEntityId());
         } catch (Exception ex) {
             s_logger.warn("Exception: ", ex);
