--- conflicted
+++ resolved
@@ -42,11 +42,8 @@
     public static final int VM_DISK_BYTES_READ = 23;
     public static final int VM_DISK_BYTES_WRITE = 24;
     public static final int VM_SNAPSHOT = 25;
-<<<<<<< HEAD
-    public static final int VM_SNAPSHOT_ON_PRIMARY = 26;
-=======
     public static final int VOLUME_SECONDARY = 26;
->>>>>>> d95ba438
+    public static final int VM_SNAPSHOT_ON_PRIMARY = 27;
 
     public static List<UsageTypeResponse> listUsageTypes() {
         List<UsageTypeResponse> responseList = new ArrayList<UsageTypeResponse>();
