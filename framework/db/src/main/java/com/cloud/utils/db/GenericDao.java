// Licensed to the Apache Software Foundation (ASF) under one
// or more contributor license agreements.  See the NOTICE file
// distributed with this work for additional information
// regarding copyright ownership.  The ASF licenses this file
// to you under the Apache License, Version 2.0 (the
// "License"); you may not use this file except in compliance
// the License.  You may obtain a copy of the License at
//
// http://www.apache.org/licenses/LICENSE-2.0
//
// Unless required by applicable law or agreed to in writing,
// software distributed under the License is distributed on an
// "AS IS" BASIS, WITHOUT WARRANTIES OR CONDITIONS OF ANY
// KIND, either express or implied.  See the License for the
// specific language governing permissions and limitations
// under the License.
package com.cloud.utils.db;

import java.io.Serializable;
import java.util.List;
import java.util.Map;

import javax.naming.ConfigurationException;

import com.cloud.utils.Pair;

/**
 * a uniform method for persisting and finding db entities.
 **/
public interface GenericDao<T, ID extends Serializable> {

    /**
     */
    static final String REMOVED_COLUMN = "removed";

    /**
     * This column can be used if the table wants to track creation time.
     */
    static final String CREATED_COLUMN = "created";

    /**
     */
    static final String XID_COLUMN = "xid";

    /**
     * Look for an entity bean using the database id.  Does not lock the row.
     * @param id database unique id for the entity bean.
     * @return entity bean.
     **/
    T findById(ID id);

    T findByIdIncludingRemoved(ID id);

    T findById(ID id, boolean fresh);

    // Finds one unique VO using uuid
    T findByUuid(String uuid);

    // Finds one unique VO using uuid including removed entities
    T findByUuidIncludingRemoved(String uuid);

    /**
     * @return VO object ready to be used for update.  It won't have any fields filled in.
     */
    T createForUpdate();

    SearchBuilder<T> createSearchBuilder();

    <K> GenericSearchBuilder<T, K> createSearchBuilder(Class<K> clazz);

    T createForUpdate(ID id);

    /**
     * Returns a SearchCriteria object that can be used to build search conditions.
     *
     * @return SearchCriteria
     */
    SearchCriteria<T> createSearchCriteria();

    /**
     * lock the rows that matched the search criteria and filter.  This method needs
     * to be called within a transaction.
     *
     * @param sc SearchCriteria containing the different search conditions
     * @param filter Filter containing limits etc
     * @param exclusive exclusive or share lock
     * @return List<T> list of entity beans
     */
    List<T> lockRows(SearchCriteria<T> sc, Filter filter, boolean exclusive);

    /**
     * lock 1 of the return set.  This method needs to be run within a
     * transaction or else it's useless.
     * @param sc
     * @param exclusive
     * @return T if found and locked.  null if not.
     */
    T lockOneRandomRow(SearchCriteria<T> sc, boolean exclusive);

    /**
     * Find and lock the row for update.
     * @param id id
     * @param exclusive is this a read share lock or exclusive lock?
     * @return T
     */
    T lockRow(ID id, Boolean exclusive);

    /**
     * Acquires a database wide lock on the id of the entity.  This ensures
     * that only one is being used.  The timeout is the configured default.
     *
     * @param id id of the entity to acquire an lock on.
     * @return object if acquired; null if not.  If null, you need to call findById to see if it is actually not found.
     */
    T acquireInLockTable(ID id);

    /**
     * Acquires a database wide lock on the id of the entity.  This ensures
     * that only one is being used.  The timeout is the configured default.
     *
     * @param id id of the entity to acquire an lock on.
     * @param seconds time to wait for the lock.
     * @return entity if the lock is acquired; null if not.
     */
    T acquireInLockTable(ID id, int seconds);

    /**
     * releases the lock acquired in the acquire method call.
     * @param id id of the entity to release the lock on.
     * @return true if it is released.  false if not or not found.
     */
    boolean releaseFromLockTable(final ID id);

    boolean update(ID id, T entity);

    int update(T entity, SearchCriteria<T> sc);

    /**
     * Look for all active rows.
     * @return list of entity beans.
     */
    List<T> listAll();

    /**
     * Look for all active rows.
     * @param filter filter to limit the results
     * @return list of entity beans.
     */
    List<T> listAll(Filter filter);

    /**
     * Search for the entity beans
     * @param sc
     * @param filter
     * @return list of entity beans.
     */
    List<T> search(SearchCriteria<T> sc, Filter filter);

    /**
     * Search for the entity beans using the sql SQL_CACHE option
     * @param sc
     * @param filter
     * @param enableQueryCache
     * @return list of entity beans.
     */
    List<T> search(SearchCriteria<T> sc, Filter filter, final boolean enableQueryCache);

    List<T> searchIncludingRemoved(SearchCriteria<T> sc, final Filter filter, final Boolean lock, final boolean cache);

    List<T> searchIncludingRemoved(SearchCriteria<T> sc, final Filter filter, final Boolean lock, final boolean cache, final boolean enableQueryCache);

    /**
     * Customized search with SearchCritiria
     * @param sc
     * @param filter
     * @return list of entity beans.
     */
    public <M> List<M> customSearchIncludingRemoved(SearchCriteria<M> sc, Filter filter);

    /**
     * Retrieves the entire table.
     * @return collection of entity beans.
     **/
    List<T> listAllIncludingRemoved();

    /**
     * Retrieves the entire table.
     * @param filter filter to limit the returns.
     * @return collection of entity beans.
     **/
    List<T> listAllIncludingRemoved(Filter filter);

    /**
     * Persist the entity bean.  The id field of the entity is updated with
     * the new id.
     * @param entity the bean to persist.
     * @return The persisted version of the object.  A null is returned if
     * there's no primary key specified in the VO object.
     **/
    T persist(T entity);

    /**
     * remove the entity bean.  This will call delete automatically if
     * the entity bean does not have a removed field.
     * @param id
     * @return true if removed.
     */
    boolean remove(ID id);

    /**
     * Remove based on the search criteria.  This will delete if the VO object
     * does not have a REMOVED column.
     * @param sc search criteria to match
     * @return rows removed.
     */
    int remove(SearchCriteria<T> sc);

    /**
     * Expunge actually delete the row even if it's REMOVED.
     * @param id
     * @return true if removed.
     */
    boolean expunge(ID id);

    /**
     * remove the entity bean specified by the search criteria
     * @param sc
     * @return number of rows deleted
     */
    int expunge(final SearchCriteria<T> sc);

    /**
     * remove the entity bean specified by the search criteria and filter
     * @param sc
     * @param filter
     * @return number of rows deleted
<<<<<<< HEAD
     */
    int expunge(final SearchCriteria<T> sc, final Filter filter);

    /**
     * remove the entity bean specified by the search criteria and batchSize
     * @param sc
     * @param batchSize
     * @return number of rows deleted
     */
    int batchExpunge(final SearchCriteria<T> sc, final Long batchSize);

    int expungeList(List<ID> ids);

    /**
     * Delete the entity beans specified by the search criteria with a given limit
     * @param sc Search criteria
     * @param limit Maximum number of rows that will be affected
     * @return Number of rows deleted
=======
>>>>>>> 019f2c60
     */
    int expunge(final SearchCriteria<T> sc, final Filter filter);

    /**
     * remove the entity bean specified by the search criteria and batchSize
     * @param sc
     * @param batchSize
     * @return number of rows deleted
     */
    int batchExpunge(final SearchCriteria<T> sc, final Long batchSize);

    int expungeList(List<ID> ids);

    /**
     * expunge the removed rows.
     */
    void expunge();

    boolean unremove(ID id);

    public <K> K getNextInSequence(Class<K> clazz, String name);

    /**
     * Configure.
     * @param name name of the dao.
     * @param params params if any are specified.
     * @return true if config is good.  false if not.
     */
    boolean configure(String name, Map<String, Object> params) throws ConfigurationException;

    <M> List<M> customSearch(SearchCriteria<M> sc, Filter filter);

    boolean lockInLockTable(String id);

    boolean lockInLockTable(String id, int seconds);

    boolean unlockFromLockTable(String id);

    public <K> K getRandomlyIncreasingNextInSequence(Class<K> clazz, String name);

    public T findOneBy(final SearchCriteria<T> sc);

    T findOneBy(SearchCriteria<T> sc, Filter filter);

    /**
     * @return
     */
    Class<T> getEntityBeanType();

    /**
     * @param sc
     * @param filter
     * @return
     */
    Pair<List<T>, Integer> searchAndCount(SearchCriteria<T> sc, Filter filter);

    Pair<List<T>, Integer> searchAndCount(SearchCriteria<T> sc, Filter filter, boolean includeRemoved);

    /**
     * @param sc
     * @param filter
     * @return
     */
    Pair<List<T>, Integer> searchAndDistinctCount(final SearchCriteria<T> sc, final Filter filter);

    Map<String, Attribute> getAllAttributes();

    Pair<List<T>, Integer> searchAndDistinctCount(final SearchCriteria<T> sc, final Filter filter, final String[] distinctColumns);

    Integer countAll();

    List<T> findByUuids(String... uuidArray);
}<|MERGE_RESOLUTION|>--- conflicted
+++ resolved
@@ -234,27 +234,6 @@
      * @param sc
      * @param filter
      * @return number of rows deleted
-<<<<<<< HEAD
-     */
-    int expunge(final SearchCriteria<T> sc, final Filter filter);
-
-    /**
-     * remove the entity bean specified by the search criteria and batchSize
-     * @param sc
-     * @param batchSize
-     * @return number of rows deleted
-     */
-    int batchExpunge(final SearchCriteria<T> sc, final Long batchSize);
-
-    int expungeList(List<ID> ids);
-
-    /**
-     * Delete the entity beans specified by the search criteria with a given limit
-     * @param sc Search criteria
-     * @param limit Maximum number of rows that will be affected
-     * @return Number of rows deleted
-=======
->>>>>>> 019f2c60
      */
     int expunge(final SearchCriteria<T> sc, final Filter filter);
 
