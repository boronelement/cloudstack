--- conflicted
+++ resolved
@@ -427,12 +427,8 @@
                     pstmt.setObject(i++, value);
                 }
             }
-<<<<<<< HEAD
 
             if (logger.isDebugEnabled() && lock != null) {
-=======
-            if (s_logger.isDebugEnabled() && lock != null) {
->>>>>>> 8d819ec5
                 txn.registerLock(pstmt.toString());
             }
             final ResultSet rs = pstmt.executeQuery();
