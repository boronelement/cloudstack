// Licensed to the Apache Software Foundation (ASF) under one
// or more contributor license agreements.  See the NOTICE file
// distributed with this work for additional information
// regarding copyright ownership.  The ASF licenses this file
// to you under the Apache License, Version 2.0 (the
// "License"); you may not use this file except in compliance
// the License.  You may obtain a copy of the License at
//
// http://www.apache.org/licenses/LICENSE-2.0
//
// Unless required by applicable law or agreed to in writing,
// software distributed under the License is distributed on an
// "AS IS" BASIS, WITHOUT WARRANTIES OR CONDITIONS OF ANY
// KIND, either express or implied.  See the License for the
// specific language governing permissions and limitations
// under the License.
package com.cloud.utils.db;

import java.io.Serializable;
import java.io.UnsupportedEncodingException;
import java.lang.reflect.Array;
import java.lang.reflect.Field;
import java.lang.reflect.InvocationTargetException;
import java.lang.reflect.Method;
import java.lang.reflect.ParameterizedType;
import java.lang.reflect.Type;
import java.math.BigInteger;
import java.net.MalformedURLException;
import java.net.URI;
import java.net.URISyntaxException;
import java.net.URL;
import java.sql.PreparedStatement;
import java.sql.ResultSet;
import java.sql.ResultSetMetaData;
import java.sql.SQLException;
import java.sql.Statement;
import java.util.ArrayList;
import java.util.Arrays;
import java.util.Calendar;
import java.util.Collection;
import java.util.Collections;
import java.util.Date;
import java.util.Enumeration;
import java.util.HashMap;
import java.util.List;
import java.util.Map;
import java.util.Optional;
import java.util.TimeZone;
import java.util.UUID;
import java.util.concurrent.ConcurrentHashMap;

import javax.naming.ConfigurationException;
import javax.persistence.AttributeConverter;
import javax.persistence.AttributeOverride;
import javax.persistence.Column;
import javax.persistence.Convert;
import javax.persistence.EmbeddedId;
import javax.persistence.EntityExistsException;
import javax.persistence.EnumType;
import javax.persistence.Enumerated;
import javax.persistence.Table;
import javax.persistence.TableGenerator;

import org.apache.commons.lang3.ArrayUtils;
import org.apache.commons.lang3.ObjectUtils;
import org.apache.commons.lang3.StringUtils;
import org.apache.commons.lang3.exception.ExceptionUtils;

import com.amazonaws.util.CollectionUtils;
import com.cloud.utils.DateUtil;
import com.cloud.utils.NumbersUtil;
import com.cloud.utils.Pair;
import com.cloud.utils.Ternary;
import com.cloud.utils.component.ComponentLifecycle;
import com.cloud.utils.component.ComponentLifecycleBase;
import com.cloud.utils.component.ComponentMethodInterceptable;
import com.cloud.utils.crypt.DBEncryptionUtil;
import com.cloud.utils.db.SearchCriteria.SelectType;
import com.cloud.utils.exception.CloudRuntimeException;
import com.cloud.utils.net.Ip;
import com.cloud.utils.net.NetUtils;

import net.sf.cglib.proxy.Callback;
import net.sf.cglib.proxy.CallbackFilter;
import net.sf.cglib.proxy.Enhancer;
import net.sf.cglib.proxy.Factory;
import net.sf.cglib.proxy.MethodInterceptor;
import net.sf.cglib.proxy.NoOp;
import net.sf.ehcache.Cache;
import net.sf.ehcache.CacheManager;
import net.sf.ehcache.Element;

/**
 *  GenericDaoBase is a simple way to implement DAOs.  It DOES NOT
 *  support the full EJB3 spec.  It borrows some of the annotations from
 *  the EJB3 spec to produce a set of SQLs so developers don't have to
 *  copy and paste the same code over and over again.  Of course,
 *  GenericDaoBase is completely at the mercy of the annotations you add
 *  to your entity bean.  If GenericDaoBase does not fit your needs, then
 *  don't extend from it.
 *
 *  GenericDaoBase attempts to achieve the following:
 *    1. If you use _allFieldsStr in your SQL statement and use to() to convert
 *       the result to the entity bean, you don't ever have to worry about
 *       missing fields because its automatically taken from the entity bean's
 *       annotations.
 *    2. You don't have to rewrite the same insert and select query strings
 *       in all of your DAOs.
 *    3. You don't have to match the '?' (you know what I'm talking about) to
 *       the fields in the insert statement as that's taken care of for you.
 *
 *  GenericDaoBase looks at the following annotations:
 *    1. Table - just name
 *    2. Column - just name
 *    3. GeneratedValue - any field with this annotation is not inserted.
 *    4. SequenceGenerator - sequence generator
 *    5. Id
 *    6. SecondaryTable
 *
 *  Sometime later, I might look into injecting the SQLs as needed but right
 *  now we have to construct them at construction time.  The good thing is that
 *  the DAOs are suppose to be one per jvm so the time is all during the
 *  initial load.
 *
 **/
@DB
public abstract class GenericDaoBase<T, ID extends Serializable> extends ComponentLifecycleBase implements GenericDao<T, ID>, ComponentMethodInterceptable {

    protected final static TimeZone s_gmtTimeZone = TimeZone.getTimeZone("GMT");

    protected final static Map<Class<?>, GenericDao<?, ? extends Serializable>> s_daoMaps = new ConcurrentHashMap<Class<?>, GenericDao<?, ? extends Serializable>>(71);
    private final ConversionSupport _conversionSupport;

    protected Class<T> _entityBeanType;
    protected String _table;

    protected String _tables;

    protected Field[] _embeddedFields;

    // This is private on purpose.  Everyone should use createPartialSelectSql()
    private final Pair<StringBuilder, Attribute[]> _partialSelectSql;
    private final Pair<StringBuilder, Attribute[]> _partialQueryCacheSelectSql;
    protected StringBuilder _discriminatorClause;
    protected Map<String, Object> _discriminatorValues;
    protected String _selectByIdSql;
    protected String _count;
    protected String _distinctIdSql;

    protected Field _idField;

    protected List<Pair<String, Attribute[]>> _insertSqls;
    protected Pair<String, Attribute> _removed;
    protected Pair<String, Attribute[]> _removeSql;
    protected List<Pair<String, Attribute[]>> _deleteSqls;
    protected Map<String, Attribute[]> _idAttributes;
    protected Map<String, TableGenerator> _tgs;
    protected Map<String, Attribute> _allAttributes;
    protected List<Attribute> _ecAttributes;
    protected Map<Pair<String, String>, Attribute> _allColumns;
    protected Enhancer _enhancer;
    protected Factory _factory;
    protected Enhancer _searchEnhancer;
    protected int _timeoutSeconds;

    protected final static CallbackFilter s_callbackFilter = new UpdateFilter();

    protected static final String FOR_UPDATE_CLAUSE = " FOR UPDATE ";
    protected static final String SHARE_MODE_CLAUSE = " LOCK IN SHARE MODE";
    protected static final String SELECT_LAST_INSERT_ID_SQL = "SELECT LAST_INSERT_ID()";
    public static final Date DATE_TO_NULL = new Date(Long.MIN_VALUE);

    private static final String INTEGRITY_CONSTRAINT_VIOLATION = "23000";
    private static final int DUPLICATE_ENTRY_ERRO_CODE = 1062;

    protected static final SequenceFetcher s_seqFetcher = SequenceFetcher.getInstance();

    public static <J> GenericDao<? extends J, ? extends Serializable> getDao(Class<J> entityType) {
        @SuppressWarnings("unchecked")
        GenericDao<? extends J, ? extends Serializable> dao = (GenericDao<? extends J, ? extends Serializable>)s_daoMaps.get(entityType);
        assert dao != null : "Unable to find DAO for " + entityType + ".  Are you sure you waited for the DAO to be initialized before asking for it?";
        return dao;
    }

    @Override
    @SuppressWarnings("unchecked")
    @DB()
    public <J> GenericSearchBuilder<T, J> createSearchBuilder(Class<J> resultType) {
        return new GenericSearchBuilder<T, J>(_entityBeanType, resultType);
    }

    @Override
    public Map<String, Attribute> getAllAttributes() {
        return _allAttributes;
    }

    @SuppressWarnings("unchecked")
    public T createSearchEntity(MethodInterceptor interceptor) {
        T entity = (T)_searchEnhancer.create();
        final Factory factory = (Factory)entity;
        factory.setCallback(0, interceptor);
        return entity;
    }

    @SuppressWarnings("unchecked")
    protected GenericDaoBase() {
        super();
        Type t = getClass().getGenericSuperclass();
        if (t instanceof ParameterizedType) {
            _entityBeanType = (Class<T>)((ParameterizedType)t).getActualTypeArguments()[0];
        } else if (((Class<?>)t).getGenericSuperclass() instanceof ParameterizedType) {
            _entityBeanType = (Class<T>)((ParameterizedType)((Class<?>)t).getGenericSuperclass()).getActualTypeArguments()[0];
        } else {
            _entityBeanType = (Class<T>)((ParameterizedType)((Class<?>)((Class<?>)t).getGenericSuperclass()).getGenericSuperclass()).getActualTypeArguments()[0];
        }

        s_daoMaps.put(_entityBeanType, this);
        Class<?>[] interphaces = _entityBeanType.getInterfaces();
        if (interphaces != null) {
            for (Class<?> interphace : interphaces) {
                s_daoMaps.put(interphace, this);
            }
        }

        _table = DbUtil.getTableName(_entityBeanType);

        final SqlGenerator generator = new SqlGenerator(_entityBeanType);
        _partialSelectSql = generator.buildSelectSql(false);
        _count = generator.buildCountSql();
        _distinctIdSql= generator.buildDistinctIdSql();
        _partialQueryCacheSelectSql = generator.buildSelectSql(true);
        _embeddedFields = generator.getEmbeddedFields();
        _insertSqls = generator.buildInsertSqls();
        final Pair<StringBuilder, Map<String, Object>> dc = generator.buildDiscriminatorClause();
        _discriminatorClause = dc.first().length() == 0 ? null : dc.first();
        _discriminatorValues = dc.second();

        _idAttributes = generator.getIdAttributes();
        _idField = _idAttributes.get(_table).length > 0 ? _idAttributes.get(_table)[0].field : null;

        _tables = generator.buildTableReferences();

        _allAttributes = generator.getAllAttributes();
        _allColumns = generator.getAllColumns();

        _selectByIdSql = buildSelectByIdSql(createPartialSelectSql(null, true));
        _removeSql = generator.buildRemoveSql();
        _deleteSqls = generator.buildDeleteSqls();
        _removed = generator.getRemovedAttribute();
        _tgs = generator.getTableGenerators();
        _ecAttributes = generator.getElementCollectionAttributes();

        TableGenerator tg = this.getClass().getAnnotation(TableGenerator.class);
        if (tg != null) {
            _tgs.put(tg.name(), tg);
        }
        tg = this.getClass().getSuperclass().getAnnotation(TableGenerator.class);
        if (tg != null) {
            _tgs.put(tg.name(), tg);
        }

        Callback[] callbacks = new Callback[] {NoOp.INSTANCE, new UpdateBuilder(this)};

        _enhancer = new Enhancer();
        _enhancer.setSuperclass(_entityBeanType);
        _enhancer.setCallbackFilter(s_callbackFilter);
        _enhancer.setCallbacks(callbacks);
        _factory = (Factory)_enhancer.create();

        _searchEnhancer = new Enhancer();
        _searchEnhancer.setSuperclass(_entityBeanType);
        _searchEnhancer.setCallback(new UpdateBuilder(this));

        if (logger.isTraceEnabled()) {
            logger.trace("Select SQL: " + _partialSelectSql.first().toString());
            logger.trace("Remove SQL: " + (_removeSql != null ? _removeSql.first() : "No remove sql"));
            logger.trace("Select by Id SQL: " + _selectByIdSql);
            logger.trace("Table References: " + _tables);
            logger.trace("Insert SQLs:");
            for (final Pair<String, Attribute[]> insertSql : _insertSqls) {
                logger.trace(insertSql.first());
            }

            logger.trace("Delete SQLs");
            for (final Pair<String, Attribute[]> deletSql : _deleteSqls) {
                logger.trace(deletSql.first());
            }

            logger.trace("Collection SQLs");
            for (Attribute attr : _ecAttributes) {
                EcInfo info = (EcInfo)attr.attache;
                logger.trace(info.insertSql);
                logger.trace(info.selectSql);
            }
        }

        _conversionSupport = new ConversionSupport();
        setRunLevel(ComponentLifecycle.RUN_LEVEL_SYSTEM);
    }

    @Override
    @DB()
    @SuppressWarnings("unchecked")
    public T createForUpdate(final ID id) {
        final T entity = (T)_factory.newInstance(new Callback[] {NoOp.INSTANCE, new UpdateBuilder(this)});
        if (id != null) {
            try {
                _idField.set(entity, id);
            } catch (final IllegalArgumentException e) {
            } catch (final IllegalAccessException e) {
            }
        }
        return entity;
    }

    @Override
    @DB()
    public T createForUpdate() {
        return createForUpdate(null);
    }

    @Override
    @DB()
    public <K> K getNextInSequence(final Class<K> clazz, final String name) {
        final TableGenerator tg = _tgs.get(name);
        assert (tg != null) : "Couldn't find Table generator using " + name;

        return s_seqFetcher.getNextSequence(clazz, tg);
    }

    @Override
    @DB()
    public <K> K getRandomlyIncreasingNextInSequence(final Class<K> clazz, final String name) {
        final TableGenerator tg = _tgs.get(name);
        assert (tg != null) : "Couldn't find Table generator using " + name;

        return s_seqFetcher.getRandomNextSequence(clazz, tg);
    }

    @Override
    @DB()
    public List<T> lockRows(final SearchCriteria<T> sc, final Filter filter, final boolean exclusive) {
        return search(sc, filter, exclusive, false);
    }

    @Override
    @DB()
    public T lockOneRandomRow(final SearchCriteria<T> sc, final boolean exclusive) {
        final Filter filter = new Filter(1);
        final List<T> beans = search(sc, filter, exclusive, true);
        return beans.isEmpty() ? null : beans.get(0);
    }

    @DB()
    protected List<T> search(SearchCriteria<T> sc, final Filter filter, final Boolean lock, final boolean cache) {
        sc = checkAndSetRemovedIsNull(sc);
        return searchIncludingRemoved(sc, filter, lock, cache);
    }

    @DB()
    protected List<T> search(SearchCriteria<T> sc, final Filter filter, final Boolean lock, final boolean cache, final boolean enableQueryCache) {
        sc = checkAndSetRemovedIsNull(sc);
        return searchIncludingRemoved(sc, filter, lock, cache, enableQueryCache);
    }

    @Override
    public List<T> searchIncludingRemoved(SearchCriteria<T> sc, final Filter filter, final Boolean lock, final boolean cache) {
        return searchIncludingRemoved(sc, filter, lock, cache, false);
    }

    @Override
    public List<T> searchIncludingRemoved(SearchCriteria<T> sc, final Filter filter, final Boolean lock, final boolean cache, final boolean enableQueryCache) {
        String clause = sc != null ? sc.getWhereClause() : null;
        if (clause != null && clause.length() == 0) {
            clause = null;
        }

        final StringBuilder str = createPartialSelectSql(sc, clause != null, enableQueryCache);
        if (clause != null) {
            str.append(clause);
        }

        Collection<JoinBuilder<SearchCriteria<?>>> joins = null;
        List<Attribute> joinAttrList = null;
        if (sc != null) {
            joins = sc.getJoins();
            if (joins != null) {
                joinAttrList = addJoins(str, joins);
            }
        }

        List<Object> groupByValues = addGroupBy(str, sc);
        addFilter(str, filter);

        final TransactionLegacy txn = TransactionLegacy.currentTxn();
        if (lock != null) {
            assert (txn.dbTxnStarted() == true) : "As nice as I can here now....how do you lock when there's no DB transaction?  Review your db 101 course from college.";
            str.append(lock ? FOR_UPDATE_CLAUSE : SHARE_MODE_CLAUSE);
        }

        final String sql = str.toString();

        PreparedStatement pstmt = null;
        final List<T> result = new ArrayList<T>();
        try {
            pstmt = txn.prepareAutoCloseStatement(sql);
            int i = 1;

            if (!CollectionUtils.isNullOrEmpty(joinAttrList)) {
                for (Attribute attr : joinAttrList) {
                    prepareAttribute(i++, pstmt, attr, null);
                }
            }

            if (clause != null) {
                for (final Pair<Attribute, Object> value : sc.getValues()) {
                    prepareAttribute(i++, pstmt, value.first(), value.second());
                }
            }

            if (joins != null) {
                i = addJoinAttributes(i, pstmt, joins);
            }

            if (groupByValues != null) {
                for (Object value : groupByValues) {
                    pstmt.setObject(i++, value);
                }
            }

            if (logger.isDebugEnabled() && lock != null) {
                txn.registerLock(pstmt.toString());
            }
            final ResultSet rs = pstmt.executeQuery();
            while (rs.next()) {
                result.add(toEntityBean(rs, cache));
            }
            return result;
        } catch (final SQLException e) {
            logger.error("DB Exception on: " + pstmt, e);
            throw new CloudRuntimeException("Unable to find on DB, due to: " + e.getLocalizedMessage());
        } catch (final Exception e) {
            logger.error("Caught: " + pstmt, e);
            throw new CloudRuntimeException("Caught error: " + e.getLocalizedMessage());
        }
    }

    @Override
    @SuppressWarnings("unchecked")
    public <M> List<M> customSearchIncludingRemoved(SearchCriteria<M> sc, final Filter filter) {
        if (sc == null) {
            throw new CloudRuntimeException("Call to customSearchIncludingRemoved with null search Criteria");
        }
        if (sc.isSelectAll()) {
            return (List<M>)searchIncludingRemoved((SearchCriteria<T>)sc, filter, null, false);
        }
        String clause = sc.getWhereClause();
        if (clause != null && clause.length() == 0) {
            clause = null;
        }

        final StringBuilder str = createPartialSelectSql(sc, clause != null);
        if (clause != null) {
            str.append(clause);
        }

        Collection<JoinBuilder<SearchCriteria<?>>> joins = null;
        joins = sc.getJoins();
        List<Attribute> joinAttrList = null;
        if (joins != null) {
            joinAttrList = addJoins(str, joins);
        }

        List<Object> groupByValues = addGroupBy(str, sc);
        addFilter(str, filter);

        final String sql = str.toString();

        final TransactionLegacy txn = TransactionLegacy.currentTxn();
        PreparedStatement pstmt = null;
        try {
            pstmt = txn.prepareAutoCloseStatement(sql);
            int i = 1;

            if (!CollectionUtils.isNullOrEmpty(joinAttrList)) {
                for (Attribute attr : joinAttrList) {
                    prepareAttribute(i++, pstmt, attr, null);
                }
            }

            if (clause != null) {
                for (final Pair<Attribute, Object> value : sc.getValues()) {
                    prepareAttribute(i++, pstmt, value.first(), value.second());
                }
            }

            if (joins != null) {
                i = addJoinAttributes(i, pstmt, joins);
            }

            if (groupByValues != null) {
                for (Object value : groupByValues) {
                    pstmt.setObject(i++, value);
                }
            }

            ResultSet rs = pstmt.executeQuery();
            SelectType st = sc.getSelectType();
            ArrayList<M> results = new ArrayList<M>();
            List<Field> fields = sc.getSelectFields();
            while (rs.next()) {
                if (st == SelectType.Entity) {
                    results.add((M)toEntityBean(rs, false));
                } else if (st == SelectType.Fields || st == SelectType.Result) {
                    M m = sc.getResultType().newInstance();
                    for (int j = 1; j <= fields.size(); j++) {
                        setField(m, fields.get(j - 1), rs, j);
                    }
                    results.add(m);
                } else if (st == SelectType.Single) {
                    results.add(getObject(sc.getResultType(), rs, 1));
                }
            }

            return results;
        } catch (final SQLException e) {
            logger.error("DB Exception on: " + pstmt, e);
            throw new CloudRuntimeException("Unable to find on DB, due to: " + e.getLocalizedMessage());
        } catch (final Exception e) {
            logger.error("Caught: " + pstmt, e);
            throw new CloudRuntimeException("Caught error: " + e.getLocalizedMessage());
        }
    }

    @Override
    @DB()
    public <M> List<M> customSearch(SearchCriteria<M> sc, final Filter filter) {
        if (_removed != null) {
            sc.addAnd(_removed.second().field.getName(), SearchCriteria.Op.NULL);
        }
        return customSearchIncludingRemoved(sc, filter);
    }

    @DB()
    protected void setField(Object entity, Field field, ResultSet rs, int index) throws SQLException {
        try {
            final Class<?> type = field.getType();
            if (type == String.class) {
                byte[] bytes = rs.getBytes(index);
                if (bytes != null) {
                    try {
                        Encrypt encrypt = field.getAnnotation(Encrypt.class);
                        if (encrypt != null && encrypt.encrypt()) {
                            field.set(entity, DBEncryptionUtil.decrypt(new String(bytes, "UTF-8")));
                        } else {
                            field.set(entity, new String(bytes, "UTF-8"));
                        }
                    } catch (IllegalArgumentException e) {
                        assert (false);
                        throw new CloudRuntimeException("IllegalArgumentException when converting UTF-8 data");
                    } catch (UnsupportedEncodingException e) {
                        assert (false);
                        throw new CloudRuntimeException("UnsupportedEncodingException when converting UTF-8 data");
                    }
                } else {
                    field.set(entity, null);
                }
            } else if (type == long.class) {
                field.setLong(entity, rs.getLong(index));
            } else if (type == Long.class) {
                if (rs.getObject(index) == null) {
                    field.set(entity, null);
                } else {
                    field.set(entity, rs.getLong(index));
                }
            } else if (type.isEnum()) {
                final Enumerated enumerated = field.getAnnotation(Enumerated.class);
                final EnumType enumType = (enumerated == null) ? EnumType.STRING : enumerated.value();

                final Enum<?>[] enums = (Enum<?>[])field.getType().getEnumConstants();
                for (final Enum<?> e : enums) {
                    if ((enumType == EnumType.STRING && e.name().equalsIgnoreCase(rs.getString(index))) ||
                            (enumType == EnumType.ORDINAL && e.ordinal() == rs.getInt(index))) {
                        field.set(entity, e);
                        return;
                    }
                }
            } else if (type == int.class) {
                field.set(entity, rs.getInt(index));
            } else if (type == Integer.class) {
                if (rs.getObject(index) == null) {
                    field.set(entity, null);
                } else {
                    field.set(entity, rs.getInt(index));
                }
            } else if (type == Date.class) {
                final Object data = rs.getDate(index);
                if (data == null) {
                    field.set(entity, null);
                    return;
                }
                field.set(entity, DateUtil.parseDateString(s_gmtTimeZone, rs.getString(index)));
            } else if (type == Calendar.class) {
                final Object data = rs.getDate(index);
                if (data == null) {
                    field.set(entity, null);
                    return;
                }
                final Calendar cal = Calendar.getInstance();
                cal.setTime(DateUtil.parseDateString(s_gmtTimeZone, rs.getString(index)));
                field.set(entity, cal);
            } else if (type == boolean.class) {
                field.setBoolean(entity, rs.getBoolean(index));
            } else if (type == Boolean.class) {
                if (rs.getObject(index) == null) {
                    field.set(entity, null);
                } else {
                    field.set(entity, rs.getBoolean(index));
                }
            } else if (type == URI.class) {
                try {
                    String str = rs.getString(index);
                    field.set(entity, str == null ? null : new URI(str));
                } catch (URISyntaxException e) {
                    throw new CloudRuntimeException("Invalid URI: " + rs.getString(index), e);
                }
            } else if (type == URL.class) {
                try {
                    String str = rs.getString(index);
                    field.set(entity, str != null ? new URL(str) : null);
                } catch (MalformedURLException e) {
                    throw new CloudRuntimeException("Invalid URL: " + rs.getString(index), e);
                }
            } else if (type == Ip.class) {
                final Enumerated enumerated = field.getAnnotation(Enumerated.class);
                final EnumType enumType = (enumerated == null) ? EnumType.STRING : enumerated.value();

                Ip ip = null;
                if (enumType == EnumType.STRING) {
                    String s = rs.getString(index);
                    ip = s == null ? null : new Ip(NetUtils.ip2Long(s));
                } else {
                    ip = new Ip(rs.getLong(index));
                }
                field.set(entity, ip);
            } else if (type == short.class) {
                field.setShort(entity, rs.getShort(index));
            } else if (type == Short.class) {
                if (rs.getObject(index) == null) {
                    field.set(entity, null);
                } else {
                    field.set(entity, rs.getShort(index));
                }
            } else if (type == float.class) {
                field.setFloat(entity, rs.getFloat(index));
            } else if (type == Float.class) {
                if (rs.getObject(index) == null) {
                    field.set(entity, null);
                } else {
                    field.set(entity, rs.getFloat(index));
                }
            } else if (type == double.class) {
                field.setDouble(entity, rs.getDouble(index));
            } else if (type == Double.class) {
                if (rs.getObject(index) == null) {
                    field.set(entity, null);
                } else {
                    field.set(entity, rs.getDouble(index));
                }
            } else if (type == byte.class) {
                field.setByte(entity, rs.getByte(index));
            } else if (type == Byte.class) {
                if (rs.getObject(index) == null) {
                    field.set(entity, null);
                } else {
                    field.set(entity, rs.getByte(index));
                }
            } else if (type == byte[].class) {
                field.set(entity, rs.getBytes(index));
            } else if (field.getDeclaredAnnotation(Convert.class) != null) {
                Object val = _conversionSupport.convertToEntityAttribute(field, rs.getObject(index));
                field.set(entity, val);
            } else {
                field.set(entity, rs.getObject(index));
            }
        } catch (final IllegalAccessException e) {
            throw new CloudRuntimeException("Yikes! ", e);
        }
    }

    /**
     * Get a value from a result set.
     *
     * @param type
     *            the expected type of the result
     * @param rs
     *            the result set
     * @param index
     *            the index of the column
     * @return the result in the requested type
     * @throws SQLException
     */
    @DB()
    @SuppressWarnings("unchecked")
    protected static <M> M getObject(Class<M> type, ResultSet rs, int index) throws SQLException {
        if (type == String.class) {
            byte[] bytes = rs.getBytes(index);
            if (bytes != null) {
                try {
                    return (M)new String(bytes, "UTF-8");
                } catch (UnsupportedEncodingException e) {
                    throw new CloudRuntimeException("UnsupportedEncodingException exception while converting UTF-8 data");
                }
            } else {
                return null;
            }
        } else if (type == int.class) {
            return (M) (Integer) rs.getInt(index);
        } else if (type == Integer.class) {
            if (rs.getObject(index) == null) {
                return null;
            } else {
                return (M) (Integer) rs.getInt(index);
            }
        } else if (type == long.class) {
            return (M) (Long) rs.getLong(index);
        } else if (type == Long.class) {
            if (rs.getObject(index) == null) {
                return null;
            } else {
                return (M) (Long) rs.getLong(index);
            }
        } else if (type == Date.class) {
            final Object data = rs.getDate(index);
            if (data == null) {
                return null;
            } else {
                return (M)DateUtil.parseDateString(s_gmtTimeZone, rs.getString(index));
            }
        } else if (type == short.class) {
            return (M) (Short) rs.getShort(index);
        } else if (type == Short.class) {
            if (rs.getObject(index) == null) {
                return null;
            } else {
                return (M) (Short) rs.getShort(index);
            }
        } else if (type == boolean.class) {
            return (M) (Boolean) rs.getBoolean(index);
        } else if (type == Boolean.class) {
            if (rs.getObject(index) == null) {
                return null;
            } else {
                return (M) (Boolean) rs.getBoolean(index);
            }
        } else if (type == float.class) {
            return (M) (Float) rs.getFloat(index);
        } else if (type == Float.class) {
            if (rs.getObject(index) == null) {
                return null;
            } else {
                return (M) (Float) rs.getFloat(index);
            }
        } else if (type == double.class) {
            return (M) (Double) rs.getDouble(index);
        } else if (type == Double.class) {
            if (rs.getObject(index) == null) {
                return null;
            } else {
                return (M) (Double) rs.getDouble(index);
            }
        } else if (type == byte.class) {
            return (M) (Byte) rs.getByte(index);
        } else if (type == Byte.class) {
            if (rs.getObject(index) == null) {
                return null;
            } else {
                return (M) (Byte) rs.getByte(index);
            }
        } else if (type == Calendar.class) {
            final Object data = rs.getDate(index);
            if (data == null) {
                return null;
            } else {
                final Calendar cal = Calendar.getInstance();
                cal.setTime(DateUtil.parseDateString(s_gmtTimeZone, rs.getString(index)));
                return (M)cal;
            }
        } else if (type == byte[].class) {
            return (M)rs.getBytes(index);
        } else {
            return (M)rs.getObject(index);
        }
    }

    @DB()
    protected int addJoinAttributes(int count, PreparedStatement pstmt, Collection<JoinBuilder<SearchCriteria<?>>> joins) throws SQLException {
        for (JoinBuilder<SearchCriteria<?>> join : joins) {
            for (final Pair<Attribute, Object> value : join.getT().getValues()) {
                prepareAttribute(count++, pstmt, value.first(), value.second());
            }
        }

        for (JoinBuilder<SearchCriteria<?>> join : joins) {
            if (join.getT().getJoins() != null) {
                count = addJoinAttributes(count, pstmt, join.getT().getJoins());
            }
        }

        if (logger.isTraceEnabled()) {
            logger.trace("join search statement is " + pstmt);
        }
        return count;
    }

    protected int update(ID id, UpdateBuilder ub, T entity) {
        if (_cache != null) {
            _cache.remove(id);
        }
        SearchCriteria<T> sc = createSearchCriteria();
        sc.addAnd(_idAttributes.get(_table)[0], SearchCriteria.Op.EQ, id);
        TransactionLegacy txn = TransactionLegacy.currentTxn();
        txn.start();

        try {
            if (ub.getCollectionChanges() != null) {
                insertElementCollection(entity, _idAttributes.get(_table)[0], id, ub.getCollectionChanges());
            }
        } catch (SQLException e) {
            throw new CloudRuntimeException("Unable to persist element collection", e);
        }

        int rowsUpdated = update(ub, sc, null);

        txn.commit();

        return rowsUpdated;
    }

    public int update(UpdateBuilder ub, final SearchCriteria<?> sc, Integer rows) {
        StringBuilder sql = null;
        PreparedStatement pstmt = null;
        final TransactionLegacy txn = TransactionLegacy.currentTxn();
        try {
            final String searchClause = sc.getWhereClause();

            sql = ub.toSql(_tables);
            if (sql == null) {
                return 0;
            }

            sql.append(searchClause);

            if (rows != null) {
                sql.append(" LIMIT ").append(rows);
            }

            txn.start();
            pstmt = txn.prepareAutoCloseStatement(sql.toString());

            Collection<Ternary<Attribute, Boolean, Object>> changes = ub.getChanges();

            int i = 1;
            for (final Ternary<Attribute, Boolean, Object> value : changes) {
                prepareAttribute(i++, pstmt, value.first(), value.third());
            }

            for (Pair<Attribute, Object> value : sc.getValues()) {
                prepareAttribute(i++, pstmt, value.first(), value.second());
            }

            int result = pstmt.executeUpdate();
            txn.commit();
            ub.clear();
            return result;
        } catch (final SQLException e) {
            logger.error("DB Exception on: " + pstmt, e);
            handleEntityExistsException(e);
            throw new CloudRuntimeException("Unable to update on DB, due to: " + e.getLocalizedMessage());
        }
    }

    /**
     * If the SQLException.getSQLState is of 23000 (Integrity Constraint Violation), and the Error Code is 1062 (Duplicate Entry), throws EntityExistsException.
     * @throws EntityExistsException
     */
    protected static void handleEntityExistsException(SQLException e) throws EntityExistsException {
        boolean isIntegrityConstantViolation = INTEGRITY_CONSTRAINT_VIOLATION.equals(e.getSQLState());
        boolean isErrorCodeOfDuplicateEntry = e.getErrorCode() == DUPLICATE_ENTRY_ERRO_CODE;
        if (isIntegrityConstantViolation && isErrorCodeOfDuplicateEntry) {
            throw new EntityExistsException("Entity already exists ", e);
        }
    }

    @DB()
    protected Attribute findAttributeByFieldName(String name) {
        return _allAttributes.get(name);
    }

    @DB()
    protected String buildSelectByIdSql(final StringBuilder sql) {
        if (_idField == null) {
            return null;
        }

        if (_idField.getAnnotation(EmbeddedId.class) == null) {
            sql.append(_table).append(".").append(DbUtil.getColumnName(_idField, null)).append(" = ? ");
        } else {
            logger.debug(String.format("field type vs declarator : %s vs %s", _idField.getType(), _idField.getDeclaringClass()));
            final Class<?> clazz = _idField.getType();
            final AttributeOverride[] overrides = DbUtil.getAttributeOverrides(_idField);
            for (final Field field : clazz.getDeclaredFields()) {
                sql.append(_table).append(".").append(DbUtil.getColumnName(field, overrides)).append(" = ? AND ");
            }
            removeAndClause(sql);
        }

        return sql.toString();
    }

    @DB()
    @Override
    public Class<T> getEntityBeanType() {
        return _entityBeanType;
    }

    @DB()
    protected T findOneIncludingRemovedBy(final SearchCriteria<T> sc) {
        Filter filter = new Filter(1);
        List<T> results = searchIncludingRemoved(sc, filter, null, false);
        assert results.size() <= 1 : "Didn't the limiting worked?";
        return results.size() == 0 ? null : results.get(0);
    }

    @Override
    @DB()
    public T findOneBy(SearchCriteria<T> sc) {
        sc = checkAndSetRemovedIsNull(sc);
        return findOneIncludingRemovedBy(sc);
    }

    @Override
    @DB()
    public T findOneBy(SearchCriteria<T> sc, final Filter filter) {
        sc = checkAndSetRemovedIsNull(sc);
        filter.setLimit(1L);
        List<T> results = searchIncludingRemoved(sc, filter, null, false);
        return results.isEmpty() ? null : results.get(0);
    }

    @DB()
    protected List<T> listBy(SearchCriteria<T> sc, final Filter filter) {
        sc = checkAndSetRemovedIsNull(sc);
        return listIncludingRemovedBy(sc, filter);
    }

    @DB()
    protected List<T> listBy(SearchCriteria<T> sc, final Filter filter, final boolean enableQueryCache) {
        sc = checkAndSetRemovedIsNull(sc);
        return listIncludingRemovedBy(sc, filter, enableQueryCache);
    }

    @DB()
    public List<T> listBy(final SearchCriteria<T> sc) {
        return listBy(sc, null);
    }

    @DB()
    protected List<T> listIncludingRemovedBy(final SearchCriteria<T> sc, final Filter filter, final boolean enableQueryCache) {
        return searchIncludingRemoved(sc, filter, null, false, enableQueryCache);
    }

    @DB()
    protected List<T> listIncludingRemovedBy(final SearchCriteria<T> sc, final Filter filter) {
        return searchIncludingRemoved(sc, filter, null, false);
    }

    @DB()
    protected List<T> listIncludingRemovedBy(final SearchCriteria<T> sc) {
        return listIncludingRemovedBy(sc, null);
    }

    @Override
    @DB()
    @SuppressWarnings("unchecked")
    public T findById(final ID id) {
        T result = null;
        if (_cache != null) {
            final Element element = _cache.get(id);
            if (element == null) {
                result = lockRow(id, null);
            } else {
                result = (T)element.getObjectValue();
            }
        } else {
            result = lockRow(id, null);
        }
        return result;
    }

    @Override
    @DB()
    public T findByUuid(final String uuid) {
        SearchCriteria<T> sc = createSearchCriteria();
        sc.addAnd("uuid", SearchCriteria.Op.EQ, uuid);
        return findOneBy(sc);
    }

    @Override
    @DB()
    public T findByUuidIncludingRemoved(final String uuid) {
        SearchCriteria<T> sc = createSearchCriteria();
        sc.addAnd("uuid", SearchCriteria.Op.EQ, uuid);
        return findOneIncludingRemovedBy(sc);
    }

    @Override
    @DB()
    public T findByIdIncludingRemoved(final ID id) {
        T result = null;
        if (_cache != null) {
            final Element element = _cache.get(id);
            if (element == null) {
                result = findById(id, true, null);
            } else {
                result = (T)element.getObjectValue();
            }
        } else {
            result = findById(id, true, null);
        }
        return result;
    }

    @Override
    @DB()
    public T findById(final ID id, boolean fresh) {
        if (!fresh) {
            return findById(id);
        }

        if (_cache != null) {
            _cache.remove(id);
        }
        return lockRow(id, null);
    }

    @Override
    @DB()
    public T lockRow(ID id, Boolean lock) {
        return findById(id, false, lock);
    }

    protected T findById(ID id, boolean removed, Boolean lock) {
        StringBuilder sql = new StringBuilder(_selectByIdSql);
        if (!removed && _removed != null) {
            sql.append(" AND ").append(_removed.first());
        }
        if (lock != null) {
            sql.append(lock ? FOR_UPDATE_CLAUSE : SHARE_MODE_CLAUSE);
        }
        TransactionLegacy txn = TransactionLegacy.currentTxn();
        PreparedStatement pstmt = null;
        try {
            pstmt = txn.prepareAutoCloseStatement(sql.toString());

            if (_idField.getAnnotation(EmbeddedId.class) == null) {
                prepareAttribute(1, pstmt, _idAttributes.get(_table)[0], id);
            }

            ResultSet rs = pstmt.executeQuery();
            return rs.next() ? toEntityBean(rs, true) : null;
        } catch (SQLException e) {
            logger.error("DB Exception on: " + pstmt, e);
            throw new CloudRuntimeException("Unable to find by id on DB, due to: " + e.getLocalizedMessage());
        }
    }

    @Override
    @DB()
    public T acquireInLockTable(ID id) {
        return acquireInLockTable(id, _timeoutSeconds);
    }

    @Override
    public T acquireInLockTable(final ID id, int seconds) {
        TransactionLegacy txn = TransactionLegacy.currentTxn();
        T t = null;
        boolean locked = false;
        try {
            if (!txn.lock(_table + id.toString(), seconds)) {
                return null;
            }

            locked = true;
            t = findById(id);
            return t;
        } finally {
            if (t == null && locked) {
                txn.release(_table + id.toString());
            }
        }
    }

    @Override
    public boolean releaseFromLockTable(final ID id) {
        final TransactionLegacy txn = TransactionLegacy.currentTxn();
        return txn.release(_table + id);
    }

    @Override
    @DB()
    public boolean lockInLockTable(final String id) {
        return lockInLockTable(id, _timeoutSeconds);
    }

    @Override
    public boolean lockInLockTable(final String id, int seconds) {
        TransactionLegacy txn = TransactionLegacy.currentTxn();
        return txn.lock(_table + id, seconds);
    }

    @Override
    public boolean unlockFromLockTable(final String id) {
        final TransactionLegacy txn = TransactionLegacy.currentTxn();
        return txn.release(_table + id);
    }

    @Override
    @DB()
    public List<T> listAllIncludingRemoved() {
        return listAllIncludingRemoved(null);
    }

    @DB()
    protected List<Object> addGroupBy(final StringBuilder sql, SearchCriteria<?> sc) {
        if (sc == null)
            return null;
        Pair<GroupBy<?, ?, ?>, List<Object>> groupBys = sc.getGroupBy();
        if (groupBys != null) {
            groupBys.first().toSql(sql);
            return groupBys.second();
        } else {
            return null;
        }
    }

    @DB()
    protected void addFilter(final StringBuilder sql, final Filter filter) {
        if (filter != null) {
            if (filter.getOrderBy() != null) {
                sql.append(filter.getOrderBy());
            }
            if (filter.getOffset() != null) {
                sql.append(" LIMIT ");
                sql.append(filter.getOffset());
                if (filter.getLimit() != null) {
                    sql.append(", ").append(filter.getLimit());
                }
            }
        }
    }

    @Override
    @DB()
    public List<T> listAllIncludingRemoved(final Filter filter) {
        final StringBuilder sql = createPartialSelectSql(null, false);
        addFilter(sql, filter);

        return executeList(sql.toString());
    }

    protected List<T> executeList(final String sql, final Object... params) {
        final TransactionLegacy txn = TransactionLegacy.currentTxn();
        PreparedStatement pstmt = null;
        final List<T> result = new ArrayList<T>();
        try {
            pstmt = txn.prepareAutoCloseStatement(sql);
            int i = 0;
            for (final Object param : params) {
                pstmt.setObject(++i, param);
            }

            final ResultSet rs = pstmt.executeQuery();
            while (rs.next()) {
                result.add(toEntityBean(rs, true));
            }
            return result;
        } catch (final SQLException e) {
            logger.error("DB Exception on: " + pstmt, e);
            throw new CloudRuntimeException("Unable to execute on DB, due to: " + e.getLocalizedMessage());
        } catch (final Exception e) {
            logger.error("Caught: " + pstmt, e);
            throw new CloudRuntimeException("Caught error: " + e.getLocalizedMessage());
        }
    }

    @Override
    @DB()
    public List<T> listAll() {
        return listAll(null);
    }

    @Override
    @DB()
    public List<T> listAll(final Filter filter) {
        if (_removed == null) {
            return listAllIncludingRemoved(filter);
        }

        final StringBuilder sql = createPartialSelectSql(null, true);
        sql.append(_removed.first());
        addFilter(sql, filter);

        return executeList(sql.toString());
    }

    @Override
    public boolean expunge(final ID id) {
        final TransactionLegacy txn = TransactionLegacy.currentTxn();
        PreparedStatement pstmt = null;
        String sql = null;
        try {
            txn.start();
            for (final Pair<String, Attribute[]> deletSql : _deleteSqls) {
                sql = deletSql.first();
                final Attribute[] attrs = deletSql.second();

                pstmt = txn.prepareAutoCloseStatement(sql);

                for (int i = 0; i < attrs.length; i++) {
                    prepareAttribute(i + 1, pstmt, attrs[i], id);
                }
                pstmt.executeUpdate();
            }

            txn.commit();
            if (_cache != null) {
                _cache.remove(id);
            }
            return true;
        } catch (final SQLException e) {
            logger.error("DB Exception on: " + pstmt, e);
            throw new CloudRuntimeException("Unable to expunge on DB, due to: " + e.getLocalizedMessage());
        }
    }

    // FIXME: Does not work for joins.
    @Override
<<<<<<< HEAD
    public int expunge(final SearchCriteria<T> sc, long limit) {
        Filter filter = new Filter(limit);
        return expunge(sc, filter);
    }

    @Override
=======
>>>>>>> 019f2c60
    public int expunge(final SearchCriteria<T> sc, final Filter filter) {
        if (sc == null) {
            throw new CloudRuntimeException("Call to throw new expunge with null search Criteria");
        }

        final StringBuilder str = new StringBuilder("DELETE FROM ");
        str.append(_table);
        str.append(" WHERE ");

        if (sc != null && sc.getWhereClause().length() > 0) {
            str.append(sc.getWhereClause());
        }
        addFilter(str, filter);

        final String sql = str.toString();

        final TransactionLegacy txn = TransactionLegacy.currentTxn();
        PreparedStatement pstmt = null;
        try {
            pstmt = txn.prepareAutoCloseStatement(sql);
            int i = 0;
            for (final Pair<Attribute, Object> value : sc.getValues()) {
                prepareAttribute(++i, pstmt, value.first(), value.second());
            }
            return pstmt.executeUpdate();
        } catch (final SQLException e) {
            logger.error("DB Exception on: " + pstmt, e);
            throw new CloudRuntimeException("Unable to expunge on DB, due to: " + e.getLocalizedMessage());
        } catch (final Exception e) {
            logger.error("Caught: " + pstmt, e);
            throw new CloudRuntimeException("Caught error: " + e.getLocalizedMessage());
        }
    }
    @Override
    public int expunge(final SearchCriteria<T> sc) {
        return expunge(sc, null);
    }

    @Override
    public int batchExpunge(final SearchCriteria<T> sc, final Long batchSize) {
        Filter filter = null;
        final long batchSizeFinal = ObjectUtils.defaultIfNull(batchSize, 0L);
        if (batchSizeFinal > 0) {
            filter = new Filter(batchSizeFinal);
<<<<<<< HEAD
        }
        int expunged = 0;
        int currentExpunged = 0;
        do {
            currentExpunged = expunge(sc, filter);
            expunged += currentExpunged;
        } while (batchSizeFinal > 0 && currentExpunged >= batchSizeFinal);
        return expunged;
    }

    @Override
    public int expungeList(final List<ID> ids) {
        if (org.apache.commons.collections.CollectionUtils.isEmpty(ids)) {
            return 0;
        }
=======
        }
        int expunged = 0;
        int currentExpunged = 0;
        do {
            currentExpunged = expunge(sc, filter);
            expunged += currentExpunged;
        } while (batchSizeFinal > 0 && currentExpunged >= batchSizeFinal);
        return expunged;
    }

    @Override
    public int expungeList(final List<ID> ids) {
        if (org.apache.commons.collections.CollectionUtils.isEmpty(ids)) {
            return 0;
        }
>>>>>>> 019f2c60
        SearchBuilder<T> sb = createSearchBuilder();
        Object obj = null;
        try {
            Method m = sb.entity().getClass().getMethod("getId");
            obj = m.invoke(sb.entity());
        } catch (NoSuchMethodException | InvocationTargetException | IllegalAccessException ignored) {}
        if (obj == null) {
            logger.warn(String.format("Unable to get ID object for entity: %s", _entityBeanType.getSimpleName()));
            return 0;
        }
        sb.and("id", obj, SearchCriteria.Op.IN);
        SearchCriteria<T> sc = sb.create();
        sc.setParameters("id", ids.toArray());
        return expunge(sc);
    }

    @DB()
    protected StringBuilder createPartialSelectSql(SearchCriteria<?> sc, final boolean whereClause, final boolean enableQueryCache) {
        StringBuilder sql = new StringBuilder(enableQueryCache ? _partialQueryCacheSelectSql.first() : _partialSelectSql.first());
        if (sc != null && !sc.isSelectAll()) {
            sql.delete(7, sql.indexOf(" FROM"));
            sc.getSelect(sql, 7);
        }

        if (!whereClause) {
            sql.delete(sql.length() - (_discriminatorClause == null ? 6 : 4), sql.length());
        }

        return sql;
    }

    @DB()
    protected StringBuilder createPartialSelectSql(SearchCriteria<?> sc, final boolean whereClause) {
        StringBuilder sql = new StringBuilder(_partialSelectSql.first());
        if (sc != null && !sc.isSelectAll()) {
            sql.delete(7, sql.indexOf(" FROM"));
            sc.getSelect(sql, 7);
        }

        if (!whereClause) {
            sql.delete(sql.length() - (_discriminatorClause == null ? 6 : 4), sql.length());
        }

        return sql;
    }

    @DB()
    protected List<Attribute> addJoins(StringBuilder str, Collection<JoinBuilder<SearchCriteria<?>>> joins) {
        return addJoins(str, joins, new HashMap<>());
    }

    @DB()
    protected List<Attribute> addJoins(StringBuilder str, Collection<JoinBuilder<SearchCriteria<?>>> joins, Map<String, String> joinedTableNames) {
        List<Attribute> joinAttrList = new ArrayList<>();
        boolean hasWhereClause = true;
        int fromIndex = str.lastIndexOf("WHERE");
        if (fromIndex == -1) {
            fromIndex = str.length();
            hasWhereClause = false;
        } else {
            str.append(" AND ");
        }

        for (JoinBuilder<SearchCriteria<?>> join : joins) {
            String joinTableName = join.getSecondAttribute()[0].table;
            String joinTableAlias;
            if (StringUtils.isNotEmpty(join.getName())) {
                joinTableAlias = join.getName();
                joinedTableNames.put(joinTableName, joinTableAlias);
            } else {
                joinTableAlias = joinedTableNames.getOrDefault(joinTableName, joinTableName);
            }
            StringBuilder onClause = new StringBuilder();
            onClause.append(" ")
            .append(join.getType().getName())
            .append(" ")
            .append(joinTableName);
            if (!joinTableAlias.equals(joinTableName)) {
                onClause.append(" ").append(joinTableAlias);
            }
            onClause.append(" ON ");
            for (int i = 0; i < join.getFirstAttributes().length; i++) {
                if (i > 0) {
                    onClause.append(join.getCondition().getName());
                }
                if (join.getFirstAttributes()[i].getValue() != null) {
                    onClause.append("?");
                    joinAttrList.add(join.getFirstAttributes()[i]);
                } else {
                    if ((join.getFirstAttributes()[i].table == null && join.getFirstAttributes()[i].value == null) ||
                            (join.getSecondAttribute()[i].table == null && join.getSecondAttribute()[i].value == null)) {
                        onClause.append(joinedTableNames.getOrDefault(join.getSecondAttribute()[i].table, join.getFirstAttributes()[i].table))
                                .append(".");
                        if (join.getFirstAttributes()[i].table == null && join.getFirstAttributes()[i].value == null) {
                            onClause.append(join.getSecondAttribute()[i].columnName);
                        } else {
                            onClause.append(join.getFirstAttributes()[i].columnName);
                        }

                    } else {
                        onClause.append(joinedTableNames.getOrDefault(join.getFirstAttributes()[i].table, join.getFirstAttributes()[i].table))
                                .append(".")
                                .append(join.getFirstAttributes()[i].columnName);
                    }
                }
                if ((join.getFirstAttributes()[i].table == null && join.getFirstAttributes()[i].value == null) ||
                        (join.getSecondAttribute()[i].table == null && join.getSecondAttribute()[i].value == null)) {
                    onClause.append(" IS NULL");
                } else {
                    onClause.append("=");
                    if (join.getSecondAttribute()[i].getValue() != null) {
                        onClause.append("?");
                        joinAttrList.add(join.getSecondAttribute()[i]);
                    } else {
                        if (!joinTableAlias.equals(joinTableName)) {
                            onClause.append(joinTableAlias);
                        } else {
                            onClause.append(joinTableName);
                        }
                        onClause.append(".")
                                .append(join.getSecondAttribute()[i].columnName);
                    }
                }
            }
            onClause.append(" ");
            str.insert(fromIndex, onClause);
            String whereClause = join.getT().getWhereClause(joinTableAlias);
            if (StringUtils.isNotEmpty(whereClause)) {
                if (!hasWhereClause) {
                    str.append(" WHERE ");
                    hasWhereClause = true;
                }
                str.append(" (").append(whereClause).append(") AND");
            }
            fromIndex += onClause.length();
        }

        if (hasWhereClause) {
            removeAndClause(str);
        }

        for (JoinBuilder<SearchCriteria<?>> join : joins) {
            if (join.getT().getJoins() != null) {
                joinAttrList.addAll(addJoins(str, join.getT().getJoins(), joinedTableNames));
            }
        }
        return joinAttrList;
    }

    private void removeAndClause(StringBuilder sql) {
        sql.delete(sql.length() - 4, sql.length());
    }

    @Override
    @DB()
    public List<T> search(final SearchCriteria<T> sc, final Filter filter) {
        return search(sc, filter, null, false);
    }

    @Override
    public Pair<List<T>, Integer> searchAndCount(final SearchCriteria<T> sc, final Filter filter) {
        return searchAndCount(sc, filter, false);
    }

    @Override
    @DB()
    public Pair<List<T>, Integer> searchAndCount(SearchCriteria<T> sc, final Filter filter, boolean includeRemoved) {
        if (!includeRemoved) {
            sc = checkAndSetRemovedIsNull(sc);
        }

        List<T> objects = searchIncludingRemoved(sc, filter, null, false);
        int count = getCountIncludingRemoved(sc);

        count = checkCountOfRecordsAgainstTheResultSetSize(count, objects.size());

        return new Pair<List<T>, Integer>(objects, count);
    }

    /**
     * Validates if the count of records is higher or equal to the result set's size.<br/><br/>
     * Count cannot be less than the result set, however, it can be higher due to pagination (see CLOUDSTACK-10320).
     * @return Count if it is higher or equal to the result set's size, otherwise the result set's size.
     */
    protected int checkCountOfRecordsAgainstTheResultSetSize(int count, int resultSetSize) {
        if (count >= resultSetSize) {
            return count;
        }

        String stackTrace = ExceptionUtils.getStackTrace(new CloudRuntimeException(String.format("The query to count all the records of [%s] resulted in a value smaller than"
                        + " the result set's size [count of records: %s, result set's size: %s]. Using the result set's size instead.", _entityBeanType,
                count, resultSetSize)));
        logger.warn(stackTrace);

        return resultSetSize;
    }

    @Override
    @DB()
    public Pair<List<T>, Integer> searchAndDistinctCount(final SearchCriteria<T> sc, final Filter filter) {
        List<T> objects = search(sc, filter, null, false);
        Integer count = getDistinctCount(sc);
        // Count cannot be 0 if there is at least a result in the list, see CLOUDSTACK-10320
        if (count == 0 && !objects.isEmpty()) {
            // Cannot assume if it's more than one since the count is distinct vs search
            count = 1;
        }
        return new Pair<List<T>, Integer>(objects, count);
    }

    @Override
    @DB()
    public Pair<List<T>, Integer> searchAndDistinctCount(final SearchCriteria<T> sc, final Filter filter, final String[] distinctColumns) {
        List<T> objects = search(sc, filter, null, false);
        Integer count = getDistinctCount(sc, distinctColumns);
        // Count cannot be 0 if there is at least a result in the list, see CLOUDSTACK-10320
        if (count == 0 && !objects.isEmpty()) {
            // Cannot assume if it's more than one since the count is distinct vs search
            count = 1;
        }
        return new Pair<List<T>, Integer>(objects, count);
    }

    @Override
    @DB()
    public List<T> search(final SearchCriteria<T> sc, final Filter filter, final boolean enableQueryCache) {
        return search(sc, filter, null, false, enableQueryCache);
    }

    @Override
    @DB()
    public boolean update(ID id, T entity) {
        assert Enhancer.isEnhanced(entity.getClass()) : "Entity is not generated by this dao";

        UpdateBuilder ub = getUpdateBuilder(entity);
        boolean result = update(id, ub, entity) != 0;
        return result;
    }

    @DB()
    public int update(final T entity, final SearchCriteria<T> sc, Integer rows) {
        final UpdateBuilder ub = getUpdateBuilder(entity);
        return update(ub, sc, rows);
    }

    @Override
    @DB()
    public int update(final T entity, final SearchCriteria<T> sc) {
        final UpdateBuilder ub = getUpdateBuilder(entity);
        return update(ub, sc, null);
    }

    @Override
    @SuppressWarnings("unchecked")
    public T persist(final T entity) {
        if (Enhancer.isEnhanced(entity.getClass())) {
            if (_idField != null) {
                ID id;
                try {
                    id = (ID)_idField.get(entity);
                } catch (IllegalAccessException e) {
                    throw new CloudRuntimeException("How can it be illegal access...come on", e);
                }
                update(id, entity);
                return entity;
            }

            assert false : "Can't call persist if you don't have primary key";
        }

        ID id = null;
        final TransactionLegacy txn = TransactionLegacy.currentTxn();
        PreparedStatement pstmt = null;
        String sql = null;
        try {
            txn.start();
            for (final Pair<String, Attribute[]> pair : _insertSqls) {
                sql = pair.first();
                final Attribute[] attrs = pair.second();

                pstmt = txn.prepareAutoCloseStatement(sql, Statement.RETURN_GENERATED_KEYS);

                int index = 1;
                index = prepareAttributes(pstmt, entity, attrs, index);

                pstmt.executeUpdate();

                final ResultSet rs = pstmt.getGeneratedKeys();
                if (id == null) {
                    if (rs != null && rs.next()) {
                        id = (ID)rs.getObject(1);
                    }
                    try {
                        if (_idField != null) {
                            if (id != null) {
                                if (id instanceof BigInteger) {
                                    _idField.set(entity, ((BigInteger) id).longValue());
                                } else {
                                    _idField.set(entity, id);
                                }
                            }

                            id = (ID)_idField.get(entity);
                        }
                    } catch (final IllegalAccessException e) {
                        throw new CloudRuntimeException("Yikes! ", e);
                    }
                }
            }

            if (_ecAttributes != null && _ecAttributes.size() > 0) {
                HashMap<Attribute, Object> ecAttributes = new HashMap<Attribute, Object>();
                for (Attribute attr : _ecAttributes) {
                    Object ec = attr.field.get(entity);
                    if (ec != null) {
                        ecAttributes.put(attr, ec);
                    }
                }

                insertElementCollection(entity, _idAttributes.get(_table)[0], id, ecAttributes);
            }
            txn.commit();
        } catch (final SQLException e) {
            logger.error("DB Exception on: " + pstmt, e);
            handleEntityExistsException(e);
            throw new CloudRuntimeException("Unable to persist on DB, due to: " + e.getLocalizedMessage());
        } catch (IllegalArgumentException e) {
            throw new CloudRuntimeException("Problem with getting the ec attribute ", e);
        } catch (IllegalAccessException e) {
            throw new CloudRuntimeException("Problem with getting the ec attribute ", e);
        }

        return _idField != null ? findByIdIncludingRemoved(id) : null;
    }

    protected void insertElementCollection(T entity, Attribute idAttribute, ID id, Map<Attribute, Object> ecAttributes) throws SQLException {
        TransactionLegacy txn = TransactionLegacy.currentTxn();
        txn.start();
        for (Map.Entry<Attribute, Object> entry : ecAttributes.entrySet()) {
            Attribute attr = entry.getKey();
            Object obj = entry.getValue();

            EcInfo ec = (EcInfo)attr.attache;
            Enumeration<?> en = null;
            if (ec.rawClass == null) {
                en = Collections.enumeration(Arrays.asList((Object[])obj));
            } else {
                en = Collections.enumeration((Collection)obj);
            }
            PreparedStatement pstmt = txn.prepareAutoCloseStatement(ec.clearSql);
            prepareAttribute(1, pstmt, idAttribute, id);
            pstmt.executeUpdate();

            while (en.hasMoreElements()) {
                pstmt = txn.prepareAutoCloseStatement(ec.insertSql);
                if (ec.targetClass == Date.class) {
                    pstmt.setString(1, DateUtil.getDateDisplayString(s_gmtTimeZone, (Date)en.nextElement()));
                } else {
                    pstmt.setObject(1, en.nextElement());
                }
                prepareAttribute(2, pstmt, idAttribute, id);
                pstmt.executeUpdate();
            }
        }
        txn.commit();
    }

    @DB()
    protected Object generateValue(final Attribute attr) {
        if (attr.is(Attribute.Flag.Created) || attr.is(Attribute.Flag.Removed)) {
            return new Date();
        } else if (attr.is(Attribute.Flag.TableGV)) {
            return null;
            // Not sure what to do here.
        } else if (attr.is(Attribute.Flag.AutoGV)) {
            if (attr.columnName.equals(GenericDao.XID_COLUMN)) {
                return UUID.randomUUID().toString();
            }
            assert (false) : "Auto generation is not supported.";
            return null;
        } else if (attr.is(Attribute.Flag.SequenceGV)) {
            assert (false) : "Sequence generation is not supported.";
            return null;
        } else if (attr.is(Attribute.Flag.DC)) {
            return _discriminatorValues.get(attr.columnName);
        } else {
            assert (false) : "Attribute can't be auto generated: " + attr.columnName;
            return null;
        }
    }

    @DB()
    protected void prepareAttribute(final int j, final PreparedStatement pstmt, final Attribute attr, Object value) throws SQLException {
        if (attr.is(Attribute.Flag.DaoGenerated) && value == null) {
            value = generateValue(attr);
            if (attr.field == null) {
                pstmt.setObject(j, value);
                return;
            }
        }

        if (attr.getValue() != null && attr.getValue() instanceof String) {
            pstmt.setString(j, (String)attr.getValue());
        } else if (attr.getValue() != null && attr.getValue() instanceof Long) {
            pstmt.setLong(j, (Long)attr.getValue());
        } else if(attr.field.getDeclaredAnnotation(Convert.class) != null) {
            if (value instanceof String) {
                pstmt.setString(j, (String)value);
            } else {
                Object val = _conversionSupport.convertToDatabaseColumn(attr.field, value);
                pstmt.setObject(j, val);
            }
        } else if (attr.field.getType() == String.class) {
            final String str;
            try {
                str = (String) value;
                if (str == null) {
                    pstmt.setString(j, null);
                    return;
                }
            } catch (ClassCastException ex) {
                // This happens when we pass in an integer, long or any other object which can't be cast to String.
                // Converting to string in case of integer or long can result in different results. Required specifically for details tables.
                // So, we set the value for the object directly.
                logger.debug("ClassCastException when casting value to String. Setting the value of the object directly.");
                pstmt.setObject(j, value);
                return;
            }
            final Column column = attr.field.getAnnotation(Column.class);
            final int length = column != null ? column.length() : 255;

            // to support generic localization, utilize MySql UTF-8 support
            if (length < str.length()) {
                try {
                    if (attr.is(Attribute.Flag.Encrypted)) {
                        pstmt.setBytes(j, DBEncryptionUtil.encrypt(str.substring(0, length)).getBytes("UTF-8"));
                    } else {
                        pstmt.setBytes(j, str.substring(0, length).getBytes("UTF-8"));
                    }
                } catch (UnsupportedEncodingException e) {
                    // no-way it can't support UTF-8 encoding
                    assert (false);
                    throw new CloudRuntimeException("UnsupportedEncodingException when saving string as UTF-8 data");
                }
            } else {
                try {
                    if (attr.is(Attribute.Flag.Encrypted)) {
                        pstmt.setBytes(j, DBEncryptionUtil.encrypt(str).getBytes("UTF-8"));
                    } else {
                        pstmt.setBytes(j, str.getBytes("UTF-8"));
                    }
                } catch (UnsupportedEncodingException e) {
                    // no-way it can't support UTF-8 encoding
                    assert (false);
                    throw new CloudRuntimeException("UnsupportedEncodingException when saving string as UTF-8 data");
                }
            }
        } else if (attr.field.getType() == Date.class) {
            final Date date = (Date)value;
            if (date == null || date.equals(DATE_TO_NULL)) {
                pstmt.setObject(j, null);
                return;
            }
            if (attr.is(Attribute.Flag.Date)) {
                pstmt.setString(j, DateUtil.getDateDisplayString(s_gmtTimeZone, date));
            } else if (attr.is(Attribute.Flag.TimeStamp)) {
                pstmt.setString(j, DateUtil.getDateDisplayString(s_gmtTimeZone, date));
            } else if (attr.is(Attribute.Flag.Time)) {
                pstmt.setString(j, DateUtil.getDateDisplayString(s_gmtTimeZone, date));
            }
        } else if (attr.field.getType() == Calendar.class) {
            final Calendar cal = (Calendar)value;
            if (cal == null) {
                pstmt.setObject(j, null);
                return;
            }
            if (attr.is(Attribute.Flag.Date)) {
                pstmt.setString(j, DateUtil.getDateDisplayString(s_gmtTimeZone, cal.getTime()));
            } else if (attr.is(Attribute.Flag.TimeStamp)) {
                pstmt.setString(j, DateUtil.getDateDisplayString(s_gmtTimeZone, cal.getTime()));
            } else if (attr.is(Attribute.Flag.Time)) {
                pstmt.setString(j, DateUtil.getDateDisplayString(s_gmtTimeZone, cal.getTime()));
            }
        } else if (attr.field.getType().isEnum()) {
            final Enumerated enumerated = attr.field.getAnnotation(Enumerated.class);
            final EnumType type = (enumerated == null) ? EnumType.STRING : enumerated.value();
            if (type == EnumType.STRING) {
                pstmt.setString(j, value == null ? null : value.toString());
            } else if (type == EnumType.ORDINAL) {
                if (value == null) {
                    pstmt.setObject(j, null);
                } else {
                    pstmt.setInt(j, ((Enum<?>)value).ordinal());
                }
            }
        } else if (attr.field.getType() == URI.class) {
            pstmt.setString(j, value == null ? null : value.toString());
        } else if (attr.field.getType() == URL.class) {
            pstmt.setURL(j, (URL)value);
        } else if (attr.field.getType() == byte[].class) {
            pstmt.setBytes(j, (byte[])value);
        } else if (attr.field.getType() == Ip.class) {
            final Enumerated enumerated = attr.field.getAnnotation(Enumerated.class);
            final EnumType type = (enumerated == null) ? EnumType.ORDINAL : enumerated.value();
            if (type == EnumType.STRING) {
                pstmt.setString(j, value == null ? null : value.toString());
            } else if (type == EnumType.ORDINAL) {
                if (value == null) {
                    pstmt.setObject(j, null);
                } else {
                    pstmt.setLong(j, (value instanceof Ip) ? ((Ip)value).longValue() : NetUtils.ip2Long((String)value));
                }
            }
        } else {
            pstmt.setObject(j, value);
        }
    }

    @DB()
    protected int prepareAttributes(final PreparedStatement pstmt, final Object entity, final Attribute[] attrs, final int index) throws SQLException {
        int j = 0;
        for (int i = 0; i < attrs.length; i++) {
            j = i + index;
            try {
                prepareAttribute(j, pstmt, attrs[i], attrs[i].field != null ? attrs[i].field.get(entity) : null);
            } catch (final IllegalArgumentException e) {
                throw new CloudRuntimeException("IllegalArgumentException", e);
            } catch (final IllegalAccessException e) {
                throw new CloudRuntimeException("IllegalArgumentException", e);
            }
        }

        return j;
    }

    @SuppressWarnings("unchecked")
    @DB()
    protected T toEntityBean(final ResultSet result, final boolean cache) throws SQLException {
        final T entity = (T)_factory.newInstance(new Callback[] {NoOp.INSTANCE, new UpdateBuilder(this)});

        toEntityBean(result, entity);

        if (cache && _cache != null) {
            try {
                _cache.put(new Element(_idField.get(entity), entity));
            } catch (final Exception e) {
                logger.debug("Can't put it in the cache", e);
            }
        }

        return entity;
    }

    @DB()
    protected T toVO(ResultSet result, boolean cache) throws SQLException {
        T entity;
        try {
            entity = _entityBeanType.newInstance();
        } catch (InstantiationException e1) {
            throw new CloudRuntimeException("Unable to instantiate entity", e1);
        } catch (IllegalAccessException e1) {
            throw new CloudRuntimeException("Illegal Access", e1);
        }
        toEntityBean(result, entity);
        if (cache && _cache != null) {
            try {
                _cache.put(new Element(_idField.get(entity), entity));
            } catch (final Exception e) {
                logger.debug("Can't put it in the cache", e);
            }
        }

        return entity;
    }

    @DB()
    protected void toEntityBean(final ResultSet result, final T entity) throws SQLException {
        ResultSetMetaData meta = result.getMetaData();
        for (int index = 1, max = meta.getColumnCount(); index <= max; index++) {
            setField(entity, result, meta, index);
        }
        for (Attribute attr : _ecAttributes) {
            loadCollection(entity, attr);
        }
    }

    @DB()
    @SuppressWarnings("unchecked")
    protected void loadCollection(T entity, Attribute attr) {
        EcInfo ec = (EcInfo)attr.attache;
        TransactionLegacy txn = TransactionLegacy.currentTxn();
        try(PreparedStatement pstmt = txn.prepareStatement(ec.selectSql);)
        {
            pstmt.setObject(1, _idField.get(entity));
            try(ResultSet rs = pstmt.executeQuery();)
            {
                ArrayList lst = new ArrayList();
                if (ec.targetClass == Integer.class) {
                    while (rs.next()) {
                        lst.add(rs.getInt(1));
                    }
                } else if (ec.targetClass == Long.class) {
                    while (rs.next()) {
                        lst.add(rs.getLong(1));
                    }
                } else if (ec.targetClass == String.class) {
                    while (rs.next()) {
                        lst.add(rs.getString(1));
                    }
                } else if (ec.targetClass == Short.class) {
                    while (rs.next()) {
                        lst.add(rs.getShort(1));
                    }
                } else if (ec.targetClass == Date.class) {
                    while (rs.next()) {
                        lst.add(DateUtil.parseDateString(s_gmtTimeZone, rs.getString(1)));
                    }
                } else if (ec.targetClass == Boolean.class) {
                    while (rs.next()) {
                        lst.add(rs.getBoolean(1));
                    }
                } else {
                    assert (false) : "You'll need to add more classeses";
                }
                if (ec.rawClass == null) {
                    Object[] array = (Object[]) Array.newInstance(ec.targetClass);
                    lst.toArray(array);
                    try {
                        attr.field.set(entity, array);
                    } catch (IllegalArgumentException e) {
                        throw new CloudRuntimeException("Come on we screen for this stuff, don't we?", e);
                    } catch (IllegalAccessException e) {
                        throw new CloudRuntimeException("Come on we screen for this stuff, don't we?", e);
                    }
                } else {
                    try {
                        Collection coll = (Collection) ec.rawClass.newInstance();
                        coll.addAll(lst);
                        attr.field.set(entity, coll);
                    } catch (IllegalAccessException e) {
                        throw new CloudRuntimeException("Come on we screen for this stuff, don't we?", e);
                    } catch (InstantiationException e) {
                        throw new CloudRuntimeException("Never should happen", e);
                    }
                }
            }
            catch (SQLException e) {
                throw new CloudRuntimeException("loadCollection: Exception : " +e.getMessage(), e);
            }
        } catch (SQLException e) {
            throw new CloudRuntimeException("loadCollection: Exception : " +e.getMessage(), e);
        } catch (IllegalArgumentException e) {
            throw new CloudRuntimeException("loadCollection: Exception : " +e.getMessage(), e);
        } catch (IllegalAccessException e) {
            throw new CloudRuntimeException("loadCollection: Exception : " +e.getMessage(), e);
        }
    }

    @Override
    public void expunge() {
        if (_removed == null) {
            return;
        }
        final StringBuilder sql = new StringBuilder("DELETE FROM ");
        sql.append(_table).append(" WHERE ").append(_removed.first()).append(" IS NOT NULL");
        final TransactionLegacy txn = TransactionLegacy.currentTxn();
        PreparedStatement pstmt = null;
        try {
            txn.start();
            pstmt = txn.prepareAutoCloseStatement(sql.toString());

            pstmt.executeUpdate();
            txn.commit();
        } catch (final SQLException e) {
            logger.error("DB Exception on: " + pstmt, e);
            throw new CloudRuntimeException("Unable to expunge on DB, due to: " + e.getLocalizedMessage());
        }
    }

    @Override
    public boolean unremove(ID id) {
        if (_removed == null) {
            return false;
        }

        final TransactionLegacy txn = TransactionLegacy.currentTxn();
        PreparedStatement pstmt = null;
        try {
            txn.start();
            pstmt = txn.prepareAutoCloseStatement(_removeSql.first());
            final Attribute[] attrs = _removeSql.second();
            pstmt.setObject(1, null);
            for (int i = 0; i < attrs.length - 1; i++) {
                prepareAttribute(i + 2, pstmt, attrs[i], id);
            }

            final int result = pstmt.executeUpdate();
            txn.commit();
            if (_cache != null) {
                _cache.remove(id);
            }
            return result > 0;
        } catch (final SQLException e) {
            logger.error("DB Exception on: " + pstmt, e);
            throw new CloudRuntimeException("Unable to unremove on DB, due to: " + e.getLocalizedMessage());
        }
    }

    @DB()
    protected void setField(final Object entity, final ResultSet rs, ResultSetMetaData meta, final int index) throws SQLException {
        Attribute attr = _allColumns.get(new Pair<String, String>(meta.getTableName(index), meta.getColumnName(index)));
        if (attr == null) {
            // work around for mysql bug to return original table name instead of view name in db view case
            Table tbl = entity.getClass().getSuperclass().getAnnotation(Table.class);
            if (tbl != null) {
                attr = _allColumns.get(new Pair<String, String>(tbl.name(), meta.getColumnLabel(index)));
            }
        }
        assert (attr != null) : "How come I can't find " + meta.getCatalogName(index) + "." + meta.getColumnName(index);
        setField(entity, attr.field, rs, index);
    }

    @Override
    public boolean remove(final ID id) {
        if (_removeSql == null) {
            return expunge(id);
        }

        final TransactionLegacy txn = TransactionLegacy.currentTxn();
        PreparedStatement pstmt = null;
        try {

            txn.start();
            pstmt = txn.prepareAutoCloseStatement(_removeSql.first());
            final Attribute[] attrs = _removeSql.second();
            prepareAttribute(1, pstmt, attrs[attrs.length - 1], null);
            for (int i = 0; i < attrs.length - 1; i++) {
                prepareAttribute(i + 2, pstmt, attrs[i], id);
            }

            final int result = pstmt.executeUpdate();
            txn.commit();
            if (_cache != null) {
                _cache.remove(id);
            }
            return result > 0;
        } catch (final SQLException e) {
            logger.error("DB Exception on: " + pstmt, e);
            throw new CloudRuntimeException("Unable to remove on DB, due to: " + e.getLocalizedMessage());
        }
    }

    @Override
    public int remove(SearchCriteria<T> sc) {
        if (_removeSql == null) {
            return expunge(sc);
        }

        T vo = createForUpdate();
        UpdateBuilder ub = getUpdateBuilder(vo);

        ub.set(vo, _removed.second(), new Date());
        return update(ub, sc, null);
    }

    protected Cache _cache;

    @DB()
    protected void createCache(final Map<String, ? extends Object> params) {
        final String value = (String)params.get("cache.size");

        if (value != null) {
            final CacheManager cm = CacheManager.create();
            final int maxElements = NumbersUtil.parseInt(value, 0);
            final int live = NumbersUtil.parseInt((String)params.get("cache.time.to.live"), 300);
            final int idle = NumbersUtil.parseInt((String)params.get("cache.time.to.idle"), 300);
            _cache = new Cache(getName(), maxElements, false, live == -1, live == -1 ? Integer.MAX_VALUE : live, idle);
            cm.addCache(_cache);
            logger.info("Cache created: " + _cache.toString());
        } else {
            _cache = null;
        }
    }

    @Override
    @DB()
    public boolean configure(final String name, final Map<String, Object> params) throws ConfigurationException {
        _name = name;

        final String value = (String)params.get("lock.timeout");
        _timeoutSeconds = NumbersUtil.parseInt(value, 300);

        createCache(params);
        final boolean load = Boolean.parseBoolean((String)params.get("cache.preload"));
        if (load) {
            listAll();
        }

        return true;
    }

    @DB()
    public static <T> UpdateBuilder getUpdateBuilder(final T entityObject) {
        final Factory factory = (Factory)entityObject;
        assert (factory != null);
        return (UpdateBuilder)factory.getCallback(1);
    }

    @Override
    @DB()
    public SearchBuilder<T> createSearchBuilder() {
        return new SearchBuilder<T>(_entityBeanType);
    }

    @Override
    @DB()
    public SearchCriteria<T> createSearchCriteria() {
        SearchBuilder<T> builder = createSearchBuilder();
        return builder.create();
    }

    private SearchCriteria<T> checkAndSetRemovedIsNull(SearchCriteria<T> sc) {
        if (_removed != null) {
            if (sc == null) {
                sc = createSearchCriteria();
            }
            sc.addAnd(_removed.second().field.getName(), SearchCriteria.Op.NULL);
        }
        return sc;
    }

    public Integer getDistinctCount(SearchCriteria<T> sc) {
        sc = checkAndSetRemovedIsNull(sc);
        return getDistinctCountIncludingRemoved(sc);
    }

    public Integer getDistinctCountIncludingRemoved(SearchCriteria<T> sc) {
        String clause = sc != null ? sc.getWhereClause() : null;
        if (clause != null && clause.length() == 0) {
            clause = null;
        }

        final StringBuilder str = createDistinctIdSelect(sc, clause != null);
        if (clause != null) {
            str.append(clause);
        }

        Collection<JoinBuilder<SearchCriteria<?>>> joins = null;
        List<Attribute> joinAttrList = null;
        if (sc != null) {
            joins = sc.getJoins();
            if (joins != null) {
                joinAttrList = addJoins(str, joins);
            }
        }

        // we have to disable group by in getting count, since count for groupBy clause will be different.
        //List<Object> groupByValues = addGroupBy(str, sc);
        final TransactionLegacy txn = TransactionLegacy.currentTxn();
        final String sql = "SELECT COUNT(*) FROM (" + str.toString() + ") AS tmp";

        PreparedStatement pstmt = null;
        try {
            pstmt = txn.prepareAutoCloseStatement(sql);
            int i = 1;

            if (!CollectionUtils.isNullOrEmpty(joinAttrList)) {
                for (Attribute attr : joinAttrList) {
                    prepareAttribute(i++, pstmt, attr, null);
                }
            }

            if (clause != null) {
                for (final Pair<Attribute, Object> value : sc.getValues()) {
                    prepareAttribute(i++, pstmt, value.first(), value.second());
                }
            }

            if (joins != null) {
                i = addJoinAttributes(i, pstmt, joins);
            }

            /*
            if (groupByValues != null) {
                for (Object value : groupByValues) {
                    pstmt.setObject(i++, value);
                }
            }
             */

            final ResultSet rs = pstmt.executeQuery();
            while (rs.next()) {
                return rs.getInt(1);
            }
            return 0;
        } catch (final SQLException e) {
            logger.error("DB Exception on: " + pstmt, e);
            throw new CloudRuntimeException("Unable to get count on DB, due to: " + e.getLocalizedMessage());
        } catch (final Exception e) {
            logger.error("Caught: " + pstmt, e);
            throw new CloudRuntimeException("Caught error: " + e.getLocalizedMessage());
        }
    }

    public Integer getDistinctCount(SearchCriteria<T> sc, String[] distinctColumns) {
        sc = checkAndSetRemovedIsNull(sc);
        return getDistinctCountIncludingRemoved(sc, distinctColumns);
    }

    public Integer getDistinctCountIncludingRemoved(SearchCriteria<T> sc, String[] distinctColumns) {
        String clause = sc != null ? sc.getWhereClause() : null;
        if (StringUtils.isEmpty(clause)) {
            clause = null;
        }

        final StringBuilder str = createDistinctSelect(sc, clause != null, distinctColumns);
        if (clause != null) {
            str.append(clause);
        }

        Collection<JoinBuilder<SearchCriteria<?>>> joins = null;
        List<Attribute> joinAttrList = null;
        if (sc != null) {
            joins = sc.getJoins();
            if (joins != null) {
                joinAttrList = addJoins(str, joins);
            }
        }

        final TransactionLegacy txn = TransactionLegacy.currentTxn();
        final String sql = "SELECT COUNT(*) FROM (" + str.toString() + ") AS tmp";

        try (PreparedStatement pstmt = txn.prepareAutoCloseStatement(sql)) {
            int i = 1;

            if (!CollectionUtils.isNullOrEmpty(joinAttrList)) {
                for (Attribute attr : joinAttrList) {
                    prepareAttribute(i++, pstmt, attr, null);
                }
            }

            if (clause != null) {
                for (final Pair<Attribute, Object> value : sc.getValues()) {
                    prepareAttribute(i++, pstmt, value.first(), value.second());
                }
            }

            if (joins != null) {
                i = addJoinAttributes(i, pstmt, joins);
            }

            final ResultSet rs = pstmt.executeQuery();
            while (rs.next()) {
                return rs.getInt(1);
            }
            return 0;
        } catch (final SQLException e) {
            logger.error("DB Exception in executing: " + sql, e);
            throw new CloudRuntimeException("Unable to get count on DB, due to: " + e.getLocalizedMessage());
        } catch (final Exception e) {
            logger.error("Caught exception in : " + sql, e);
            throw new CloudRuntimeException("Caught error: " + e.getLocalizedMessage());
        }
    }

    public Integer countAll() {
        return getCount(null);
    }

    @Override
    public List<T> findByUuids(String... uuidArray) {
        if (ArrayUtils.isEmpty(uuidArray)) {
            return new ArrayList<T>();
        }
        SearchCriteria<T> sc = createSearchCriteria();
        sc.addAnd("uuid", SearchCriteria.Op.IN, uuidArray);
        return search(sc, null);
    }

    public Integer getCount(SearchCriteria<T> sc) {
        sc = checkAndSetRemovedIsNull(sc);
        return getCountIncludingRemoved(sc);
    }

    public Integer getCountIncludingRemoved(SearchCriteria<T> sc) {
        String clause = sc != null ? sc.getWhereClause() : null;
        if (clause != null && clause.length() == 0) {
            clause = null;
        }

        final StringBuilder str = createCountSelect(sc, clause != null);
        if (clause != null) {
            str.append(clause);
        }

        Collection<JoinBuilder<SearchCriteria<?>>> joins = null;
        List<Attribute> joinAttrList = null;
        if (sc != null) {
            joins = sc.getJoins();
            if (joins != null) {
                joinAttrList = addJoins(str, joins);
            }
        }

        final TransactionLegacy txn = TransactionLegacy.currentTxn();
        final String sql = str.toString();

        PreparedStatement pstmt = null;
        try {
            pstmt = txn.prepareAutoCloseStatement(sql);
            int i = 1;

            if (!CollectionUtils.isNullOrEmpty(joinAttrList)) {
                for (Attribute attr : joinAttrList) {
                    prepareAttribute(i++, pstmt, attr, null);
                }
            }

            if (clause != null) {
                for (final Pair<Attribute, Object> value : sc.getValues()) {
                    prepareAttribute(i++, pstmt, value.first(), value.second());
                }
            }

            if (joins != null) {
                i = addJoinAttributes(i, pstmt, joins);
            }

            final ResultSet rs = pstmt.executeQuery();
            while (rs.next()) {
                return rs.getInt(1);
            }
            return 0;
        } catch (final SQLException e) {
            logger.error("DB Exception on: " + pstmt, e);
            throw new CloudRuntimeException("Unable to get count on DB, due to: " + e.getLocalizedMessage());
        } catch (final Exception e) {
            logger.error("Caught: " + pstmt, e);
            throw new CloudRuntimeException("Caught error: " + e.getLocalizedMessage());
        }
    }

    @DB()
    protected StringBuilder createCountSelect(SearchCriteria<?> sc, final boolean whereClause) {
        StringBuilder sql = new StringBuilder(_count);
        if (sc != null) {
            Pair<GroupBy<?, ?, ?>, List<Object>> groupBys = sc.getGroupBy();
            if (groupBys != null) {
                final SqlGenerator generator = new SqlGenerator(_entityBeanType);
                sql = new StringBuilder(generator.buildCountSqlWithGroupBy(groupBys.first()));
            }
        }

        if (!whereClause) {
            sql.delete(sql.length() - (_discriminatorClause == null ? 6 : 4), sql.length());
        }

        return sql;
    }

    @DB()
    protected StringBuilder createDistinctIdSelect(SearchCriteria<?> sc, final boolean whereClause) {
        StringBuilder sql = new StringBuilder(_distinctIdSql);

        if (!whereClause) {
            sql.delete(sql.length() - (_discriminatorClause == null ? 6 : 4), sql.length());
        }

        return sql;
    }

    @DB()
    protected Pair<List<T>, Integer> listAndCountIncludingRemovedBy(final SearchCriteria<T> sc, final Filter filter) {
        List<T> objects = searchIncludingRemoved(sc, filter, null, false);
        Integer count = getCount(sc);
        return new Pair<List<T>, Integer>(objects, count);
    }

    @DB()
    protected StringBuilder createDistinctSelect(SearchCriteria<?> sc, final boolean whereClause, String[] distinctColumns) {
        final SqlGenerator generator = new SqlGenerator(_entityBeanType);
        String distinctSql = generator.buildDistinctSql(distinctColumns);

        StringBuilder sql = new StringBuilder(distinctSql);

        if (!whereClause) {
            sql.delete(sql.length() - (_discriminatorClause == null ? 6 : 4), sql.length());
        }

        return sql;
    }

    /**
     * Support conversion between DB and Entity values.
     * Detects whether field is annotated with {@link Convert} annotation and use converter instance from the annotation.
     */
    static class ConversionSupport {
        /**
         * Contains cache of {@link AttributeConverter} instances.
         */
        private static final Map<Class<?>, AttributeConverter<?, ?>> s_converterCacheMap = new ConcurrentHashMap<>();

        /**
         * Checks whether field annotated with {@link Convert} annotation and tries to convert source value with converter.
         *
         * @param field Entity field
         * @param value DB value
         * @return converted value if field is annotated with {@link Convert} or original value otherwise
         */
        private <T> T convertToEntityAttribute(Field field, Object value) {
            return (T) getConverter(field).map(converter -> converter.convertToEntityAttribute(value)).orElse(value);
        }

        /**
         * Checks whether field annotated with {@link Convert} annotation and tries to convert source value with converter.
         *
         * @param field Entity field
         * @param value Entity value
         * @return converted value if field is annotated with {@link Convert} or original value otherwise
         */
        private <T> T convertToDatabaseColumn(Field field, Object value) {
            return (T) getConverter(field).map(converter -> converter.convertToDatabaseColumn(value)).orElse(value);
        }

        private Optional<AttributeConverter<Object, Object>> getConverter(Field field) {
            return Optional.of(field).map(f -> f.getAnnotation(Convert.class)).map(Convert::converter).filter(AttributeConverter.class::isAssignableFrom).map(converterType -> {
                return (AttributeConverter<Object, Object>) s_converterCacheMap.computeIfAbsent(converterType, ct -> {
                    try {
                        return (AttributeConverter<?, ?>) ct.getDeclaredConstructor().newInstance();
                    } catch (ReflectiveOperationException e) {
                        throw new CloudRuntimeException("Unable to create converter for the class " + converterType, e);
                    }
                });
            });
        }
    }

}<|MERGE_RESOLUTION|>--- conflicted
+++ resolved
@@ -1244,17 +1244,7 @@
         }
     }
 
-    // FIXME: Does not work for joins.
-    @Override
-<<<<<<< HEAD
-    public int expunge(final SearchCriteria<T> sc, long limit) {
-        Filter filter = new Filter(limit);
-        return expunge(sc, filter);
-    }
-
-    @Override
-=======
->>>>>>> 019f2c60
+    @Override
     public int expunge(final SearchCriteria<T> sc, final Filter filter) {
         if (sc == null) {
             throw new CloudRuntimeException("Call to throw new expunge with null search Criteria");
@@ -1299,7 +1289,6 @@
         final long batchSizeFinal = ObjectUtils.defaultIfNull(batchSize, 0L);
         if (batchSizeFinal > 0) {
             filter = new Filter(batchSizeFinal);
-<<<<<<< HEAD
         }
         int expunged = 0;
         int currentExpunged = 0;
@@ -1315,23 +1304,6 @@
         if (org.apache.commons.collections.CollectionUtils.isEmpty(ids)) {
             return 0;
         }
-=======
-        }
-        int expunged = 0;
-        int currentExpunged = 0;
-        do {
-            currentExpunged = expunge(sc, filter);
-            expunged += currentExpunged;
-        } while (batchSizeFinal > 0 && currentExpunged >= batchSizeFinal);
-        return expunged;
-    }
-
-    @Override
-    public int expungeList(final List<ID> ids) {
-        if (org.apache.commons.collections.CollectionUtils.isEmpty(ids)) {
-            return 0;
-        }
->>>>>>> 019f2c60
         SearchBuilder<T> sb = createSearchBuilder();
         Object obj = null;
         try {
