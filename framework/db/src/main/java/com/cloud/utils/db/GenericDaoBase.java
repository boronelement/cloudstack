--- conflicted
+++ resolved
@@ -1235,18 +1235,15 @@
         }
     }
 
-    @Override
-<<<<<<< HEAD
+    // FIXME: Does not work for joins.
+    @Override
+    public int expunge(final SearchCriteria<T> sc, long limit) {
+        Filter filter = new Filter(limit);
+        return expunge(sc, filter);
+    }
+
+    @Override
     public int expunge(final SearchCriteria<T> sc, final Filter filter) {
-=======
-    public int expunge(final SearchCriteria<T> sc) {
-        return expunge(sc, -1);
-    }
-
-    // FIXME: Does not work for joins.
-    @Override
-    public int expunge(final SearchCriteria<T> sc, long limit) {
->>>>>>> 620ed164
         if (sc == null) {
             throw new CloudRuntimeException("Call to throw new expunge with null search Criteria");
         }
@@ -1259,11 +1256,6 @@
             str.append(sc.getWhereClause());
         }
         addFilter(str, filter);
-
-        if (limit > 0) {
-            str.append(" LIMIT ");
-            str.append(limit);
-        }
 
         final String sql = str.toString();
 
