--- conflicted
+++ resolved
@@ -427,12 +427,8 @@
                     pstmt.setObject(i++, value);
                 }
             }
-<<<<<<< HEAD
 
             if (logger.isDebugEnabled() && lock != null) {
-=======
-            if (s_logger.isDebugEnabled() && lock != null) {
->>>>>>> 017cf2c3
                 txn.registerLock(pstmt.toString());
             }
             final ResultSet rs = pstmt.executeQuery();
