--- conflicted
+++ resolved
@@ -35,12 +35,8 @@
 import org.apache.cloudstack.quota.dao.QuotaEmailTemplatesDao;
 import org.apache.cloudstack.quota.dao.QuotaUsageDao;
 import org.apache.cloudstack.quota.vo.QuotaAccountVO;
-<<<<<<< HEAD
 import org.apache.cloudstack.quota.vo.QuotaEmailConfigurationVO;
 import org.apache.cloudstack.quota.vo.QuotaEmailTemplatesVO;
-import org.apache.log4j.Logger;
-=======
->>>>>>> 49cecaed
 import org.springframework.stereotype.Component;
 
 import com.cloud.user.AccountVO;
@@ -128,7 +124,7 @@
             }
             QuotaEmailConfigurationVO quotaEmailConfigurationVO = quotaEmailConfigurationDao.findByAccountIdAndEmailTemplateId(quotaAccount.getAccountId(), templateVO.getId());
             if (quotaEmailConfigurationVO != null && !quotaEmailConfigurationVO.isEnabled()) {
-                s_logger.debug(String.format("%s has [%s] email disabled. Therefore the email will not be sent.", quotaAccount, QuotaConfig.QuotaEmailTemplateTypes.QUOTA_STATEMENT));
+                logger.debug(String.format("%s has [%s] email disabled. Therefore the email will not be sent.", quotaAccount, QuotaConfig.QuotaEmailTemplateTypes.QUOTA_STATEMENT));
                 continue;
             }
 
