--- conflicted
+++ resolved
@@ -157,15 +157,9 @@
                 if (account == null) {
                     continue; // the account is removed
                 }
-<<<<<<< HEAD
-                if (s_logger.isDebugEnabled()) {
-                    s_logger.debug("checkAndSendQuotaAlertEmails: Check id=" + account.getId() + " bal=" + accountBalance + ", alertDate=" +
-                            DateUtil.displayDateInTimezone(QuotaManagerImpl.getUsageAggregationTimeZone(), alertDate) + ", lockable=" + lockable);
-=======
-                if (logger.isDebugEnabled()) {
-                    logger.debug("checkAndSendQuotaAlertEmails: Check id=" + account.getId() + " bal=" + accountBalance + ", alertDate=" + alertDate + ", lockable=" + lockable);
->>>>>>> 49cecaed
-                }
+                logger.debug("checkAndSendQuotaAlertEmails: Check id={} bal={}, alertDate={}, lockable={}", account.getId(),
+                        accountBalance, DateUtil.displayDateInTimezone(QuotaManagerImpl.getUsageAggregationTimeZone(), alertDate),
+                        lockable);
                 if (accountBalance.compareTo(zeroBalance) < 0) {
                     if (_lockAccountEnforcement && (lockable == 1)) {
                         if (_quotaManager.isLockable(account)) {
