//Licensed to the Apache Software Foundation (ASF) under one
//or more contributor license agreements.  See the NOTICE file
//distributed with this work for additional information
//regarding copyright ownership.  The ASF licenses this file
//to you under the Apache License, Version 2.0 (the
//"License"); you may not use this file except in compliance
//with the License.  You may obtain a copy of the License at
//
//http://www.apache.org/licenses/LICENSE-2.0
//
//Unless required by applicable law or agreed to in writing,
//software distributed under the License is distributed on an
//"AS IS" BASIS, WITHOUT WARRANTIES OR CONDITIONS OF ANY
//KIND, either express or implied.  See the License for the
//specific language governing permissions and limitations
//under the License.
package org.apache.cloudstack.quota;

import java.math.BigDecimal;
import java.math.RoundingMode;
import java.util.ArrayList;
import java.util.Arrays;
import java.util.Date;
import java.util.HashMap;
import java.util.LinkedHashSet;
import java.util.List;
import java.util.Map;
import java.util.TimeZone;
import java.util.stream.Collectors;

import javax.inject.Inject;
import javax.naming.ConfigurationException;

import com.cloud.user.Account;
import org.apache.cloudstack.framework.config.dao.ConfigurationDao;
import org.apache.cloudstack.quota.activationrule.presetvariables.GenericPresetVariable;
import org.apache.cloudstack.quota.activationrule.presetvariables.PresetVariableHelper;
import org.apache.cloudstack.quota.activationrule.presetvariables.PresetVariables;
import org.apache.cloudstack.quota.constant.QuotaConfig;
import org.apache.cloudstack.quota.constant.QuotaTypes;
import org.apache.cloudstack.quota.dao.QuotaAccountDao;
import org.apache.cloudstack.quota.dao.QuotaBalanceDao;
import org.apache.cloudstack.quota.dao.QuotaTariffDao;
import org.apache.cloudstack.quota.dao.QuotaUsageDao;
import org.apache.cloudstack.quota.vo.QuotaAccountVO;
import org.apache.cloudstack.quota.vo.QuotaBalanceVO;
import org.apache.cloudstack.quota.vo.QuotaTariffVO;
import org.apache.cloudstack.quota.vo.QuotaUsageVO;
import org.apache.cloudstack.usage.UsageUnitTypes;
import org.apache.cloudstack.utils.bytescale.ByteScaleUtils;
import org.apache.cloudstack.utils.jsinterpreter.JsInterpreter;
import org.apache.cloudstack.utils.reflectiontostringbuilderutils.ReflectionToStringBuilderUtils;
import org.apache.commons.collections.CollectionUtils;
import org.apache.commons.lang3.BooleanUtils;
import org.apache.commons.lang3.ObjectUtils;
import org.apache.commons.lang3.StringUtils;
import org.apache.commons.lang3.math.NumberUtils;
<<<<<<< HEAD
=======
import org.apache.commons.lang3.time.DateUtils;
import org.apache.log4j.Logger;
>>>>>>> 050ee441
import org.springframework.stereotype.Component;

import com.cloud.usage.UsageVO;
import com.cloud.usage.dao.UsageDao;
import com.cloud.user.AccountVO;
import com.cloud.user.dao.AccountDao;
import com.cloud.utils.DateUtil;
import com.cloud.utils.Pair;
import com.cloud.utils.component.ManagerBase;

@Component
public class QuotaManagerImpl extends ManagerBase implements QuotaManager {

    @Inject
    private AccountDao _accountDao;
    @Inject
    private QuotaAccountDao _quotaAcc;
    @Inject
    private UsageDao _usageDao;
    @Inject
    private QuotaTariffDao _quotaTariffDao;
    @Inject
    private QuotaUsageDao _quotaUsageDao;
    @Inject
    private QuotaBalanceDao _quotaBalanceDao;
    @Inject
    private ConfigurationDao _configDao;

    @Inject
    protected PresetVariableHelper presetVariableHelper;

    private static TimeZone usageAggregationTimeZone = TimeZone.getTimeZone("GMT");
    static final BigDecimal GiB_DECIMAL = BigDecimal.valueOf(ByteScaleUtils.GiB);
    List<Account.Type> lockablesAccountTypes = Arrays.asList(Account.Type.NORMAL, Account.Type.DOMAIN_ADMIN);

    static BigDecimal hoursInCurrentMonth;

    public QuotaManagerImpl() {
        super();
    }

    private void mergeConfigs(Map<String, String> dbParams, Map<String, Object> xmlParams) {
        for (Map.Entry<String, Object> param : xmlParams.entrySet()) {
            dbParams.put(param.getKey(), (String)param.getValue());
        }
    }

    @Override
    public boolean configure(String name, Map<String, Object> params) throws ConfigurationException {
        super.configure(name, params);

        Map<String, String> configs = _configDao.getConfiguration(params);

        if (params != null) {
            mergeConfigs(configs, params);
        }

        String usageAggregationTimeZoneStr = ObjectUtils.defaultIfNull(configs.get("usage.aggregation.timezone"), "GMT");
        usageAggregationTimeZone = TimeZone.getTimeZone(usageAggregationTimeZoneStr);

        return true;
    }

    public static TimeZone getUsageAggregationTimeZone() {
        return usageAggregationTimeZone;
    }

    @Override
    public boolean start() {
        if (logger.isInfoEnabled()) {
            logger.info("Starting Quota Manager");
        }
        return true;
    }

    @Override
    public boolean stop() {
        if (logger.isInfoEnabled()) {
            logger.info("Stopping Quota Manager");
        }
        return true;
    }

    protected void processQuotaBalanceForAccount(AccountVO accountVo, List<QuotaUsageVO> accountQuotaUsages) {
        String accountToString = accountVo.reflectionToString();

        if (CollectionUtils.isEmpty(accountQuotaUsages)) {
            logger.info(String.format("Account [%s] does not have quota usages to process. Skipping it.", accountToString));
            return;
        }

        Date startDate = accountQuotaUsages.get(0).getStartDate();
        Date endDate = accountQuotaUsages.get(0).getEndDate();
        Date lastQuotaUsageEndDate = accountQuotaUsages.get(accountQuotaUsages.size() - 1).getEndDate();

<<<<<<< HEAD
        logger.info("Processing quota balance for account [{}] between [{}] and [{}].", accountToString,
                DateUtil.displayDateInTimezone(usageAggregationTimeZone, startDate),
                DateUtil.displayDateInTimezone(usageAggregationTimeZone, accountQuotaUsages.get(accountQuotaUsages.size() - 1).getEndDate()));
=======
        LinkedHashSet<Pair<Date, Date>> periods = accountQuotaUsages.stream()
                .map(quotaUsageVO -> new Pair<>(quotaUsageVO.getStartDate(), quotaUsageVO.getEndDate()))
                .collect(Collectors.toCollection(LinkedHashSet::new));

        s_logger.info(String.format("Processing quota balance for account[%s] between [%s] and [%s].", accountToString, startDate, lastQuotaUsageEndDate));
>>>>>>> 050ee441

        long accountId = accountVo.getAccountId();
        long domainId = accountVo.getDomainId();
        BigDecimal accountBalance = retrieveBalanceForUsageCalculation(accountId, domainId, startDate, accountToString);

        for (Pair<Date, Date> period : periods) {
            startDate = period.first();
            endDate = period.second();

            accountBalance = calculateBalanceConsideringCreditsAddedAndQuotaUsed(accountBalance, accountQuotaUsages, accountId, domainId, startDate, endDate, accountToString);
            _quotaBalanceDao.saveQuotaBalance(new QuotaBalanceVO(accountId, domainId, accountBalance, endDate));
        }
        saveQuotaAccount(accountId, accountBalance, endDate);
    }

    /**
     * Calculates the balance for the given account considering the specified period. The balance is calculated as follows:
     * <ol>
     *     <li>The credits added in this period are added to the balance.</li>
     *     <li>All quota consumed in this period are subtracted from the account balance.</li>
     * </ol>
     */
    protected BigDecimal calculateBalanceConsideringCreditsAddedAndQuotaUsed(BigDecimal accountBalance, List<QuotaUsageVO> accountQuotaUsages, long accountId, long domainId,
                                                                             Date startDate, Date endDate, String accountToString) {
        accountBalance = accountBalance.add(aggregateCreditBetweenDates(accountId, domainId, startDate, endDate, accountToString));

        for (QuotaUsageVO quotaUsageVO : accountQuotaUsages) {
            if (DateUtils.isSameInstant(quotaUsageVO.getStartDate(), startDate)) {
                accountBalance = accountBalance.subtract(quotaUsageVO.getQuotaUsed());
            }
        }
        return accountBalance;
    }

    /**
     * Retrieves the initial balance prior to the period of the quota processing.
     * <ul>
     *     <li>
     *         If it is the first time of processing for the account, the credits prior to the quota processing are added, and the first balance is persisted in the DB.
     *     </li>
     *     <li>
     *         Otherwise, the last real balance of the account is retrieved.
     *     </li>
     * </ul>
     */
    protected BigDecimal retrieveBalanceForUsageCalculation(long accountId, long domainId, Date startDate, String accountToString) {
        BigDecimal accountBalance = BigDecimal.ZERO;
        QuotaUsageVO lastQuotaUsage = _quotaUsageDao.findLastQuotaUsageEntry(accountId, domainId, startDate);

        if (lastQuotaUsage == null) {
            accountBalance = accountBalance.add(aggregateCreditBetweenDates(accountId, domainId, new Date(0), startDate, accountToString));
            QuotaBalanceVO firstBalance = new QuotaBalanceVO(accountId, domainId, accountBalance, startDate);

            logger.debug(String.format("Persisting the first quota balance [%s] for account [%s].", firstBalance, accountToString));
            _quotaBalanceDao.saveQuotaBalance(firstBalance);
        } else {
            QuotaBalanceVO lastRealBalance = _quotaBalanceDao.findLastBalanceEntry(accountId, domainId, startDate);

<<<<<<< HEAD
            if (lastRealBalance != null) {
                aggregatedUsage = aggregatedUsage.add(lastRealBalance.getCreditBalance());
                aggregatedUsage = aggregatedUsage.add(aggregateCreditBetweenDates(accountId, domainId, lastRealBalance.getUpdatedOn(), endDate, accountToString));
            } else {
                logger.warn(String.format("Account [%s] has quota usage entries, however it does not have a quota balance.", accountToString));
=======
            if (lastRealBalance == null) {
                s_logger.warn(String.format("Account [%s] has quota usage entries, however it does not have a quota balance.", accountToString));
            } else {
                accountBalance = accountBalance.add(lastRealBalance.getCreditBalance());
>>>>>>> 050ee441
            }
        }

        return accountBalance;
    }

    protected void saveQuotaAccount(long accountId, BigDecimal aggregatedUsage, Date endDate) {
        QuotaAccountVO quotaAccount = _quotaAcc.findByIdQuotaAccount(accountId);

        if (quotaAccount != null) {
            quotaAccount.setQuotaBalance(aggregatedUsage);
            quotaAccount.setQuotaBalanceDate(endDate);
            _quotaAcc.updateQuotaAccount(accountId, quotaAccount);
            return;
        }

        quotaAccount = new QuotaAccountVO(accountId);
        quotaAccount.setQuotaBalance(aggregatedUsage);
        quotaAccount.setQuotaBalanceDate(endDate);
        _quotaAcc.persistQuotaAccount(quotaAccount);
    }

    protected BigDecimal aggregateCreditBetweenDates(Long accountId, Long domainId, Date startDate, Date endDate, String accountToString) {
        List<QuotaBalanceVO> creditsReceived = _quotaBalanceDao.findCreditBalance(accountId, domainId, startDate, endDate);
        logger.debug("Account [{}] has [{}] credit entries before [{}].", accountToString, creditsReceived.size(),
                DateUtil.displayDateInTimezone(usageAggregationTimeZone, endDate));

        BigDecimal aggregatedUsage = BigDecimal.ZERO;

        logger.debug("Aggregating the account [{}] credit entries before [{}].", accountToString,
                DateUtil.displayDateInTimezone(usageAggregationTimeZone, endDate));

        for (QuotaBalanceVO credit : creditsReceived) {
            aggregatedUsage = aggregatedUsage.add(credit.getCreditBalance());
        }

        logger.debug("The aggregation of the account [{}] credit entries before [{}] resulted in the value [{}].",
                accountToString, DateUtil.displayDateInTimezone(usageAggregationTimeZone, endDate), aggregatedUsage);

        return aggregatedUsage;
    }

    @Override
    public boolean calculateQuotaUsage() {
        List<AccountVO> accounts = _accountDao.listAll();
        String accountsToString = ReflectionToStringBuilderUtils.reflectOnlySelectedFields(accounts, "id", "uuid", "accountName", "domainId");

        logger.info(String.format("Starting quota usage calculation for accounts [%s].", accountsToString));

        Map<Integer, Pair<List<QuotaTariffVO>, Boolean>> mapQuotaTariffsPerUsageType = createMapQuotaTariffsPerUsageType();

        for (AccountVO account : accounts) {
            List<UsageVO> usageRecords = getPendingUsageRecordsForQuotaAggregation(account);

            if (usageRecords == null) {
                logger.debug(String.format("Account [%s] does not have pending usage records. Skipping to next account.", account.reflectionToString()));
                continue;
            }

            List<QuotaUsageVO> quotaUsages = createQuotaUsagesAccordingToQuotaTariffs(account, usageRecords, mapQuotaTariffsPerUsageType);
            processQuotaBalanceForAccount(account, quotaUsages);
        }

        logger.info(String.format("Finished quota usage calculation for accounts [%s].", accountsToString));

        return true;
    }

    protected List<UsageVO> getPendingUsageRecordsForQuotaAggregation(AccountVO account) {
        Long accountId = account.getId();
        Long domainId = account.getDomainId();

        Pair<List<UsageVO>, Integer> usageRecords = _usageDao.listUsageRecordsPendingForQuotaAggregation(accountId, domainId);

        List<UsageVO> records = usageRecords.first();
        if (CollectionUtils.isEmpty(records)) {
            return null;
        }

        logger.debug(String.format("Retrieved [%s] pending usage records for account [%s].", usageRecords.second(), account.reflectionToString()));

        return records;
    }

    protected List<QuotaUsageVO> createQuotaUsagesAccordingToQuotaTariffs(AccountVO account, List<UsageVO> usageRecords,
            Map<Integer, Pair<List<QuotaTariffVO>, Boolean>> mapQuotaTariffsPerUsageType) {
        String accountToString = account.reflectionToString();
        logger.info("Calculating quota usage of [{}] usage records for account [{}].", usageRecords.size(), accountToString);

        List<Pair<UsageVO, QuotaUsageVO>> pairsUsageAndQuotaUsage = new ArrayList<>();

        try (JsInterpreter jsInterpreter = new JsInterpreter(QuotaConfig.QuotaActivationRuleTimeout.value())) {
            for (UsageVO usageRecord : usageRecords) {
                int usageType = usageRecord.getUsageType();

                if (!shouldCalculateUsageRecord(account, usageRecord)) {
                    pairsUsageAndQuotaUsage.add(new Pair<>(usageRecord, null));
                    continue;
                }

                Pair<List<QuotaTariffVO>, Boolean> pairQuotaTariffsPerUsageTypeAndHasActivationRule = mapQuotaTariffsPerUsageType.get(usageType);
                List<QuotaTariffVO> quotaTariffs = pairQuotaTariffsPerUsageTypeAndHasActivationRule.first();
                boolean hasAnyQuotaTariffWithActivationRule = pairQuotaTariffsPerUsageTypeAndHasActivationRule.second();

                BigDecimal aggregatedQuotaTariffsValue = aggregateQuotaTariffsValues(usageRecord, quotaTariffs, hasAnyQuotaTariffWithActivationRule, jsInterpreter, accountToString);

                QuotaUsageVO quotaUsage = createQuotaUsageAccordingToUsageUnit(usageRecord, aggregatedQuotaTariffsValue, accountToString);

                pairsUsageAndQuotaUsage.add(new Pair<>(usageRecord, quotaUsage));
            }
        } catch (Exception e) {
            logger.error(String.format("Failed to calculate the quota usage for account [%s] due to [%s].", accountToString, e.getMessage()), e);
            return new ArrayList<>();
        }

        return persistUsagesAndQuotaUsagesAndRetrievePersistedQuotaUsages(pairsUsageAndQuotaUsage);
    }

    protected boolean shouldCalculateUsageRecord(AccountVO accountVO, UsageVO usageRecord) {
        if (Boolean.FALSE.equals(QuotaConfig.QuotaAccountEnabled.valueIn(accountVO.getAccountId()))) {
            logger.debug("Considering usage record [{}] as calculated and skipping it because account [{}] has the quota plugin disabled.",
                    usageRecord.toString(usageAggregationTimeZone), accountVO.reflectionToString());
            return false;
        }
        return true;
    }

    protected List<QuotaUsageVO> persistUsagesAndQuotaUsagesAndRetrievePersistedQuotaUsages(List<Pair<UsageVO, QuotaUsageVO>> pairsUsageAndQuotaUsage) {
        List<QuotaUsageVO> quotaUsages = new ArrayList<>();

        for (Pair<UsageVO, QuotaUsageVO> pairUsageAndQuotaUsage : pairsUsageAndQuotaUsage) {
            UsageVO usageVo = pairUsageAndQuotaUsage.first();
            usageVo.setQuotaCalculated(1);
            _usageDao.persistUsage(usageVo);

            QuotaUsageVO quotaUsageVo = pairUsageAndQuotaUsage.second();
            if (quotaUsageVo != null) {
                _quotaUsageDao.persistQuotaUsage(quotaUsageVo);
                quotaUsages.add(quotaUsageVo);
            }
        }

        return quotaUsages;
    }

    protected BigDecimal aggregateQuotaTariffsValues(UsageVO usageRecord, List<QuotaTariffVO> quotaTariffs, boolean hasAnyQuotaTariffWithActivationRule,
            JsInterpreter jsInterpreter, String accountToString) {
        String usageRecordToString = usageRecord.toString(usageAggregationTimeZone);
        logger.debug("Validating usage record [{}] for account [{}] against [{}] quota tariffs.", usageRecordToString, accountToString, quotaTariffs.size());

        PresetVariables presetVariables = getPresetVariables(hasAnyQuotaTariffWithActivationRule, usageRecord);
        BigDecimal aggregatedQuotaTariffsValue = BigDecimal.ZERO;

        for (QuotaTariffVO quotaTariff : quotaTariffs) {
            if (isQuotaTariffInPeriodToBeApplied(usageRecord, quotaTariff, accountToString)) {
                aggregatedQuotaTariffsValue = aggregatedQuotaTariffsValue.add(getQuotaTariffValueToBeApplied(quotaTariff, jsInterpreter, presetVariables));
            }
        }

        logger.debug(String.format("The aggregation of the quota tariffs resulted in the value [%s] for the usage record [%s]. We will use this value to calculate the final"
                + " usage value.", aggregatedQuotaTariffsValue, usageRecordToString));

        return aggregatedQuotaTariffsValue;
    }

    protected PresetVariables getPresetVariables(boolean hasAnyQuotaTariffWithActivationRule, UsageVO usageRecord) {
        if (hasAnyQuotaTariffWithActivationRule) {
            return presetVariableHelper.getPresetVariables(usageRecord);
        }

        return null;
    }

    /**
     * Returns the quota tariff value according to the result of the activation rule.<br/>
     * <ul>
     *   <li>If the activation rule is null or empty, returns {@link QuotaTariffVO#getCurrencyValue()}.</li>
     *   <li>If the activation rule result in a number, returns it.</li>
     *   <li>If the activation rule result in a boolean and its is true, returns {@link QuotaTariffVO#getCurrencyValue()}.</li>
     *   <li>If the activation rule result in a boolean and its is false, returns {@link BigDecimal#ZERO}.</li>
     *   <li>If the activation rule result in something else, returns {@link BigDecimal#ZERO}.</li>
     * </ul>
     */
    protected BigDecimal getQuotaTariffValueToBeApplied(QuotaTariffVO quotaTariff, JsInterpreter jsInterpreter, PresetVariables presetVariables) {
        String activationRule = quotaTariff.getActivationRule();
        BigDecimal quotaTariffValue = quotaTariff.getCurrencyValue();
        String quotaTariffToString = quotaTariff.toString(usageAggregationTimeZone);

        if (StringUtils.isEmpty(activationRule)) {
            logger.debug(String.format("Quota tariff [%s] does not have an activation rule, therefore we will use the quota tariff value [%s] in the calculation.",
                    quotaTariffToString, quotaTariffValue));
            return quotaTariffValue;
        }

        injectPresetVariablesIntoJsInterpreter(jsInterpreter, presetVariables);

        String scriptResult = jsInterpreter.executeScript(activationRule).toString();

        if (NumberUtils.isParsable(scriptResult)) {
            logger.debug(String.format("The script [%s] of quota tariff [%s] had a numeric value [%s], therefore we will use it in the calculation.", activationRule,
                    quotaTariffToString, scriptResult));

            return new BigDecimal(scriptResult);
        }

        if (BooleanUtils.toBoolean(scriptResult)) {
            logger.debug(String.format("The script [%s] of quota tariff [%s] had a true boolean result, therefore we will use the quota tariff's value [%s] in the calculation.",
                    activationRule, quotaTariffToString, quotaTariffValue));

            return quotaTariffValue;
        }

        logger.debug(String.format("The script [%s] of quota tariff [%s] had the result [%s], therefore we will not use this quota tariff in the calculation.", activationRule,
                quotaTariffToString, quotaTariffValue));

        return BigDecimal.ZERO;
    }

    /**
     * Injects the preset variables into the JS interpreter.
     */
    protected void injectPresetVariablesIntoJsInterpreter(JsInterpreter jsInterpreter, PresetVariables presetVariables) {
        jsInterpreter.discardCurrentVariables();

        jsInterpreter.injectVariable("account", presetVariables.getAccount().toString());
        jsInterpreter.injectVariable("domain", presetVariables.getDomain().toString());

        GenericPresetVariable project = presetVariables.getProject();
        if (project != null) {
            jsInterpreter.injectVariable("project", project.toString());

        }

        jsInterpreter.injectStringVariable("resourceType", presetVariables.getResourceType());
        jsInterpreter.injectVariable("value", presetVariables.getValue().toString());
        jsInterpreter.injectVariable("zone", presetVariables.getZone().toString());
    }

    /**
     * Verifies if the quota tariff should be applied on the usage record according to their respectively start and end date.<br/><br/>
     */
    protected boolean isQuotaTariffInPeriodToBeApplied(UsageVO usageRecord, QuotaTariffVO quotaTariff, String accountToString) {
        Date usageRecordStartDate = usageRecord.getStartDate();
        Date usageRecordEndDate = usageRecord.getEndDate();
        Date quotaTariffStartDate = quotaTariff.getEffectiveOn();
        Date quotaTariffEndDate = quotaTariff.getEndDate();

        if ((quotaTariffEndDate != null && usageRecordStartDate.after(quotaTariffEndDate)) || usageRecordEndDate.before(quotaTariffStartDate)) {
            logger.debug("Not applying quota tariff [{}] in usage record [{}] of account [{}] due to it is out of the period to be applied. Period of the usage"
                            + " record [startDate: {}, endDate: {}], period of the quota tariff [startDate: {}, endDate: {}].", quotaTariff.toString(usageAggregationTimeZone),
                    usageRecord.toString(usageAggregationTimeZone), accountToString, DateUtil.displayDateInTimezone(usageAggregationTimeZone, usageRecordStartDate),
                    DateUtil.displayDateInTimezone(usageAggregationTimeZone, usageRecordEndDate), DateUtil.displayDateInTimezone(usageAggregationTimeZone, quotaTariffStartDate),
                    DateUtil.displayDateInTimezone(usageAggregationTimeZone, quotaTariffEndDate));

            return false;
        }

        return true;
    }

    protected Map<Integer, Pair<List<QuotaTariffVO>, Boolean>> createMapQuotaTariffsPerUsageType() {
        List<QuotaTariffVO> quotaTariffs = _quotaTariffDao.listQuotaTariffs(null, null, null, null, null, false, null, null).first();

        Map<Integer, Pair<List<QuotaTariffVO>, Boolean>> mapQuotaTariffsPerUsageType = new HashMap<>();

        for (Map.Entry<Integer, QuotaTypes> entry : QuotaTypes.listQuotaTypes().entrySet()) {
            int quotaType = entry.getKey();

            List<QuotaTariffVO> quotaTariffsFiltered = quotaTariffs.stream().filter(quotaTariff -> quotaTariff.getUsageType() == quotaType).collect(Collectors.toList());
            Boolean hasAnyQuotaTariffWithActivationRule = quotaTariffsFiltered.stream().anyMatch(quotaTariff -> StringUtils.isNotEmpty(quotaTariff.getActivationRule()));

            mapQuotaTariffsPerUsageType.put(quotaType, new Pair<>(quotaTariffsFiltered, hasAnyQuotaTariffWithActivationRule));
        }

        return mapQuotaTariffsPerUsageType;
    }

    protected QuotaUsageVO createQuotaUsageAccordingToUsageUnit(UsageVO usageRecord, BigDecimal aggregatedQuotaTariffsValue, String accountToString) {
        String usageRecordToString = usageRecord.toString(usageAggregationTimeZone);

        if (aggregatedQuotaTariffsValue.equals(BigDecimal.ZERO)) {
            logger.debug("No tariffs were applied to usage record [{}] of account [{}] or they resulted in 0; We will only mark the usage record as calculated.",
                    usageRecordToString, accountToString);
            return null;
        }

        QuotaTypes quotaType = QuotaTypes.listQuotaTypes().get(usageRecord.getUsageType());
        String quotaUnit = quotaType.getQuotaUnit();

        logger.debug(String.format("Calculating value of usage record [%s] for account [%s] according to the aggregated quota tariffs value [%s] and its usage unit [%s].",
                usageRecordToString, accountToString, aggregatedQuotaTariffsValue, quotaUnit));

        BigDecimal usageValue = getUsageValueAccordingToUsageUnitType(usageRecord, aggregatedQuotaTariffsValue, quotaUnit);

        logger.debug(String.format("The calculation of the usage record [%s] for account [%s] according to the aggregated quota tariffs value [%s] and its usage unit [%s] "
                + "resulted in the value [%s].", usageRecordToString, accountToString, aggregatedQuotaTariffsValue, quotaUnit, usageValue));

        QuotaUsageVO quotaUsageVo = new QuotaUsageVO();
        quotaUsageVo.setUsageItemId(usageRecord.getId());
        quotaUsageVo.setZoneId(usageRecord.getZoneId());
        quotaUsageVo.setAccountId(usageRecord.getAccountId());
        quotaUsageVo.setDomainId(usageRecord.getDomainId());
        quotaUsageVo.setUsageType(quotaType.getQuotaType());
        quotaUsageVo.setQuotaUsed(usageValue);
        quotaUsageVo.setStartDate(usageRecord.getStartDate());
        quotaUsageVo.setEndDate(usageRecord.getEndDate());

        return quotaUsageVo;
    }

    protected BigDecimal getUsageValueAccordingToUsageUnitType(UsageVO usageRecord, BigDecimal aggregatedQuotaTariffsValue, String quotaUnit) {
        BigDecimal rawUsage = BigDecimal.valueOf(usageRecord.getRawUsage());
        BigDecimal costPerHour = getCostPerHour(aggregatedQuotaTariffsValue, usageRecord.getStartDate());

        switch (UsageUnitTypes.getByDescription(quotaUnit)) {
            case COMPUTE_MONTH:
            case IP_MONTH:
            case POLICY_MONTH:
                return rawUsage.multiply(costPerHour);

            case GB:
                BigDecimal rawUsageInGb = rawUsage.divide(GiB_DECIMAL, 8, RoundingMode.HALF_EVEN);
                return rawUsageInGb.multiply(aggregatedQuotaTariffsValue);

            case GB_MONTH:
                BigDecimal gbInUse = BigDecimal.valueOf(usageRecord.getSize()).divide(GiB_DECIMAL, 8, RoundingMode.HALF_EVEN);
                return rawUsage.multiply(costPerHour).multiply(gbInUse);

            case BYTES:
            case IOPS:
                return rawUsage.multiply(aggregatedQuotaTariffsValue);

            default:
                return BigDecimal.ZERO;
        }
    }

    protected BigDecimal getCostPerHour(BigDecimal costPerMonth, Date date) {
        BigDecimal hoursInCurrentMonth = BigDecimal.valueOf(DateUtil.getHoursInCurrentMonth(date));
        logger.trace(String.format("Dividing tariff cost per month [%s] by [%s] to get the tariffs cost per hour.", costPerMonth, hoursInCurrentMonth));
        return costPerMonth.divide(hoursInCurrentMonth, 8, RoundingMode.HALF_EVEN);
    }

    @Override
    public boolean isLockable(AccountVO account) {
        return lockablesAccountTypes.contains(account.getType());
    }

}<|MERGE_RESOLUTION|>--- conflicted
+++ resolved
@@ -55,11 +55,7 @@
 import org.apache.commons.lang3.ObjectUtils;
 import org.apache.commons.lang3.StringUtils;
 import org.apache.commons.lang3.math.NumberUtils;
-<<<<<<< HEAD
-=======
 import org.apache.commons.lang3.time.DateUtils;
-import org.apache.log4j.Logger;
->>>>>>> 050ee441
 import org.springframework.stereotype.Component;
 
 import com.cloud.usage.UsageVO;
@@ -155,17 +151,11 @@
         Date endDate = accountQuotaUsages.get(0).getEndDate();
         Date lastQuotaUsageEndDate = accountQuotaUsages.get(accountQuotaUsages.size() - 1).getEndDate();
 
-<<<<<<< HEAD
-        logger.info("Processing quota balance for account [{}] between [{}] and [{}].", accountToString,
-                DateUtil.displayDateInTimezone(usageAggregationTimeZone, startDate),
-                DateUtil.displayDateInTimezone(usageAggregationTimeZone, accountQuotaUsages.get(accountQuotaUsages.size() - 1).getEndDate()));
-=======
         LinkedHashSet<Pair<Date, Date>> periods = accountQuotaUsages.stream()
                 .map(quotaUsageVO -> new Pair<>(quotaUsageVO.getStartDate(), quotaUsageVO.getEndDate()))
                 .collect(Collectors.toCollection(LinkedHashSet::new));
 
-        s_logger.info(String.format("Processing quota balance for account[%s] between [%s] and [%s].", accountToString, startDate, lastQuotaUsageEndDate));
->>>>>>> 050ee441
+        logger.info(String.format("Processing quota balance for account[{}] between [{}] and [{}].", accountToString, startDate, lastQuotaUsageEndDate));
 
         long accountId = accountVo.getAccountId();
         long domainId = accountVo.getDomainId();
@@ -224,18 +214,10 @@
         } else {
             QuotaBalanceVO lastRealBalance = _quotaBalanceDao.findLastBalanceEntry(accountId, domainId, startDate);
 
-<<<<<<< HEAD
-            if (lastRealBalance != null) {
-                aggregatedUsage = aggregatedUsage.add(lastRealBalance.getCreditBalance());
-                aggregatedUsage = aggregatedUsage.add(aggregateCreditBetweenDates(accountId, domainId, lastRealBalance.getUpdatedOn(), endDate, accountToString));
-            } else {
-                logger.warn(String.format("Account [%s] has quota usage entries, however it does not have a quota balance.", accountToString));
-=======
             if (lastRealBalance == null) {
-                s_logger.warn(String.format("Account [%s] has quota usage entries, however it does not have a quota balance.", accountToString));
+                logger.warn("Account [{}] has quota usage entries, however it does not have a quota balance.", accountToString);
             } else {
                 accountBalance = accountBalance.add(lastRealBalance.getCreditBalance());
->>>>>>> 050ee441
             }
         }
 
