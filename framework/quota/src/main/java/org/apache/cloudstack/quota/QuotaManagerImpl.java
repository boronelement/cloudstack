//Licensed to the Apache Software Foundation (ASF) under one
//or more contributor license agreements.  See the NOTICE file
//distributed with this work for additional information
//regarding copyright ownership.  The ASF licenses this file
//to you under the Apache License, Version 2.0 (the
//"License"); you may not use this file except in compliance
//with the License.  You may obtain a copy of the License at
//
//http://www.apache.org/licenses/LICENSE-2.0
//
//Unless required by applicable law or agreed to in writing,
//software distributed under the License is distributed on an
//"AS IS" BASIS, WITHOUT WARRANTIES OR CONDITIONS OF ANY
//KIND, either express or implied.  See the License for the
//specific language governing permissions and limitations
//under the License.
package org.apache.cloudstack.quota;

import java.math.BigDecimal;
import java.math.RoundingMode;
import java.util.ArrayList;
import java.util.Arrays;
import java.util.Date;
import java.util.HashMap;
import java.util.List;
import java.util.Map;
import java.util.TimeZone;
import java.util.stream.Collectors;

import javax.inject.Inject;
import javax.naming.ConfigurationException;

import com.cloud.user.Account;
import org.apache.cloudstack.framework.config.dao.ConfigurationDao;
import org.apache.cloudstack.quota.activationrule.presetvariables.GenericPresetVariable;
import org.apache.cloudstack.quota.activationrule.presetvariables.PresetVariableHelper;
import org.apache.cloudstack.quota.activationrule.presetvariables.PresetVariables;
import org.apache.cloudstack.quota.constant.QuotaConfig;
import org.apache.cloudstack.quota.constant.QuotaTypes;
import org.apache.cloudstack.quota.dao.QuotaAccountDao;
import org.apache.cloudstack.quota.dao.QuotaBalanceDao;
import org.apache.cloudstack.quota.dao.QuotaTariffDao;
import org.apache.cloudstack.quota.dao.QuotaUsageDao;
import org.apache.cloudstack.quota.vo.QuotaAccountVO;
import org.apache.cloudstack.quota.vo.QuotaBalanceVO;
import org.apache.cloudstack.quota.vo.QuotaTariffVO;
import org.apache.cloudstack.quota.vo.QuotaUsageVO;
import org.apache.cloudstack.usage.UsageUnitTypes;
import org.apache.cloudstack.utils.bytescale.ByteScaleUtils;
import org.apache.cloudstack.utils.jsinterpreter.JsInterpreter;
import org.apache.cloudstack.utils.reflectiontostringbuilderutils.ReflectionToStringBuilderUtils;
import org.apache.commons.collections.CollectionUtils;
import org.apache.commons.lang3.BooleanUtils;
import org.apache.commons.lang3.ObjectUtils;
import org.apache.commons.lang3.StringUtils;
import org.apache.commons.lang3.math.NumberUtils;
import org.apache.log4j.Logger;
import org.springframework.stereotype.Component;

import com.cloud.usage.UsageVO;
import com.cloud.usage.dao.UsageDao;
import com.cloud.user.AccountVO;
import com.cloud.user.dao.AccountDao;
import com.cloud.utils.DateUtil;
import com.cloud.utils.Pair;
import com.cloud.utils.component.ManagerBase;

@Component
public class QuotaManagerImpl extends ManagerBase implements QuotaManager {
    private static final Logger s_logger = Logger.getLogger(QuotaManagerImpl.class.getName());

    @Inject
    private AccountDao _accountDao;
    @Inject
    private QuotaAccountDao _quotaAcc;
    @Inject
    private UsageDao _usageDao;
    @Inject
    private QuotaTariffDao _quotaTariffDao;
    @Inject
    private QuotaUsageDao _quotaUsageDao;
    @Inject
    private QuotaBalanceDao _quotaBalanceDao;
    @Inject
    private ConfigurationDao _configDao;

    @Inject
    protected PresetVariableHelper presetVariableHelper;

<<<<<<< HEAD
    private static TimeZone usageTimeZone = TimeZone.getTimeZone("GMT");
    static final BigDecimal s_hoursInMonth = BigDecimal.valueOf(DateUtil.HOURS_IN_A_MONTH);
=======
    private TimeZone _usageTimezone;
    private int _aggregationDuration = 0;
>>>>>>> 39e0a8e8
    static final BigDecimal GiB_DECIMAL = BigDecimal.valueOf(ByteScaleUtils.GiB);
    List<Account.Type> lockablesAccountTypes = Arrays.asList(Account.Type.NORMAL, Account.Type.DOMAIN_ADMIN);

    static BigDecimal hoursInCurrentMonth;

    public QuotaManagerImpl() {
        super();
    }

    private void mergeConfigs(Map<String, String> dbParams, Map<String, Object> xmlParams) {
        for (Map.Entry<String, Object> param : xmlParams.entrySet()) {
            dbParams.put(param.getKey(), (String)param.getValue());
        }
    }

    @Override
    public boolean configure(String name, Map<String, Object> params) throws ConfigurationException {
        super.configure(name, params);

        Map<String, String> configs = _configDao.getConfiguration(params);

        if (params != null) {
            mergeConfigs(configs, params);
        }

        String timeZoneStr = ObjectUtils.defaultIfNull(configs.get("usage.aggregation.timezone"), "GMT");
        usageTimeZone = TimeZone.getTimeZone(timeZoneStr);

        return true;
    }

    public static TimeZone getUsageTimeZone() {
        return usageTimeZone;
    }

    @Override
    public boolean start() {
        if (s_logger.isInfoEnabled()) {
            s_logger.info("Starting Quota Manager");
        }
        return true;
    }

    @Override
    public boolean stop() {
        if (s_logger.isInfoEnabled()) {
            s_logger.info("Stopping Quota Manager");
        }
        return true;
    }

    protected void processQuotaBalanceForAccount(AccountVO accountVo, List<QuotaUsageVO> accountQuotaUsages) {
        String accountToString = accountVo.reflectionToString();

        if (CollectionUtils.isEmpty(accountQuotaUsages)) {
            s_logger.info(String.format("Account [%s] does not have quota usages to process. Skipping it.", accountToString));
            return;
        }

        QuotaUsageVO firstQuotaUsage = accountQuotaUsages.get(0);
        Date startDate = firstQuotaUsage.getStartDate();
        Date endDate = firstQuotaUsage.getStartDate();

        s_logger.info(String.format("Processing quota balance for account [%s] between [%s] and [%s].", accountToString,
                DateUtil.displayDateInTimezone(usageTimeZone, startDate),
                DateUtil.displayDateInTimezone(usageTimeZone, accountQuotaUsages.get(accountQuotaUsages.size() - 1).getEndDate())));

        BigDecimal aggregatedUsage = BigDecimal.ZERO;
        long accountId = accountVo.getAccountId();
        long domainId = accountVo.getDomainId();

        aggregatedUsage = getUsageValueAccordingToLastQuotaUsageEntryAndLastQuotaBalance(accountId, domainId, startDate, endDate, aggregatedUsage, accountToString);

        for (QuotaUsageVO quotaUsage : accountQuotaUsages) {
            Date quotaUsageStartDate = quotaUsage.getStartDate();
            Date quotaUsageEndDate = quotaUsage.getEndDate();
            BigDecimal quotaUsed = quotaUsage.getQuotaUsed();

            if (quotaUsed.equals(BigDecimal.ZERO)) {
                aggregatedUsage = aggregatedUsage.add(aggregateCreditBetweenDates(accountId, domainId, quotaUsageStartDate, quotaUsageEndDate, accountToString));
                continue;
            }

            if (startDate.compareTo(quotaUsageStartDate) == 0) {
                aggregatedUsage = aggregatedUsage.subtract(quotaUsed);
                continue;
            }

            _quotaBalanceDao.saveQuotaBalance(new QuotaBalanceVO(accountId, domainId, aggregatedUsage, endDate));

            aggregatedUsage = BigDecimal.ZERO;
            startDate = quotaUsageStartDate;
            endDate = quotaUsageEndDate;

            QuotaBalanceVO lastRealBalanceEntry = _quotaBalanceDao.findLastBalanceEntry(accountId, domainId, endDate);
            Date lastBalanceDate = new Date(0);

            if (lastRealBalanceEntry != null) {
                lastBalanceDate = lastRealBalanceEntry.getUpdatedOn();
                aggregatedUsage = aggregatedUsage.add(lastRealBalanceEntry.getCreditBalance());
            }

            aggregatedUsage = aggregatedUsage.add(aggregateCreditBetweenDates(accountId, domainId, lastBalanceDate, endDate, accountToString));
            aggregatedUsage = aggregatedUsage.subtract(quotaUsed);
        }

        _quotaBalanceDao.saveQuotaBalance(new QuotaBalanceVO(accountId, domainId, aggregatedUsage, endDate));
        saveQuotaAccount(accountId, aggregatedUsage, endDate);
    }

    protected BigDecimal getUsageValueAccordingToLastQuotaUsageEntryAndLastQuotaBalance(long accountId, long domainId, Date startDate, Date endDate, BigDecimal aggregatedUsage,
            String accountToString) {
        QuotaUsageVO lastQuotaUsage = _quotaUsageDao.findLastQuotaUsageEntry(accountId, domainId, startDate);

        if (lastQuotaUsage == null) {
            aggregatedUsage = aggregatedUsage.add(aggregateCreditBetweenDates(accountId, domainId, new Date(0), startDate, accountToString));
            QuotaBalanceVO firstBalance = new QuotaBalanceVO(accountId, domainId, aggregatedUsage, startDate);

            s_logger.debug(String.format("Persisting the first quota balance [%s] for account [%s].", firstBalance, accountToString));
            _quotaBalanceDao.saveQuotaBalance(firstBalance);
        } else {
            QuotaBalanceVO lastRealBalance = _quotaBalanceDao.findLastBalanceEntry(accountId, domainId, endDate);

            if (lastRealBalance != null) {
                aggregatedUsage = aggregatedUsage.add(lastRealBalance.getCreditBalance());
                aggregatedUsage = aggregatedUsage.add(aggregateCreditBetweenDates(accountId, domainId, lastRealBalance.getUpdatedOn(), endDate, accountToString));
            } else {
                s_logger.warn(String.format("Account [%s] has quota usage entries, however it does not have a quota balance.", accountToString));
            }
        }

        return aggregatedUsage;
    }

    protected void saveQuotaAccount(long accountId, BigDecimal aggregatedUsage, Date endDate) {
        QuotaAccountVO quotaAccount = _quotaAcc.findByIdQuotaAccount(accountId);

        if (quotaAccount != null) {
            quotaAccount.setQuotaBalance(aggregatedUsage);
            quotaAccount.setQuotaBalanceDate(endDate);
            _quotaAcc.updateQuotaAccount(accountId, quotaAccount);
            return;
        }

        quotaAccount = new QuotaAccountVO(accountId);
        quotaAccount.setQuotaBalance(aggregatedUsage);
        quotaAccount.setQuotaBalanceDate(endDate);
        _quotaAcc.persistQuotaAccount(quotaAccount);
    }

    protected BigDecimal aggregateCreditBetweenDates(Long accountId, Long domainId, Date startDate, Date endDate, String accountToString) {
        List<QuotaBalanceVO> creditsReceived = _quotaBalanceDao.findCreditBalance(accountId, domainId, startDate, endDate);
        s_logger.debug(String.format("Account [%s] has [%s] credit entries before [%s].", accountToString, creditsReceived.size(),
                DateUtil.displayDateInTimezone(usageTimeZone, endDate)));

        BigDecimal aggregatedUsage = BigDecimal.ZERO;

        s_logger.debug(String.format("Aggregating the account [%s] credit entries before [%s].", accountToString,
                DateUtil.displayDateInTimezone(usageTimeZone, endDate)));

        for (QuotaBalanceVO credit : creditsReceived) {
            aggregatedUsage = aggregatedUsage.add(credit.getCreditBalance());
        }

        s_logger.debug(String.format("The aggregation of the account [%s] credit entries before [%s] resulted in the value [%s].",
                accountToString, DateUtil.displayDateInTimezone(usageTimeZone, endDate), aggregatedUsage));

        return aggregatedUsage;
    }

    @Override
    public boolean calculateQuotaUsage() {
        List<AccountVO> accounts = _accountDao.listAll();
        String accountsToString = ReflectionToStringBuilderUtils.reflectOnlySelectedFields(accounts, "id", "uuid", "accountName", "domainId");

        s_logger.info(String.format("Starting quota usage calculation for accounts [%s].", accountsToString));

        Map<Integer, Pair<List<QuotaTariffVO>, Boolean>> mapQuotaTariffsPerUsageType = createMapQuotaTariffsPerUsageType();

        for (AccountVO account : accounts) {
            List<UsageVO> usageRecords = getPendingUsageRecordsForQuotaAggregation(account);

            if (usageRecords == null) {
                s_logger.debug(String.format("Account [%s] does not have pending usage records. Skipping to next account.", account.reflectionToString()));
                continue;
            }

            List<QuotaUsageVO> quotaUsages = createQuotaUsagesAccordingToQuotaTariffs(account, usageRecords, mapQuotaTariffsPerUsageType);
            processQuotaBalanceForAccount(account, quotaUsages);
        }

        s_logger.info(String.format("Finished quota usage calculation for accounts [%s].", accountsToString));

        return true;
    }

    protected List<UsageVO> getPendingUsageRecordsForQuotaAggregation(AccountVO account) {
        Long accountId = account.getId();
        Long domainId = account.getDomainId();

        Pair<List<UsageVO>, Integer> usageRecords = _usageDao.listUsageRecordsPendingForQuotaAggregation(accountId, domainId);

        List<UsageVO> records = usageRecords.first();
        if (CollectionUtils.isEmpty(records)) {
            return null;
        }

        s_logger.debug(String.format("Retrieved [%s] pending usage records for account [%s].", usageRecords.second(), account.reflectionToString()));

        return records;
    }

    protected List<QuotaUsageVO> createQuotaUsagesAccordingToQuotaTariffs(AccountVO account, List<UsageVO> usageRecords,
            Map<Integer, Pair<List<QuotaTariffVO>, Boolean>> mapQuotaTariffsPerUsageType) {
        String accountToString = account.reflectionToString();
        s_logger.info(String.format("Calculating quota usage of [%s] usage records for %s.", usageRecords.size(), accountToString));

        List<Pair<UsageVO, QuotaUsageVO>> pairsUsageAndQuotaUsage = new ArrayList<>();

        try (JsInterpreter jsInterpreter = new JsInterpreter(QuotaConfig.QuotaActivationRuleTimeout.value())) {
            for (UsageVO usageRecord : usageRecords) {
                int usageType = usageRecord.getUsageType();

                if (!shouldCalculateUsageRecord(account, usageRecord)) {
                    pairsUsageAndQuotaUsage.add(new Pair<>(usageRecord, null));
                    continue;
                }

                Pair<List<QuotaTariffVO>, Boolean> pairQuotaTariffsPerUsageTypeAndHasActivationRule = mapQuotaTariffsPerUsageType.get(usageType);
                List<QuotaTariffVO> quotaTariffs = pairQuotaTariffsPerUsageTypeAndHasActivationRule.first();
                boolean hasAnyQuotaTariffWithActivationRule = pairQuotaTariffsPerUsageTypeAndHasActivationRule.second();

                BigDecimal aggregatedQuotaTariffsValue = aggregateQuotaTariffsValues(usageRecord, quotaTariffs, hasAnyQuotaTariffWithActivationRule, jsInterpreter, accountToString);

                QuotaUsageVO quotaUsage = createQuotaUsageAccordingToUsageUnit(usageRecord, aggregatedQuotaTariffsValue, accountToString);

                pairsUsageAndQuotaUsage.add(new Pair<>(usageRecord, quotaUsage));
            }
        } catch (Exception e) {
            s_logger.error(String.format("Failed to calculate the quota usage for account [%s] due to [%s].", accountToString, e.getMessage()), e);
            return new ArrayList<>();
        }

        return persistUsagesAndQuotaUsagesAndRetrievePersistedQuotaUsages(pairsUsageAndQuotaUsage);
    }

    protected boolean shouldCalculateUsageRecord(AccountVO accountVO, UsageVO usageRecord) {
        if (Boolean.FALSE.equals(QuotaConfig.QuotaAccountEnabled.valueIn(accountVO.getAccountId()))) {
            s_logger.debug(String.format("Considering usage record [%s] as calculated and skipping it because account [%s] has the quota plugin disabled.",
                    usageRecord.toString(usageTimeZone), accountVO.reflectionToString()));
            return false;
        }
        return true;
    }

    protected List<QuotaUsageVO> persistUsagesAndQuotaUsagesAndRetrievePersistedQuotaUsages(List<Pair<UsageVO, QuotaUsageVO>> pairsUsageAndQuotaUsage) {
        List<QuotaUsageVO> quotaUsages = new ArrayList<>();

        for (Pair<UsageVO, QuotaUsageVO> pairUsageAndQuotaUsage : pairsUsageAndQuotaUsage) {
            UsageVO usageVo = pairUsageAndQuotaUsage.first();
            usageVo.setQuotaCalculated(1);
            _usageDao.persistUsage(usageVo);

            QuotaUsageVO quotaUsageVo = pairUsageAndQuotaUsage.second();
            if (quotaUsageVo != null) {
                _quotaUsageDao.persistQuotaUsage(quotaUsageVo);
                quotaUsages.add(quotaUsageVo);
            }
        }

        return quotaUsages;
    }

    protected BigDecimal aggregateQuotaTariffsValues(UsageVO usageRecord, List<QuotaTariffVO> quotaTariffs, boolean hasAnyQuotaTariffWithActivationRule,
            JsInterpreter jsInterpreter, String accountToString) {
        String usageRecordToString = usageRecord.toString(usageTimeZone);
        s_logger.debug(String.format("Validating usage record [%s] for %s against [%s] quota tariffs.", usageRecordToString, accountToString, quotaTariffs.size()));

        PresetVariables presetVariables = getPresetVariables(hasAnyQuotaTariffWithActivationRule, usageRecord);
        BigDecimal aggregatedQuotaTariffsValue = BigDecimal.ZERO;

        for (QuotaTariffVO quotaTariff : quotaTariffs) {
            if (isQuotaTariffInPeriodToBeApplied(usageRecord, quotaTariff, accountToString)) {
                aggregatedQuotaTariffsValue = aggregatedQuotaTariffsValue.add(getQuotaTariffValueToBeApplied(quotaTariff, jsInterpreter, presetVariables));
            }
        }

        s_logger.debug(String.format("The aggregation of the quota tariffs resulted in the value [%s] for the usage record [%s]. We will use this value to calculate the final"
                + " usage value.", aggregatedQuotaTariffsValue, usageRecordToString));

        return aggregatedQuotaTariffsValue;
    }

    protected PresetVariables getPresetVariables(boolean hasAnyQuotaTariffWithActivationRule, UsageVO usageRecord) {
        if (hasAnyQuotaTariffWithActivationRule) {
            return presetVariableHelper.getPresetVariables(usageRecord);
        }

        return null;
    }

    /**
     * Returns the quota tariff value according to the result of the activation rule.<br/>
     * <ul>
     *   <li>If the activation rule is null or empty, returns {@link QuotaTariffVO#getCurrencyValue()}.</li>
     *   <li>If the activation rule result in a number, returns it.</li>
     *   <li>If the activation rule result in a boolean and its is true, returns {@link QuotaTariffVO#getCurrencyValue()}.</li>
     *   <li>If the activation rule result in a boolean and its is false, returns {@link BigDecimal#ZERO}.</li>
     *   <li>If the activation rule result in something else, returns {@link BigDecimal#ZERO}.</li>
     * </ul>
     */
    protected BigDecimal getQuotaTariffValueToBeApplied(QuotaTariffVO quotaTariff, JsInterpreter jsInterpreter, PresetVariables presetVariables) {
        String activationRule = quotaTariff.getActivationRule();
        BigDecimal quotaTariffValue = quotaTariff.getCurrencyValue();
        String quotaTariffToString = quotaTariff.toString(usageTimeZone);

        if (StringUtils.isEmpty(activationRule)) {
            s_logger.debug(String.format("Quota tariff [%s] does not have an activation rule, therefore we will use the quota tariff value [%s] in the calculation.",
                    quotaTariffToString, quotaTariffValue));
            return quotaTariffValue;
        }

        injectPresetVariablesIntoJsInterpreter(jsInterpreter, presetVariables);

        String scriptResult = jsInterpreter.executeScript(activationRule).toString();

        if (NumberUtils.isParsable(scriptResult)) {
            s_logger.debug(String.format("The script [%s] of quota tariff [%s] had a numeric value [%s], therefore we will use it in the calculation.", activationRule,
                    quotaTariffToString, scriptResult));

            return new BigDecimal(scriptResult);
        }

        if (BooleanUtils.toBoolean(scriptResult)) {
            s_logger.debug(String.format("The script [%s] of quota tariff [%s] had a true boolean result, therefore we will use the quota tariff's value [%s] in the calculation.",
                    activationRule, quotaTariffToString, quotaTariffValue));

            return quotaTariffValue;
        }

        s_logger.debug(String.format("The script [%s] of quota tariff [%s] had the result [%s], therefore we will not use this quota tariff in the calculation.", activationRule,
                quotaTariffToString, quotaTariffValue));

        return BigDecimal.ZERO;
    }

    /**
     * Injects the preset variables into the JS interpreter.
     */
    protected void injectPresetVariablesIntoJsInterpreter(JsInterpreter jsInterpreter, PresetVariables presetVariables) {
        jsInterpreter.discardCurrentVariables();

        jsInterpreter.injectVariable("account", presetVariables.getAccount().toString());
        jsInterpreter.injectVariable("domain", presetVariables.getDomain().toString());

        GenericPresetVariable project = presetVariables.getProject();
        if (project != null) {
            jsInterpreter.injectVariable("project", project.toString());

        }

        jsInterpreter.injectStringVariable("resourceType", presetVariables.getResourceType());
        jsInterpreter.injectVariable("value", presetVariables.getValue().toString());
        jsInterpreter.injectVariable("zone", presetVariables.getZone().toString());
    }

    /**
     * Verifies if the quota tariff should be applied on the usage record according to their respectively start and end date.<br/><br/>
     */
    protected boolean isQuotaTariffInPeriodToBeApplied(UsageVO usageRecord, QuotaTariffVO quotaTariff, String accountToString) {
        Date usageRecordStartDate = usageRecord.getStartDate();
        Date usageRecordEndDate = usageRecord.getEndDate();
        Date quotaTariffStartDate = quotaTariff.getEffectiveOn();
        Date quotaTariffEndDate = quotaTariff.getEndDate();

        if ((quotaTariffEndDate != null && usageRecordStartDate.after(quotaTariffEndDate)) || usageRecordEndDate.before(quotaTariffStartDate)) {
            s_logger.debug(String.format("Not applying quota tariff [%s] in usage record [%s] of %s due to it is out of the period to be applied. Period of the usage"
                            + " record [startDate: %s, endDate: %s], period of the quota tariff [startDate: %s, endDate: %s].", quotaTariff.toString(usageTimeZone),
                    usageRecord.toString(usageTimeZone), accountToString, DateUtil.displayDateInTimezone(usageTimeZone, usageRecordStartDate),
                    DateUtil.displayDateInTimezone(usageTimeZone, usageRecordEndDate), DateUtil.displayDateInTimezone(usageTimeZone, quotaTariffStartDate),
                    DateUtil.displayDateInTimezone(usageTimeZone, quotaTariffEndDate)));

            return false;
        }

        return true;
    }

    protected Map<Integer, Pair<List<QuotaTariffVO>, Boolean>> createMapQuotaTariffsPerUsageType() {
        List<QuotaTariffVO> quotaTariffs = _quotaTariffDao.listQuotaTariffs(null, null, null, null, null, false, null, null).first();

        Map<Integer, Pair<List<QuotaTariffVO>, Boolean>> mapQuotaTariffsPerUsageType = new HashMap<>();

        for (Map.Entry<Integer, QuotaTypes> entry : QuotaTypes.listQuotaTypes().entrySet()) {
            int quotaType = entry.getKey();

            List<QuotaTariffVO> quotaTariffsFiltered = quotaTariffs.stream().filter(quotaTariff -> quotaTariff.getUsageType() == quotaType).collect(Collectors.toList());
            Boolean hasAnyQuotaTariffWithActivationRule = quotaTariffsFiltered.stream().anyMatch(quotaTariff -> StringUtils.isNotEmpty(quotaTariff.getActivationRule()));

            mapQuotaTariffsPerUsageType.put(quotaType, new Pair<>(quotaTariffsFiltered, hasAnyQuotaTariffWithActivationRule));
        }

        return mapQuotaTariffsPerUsageType;
    }

    protected QuotaUsageVO createQuotaUsageAccordingToUsageUnit(UsageVO usageRecord, BigDecimal aggregatedQuotaTariffsValue, String accountToString) {
        String usageRecordToString = usageRecord.toString(usageTimeZone);

        if (aggregatedQuotaTariffsValue.equals(BigDecimal.ZERO)) {
            s_logger.debug(String.format("No tariffs were applied to usage record [%s] of %s or they resulted in 0; We will only mark the usage record as calculated.",
                    usageRecordToString, accountToString));
            return null;
        }

        QuotaTypes quotaType = QuotaTypes.listQuotaTypes().get(usageRecord.getUsageType());
        String quotaUnit = quotaType.getQuotaUnit();

        s_logger.debug(String.format("Calculating value of usage record [%s] for account [%s] according to the aggregated quota tariffs value [%s] and its usage unit [%s].",
                usageRecordToString, accountToString, aggregatedQuotaTariffsValue, quotaUnit));

        BigDecimal usageValue = getUsageValueAccordingToUsageUnitType(usageRecord, aggregatedQuotaTariffsValue, quotaUnit);

        s_logger.debug(String.format("The calculation of the usage record [%s] for account [%s] according to the aggregated quota tariffs value [%s] and its usage unit [%s] "
                + "resulted in the value [%s].", usageRecordToString, accountToString, aggregatedQuotaTariffsValue, quotaUnit, usageValue));

        QuotaUsageVO quotaUsageVo = new QuotaUsageVO();
        quotaUsageVo.setUsageItemId(usageRecord.getId());
        quotaUsageVo.setZoneId(usageRecord.getZoneId());
        quotaUsageVo.setAccountId(usageRecord.getAccountId());
        quotaUsageVo.setDomainId(usageRecord.getDomainId());
        quotaUsageVo.setUsageType(quotaType.getQuotaType());
        quotaUsageVo.setQuotaUsed(usageValue);
        quotaUsageVo.setStartDate(usageRecord.getStartDate());
        quotaUsageVo.setEndDate(usageRecord.getEndDate());

        return quotaUsageVo;
    }

    protected BigDecimal getUsageValueAccordingToUsageUnitType(UsageVO usageRecord, BigDecimal aggregatedQuotaTariffsValue, String quotaUnit) {
        BigDecimal rawUsage = BigDecimal.valueOf(usageRecord.getRawUsage());
        BigDecimal costPerHour = getCostPerHour(aggregatedQuotaTariffsValue, usageRecord.getStartDate());

        switch (UsageUnitTypes.getByDescription(quotaUnit)) {
            case COMPUTE_MONTH:
            case IP_MONTH:
            case POLICY_MONTH:
                return rawUsage.multiply(costPerHour);

            case GB:
                BigDecimal rawUsageInGb = rawUsage.divide(GiB_DECIMAL, 8, RoundingMode.HALF_EVEN);
                return rawUsageInGb.multiply(aggregatedQuotaTariffsValue);

            case GB_MONTH:
                BigDecimal gbInUse = BigDecimal.valueOf(usageRecord.getSize()).divide(GiB_DECIMAL, 8, RoundingMode.HALF_EVEN);
                return rawUsage.multiply(costPerHour).multiply(gbInUse);

            case BYTES:
            case IOPS:
                return rawUsage.multiply(aggregatedQuotaTariffsValue);

            default:
                return BigDecimal.ZERO;
        }
    }

    protected BigDecimal getCostPerHour(BigDecimal costPerMonth, Date date) {
        BigDecimal hoursInCurrentMonth = BigDecimal.valueOf(DateUtil.getHoursInCurrentMonth(date));
        s_logger.trace(String.format("Dividing tariff cost per month [%s] by [%s] to get the tariffs cost per hour.", costPerMonth, hoursInCurrentMonth));
        return costPerMonth.divide(hoursInCurrentMonth, 8, RoundingMode.HALF_EVEN);
    }

    @Override
    public boolean isLockable(AccountVO account) {
        return lockablesAccountTypes.contains(account.getType());
    }

}<|MERGE_RESOLUTION|>--- conflicted
+++ resolved
@@ -87,13 +87,7 @@
     @Inject
     protected PresetVariableHelper presetVariableHelper;
 
-<<<<<<< HEAD
     private static TimeZone usageTimeZone = TimeZone.getTimeZone("GMT");
-    static final BigDecimal s_hoursInMonth = BigDecimal.valueOf(DateUtil.HOURS_IN_A_MONTH);
-=======
-    private TimeZone _usageTimezone;
-    private int _aggregationDuration = 0;
->>>>>>> 39e0a8e8
     static final BigDecimal GiB_DECIMAL = BigDecimal.valueOf(ByteScaleUtils.GiB);
     List<Account.Type> lockablesAccountTypes = Arrays.asList(Account.Type.NORMAL, Account.Type.DOMAIN_ADMIN);
 
