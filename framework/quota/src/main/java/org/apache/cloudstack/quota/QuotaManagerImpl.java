//Licensed to the Apache Software Foundation (ASF) under one
//or more contributor license agreements.  See the NOTICE file
//distributed with this work for additional information
//regarding copyright ownership.  The ASF licenses this file
//to you under the Apache License, Version 2.0 (the
//"License"); you may not use this file except in compliance
//with the License.  You may obtain a copy of the License at
//
//http://www.apache.org/licenses/LICENSE-2.0
//
//Unless required by applicable law or agreed to in writing,
//software distributed under the License is distributed on an
//"AS IS" BASIS, WITHOUT WARRANTIES OR CONDITIONS OF ANY
//KIND, either express or implied.  See the License for the
//specific language governing permissions and limitations
//under the License.
package org.apache.cloudstack.quota;

import java.math.BigDecimal;
import java.math.RoundingMode;
import java.util.ArrayList;
import java.util.Arrays;
import java.util.Date;
import java.util.HashMap;
import java.util.List;
import java.util.Map;
import java.util.TimeZone;
import java.util.stream.Collectors;

import javax.inject.Inject;
import javax.naming.ConfigurationException;

import com.cloud.user.Account;
import org.apache.cloudstack.framework.config.dao.ConfigurationDao;
import org.apache.cloudstack.quota.activationrule.presetvariables.GenericPresetVariable;
import org.apache.cloudstack.quota.activationrule.presetvariables.PresetVariableHelper;
import org.apache.cloudstack.quota.activationrule.presetvariables.PresetVariables;
import org.apache.cloudstack.quota.constant.QuotaConfig;
import org.apache.cloudstack.quota.constant.QuotaTypes;
import org.apache.cloudstack.quota.dao.QuotaAccountDao;
import org.apache.cloudstack.quota.dao.QuotaBalanceDao;
import org.apache.cloudstack.quota.dao.QuotaTariffDao;
import org.apache.cloudstack.quota.dao.QuotaUsageDao;
import org.apache.cloudstack.quota.vo.QuotaAccountVO;
import org.apache.cloudstack.quota.vo.QuotaBalanceVO;
import org.apache.cloudstack.quota.vo.QuotaTariffVO;
import org.apache.cloudstack.quota.vo.QuotaUsageVO;
import org.apache.cloudstack.usage.UsageUnitTypes;
import org.apache.cloudstack.utils.bytescale.ByteScaleUtils;
import org.apache.cloudstack.utils.jsinterpreter.JsInterpreter;
import org.apache.cloudstack.utils.reflectiontostringbuilderutils.ReflectionToStringBuilderUtils;
import org.apache.cloudstack.utils.usage.UsageUtils;
import org.apache.commons.collections.CollectionUtils;
import org.apache.commons.lang3.BooleanUtils;
import org.apache.commons.lang3.StringUtils;
import org.apache.commons.lang3.math.NumberUtils;
import org.springframework.stereotype.Component;

import com.cloud.usage.UsageVO;
import com.cloud.usage.dao.UsageDao;
import com.cloud.user.AccountVO;
import com.cloud.user.dao.AccountDao;
import com.cloud.utils.DateUtil;
import com.cloud.utils.Pair;
import com.cloud.utils.component.ManagerBase;

@Component
public class QuotaManagerImpl extends ManagerBase implements QuotaManager {

    @Inject
    private AccountDao _accountDao;
    @Inject
    private QuotaAccountDao _quotaAcc;
    @Inject
    private UsageDao _usageDao;
    @Inject
    private QuotaTariffDao _quotaTariffDao;
    @Inject
    private QuotaUsageDao _quotaUsageDao;
    @Inject
    private QuotaBalanceDao _quotaBalanceDao;
    @Inject
    private ConfigurationDao _configDao;

    @Inject
    protected PresetVariableHelper presetVariableHelper;

    private TimeZone _usageTimezone;
    private int _aggregationDuration = 0;

    static final BigDecimal s_hoursInMonth = BigDecimal.valueOf(DateUtil.HOURS_IN_A_MONTH);
    static final BigDecimal GiB_DECIMAL = BigDecimal.valueOf(ByteScaleUtils.GiB);
    List<Account.Type> lockablesAccountTypes = Arrays.asList(Account.Type.NORMAL, Account.Type.DOMAIN_ADMIN);

    public QuotaManagerImpl() {
        super();
    }

    private void mergeConfigs(Map<String, String> dbParams, Map<String, Object> xmlParams) {
        for (Map.Entry<String, Object> param : xmlParams.entrySet()) {
            dbParams.put(param.getKey(), (String)param.getValue());
        }
    }

    @Override
    public boolean configure(String name, Map<String, Object> params) throws ConfigurationException {
        super.configure(name, params);

        Map<String, String> configs = _configDao.getConfiguration(params);

        if (params != null) {
            mergeConfigs(configs, params);
        }

        String aggregationRange = configs.get("usage.stats.job.aggregation.range");
        String timeZoneStr = configs.get("usage.aggregation.timezone");

        if (timeZoneStr == null) {
            timeZoneStr = "GMT";
        }
        _usageTimezone = TimeZone.getTimeZone(timeZoneStr);

        _aggregationDuration = Integer.parseInt(aggregationRange);
        if (_aggregationDuration < UsageUtils.USAGE_AGGREGATION_RANGE_MIN) {
            logger.warn("Usage stats job aggregation range is to small, using the minimum value of " + UsageUtils.USAGE_AGGREGATION_RANGE_MIN);
            _aggregationDuration = UsageUtils.USAGE_AGGREGATION_RANGE_MIN;
        }
        logger.info("Usage timezone = " + _usageTimezone + " AggregationDuration=" + _aggregationDuration);

        return true;
    }

    @Override
    public boolean start() {
        if (logger.isInfoEnabled()) {
            logger.info("Starting Quota Manager");
        }
        return true;
    }

    @Override
    public boolean stop() {
        if (logger.isInfoEnabled()) {
            logger.info("Stopping Quota Manager");
        }
        return true;
    }

    protected void processQuotaBalanceForAccount(AccountVO accountVo, List<QuotaUsageVO> accountQuotaUsages) {
        String accountToString = accountVo.reflectionToString();

        if (CollectionUtils.isEmpty(accountQuotaUsages)) {
            logger.info(String.format("Account [%s] does not have quota usages to process. Skipping it.", accountToString));
            return;
        }

        QuotaUsageVO firstQuotaUsage = accountQuotaUsages.get(0);
        Date startDate = firstQuotaUsage.getStartDate();
        Date endDate = firstQuotaUsage.getStartDate();

        logger.info(String.format("Processing quota balance for account [%s] between [%s] and [%s].", accountToString, startDate,
                accountQuotaUsages.get(accountQuotaUsages.size() - 1).getEndDate()));

        BigDecimal aggregatedUsage = BigDecimal.ZERO;
        long accountId = accountVo.getAccountId();
        long domainId = accountVo.getDomainId();

        aggregatedUsage = getUsageValueAccordingToLastQuotaUsageEntryAndLastQuotaBalance(accountId, domainId, startDate, endDate, aggregatedUsage, accountToString);

        for (QuotaUsageVO quotaUsage : accountQuotaUsages) {
            Date quotaUsageStartDate = quotaUsage.getStartDate();
            Date quotaUsageEndDate = quotaUsage.getEndDate();
            BigDecimal quotaUsed = quotaUsage.getQuotaUsed();

            if (quotaUsed.equals(BigDecimal.ZERO)) {
                aggregatedUsage = aggregatedUsage.add(aggregateCreditBetweenDates(accountId, domainId, quotaUsageStartDate, quotaUsageEndDate, accountToString));
                continue;
            }

            if (startDate.compareTo(quotaUsageStartDate) == 0) {
                aggregatedUsage = aggregatedUsage.subtract(quotaUsed);
                continue;
            }

            _quotaBalanceDao.saveQuotaBalance(new QuotaBalanceVO(accountId, domainId, aggregatedUsage, endDate));

            aggregatedUsage = BigDecimal.ZERO;
            startDate = quotaUsageStartDate;
            endDate = quotaUsageEndDate;

            QuotaBalanceVO lastRealBalanceEntry = _quotaBalanceDao.findLastBalanceEntry(accountId, domainId, endDate);
            Date lastBalanceDate = new Date(0);

            if (lastRealBalanceEntry != null) {
                lastBalanceDate = lastRealBalanceEntry.getUpdatedOn();
                aggregatedUsage = aggregatedUsage.add(lastRealBalanceEntry.getCreditBalance());
            }

            aggregatedUsage = aggregatedUsage.add(aggregateCreditBetweenDates(accountId, domainId, lastBalanceDate, endDate, accountToString));
            aggregatedUsage = aggregatedUsage.subtract(quotaUsed);
        }

        _quotaBalanceDao.saveQuotaBalance(new QuotaBalanceVO(accountId, domainId, aggregatedUsage, endDate));
        saveQuotaAccount(accountId, aggregatedUsage, endDate);
    }

    protected BigDecimal getUsageValueAccordingToLastQuotaUsageEntryAndLastQuotaBalance(long accountId, long domainId, Date startDate, Date endDate, BigDecimal aggregatedUsage,
            String accountToString) {
        QuotaUsageVO lastQuotaUsage = _quotaUsageDao.findLastQuotaUsageEntry(accountId, domainId, startDate);

        if (lastQuotaUsage == null) {
            aggregatedUsage = aggregatedUsage.add(aggregateCreditBetweenDates(accountId, domainId, new Date(0), startDate, accountToString));
            QuotaBalanceVO firstBalance = new QuotaBalanceVO(accountId, domainId, aggregatedUsage, startDate);

            logger.debug(String.format("Persisting the first quota balance [%s] for account [%s].", firstBalance, accountToString));
            _quotaBalanceDao.saveQuotaBalance(firstBalance);
        } else {
            QuotaBalanceVO lastRealBalance = _quotaBalanceDao.findLastBalanceEntry(accountId, domainId, endDate);

            if (lastRealBalance != null) {
                aggregatedUsage = aggregatedUsage.add(lastRealBalance.getCreditBalance());
                aggregatedUsage = aggregatedUsage.add(aggregateCreditBetweenDates(accountId, domainId, lastRealBalance.getUpdatedOn(), endDate, accountToString));
            } else {
                logger.warn(String.format("Account [%s] has quota usage entries, however it does not have a quota balance.", accountToString));
            }
        }

        return aggregatedUsage;
    }

    protected void saveQuotaAccount(long accountId, BigDecimal aggregatedUsage, Date endDate) {
        QuotaAccountVO quotaAccount = _quotaAcc.findByIdQuotaAccount(accountId);

        if (quotaAccount != null) {
            quotaAccount.setQuotaBalance(aggregatedUsage);
            quotaAccount.setQuotaBalanceDate(endDate);
            _quotaAcc.updateQuotaAccount(accountId, quotaAccount);
            return;
        }

        quotaAccount = new QuotaAccountVO(accountId);
        quotaAccount.setQuotaBalance(aggregatedUsage);
        quotaAccount.setQuotaBalanceDate(endDate);
        _quotaAcc.persistQuotaAccount(quotaAccount);
    }

    protected BigDecimal aggregateCreditBetweenDates(Long accountId, Long domainId, Date startDate, Date endDate, String accountToString) {
        List<QuotaBalanceVO> creditsReceived = _quotaBalanceDao.findCreditBalance(accountId, domainId, startDate, endDate);
        logger.debug(String.format("Account [%s] has [%s] credit entries before [%s].", accountToString, creditsReceived.size(), endDate));

        BigDecimal aggregatedUsage = BigDecimal.ZERO;

        logger.debug(String.format("Aggregating the account [%s] credit entries before [%s].", accountToString, endDate));

        for (QuotaBalanceVO credit : creditsReceived) {
            aggregatedUsage = aggregatedUsage.add(credit.getCreditBalance());
        }

        logger.debug(String.format("The aggregation of the account [%s] credit entries before [%s] resulted in the value [%s].", accountToString, endDate, aggregatedUsage));

        return aggregatedUsage;
    }

    @Override
    public boolean calculateQuotaUsage() {
        List<AccountVO> accounts = _accountDao.listAll();
        String accountsToString = ReflectionToStringBuilderUtils.reflectOnlySelectedFields(accounts, "id", "uuid", "accountName", "domainId");

        logger.info(String.format("Starting quota usage calculation for accounts [%s].", accountsToString));

        Map<Integer, Pair<List<QuotaTariffVO>, Boolean>> mapQuotaTariffsPerUsageType = createMapQuotaTariffsPerUsageType();

        for (AccountVO account : accounts) {
            List<UsageVO> usageRecords = getPendingUsageRecordsForQuotaAggregation(account);

            if (usageRecords == null) {
                logger.debug(String.format("Account [%s] does not have pending usage records. Skipping to next account.", account.reflectionToString()));
                continue;
            }

            List<QuotaUsageVO> quotaUsages = createQuotaUsagesAccordingToQuotaTariffs(account, usageRecords, mapQuotaTariffsPerUsageType);
            processQuotaBalanceForAccount(account, quotaUsages);
        }

        logger.info(String.format("Finished quota usage calculation for accounts [%s].", accountsToString));

        return true;
    }

    protected List<UsageVO> getPendingUsageRecordsForQuotaAggregation(AccountVO account) {
        Long accountId = account.getId();
        Long domainId = account.getDomainId();

        Pair<List<UsageVO>, Integer> usageRecords = _usageDao.listUsageRecordsPendingForQuotaAggregation(accountId, domainId);

        List<UsageVO> records = usageRecords.first();
        if (CollectionUtils.isEmpty(records)) {
            return null;
        }

        logger.debug(String.format("Retrieved [%s] pending usage records for account [%s].", usageRecords.second(), account.reflectionToString()));

        return records;
    }

    protected List<QuotaUsageVO> createQuotaUsagesAccordingToQuotaTariffs(AccountVO account, List<UsageVO> usageRecords,
            Map<Integer, Pair<List<QuotaTariffVO>, Boolean>> mapQuotaTariffsPerUsageType) {
        String accountToString = account.reflectionToString();
        logger.info(String.format("Calculating quota usage of [%s] usage records for account [%s].", usageRecords.size(), accountToString));

        List<Pair<UsageVO, QuotaUsageVO>> pairsUsageAndQuotaUsage = new ArrayList<>();

        try (JsInterpreter jsInterpreter = new JsInterpreter(QuotaConfig.QuotaActivationRuleTimeout.value())) {
            for (UsageVO usageRecord : usageRecords) {
                int usageType = usageRecord.getUsageType();

                if (Boolean.FALSE.equals(shouldCalculateUsageRecord(account,usageRecord))) {
                    pairsUsageAndQuotaUsage.add(new Pair<>(usageRecord, null));
                    continue;
                }

                Pair<List<QuotaTariffVO>, Boolean> pairQuotaTariffsPerUsageTypeAndHasActivationRule = mapQuotaTariffsPerUsageType.get(usageType);
                List<QuotaTariffVO> quotaTariffs = pairQuotaTariffsPerUsageTypeAndHasActivationRule.first();
                boolean hasAnyQuotaTariffWithActivationRule = pairQuotaTariffsPerUsageTypeAndHasActivationRule.second();

                BigDecimal aggregatedQuotaTariffsValue = aggregateQuotaTariffsValues(usageRecord, quotaTariffs, hasAnyQuotaTariffWithActivationRule, jsInterpreter, accountToString);

                QuotaUsageVO quotaUsage = createQuotaUsageAccordingToUsageUnit(usageRecord, aggregatedQuotaTariffsValue, accountToString);

                pairsUsageAndQuotaUsage.add(new Pair<>(usageRecord, quotaUsage));
            }
        } catch (Exception e) {
            logger.error(String.format("Failed to calculate the quota usage for account [%s] due to [%s].", accountToString, e.getMessage()), e);
            return new ArrayList<>();
        }

        return persistUsagesAndQuotaUsagesAndRetrievePersistedQuotaUsages(pairsUsageAndQuotaUsage);
    }

    protected boolean shouldCalculateUsageRecord(AccountVO accountVO, UsageVO usageRecord) {
<<<<<<< HEAD
        if (usageTypesToAvoidCalculation.contains(usageRecord.getUsageType())) {
            logger.debug(String.format("Considering usage record [%s] as calculated and skipping it because the calculation of the types [%s] has not been implemented yet.",
                    usageRecord, usageTypesToAvoidCalculation));
            return false;
        }

=======
>>>>>>> 6d287793
        if (Boolean.FALSE.equals(QuotaConfig.QuotaAccountEnabled.valueIn(accountVO.getAccountId()))) {
            logger.debug(String.format("Considering usage record [%s] as calculated and skipping it because account [%s] has the quota plugin disabled.",
                    usageRecord, accountVO.reflectionToString()));
            return false;
        }
        return true;
    }

    protected List<QuotaUsageVO> persistUsagesAndQuotaUsagesAndRetrievePersistedQuotaUsages(List<Pair<UsageVO, QuotaUsageVO>> pairsUsageAndQuotaUsage) {
        List<QuotaUsageVO> quotaUsages = new ArrayList<>();

        for (Pair<UsageVO, QuotaUsageVO> pairUsageAndQuotaUsage : pairsUsageAndQuotaUsage) {
            UsageVO usageVo = pairUsageAndQuotaUsage.first();
            usageVo.setQuotaCalculated(1);
            _usageDao.persistUsage(usageVo);

            QuotaUsageVO quotaUsageVo = pairUsageAndQuotaUsage.second();
            if (quotaUsageVo != null) {
                _quotaUsageDao.persistQuotaUsage(quotaUsageVo);
                quotaUsages.add(quotaUsageVo);
            }
        }

        return quotaUsages;
    }

    protected BigDecimal aggregateQuotaTariffsValues(UsageVO usageRecord, List<QuotaTariffVO> quotaTariffs, boolean hasAnyQuotaTariffWithActivationRule,
            JsInterpreter jsInterpreter, String accountToString) {
        String usageRecordToString = usageRecord.toString();
        logger.debug(String.format("Validating usage record [%s] for account [%s] against [%s] quota tariffs.", usageRecordToString, accountToString,
                quotaTariffs.size()));

        PresetVariables presetVariables = getPresetVariables(hasAnyQuotaTariffWithActivationRule, usageRecord);
        BigDecimal aggregatedQuotaTariffsValue = BigDecimal.ZERO;

        for (QuotaTariffVO quotaTariff : quotaTariffs) {
            if (isQuotaTariffInPeriodToBeApplied(usageRecord, quotaTariff, accountToString)) {
                aggregatedQuotaTariffsValue = aggregatedQuotaTariffsValue.add(getQuotaTariffValueToBeApplied(quotaTariff, jsInterpreter, presetVariables));
            }
        }

        logger.debug(String.format("The aggregation of the quota tariffs resulted in the value [%s] for the usage record [%s]. We will use this value to calculate the final"
                + " usage value.", aggregatedQuotaTariffsValue, usageRecordToString));

        return aggregatedQuotaTariffsValue;
    }

    protected PresetVariables getPresetVariables(boolean hasAnyQuotaTariffWithActivationRule, UsageVO usageRecord) {
        if (hasAnyQuotaTariffWithActivationRule) {
            return presetVariableHelper.getPresetVariables(usageRecord);
        }

        return null;
    }

    /**
     * Returns the quota tariff value according to the result of the activation rule.<br/>
     * <ul>
     *   <li>If the activation rule is null or empty, returns {@link QuotaTariffVO#getCurrencyValue()}.</li>
     *   <li>If the activation rule result in a number, returns it.</li>
     *   <li>If the activation rule result in a boolean and its is true, returns {@link QuotaTariffVO#getCurrencyValue()}.</li>
     *   <li>If the activation rule result in a boolean and its is false, returns {@link BigDecimal#ZERO}.</li>
     *   <li>If the activation rule result in something else, returns {@link BigDecimal#ZERO}.</li>
     * </ul>
     */
    protected BigDecimal getQuotaTariffValueToBeApplied(QuotaTariffVO quotaTariff, JsInterpreter jsInterpreter, PresetVariables presetVariables) {
        String activationRule = quotaTariff.getActivationRule();
        BigDecimal quotaTariffValue = quotaTariff.getCurrencyValue();
        String quotaTariffToString = quotaTariff.toString();

        if (StringUtils.isEmpty(activationRule)) {
            logger.debug(String.format("Quota tariff [%s] does not have an activation rule, therefore we will use the quota tariff value [%s] in the calculation.",
                    quotaTariffToString, quotaTariffValue));
            return quotaTariffValue;
        }

        injectPresetVariablesIntoJsInterpreter(jsInterpreter, presetVariables);

        String scriptResult = jsInterpreter.executeScript(activationRule).toString();

        if (NumberUtils.isParsable(scriptResult)) {
            logger.debug(String.format("The script [%s] of quota tariff [%s] had a numeric value [%s], therefore we will use it in the calculation.", activationRule,
                    quotaTariffToString, scriptResult));

            return new BigDecimal(scriptResult);
        }

        if (BooleanUtils.toBoolean(scriptResult)) {
            logger.debug(String.format("The script [%s] of quota tariff [%s] had a true boolean result, therefore we will use the quota tariff's value [%s] in the calculation.",
                    activationRule, quotaTariffToString, quotaTariffValue));

            return quotaTariffValue;
        }

        logger.debug(String.format("The script [%s] of quota tariff [%s] had the result [%s], therefore we will not use this quota tariff in the calculation.", activationRule,
                quotaTariffToString, quotaTariffValue));

        return BigDecimal.ZERO;
    }

    /**
     * Injects the preset variables into the JS interpreter.
     */
    protected void injectPresetVariablesIntoJsInterpreter(JsInterpreter jsInterpreter, PresetVariables presetVariables) {
        jsInterpreter.discardCurrentVariables();

        jsInterpreter.injectVariable("account", presetVariables.getAccount().toString());
        jsInterpreter.injectVariable("domain", presetVariables.getDomain().toString());

        GenericPresetVariable project = presetVariables.getProject();
        if (project != null) {
            jsInterpreter.injectVariable("project", project.toString());

        }

        jsInterpreter.injectVariable("resourceType", presetVariables.getResourceType());
        jsInterpreter.injectVariable("value", presetVariables.getValue().toString());
        jsInterpreter.injectVariable("zone", presetVariables.getZone().toString());
    }

    /**
     * Verifies if the quota tariff should be applied on the usage record according to their respectively start and end date.<br/><br/>
     */
    protected boolean isQuotaTariffInPeriodToBeApplied(UsageVO usageRecord, QuotaTariffVO quotaTariff, String accountToString) {
        Date usageRecordStartDate = usageRecord.getStartDate();
        Date usageRecordEndDate = usageRecord.getEndDate();
        Date quotaTariffStartDate = quotaTariff.getEffectiveOn();
        Date quotaTariffEndDate = quotaTariff.getEndDate();

        if ((quotaTariffEndDate != null && usageRecordStartDate.after(quotaTariffEndDate)) || usageRecordEndDate.before(quotaTariffStartDate)) {
            logger.debug(String.format("Not applying quota tariff [%s] in usage record [%s] of account [%s] due to it is out of the period to be applied. Period of the usage"
                    + " record [startDate: %s, endDate: %s], period of the quota tariff [startDate: %s, endDate: %s].", quotaTariff, usageRecord.toString(), accountToString,
                    DateUtil.getOutputString(usageRecordStartDate), DateUtil.getOutputString(usageRecordEndDate), DateUtil.getOutputString(quotaTariffStartDate),
                    DateUtil.getOutputString(quotaTariffEndDate)));

            return false;
        }

        return true;
    }

    protected Map<Integer, Pair<List<QuotaTariffVO>, Boolean>> createMapQuotaTariffsPerUsageType() {
        List<QuotaTariffVO> quotaTariffs = _quotaTariffDao.listQuotaTariffs(null, null, null, null, null, false, null, null).first();

        Map<Integer, Pair<List<QuotaTariffVO>, Boolean>> mapQuotaTariffsPerUsageType = new HashMap<>();

        for (Map.Entry<Integer, QuotaTypes> entry : QuotaTypes.listQuotaTypes().entrySet()) {
            int quotaType = entry.getKey();

            List<QuotaTariffVO> quotaTariffsFiltered = quotaTariffs.stream().filter(quotaTariff -> quotaTariff.getUsageType() == quotaType).collect(Collectors.toList());
            Boolean hasAnyQuotaTariffWithActivationRule = quotaTariffsFiltered.stream().anyMatch(quotaTariff -> StringUtils.isNotEmpty(quotaTariff.getActivationRule()));

            mapQuotaTariffsPerUsageType.put(quotaType, new Pair<>(quotaTariffsFiltered, hasAnyQuotaTariffWithActivationRule));
        }

        return mapQuotaTariffsPerUsageType;
    }

    protected QuotaUsageVO createQuotaUsageAccordingToUsageUnit(UsageVO usageRecord, BigDecimal aggregatedQuotaTariffsValue, String accountToString) {
        String usageRecordToString = usageRecord.toString();

        if (aggregatedQuotaTariffsValue.equals(BigDecimal.ZERO)) {
            logger.debug(String.format("Usage record [%s] for account [%s] does not have quota tariffs to be calculated, therefore we will mark it as calculated.",
                    usageRecordToString, accountToString));
            return null;
        }

        QuotaTypes quotaType = QuotaTypes.listQuotaTypes().get(usageRecord.getUsageType());
        String quotaUnit = quotaType.getQuotaUnit();

        logger.debug(String.format("Calculating value of usage record [%s] for account [%s] according to the aggregated quota tariffs value [%s] and its usage unit [%s].",
                usageRecordToString, accountToString, aggregatedQuotaTariffsValue, quotaUnit));

        BigDecimal usageValue = getUsageValueAccordingToUsageUnitType(usageRecord, aggregatedQuotaTariffsValue, quotaUnit);

        logger.debug(String.format("The calculation of the usage record [%s] for account [%s] according to the aggregated quota tariffs value [%s] and its usage unit [%s] "
                + "resulted in the value [%s].", usageRecordToString, accountToString, aggregatedQuotaTariffsValue, quotaUnit, usageValue));

        QuotaUsageVO quotaUsageVo = new QuotaUsageVO();
        quotaUsageVo.setUsageItemId(usageRecord.getId());
        quotaUsageVo.setZoneId(usageRecord.getZoneId());
        quotaUsageVo.setAccountId(usageRecord.getAccountId());
        quotaUsageVo.setDomainId(usageRecord.getDomainId());
        quotaUsageVo.setUsageType(quotaType.getQuotaType());
        quotaUsageVo.setQuotaUsed(usageValue);
        quotaUsageVo.setStartDate(usageRecord.getStartDate());
        quotaUsageVo.setEndDate(usageRecord.getEndDate());

        return quotaUsageVo;
    }

    protected BigDecimal getUsageValueAccordingToUsageUnitType(UsageVO usageRecord, BigDecimal aggregatedQuotaTariffsValue, String quotaUnit) {
        BigDecimal rawUsage = BigDecimal.valueOf(usageRecord.getRawUsage());
        BigDecimal costPerHour = aggregatedQuotaTariffsValue.divide(s_hoursInMonth, 8, RoundingMode.HALF_EVEN);

        switch (UsageUnitTypes.getByDescription(quotaUnit)) {
            case COMPUTE_MONTH:
            case IP_MONTH:
            case POLICY_MONTH:
                return rawUsage.multiply(costPerHour);

            case GB:
                BigDecimal rawUsageInGb = rawUsage.divide(GiB_DECIMAL, 8, RoundingMode.HALF_EVEN);
                return rawUsageInGb.multiply(aggregatedQuotaTariffsValue);

            case GB_MONTH:
                BigDecimal gbInUse = BigDecimal.valueOf(usageRecord.getSize()).divide(GiB_DECIMAL, 8, RoundingMode.HALF_EVEN);
                return rawUsage.multiply(costPerHour).multiply(gbInUse);

            case BYTES:
            case IOPS:
                return rawUsage.multiply(aggregatedQuotaTariffsValue);

            default:
                return BigDecimal.ZERO;
        }
    }

    @Override
    public boolean isLockable(AccountVO account) {
        return lockablesAccountTypes.contains(account.getType());
    }

}<|MERGE_RESOLUTION|>--- conflicted
+++ resolved
@@ -338,15 +338,6 @@
     }
 
     protected boolean shouldCalculateUsageRecord(AccountVO accountVO, UsageVO usageRecord) {
-<<<<<<< HEAD
-        if (usageTypesToAvoidCalculation.contains(usageRecord.getUsageType())) {
-            logger.debug(String.format("Considering usage record [%s] as calculated and skipping it because the calculation of the types [%s] has not been implemented yet.",
-                    usageRecord, usageTypesToAvoidCalculation));
-            return false;
-        }
-
-=======
->>>>>>> 6d287793
         if (Boolean.FALSE.equals(QuotaConfig.QuotaAccountEnabled.valueIn(accountVO.getAccountId()))) {
             logger.debug(String.format("Considering usage record [%s] as calculated and skipping it because account [%s] has the quota plugin disabled.",
                     usageRecord, accountVO.reflectionToString()));
