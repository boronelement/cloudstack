--- conflicted
+++ resolved
@@ -94,7 +94,7 @@
     final static BigDecimal s_hoursInMonth = new BigDecimal(30 * 24);
     final static BigDecimal s_minutesInMonth = new BigDecimal(30 * 24 * 60);
     final static BigDecimal GiB_DECIMAL = new BigDecimal(ByteScaleUtils.GiB);
-    List<Short> lockablesAccountTypes = Arrays.asList(Account.ACCOUNT_TYPE_NORMAL, Account.ACCOUNT_TYPE_DOMAIN_ADMIN);
+    List<Account.Type> lockablesAccountTypes = Arrays.asList(Account.Type.NORMAL, Account.Type.DOMAIN_ADMIN);
 
     List<Integer> quotaTypesToAvoidCalculation = Arrays.asList(QuotaTypes.VM_DISK_IO_READ, QuotaTypes.VM_DISK_IO_WRITE, QuotaTypes.VM_DISK_BYTES_READ,
             QuotaTypes.VM_DISK_BYTES_WRITE);
@@ -555,11 +555,7 @@
 
     @Override
     public boolean isLockable(AccountVO account) {
-<<<<<<< HEAD
         return lockablesAccountTypes.contains(account.getType());
-=======
-        return (account.getType() == Account.Type.NORMAL || account.getType() == Account.Type.DOMAIN_ADMIN);
->>>>>>> 6125886f
     }
 
 }