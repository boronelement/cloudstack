--- conflicted
+++ resolved
@@ -92,12 +92,10 @@
 
     @Test
     public void isLockableTestValidateAccountTypes() {
-        List<Short> accounTypes = Arrays.asList(Account.ACCOUNT_TYPE_NORMAL, Account.ACCOUNT_TYPE_ADMIN, Account.ACCOUNT_TYPE_DOMAIN_ADMIN,
-                Account.ACCOUNT_TYPE_RESOURCE_DOMAIN_ADMIN, Account.ACCOUNT_TYPE_READ_ONLY_ADMIN, Account.ACCOUNT_TYPE_PROJECT);
-        List<Short> lockablesAccountTypes = Arrays.asList(Account.ACCOUNT_TYPE_NORMAL, Account.ACCOUNT_TYPE_DOMAIN_ADMIN);
+        List<Account.Type> lockablesAccountTypes = Arrays.asList(Account.Type.NORMAL, Account.Type.DOMAIN_ADMIN);
 
         AccountVO accountVO = new AccountVO();
-        for (Short accountType : accounTypes) {
+        Arrays.asList(Account.Type.values()).forEach(accountType -> {
             accountVO.setType(accountType);
 
             if (lockablesAccountTypes.contains(accountType)) {
@@ -105,7 +103,7 @@
             } else {
                 Assert.assertFalse(quotaManagerImplSpy.isLockable(accountVO));
             }
-        }
+        });
     }
 
     @Test
@@ -129,19 +127,8 @@
     }
 
     @Test
-<<<<<<< HEAD
     public void getPendingUsageRecordsForQuotaAggregationTesNotEmptyListReturnList() {
         List<UsageVO> expected = Arrays.asList(new UsageVO());
-=======
-    public void testCalculateQuotaUsage() {
-        AccountVO accountVO = new AccountVO();
-        accountVO.setId(2L);
-        accountVO.setDomainId(1L);
-        accountVO.setType(Account.Type.NORMAL);
-        List<AccountVO> accountVOList = new ArrayList<>();
-        accountVOList.add(accountVO);
-        Mockito.when(accountDao.listAll()).thenReturn(accountVOList);
->>>>>>> 6125886f
 
         Mockito.doReturn(pairMock).when(usageDaoMock).listUsageRecordsPendingForQuotaAggregation(Mockito.anyLong(), Mockito.anyLong());
         Mockito.doReturn(expected).when(pairMock).first();
@@ -152,7 +139,6 @@
     }
 
     @Test
-<<<<<<< HEAD
     public void getUsageValueAccordingToUsageUnitTypeTestAllTypes() {
         Mockito.doReturn(10.0).when(usageVoMock).getRawUsage();
         Mockito.doReturn(ByteScaleUtils.GiB).when(usageVoMock).getSize();
@@ -194,13 +180,6 @@
         Mockito.doReturn(quotaTariffStartDate).when(quotaTariffVoMock).getEffectiveOn();
         Mockito.doReturn(quotaTariffEndDate).when(quotaTariffVoMock).getEndDate();
     }
-=======
-    public void testAggregatePendingQuotaRecordsForAccount() {
-        AccountVO accountVO = new AccountVO();
-        accountVO.setId(2L);
-        accountVO.setDomainId(1L);
-        accountVO.setType(Account.Type.NORMAL);
->>>>>>> 6125886f
 
     @Test
     public void isQuotaTariffInPeriodToBeAppliedTestQuotaTariffEndDateIsNullAndUsageRecordEndDateIsBeforeQuotaTariffStartDateReturnFalse() throws ParseException {
@@ -235,18 +214,9 @@
     }
 
     @Test
-<<<<<<< HEAD
     public void isQuotaTariffInPeriodToBeAppliedTestUsageRecordStartDateIsEqualToQuotaTariffEndDateAndUsageRecordEndDateIsAfterQuotaTariffStartDateReturnTrue() throws ParseException {
         mockUsageRecordAndQuotaTariffForTests(sdf.parse("2022-01-18 17:35:12"), sdf.parse("2022-01-12 00:00:00"), sdf.parse("2022-01-08 00:00:00"), sdf.parse("2022-01-18 17:35:12"));
         boolean result = quotaManagerImplSpy.isQuotaTariffInPeriodToBeApplied(usageVoMock, quotaTariffVoMock, "");
-=======
-    public void testProcessQuotaBalanceForAccount() {
-        Date now = new Date();
-        AccountVO accountVO = new AccountVO();
-        accountVO.setId(2L);
-        accountVO.setDomainId(1L);
-        accountVO.setType(Account.Type.NORMAL);
->>>>>>> 6125886f
 
         Assert.assertTrue(result);
     }
@@ -268,7 +238,6 @@
     }
 
     @Test
-<<<<<<< HEAD
     public void isQuotaTariffInPeriodToBeAppliedTestUsageRecordStartDateIsBeforeQuotaTariffEndDateAndUsageRecordEndDateIsEqualToQuotaTariffStartDateReturnTrue() throws ParseException {
         mockUsageRecordAndQuotaTariffForTests(sdf.parse("2022-01-20 11:44:37"), sdf.parse("2022-01-22 15:06:32"), sdf.parse("2022-01-22 15:06:32"), sdf.parse("2022-01-28 18:33:01"));
         boolean result = quotaManagerImplSpy.isQuotaTariffInPeriodToBeApplied(usageVoMock, quotaTariffVoMock, "");
@@ -423,41 +392,6 @@
         BigDecimal result = quotaManagerImplSpy.getQuotaTariffValueToBeApplied(quotaTariffVoMock, usageVoMock, null, null);
 
         Assert.assertEquals(BigDecimal.ONE, result);
-=======
-    public void testAdminLockableAccount() {
-        accountVO.setType(Account.Type.ADMIN);
-        assertFalse(quotaManager.isLockable(accountVO));
-    }
-
-    @Test
-    public void testNormalLockableAccount() {
-        accountVO.setType(Account.Type.NORMAL);
-        assertTrue(quotaManager.isLockable(accountVO));
-    }
-
-    @Test
-    public void tesDomainAdmingLockableAccount() {
-        accountVO.setType(Account.Type.DOMAIN_ADMIN);
-        assertTrue(quotaManager.isLockable(accountVO));
-    }
-
-    @Test
-    public void testReadOnlyAdminLockableAccount() {
-        accountVO.setType(Account.Type.READ_ONLY_ADMIN);
-        assertFalse(quotaManager.isLockable(accountVO));
-    }
-
-    @Test
-    public void testResourceDomainAdminLockableAccount() {
-        accountVO.setType(Account.Type.RESOURCE_DOMAIN_ADMIN);
-        assertFalse(quotaManager.isLockable(accountVO));
-    }
-
-    @Test
-    public void testProjectLockableAccount() {
-        accountVO.setType(Account.Type.PROJECT);
-        assertFalse(quotaManager.isLockable(accountVO));
->>>>>>> 6125886f
     }
 
     @Test
