// Licensed to the Apache Software Foundation (ASF) under one
// or more contributor license agreements.  See the NOTICE file
// distributed with this work for additional information
// regarding copyright ownership.  The ASF licenses this file
// to you under the Apache License, Version 2.0 (the
// "License"); you may not use this file except in compliance
// with the License.  You may obtain a copy of the License at
//
//   http://www.apache.org/licenses/LICENSE-2.0
//
// Unless required by applicable law or agreed to in writing,
// software distributed under the License is distributed on an
// "AS IS" BASIS, WITHOUT WARRANTIES OR CONDITIONS OF ANY
// KIND, either express or implied.  See the License for the
// specific language governing permissions and limitations
// under the License.
package com.cloud.cluster;

import java.io.ByteArrayInputStream;
import java.io.IOException;
import java.net.URLDecoder;

import org.apache.http.HttpEntityEnclosingRequest;
import org.apache.http.HttpException;
import org.apache.http.HttpRequest;
import org.apache.http.HttpResponse;
import org.apache.http.HttpStatus;
import org.apache.http.entity.BasicHttpEntity;
import org.apache.http.protocol.HttpContext;
import org.apache.http.protocol.HttpRequestHandler;
import org.apache.http.util.EntityUtils;
import org.apache.logging.log4j.Logger;
import org.apache.logging.log4j.LogManager;

public class ClusterServiceServletHttpHandler implements HttpRequestHandler {
    protected Logger logger = LogManager.getLogger(getClass());

    private final ClusterManager manager;

    public ClusterServiceServletHttpHandler(ClusterManager manager) {
        this.manager = manager;
    }

    @Override
    public void handle(HttpRequest request, HttpResponse response, HttpContext context) throws HttpException, IOException {

        try {
            if (logger.isTraceEnabled()) {
                logger.trace("Start Handling cluster HTTP request");
            }

            parseRequest(request);
            handleRequest(request, response);

            if (logger.isTraceEnabled()) {
                logger.trace("Handle cluster HTTP request done");
            }

        } catch (final Throwable e) {
            if (logger.isDebugEnabled()) {
                logger.debug("Exception " + e.toString());
            }

            try {
                writeResponse(response, HttpStatus.SC_INTERNAL_SERVER_ERROR, null);
            } catch (final Throwable e2) {
                if (logger.isDebugEnabled()) {
                    logger.debug("Exception " + e2.toString());
                }
            }
        }
    }

    @SuppressWarnings("deprecation")
    private void parseRequest(HttpRequest request) throws IOException {
        if (request instanceof HttpEntityEnclosingRequest) {
            final HttpEntityEnclosingRequest entityRequest = (HttpEntityEnclosingRequest)request;

            final String body = EntityUtils.toString(entityRequest.getEntity());
            if (body != null) {
                final String[] paramArray = body.split("&");
                if (paramArray != null) {
                    for (final String paramEntry : paramArray) {
                        final String[] paramValue = paramEntry.split("=");
                        if (paramValue.length != 2) {
                            continue;
                        }

                        final String name = URLDecoder.decode(paramValue[0]);
                        final String value = URLDecoder.decode(paramValue[1]);

                        if (logger.isTraceEnabled()) {
                            logger.trace("Parsed request parameter " + name + "=" + value);
                        }
                        request.getParams().setParameter(name, value);
                    }
                }
            }
        }
    }

    private void writeResponse(HttpResponse response, int statusCode, String content) {
        if (content == null) {
            content = "";
        }
        response.setStatusCode(statusCode);
        final BasicHttpEntity body = new BasicHttpEntity();
        body.setContentType("text/html; charset=UTF-8");

        final byte[] bodyData = content.getBytes();
        body.setContent(new ByteArrayInputStream(bodyData));
        body.setContentLength(bodyData.length);
        response.setEntity(body);
    }

    protected void handleRequest(HttpRequest req, HttpResponse response) {
        final String method = (String)req.getParams().getParameter("method");

        int nMethod = RemoteMethodConstants.METHOD_UNKNOWN;
        String responseContent = null;
        try {
            if (method != null) {
                nMethod = Integer.parseInt(method);
            }

            switch (nMethod) {
                case RemoteMethodConstants.METHOD_DELIVER_PDU:
                    responseContent = handleDeliverPduMethodCall(req);
                    break;

                case RemoteMethodConstants.METHOD_PING:
                    responseContent = handlePingMethodCall(req);
                    break;

                case RemoteMethodConstants.METHOD_UNKNOWN:
                default:
                    assert false;
                    logger.error("unrecognized method " + nMethod);
                    break;
            }
        } catch (final Throwable e) {
            logger.error("Unexpected exception when processing cluster service request : ", e);
        }

        if (responseContent != null) {
<<<<<<< HEAD
            if (logger.isTraceEnabled()) {
                logger.trace("Write reponse with HTTP OK " + responseContent);
=======
            if (s_logger.isTraceEnabled()) {
                s_logger.trace("Write response with HTTP OK " + responseContent);
>>>>>>> 10c77c88
            }

            writeResponse(response, HttpStatus.SC_OK, responseContent);
        } else {
<<<<<<< HEAD
            if (logger.isTraceEnabled()) {
                logger.trace("Write reponse with HTTP Bad request");
=======
            if (s_logger.isTraceEnabled()) {
                s_logger.trace("Write response with HTTP Bad request");
>>>>>>> 10c77c88
            }

            writeResponse(response, HttpStatus.SC_BAD_REQUEST, null);
        }
    }

    private String handleDeliverPduMethodCall(HttpRequest req) {

        final String pduSeq = (String)req.getParams().getParameter("pduSeq");
        final String pduAckSeq = (String)req.getParams().getParameter("pduAckSeq");
        final String sourcePeer = (String)req.getParams().getParameter("sourcePeer");
        final String destPeer = (String)req.getParams().getParameter("destPeer");
        final String agentId = (String)req.getParams().getParameter("agentId");
        final String gsonPackage = (String)req.getParams().getParameter("gsonPackage");
        final String stopOnError = (String)req.getParams().getParameter("stopOnError");
        final String pduType = (String)req.getParams().getParameter("pduType");

        final ClusterServicePdu pdu = new ClusterServicePdu();
        pdu.setSourcePeer(sourcePeer);
        pdu.setDestPeer(destPeer);
        pdu.setAgentId(Long.parseLong(agentId));
        pdu.setSequenceId(Long.parseLong(pduSeq));
        pdu.setAckSequenceId(Long.parseLong(pduAckSeq));
        pdu.setJsonPackage(gsonPackage);
        pdu.setStopOnError("1".equals(stopOnError));
        pdu.setPduType(Integer.parseInt(pduType));

        manager.OnReceiveClusterServicePdu(pdu);
        return "true";
    }

    private String handlePingMethodCall(HttpRequest req) {
        final String callingPeer = (String)req.getParams().getParameter("callingPeer");

        if (logger.isDebugEnabled()) {
            logger.debug("Handle ping request from " + callingPeer);
        }

        return "true";
    }
}<|MERGE_RESOLUTION|>--- conflicted
+++ resolved
@@ -143,24 +143,14 @@
         }
 
         if (responseContent != null) {
-<<<<<<< HEAD
             if (logger.isTraceEnabled()) {
-                logger.trace("Write reponse with HTTP OK " + responseContent);
-=======
-            if (s_logger.isTraceEnabled()) {
-                s_logger.trace("Write response with HTTP OK " + responseContent);
->>>>>>> 10c77c88
+                logger.trace("Write response with HTTP OK " + responseContent);
             }
 
             writeResponse(response, HttpStatus.SC_OK, responseContent);
         } else {
-<<<<<<< HEAD
             if (logger.isTraceEnabled()) {
-                logger.trace("Write reponse with HTTP Bad request");
-=======
-            if (s_logger.isTraceEnabled()) {
-                s_logger.trace("Write response with HTTP Bad request");
->>>>>>> 10c77c88
+                logger.trace("Write response with HTTP Bad request");
             }
 
             writeResponse(response, HttpStatus.SC_BAD_REQUEST, null);
