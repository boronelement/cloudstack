--- conflicted
+++ resolved
@@ -106,23 +106,16 @@
                         logger.info(String.format("Starting module [%s].", moduleDefinitionName));
                         runnable.run();
                     } catch (BeansException e) {
-<<<<<<< HEAD
-                        logger.error(String.format("Failed to start module [%s] due to: [%s].", moduleDefinitionName, e.getMessage()), e);
-                    }
-                } catch (EmptyStackException e) {
-                    logger.error(String.format("Failed to obtain module context due to [%s]. Using root context instead.", e.getMessage()), e);
-=======
-                        log.warn(String.format("Failed to start module [%s] due to: [%s].", moduleDefinitionName, e.getMessage()));
+                        logger.warn(String.format("Failed to start module [%s] due to: [%s].", moduleDefinitionName, e.getMessage()));
                         if (log.isDebugEnabled()) {
                             log.debug(String.format("module start failure of module [%s] was due to: ", moduleDefinitionName), e);
                         }
                     }
                 } catch (EmptyStackException e) {
-                    log.warn(String.format("Failed to obtain module context due to [%s]. Using root context instead.", e.getMessage()));
+                    logger.warn(String.format("Failed to obtain module context due to [%s]. Using root context instead.", e.getMessage()));
                     if (log.isDebugEnabled()) {
                         log.debug("Failed to obtain module context: ", e);
                     }
->>>>>>> 33e2a4dd
                 }
             }
         });
@@ -139,21 +132,15 @@
                     logger.debug(String.format("Trying to load module [%s] context.", moduleDefinitionName));
                     loadContext(def, parent);
                 } catch (EmptyStackException e) {
-<<<<<<< HEAD
-                    logger.error(String.format("Failed to obtain module context due to [%s]. Using root context instead.", e.getMessage()), e);
-                } catch (BeansException e) {
-                    logger.error(String.format("Failed to load module [%s] due to: [%s].", def.getName(), e.getMessage()), e);
-=======
-                    log.warn(String.format("Failed to obtain module context due to [%s]. Using root context instead.", e.getMessage()));
+                    logger.warn(String.format("Failed to obtain module context due to [%s]. Using root context instead.", e.getMessage()));
                     if (log.isDebugEnabled()) {
                         log.debug("Failed to obtain module context: ", e);
                     }
                 } catch (BeansException e) {
-                    log.warn(String.format("Failed to start module [%s] due to: [%s].", def.getName(), e.getMessage()));
+                    logger.warn(String.format("Failed to start module [%s] due to: [%s].", def.getName(), e.getMessage()));
                     if (log.isDebugEnabled()) {
                         log.debug(String.format("module start failure of module [%s] was due to: ", def.getName()), e);
                     }
->>>>>>> 33e2a4dd
                 }
             }
         });
