--- conflicted
+++ resolved
@@ -102,19 +102,13 @@
                     logger.debug(String.format("Trying to obtain module [%s] context.", moduleDefinitionName));
                     ApplicationContext context = getApplicationContext(moduleDefinitionName);
                     try {
-<<<<<<< HEAD
-                        Runnable runnable = context.getBean("moduleStartup", Runnable.class);
-                        logger.info(String.format("Starting module [%s].", moduleDefinitionName));
-                        runnable.run();
-=======
                         if (context.containsBean("moduleStartup")) {
                             Runnable runnable = context.getBean("moduleStartup", Runnable.class);
-                            log.info(String.format("Starting module [%s].", moduleDefinitionName));
+                            logger.info(String.format("Starting module [%s].", moduleDefinitionName));
                             runnable.run();
                         } else {
                             log.debug(String.format("Could not get module [%s] context bean.", moduleDefinitionName));
                         }
->>>>>>> 746bae74
                     } catch (BeansException e) {
                         logger.warn(String.format("Failed to start module [%s] due to: [%s].", moduleDefinitionName, e.getMessage()));
                         if (logger.isDebugEnabled()) {
@@ -137,15 +131,11 @@
             public void with(ModuleDefinition def, Stack<ModuleDefinition> parents) {
                 try {
                     String moduleDefinitionName = def.getName();
-<<<<<<< HEAD
-                    logger.debug(String.format("Trying to obtain module [%s] context.", moduleDefinitionName));
-=======
                     if (parents.isEmpty()) {
                         log.debug(String.format("Could not find module [%s] context as they have no parents.", moduleDefinitionName));
                         return;
                     }
                     log.debug(String.format("Trying to obtain module [%s] context.", moduleDefinitionName));
->>>>>>> 746bae74
                     ApplicationContext parent = getApplicationContext(parents.peek().getName());
                     logger.debug(String.format("Trying to load module [%s] context.", moduleDefinitionName));
                     loadContext(def, parent);
