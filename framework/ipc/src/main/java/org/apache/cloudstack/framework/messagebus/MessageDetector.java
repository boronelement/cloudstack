/*
 * Licensed to the Apache Software Foundation (ASF) under one
 * or more contributor license agreements.  See the NOTICE file
 * distributed with this work for additional information
 * regarding copyright ownership.  The ASF licenses this file
 * to you under the Apache License, Version 2.0 (the
 * "License"); you may not use this file except in compliance
 * with the License.  You may obtain a copy of the License at
 *
 *   http://www.apache.org/licenses/LICENSE-2.0
 *
 * Unless required by applicable law or agreed to in writing,
 * software distributed under the License is distributed on an
 * "AS IS" BASIS, WITHOUT WARRANTIES OR CONDITIONS OF ANY
 * KIND, either express or implied.  See the License for the
 * specific language governing permissions and limitations
 * under the License.
 */
package org.apache.cloudstack.framework.messagebus;

import org.apache.logging.log4j.Logger;
import org.apache.logging.log4j.LogManager;

public class MessageDetector implements MessageSubscriber {
    protected Logger logger = LogManager.getLogger(getClass());

    private MessageBus _messageBus;
    private String[] _subjects;

    public MessageDetector() {
        _messageBus = null;
        _subjects = null;
    }

<<<<<<< HEAD
    public void waitAny(long timeoutInMiliseconds) {
        if (timeoutInMiliseconds < 100) {
            logger.warn("waitAny is passed with a too short time-out interval. " + timeoutInMiliseconds + "ms");
            timeoutInMiliseconds = 100;
=======
    public void waitAny(long timeoutInMilliseconds) {
        if (timeoutInMilliseconds < 100) {
            s_logger.warn("waitAny is passed with a too short time-out interval. " + timeoutInMilliseconds + "ms");
            timeoutInMilliseconds = 100;
>>>>>>> c9b103c8
        }

        synchronized (this) {
            try {
                wait(timeoutInMilliseconds);
            } catch (InterruptedException e) {
                logger.debug("[ignored] interrupted while waiting on any message.");
            }
        }
    }

    public void open(MessageBus messageBus, String[] subjects) {
        assert (messageBus != null);
        assert (subjects != null);

        _messageBus = messageBus;
        _subjects = subjects;

        if (subjects != null) {
            for (String subject : subjects) {
                messageBus.subscribe(subject, this);
            }
        }
    }

    public void close() {
        if (_subjects != null) {
            assert (_messageBus != null);

            for (String subject : _subjects) {
                _messageBus.unsubscribe(subject, this);
            }
        }
    }

    @Override
    public void onPublishMessage(String senderAddress, String subject, Object args) {
        if (subjectMatched(subject)) {
            synchronized (this) {
                notifyAll();
            }
        }
    }

    private boolean subjectMatched(String subject) {
        if (_subjects != null) {
            for (String sub : _subjects) {
                if (sub.equals(subject))
                    return true;
            }
        }
        return false;
    }
}<|MERGE_RESOLUTION|>--- conflicted
+++ resolved
@@ -32,17 +32,10 @@
         _subjects = null;
     }
 
-<<<<<<< HEAD
-    public void waitAny(long timeoutInMiliseconds) {
-        if (timeoutInMiliseconds < 100) {
-            logger.warn("waitAny is passed with a too short time-out interval. " + timeoutInMiliseconds + "ms");
-            timeoutInMiliseconds = 100;
-=======
     public void waitAny(long timeoutInMilliseconds) {
         if (timeoutInMilliseconds < 100) {
-            s_logger.warn("waitAny is passed with a too short time-out interval. " + timeoutInMilliseconds + "ms");
+            logger.warn("waitAny is passed with a too short time-out interval. " + timeoutInMilliseconds + "ms");
             timeoutInMilliseconds = 100;
->>>>>>> c9b103c8
         }
 
         synchronized (this) {
