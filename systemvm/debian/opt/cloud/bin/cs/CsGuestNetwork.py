--- conflicted
+++ resolved
@@ -15,10 +15,6 @@
 # specific language governing permissions and limitations
 # under the License.
 from merge import DataBag
-<<<<<<< HEAD
-from . import CsHelper
-=======
->>>>>>> f8fd8e03
 
 
 class CsGuestNetwork:
