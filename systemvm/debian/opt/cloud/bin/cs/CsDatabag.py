--- conflicted
+++ resolved
@@ -181,14 +181,11 @@
             return False
         return "%s/%s" % (self.idata()[ipkey], self.idata()[prelenkey])
 
-<<<<<<< HEAD
-=======
     def get_source_nat_ip(self):
         if "source_nat_ip" in self.idata():
             return self.idata()['source_nat_ip']
         return False
 
->>>>>>> 187f17c2
 
 class CsGuestNetwork(CsDataBag):
     """ Get guestnetwork config parameters """
