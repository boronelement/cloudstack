--- conflicted
+++ resolved
@@ -890,16 +890,14 @@
         privatekey)
           export PRIVATEKEY=$VALUE
           ;;
-<<<<<<< HEAD
         publicMtu)
           export PUBLICMTU=$VALUE
           ;;
         privateMtu)
           export PRIVATEMTU=$VALUE
-=======
+          ;;
         useHttpsToUpload)
           export USEHTTPS=$VALUE
->>>>>>> 8e428c7b
           ;;
       esac
   done
