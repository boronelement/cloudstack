--- conflicted
+++ resolved
@@ -882,16 +882,14 @@
         privatekey)
           export PRIVATEKEY=$VALUE
           ;;
-<<<<<<< HEAD
         logrotatefrequency)
           export LOGROTATE_FREQUENCY=$VALUE
-=======
+          ;;
         useHttpsToUpload)
           export USEHTTPS=$VALUE
           ;;
         vncport)
           export VNCPORT=$VALUE
->>>>>>> 13d22c2f
           ;;
       esac
   done
