#!/bin/bash
# Licensed to the Apache Software Foundation (ASF) under one
# or more contributor license agreements.  See the NOTICE file
# distributed with this work for additional information
# regarding copyright ownership.  The ASF licenses this file
# to you under the Apache License, Version 2.0 (the
# "License"); you may not use this file except in compliance
# with the License.  You may obtain a copy of the License at
#
#   http://www.apache.org/licenses/LICENSE-2.0
#
# Unless required by applicable law or agreed to in writing,
# software distributed under the License is distributed on an
# "AS IS" BASIS, WITHOUT WARRANTIES OR CONDITIONS OF ANY
# KIND, either express or implied.  See the License for the
# specific language governing permissions and limitations
# under the License.
set -x
PATH="/usr/local/sbin:/usr/local/bin:/sbin:/bin:/usr/sbin:/usr/bin"

. /lib/lsb/init-functions

log_it() {
  echo "$(date) $@" >> /var/log/cloud.log
  log_action_msg "$@"
}

init_interfaces_orderby_macs() {
    macs=( $(echo $1 | sed "s/|/ /g") )
    total_nics=${#macs[@]}
    interface_file=${2:-"/etc/network/interfaces"}
    rule_file=${3:-"/etc/udev/rules.d/70-persistent-net.rules"}

    echo -n "auto lo" > $interface_file
    for((i=0; i<total_nics; i++))
    do
        if [[ $i < 3 ]]
        then
           echo -n " eth$i" >> $interface_file
        fi
    done

    cat >> $interface_file << EOF

iface lo inet loopback

EOF

    echo "" > $rule_file
    for((i=0; i < ${#macs[@]}; i++))
    do
        echo "SUBSYSTEM==\"net\", ACTION==\"add\", DRIVERS==\"?*\", ATTR{address}==\"${macs[$i]}\", NAME=\"eth$i\"" >> $rule_file
    done
}

init_interfaces() {
  if [ "$NIC_MACS" == "" ]
  then
    cat > /etc/network/interfaces << EOF
auto lo $1 $2 $3
iface lo inet loopback

EOF
  else
    init_interfaces_orderby_macs "$NIC_MACS"
  fi
}

setup_interface() {
  local intfnum=$1
  local ip=$2
  local mask=$3
  local gw=$4
  local force=$5
  local intf=eth${intfnum}
  local bootproto="static"

  log_it "Setting up interface: ${intf}"

  if [ "$BOOTPROTO" == "dhcp" ]
  then
    if [ "$intfnum" != "0" ]
    then
       bootproto="dhcp"
    fi
  fi

  if [ "$ip" != "0.0.0.0" -a "$ip" != "" -o "$force" == "force" ]
  then
     echo "iface  $intf inet $bootproto" >> /etc/network/interfaces
     if [ "$bootproto" == "static" ]
     then
       echo "  address $ip " >> /etc/network/interfaces
       echo "  netmask $mask" >> /etc/network/interfaces
     fi

     if [ ! -z "$PRIVATEMTU" ] && [ $intf == "eth0" ]; then
       echo "  mtu $PRIVATEMTU" >> /etc/network/interfaces
     fi

     if [ ! -z "$PUBLICMTU" ] && [ $intf == "eth2" ]; then
       echo "  mtu $PUBLICMTU" >> /etc/network/interfaces
     fi
  fi

  if [ "$ip" == "0.0.0.0" -o "$ip" == "" ]
  then
      ifconfig $intf down
  fi

  if [ "$force" == "force" ]
  then
      ifdown $intf
  else
      ifdown $intf
      if [ "$RROUTER" != "1" -o "$1" != "2" ]
      then
          ifup $intf
      fi
  fi
}

enable_interface_ipv6() {
  local intf=eth${1}
  log_it "Enabling IPv6 on interface: ${intf}"
  sysctl net.ipv6.conf.all.disable_ipv6=0
  sysctl net.ipv6.conf.all.forwarding=1
  sysctl net.ipv6.conf.all.accept_ra=1
  sed  -i "s/net.ipv6.conf.all.disable_ipv6 =.*$/net.ipv6.conf.all.disable_ipv6 = 0/" /etc/sysctl.conf
  sed  -i "s/net.ipv6.conf.all.forwarding =.*$/net.ipv6.conf.all.forwarding = 1/" /etc/sysctl.conf
  sed  -i "s/net.ipv6.conf.all.accept_ra =.*$/net.ipv6.conf.all.accept_ra = 1/" /etc/sysctl.conf
  sysctl net.ipv6.conf.${intf}.accept_dad=0
  sysctl net.ipv6.conf.${intf}.use_tempaddr=0
  if [ "$2" = true ] ; then
    ifdown ${intf}
    ifup ${intf}
  fi
}

setup_interface_ipv6() {
  enable_interface_ipv6 $1 false

  local intfnum=$1
  local ipv6="$2"
  local prelen="$3"
  local intf=eth${intfnum}

  echo "iface $intf inet6 static" >> /etc/network/interfaces
  echo "  address $ipv6 " >> /etc/network/interfaces
  echo "  netmask $prelen" >> /etc/network/interfaces
  echo "  accept_ra 1" >> /etc/network/interfaces
  ifdown $intf
  ifup $intf
}


enable_fwding() {
  local enabled=$1
  log_it "cloud: enable_fwding = $1"
  log_it "enable_fwding = $1"
  echo "$1" > /proc/sys/net/ipv4/ip_forward
  [ -f /etc/iptables/iptables.conf ] && sed  -i "s/ENABLE_ROUTING=.*$/ENABLE_ROUTING=$enabled/" /etc/iptables/iptables.conf && return
}

enable_passive_ftp() {
  log_it "cloud: enabling passive FTP for guest VMs"
  echo "$1" > /proc/sys/net/netfilter/nf_conntrack_helper
}

disable_rpfilter() {
  log_it "cloud: disable rp_filter"
  log_it "disable rpfilter"
  sed -i "s/net.ipv4.conf.default.rp_filter.*$/net.ipv4.conf.default.rp_filter = 0/" /etc/sysctl.conf
}

get_public_vif_list() {
  local vif_list=""
  for i in /sys/class/net/eth*; do
    vif=$(basename $i);
    if [ "$vif" != "eth0" ] && [ "$vif" != "eth1" ]
    then
      vif_list="$vif_list $vif";
    fi
  done

  echo $vif_list
}

disable_rpfilter_domR() {
  log_it "cloud: Tuning rp_filter on public interfaces"

  VIF_LIST=$(get_public_vif_list)
  log_it "rpfilter public interfaces :  $VIF_LIST"
  if [ "$DISABLE_RP_FILTER" == "true" ]
  then
      log_it "cloud: disable rp_filter on public interfaces"
      sed -i "s/net.ipv4.conf.default.rp_filter.*$/net.ipv4.conf.default.rp_filter = 0/" /etc/sysctl.conf
      echo "0" > /proc/sys/net/ipv4/conf/default/rp_filter
      for vif in $VIF_LIST; do
         log_it "cloud: disable rp_filter on public interface: $vif"
         sed -i "s/net.ipv4.conf.$vif.rp_filter.*$/net.ipv4.conf.$vif.rp_filter = 0/" /etc/sysctl.conf
         echo "0" > /proc/sys/net/ipv4/conf/$vif/rp_filter
      done
  else
      log_it "cloud: enable rp_filter on public interfaces"
      sed -i "s/net.ipv4.conf.default.rp_filter.*$/net.ipv4.conf.default.rp_filter = 1/" /etc/sysctl.conf
      echo "1" > /proc/sys/net/ipv4/conf/default/rp_filter
      for vif in $VIF_LIST; do
         log_it "cloud: enable rp_filter on public interface: $vif"
         sed -i "s/net.ipv4.conf.$vif.rp_filter.*$/net.ipv4.conf.$vif.rp_filter = 1/" /etc/sysctl.conf
         echo "1" > /proc/sys/net/ipv4/conf/$vif/rp_filter
      done
  fi
  log_it "cloud: Enabling rp_filter on Non-public interfaces(eth0,eth1,lo)"
  echo "1" > /proc/sys/net/ipv4/conf/eth0/rp_filter
  echo "1" > /proc/sys/net/ipv4/conf/eth1/rp_filter
  echo "1" > /proc/sys/net/ipv4/conf/lo/rp_filter
}

enable_irqbalance() {
  local enabled=$1
  local proc=0

  proc=$(cat /proc/cpuinfo | grep "processor" | wc -l)
  if [ $proc -le 1 ]  && [ $enabled -eq 1 ]
  then
    enabled=0
  fi

  log_it "Processors = $proc  Enable service ${svc} = $enabled"
  local cfg=/etc/default/irqbalance
  [ -f $cfg ] && sed  -i "s/ENABLED=.*$/ENABLED=$enabled/" $cfg && return
}

enable_vpc_rpsrfs() {
    local enable=$1
    if [ $enable -eq 0 ]
    then
        echo 0 > /etc/rpsrfsenable
    else
        echo 1 > /etc/rpsrfsenable
    fi

    return 0
}

enable_rpsrfs() {
  local enable=$1

  if [ $enable -eq 0 ]
  then
      echo 0 > /etc/rpsrfsenable
      return 0
  fi

  if [ ! -f /sys/class/net/eth0/queues/rx-0/rps_cpus ]
  then
      echo "rps is not enabled in the kernel"
      echo 0 > /etc/rpsrfsenable
      return 0
  fi

  proc=$(cat /proc/cpuinfo | grep "processor" | wc -l)
  if [ $proc -le 1 ]
  then
      echo 0 > /etc/rpsrfsenable
      return 0;
  fi

  echo 1 > /etc/rpsrfsenable
  num=1
  num=$(($num<<$proc))
  num=$(($num-1));
  echo $num;
  hex=$(printf "%x\n" $num)
  echo $hex;
  #enable rps
  echo $hex > /sys/class/net/eth0/queues/rx-0/rps_cpus
  echo $hex > /sys/class/net/eth2/queues/rx-0/rps_cpus

  #enble rfs
  echo 256 > /proc/sys/net/core/rps_sock_flow_entries
  echo 256 > /sys/class/net/eth0/queues/rx-0/rps_flow_cnt
  echo 256 > /sys/class/net/eth2/queues/rx-0/rps_flow_cnt
}

setup_ipv6() {
  local enableradvd=false
  if [ -n "$ETH0_IP6" ]
  then
    enableradvd=true
    setup_interface_ipv6 "0" $ETH0_IP6 $ETH0_IP6_PRELEN
    rm -rf /etc/radvd.conf
    setup_radvd "0" $ETH0_IP6 $ETH0_IP6_PRELEN $enableradvd
  elif [ -n "$GUEST_GW6"  -a -n "$GUEST_CIDR6_SIZE" ]
  then
    rm -rf /etc/radvd.conf
    setup_radvd "0" $GUEST_GW6 $GUEST_CIDR6_SIZE $enableradvd
  fi
  if [ -n "$ETH2_IP6" ]
  then
    setup_interface_ipv6 "2" $ETH2_IP6 $ETH2_IP6_PRELEN
  fi
}

restore_ipv6() {
  log_it "Restoring IPv6 configurations with ETH0_IP6=$ETH0_IP6 GUEST_GW6=$GUEST_GW6 GUEST_CIDR6_SIZE=$GUEST_CIDR6_SIZE ETH2_IP6=$ETH2_IP6"
  if [ -n "$ETH0_IP6" ] || [ -n "$GUEST_GW6"  -a -n "$GUEST_CIDR6_SIZE" ]
    then
    enable_interface_ipv6 "0" true
  fi
  if [ -n "$ETH0_IP6" ]
  then
    enable_radvd
  fi
  if [ -n "$ETH2_IP6" ]
  then
    enable_interface_ipv6 "2" true
  fi
}


setup_common() {
  init_interfaces $1 $2 $3
  if [ -n "$ETH0_IP" ]
  then
    setup_interface "0" $ETH0_IP $ETH0_MASK $GW
  fi
  setup_interface "1" $ETH1_IP $ETH1_MASK $GW
  if [ -n "$ETH2_IP" ]
  then
    setup_interface "2" $ETH2_IP $ETH2_MASK $GW
  fi
  setup_ipv6

  echo $NAME > /etc/hostname
  echo 'AVAHI_DAEMON_DETECT_LOCAL=0' > /etc/default/avahi-daemon
  hostnamectl set-hostname $NAME

  #Nameserver
  sed -i -e "/^nameserver.*$/d" /etc/resolv.conf # remove previous entries
  sed -i -e "/^nameserver.*$/d" /etc/dnsmasq-resolv.conf # remove previous entries
  if [ -n "$internalNS1" ]
  then
    echo "nameserver $internalNS1" > /etc/dnsmasq-resolv.conf
    echo "nameserver $internalNS1" > /etc/resolv.conf
  fi

  if [ -n "$internalNS2" ]
  then
    echo "nameserver $internalNS2" >> /etc/dnsmasq-resolv.conf
    echo "nameserver $internalNS2" >> /etc/resolv.conf
  fi
  if [ -n "$NS1" ]
  then
    echo "nameserver $NS1" >> /etc/dnsmasq-resolv.conf
    echo "nameserver $NS1" >> /etc/resolv.conf
  fi

  if [ -n "$NS2" ]
  then
    echo "nameserver $NS2" >> /etc/dnsmasq-resolv.conf
    echo "nameserver $NS2" >> /etc/resolv.conf
  fi

  if [ -n "$IP6_NS1" ]
  then
    echo "nameserver $IP6_NS1" >> /etc/dnsmasq-resolv.conf
    echo "nameserver $IP6_NS1" >> /etc/resolv.conf
  fi
  if [ -n "$IP6_NS2" ]
  then
    echo "nameserver $IP6_NS2" >> /etc/dnsmasq-resolv.conf
    echo "nameserver $IP6_NS2" >> /etc/resolv.conf
  fi

  if [ -n "$MGMTNET"  -a -n "$LOCAL_GW" ]
  then
    log_it "Received mgmt cidr : $MGMTNET"
    cidrs=(${MGMTNET//,/ })
    for cidr in ${cidrs[@]}
    do
      ip route add $cidr via $LOCAL_GW dev eth1
    done
  fi

  ip route delete default
  if [ "$RROUTER" != "1" ]
  then
    gwdev=$3
    if [ -z "$gwdev" ]
    then
      gwdev="eth0"
    fi

    ip route add default via $GW dev $gwdev
  fi

  # Workaround to activate vSwitch under VMware
  timeout 3 ping -n -c 3 $GW &
  if [ -n "$MGMTNET"  -a -n "$LOCAL_GW" ]
  then
      timeout 3 ping -n -c 3 $LOCAL_GW &
      #This code is added to address ARP issue by pinging MGMT_GW
      MGMT_GW=$(echo $MGMTNET | awk -F "." '{print $1"."$2"."$3".1"}')
      timeout 3 ping -n -c 3 $MGMT_GW &
  fi

  if [ "$HYPERVISOR" == "vmware" ]; then
      ntpq -p &> /dev/null || vmware-toolbox-cmd timesync enable
  fi
}

enable_radvd() {
  systemctl -q is-enabled radvd
  status=$?
  if [ $status -ne 0 ]
  then
    log_it "Enabling radvd"
    systemctl enable radvd
  fi
  grep -q "radvd" /var/cache/cloud/enabled_svcs || echo "radvd" >> /var/cache/cloud/enabled_svcs
}

setup_radvd() {
  log_it "Setting up radvd"

  local intfnum=$1
  local ipv6="$2"
  local prelen="$3"
  local enable="$4"

  local intf=eth${intfnum}
  local ip6cidr="$ipv6/$prelen"

  cp /etc/radvd.conf.tmpl /etc/radvd.conf.$intf
  sed -i "s,{{ GUEST_INTERFACE }},$intf,g" /etc/radvd.conf.$intf
  sed -i "s,{{ IPV6_CIDR }},$ip6cidr,g" /etc/radvd.conf.$intf
  RDNSS_CFG=
  if [ -n "$IP6_NS1" ];then
    RDNSS_CFG=$RDNSS_CFG"    RDNSS $IP6_NS1\n    {\n        AdvRDNSSLifetime 30;\n    };\n"
  fi
  if [ -n "$IP6_NS2" ];then
    RDNSS_CFG=$RDNSS_CFG"    RDNSS $IP6_NS2\n    {\n        AdvRDNSSLifetime 30;\n    };\n"
  fi
  sed -i "s,{{ RDNSS_CONFIG }},$RDNSS_CFG,g" /etc/radvd.conf.$intf
  cat /etc/radvd.conf.$intf >> /etc/radvd.conf
  if [ "$enable" = true ] ; then
    enable_radvd
  fi
}

setup_dnsmasq() {
  log_it "Setting up dnsmasq"

  touch /etc/dhcpopts.txt

  [ -z $DHCP_RANGE ] && [ $ETH0_IP ] && DHCP_RANGE=$ETH0_IP
  [ $ETH0_IP6 ] && DHCP_RANGE_IP6=$ETH0_IP6
  [ -z $DOMAIN ] && DOMAIN="cloudnine.internal"
  #removing the dnsmasq multiple ranges config file.
  rm /etc/dnsmasq.d/multiple_ranges.conf

  #get the template
  cp /etc/dnsmasq.conf.tmpl /etc/dnsmasq.conf

  if [ -n "$DOMAIN" ]
  then
        #send domain name to dhcp clients
        sed -i s/[#]*dhcp-option=15.*$/dhcp-option=15,\"$DOMAIN\"/ /etc/dnsmasq.conf
        #DNS server will append $DOMAIN to local queries
        sed -r -i s/^[#]?domain=.*$/domain=$DOMAIN/ /etc/dnsmasq.conf
        #answer all local domain queries
        sed  -i -e "s/^[#]*local=.*$/local=\/$DOMAIN\//" /etc/dnsmasq.conf
  fi

  if [ -n  "$DNS_SEARCH_ORDER" ]
  then
      sed -i -e "/^[#]*dhcp-option.*=119.*$/d" /etc/dnsmasq.conf
      echo "dhcp-option-force=119,$DNS_SEARCH_ORDER" >> /etc/dnsmasq.conf
      # set the domain search order as a space seprated list for option 15
      DNS_SEARCH_ORDER=$(echo $DNS_SEARCH_ORDER | sed 's/,/ /g')
      #send domain name to dhcp clients
      sed -i s/[#]*dhcp-option=15.*$/dhcp-option=15,\""$DNS_SEARCH_ORDER"\"/ /etc/dnsmasq.conf
  fi

  if [ $DHCP_RANGE ]
  then
    sed -i -e "s/^dhcp-range_ip4=.*$/dhcp-range=$DHCP_RANGE,static/" /etc/dnsmasq.conf
  else
    sed -i -e "s/^dhcp-range_ip4=.*$//" /etc/dnsmasq.conf
  fi
  if [ $DHCP_RANGE_IP6 ]
  then
    sed -i -e "s/^dhcp-range_ip6=.*$/dhcp-range=$DHCP_RANGE_IP6,static/" /etc/dnsmasq.conf
    # For nondefault6 tagged host, don't send dns-server information
    sed -i /nondefault6/d /etc/dnsmasq.conf
    echo "dhcp-option=nondefault6,option6:dns-server" >> /etc/dnsmasq.conf
  else
    sed -i -e "s/^dhcp-range_ip6=.*$//" /etc/dnsmasq.conf
  fi

  if [ "$RROUTER" == "1" ]
  then
    DEFAULT_GW=$GUEST_GW
    INTERNAL_DNS=$GUEST_GW
  else
    if [ "$TYPE" == "dhcpsrvr" ]
    then
      DEFAULT_GW=$GW
    else
      DEFAULT_GW=$ETH0_IP
    fi
    INTERNAL_DNS=$ETH0_IP
  fi
  sed -i -e "/^[#]*dhcp-option=option:router.*$/d" /etc/dnsmasq.conf
  [ $DEFAULT_GW ] && echo "dhcp-option=option:router,$DEFAULT_GW" >> /etc/dnsmasq.conf

  [ $ETH0_IP ] && [ $NS1 ] && NS="$NS1,"
  [ $ETH0_IP ] && [ $NS2 ] && NS="$NS$NS2,"
  [ $ETH0_IP6 ] && [ $IP6_NS1 ] && NS6="[$IP6_NS1],"
  [ $ETH0_IP6 ] && [ $IP6_NS2 ] && NS6="$NS6[$IP6_NS2],"
  #for now set up ourself as the dns server as well
  sed -i -e "/^[#]*dhcp-option=6,.*$/d" /etc/dnsmasq.conf
  sed -i -e "/^[#]*dhcp-option=option6:dns-server,.*$/d" /etc/dnsmasq.conf
  if [ "$USE_EXTERNAL_DNS" != "true" ]
  then
    [ $ETH0_IP ] && NS="$INTERNAL_DNS,$NS"
    [ $ETH0_IP6 ] && NS6="[::],$NS6"
    # enable dns
    sed -i -e "/^[#]*port=.*$/d" /etc/dnsmasq.conf
  else
    # disable dns
    sed -i -e "/^[#]*port=.*$/d" /etc/dnsmasq.conf
    echo "port=0" >> /etc/dnsmasq.conf
  fi
  NS=${NS%?}
  NS6=${NS6%?}
  [ $ETH0_IP ] && echo "dhcp-option=6,$NS" >> /etc/dnsmasq.conf
  [ $ETH0_IP6 ] && echo "dhcp-option=option6:dns-server,$NS6" >> /etc/dnsmasq.conf
  #adding the name data-server to the /etc/hosts for allowing the access to user-data service and ssh-key reset in every subnet.
  #removing the existing entires to avoid duplicates on restarts.
  sed -i  '/data-server/d' /etc/hosts
  if [ -n "$ETH0_IP" ]
          then
           echo "$ETH0_IP data-server" >> /etc/hosts
  fi
  if [ -n "$ETH0_IP6" ]
      then
       echo "$ETH0_IP6 data-server" >> /etc/hosts
  fi
  #add the dhcp-client-update only if dnsmasq version is 2.6 and above
  dnsmasqVersion=$(dnsmasq -v |  grep version -m 1 | grep -o  "[[:digit:]]\.[[:digit:]]")
  major=$(echo "$dnsmasqVersion" | cut -d '.' -f 1)
  minor=$(echo "$dnsmasqVersion" | cut -d '.' -f 2)
  if [ "$major" -eq '2' -a  "$minor" -ge '6' ] || [ "$major" -gt '2' ]
  then
      sed -i -e "/^dhcp-client-update/d" /etc/dnsmasq.conf
      echo 'dhcp-client-update' >> /etc/dnsmasq.conf
  fi

  command -v dhcp_release > /dev/null 2>&1
  no_dhcp_release=$?
  if [ $no_dhcp_release -eq 0 -a -z "$ETH0_IP6" ]
  then
      echo 1 > /var/cache/cloud/dnsmasq_managed_lease
      sed -i -e "/^leasefile-ro/d" /etc/dnsmasq.conf
  else
      echo 0 > /var/cache/cloud/dnsmasq_managed_lease
  fi
}

setup_sshd(){
  local ip=$1
  local eth=$2
  [ -f /etc/ssh/sshd_config ] && sed -i -e "s/^[#]*ListenAddress.*$/ListenAddress $ip/" /etc/ssh/sshd_config
  sed -i "/3922/s/eth./$eth/" /etc/iptables/rules.v4
}

setup_vpc_apache2() {
  log_it "Setting up apache web server for VPC"
  systemctl disable apache2
  clean_ipalias_config
  setup_apache2_common
}

clean_ipalias_config() {
  rm -f /etc/apache2/conf.d/ports.*.meta-data.conf
  rm -f /etc/apache2/sites-available/ipAlias*
  rm -f /etc/apache2/sites-enabled/ipAlias*
  rm -f /etc/apache2/conf.d/vhost*.conf
  rm -f /etc/apache2/ports.conf
  rm -f /etc/apache2/vhostexample.conf
  rm -f /etc/apache2/sites-available/*
  rm -f /etc/apache2/sites-enabled/*

  rm -rf /etc/failure_config
}

setup_apache2_common() {
  sed -i 's/^Include ports.conf.*/# CS: Done by Python CsApp config\n#Include ports.conf/g' /etc/apache2/apache2.conf
  # Disable listing of http://SSVM-IP/icons folder for security issue. see article http://www.i-lateral.com/tutorials/disabling-the-icons-folder-on-an-ubuntu-web-server/
  [ -f /etc/apache2/mods-available/alias.conf ] && sed -i s/"Options Indexes MultiViews"/"Options -Indexes MultiViews"/ /etc/apache2/mods-available/alias.conf

  echo "Options -Indexes" > /var/www/html/.htaccess
}

setup_apache2() {
  log_it "Setting up apache web server"
  mkdir -p /var/www
  chown www-data:www-data -R /var/www
  clean_ipalias_config
  setup_apache2_common
  local ip=$1
}

setup_aesni() {
  if [ `grep aes /proc/cpuinfo | wc -l` -gt 0 ]
  then
    modprobe aesni_intel
  fi
}

setup_storage_network() {
    if [ x"$STORAGE_IP" == "x" -o x"$STORAGE_NETMASK" == "x" ]
    then
        log_it "Incompleted parameters STORAGE_IP:$STORAGE_IP, STORAGE_NETMASK:$STORAGE_NETMASK, STORAGE_CIDR:$STORAGE_CIDR. Cannot setup storage network"
        return
    fi

    echo "" >> /etc/network/interfaces
    echo "auto eth3" >> /etc/network/interfaces

    setup_interface "3" "$STORAGE_IP" "$STORAGE_NETMASK"
    [ -n "$MTU" ] && ifconfig eth3 mtu $MTU && echo "  mtu $MTU" >> /etc/network/interfaces
    #ip route add "$STORAGE_CIDR" via "$STORAGE_IP"
    log_it "Successfully setup storage network with STORAGE_IP:$STORAGE_IP, STORAGE_NETMASK:$STORAGE_NETMASK, STORAGE_CIDR:$STORAGE_CIDR"
}

setup_system_rfc1918_internal() {
  public_ip=`getPublicIp`
  echo "$public_ip" | grep -E "^((127\.)|(10\.)|(172\.1[6-9]\.)|(172\.2[0-9]\.)|(172\.3[0-1]\.)|(192\.168\.))"
  if [ "$?" == "0" ]; then
     log_it "Not setting up route of RFC1918 space to $LOCAL_GW because $public_ip is RFC1918."
  else
     log_it "Setting up route of RFC1918 space to $LOCAL_GW"
     # Setup general route for RFC 1918 space, as otherwise it will be sent to
     # the public gateway and not work
     # More specific routes that may be set have preference over this generic route.
     ip route add 10.0.0.0/8 via $LOCAL_GW
     ip route add 172.16.0.0/12 via $LOCAL_GW
     ip route add 192.168.0.0/16 via $LOCAL_GW
  fi
}

getPublicIp() {
  public_ip=$ETH2_IP
  [ "$ETH2_IP" == "0.0.0.0" ] && public_ip=$ETH1_IP
  echo $public_ip
}

setup_ntp() {
    log_it "Setting up NTP"
    NTP_CONF_FILE="/etc/ntp.conf"
    if [ -f $NTP_CONF_FILE ]
    then
        IFS=',' read -a server_list <<< "$NTP_SERVER_LIST"
        sed -i "/^server /d" $NTP_CONF_FILE
        for (( iterator=${#server_list[@]}-1 ; iterator>=0 ; iterator-- ))
        do
            server=$(echo ${server_list[iterator]} | tr -d '\r')
            PATTERN="server $server"
            sed -i "0,/^#server/s//$PATTERN\n#server/" $NTP_CONF_FILE
        done
        systemctl enable ntp
    else
        log_it "NTP configuration file not found"
    fi
}

routing_svcs() {
   echo "haproxy apache2" > /var/cache/cloud/enabled_svcs
   echo "cloud nfs-common portmap" > /var/cache/cloud/disabled_svcs
   if [ "$RROUTER" -eq "1" ]
   then
       echo "keepalived conntrackd" >> /var/cache/cloud/enabled_svcs
       echo "dnsmasq" >> /var/cache/cloud/disabled_svcs
   else
       echo "dnsmasq" >> /var/cache/cloud/enabled_svcs
       echo "keepalived conntrackd " >> /var/cache/cloud/disabled_svcs
   fi
}

parse_cmd_line() {
  CMDLINE=$(cat /var/cache/cloud/cmdline)
  TYPE="unknown"
  BOOTPROTO="static"
  DISABLE_RP_FILTER="false"
  STORAGE_IP=""
  STORAGE_NETMASK=""
  STORAGE_CIDR=""
  VM_PASSWORD=""

  CHEF_TMP_FILE=/tmp/cmdline.json
  COMMA="\t"
  echo -e "{\n\"type\": \"cmdline\"," > ${CHEF_TMP_FILE}
  echo -e "\"cmd_line\": {" >> ${CHEF_TMP_FILE}

  for i in $CMDLINE
    do
      # search for foo=bar pattern and cut out foo
      KEY=$(echo $i | cut -d= -f1)
      VALUE=$(echo $i | cut -d= -f2)
      echo -en ${COMMA} >> ${CHEF_TMP_FILE}
      # Two lines so values do not accidentally interpretted as escapes!!
      echo -n \"${KEY}\"': '\"${VALUE}\" >> ${CHEF_TMP_FILE}
      COMMA=",\n\t"
      case $KEY in
        disable_rp_filter)
            export DISABLE_RP_FILTER=$VALUE
            ;;
        eth0ip)
            export ETH0_IP=$VALUE
            ;;
        eth1ip)
            export ETH1_IP=$VALUE
            ;;
        eth2ip)
            export ETH2_IP=$VALUE
            ;;
        host)
            export MGMT_HOST=$VALUE
            ;;
        gateway)
            export GW=$VALUE
            ;;
        ip6gateway)
            export IP6GW=$VALUE
            ;;
        eth0mask)
            export ETH0_MASK=$VALUE
            ;;
        eth1mask)
            export ETH1_MASK=$VALUE
            ;;
        eth2mask)
            export ETH2_MASK=$VALUE
            ;;
        eth0ip6)
            export ETH0_IP6=$VALUE
            ;;
        eth0ip6prelen)
            export ETH0_IP6_PRELEN=$VALUE
            ;;
        eth2ip6)
            export ETH2_IP6=$VALUE
            ;;
        eth2ip6prelen)
            export ETH2_IP6_PRELEN=$VALUE
            ;;
        internaldns1)
            export internalNS1=$VALUE
            ;;
        internaldns2)
            export internalNS2=$VALUE
            ;;
        dns1)
            export NS1=$VALUE
            ;;
        dns2)
            export NS2=$VALUE
            ;;
        ip6dns1)
            export IP6_NS1=$VALUE
            ;;
        ip6dns2)
            export IP6_NS2=$VALUE
            ;;
        ip6firewall)
            export IP6_FIREWALL=$VALUE
            ;;
        domain)
            export DOMAIN=$VALUE
            ;;
        dnssearchorder)
            export DNS_SEARCH_ORDER=$VALUE
            ;;
        useextdns)
            export USE_EXTERNAL_DNS=$VALUE
            ;;
        mgmtcidr)
            export MGMTNET=$VALUE
            ;;
        localgw)
            export LOCAL_GW=$VALUE
            ;;
        template)
            export TEMPLATE=$VALUE
            ;;
        sshonguest)
            export SSHONGUEST=$VALUE
            ;;
        name)
            export NAME=$VALUE
            ;;
        dhcprange)
            export DHCP_RANGE=$(echo $VALUE | tr ':' ',')
            ;;
        bootproto)
            export BOOTPROTO=$VALUE
            ;;
        type)
            export TYPE=$VALUE
            ;;
        defaultroute)
            export DEFAULTROUTE=$VALUE
            ;;
        redundant_router)
            export RROUTER=$VALUE
            ;;
        redundant_state)
            export RROUTER_STATE=$VALUE
            ;;
        guestgw)
            export GUEST_GW=$VALUE
            ;;
        guestbrd)
            export GUEST_BRD=$VALUE
            ;;
        guestcidrsize)
            export GUEST_CIDR_SIZE=$VALUE
            ;;
        guestgw6)
            export GUEST_GW6=$VALUE
            ;;
        guestcidr6size)
            export GUEST_CIDR6_SIZE=$VALUE
            ;;
        router_pr)
            export ROUTER_PR=$VALUE
            ;;
        extra_pubnics)
            export EXTRA_PUBNICS=$VALUE
            ;;
        nic_macs)
            export NIC_MACS=$VALUE
            ;;
        mtu)
            export MTU=$VALUE
            ;;
        storageip)
            export STORAGE_IP=$VALUE
            ;;
        storagenetmask)
            export STORAGE_NETMASK=$VALUE
            ;;
        storagecidr)
            export STORAGE_CIDR=$VALUE
            ;;
        vmpassword)
            export VM_PASSWORD=$VALUE
            ;;
        vpccidr)
            export VPCCIDR=$VALUE
            ;;
        cidrsize)
            export CIDR_SIZE=$VALUE
            ;;
        advert_int)
            export ADVERT_INT=$VALUE
            ;;
        ntpserverlist)
            export NTP_SERVER_LIST=$VALUE
            ;;
        authorized_key)
            export AUTHORIZED_KEYS=$VALUE
            ;;
        keystore_password)
            export KEYSTORE_PSSWD=$VALUE
            ;;
        validity)
          export KS_VALIDITY=$VALUE
          ;;
        certificate)
          export CERTIFICATE=$VALUE
          ;;
        cacertificate)
          export CACERTIFICATE=$VALUE
          ;;
        privatekey)
          export PRIVATEKEY=$VALUE
          ;;
<<<<<<< HEAD
        publicMtu)
          export PUBLICMTU=$VALUE
          ;;
        privateMtu)
          export PRIVATEMTU=$VALUE
=======
        logrotatefrequency)
          export LOGROTATE_FREQUENCY=$VALUE
>>>>>>> adfaa730
          ;;
        useHttpsToUpload)
          export USEHTTPS=$VALUE
          ;;
        vncport)
          export VNCPORT=$VALUE
          ;;
      esac
  done
  echo -e "\n\t}\n}" >> ${CHEF_TMP_FILE}
  if [ "$TYPE" != "unknown" ]
  then
    mv ${CHEF_TMP_FILE} /var/cache/cloud/cmd_line.json
  fi

  TMP_KEY_PATH=/tmp/.auth_key
  AUTHORIZED_KEYS_PATH=/root/.ssh/authorized_keys
  if [ ! -z "$AUTHORIZED_KEYS" ]
  then
    echo "$AUTHORIZED_KEYS" > $TMP_KEY_PATH
    base64Val=$(base64 -d $TMP_KEY_PATH)
    echo "$base64Val" > $AUTHORIZED_KEYS_PATH
    chmod go-rwx $AUTHORIZED_KEYS_PATH
    rm -rf $TMP_KEY_PATH
  fi

  [ $ETH0_IP ] && export LOCAL_ADDRS=$ETH0_IP
  [ $ETH0_IP6 ] && export LOCAL_ADDRS=$ETH0_IP6
  [ $ETH0_IP ] && [ $ETH0_IP6 ] && export LOCAL_ADDRS="$ETH0_IP,$ETH0_IP6"

  # Randomize cloud password so only ssh login is allowed
  echo "cloud:`openssl rand -base64 32`" | chpasswd

  if [ x"$VM_PASSWORD" != x"" ]
  then
    echo "root:$VM_PASSWORD" | chpasswd
  fi
}

parse_cmd_line<|MERGE_RESOLUTION|>--- conflicted
+++ resolved
@@ -890,16 +890,14 @@
         privatekey)
           export PRIVATEKEY=$VALUE
           ;;
-<<<<<<< HEAD
+        logrotatefrequency)
+          export LOGROTATE_FREQUENCY=$VALUE
+          ;;
         publicMtu)
           export PUBLICMTU=$VALUE
           ;;
         privateMtu)
           export PRIVATEMTU=$VALUE
-=======
-        logrotatefrequency)
-          export LOGROTATE_FREQUENCY=$VALUE
->>>>>>> adfaa730
           ;;
         useHttpsToUpload)
           export USEHTTPS=$VALUE
