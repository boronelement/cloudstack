--- conflicted
+++ resolved
@@ -20,8 +20,7 @@
 
 # Clear boot up flag, it would be created by rc.local after boot up done
 mkdir -p /var/cache/cloud
-rm -f /var/cache/cloud/enabled_svcs
-rm -f /var/cache/cloud/disabled_svcs
+rm -f /var/cache/cloud/boot_up_done
 
 [ -x /sbin/ifup ] || exit 0
 
@@ -81,50 +80,6 @@
   return 0
 }
 
-
-enable_guest_services() {
-
-HYPERVISOR=$(</etc/cloudstack-agent_detected_hypervisor)
-  case $HYPERVISOR in
-     xen-pv|xen-domU)
-        systemctl stop ntpd
-	systemctl disable ntpd
-        systemctl start xe-daemon
-        ;;
-     xen-hvm)
-        systemctl stop ntpd
-	systemctl disable ntpd
-        systemctl start xe-daemon
-        ;;
-     kvm)
-        systemctl start qemu-guest-agent
-        VPORT=$(find /dev/virtio-ports -type l -name '*.vport' 2>/dev/null|head -1)
-        ;;
-     vmware)
-        # system time sync'd with host via vmware tools
-        systemctl stop ntpd
-	systemctl disable ntpd
-        systemctl start open-vm-tools
-        ;;
-     virtualpc|hyperv)
-        # Hyper-V is recognized as virtualpc hypervisor type. Boot args are passed using KVP Daemon
-        systemctl start hyperv-daemons.hv-fcopy-daemon.service hyperv-daemons.hv-kvp-daemon.service hyperv-daemons.hv-vss-daemon.service
-        ;;
-     virtualbox)
-        # Virtualbox is used to test the virtual router
-        ;;
-   esac
-}
-
-add_cache_backpressure() {
-  # set cache back pressure based on amount of physical memory 100 is default
-  physmem=$(free|awk '/^Mem:/{print $2}')
-  if [ $((physmem)) -lt 409600 ]; then
-      sed  -i "/^vm.vfs_cache_pressure/ c\vm.vfs_cache_pressure = 200" /etc/sysctl.conf
-  else
-      sed  -i "/^vm.vfs_cache_pressure/ c\vm.vfs_cache_pressure = 100" /etc/sysctl.conf
-  fi
-}
 start() {
   log_it "Executing cloud-early-config"
 
@@ -134,40 +89,9 @@
   rm -f /root/.rnd
   echo "" > /root/.ssh/known_hosts
 
-<<<<<<< HEAD
-  export HYPERVISOR=$(hypervisor)
-  [ $? -ne 0 ] && log_it "Failed to detect hypervisor type, bailing out of early init" && exit 10
-  log_it "Detected that we are running inside $HYPERVISOR"
-  echo "$HYPERVISOR" > /etc/cloudstack-agent_detected_hypervisor
-
-  config_guest
-  get_boot_params
-  get_systemvm_type
-  patch
-  sync
-  add_cache_backpressure
-  sysctl -p
-  
-  log_it "Starting Virtual Guest Services for $HYPERVISOR"
-
-  enable_guest_services
-
-  log_it "Configuring systemvm type=$TYPE"
-
-  if [ -f "/opt/cloud/bin/setup/$TYPE.sh" ]; then
-      /opt/cloud/bin/setup/$TYPE.sh
-  else
-      /opt/cloud/bin/setup/default.sh
-  fi
- 
-  log_it "Running postinit to start services"
-
-  /opt/cloud/bin/setup/postinit.sh
-=======
   patch
   sync
   /opt/cloud/bin/setup/bootstrap.sh
->>>>>>> 20786d04
 
   log_it "Finished setting up systemvm"
   exit 0
