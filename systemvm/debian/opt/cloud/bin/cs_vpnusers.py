# -- coding: utf-8 --
# Licensed to the Apache Software Foundation (ASF) under one
# or more contributor license agreements.  See the NOTICE file
# distributed with this work for additional information
# regarding copyright ownership.  The ASF licenses this file
# to you under the Apache License, Version 2.0 (the
# "License"); you may not use this file except in compliance
# with the License.  You may obtain a copy of the License at
#
# http://www.apache.org/licenses/LICENSE-2.0
#
# Unless required by applicable law or agreed to in writing,
# software distributed under the License is distributed on an
# "AS IS" BASIS, WITHOUT WARRANTIES OR CONDITIONS OF ANY
# KIND, either express or implied.  See the License for the
# specific language governing permissions and limitations
# under the License.

import copy


def merge(dbag, data):
    dbagc = copy.deepcopy(dbag)

<<<<<<< HEAD
    print(dbag)
    print(data)
=======
>>>>>>> a851ee37
    if "vpn_users" not in data:
        return dbagc

    # remove previously deleted user from the dict
    for user in list(dbagc.keys()):
        if user == 'id':
            continue
        userrec = dbagc[user]
        add = userrec['add']
        if not add:
            del dbagc[user]

    for user in data['vpn_users']:
        username = user['user']
        add = user['add']
        if username not in list(dbagc.keys()):
            dbagc[username] = user
        elif username in list(dbagc.keys()) and not add:
            dbagc[username] = user

    return dbagc<|MERGE_RESOLUTION|>--- conflicted
+++ resolved
@@ -22,11 +22,6 @@
 def merge(dbag, data):
     dbagc = copy.deepcopy(dbag)
 
-<<<<<<< HEAD
-    print(dbag)
-    print(data)
-=======
->>>>>>> a851ee37
     if "vpn_users" not in data:
         return dbagc
 
