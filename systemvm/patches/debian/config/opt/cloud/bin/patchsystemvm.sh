--- conflicted
+++ resolved
@@ -17,16 +17,13 @@
 # under the License.
 
 #set -x
-<<<<<<< HEAD
 logfile="/var/log/cloud.log"
 
 log_it() {
   echo "$(date) patchsystemvm.sh $@" >> $logfile
 }
 
-=======
-logfile="/var/log/patchsystemvm.log"
->>>>>>> a4440774
+
 # To use existing console proxy .zip-based package file
 patch_console_proxy() {
    local patchfile=$1
