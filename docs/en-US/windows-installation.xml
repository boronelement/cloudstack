--- conflicted
+++ resolved
@@ -22,16 +22,9 @@
     under the License.
 -->
 <section id="windows-installation">
-<<<<<<< HEAD
 	<title>Windows OS Installation</title>
-	<para>Download the installer, CloudInstanceManager.msi, from the <ulink
-            url="http://cloudstack.org/download.html">Download page</ulink> and run the installer in
-        the newly created Windows VM.</para>
-=======
-  <title>Windows OS Installation</title>
   <para>Download the installer, CloudInstanceManager.msi, from 
     <ulink url="http://cloudstack.org/download.html">Download page</ulink> 
     and run the installer in the newly created Windows VM.
   </para>
->>>>>>> 0a258842
 </section>