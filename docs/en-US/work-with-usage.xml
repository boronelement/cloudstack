<?xml version='1.0' encoding='utf-8' ?>
<!DOCTYPE section PUBLIC "-//OASIS//DTD DocBook XML V4.5//EN" "http://www.oasis-open.org/docbook/xml/4.5/docbookx.dtd" [
<!ENTITY % BOOK_ENTITIES SYSTEM "cloudstack.ent">
%BOOK_ENTITIES;
]>

<!-- Licensed to the Apache Software Foundation (ASF) under one
    or more contributor license agreements.  See the NOTICE file
    distributed with this work for additional information
    regarding copyright ownership.  The ASF licenses this file
    to you under the Apache License, Version 2.0 (the
    "License"); you may not use this file except in compliance
    with the License.  You may obtain a copy of the License at
    
    http://www.apache.org/licenses/LICENSE-2.0
    
    Unless required by applicable law or agreed to in writing,
    software distributed under the License is distributed on an
    "AS IS" BASIS, WITHOUT WARRANTIES OR CONDITIONS OF ANY
    KIND, either express or implied.  See the License for the
    specific language governing permissions and limitations
    under the License.
-->
<<<<<<< HEAD
<chapter id="work-with-usage">
    <title>Working with Usage</title>
    <para>The Usage Server is an optional, separately-installed part of &PRODUCT; that provides aggregated usage records which you can use to create billing integration for &PRODUCT;. The Usage Server works by taking data from the events log and creating summary usage records that you can access using the listUsageRecords API call. </para>
    <para>The usage records show the amount of resources, such as VM run time or template storage
        space, consumed by guest instances.</para>
    <para>The Usage Server runs at least once per day. It can be configured to run multiple times per day.</para>
    <xi:include href="configure-usage-server.xml" xmlns:xi="http://www.w3.org/2001/XInclude" />
    <xi:include href="set-usage-limit.xml" xmlns:xi="http://www.w3.org/2001/XInclude" />
    <xi:include href="globally-configured-limits.xml" xmlns:xi="http://www.w3.org/2001/XInclude" />
    <xi:include href="default-account-resource-limit.xml" xmlns:xi="http://www.w3.org/2001/XInclude" />    
    <xi:include href="per-domain-limits.xml" xmlns:xi="http://www.w3.org/2001/XInclude" />    
=======

<chapter id="work-with-usage">
  <title>Working with Usage</title>
  <para>The Usage Server is an optional, separately-installed part of &PRODUCT; that provides aggregated usage records which you can use to create billing integration for &PRODUCT;. The Usage Server works by taking data from the events log and creating summary usage records that you can access using the listUsageRecords API call. </para>
  <para>The usage records show the amount of resources, such as VM run time or template storage
    space, consumed by guest instances.</para>
  <para>The Usage Server runs at least once per day. It can be configured to run multiple times per day.</para>
  <xi:include href="configure-usage-server.xml" xmlns:xi="http://www.w3.org/2001/XInclude" />
  <xi:include href="set-usage-limit.xml" xmlns:xi="http://www.w3.org/2001/XInclude" />
  <xi:include href="globally-configured-limits.xml" xmlns:xi="http://www.w3.org/2001/XInclude" />
  <xi:include href="default-account-resource-limit.xml" xmlns:xi="http://www.w3.org/2001/XInclude" />    
  <xi:include href="per-domain-limits.xml" xmlns:xi="http://www.w3.org/2001/XInclude" />    
>>>>>>> 0a258842
</chapter><|MERGE_RESOLUTION|>--- conflicted
+++ resolved
@@ -21,7 +21,7 @@
     specific language governing permissions and limitations
     under the License.
 -->
-<<<<<<< HEAD
+
 <chapter id="work-with-usage">
     <title>Working with Usage</title>
     <para>The Usage Server is an optional, separately-installed part of &PRODUCT; that provides aggregated usage records which you can use to create billing integration for &PRODUCT;. The Usage Server works by taking data from the events log and creating summary usage records that you can access using the listUsageRecords API call. </para>
@@ -33,18 +33,4 @@
     <xi:include href="globally-configured-limits.xml" xmlns:xi="http://www.w3.org/2001/XInclude" />
     <xi:include href="default-account-resource-limit.xml" xmlns:xi="http://www.w3.org/2001/XInclude" />    
     <xi:include href="per-domain-limits.xml" xmlns:xi="http://www.w3.org/2001/XInclude" />    
-=======
-
-<chapter id="work-with-usage">
-  <title>Working with Usage</title>
-  <para>The Usage Server is an optional, separately-installed part of &PRODUCT; that provides aggregated usage records which you can use to create billing integration for &PRODUCT;. The Usage Server works by taking data from the events log and creating summary usage records that you can access using the listUsageRecords API call. </para>
-  <para>The usage records show the amount of resources, such as VM run time or template storage
-    space, consumed by guest instances.</para>
-  <para>The Usage Server runs at least once per day. It can be configured to run multiple times per day.</para>
-  <xi:include href="configure-usage-server.xml" xmlns:xi="http://www.w3.org/2001/XInclude" />
-  <xi:include href="set-usage-limit.xml" xmlns:xi="http://www.w3.org/2001/XInclude" />
-  <xi:include href="globally-configured-limits.xml" xmlns:xi="http://www.w3.org/2001/XInclude" />
-  <xi:include href="default-account-resource-limit.xml" xmlns:xi="http://www.w3.org/2001/XInclude" />    
-  <xi:include href="per-domain-limits.xml" xmlns:xi="http://www.w3.org/2001/XInclude" />    
->>>>>>> 0a258842
 </chapter>