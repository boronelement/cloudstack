<?xml version='1.0' encoding='utf-8' ?>
<!DOCTYPE book PUBLIC "-//OASIS//DTD DocBook XML V4.5//EN" "http://www.oasis-open.org/docbook/xml/4.5/docbookx.dtd" [
<!ENTITY % BOOK_ENTITIES SYSTEM "cloudstack.ent">
%BOOK_ENTITIES;
]>
<!-- Licensed to the Apache Software Foundation (ASF) under one
or more contributor license agreements.  See the NOTICE file
distributed with this work for additional information
regarding copyright ownership.  The ASF licenses this file
to you under the Apache License, Version 2.0 (the
"License"); you may not use this file except in compliance
with the License.  You may obtain a copy of the License at
http://www.apache.org/licenses/LICENSE-2.0
Unless required by applicable law or agreed to in writing,
software distributed under the License is distributed on an
"AS IS" BASIS, WITHOUT WARRANTIES OR CONDITIONS OF ANY
KIND, either express or implied.  See the License for the
specific language governing permissions and limitations
under the License.
-->
<book>
  <xi:include href="Book_Info_Release_Notes_4-0.xml" xmlns:xi="http://www.w3.org/2001/XInclude"/>
  <xi:include href="Preface.xml" xmlns:xi="http://www.w3.org/2001/XInclude"/>
  <chapter id="welcome-4.1">
    <title>Welcome to &PRODUCT; 4.2</title>
    <para>Welcome to the 4.2.0 release of &PRODUCT;, the second major release from the Apache
      CloudStack project since its graduation from the Apache Incubator. &PRODUCT; 4.2 includes more
      than 50 new features and enhancements. The focus of the release is on three major
      areas:</para>
    <itemizedlist>
      <listitem>
        <para>Improved support for both legacy-style and cloud-style workloads</para>
      </listitem>
      <listitem>
        <para>New third-party plug-in architecture</para>
      </listitem>
      <listitem>
        <para>Networking enhancements</para>
      </listitem>
    </itemizedlist>
    <para>In addition to these major new areas of functionality, &PRODUCT; 4.2 provides many
      additional enhancements in a variety of product areas. All of the new features are summarized
      later in this Release Note.</para>
    <para>This document contains information specific to this release of &PRODUCT;, including
      upgrade instructions from prior releases, new features added to &PRODUCT;, API changes, and
      issues fixed in the release. For installation instructions, please see the <ulink
        url="http://cloudstack.apache.org/docs/en-US/Apache_CloudStack/4.2.0/html/Installation_Guide/index.html"
        >Installation Guide</ulink>. For usage and administration instructions, please see the
        <ulink
        url="http://cloudstack.apache.org/docs/en-US/Apache_CloudStack/4.2.0/html/Admin_Guide/index.html"
        >&PRODUCT; Administrator's Guide</ulink>. Developers and users who wish to work with the API
      will find instruction in the <ulink
        url="http://cloudstack.apache.org/docs/en-US/Apache_CloudStack/4.0.1-incubating/html/API_Developers_Guide/index.html"
        >&PRODUCT; API Developer's Guide</ulink></para>
    <para>If you find any errors or problems in this guide, please see <xref linkend="feedback"/>.
      We hope you enjoy working with &PRODUCT;!</para>
  </chapter>
  <chapter id="version-4.2">
    <title>Version 4.2.0</title>
    <section id="what-new-in-4.2">
      <title>What’s New in 4.2</title>
      <para>Apache CloudStack 4.2.0 includes many new features. This section covers the most
        prominent new features and changes.</para>
      <section id="windows-8">
        <title>Windows 8 and Windows Server as VM Guest OS</title>
        <para>Supported on XenServer, VMware, and KVM.</para>
        <para>Windows 8 and Windows Server 2012 can now be used as OS types on guest virtual
          machines. The OS would be made available the same as any other, by uploading an ISO or a
          template. The instructions for uploading ISOs and templates are given in the
          Administrator's Guide.</para>
        <note>
          <para><emphasis role="bold">Limitation:</emphasis> When used with VMware hosts, this
            feature works only for the following versions: vSphere ESXi 5.1 and ESXi 5.0 Patch
            4.</para>
        </note>
      </section>
      <section id="portable-ip">
        <title>Portable IPs</title>
        <para><ulink url="https://issues.apache.org/jira/browse/CLOUDSTACK-3236"
            >CLOUDSTACK-3236</ulink>:Portable IPs in &PRODUCT; are nothing but elastic IPs that can
          be transferred across geographically separated zones. As an administrator, you can
          provision a pool of portable IPs at region level and are available for user consumption.
          The users can acquire portable IPs if admin has provisioned portable public IPs at the
          region level they are part of. These IPs can be used for any service within an advanced
          zone. You can also use portable IPs for EIP service in Basic zones. Additionally, a
          portable IP can be transferred from one network to another network.</para>
      </section>
      <section id="ntier-apps">
        <title>N-Tier Applications</title>
        <para><ulink url="https://issues.apache.org/jira/browse/CLOUDSTACK-770"
            >CLOUDSTACK-770</ulink>:In &PRODUCT; 3.0.6, a functionality was added to allow users to
          create a multi-tier application connected to a single instance of a Virtual Router that
          supports inter-VLAN routing. Such a multi-tier application is called a virtual private
          cloud (VPC). Users were also able to connect their multi-tier applications to a private
          Gateway or a Site-to-Site VPN tunnel and route certain traffic to those gateways. For
          &PRODUCT; 4.2, additional features are implemented to enhance VPC applications.</para>
        <itemizedlist>
          <listitem>
            <para>Internal Load Balancing between VPC tiers</para>
          </listitem>
          <listitem>
            <para>Source NAT and ACL support on private gateways</para>
          </listitem>
          <listitem>
            <para>Multiple private gateway support</para>
          </listitem>
          <listitem>
            <para>Support for ACL deny rules</para>
          </listitem>
          <listitem>
            <para>ACL support on all layer 4 protocols</para>
          </listitem>
          <listitem>
            <para>Support up to 8 VPN Gateways</para>
          </listitem>
          <listitem>
            <para>Support for blacklisting routes</para>
          </listitem>
          <listitem>
            <para>NetScaler support for VPC load balancing</para>
          </listitem>
          <listitem>
            <para>Support for KVM hypervisor</para>
          </listitem>
          <listitem>
            <para>Support for the ability to simultaneously deploy an instance on a VPC Tier and one
              or more Shared Networks</para>
          </listitem>
        </itemizedlist>
      </section>
      <section id="vnmc-cisco">
        <title>Cisco VNMC Support</title>
        <para><ulink url="https://issues.apache.org/jira/browse/CLOUDSTACK-742"
            >CLOUDSTACK-742</ulink>:&PRODUCT; supports Cisco Virtual Network Management Center
          (VNMC) on Cisco Nexus 1000v dvSwich-enabled VMware hypervisors. &PRODUCT; supports Cisco
          ASA 1000v as an external Firewall provider when integrated with Cisco VNMC. </para>
        <para>When Cisco VNMC is integrated with ASA 1000v Cloud Firewall and Cisco Nexus 1000v
          dvSwitch in &PRODUCT; you will be able to: </para>
        <itemizedlist>
          <listitem>
            <para>Configure Cisco ASA 1000v Firewalls</para>
          </listitem>
          <listitem>
            <para>Create and apply security profiles that contain ACL policy sets for both ingress
              and egress traffic, connection timeout, NAT policy sets, and TCP intercept</para>
          </listitem>
        </itemizedlist>
        <para>Consider the following use cases before using this feature:</para>
        <itemizedlist>
          <listitem>
            <para>A Cloud administrator adds VNMC as a network element by using the admin API
              addCiscoVnmcResource after specifying the credentials</para>
          </listitem>
          <listitem>
            <para>A Cloud administrator adds ASA 1000v appliances by using the admin API
              addCiscoAsa1000vResource. You can configure one per guest network.</para>
          </listitem>
          <listitem>
            <para>A Cloud administrator creates an Isolated guest network offering by using ASA
              1000v as the service provider for Firewall, Source NAT, Port Forwarding, and Static
              NAT. </para>
          </listitem>
        </itemizedlist>
      </section>
      <section id="vmware-vswitch">
        <title>VMware vNetwork Distributed vSwitch</title>
        <para><ulink url="https://issues.apache.org/jira/browse/CLOUDSTACK-772"
            >CLOUDSTACK-772</ulink>:&PRODUCT; 4.2 supports VMware vSphere Distributed Switch (VDS)
          for virtual network configuration in a VMware vSphere environment. Each vCenter server
          instance can support up to 128 VDSs and each VDS can manage up to 500 VMware hosts.</para>
        <section id="about-dvswitch">
          <title>About VMware Distributed Virtual Switch</title>
          <para>VMware VDS is an aggregation of host-level virtual switches on a VMware vCenter
            server. VDS abstracts the configuration of individual virtual switches that span across
            a large number of hosts, and enables centralized provisioning, administration, and
            monitoring for your entire datacenter from a centralized interface. VDS is controlled as
            a single distributed switch at the datacenter level. So there needed a component to
            ensure that the network configurations on the source and the destination virtual switch
            are consistent and will allow the VM to operate without breaking connectivity or network
            policies. Particularly during migration of VM across hosts, the sync up among peers need
            to be taken care. However in case of distributed vSwitch during VMotion, the vCenter
            server, would update the vSwitch modules on the hosts in cluster accordingly.</para>
        </section>
        <section id="enable-dvswitch">
          <title>Enabling Virtual Distributed Switch in &PRODUCT;</title>
          <para>To make a &PRODUCT; deployment VDS enabled, set the vmware.use.dvswitch parameter to
            true by using the Global Settings page in the &PRODUCT; UI and restart the Management
            Server. Unless you enable the vmware.use.dvswitch parameter, you cannot see any UI
            options specific to VDS, and &PRODUCT; ignores the VDS-specific parameters specified in
            the AddCluster API call. Additionally, &PRODUCT; uses VDS for virtual network
            infrastructure if the value of vmware.use.dvswitch parameter is true and the value of
            vmware.use.nexus.dvswitch parameter is false.</para>
          <para>&PRODUCT; supports configuring virtual networks in a deployment with a mix of
            Virtual Distributed Switch, Standard Virtual Switch and Nexus 1000v Virtual Switch.
          </para>
        </section>
      </section>
      <section id="health-check">
        <title>Health Checks for Load Balanced Instances</title>
        <note>
          <para>CLOUDSTACK-4243: This feature is supported only on NetScaler version 10.0 and
            beyond. The Nitro API is not compatible with NetScaler 9.3 and therefore this version is
            not supported for this feature.</para>
        </note>
        <para><ulink url="https://issues.apache.org/jira/browse/CLOUDSTACK-816"
            >CLOUDSTACK-816</ulink>:(NetScaler load balancer only) A load balancer rule distributes
          requests among a pool of services (a service in this context means an application running
          on a virtual machine). When creating a load balancer rule, you can specify a health check
          which will ensure that the rule forwards requests only to services that are healthy
          (running and available). This is in addition to specifying the stickiness policy,
          algorithm, and other load balancer rule options. You can configure one health check policy
          per load balancer rule.</para>
        <para>When a health check is in effect, the load balancer will stop forwarding requests to
          any resources that it has found to be unhealthy. If the resource later becomes available
          again, the periodic health check (periodicity is configurable) will discover it and the
          resource will once again be added to the pool of resources that can receive requests from
          the load balancer.</para>
        <para>You can delete or modify existing health check policies.</para>
        <para>To configure how often the health check is performed by default, use the global
          configuration setting healthcheck.update.interval. This default applies to all the health
          check policies in the cloud. You can override this value for an individual health check
          policy.</para>
      </section>
    </section>
    <section id="issues-fixed-4.2">
      <title>Issues Fixed in 4.2.0</title>
      <para>Apache CloudStack uses <ulink url="https://issues.apache.org/jira/browse/CLOUDSTACK"
          >Jira</ulink> to track its issues. All new features and bugs for 4.2.0 have been tracked
        in Jira, and have a standard naming convention of "CLOUDSTACK-NNNN" where "NNNN" is the
        issue number.</para>
      <para>This section includes a summary of known issues against 4.0.0 that were fixed in 4.2.0.
        Approximately 470 bugs were resolved or closed in the 4.2.0 cycle.</para>
      <informaltable>
        <tgroup cols="2" align="left" colsep="1" rowsep="1">
          <colspec colwidth="1*" colname="1" colnum="1"/>
          <colspec colwidth="2*" colname="2" colnum="2"/>
          <thead>
            <row>
              <entry>
                <para>Defect</para>
              </entry>
              <entry>
                <para>Description</para>
              </entry>
            </row>
          </thead>
          <tbody>
            <row>
              <entry>
                <para/>
              </entry>
              <entry>
                <para/>
              </entry>
            </row>
            <row>
              <entry>
                <para/>
              </entry>
              <entry>
                <para/>
              </entry>
            </row>
            <row>
              <entry>
                <para/>
              </entry>
              <entry>
                <para/>
              </entry>
            </row>
            <row>
              <entry>
                <para/>
              </entry>
              <entry>
                <para/>
              </entry>
            </row>
            <row>
              <entry>
                <para/>
              </entry>
              <entry>
                <para/>
              </entry>
            </row>
            <row>
              <entry>
                <para/>
              </entry>
              <entry>
                <para/>
              </entry>
            </row>
            <row>
              <entry>
                <para/>
              </entry>
              <entry>
                <para/>
              </entry>
            </row>
            <row>
              <entry>
                <para/>
              </entry>
              <entry>
                <para/>
              </entry>
            </row>
            <row>
              <entry>
                <para/>
              </entry>
              <entry>
                <para/>
              </entry>
            </row>
            <row>
              <entry>
                <para/>
              </entry>
              <entry>
                <para/>
              </entry>
            </row>
            <row>
              <entry>
                <para/>
              </entry>
              <entry>
                <para/>
              </entry>
            </row>
            <row>
              <entry>
                <para/>
              </entry>
              <entry>
                <para/>
              </entry>
            </row>
            <row>
              <entry>
                <para/>
              </entry>
              <entry>
                <para/>
              </entry>
            </row>
            <row>
              <entry>
                <para/>
              </entry>
              <entry>
                <para/>
              </entry>
            </row>
            <row>
              <entry>
                <para/>
              </entry>
              <entry>
                <para/>
              </entry>
            </row>
          </tbody>
        </tgroup>
      </informaltable>
    </section>
    <section id="known-issues-4.2">
      <title>Known Issues in 4.2.0</title>
      <informaltable>
        <tgroup cols="2" align="left" colsep="1" rowsep="1">
          <colspec colwidth="1.0*" colname="1" colnum="1"/>
          <colspec colwidth="2.0*" colname="2" colnum="2"/>
          <thead>
            <row>
              <entry>
                <para>Issue ID</para>
              </entry>
              <entry>
                <para>Description</para>
              </entry>
            </row>
          </thead>
          <tbody>
            <row>
              <entry><para><ulink url="https://issues.apache.org/jira/browse/CLOUDSTACK-4207"
                    >CLOUDSTACK-4207</ulink></para></entry>
              <entry>
                <para>The following exception is observed when the Management Server is started
                  after upgrade from any older versions to &PRODUCT; 4.2.</para>
                <para><code>jsonParseException: The JsonDeserializer
                    com.cloud.agent.transport.ArrayTypeAdaptor@2426e26f failed to deserialize json
                    object</code></para>
                <para>Ignore this exception, this would stop after you upgrade the System VM.
                  However, if you want to prevent this, stop system VM from the hypervisor before
                  upgrade.</para>
              </entry>
            </row>
            <row>
              <entry><para><ulink url="https://issues.apache.org/jira/browse/CLOUDSTACK-2709"
                    >CLOUDSTACK-2709</ulink></para></entry>
              <entry>
                <para>Egress rules are are not supported on shared networks. </para>
              </entry>
            </row>
            <row>
              <entry><para><ulink url="https://issues.apache.org/jira/browse/CLOUDSTACK-1747"
                    >CLOUDSTACK-1747</ulink></para></entry>
              <entry><para>mvn deploydb only creates 4.0 DB, not 4.2</para>
                <para>Due to tooling changes between 4.2 and 4.2, CloudStack's database is created
                  using the 4.0 schema and updated to the 4.2 schema when the management server
                  starts for the first time. It's OK to see the same schema if the management server
                  has not started yet.</para>
              </entry>
            </row>
            <row>
              <entry>
                <para><ulink url="https://issues.apache.org/jira/browse/CLOUDSTACK-1306"
                    >CLOUDSTACK-1306</ulink></para>
              </entry>
              <entry>
                <para>Better Error message when trying to deploy Vm by passing static Ipv4 addresses
                  that are assigned to another VM/IP4 address is outside the iprange.</para>
              </entry>
            </row>
            <row>
              <entry>
                <para><ulink url="https://issues.apache.org/jira/browse/CLOUDSTACK-1236"
                    >CLOUDSTACK-1236</ulink></para>
              </entry>
              <entry>
                <para>Warning while adding Xen 6.1 host [Unable to create local link network]</para>
              </entry>
            </row>
            <row>
              <entry>
                <para><ulink url="https://issues.apache.org/jira/browse/CLOUDSTACK-969"
                    >CLOUDSTACK-969</ulink></para>
              </entry>
              <entry>
                <para>api: zone response lists vlan in it as &quot;vlan range of zone&quot; but the
                  vlan belongs to physical network</para>
              </entry>
            </row>
            <row>
              <entry>
                <para><ulink url="https://issues.apache.org/jira/browse/CLOUDSTACK-963"
                    >CLOUDSTACK-963</ulink></para>
              </entry>
              <entry>
                <para>[cloud.utils.AnnotationHelper] class java.lang.Stringdoes not have a Table
                  annotation</para>
              </entry>
            </row>
            <row>
              <entry>
                <para><ulink url="https://issues.apache.org/jira/browse/CLOUDSTACK-458"
                    >CLOUDSTACK-458</ulink></para>
              </entry>
              <entry>
                <para>xen:snapshots:Storage gc fail to clean the failed snapshot images from
                  secondarystorage</para>
              </entry>
            </row>
            <row>
              <entry>
                <para><ulink url="https://issues.apache.org/jira/browse/CLOUDSTACK-315"
                    >CLOUDSTACK-315</ulink></para>
              </entry>
              <entry>
                <para>Infrastructure view does not show capacity values</para>
              </entry>
            </row>
            <row>
              <entry>
                <para><ulink url="https://issues.apache.org/jira/browse/CLOUDSTACK-300"
                    >CLOUDSTACK-300</ulink></para>
              </entry>
              <entry>
                <para>Creation of compute offering allow combination of local storage + HA</para>
              </entry>
            </row>
            <row>
              <entry>
                <para><ulink url="https://issues.apache.org/jira/browse/CLOUDSTACK-276"
                    >CLOUDSTACK-276</ulink></para>
              </entry>
              <entry>
                <para>SSVM ID is exposed in the Error Message thrown by AddTrafficType API</para>
              </entry>
            </row>
            <row>
              <entry>
                <para><ulink url="https://issues.apache.org/jira/browse/CLOUDSTACK-270"
                    >CLOUDSTACK-270</ulink></para>
              </entry>
              <entry>
                <para>Ui should not ask for a vlan range if the physical network isolation type is
                  not VLAN</para>
              </entry>
            </row>
            <row>
              <entry>
                <para><ulink url="https://issues.apache.org/jira/browse/CLOUDSTACK-245"
                    >CLOUDSTACK-245</ulink></para>
              </entry>
              <entry>
                <para>VPC ACLs are not stored and programmed consistently</para>
              </entry>
            </row>
            <row>
              <entry>
                <para><ulink url="https://issues.apache.org/jira/browse/CLOUDSTACK-231"
                    >CLOUDSTACK-231</ulink></para>
              </entry>
              <entry>
                <para>Tag creation using special charecters</para>
              </entry>
            </row>
            <row>
              <entry>
                <para><ulink url="https://issues.apache.org/jira/browse/CLOUDSTACK-124"
                    >CLOUDSTACK-124</ulink></para>
              </entry>
              <entry>
                <para>NetworkGarbageCollector not cleaning up networks</para>
              </entry>
            </row>
            <row>
              <entry>
                <para><ulink url="https://issues.apache.org/jira/browse/CLOUDSTACK-62"
                    >CLOUDSTACK-62</ulink></para>
              </entry>
              <entry>
                <para>console proxy does not support any keymaps besides us, jp</para>
              </entry>
            </row>
          </tbody>
        </tgroup>
      </informaltable>
    </section>
  </chapter>
  <chapter id="upgrade-instruction">
    <title>Upgrade Instructions</title>
    <para>This section contains upgrade instructions from prior versions of CloudStack to Apache
      CloudStack 4.2.0. We include instructions on upgrading to Apache CloudStack from pre-Apache
      versions of Citrix CloudStack (last version prior to Apache is 3.0.2) and from the releases
      made while CloudStack was in the Apache Incubator.</para>
    <para>If you run into any issues during upgrades, please feel free to ask questions on
      users@cloudstack.apache.org or dev@cloudstack.apache.org.</para>
    <section id="upgrade-from-4.0-to-4.2">
      <title>Upgrade from 4.x.x to 4.2.0</title>
      <para>This section will guide you from &PRODUCT; 4.0.x versions to &PRODUCT; 4.2.0.</para>
      <para>Any steps that are hypervisor-specific will be called out with a note.</para>
      <warning>
        <title>Package Structure Changes</title>
        <para>The package structure for &PRODUCT; has changed significantly since the 4.0.x
          releases. If you've compiled your own packages, you'll notice that the package names and
          the number of packages has changed. This is <emphasis>not</emphasis> a bug.</para>
        <para>However, this does mean that the procedure is not as simple as an <command>apt-get
            upgrade</command> or <command>yum update</command>, so please follow this section
          carefully.</para>
      </warning>
      <para>We recommend reading through this section once or twice before beginning your upgrade
        procedure, and working through it on a test system before working on a production
        system.</para>
      <orderedlist>
        <listitem>
          <para>Most users of &PRODUCT; manage the installation and upgrades of &PRODUCT; with one
            of Linux's predominant package systems, RPM or APT. This guide assumes you'll be using
            RPM and Yum (for Red Hat Enterprise Linux or CentOS), or APT and Debian packages (for
            Ubuntu).</para>
          <para>Create RPM or Debian packages (as appropriate) and a repository from the 4.2.0
            source, or check the Apache CloudStack downloads page at <ulink
              url="http://cloudstack.apache.org/downloads.html"
              >http://cloudstack.apache.org/downloads.html</ulink> for package repositories supplied
            by community members. You will need them for step <xref linkend="upgrade-deb-packages"/>
            or step <xref linkend="upgrade-rpm-package"/>.</para>
          <para>Instructions for creating packages from the &PRODUCT; source are in the <ulink
              url="http://cloudstack.apache.org/docs/en-US/index.html">Installation
            Guide</ulink>.</para>
        </listitem>
        <listitem>
          <para>Stop your management server or servers. Run this on all management server
            hosts:</para>
          <programlisting><prompt>#</prompt> service cloud-management stop</programlisting>
        </listitem>
        <listitem>
          <para>If you are running a usage server or usage servers, stop those as well:</para>
          <programlisting><prompt>#</prompt> service cloud-usage stop</programlisting>
        </listitem>
        <listitem>
          <para>Make a backup of your MySQL database. If you run into any issues or need to roll
            back the upgrade, this will assist in debugging or restoring your existing environment.
            You'll be prompted for your password.</para>
          <programlisting><prompt>#</prompt> mysqldump -u root -p cloud &gt; cloudstack-backup.sql</programlisting>
        </listitem>
        <listitem>
          <para>If you have made changes to
              <filename>/etc/cloud/management/components.xml</filename>, you'll need to carry these
            over manually to the new file,
              <filename>/etc/cloudstack/management/componentContext.xml</filename>. This is not done
            automatically. (If you're unsure, we recommend making a backup of the original
              <filename>components.xml</filename> to be on the safe side.</para>
        </listitem>
        <listitem>
          <para>After upgrading to 4.2, API clients are expected to send plain text passwords for
            login and user creation, instead of MD5 hash. If API client changes are not acceptable,
            following changes are to be made for backward compatibility:</para>
          <para>Modify componentsContext.xml, and make PlainTextUserAuthenticator as the default
            authenticator (1st entry in the userAuthenticators adapter list is default)</para>
          <programlisting language="XML">
&lt;!-- Security adapters --&gt;
&lt;bean id="userAuthenticators" class="com.cloud.utils.component.AdapterList"&gt;
  &lt;property name="Adapters"&gt;
    &lt;list&gt;
      &lt;ref bean="PlainTextUserAuthenticator"/&gt;
      &lt;ref bean="MD5UserAuthenticator"/&gt;
      &lt;ref bean="LDAPUserAuthenticator"/&gt;
    &lt;/list&gt;
  &lt;/property&gt;
&lt;/bean&gt;
            </programlisting>
          <para>PlainTextUserAuthenticator works the same way MD5UserAuthenticator worked prior to
            4.2.</para>
        </listitem>
        <listitem id="upgrade-deb-packages">
          <para>If you are using Ubuntu, follow this procedure to upgrade your packages. If not,
            skip to step <xref linkend="upgrade-rpm-package"/>.</para>
          <note>
            <title>Community Packages</title>
            <para>This section assumes you're using the community supplied packages for &PRODUCT;.
              If you've created your own packages and APT repository, substitute your own URL for
              the ones used in these examples.</para>
          </note>
          <orderedlist id="debsteps">
            <listitem>
              <para>The first order of business will be to change the sources list for each system
                with &PRODUCT; packages. This means all management servers, and any hosts that have
                the KVM agent. (No changes should be necessary for hosts that are running VMware or
                Xen.)</para>
              <para>Start by opening <filename>/etc/apt/sources.list.d/cloudstack.list</filename> on
                any systems that have &PRODUCT; packages installed.</para>
              <para>This file should have one line, which contains:</para>
              <programlisting language="Bash">deb http://cloudstack.apt-get.eu/ubuntu precise 4.0</programlisting>
              <para>We'll change it to point to the new package repository:</para>
              <programlisting language="Bash">deb http://cloudstack.apt-get.eu/ubuntu precise 4.2</programlisting>
              <para>If you're using your own package repository, change this line to read as
                appropriate for your 4.2.0 repository.</para>
            </listitem>
            <listitem>
              <para>Now update your apt package list:</para>
              <programlisting language="Bash">$ sudo apt-get update</programlisting>
            </listitem>
            <listitem id="debmaster">
              <para>Now that you have the repository configured, it's time to install the
                  <filename>cloudstack-management</filename> package. This will pull in any other
                dependencies you need.</para>
              <programlisting language="Bash">$ sudo apt-get install cloudstack-management</programlisting>
            </listitem>
            <listitem id="kvm-agent-deb">
              <para>You will need to manually install the <filename>cloudstack-agent</filename>
                package:</para>
              <programlisting language="Bash">$ sudo apt-get install cloudstack-agent</programlisting>
              <para>During the installation of <filename>cloudstack-agent</filename>, APT will copy
                your <filename>agent.properties</filename>, <filename>log4j-cloud.xml</filename>,
                and <filename>environment.properties</filename> from
                  <filename>/etc/cloud/agent</filename> to
                  <filename>/etc/cloudstack/agent</filename>.</para>
              <para>When prompted whether you wish to keep your configuration, say Yes.</para>
            </listitem>
            <listitem>
              <para>Verify that the file
                  <filename>/etc/cloudstack/agent/environment.properties</filename> has a line that
                reads:</para>
              <programlisting language="Bash">paths.script=/usr/share/cloudstack-common</programlisting>
              <para>If not, add the line.</para>
            </listitem>
            <listitem>
              <para>Restart the agent:</para>
              <programlisting language="Bash">
service cloud-agent stop
killall jsvc
service cloudstack-agent start
                            </programlisting>
            </listitem>
            <listitem>
              <para>During the upgrade, <filename>log4j-cloud.xml</filename> was simply copied over,
                so the logs will continue to be added to
                  <filename>/var/log/cloud/agent/agent.log</filename>. There's nothing
                  <emphasis>wrong</emphasis> with this, but if you prefer to be consistent, you can
                change this by copying over the sample configuration file:</para>
              <programlisting language="Bash">
cd /etc/cloudstack/agent
mv log4j-cloud.xml.dpkg-dist log4j-cloud.xml
service cloudstack-agent restart
                            </programlisting>
            </listitem>
            <listitem>
              <para>Once the agent is running, you can uninstall the old cloud-* packages from your
                system:</para>
              <programlisting language="Bash">sudo dpkg --purge cloud-agent</programlisting>
            </listitem>
          </orderedlist>
        </listitem>
        <listitem>
          <para>(VMware only) Additional steps are required for each VMware cluster. These steps
            will not affect running guests in the cloud. These steps are required only for clouds
            using VMware clusters:</para>
          <orderedlist numeration="loweralpha">
            <listitem>
              <para>Stop the Management Server:</para>
              <programlisting>service cloudstack-management stop</programlisting>
            </listitem>
            <listitem>
              <para>Generate the encrypted equivalent of your vCenter password:</para>
              <programlisting>java -classpath /usr/share/cloudstack-common/lib/jasypt-1.9.0.jar org.jasypt.intf.cli.JasyptPBEStringEncryptionCLI encrypt.sh input="_your_vCenter_password_" password="`cat /etc/cloudstack/management/key`" verbose=false</programlisting>
              <para>Store the output from this step, we need to add this in cluster_details table
                and vmware_data_center tables in place of the plain text password</para>
            </listitem>
            <listitem>
              <para>Find the ID of the row of cluster_details table that you have to update:</para>
              <programlisting>mysql -u &lt;username&gt; -p&lt;password&gt;</programlisting>
              <programlisting>select * from cloud.cluster_details;</programlisting>
            </listitem>
            <listitem>
              <para>Update the plain text password with the encrypted one</para>
              <programlisting>update cloud.cluster_details set value = '_ciphertext_from_step_1_' where id = _id_from_step_2_;</programlisting>
            </listitem>
            <listitem>
              <para>Confirm that the table is updated:</para>
              <programlisting>select * from cloud.cluster_details; </programlisting>
            </listitem>
            <listitem>
              <para>Find the ID of the correct row of vmware_data_center that you want to
                update</para>
              <programlisting>select * from cloud.vmware_data_center; </programlisting>
            </listitem>
            <listitem>
              <para>update the plain text password with the encrypted one:</para>
              <programlisting>update cloud.vmware_data_center set password = '_ciphertext_from_step_1_' where id = _id_from_step_5_; </programlisting>
            </listitem>
            <listitem>
              <para>Confirm that the table is updated:</para>
              <programlisting>select * from cloud.vmware_data_center; </programlisting>
            </listitem>
            <listitem>
              <para>Start the &PRODUCT; Management server </para>
              <programlisting>service cloudstack-management start</programlisting>
            </listitem>
          </orderedlist>
        </listitem>
        <listitem>
          <para>(KVM only) Additional steps are required for each KVM host. These steps will not
            affect running guests in the cloud. These steps are required only for clouds using KVM
            as hosts and only on the KVM hosts.</para>
          <orderedlist numeration="loweralpha">
            <listitem>
              <para>Copy the CloudPlatform 4.2 tar file to the host, untar it, and change directory
                to the resulting directory.</para>
            </listitem>
            <listitem>
              <para>Stop the running agent.</para>
              <programlisting># service cloud-agent stop</programlisting>
            </listitem>
            <listitem>
              <para>Update the agent software.</para>
              <programlisting># ./install.sh</programlisting>
            </listitem>
            <listitem>
              <para>Choose "U" to update the packages.</para>
            </listitem>
            <listitem>
              <para>Start the agent.</para>
              <programlisting># service cloudstack-agent start</programlisting>
            </listitem>
          </orderedlist>
        </listitem>
<<<<<<< HEAD
        <listitem id="upgrade-rpm-packages">
=======
        <listitem id="upgrade-rpm-package">
>>>>>>> ad6fc9f6
          <para>If you are using CentOS or RHEL, follow this procedure to upgrade your packages. If
            not, skip to step <xref linkend="restart-system-vms"/>.</para>
          <note>
            <title>Community Packages</title>
            <para>This section assumes you're using the community supplied packages for &PRODUCT;.
              If you've created your own packages and yum repository, substitute your own URL for
              the ones used in these examples.</para>
          </note>
          <orderedlist id="rpmstep">
            <listitem>
              <para>The first order of business will be to change the yum repository for each system
                with &PRODUCT; packages. This means all management servers, and any hosts that have
                the KVM agent. </para>
              <para>(No changes should be necessary for hosts that are running VMware or
                Xen.)</para>
              <para>Start by opening <filename>/etc/yum.repos.d/cloudstack.repo</filename> on any
                systems that have &PRODUCT; packages installed.</para>
              <para>This file should have content similar to the following:</para>
              <programlisting language="Bash">
[apache-cloudstack]
name=Apache CloudStack
baseurl=http://cloudstack.apt-get.eu/rhel/4.0/
enabled=1
gpgcheck=0
                            </programlisting>
              <para>If you are using the community provided package repository, change the base url
                to http://cloudstack.apt-get.eu/rhel/4.2/</para>
              <para>If you're using your own package repository, change this line to read as
                appropriate for your 4.2.0 repository.</para>
            </listitem>
            <listitem id="rpmmaster">
              <para>Now that you have the repository configured, it's time to install the
                  <filename>cloudstack-management</filename> package by upgrading the older
                  <filename>cloud-client</filename> package.</para>
              <programlisting language="Bash">$ sudo yum upgrade cloud-client</programlisting>
            </listitem>
            <listitem id="kvm-agent-rpm">
              <para>For KVM hosts, you will need to upgrade the <filename>cloud-agent</filename>
                package, similarly installing the new version as
                  <filename>cloudstack-agent</filename>.</para>
              <programlisting language="Bash">$ sudo yum upgrade cloud-agent</programlisting>
              <para>During the installation of <filename>cloudstack-agent</filename>, the RPM will
                copy your <filename>agent.properties</filename>,
                  <filename>log4j-cloud.xml</filename>, and
                  <filename>environment.properties</filename> from
                  <filename>/etc/cloud/agent</filename> to
                  <filename>/etc/cloudstack/agent</filename>.</para>
            </listitem>
            <listitem>
              <para>For CentOS 5.5, perform the following:</para>
              <orderedlist>
                <listitem>
                  <para>Run the following command:</para>
                  <programlisting>rpm -Uvh http://download.cloud.com/support/jsvc/jakarta-commons-daemon-jsvc-1.0.1-8.9.el6.x86_64.rpm</programlisting>
                </listitem>
                <listitem>
                  <para>Upgrade the Usage server.</para>
                  <programlisting>sudo yum upgrade cloud-usage</programlisting>
                </listitem>
              </orderedlist>
            </listitem>
            <listitem>
              <para>Verify that the file
                  <filename>/etc/cloudstack/agent/environment.properties</filename> has a line that
                reads:</para>
              <programlisting language="Bash">paths.script=/usr/share/cloudstack-common</programlisting>
              <para>If not, add the line.</para>
            </listitem>
            <listitem>
              <para>Restart the agent:</para>
              <programlisting language="Bash">
service cloud-agent stop
killall jsvc
service cloudstack-agent start
                            </programlisting>
            </listitem>
          </orderedlist>
        </listitem>
        <listitem id="restart-system-vms">
          <para>Once you've upgraded the packages on your management servers, you'll need to restart
            the system VMs. Make sure port 8096 is open in your local host firewall to do
            this.</para>
          <para>There is a script that will do this for you, all you need to do is run the script
            and supply the IP address for your MySQL instance and your MySQL credentials:</para>
          <programlisting language="Bash"><prompt>#</prompt> nohup cloudstack-sysvmadm -d <replaceable>IP address</replaceable> -u cloud -p -a &gt; sysvm.log 2&gt;&amp;1 &amp;</programlisting>
          <para>You can monitor the log for progress. The process of restarting the system VMs can
            take an hour or more.</para>
          <programlisting language="Bash"><prompt>#</prompt> tail -f sysvm.log</programlisting>
          <para>The output to <filename>sysvm.log</filename> will look something like this:</para>
          <programlisting language="Bash">
Stopping and starting 1 secondary storage vm(s)...
Done stopping and starting secondary storage vm(s)
Stopping and starting 1 console proxy vm(s)...
Done stopping and starting console proxy vm(s).
Stopping and starting 4 running routing vm(s)...
Done restarting router(s).
                    </programlisting>
        </listitem>
        <listitem>
          <note>
            <title>For Xen Hosts: Copy vhd-utils</title>
            <para>This step is only for CloudStack installs that are using Xen hosts.</para>
          </note>
          <para>Copy the file <filename>vhd-utils</filename> to
              <filename>/usr/share/cloudstack-common/scripts/vm/hypervisor/xenserver</filename>.</para>
        </listitem>
      </orderedlist>
    </section>
    <section id="upgrade-from-3.0.2-to-4.2">
      <title>Upgrade from 3.0.2 to 4.2.0</title>
      <para>This section will guide you from Citrix CloudStack 3.0.2 to Apache CloudStack 4.2.0.
        Sections that are hypervisor-specific will be called out with a note.</para>
      <orderedlist>
        <listitem>
          <note>
            <para>The following upgrade instructions apply only if you're using VMware hosts. If
              you're not using VMware hosts, skip this step and move on to <xref
                linkend="stopping-usageservers"/>.</para>
          </note>
          <para>In each zone that includes VMware hosts, you need to add a new system VM template. </para>
          <orderedlist numeration="loweralpha">
            <listitem>
              <para>While running the existing 3.0.2 system, log in to the UI as root
                administrator.</para>
            </listitem>
            <listitem>
              <para>In the left navigation bar, click Templates.</para>
            </listitem>
            <listitem>
              <para>In Select view, click Templates.</para>
            </listitem>
            <listitem>
              <para>Click Register template.</para>
              <para>The Register template dialog box is displayed.</para>
            </listitem>
            <listitem>
              <para>In the Register template dialog box, specify the following values (do not change
                these):</para>
              <informaltable>
                <tgroup cols="2" align="left" colsep="1" rowsep="1">
                  <colspec colwidth="1*" colname="1" colnum="1"/>
                  <colspec colwidth="2*" colname="2" colnum="2"/>
                  <thead>
                    <row>
                      <entry><para>Field</para></entry>
                      <entry><para>Value</para></entry>
                    </row>
                  </thead>
                  <tbody>
                    <row>
                      <entry><para>Name</para></entry>
                      <entry><para>systemvm-vmware-4.2</para></entry>
                    </row>
                    <row>
                      <entry><para>Description</para></entry>
                      <entry><para>systemvm-vmware-4.2</para></entry>
                    </row>
                    <row>
                      <entry><para>URL</para></entry>
                      <entry><para>http://download.cloud.com/templates/burbank/burbank-systemvm-08012012.ova</para></entry>
                    </row>
                    <row>
                      <entry><para>Zone</para></entry>
                      <entry><para>Choose the zone where this hypervisor is used</para></entry>
                    </row>
                    <row>
                      <entry><para>Hypervisor</para></entry>
                      <entry><para>VMware</para></entry>
                    </row>
                    <row>
                      <entry><para>Format</para></entry>
                      <entry><para>OVA</para></entry>
                    </row>
                    <row>
                      <entry><para>OS Type</para></entry>
                      <entry><para>Debian GNU/Linux 5.0 (32-bit)</para></entry>
                    </row>
                    <row>
                      <entry><para>Extractable</para></entry>
                      <entry><para>no</para></entry>
                    </row>
                    <row>
                      <entry><para>Password Enabled</para></entry>
                      <entry><para>no</para></entry>
                    </row>
                    <row>
                      <entry><para>Public</para></entry>
                      <entry><para>no</para></entry>
                    </row>
                    <row>
                      <entry><para>Featured</para></entry>
                      <entry><para>no</para></entry>
                    </row>
                  </tbody>
                </tgroup>
              </informaltable>
            </listitem>
            <listitem>
              <para>Watch the screen to be sure that the template downloads successfully and enters
                the READY state. Do not proceed until this is successful.</para>
            </listitem>
          </orderedlist>
        </listitem>
        <listitem id="stoppingusage-servers">
          <para>Stop all Usage Servers if running. Run this on all Usage Server hosts.</para>
          <programlisting language="Bash"><prompt>#</prompt> service cloud-usage stop</programlisting>
        </listitem>
        <listitem>
          <para>Stop the Management Servers. Run this on all Management Server hosts.</para>
          <programlisting language="Bash"><prompt>#</prompt> service cloud-management stop</programlisting>
        </listitem>
        <listitem>
          <para>On the MySQL master, take a backup of the MySQL databases. We recommend performing
            this step even in test upgrades. If there is an issue, this will assist with
            debugging.</para>
          <para>In the following commands, it is assumed that you have set the root password on the
            database, which is a CloudStack recommended best practice. Substitute your own MySQL
            root password.</para>
          <programlisting><prompt>#</prompt> <command>mysqldump</command> -u root -p<replaceable>mysql_password</replaceable> cloud > <filename>cloud-backup.dmp</filename>
                        <prompt>#</prompt> <command>mysqldump</command> -u root -p<replaceable>mysql_password</replaceable> cloud_usage > <filename>cloud-usage-backup.dmp</filename></programlisting>
        </listitem>
        <listitem>
          <para>Either build RPM/DEB packages as detailed in the Installation Guide, or use one of
            the community provided yum/apt repositories to gain access to the &PRODUCT;
            binaries.</para>
        </listitem>
        <listitem id="upgrade-deb-packages-302">
          <para>If you are using Ubuntu, follow this procedure to upgrade your packages. If not,
            skip to step <xref linkend="upgrade-rpm-packages-302"/>.</para>
          <note>
            <title>Community Packages</title>
            <para>This section assumes you're using the community supplied packages for &PRODUCT;.
              If you've created your own packages and APT repository, substitute your own URL for
              the ones used in these examples.</para>
          </note>
          <orderedlist numeration="loweralpha" id="debsteps-302">
            <listitem>
              <para>The first order of business will be to change the sources list for each system
                with &PRODUCT; packages. This means all management servers, and any hosts that have
                the KVM agent. (No changes should be necessary for hosts that are running VMware or
                Xen.)</para>
              <para>Start by opening <filename>/etc/apt/sources.list.d/cloudstack.list</filename> on
                any systems that have &PRODUCT; packages installed.</para>
              <para>This file should have one line, which contains:</para>
              <programlisting language="Bash">deb http://cloudstack.apt-get.eu/ubuntu precise 4.0</programlisting>
              <para>We'll change it to point to the new package repository:</para>
              <programlisting language="Bash">deb http://cloudstack.apt-get.eu/ubuntu precise 4.2</programlisting>
              <para>If you're using your own package repository, change this line to read as
                appropriate for your 4.2.0 repository.</para>
            </listitem>
            <listitem>
              <para>Now update your apt package list:</para>
              <programlisting language="Bash">$ sudo apt-get update</programlisting>
            </listitem>
            <listitem id="deb-master-302">
              <para>Now that you have the repository configured, it's time to install the
                  <filename>cloudstack-management</filename> package. This will pull in any other
                dependencies you need.</para>
              <programlisting language="Bash">$ sudo apt-get install cloudstack-management</programlisting>
            </listitem>
            <listitem id="kvm-agent-deb-302">
              <para>You will need to manually install the <filename>cloudstack-agent</filename>
                package:</para>
              <programlisting language="Bash">$ sudo apt-get install cloudstack-agent</programlisting>
              <para>During the installation of <filename>cloudstack-agent</filename>, APT will copy
                your <filename>agent.properties</filename>, <filename>log4j-cloud.xml</filename>,
                and <filename>environment.properties</filename> from
                  <filename>/etc/cloud/agent</filename> to
                  <filename>/etc/cloudstack/agent</filename>.</para>
              <para>When prompted whether you wish to keep your configuration, say Yes.</para>
            </listitem>
            <listitem>
              <para>Verify that the file
                  <filename>/etc/cloudstack/agent/environment.properties</filename> has a line that
                reads:</para>
              <programlisting language="Bash">paths.script=/usr/share/cloudstack-common</programlisting>
              <para>If not, add the line.</para>
            </listitem>
            <listitem>
              <para>Restart the agent:</para>
              <programlisting language="Bash">
service cloud-agent stop
killall jsvc
service cloudstack-agent start
                            </programlisting>
            </listitem>
            <listitem>
              <para>During the upgrade, <filename>log4j-cloud.xml</filename> was simply copied over,
                so the logs will continue to be added to
                  <filename>/var/log/cloud/agent/agent.log</filename>. There's nothing
                  <emphasis>wrong</emphasis> with this, but if you prefer to be consistent, you can
                change this by copying over the sample configuration file:</para>
              <programlisting language="Bash">
cd /etc/cloudstack/agent
mv log4j-cloud.xml.dpkg-dist log4j-cloud.xml
service cloudstack-agent restart
                            </programlisting>
            </listitem>
            <listitem>
              <para>Once the agent is running, you can uninstall the old cloud-* packages from your
                system:</para>
              <programlisting language="Bash">sudo dpkg --purge cloud-agent</programlisting>
            </listitem>
          </orderedlist>
        </listitem>
        <listitem>
          <para>(KVM only) Additional steps are required for each KVM host. These steps will not
            affect running guests in the cloud. These steps are required only for clouds using KVM
            as hosts and only on the KVM hosts.</para>
          <orderedlist numeration="loweralpha">
            <listitem>
              <para>Copy the CloudPlatform 4.2 tar file to the host, untar it, and change directory
                to the resulting directory.</para>
            </listitem>
            <listitem>
              <para>Stop the running agent.</para>
              <programlisting># service cloud-agent stop</programlisting>
            </listitem>
            <listitem>
              <para>Update the agent software.</para>
              <programlisting># ./install.sh</programlisting>
            </listitem>
            <listitem>
              <para>Choose "U" to update the packages.</para>
            </listitem>
            <listitem>
              <para>Start the agent.</para>
              <programlisting># service cloudstack-agent start</programlisting>
            </listitem>
          </orderedlist>
        </listitem>
        <listitem id="upgrade-rpm-packages-302">
          <para>If you are using CentOS or RHEL, follow this procedure to upgrade your packages. If
            not, skip to step <xref linkend="correct-components-xml-302"/>.</para>
          <note>
            <title>Community Packages</title>
            <para>This section assumes you're using the community supplied packages for &PRODUCT;.
              If you've created your own packages and yum repository, substitute your own URL for
              the ones used in these examples.</para>
          </note>
          <orderedlist id="rpmsteps-302">
            <listitem>
              <para>The first order of business will be to change the yum repository for each system
                with &PRODUCT; packages. This means all management servers, and any hosts that have
                the KVM agent. (No changes should be necessary for hosts that are running VMware or
                Xen.)</para>
              <para>Start by opening <filename>/etc/yum.repos.d/cloudstack.repo</filename> on any
                systems that have &PRODUCT; packages installed.</para>
              <para>This file should have content similar to the following:</para>
              <programlisting language="Bash">
[apache-cloudstack]
name=Apache CloudStack
baseurl=http://cloudstack.apt-get.eu/rhel/4.0/
enabled=1
gpgcheck=0
                            </programlisting>
              <para>If you are using the community provided package repository, change the baseurl
                to http://cloudstack.apt-get.eu/rhel/4.2/</para>
              <para>If you're using your own package repository, change this line to read as
                appropriate for your 4.2.0 repository.</para>
            </listitem>
            <listitem id="rpm-master-302">
              <para>Now that you have the repository configured, it's time to install the
                  <filename>cloudstack-management</filename> package by upgrading the older
                  <filename>cloud-client</filename> package.</para>
              <programlisting language="Bash">$ sudo yum upgrade cloud-client</programlisting>
            </listitem>
            <listitem id="kvm-agent-rpm-302">
              <para>For KVM hosts, you will need to upgrade the <filename>cloud-agent</filename>
                package, similarly installing the new version as
                  <filename>cloudstack-agent</filename>.</para>
              <programlisting language="Bash">$ sudo yum upgrade cloud-agent</programlisting>
              <para>During the installation of <filename>cloudstack-agent</filename>, the RPM will
                copy your <filename>agent.properties</filename>,
                  <filename>log4j-cloud.xml</filename>, and
                  <filename>environment.properties</filename> from
                  <filename>/etc/cloud/agent</filename> to
                  <filename>/etc/cloudstack/agent</filename>.</para>
            </listitem>
            <listitem>
              <para>Verify that the file
                  <filename>/etc/cloudstack/agent/environment.properties</filename> has a line that
                reads:</para>
              <programlisting language="Bash">paths.script=/usr/share/cloudstack-common</programlisting>
              <para>If not, add the line.</para>
            </listitem>
            <listitem>
              <para>Restart the agent:</para>
              <programlisting language="Bash">
service cloud-agent stop
killall jsvc
service cloudstack-agent start
                            </programlisting>
            </listitem>
          </orderedlist>
        </listitem>
        <listitem id="correct-components-xml-302">
          <para>If you have made changes to your copy of
              <filename>/etc/cloud/management/components.xml</filename> the changes will be
            preserved in the upgrade. However, you need to do the following steps to place these
            changes in a new version of the file which is compatible with version 4.2.0.</para>
          <orderedlist numeration="loweralpha">
            <listitem>
              <para>Make a backup copy of <filename>/etc/cloud/management/components.xml</filename>.
                For example:</para>
              <programlisting># mv /etc/cloud/management/components.xml /etc/cloud/management/components.xml-backup</programlisting>
            </listitem>
            <listitem>
              <para>Copy <filename>/etc/cloud/management/components.xml.rpmnew</filename> to create
                a new <filename>/etc/cloud/management/components.xml</filename>:</para>
              <programlisting># cp -ap /etc/cloud/management/components.xml.rpmnew /etc/cloud/management/components.xml</programlisting>
            </listitem>
            <listitem>
              <para>Merge your changes from the backup file into the new
                  <filename>components.xml</filename>.</para>
              <programlisting># vi /etc/cloudstack/management/components.xml</programlisting>
            </listitem>
          </orderedlist>
          <note>
            <para>If you have more than one management server node, repeat the upgrade steps on each
              node.</para>
          </note>
        </listitem>
        <listitem>
          <para>After upgrading to 4.2, API clients are expected to send plain text passwords for
            login and user creation, instead of MD5 hash. Incase, api client changes are not
            acceptable, following changes are to be made for backward compatibility:</para>
          <para>Modify componentsContext.xml, and make PlainTextUserAuthenticator as the default
            authenticator (1st entry in the userAuthenticators adapter list is default)</para>
          <programlisting language="XML">
&lt;!-- Security adapters --&gt;
&lt;bean id="userAuthenticators" class="com.cloud.utils.component.AdapterList"&gt;
  &lt;property name="Adapters"&gt;
    &lt;list&gt;
      &lt;ref bean="PlainTextUserAuthenticator"/&gt;
      &lt;ref bean="MD5UserAuthenticator"/&gt;
      &lt;ref bean="LDAPUserAuthenticator"/&gt;
    &lt;/list&gt;
  &lt;/property&gt;
&lt;/bean&gt;
            </programlisting>
          <para>PlainTextUserAuthenticator works the same way MD5UserAuthenticator worked prior to
            4.2.</para>
        </listitem>
        <listitem>
          <para>Start the first Management Server. Do not start any other Management Server nodes
            yet.</para>
          <programlisting language="Bash"><prompt>#</prompt> service cloudstack-management start</programlisting>
          <para>Wait until the databases are upgraded. Ensure that the database upgrade is complete.
            After confirmation, start the other Management Servers one at a time by running the same
            command on each node.</para>
          <note>
            <para>Failing to restart the Management Server indicates a problem in the upgrade.
              Having the Management Server restarted without any issues indicates that the upgrade
              is successfully completed.</para>
          </note>
        </listitem>
        <listitem>
          <para>Start all Usage Servers (if they were running on your previous version). Perform
            this on each Usage Server host.</para>
          <para><command># service cloudstack-usage start</command></para>
        </listitem>
        <listitem>
          <para>Additional steps are required for each KVM host. These steps will not affect running
            guests in the cloud. These steps are required only for clouds using KVM as hosts and
            only on the KVM hosts.</para>
          <orderedlist numeration="loweralpha">
            <listitem>
              <para>Configure a yum or apt repository containing the &PRODUCT; packages as outlined
                in the Installation Guide.</para>
            </listitem>
            <listitem>
              <para>Stop the running agent.</para>
              <para><command># service cloud-agent stop</command></para>
            </listitem>
            <listitem>
              <para>Update the agent software with one of the following command sets as appropriate
                for your environment.</para>
              <para><command># yum update cloud-*</command></para>
              <para><command># apt-get update</command></para>
              <para><command># apt-get upgrade cloud-*</command></para>
            </listitem>
            <listitem>
              <para>Start the agent.</para>
              <programlisting># service cloudstack-agent start</programlisting>
            </listitem>
            <listitem>
              <para>Edit <filename>/etc/cloudstack/agent/agent.properties</filename> to change the
                resource parameter from
                "com.cloud.agent.resource.computing.LibvirtComputingResource" to
                "com.cloud.hypervisor.kvm.resource.LibvirtComputingResource".</para>
            </listitem>
            <listitem>
              <para>Start the cloud agent and cloud management services.</para>
            </listitem>
            <listitem>
              <para>When the Management Server is up and running, log in to the CloudStack UI and
                restart the virtual router for proper functioning of all the features.</para>
            </listitem>
          </orderedlist>
        </listitem>
        <listitem>
          <para>Log in to the CloudStack UI as administrator, and check the status of the hosts. All
            hosts should come to Up state (except those that you know to be offline). You may need
            to wait 20 or 30 minutes, depending on the number of hosts.</para>
          <note>
            <para>Troubleshooting: If login fails, clear your browser cache and reload the
              page.</para>
          </note>
          <para/>
          <para>Do not proceed to the next step until the hosts show in Up state.</para>
        </listitem>
        <listitem>
          <para>If you are upgrading from 3.0.2, perform the following:</para>
          <orderedlist numeration="loweralpha">
            <listitem>
              <para>Ensure that the admin port is set to 8096 by using the "integration.api.port"
                global parameter.</para>
              <para>This port is used by the cloud-sysvmadm script at the end of the upgrade
                procedure. For information about how to set this parameter, see "Setting Global
                Configuration Parameters" in the Installation Guide.</para>
            </listitem>
            <listitem>
              <para>Restart the Management Server.</para>
              <note>
                <para>If you don't want the admin port to remain open, you can set it to null after
                  the upgrade is done and restart the management server.</para>
              </note>
            </listitem>
          </orderedlist>
        </listitem>
        <listitem>
          <para>Run the <command>cloud-sysvmadm</command> script to stop, then start, all Secondary
            Storage VMs, Console Proxy VMs, and virtual routers. Run the script once on each
            management server. Substitute your own IP address of the MySQL instance, the MySQL user
            to connect as, and the password to use for that user. In addition to those parameters,
            provide the <command>-c</command> and <command>-r</command> arguments. For
            example:</para>
          <para><command># nohup cloud-sysvmadm -d 192.168.1.5 -u cloud -p password -c -r >
              sysvm.log 2>&amp;1 &amp;</command></para>
          <para><command># tail -f sysvm.log</command></para>
          <para>This might take up to an hour or more to run, depending on the number of accounts in
            the system.</para>
        </listitem>
        <listitem>
          <para>If needed, upgrade all Citrix XenServer hypervisor hosts in your cloud to a version
            supported by CloudStack 4.2.0. The supported versions are XenServer 5.6 SP2 and 6.0.2.
            Instructions for upgrade can be found in the CloudStack 4.2.0 Installation Guide under
            "Upgrading XenServer Versions."</para>
        </listitem>
        <listitem>
          <para>Now apply the XenServer hotfix XS602E003 (and any other needed hotfixes) to
            XenServer v6.0.2 hypervisor hosts.</para>
          <orderedlist numeration="loweralpha">
            <listitem>
              <para>Disconnect the XenServer cluster from CloudStack.</para>
              <para>In the left navigation bar of the CloudStack UI, select Infrastructure. Under
                Clusters, click View All. Select the XenServer cluster and click Actions -
                Unmanage.</para>
              <para>This may fail if there are hosts not in one of the states Up, Down,
                Disconnected, or Alert. You may need to fix that before unmanaging this
                cluster.</para>
              <para>Wait until the status of the cluster has reached Unmanaged. Use the CloudStack
                UI to check on the status. When the cluster is in the unmanaged state, there is no
                connection to the hosts in the cluster.</para>
            </listitem>
            <listitem>
              <para>To clean up the VLAN, log in to one XenServer host and run:</para>
              <para><command>/opt/xensource/bin/cloud-clean-vlan.sh</command></para>
            </listitem>
            <listitem>
              <para>Now prepare the upgrade by running the following on one XenServer host:</para>
              <para><command>/opt/xensource/bin/cloud-prepare-upgrade.sh</command></para>
              <para>If you see a message like "can't eject CD", log in to the VM and unmount the CD,
                then run this script again.</para>
            </listitem>
            <listitem>
              <para>Upload the hotfix to the XenServer hosts. Always start with the Xen pool master,
                then the slaves. Using your favorite file copy utility (e.g. WinSCP), copy the
                hotfixes to the host. Place them in a temporary folder such as /tmp. </para>
              <para>On the Xen pool master, upload the hotfix with this command:</para>
              <para><command>xe patch-upload file-name=XS602E003.xsupdate</command></para>
              <para>Make a note of the output from this command, which is a UUID for the hotfix
                file. You'll need it in another step later.</para>
              <note>
                <para>(Optional) If you are applying other hotfixes as well, you can repeat the
                  commands in this section with the appropriate hotfix number. For example,
                  XS602E004.xsupdate.</para>
              </note>
            </listitem>
            <listitem>
              <para>Manually live migrate all VMs on this host to another host. First, get a list of
                the VMs on this host:</para>
              <para><command># xe vm-list</command></para>
              <para>Then use this command to migrate each VM. Replace the example host name and VM
                name with your own:</para>
              <para><command># xe vm-migrate live=true host=<replaceable>host-name</replaceable>
                    vm=<replaceable>VM-name</replaceable></command></para>
              <note>
                <title>Troubleshooting</title>
                <para>If you see a message like "You attempted an operation on a VM which requires
                  PV drivers to be installed but the drivers were not detected," run:</para>
                <para><command>/opt/xensource/bin/make_migratable.sh
                    b6cf79c8-02ee-050b-922f-49583d9f1a14</command>.</para>
              </note>
            </listitem>
            <listitem>
              <para>Apply the hotfix. First, get the UUID of this host:</para>
              <programlisting># xe host-list</programlisting>
              <para>Then use the following command to apply the hotfix. Replace the example host
                UUID with the current host ID, and replace the hotfix UUID with the output from the
                patch-upload command you ran on this machine earlier. You can also get the hotfix
                UUID by running xe patch-list. </para>
              <programlisting><command>xe</command> patch-apply host-uuid=<replaceable>host-uuid</replaceable> uuid=<replaceable>hotfix-uuid</replaceable></programlisting>
            </listitem>
            <listitem>
              <para>Copy the following files from the CloudStack Management Server to the
                host.</para>
              <informaltable>
                <tgroup cols="2" align="left" colsep="1" rowsep="1">
                  <colspec colwidth="1*" colname="1" colnum="1"/>
                  <colspec colwidth="2*" colname="2" colnum="2"/>
                  <thead>
                    <row>
                      <entry><para>Copy from here...</para></entry>
                      <entry><para>...to here</para></entry>
                    </row>
                  </thead>
                  <tbody>
                    <row>
                      <entry><para>/usr/lib64/cloud/common/scripts/vm/hypervisor/xenserver/xenserver60/NFSSR.py</para></entry>
                      <entry><para>/opt/xensource/sm/NFSSR.py</para></entry>
                    </row>
                    <row>
                      <entry><para>/usr/lib64/cloud/common/scripts/vm/hypervisor/xenserver/setupxenserver.sh</para></entry>
                      <entry><para>/opt/xensource/bin/setupxenserver.sh</para></entry>
                    </row>
                    <row>
                      <entry><para>/usr/lib64/cloud/common/scripts/vm/hypervisor/xenserver/make_migratable.sh</para></entry>
                      <entry><para>/opt/xensource/bin/make_migratable.sh</para></entry>
                    </row>
                  </tbody>
                </tgroup>
              </informaltable>
            </listitem>
            <listitem>
              <para>(Only for hotfixes XS602E005 and XS602E007) You need to apply a new Cloud
                Support Pack.</para>
              <itemizedlist>
                <listitem>
                  <para>Download the CSP software onto the XenServer host from one of the following
                    links:</para>
                  <para>For hotfix XS602E005: <ulink
                      url="http://coltrane.eng.hq.xensource.com/release/XenServer-6.x/XS-6.0.2/hotfixes/XS602E005/56710/xe-phase-2/xenserver-cloud-supp.tgz"
                      >http://coltrane.eng.hq.xensource.com/release/XenServer-6.x/XS-6.0.2/hotfixes/XS602E005/56710/xe-phase-2/xenserver-cloud-supp.tgz</ulink></para>
                  <para>For hotfix XS602E007: <ulink
                      url="http://coltrane.eng.hq.xensource.com/release/XenServer-6.x/XS-6.0.2/hotfixes/XS602E007/57824/xe-phase-2/xenserver-cloud-supp.tgz"
                      >http://coltrane.eng.hq.xensource.com/release/XenServer-6.x/XS-6.0.2/hotfixes/XS602E007/57824/xe-phase-2/xenserver-cloud-supp.tgz</ulink></para>
                </listitem>
                <listitem>
                  <para>Extract the file:</para>
                  <programlisting># tar xf xenserver-cloud-supp.tgz</programlisting>
                </listitem>
                <listitem>
                  <para>Run the following script:</para>
                  <programlisting># xe-install-supplemental-pack xenserver-cloud-supp.iso</programlisting>
                </listitem>
                <listitem>
                  <para>If the XenServer host is part of a zone that uses basic networking, disable
                    Open vSwitch (OVS):</para>
                  <programlisting># xe-switch-network-backend  bridge</programlisting>
                </listitem>
              </itemizedlist>
            </listitem>
            <listitem>
              <para>Reboot this XenServer host.</para>
            </listitem>
            <listitem>
              <para>Run the following:</para>
              <programlisting>/opt/xensource/bin/setupxenserver.sh</programlisting>
              <note>
                <para>If the message "mv: cannot stat `/etc/cron.daily/logrotate': No such file or
                  directory" appears, you can safely ignore it.</para>
              </note>
            </listitem>
            <listitem>
              <para>Run the following:</para>
              <programlisting>for pbd in `xe pbd-list currently-attached=false| grep ^uuid | awk '{print $NF}'`; do xe pbd-plug uuid=$pbd ; </programlisting>
            </listitem>
            <listitem>
              <para>On each slave host in the Xen pool, repeat these steps, starting from "manually
                live migrate VMs."</para>
            </listitem>
          </orderedlist>
        </listitem>
      </orderedlist>
      <note>
        <title>Troubleshooting Tip</title>
        <para>If passwords which you know to be valid appear not to work after upgrade, or other UI
          issues are seen, try clearing your browser cache and reloading the UI page.</para>
      </note>
    </section>
    <section id="upgrade-from-2.2.x-to-4.2">
      <title>Upgrade from 2.2.14 to 4.2.0</title>
      <orderedlist>
        <listitem>
          <para>Ensure that you query your IPaddress usage records and process them; for example,
            issue invoices for any usage that you have not yet billed users for.</para>
          <para>Starting in 3.0.2, the usage record format for IP addresses is the same as the rest
            of the usage types. Instead of a single record with the assignment and release dates,
            separate records are generated per aggregation period with start and end dates. After
            upgrading to 4.2.0, any existing IP address usage records in the old format will no
            longer be available.</para>
        </listitem>
        <listitem>
          <para>If you are using version 2.2.0 - 2.2.13, first upgrade to 2.2.14 by using the
            instructions in the <ulink
              url="http://download.cloud.com/releases/2.2.0/CloudStack2.2.14ReleaseNotes.pdf">2.2.14
              Release Notes</ulink>.</para>
          <warning>
            <title>KVM Hosts</title>
            <para>If KVM hypervisor is used in your cloud, be sure you completed the step to insert
              a valid username and password into the host_details table on each KVM node as
              described in the 2.2.14 Release Notes. This step is critical, as the database will be
              encrypted after the upgrade to 4.2.0.</para>
          </warning>
        </listitem>
        <listitem>
          <para>While running the 2.2.14 system, log in to the UI as root administrator.</para>
        </listitem>
        <listitem>
          <para>Using the UI, add a new System VM template for each hypervisor type that is used in
            your cloud. In each zone, add a system VM template for each hypervisor used in that
            zone</para>
          <orderedlist>
            <listitem>
              <para>In the left navigation bar, click Templates.</para>
            </listitem>
            <listitem>
              <para>In Select view, click Templates.</para>
            </listitem>
            <listitem>
              <para>Click Register template.</para>
              <para>The Register template dialog box is displayed.</para>
            </listitem>
            <listitem>
              <para>In the Register template dialog box, specify the following values depending on
                the hypervisor type (do not change these):</para>
              <informaltable>
                <tgroup cols="2" align="left" colsep="1" rowsep="1">
                  <colspec colwidth="1*" colname="1" colnum="1"/>
                  <colspec colwidth="2*" colname="2" colnum="2"/>
                  <thead>
                    <row>
                      <entry><para>Hypervisor</para></entry>
                      <entry><para>Description</para></entry>
                    </row>
                  </thead>
                  <tbody>
                    <row>
                      <entry><para>XenServer</para></entry>
                      <entry><para>Name: systemvm-xenserver-4.2.0</para>
                        <para>Description: systemvm-xenserver-4.2.0</para>
                        <para>URL:http://download.cloud.com/templates/4.2/systemvmtemplate-2013-07-12-master-xen.vhd.bz2 </para>
                        <para>Zone: Choose the zone where this hypervisor is used</para>
                        <para>Hypervisor: XenServer</para>
                        <para>Format: VHD</para>
                        <para>OS Type: Debian GNU/Linux 6.0 (32-bit)</para>
                        <para>Extractable: no</para>
                        <para>Password Enabled: no</para>
                        <para>Public: no</para>
                        <para>Featured: no</para>
                      </entry>
                    </row>
                    <row>
                      <entry><para>KVM</para></entry>
                      <entry><para>Name: systemvm-kvm-4.2.0</para>
                        <para>Description: systemvm-kvm-4.2.0</para>
                        <para>URL:
                          http://download.cloud.com/templates/4.2/systemvmtemplate-2013-06-12-master-kvm.qcow2.bz2</para>
                        <para>Zone: Choose the zone where this hypervisor is used</para>
                        <para>Hypervisor: KVM</para>
                        <para>Format: QCOW2</para>
                        <para>OS Type: Debian GNU/Linux 5.0 (32-bit)</para>
                        <para>Extractable: no</para>
                        <para>Password Enabled: no</para>
                        <para>Public: no</para>
                        <para>Featured: no</para>
                      </entry>
                    </row>
                    <row>
                      <entry><para>VMware</para></entry>
                      <entry><para>Name: systemvm-vmware-4.2.0</para>
                        <para>Description: systemvm-vmware-4.2.0</para>
                        <para>URL:
                          http://download.cloud.com/templates/4.2/systemvmtemplate-4.2-vh7.ova</para>
                        <para>Zone: Choose the zone where this hypervisor is used</para>
                        <para>Hypervisor: VMware</para>
                        <para>Format: OVA</para>
                        <para>OS Type: Debian GNU/Linux 5.0 (32-bit)</para>
                        <para>Extractable: no</para>
                        <para>Password Enabled: no</para>
                        <para>Public: no</para>
                        <para>Featured: no</para>
                      </entry>
                    </row>
                  </tbody>
                </tgroup>
              </informaltable>
            </listitem>
          </orderedlist>
        </listitem>
        <listitem>
          <para>Watch the screen to be sure that the template downloads successfully and enters the
            READY state. Do not proceed until this is successful</para>
        </listitem>
        <listitem>
          <para><emphasis role="bold">WARNING</emphasis>: If you use more than one type of
            hypervisor in your cloud, be sure you have repeated these steps to download the system
            VM template for each hypervisor type. Otherwise, the upgrade will fail.</para>
        </listitem>
        <listitem>
          <para>Stop all Usage Servers if running. Run this on all Usage Server hosts.</para>
          <programlisting># service cloud-usage stop</programlisting>
        </listitem>
        <listitem>
          <para>Stop the Management Servers. Run this on all Management Server hosts.</para>
          <programlisting language="Bash"><prompt>#</prompt> service cloud-management stop</programlisting>
        </listitem>
        <listitem>
          <para>On the MySQL master, take a backup of the MySQL databases. We recommend performing
            this step even in test upgrades. If there is an issue, this will assist with
            debugging.</para>
          <para>In the following commands, it is assumed that you have set the root password on the
            database, which is a CloudStack recommended best practice. Substitute your own MySQL
            root password.</para>
          <programlisting><prompt>#</prompt> <command>mysqldump</command> -u root -p<replaceable>mysql_password</replaceable> cloud > <filename>cloud-backup.dmp</filename>
                        <prompt>#</prompt> <command>mysqldump</command> -u root -p<replaceable>mysql_password</replaceable> cloud_usage > <filename>cloud-usage-backup.dmp</filename>
                    </programlisting>
        </listitem>
        <listitem>
          <para> Either build RPM/DEB packages as detailed in the Installation Guide, or use one of
            the community provided yum/apt repositories to gain access to the &PRODUCT; binaries.
          </para>
        </listitem>
        <listitem id="upgrade-deb-packages-22">
          <para>If you are using Ubuntu, follow this procedure to upgrade your packages. If not,
            skip to step <xref linkend="upgrade-rpm-packages-22"/>.</para>
          <note>
            <title>Community Packages</title>
            <para>This section assumes you're using the community supplied packages for &PRODUCT;.
              If you've created your own packages and APT repository, substitute your own URL for
              the ones used in these examples.</para>
          </note>
          <orderedlist id="debsteps-22">
            <listitem>
              <para>The first order of business will be to change the sources list for each system
                with &PRODUCT; packages. This means all management servers, and any hosts that have
                the KVM agent. (No changes should be necessary for hosts that are running VMware or
                Xen.)</para>
              <para>Start by opening <filename>/etc/apt/sources.list.d/cloudstack.list</filename> on
                any systems that have &PRODUCT; packages installed.</para>
              <para>This file should have one line, which contains:</para>
              <programlisting language="Bash">deb http://cloudstack.apt-get.eu/ubuntu precise 4.0</programlisting>
              <para>We'll change it to point to the new package repository:</para>
              <programlisting language="Bash">deb http://cloudstack.apt-get.eu/ubuntu precise 4.2</programlisting>
              <para>If you're using your own package repository, change this line to read as
                appropriate for your 4.2.0 repository.</para>
            </listitem>
            <listitem>
              <para>Now update your apt package list:</para>
              <programlisting language="Bash">$ sudo apt-get update</programlisting>
            </listitem>
            <listitem id="deb-master-22">
              <para>Now that you have the repository configured, it's time to install the
                  <filename>cloudstack-management</filename> package. This will pull in any other
                dependencies you need.</para>
              <programlisting language="Bash">$ sudo apt-get install cloudstack-management</programlisting>
            </listitem>
            <listitem id="kvm-agent-deb-22">
              <para>On KVM hosts, you will need to manually install the
                  <filename>cloudstack-agent</filename> package:</para>
              <programlisting language="Bash">$ sudo apt-get install cloudstack-agent</programlisting>
              <para>During the installation of <filename>cloudstack-agent</filename>, APT will copy
                your <filename>agent.properties</filename>, <filename>log4j-cloud.xml</filename>,
                and <filename>environment.properties</filename> from
                  <filename>/etc/cloud/agent</filename> to
                  <filename>/etc/cloudstack/agent</filename>.</para>
              <para>When prompted whether you wish to keep your configuration, say Yes.</para>
            </listitem>
            <listitem>
              <para>Verify that the file
                  <filename>/etc/cloudstack/agent/environment.properties</filename> has a line that
                reads:</para>
              <programlisting language="Bash">paths.script=/usr/share/cloudstack-common</programlisting>
              <para>If not, add the line.</para>
            </listitem>
            <listitem>
              <para>Restart the agent:</para>
              <programlisting language="Bash">
service cloud-agent stop
killall jsvc
service cloudstack-agent start
              </programlisting>
            </listitem>
            <listitem>
              <para>During the upgrade, <filename>log4j-cloud.xml</filename> was simply copied over,
                so the logs will continue to be added to
                  <filename>/var/log/cloud/agent/agent.log</filename>. There's nothing
                  <emphasis>wrong</emphasis> with this, but if you prefer to be consistent, you can
                change this by copying over the sample configuration file:</para>
              <programlisting language="Bash">
cd /etc/cloudstack/agent
mv log4j-cloud.xml.dpkg-dist log4j-cloud.xml
service cloudstack-agent restart
                            </programlisting>
            </listitem>
            <listitem>
              <para>Once the agent is running, you can uninstall the old cloud-* packages from your
                system:</para>
              <programlisting language="Bash">sudo dpkg --purge cloud-agent</programlisting>
            </listitem>
          </orderedlist>
        </listitem>
        <listitem id="upgrade-rpm-packages-22">
          <para>If you are using CentOS or RHEL, follow this procedure to upgrade your packages. If
            not, skip to step <xref linkend="correct-components-xml-23"/>.</para>
          <note>
            <title>Community Packages</title>
            <para>This section assumes you're using the community supplied packages for &PRODUCT;.
              If you've created your own packages and yum repository, substitute your own URL for
              the ones used in these examples.</para>
          </note>
          <orderedlist id="rpmsteps-22">
            <listitem>
              <para>The first order of business will be to change the yum repository for each system
                with &PRODUCT; packages. This means all management servers, and any hosts that have
                the KVM agent. (No changes should be necessary for hosts that are running VMware or
                Xen.)</para>
              <para>Start by opening <filename>/etc/yum.repos.d/cloudstack.repo</filename> on any
                systems that have &PRODUCT; packages installed.</para>
              <para>This file should have content similar to the following:</para>
              <programlisting language="Bash">
[apache-cloudstack]
name=Apache CloudStack
baseurl=http://cloudstack.apt-get.eu/rhel/4.0/
enabled=1
gpgcheck=0
                            </programlisting>
              <para>If you are using the community provided package repository, change the baseurl
                to http://cloudstack.apt-get.eu/rhel/4.2/</para>
              <para>If you're using your own package repository, change this line to read as
                appropriate for your 4.2.0 repository.</para>
            </listitem>
            <listitem id="rpm-master-22">
              <para>Now that you have the repository configured, it's time to install the
                  <filename>cloudstack-management</filename> package by upgrading the older
                  <filename>cloud-client</filename> package.</para>
              <programlisting language="Bash">$ sudo yum upgrade cloud-client</programlisting>
            </listitem>
            <listitem id="kvm-agent-rpm-22">
              <para>For KVM hosts, you will need to upgrade the <filename>cloud-agent</filename>
                package, similarly installing the new version as
                  <filename>cloudstack-agent</filename>.</para>
              <programlisting language="Bash">$ sudo yum upgrade cloud-agent</programlisting>
              <para>During the installation of <filename>cloudstack-agent</filename>, the RPM will
                copy your <filename>agent.properties</filename>,
                  <filename>log4j-cloud.xml</filename>, and
                  <filename>environment.properties</filename> from
                  <filename>/etc/cloud/agent</filename> to
                  <filename>/etc/cloudstack/agent</filename>.</para>
            </listitem>
            <listitem>
              <para>Verify that the file
                  <filename>/etc/cloudstack/agent/environment.properties</filename> has a line that
                reads:</para>
              <programlisting language="Bash">paths.script=/usr/share/cloudstack-common</programlisting>
              <para>If not, add the line.</para>
            </listitem>
            <listitem>
              <para>Restart the agent:</para>
              <programlisting language="Bash">
service cloud-agent stop
killall jsvc
service cloudstack-agent start
                            </programlisting>
            </listitem>
          </orderedlist>
        </listitem>
        <listitem id="correct-components-xml-23">
          <para>If you have made changes to your existing copy of the file components.xml in your
            previous-version CloudStack installation, the changes will be preserved in the upgrade.
            However, you need to do the following steps to place these changes in a new version of
            the file which is compatible with version 4.0.0-incubating.</para>
          <note>
            <para>How will you know whether you need to do this? If the upgrade output in the
              previous step included a message like the following, then some custom content was
              found in your old components.xml, and you need to merge the two files:</para>
          </note>
          <programlisting>warning: /etc/cloud/management/components.xml created as /etc/cloud/management/components.xml.rpmnew </programlisting>
          <orderedlist numeration="loweralpha">
            <listitem>
              <para>Make a backup copy of your
                  <filename>/etc/cloud/management/components.xml</filename> file. For
                example:</para>
              <programlisting><prompt>#</prompt> <command>mv</command> <filename>/etc/cloud/management/components.xml</filename> <filename>/etc/cloud/management/components.xml-backup</filename></programlisting>
            </listitem>
            <listitem>
              <para>Copy <filename>/etc/cloud/management/components.xml.rpmnew</filename> to create
                a new <filename>/etc/cloud/management/components.xml</filename>:</para>
              <programlisting><prompt>#</prompt> <command>cp</command> -ap <filename>/etc/cloud/management/components.xml.rpmnew</filename> <filename>/etc/cloud/management/components.xml</filename></programlisting>
            </listitem>
            <listitem>
              <para>Merge your changes from the backup file into the new components.xml file.</para>
              <programlisting><prompt>#</prompt> <command>vi</command> <filename>/etc/cloud/management/components.xml</filename>
                            </programlisting>
            </listitem>
          </orderedlist>
        </listitem>
        <listitem>
          <para>After upgrading to 4.2, API clients are expected to send plain text passwords for
            login and user creation, instead of MD5 hash. If API client changes are not acceptable,
            following changes are to be made for backward compatibility:</para>
          <para>Modify componentsContext.xml, and make PlainTextUserAuthenticator as the default
            authenticator (1st entry in the userAuthenticators adapter list is default)</para>
          <programlisting language="XML">
&lt;!-- Security adapters --&gt;
&lt;bean id="userAuthenticators" class="com.cloud.utils.component.AdapterList"&gt;
  &lt;property name="Adapters"&gt;
    &lt;list&gt;
      &lt;ref bean="PlainTextUserAuthenticator"/&gt;
      &lt;ref bean="MD5UserAuthenticator"/&gt;
      &lt;ref bean="LDAPUserAuthenticator"/&gt;
    &lt;/list&gt;
  &lt;/property&gt;
&lt;/bean&gt;
            </programlisting>
          <para>PlainTextUserAuthenticator works the same way MD5UserAuthenticator worked prior to
            4.2.</para>
        </listitem>
        <listitem>
          <para>If you have made changes to your existing copy of the
              <filename>/etc/cloud/management/db.properties</filename> file in your previous-version
            CloudStack installation, the changes will be preserved in the upgrade. However, you need
            to do the following steps to place these changes in a new version of the file which is
            compatible with version 4.0.0-incubating.</para>
          <orderedlist>
            <listitem>
              <para>Make a backup copy of your file
                  <filename>/etc/cloud/management/db.properties</filename>. For example:</para>
              <programlisting><prompt>#</prompt> <command>mv</command> <filename>/etc/cloud/management/db.properties</filename> <filename>/etc/cloud/management/db.properties-backup</filename></programlisting>
            </listitem>
            <listitem>
              <para>Copy <filename>/etc/cloud/management/db.properties.rpmnew</filename> to create a
                new <filename>/etc/cloud/management/db.properties</filename>:</para>
              <programlisting><prompt>#</prompt> <command>cp</command> -ap <filename>/etc/cloud/management/db.properties.rpmnew</filename> <filename>etc/cloud/management/db.properties</filename></programlisting>
            </listitem>
            <listitem>
              <para>Merge your changes from the backup file into the new db.properties file.</para>
              <programlisting><prompt>#</prompt> <command>vi</command> <filename>/etc/cloud/management/db.properties</filename></programlisting>
            </listitem>
          </orderedlist>
        </listitem>
        <listitem>
          <para>On the management server node, run the following command. It is recommended that you
            use the command-line flags to provide your own encryption keys. See Password and Key
            Encryption in the Installation Guide.</para>
          <programlisting><prompt>#</prompt> <command>cloudstack-setup-encryption</command> -e <replaceable>encryption_type</replaceable> -m <replaceable>management_server_key</replaceable> -k <replaceable>database_key</replaceable></programlisting>
          <para>When used without arguments, as in the following example, the default encryption
            type and keys will be used:</para>
          <itemizedlist>
            <listitem>
              <para>(Optional) For encryption_type, use file or web to indicate the technique used
                to pass in the database encryption password. Default: file.</para>
            </listitem>
            <listitem>
              <para>(Optional) For management_server_key, substitute the default key that is used to
                encrypt confidential parameters in the properties file. Default: password. It is
                highly recommended that you replace this with a more secure value</para>
            </listitem>
            <listitem>
              <para>(Optional) For database_key, substitute the default key that is used to encrypt
                confidential parameters in the CloudStack database. Default: password. It is highly
                recommended that you replace this with a more secure value.</para>
            </listitem>
          </itemizedlist>
        </listitem>
        <listitem>
          <para>Repeat steps 10 - 14 on every management server node. If you provided your own
            encryption key in step 14, use the same key on all other management servers.</para>
        </listitem>
        <listitem>
          <para>Start the first Management Server. Do not start any other Management Server nodes
            yet.</para>
          <programlisting language="Bash"><prompt>#</prompt> service cloudstack-management start</programlisting>
          <para>Wait until the databases are upgraded. Ensure that the database upgrade is complete.
            You should see a message like "Complete! Done." After confirmation, start the other
            Management Servers one at a time by running the same command on each node.</para>
        </listitem>
        <listitem>
          <para>Start all Usage Servers (if they were running on your previous version). Perform
            this on each Usage Server host.</para>
          <programlisting language="Bash"><prompt>#</prompt> service cloudstack-usage start</programlisting>
        </listitem>
        <listitem>
          <para>(KVM only) Additional steps are required for each KVM host. These steps will not
            affect running guests in the cloud. These steps are required only for clouds using KVM
            as hosts and only on the KVM hosts.</para>
          <orderedlist numeration="loweralpha">
            <listitem>
              <para>Copy the CloudPlatform 4.2 tar file to the host, untar it, and change directory
                to the resulting directory.</para>
            </listitem>
            <listitem>
              <para>Stop the running agent.</para>
              <programlisting># service cloud-agent stop</programlisting>
            </listitem>
            <listitem>
              <para>Update the agent software.</para>
              <programlisting># ./install.sh</programlisting>
            </listitem>
            <listitem>
              <para>Choose "U" to update the packages.</para>
            </listitem>
            <listitem>
              <para>Start the agent.</para>
              <programlisting># service cloudstack-agent start</programlisting>
            </listitem>
          </orderedlist>
        </listitem>
        <listitem>
          <para>(KVM only) Perform the following additional steps on each KVM host. </para>
          <para>These steps will not affect running guests in the cloud. These steps are required
            only for clouds using KVM as hosts and only on the KVM hosts.</para>
          <orderedlist numeration="loweralpha">
            <listitem>
              <para> Configure your CloudStack package repositories as outlined in the Installation
                Guide </para>
            </listitem>
            <listitem>
              <para>Stop the running agent.</para>
              <programlisting># service cloud-agent stop</programlisting>
            </listitem>
            <listitem>
              <para>Update the agent software with one of the following command sets as
                appropriate.</para>
              <programlisting><prompt>#</prompt> <command>yum</command> update cloud-*</programlisting>
              <programlisting>
                                <prompt>#</prompt> <command>apt-get</command> update
                                <prompt>#</prompt> <command>apt-get</command> upgrade cloud-*
                            </programlisting>
            </listitem>
            <listitem>
              <para>Start the agent.</para>
              <programlisting># service cloudstack-agent start</programlisting>
            </listitem>
            <listitem>
              <para> Copy the contents of the <filename>agent.properties</filename> file to the new
                  <filename>agent.properties</filename> file by using the following command</para>
              <programlisting><command>sed</command> -i 's/com.cloud.agent.resource.computing.LibvirtComputingResource/com.cloud.hypervisor.kvm.resource.LibvirtComputingResource/g' <filename>/etc/cloud/agent/agent.properties</filename></programlisting>
            </listitem>
            <listitem>
              <para>Start the cloud agent and cloud management services.</para>
            </listitem>
            <listitem>
              <para>When the Management Server is up and running, log in to the CloudStack UI and
                restart the virtual router for proper functioning of all the features.</para>
            </listitem>
          </orderedlist>
        </listitem>
        <listitem>
          <para>Log in to the CloudStack UI as admin, and check the status of the hosts. All hosts
            should come to Up state (except those that you know to be offline). You may need to wait
            20 or 30 minutes, depending on the number of hosts.</para>
          <para>Do not proceed to the next step until the hosts show in the Up state. If the hosts
            do not come to the Up state, contact support.</para>
        </listitem>
        <listitem>
          <para>Run the following script to stop, then start, all Secondary Storage VMs, Console
            Proxy VMs, and virtual routers.</para>
          <orderedlist numeration="loweralpha">
            <listitem>
              <para>Run the command once on one management server. Substitute your own IP address of
                the MySQL instance, the MySQL user to connect as, and the password to use for that
                user. In addition to those parameters, provide the "-c" and "-r" arguments. For
                example:</para>
              <programlisting><prompt>#</prompt> <command>nohup cloud-sysvmadm</command> -d <replaceable>192.168.1.5</replaceable> -u cloud -p <replaceable>password</replaceable> -c -r > sysvm.log 2>&amp;1 &amp;
                                <prompt>#</prompt> <command>tail</command> -f <filename>sysvm.log</filename></programlisting>
              <para>This might take up to an hour or more to run, depending on the number of
                accounts in the system.</para>
            </listitem>
            <listitem>
              <para>After the script terminates, check the log to verify correct execution:</para>
              <programlisting><prompt>#</prompt> <command>tail</command> -f <filename>sysvm.log</filename></programlisting>
              <para>The content should be like the following:</para>
              <programlisting>
                                Stopping and starting 1 secondary storage vm(s)...
                                Done stopping and starting secondary storage vm(s)
                                Stopping and starting 1 console proxy vm(s)...
                                Done stopping and starting console proxy vm(s).
                                Stopping and starting 4 running routing vm(s)...
                                Done restarting router(s).
                            </programlisting>
            </listitem>
          </orderedlist>
        </listitem>
        <listitem>
          <para>If you would like additional confirmation that the new system VM templates were
            correctly applied when these system VMs were rebooted, SSH into the System VM and check
            the version.</para>
          <para>Use one of the following techniques, depending on the hypervisor.</para>
          <formalpara>
            <title>XenServer or KVM:</title>
            <para>SSH in by using the link local IP address of the system VM. For example, in the
              command below, substitute your own path to the private key used to log in to the
              system VM and your own link local IP.</para>
          </formalpara>
          <para>Run the following commands on the XenServer or KVM host on which the system VM is
            present:</para>
          <programlisting><prompt>#</prompt> <command>ssh</command> -i <replaceable>private-key-path</replaceable> <replaceable>link-local-ip</replaceable> -p 3922
                        # cat /etc/cloudstack-release</programlisting>
          <para>The output should be like the following:</para>
          <programlisting>Cloudstack Release 4.0.0-incubating Mon Oct 9 15:10:04 PST 2012</programlisting>
          <formalpara>
            <title>ESXi</title>
            <para>SSH in using the private IP address of the system VM. For example, in the command
              below, substitute your own path to the private key used to log in to the system VM and
              your own private IP.</para>
          </formalpara>
          <para>Run the following commands on the Management Server:</para>
          <programlisting><prompt>#</prompt> <command>ssh</command> -i <replaceable>private-key-path</replaceable> <replaceable>private-ip</replaceable> -p 3922
                        <prompt>#</prompt> <command>cat</command> <filename>/etc/cloudstack-release</filename>
                    </programlisting>
          <para>The output should be like the following:</para>
          <programlisting>Cloudstack Release 4.0.0-incubating Mon Oct 9 15:10:04 PST 2012</programlisting>
        </listitem>
        <listitem>
          <para>If needed, upgrade all Citrix XenServer hypervisor hosts in your cloud to a version
            supported by CloudStack 4.0.0-incubating. The supported versions are XenServer 5.6 SP2
            and 6.0.2. Instructions for upgrade can be found in the CloudStack 4.0.0-incubating
            Installation Guide.</para>
        </listitem>
        <listitem>
          <para>Apply the XenServer hotfix XS602E003 (and any other needed hotfixes) to XenServer
            v6.0.2 hypervisor hosts.</para>
          <orderedlist numeration="loweralpha">
            <listitem>
              <para>Disconnect the XenServer cluster from CloudStack.</para>
              <para>In the left navigation bar of the CloudStack UI, select Infrastructure. Under
                Clusters, click View All. Select the XenServer cluster and click Actions -
                Unmanage.</para>
              <para>This may fail if there are hosts not in one of the states Up, Down,
                Disconnected, or Alert. You may need to fix that before unmanaging this
                cluster.</para>
              <para>Wait until the status of the cluster has reached Unmanaged. Use the CloudStack
                UI to check on the status. When the cluster is in the unmanaged state, there is no
                connection to the hosts in the cluster.</para>
            </listitem>
            <listitem>
              <para>To clean up the VLAN, log in to one XenServer host and run:</para>
              <programlisting>/opt/xensource/bin/cloud-clean-vlan.sh</programlisting>
            </listitem>
            <listitem>
              <para>Prepare the upgrade by running the following on one XenServer host:</para>
              <programlisting>/opt/xensource/bin/cloud-prepare-upgrade.sh</programlisting>
              <para>If you see a message like "can't eject CD", log in to the VM and umount the CD,
                then run this script again.</para>
            </listitem>
            <listitem>
              <para>Upload the hotfix to the XenServer hosts. Always start with the Xen pool master,
                then the slaves. Using your favorite file copy utility (e.g. WinSCP), copy the
                hotfixes to the host. Place them in a temporary folder such as /root or /tmp. </para>
              <para>On the Xen pool master, upload the hotfix with this command:</para>
              <programlisting>xe patch-upload file-name=XS602E003.xsupdate</programlisting>
              <para>Make a note of the output from this command, which is a UUID for the hotfix
                file. You'll need it in another step later.</para>
              <note>
                <para>(Optional) If you are applying other hotfixes as well, you can repeat the
                  commands in this section with the appropriate hotfix number. For example,
                  XS602E004.xsupdate.</para>
              </note>
            </listitem>
            <listitem>
              <para>Manually live migrate all VMs on this host to another host. First, get a list of
                the VMs on this host:</para>
              <programlisting># xe vm-list</programlisting>
              <para>Then use this command to migrate each VM. Replace the example host name and VM
                name with your own:</para>
              <programlisting><prompt>#</prompt> <command>xe</command> vm-migrate live=true host=<replaceable>host-name</replaceable> vm=<replaceable>VM-name</replaceable></programlisting>
              <note>
                <title>Troubleshooting</title>
                <para>If you see a message like "You attempted an operation on a VM which requires
                  PV drivers to be installed but the drivers were not detected," run:</para>
                <para><command>/opt/xensource/bin/make_migratable.sh
                    b6cf79c8-02ee-050b-922f-49583d9f1a14</command>.</para>
              </note>
            </listitem>
            <listitem>
              <para>Apply the hotfix. First, get the UUID of this host:</para>
              <para><command># xe host-list</command></para>
              <para>Then use the following command to apply the hotfix. Replace the example host
                UUID with the current host ID, and replace the hotfix UUID with the output from the
                patch-upload command you ran on this machine earlier. You can also get the hotfix
                UUID by running xe patch-list. </para>
              <para><command>xe patch-apply host-uuid=<replaceable>host-uuid</replaceable>
                    uuid=<replaceable>hotfix-uuid</replaceable></command></para>
            </listitem>
            <listitem>
              <para>Copy the following files from the CloudStack Management Server to the
                host.</para>
              <informaltable>
                <tgroup cols="2" align="left" colsep="1" rowsep="1">
                  <colspec colwidth="1*" colname="1" colnum="1"/>
                  <colspec colwidth="2*" colname="2" colnum="2"/>
                  <thead>
                    <row>
                      <entry><para>Copy from here...</para></entry>
                      <entry><para>...to here</para></entry>
                    </row>
                  </thead>
                  <tbody>
                    <row>
                      <entry><para><filename>/usr/share/cloudstack-common/scripts/vm/hypervisor/xenserver/xenserver60/NFSSR.py</filename></para></entry>
                      <entry><para><filename>/opt/xensource/sm/NFSSR.py</filename></para></entry>
                    </row>
                    <row>
                      <entry><para><filename>/usr/share/cloudstack-common/scripts/vm/hypervisor/xenserver/setupxenserver.sh</filename></para></entry>
                      <entry><para><filename>/opt/xensource/bin/setupxenserver.sh</filename></para></entry>
                    </row>
                    <row>
                      <entry><para><filename>/usr/lib64/cloudstack-common/scripts/vm/hypervisor/xenserver/make_migratable.sh</filename></para></entry>
                      <entry><para><filename>/opt/xensource/bin/make_migratable.sh</filename></para></entry>
                    </row>
                  </tbody>
                </tgroup>
              </informaltable>
            </listitem>
            <listitem>
              <para>(Only for hotfixes XS602E005 and XS602E007) You need to apply a new Cloud
                Support Pack.</para>
              <itemizedlist>
                <listitem>
                  <para>Download the CSP software onto the XenServer host from one of the following
                    links:</para>
                  <para>For hotfix XS602E005: <ulink
                      url="http://coltrane.eng.hq.xensource.com/release/XenServer-6.x/XS-6.0.2/hotfixes/XS602E005/56710/xe-phase-2/xenserver-cloud-supp.tgz"
                      >http://coltrane.eng.hq.xensource.com/release/XenServer-6.x/XS-6.0.2/hotfixes/XS602E005/56710/xe-phase-2/xenserver-cloud-supp.tgz</ulink></para>
                  <para>For hotfix XS602E007: <ulink
                      url="http://coltrane.eng.hq.xensource.com/release/XenServer-6.x/XS-6.0.2/hotfixes/XS602E007/57824/xe-phase-2/xenserver-cloud-supp.tgz"
                      >http://coltrane.eng.hq.xensource.com/release/XenServer-6.x/XS-6.0.2/hotfixes/XS602E007/57824/xe-phase-2/xenserver-cloud-supp.tgz</ulink></para>
                </listitem>
                <listitem>
                  <para>Extract the file:</para>
                  <para><command># tar xf xenserver-cloud-supp.tgz</command></para>
                </listitem>
                <listitem>
                  <para>Run the following script:</para>
                  <para><command># xe-install-supplemental-pack
                    xenserver-cloud-supp.iso</command></para>
                </listitem>
                <listitem>
                  <para>If the XenServer host is part of a zone that uses basic networking, disable
                    Open vSwitch (OVS):</para>
                  <para><command># xe-switch-network-backend bridge</command></para>
                </listitem>
              </itemizedlist>
            </listitem>
            <listitem>
              <para>Reboot this XenServer host.</para>
            </listitem>
            <listitem>
              <para>Run the following:</para>
              <para><command>/opt/xensource/bin/setupxenserver.sh</command></para>
              <note>
                <para>If the message "mv: cannot stat `/etc/cron.daily/logrotate': No such file or
                  directory" appears, you can safely ignore it.</para>
              </note>
            </listitem>
            <listitem>
              <para>Run the following:</para>
              <para><command>for pbd in `xe pbd-list currently-attached=false| grep ^uuid | awk
                  '{print $NF}'`; do xe pbd-plug uuid=$pbd ; </command>
              </para>
            </listitem>
            <listitem>
              <para>On each slave host in the Xen pool, repeat these steps, starting from "manually
                live migrate VMs."</para>
            </listitem>
          </orderedlist>
        </listitem>
      </orderedlist>
    </section>
  </chapter>
  <chapter id="version-4.1">
    <title>Version 4.1.0</title>
    <section id="what-new-in-4.1">
      <title>What’s New in 4.1</title>
      <para>Apache CloudStack 4.1.0 includes many new features. This section covers the most
        prominent new features and changes.</para>
      <section id="localization">
        <title>Localization</title>
        <para>The 4.1.0 release adds partial User Interface (UI) support for Catalan, Chinese,
          French, German, Italian, Japanese, Korean, Norwegian, Portuguese, Russian, and Spanish.
          Not all languages are complete.</para>
        <para>The 4.1.0 release also adds documentation translations for Chinese, Chinese (Taiwan),
          Italian, Japanese, Korean, and Portuguese.</para>
      </section>
      <section id="aws-style-regions">
        <title>Added Region Support</title>
        <para><ulink url="https://issues.apache.org/jira/browse/CLOUDSTACK-241"
            >CLOUDSTACK-241</ulink>: This feature adds a "region" construct that spans several
          management servers. The objective of this feature is to add AWS EC2 like Regions
          implementation into CloudStack. Regions are dispersed and located in separate geographic
          areas. Availability Zones (or Zones in CloudStack) are distinct locations within a Region
          that are engineered to be isolated from failures in other Zones and provide inexpensive,
          low latency network connectivity to other Zones in the same Region.</para>
        <para>Regions are expected to add the following benefits</para>
        <itemizedlist>
          <listitem>
            <para>Higher availability of the services: users can deploy services across AZs and even
              if one of the AZ goes down the services are still available to the end-user through
              VMs deployed in other zones.</para>
          </listitem>
          <listitem>
            <para>Higher availability of the Management Server (MS): Since each MS Cluster only
              manages a single Region, if that MS Cluster goes down, only that particular Region is
              impacted. Admin should be able to access all the other Regions.</para>
          </listitem>
          <listitem>
            <para>Scalability: The scalability limit of CloudStack dramatically improves, as the
              scalability limit of MS Cluster is limited to a single Region.</para>
          </listitem>
          <listitem>
            <para>Object Store: With Regions construct, CloudStack would also allow users to define
              Object Store (Secondary Storage) across AZs. This helps users easily deploy VMs in
              different AZs using the same template, offerings.</para>
          </listitem>
          <listitem>
            <para>Geographical Grouping: Regions allow admins to group AZs (that have low latency
              and are geographically located nearby) into a broader region construct.</para>
          </listitem>
        </itemizedlist>
        <para>Currently the Region feature is exposed in the API, but does not have a UI
          component.</para>
      </section>
      <section id="ec2-query-api">
        <title>Support for EC2 Query API</title>
        <para><ulink url="https://issues.apache.org/jira/browse/CLOUDSTACK-197"
            >CLOUDSTACK-197</ulink>: This introduces a query API for the AWS APIs that are currently
          only supported by SOAP. The AWS Java SDK and AWS PHP SDK should now be supported by the
          AWSAPI in CloudStack.</para>
        <para>Supported Query APIs in 4.1.0:</para>
        <itemizedlist>
          <listitem>
            <para><command>AllocateAddress</command></para>
          </listitem>
          <listitem>
            <para><command>AssociateAddress</command></para>
          </listitem>
          <listitem>
            <para><command>AttachVolume</command></para>
          </listitem>
          <listitem>
            <para><command>AuthorizeSecurityGroupIngress</command></para>
          </listitem>
          <listitem>
            <para><command>CreateImage</command></para>
          </listitem>
          <listitem>
            <para><command>CreateKeyPair</command></para>
          </listitem>
          <listitem>
            <para><command>CreateSecurityGroup</command></para>
          </listitem>
          <listitem>
            <para><command>CreateSnapshot</command></para>
          </listitem>
          <listitem>
            <para><command>CreateTags</command></para>
          </listitem>
          <listitem>
            <para><command>CreateVolume</command></para>
          </listitem>
          <listitem>
            <para><command>DeleteKeyPair</command></para>
          </listitem>
          <listitem>
            <para><command>DeleteSecurityGroup</command></para>
          </listitem>
          <listitem>
            <para><command>DeleteSnapshot</command></para>
          </listitem>
          <listitem>
            <para><command>DeleteTags</command></para>
          </listitem>
          <listitem>
            <para><command>DeleteVolume</command></para>
          </listitem>
          <listitem>
            <para><command>DeregisterImage</command></para>
          </listitem>
          <listitem>
            <para><command>DescribeAddresses</command></para>
          </listitem>
          <listitem>
            <para><command>DescribeAvailabilityZones</command></para>
          </listitem>
          <listitem>
            <para><command>DescribeImageAttribute</command></para>
          </listitem>
          <listitem>
            <para><command>DescribeImages</command></para>
          </listitem>
          <listitem>
            <para><command>DescribeInstanceAttribute</command></para>
          </listitem>
          <listitem>
            <para><command>DescribeInstances</command></para>
          </listitem>
          <listitem>
            <para><command>DescribeKeyPairs</command></para>
          </listitem>
          <listitem>
            <para><command>DescribeSecurityGroups</command></para>
          </listitem>
          <listitem>
            <para><command>DescribeSnapshots</command></para>
          </listitem>
          <listitem>
            <para><command>DescribeTags</command></para>
          </listitem>
          <listitem>
            <para><command>DescribeVolumes</command></para>
          </listitem>
          <listitem>
            <para><command>DetachVolume</command></para>
          </listitem>
          <listitem>
            <para><command>DisassociateAddress</command></para>
          </listitem>
          <listitem>
            <para><command>GetPasswordData</command></para>
          </listitem>
          <listitem>
            <para><command>ImportkeyPair</command></para>
          </listitem>
          <listitem>
            <para><command>ModifyImageAttribute</command></para>
          </listitem>
          <listitem>
            <para><command>RebootInstances</command></para>
          </listitem>
          <listitem>
            <para><command>RegisterImage</command></para>
          </listitem>
          <listitem>
            <para><command>ReleaseAddress</command></para>
          </listitem>
          <listitem>
            <para><command>ResetImageAttribute</command></para>
          </listitem>
          <listitem>
            <para><command>RevokeSecurityGroupIngress</command></para>
          </listitem>
          <listitem>
            <para><command>RunInstances</command></para>
          </listitem>
          <listitem>
            <para><command>StartInstances</command></para>
          </listitem>
          <listitem>
            <para><command>StopInstances</command></para>
          </listitem>
          <listitem>
            <para><command>TerminateInstances</command></para>
          </listitem>
        </itemizedlist>
        <para>See the <ulink
            url="https://cwiki.apache.org/CLOUDSTACK/ec2-functional-spec-for-query-api-support.html"
            >Feature Specification</ulink> for more information on the Query API support.</para>
      </section>
      <section id="cloudmonkey">
        <title>Auto-Completing Shell for CloudStack (CloudMonkey)</title>
        <para><ulink url="https://issues.apache.org/jira/browse/CLOUDSTACK-132"
            >CLOUDSTACK-132</ulink>: Adds a auto-completing shell and command-line tool for
          &PRODUCT; written in Python, called <application>CloudMonkey</application>.</para>
        <para>CloudMonkey includes the following features:</para>
        <itemizedlist>
          <listitem>
            <para>Usable as a command line tool and interactive shell.</para>
          </listitem>
          <listitem>
            <para>All commands are lowercase unlike API.</para>
          </listitem>
          <listitem>
            <para>Api Discovery using sync feature, with build time api precaching for failsafe
              sync.</para>
          </listitem>
          <listitem>
            <para>Raw api execution support.</para>
          </listitem>
          <listitem>
            <para>Auto-completion via double <command>tab</command>.</para>
          </listitem>
          <listitem>
            <para>Reverse search using <command>Ctrl+R</command></para>
          </listitem>
          <listitem>
            <para>Emacs compatible key bindings.</para>
          </listitem>
          <listitem>
            <para>Output that's "pipeable" to other *nix programs.</para>
          </listitem>
          <listitem>
            <para>Unix shell execution.</para>
          </listitem>
          <listitem>
            <para>Support to handle asynchronous jobs using user defined blocking or non-blocking
              way.</para>
          </listitem>
          <listitem>
            <para>Tabular or JSON output with filtering of table columns.</para>
          </listitem>
          <listitem>
            <para>Colored output.</para>
          </listitem>
          <listitem>
            <para>API parameter value completion (based on predication, fuzzy results may fail
              sometimes).</para>
          </listitem>
        </itemizedlist>
        <para>CloudMonkey has a few requirements above and beyond CloudStack, and does not need to
          be run on the same machine as a management server. If you wish to run
            <application>CloudMonkey</application> you'll need Python 2.5 or later,
            <application>readline</application>, <application>Pygments</application>, and
            <application>prettytable</application>. CloudMonkey can be installed with
            <application>pip</application>:</para>
        <programlisting language="Bash"><prompt>$</prompt> pip install cloudmonkey</programlisting>
        <para>See the Developer's Guide and <ulink
            url="https://cwiki.apache.org/CLOUDSTACK/cloudstack-cloudmonkey-cli.html">the CloudStack
            wiki</ulink> for the latest information on <application>CloudMonkey</application>
          installation and use.</para>
      </section>
      <section id="apidiscover">
        <title>API Discovery Service</title>
        <para><ulink url="https://issues.apache.org/jira/browse/CLOUDSTACK-926"
            >CLOUDSTACK-926</ulink>: CloudStack has more than 300 APIs and more are added in each
          major release. CloudStack admins can enable or disable APIs, or add plugins which provide
          more APIs. The API Discovery Service is a plugin which will help users discover the APIs
          available to them on a CloudStack Management Server.</para>
        <para>The discovery service implements a method called <command>listApis</command> which
          will return information about APIs for a user. It currently accepts an apiName to list api
          information of that particular API. The method ensures that user can only list APIs they
          are entitled to.</para>
        <para>All CloudStack APIs are implemented by annotated command class and PluggableService is
          a contract implemented by all the components such as the Management Server and all the
          plugins which provide an API. During load time, API discovery service asks all the
          pluggable services to return list of API cmd classes from whose fields and annotations it
          gathers information about each API, the information consists of name, description,
          parameter name, parameter description, etc.</para>
        <para>For more information on the implementation of the API Discovery Service for 4.1.0, see
          the <ulink url="https://cwiki.apache.org/CLOUDSTACK/api-discovery-service.html">CloudStack
            wiki</ulink>.</para>
      </section>
      <section id="events-framework">
        <title>Events Framework</title>
        <para><ulink url="https://issues.apache.org/jira/browse/CLOUDSTACK-820"
            >CLOUDSTACK-820</ulink>: The Events Framework provides a mechanism to publish and
          subscribe to events in &PRODUCT;.</para>
      </section>
      <section id="additional-vmx-settings">
        <title>Additional VMX Settings</title>
        <para>###</para>
      </section>
      <section id="l3-nicira">
        <title>L3 Router Functionality in Nicira Nvp Plugin</title>
        <para>###</para>
      </section>
      <section id="persistent-networks">
        <title>Persistent Networks without Running VM</title>
        <para>###</para>
      </section>
      <section id="add-remove-network-vm">
        <title>Add/Remove Network on VM</title>
        <para>###</para>
      </section>
      <section id="resize-volumes">
        <title>Resize Volumes Feature</title>
        <para>###</para>
      </section>
      <section id="autoscale">
        <title>Autoscale</title>
        <para>###</para>
      </section>
      <section id="api-throttling">
        <title>API Request Throttling</title>
        <para><ulink url="https://issues.apache.org/jira/browse/CLOUDSTACK-618"
            >CLOUDSTACK-618</ulink>: Limits the number of API requests per second that can be placed
          against a management server to avoid DoS attacks via API requests.</para>
        <para>The throttling is controlled by the <command>api.throttling.enabled</command>,
            <command>api.throttling.interval</command>, and <command>api.throttling.max</command>
          configuration settings. Note that <command>api.throttling.enabled</command> is set to
            <emphasis>false</emphasis> by default.</para>
      </section>
      <section id="s3-backed-storage">
        <title>S3 Backed Secondary Storage</title>
        <para><ulink url="https://issues.apache.org/jira/browse/CLOUDSTACK-509"
            >CLOUDSTACK-509</ulink>: This enhancement backs NFS secondary storage with an
          S3-compatible object store. Periodically, a reaper thread synchronizes the templates,
          ISOs, and snapshots stored on a NFS secondary storage mount with a configured S3 object
          store. In addition to permitting the use of commodity or IaaS storage solutions for static
          assets, it provides a means of automatically synchronizing template and ISO assets across
          multiple zones.</para>
        <para>See the <ulink
            url="https://cwiki.apache.org/CLOUDSTACK/s3-backed-secondary-storage.html">&PRODUCT;
            wiki</ulink> for more information on this feature, currently the <ulink
            url="https://issues.apache.org/jira/browse/CLOUDSTACK-878">documentation is
            incomplete</ulink>.</para>
      </section>
      <section id="user-domain-admin-create-key">
        <title>User and Domain Admin Can Create API Key and Secret</title>
        <para><ulink url="https://issues.apache.org/jira/browse/CLOUDSTACK-437"
            >CLOUDSTACK-437</ulink>: This feature adds the ability for domain admins and users to
          create their own API Key and Secret. Domain admins can create keys for themselves,
          subdomain admins, and for regular users, but not for other domain admins.</para>
      </section>
      <section id="inline-srx-f5-mode">
        <title>Support Inline Mode for F5 and SRX</title>
        <para><ulink url="https://issues.apache.org/jira/browse/CLOUDSTACK-306"
            >CLOUDSTACK-306</ulink>: For &PRODUCT; deployments using the Juniper SRX (firewall) and
          F5 Big IP (load balancer), &PRODUCT; 4.1.0 supports putting the firewall in front of the
          load balancer, making the firewall device the gateway and putting the load balancer behind
          the public network.</para>
      </section>
      <section id="egress-firewall">
        <title>Egress Firewall Rules for Guest Networks</title>
        <para><ulink url="https://issues.apache.org/jira/browse/CLOUDSTACK-299"
            >CLOUDSTACK-299</ulink>: This feature allows users to create egress (exit) traffic rules
          from private networks to public networks (<emphasis>e.g.</emphasis> from your internal
          network to the public Internet). By default all traffic is blocked from internal networks
          to the public networks, this allows you to open ports as necessary.</para>
        <para>Egress traffic rules are suppored only on virtual routers at this time, physical
          devices are not supported.</para>
      </section>
      <section id="reset-ssh-key">
        <title>Reset SSH Key to Access VM</title>
        <para><ulink url="https://issues.apache.org/jira/browse/CLOUDSTACK-297"
            >CLOUDSTACK-297</ulink>: &PRODUCT; 4.1.0 introduces a new API
            <command>resetSSHKeyForVirtualMachine</command>, that can allow them to set or reset the
          SSH keypair assigned to a virtual machine.</para>
      </section>
    </section>
    <section id="issues-fixed-4.1">
      <title>Issues Fixed in 4.1.0</title>
      <para>Apache CloudStack uses <ulink url="https://issues.apache.org/jira/browse/CLOUDSTACK"
          >Jira</ulink> to track its issues. All new features and bugs for 4.1.0 have been tracked
        in Jira, and have a standard naming convention of "CLOUDSTACK-NNNN" where "NNNN" is the
        issue number.</para>
      <para>This section includes a summary of known issues against 4.0.0 that were fixed in 4.1.0.
        Approximately 470 bugs were resolved or closed in the 4.1.0 cycle.</para>
      <informaltable>
        <tgroup cols="2" align="left" colsep="1" rowsep="1">
          <colspec colwidth="1*" colname="1" colnum="1"/>
          <colspec colwidth="2*" colname="2" colnum="2"/>
          <thead>
            <row>
              <entry>
                <para>Defect</para>
              </entry>
              <entry>
                <para>Description</para>
              </entry>
            </row>
          </thead>
          <tbody>
            <row>
              <entry>
                <para>CLOUDSTACK-46</para>
              </entry>
              <entry>
                <para>Remnants of mycloud remain.</para>
              </entry>
            </row>
            <row>
              <entry>
                <para>CLOUDSTACK-70</para>
              </entry>
              <entry>
                <para>Improve Network Restart Behaviour for Basic Zone: Restarting Network
                  Fail</para>
              </entry>
            </row>
            <row>
              <entry>
                <para>CLOUDSTACK-94</para>
              </entry>
              <entry>
                <para>"API command, listIsos documentation clarity</para>
              </entry>
            </row>
            <row>
              <entry>
                <para>CLOUDSTACK-95</para>
              </entry>
              <entry>
                <para>IP address allocation not working when a user tries to allocate IP addresses
                  in a Project</para>
              </entry>
            </row>
            <row>
              <entry>
                <para>CLOUDSTACK-97</para>
              </entry>
              <entry>
                <para>Vmware network labels are ignored when creating a Zone using basic
                  networking</para>
              </entry>
            </row>
            <row>
              <entry>
                <para>CLOUDSTACK-108</para>
              </entry>
              <entry>
                <para>VM should not be allowed to be deployed on two Isolated Networks of an Account
                  that were created from DefaultNetworkOfferingwithSourceNATService</para>
              </entry>
            </row>
            <row>
              <entry>
                <para>CLOUDSTACK-118</para>
              </entry>
              <entry>
                <para>Status of host resorce stuck in "ErrorInMaintenance"</para>
              </entry>
            </row>
            <row>
              <entry>
                <para>CLOUDSTACK-119</para>
              </entry>
              <entry>
                <para>Move Agent-Simulator in to the hypervisor plugin model</para>
              </entry>
            </row>
            <row>
              <entry>
                <para>CLOUDSTACK-130</para>
              </entry>
              <entry>
                <para>Clarify docs on tags parameter in API reference</para>
              </entry>
            </row>
            <row>
              <entry>
                <para>CLOUDSTACK-152</para>
              </entry>
              <entry>
                <para>Routes on the User VM are programmed incorrectly on a VM present on both
                  Isolated and Shared Guest Network</para>
              </entry>
            </row>
            <row>
              <entry>
                <para>CLOUDSTACK-178</para>
              </entry>
              <entry>
                <para>Expose name parameter of VM in list Vm view.</para>
              </entry>
            </row>
            <row>
              <entry>
                <para>CLOUDSTACK-198</para>
              </entry>
              <entry>
                <para>vpn:failto add VPN Users deletes all the existing Vpn user</para>
              </entry>
            </row>
            <row>
              <entry>
                <para>CLOUDSTACK-222</para>
              </entry>
              <entry>
                <para>Admin UI prompts to restart Management server with cancel edit
                  operation</para>
              </entry>
            </row>
            <row>
              <entry>
                <para>CLOUDSTACK-225</para>
              </entry>
              <entry>
                <para>API Docs: Request params repeated with different description</para>
              </entry>
            </row>
            <row>
              <entry>
                <para>CLOUDSTACK-226</para>
              </entry>
              <entry>
                <para>UpdatePhysicalNetworkcommand failed due to java.sql.BatchUpdateException ;
                  Tried to extend the existing Guest VLAN Range of one physical network into the
                  Guest VLAN range of the other physical network</para>
              </entry>
            </row>
            <row>
              <entry>
                <para>CLOUDSTACK-227</para>
              </entry>
              <entry>
                <para>ReconnectHostCmd: NullPointerException: Unable to get host Information for
                  XenServer 6.0.2 host - on intentionally changing the traffic labels on the
                  physical network</para>
              </entry>
            </row>
            <row>
              <entry>
                <para>CLOUDSTACK-228</para>
              </entry>
              <entry>
                <para>UI provides an option to reconnect a disconnected host - ServerApiException is
                  thrown on an attempt</para>
              </entry>
            </row>
            <row>
              <entry>
                <para>CLOUDSTACK-232</para>
              </entry>
              <entry>
                <para>Zone infrastructure chart -- disable resource total display</para>
              </entry>
            </row>
            <row>
              <entry>
                <para>CLOUDSTACK-235</para>
              </entry>
              <entry>
                <para>Network rate can be set in 2 places. Clarify docs on how this works</para>
              </entry>
            </row>
            <row>
              <entry>
                <para>CLOUDSTACK-249</para>
              </entry>
              <entry>
                <para>Add host id to failed VM deploy alerts</para>
              </entry>
            </row>
            <row>
              <entry>
                <para>CLOUDSTACK-250</para>
              </entry>
              <entry>
                <para>Incorrect description of maintenance mode in admin guide</para>
              </entry>
            </row>
            <row>
              <entry>
                <para>CLOUDSTACK-256</para>
              </entry>
              <entry>
                <para>"vpn:As an admin user, not able to delete VPN user which is present in a
                  regular user's network.</para>
              </entry>
            </row>
            <row>
              <entry>
                <para>CLOUDSTACK-271</para>
              </entry>
              <entry>
                <para>updatePhysicalNetwork dies with an NPE when the vlan range is empty</para>
              </entry>
            </row>
            <row>
              <entry>
                <para>CLOUDSTACK-274</para>
              </entry>
              <entry>
                <para>Two error codes mapped to same value in API</para>
              </entry>
            </row>
            <row>
              <entry>
                <para>CLOUDSTACK-275</para>
              </entry>
              <entry>
                <para>hostid not always a UUID</para>
              </entry>
            </row>
            <row>
              <entry>
                <para>CLOUDSTACK-277</para>
              </entry>
              <entry>
                <para>Message during CloudStack management server Installation: cannot access
                  /usr/share/cloud/bridge/lib: No such file or directory</para>
              </entry>
            </row>
            <row>
              <entry>
                <para>CLOUDSTACK-279</para>
              </entry>
              <entry>
                <para>deleteProject fails when executed by the regular user (works fine for
                  root/domain admin)</para>
              </entry>
            </row>
            <row>
              <entry>
                <para>CLOUDSTACK-284</para>
              </entry>
              <entry>
                <para>listVirtualMachines does not return deleted machines when zone is
                  specified</para>
              </entry>
            </row>
            <row>
              <entry>
                <para>CLOUDSTACK-290</para>
              </entry>
              <entry>
                <para>3.0.0 template also needed for 2.2.14 to 3.0.5 direct upgrade.</para>
              </entry>
            </row>
            <row>
              <entry>
                <para>CLOUDSTACK-293</para>
              </entry>
              <entry>
                <para>"We do awful, hacky things in our spec file for client"</para>
              </entry>
            </row>
            <row>
              <entry>
                <para>CLOUDSTACK-304</para>
              </entry>
              <entry>
                <para>Add synchronization for createSnapshot command per host basis</para>
              </entry>
            </row>
            <row>
              <entry>
                <para>CLOUDSTACK-309</para>
              </entry>
              <entry>
                <para>iptables rules being deleted from wrong VM after a migration</para>
              </entry>
            </row>
            <row>
              <entry>
                <para>CLOUDSTACK-318</para>
              </entry>
              <entry>
                <para>Adding XenServer Host Fails - 6.0.2 fails with 4.0.0</para>
              </entry>
            </row>
            <row>
              <entry>
                <para>CLOUDSTACK-320</para>
              </entry>
              <entry>
                <para>"sessionKey query parameter should be case-insensitive, now only sessionkey is
                  accepted"</para>
              </entry>
            </row>
            <row>
              <entry>
                <para>CLOUDSTACK-322</para>
              </entry>
              <entry>
                <para>During upgrade displays error - a foreign key constraint fails
                  (`cloud/#sql-f34_6e`..</para>
              </entry>
            </row>
            <row>
              <entry>
                <para>CLOUDSTACK-332</para>
              </entry>
              <entry>
                <para>"count" property in list* API response should be equal to how many entries in
                  database, not how many objects in API response</para>
              </entry>
            </row>
            <row>
              <entry>
                <para>CLOUDSTACK-333</para>
              </entry>
              <entry>
                <para>When Datacenter name in VCenter has spaces Primary Storage (VMFS) discovery
                  will fail</para>
              </entry>
            </row>
            <row>
              <entry>
                <para>CLOUDSTACK-335</para>
              </entry>
              <entry>
                <para>KVM VPC load balancer not working</para>
              </entry>
            </row>
            <row>
              <entry>
                <para>CLOUDSTACK-336</para>
              </entry>
              <entry>
                <para>listZones doesn't honour paging</para>
              </entry>
            </row>
            <row>
              <entry>
                <para>CLOUDSTACK-343</para>
              </entry>
              <entry>
                <para>"Document what tools and packages are required to build, package and install
                  CloudStack 4.0</para>
              </entry>
            </row>
            <row>
              <entry>
                <para>CLOUDSTACK-346</para>
              </entry>
              <entry>
                <para>Cannot add Vmware cluster with class loader conflict exception</para>
              </entry>
            </row>
            <row>
              <entry>
                <para>CLOUDSTACK-347</para>
              </entry>
              <entry>
                <para>listNetworks API: return vlan information only when the caller is ROOT
                  admin</para>
              </entry>
            </row>
            <row>
              <entry>
                <para>CLOUDSTACK-348</para>
              </entry>
              <entry>
                <para>deleteNetwork does not clean up network resource count correctly</para>
              </entry>
            </row>
            <row>
              <entry>
                <para>CLOUDSTACK-354</para>
              </entry>
              <entry>
                <para>Display of storage statistics is wrong</para>
              </entry>
            </row>
            <row>
              <entry>
                <para>CLOUDSTACK-355</para>
              </entry>
              <entry>
                <para>"Fix ""count"" in a bunch of API commands</para>
              </entry>
            </row>
            <row>
              <entry>
                <para>CLOUDSTACK-357</para>
              </entry>
              <entry>
                <para>"ISOs can be deleted while still attached to a running VM, and they
                  subsequently cannot be detached from a running VM</para>
              </entry>
            </row>
            <row>
              <entry>
                <para>CLOUDSTACK-359</para>
              </entry>
              <entry>
                <para>PropagateResourceEventCommand failes in cluster configuration</para>
              </entry>
            </row>
            <row>
              <entry>
                <para>CLOUDSTACK-361</para>
              </entry>
              <entry>
                <para>Wrong creation of guest networks on a KVM host in Multiple Physical Networks
                  with guest traffic</para>
              </entry>
            </row>
            <row>
              <entry>
                <para>CLOUDSTACK-364</para>
              </entry>
              <entry>
                <para>Docs point to download.cloud.com for AWS API script</para>
              </entry>
            </row>
            <row>
              <entry>
                <para>CLOUDSTACK-368</para>
              </entry>
              <entry>
                <para>OVM - cannot create guest VM</para>
              </entry>
            </row>
            <row>
              <entry>
                <para>CLOUDSTACK-369</para>
              </entry>
              <entry>
                <para>ASF 4.0 - unable to support XenServer 6.1 host</para>
              </entry>
            </row>
            <row>
              <entry>
                <para>CLOUDSTACK-373</para>
              </entry>
              <entry>
                <para>"static NAT and Firewall is not working on external firewall device SRX, it
                  needs to be implemented</para>
              </entry>
            </row>
            <row>
              <entry>
                <para>CLOUDSTACK-377</para>
              </entry>
              <entry>
                <para>provide deployment config access to marvin's testcase</para>
              </entry>
            </row>
            <row>
              <entry>
                <para>CLOUDSTACK-378</para>
              </entry>
              <entry>
                <para>mavenize marvin on master</para>
              </entry>
            </row>
            <row>
              <entry>
                <para>CLOUDSTACK-390</para>
              </entry>
              <entry>
                <para>Install Guide: Section 4.5.7 (Prepare the System VM Template): Links go to
                  cloud.com</para>
              </entry>
            </row>
            <row>
              <entry>
                <para>CLOUDSTACK-397</para>
              </entry>
              <entry>
                <para>Install Guide: Section 11.1 (Guest Traffic): Diagram is the wrong
                  diagram</para>
              </entry>
            </row>
            <row>
              <entry>
                <para>CLOUDSTACK-398</para>
              </entry>
              <entry>
                <para>Install Guide: Section 11.17.3 (Using VPN with Mac OSX): Not complete</para>
              </entry>
            </row>
            <row>
              <entry>
                <para>CLOUDSTACK-404</para>
              </entry>
              <entry>
                <para>Update docs on the usage of cloud-setup-database</para>
              </entry>
            </row>
            <row>
              <entry>
                <para>CLOUDSTACK-412</para>
              </entry>
              <entry>
                <para>Data truncation: Out of range value for column 'ram' at row </para>
              </entry>
            </row>
            <row>
              <entry>
                <para>CLOUDSTACK-415</para>
              </entry>
              <entry>
                <para>restartNetwork call causes VM to be unreachable when Nicira based SDN is
                  used</para>
              </entry>
            </row>
            <row>
              <entry>
                <para>CLOUDSTACK-416</para>
              </entry>
              <entry>
                <para>XCP 1.6beta2 (61002c) - can't add a host</para>
              </entry>
            </row>
            <row>
              <entry>
                <para>CLOUDSTACK-417</para>
              </entry>
              <entry>
                <para>Handle password server securely to run on port 8080 on VR</para>
              </entry>
            </row>
            <row>
              <entry>
                <para>CLOUDSTACK-424</para>
              </entry>
              <entry>
                <para>Updated userdata not propagating to the VR</para>
              </entry>
            </row>
            <row>
              <entry>
                <para>CLOUDSTACK-427</para>
              </entry>
              <entry>
                <para>Change hardcoded step number references to dynamic link</para>
              </entry>
            </row>
            <row>
              <entry>
                <para>CLOUDSTACK-428</para>
              </entry>
              <entry>
                <para>Storage capacity shown in UI is incorrect</para>
              </entry>
            </row>
            <row>
              <entry>
                <para>CLOUDSTACK-435</para>
              </entry>
              <entry>
                <para>Vmware network labels are ignored when creating a Zone using basic
                  networking</para>
              </entry>
            </row>
            <row>
              <entry>
                <para>CLOUDSTACK-441</para>
              </entry>
              <entry>
                <para>Running mgmt server using jetty fails to start api server</para>
              </entry>
            </row>
            <row>
              <entry>
                <para>CLOUDSTACK-446</para>
              </entry>
              <entry>
                <para>"Host going to alert state, if you are adding already added host</para>
              </entry>
            </row>
            <row>
              <entry>
                <para>CLOUDSTACK-448</para>
              </entry>
              <entry>
                <para>SSVM bootstrap failure on XenServer hosts with E3 CPU</para>
              </entry>
            </row>
            <row>
              <entry>
                <para>CLOUDSTACK-456</para>
              </entry>
              <entry>
                <para>License tag in SPEC isn't what RPM is expecting</para>
              </entry>
            </row>
            <row>
              <entry>
                <para>CLOUDSTACK-459</para>
              </entry>
              <entry>
                <para>[Optional Public IP assignment for EIP with Basic Zone] Associate IP Checkbox
                  in Create Network Offering Dialog is Displayed When Elastic LB is Selected</para>
              </entry>
            </row>
            <row>
              <entry>
                <para>CLOUDSTACK-462</para>
              </entry>
              <entry>
                <para>A few corrections to make to the 4.0.0 installation guide</para>
              </entry>
            </row>
            <row>
              <entry>
                <para>CLOUDSTACK-464</para>
              </entry>
              <entry>
                <para>"Regression in AWSAPI docs, entire sections removed</para>
              </entry>
            </row>
            <row>
              <entry>
                <para>CLOUDSTACK-465</para>
              </entry>
              <entry>
                <para>French language file quotes are dropping javascript syntax error</para>
              </entry>
            </row>
            <row>
              <entry>
                <para>CLOUDSTACK-467</para>
              </entry>
              <entry>
                <para>Developer's Guide points to cloud.com for API reference</para>
              </entry>
            </row>
            <row>
              <entry>
                <para>CLOUDSTACK-479</para>
              </entry>
              <entry>
                <para>UpdateVirtualMachine api fails to propagate userdata to domr</para>
              </entry>
            </row>
            <row>
              <entry>
                <para>CLOUDSTACK-481</para>
              </entry>
              <entry>
                <para>Installation Guide Doc Error</para>
              </entry>
            </row>
            <row>
              <entry>
                <para>CLOUDSTACK-493</para>
              </entry>
              <entry>
                <para>2.2.x-3.0 DB upgrade support for Advance SG enabled network</para>
              </entry>
            </row>
            <row>
              <entry>
                <para>CLOUDSTACK-499</para>
              </entry>
              <entry>
                <para>cloudmonkey CLI can't accept complex parameter</para>
              </entry>
            </row>
            <row>
              <entry>
                <para>CLOUDSTACK-500</para>
              </entry>
              <entry>
                <para>Passwd-server iptables rules are dropped on domr on fresh start or on
                  reboot.</para>
              </entry>
            </row>
            <row>
              <entry>
                <para>CLOUDSTACK-501</para>
              </entry>
              <entry>
                <para>Apidocs and marvin does not know how to handle Autoscaling docs.</para>
              </entry>
            </row>
            <row>
              <entry>
                <para>CLOUDSTACK-504</para>
              </entry>
              <entry>
                <para>Duplicate guest password scripts in codebase.</para>
              </entry>
            </row>
            <row>
              <entry>
                <para>CLOUDSTACK-507</para>
              </entry>
              <entry>
                <para>fix api docs for listSSHKeyPair</para>
              </entry>
            </row>
            <row>
              <entry>
                <para>CLOUDSTACK-508</para>
              </entry>
              <entry>
                <para>CLVM copies template to primary storage unnecessarily.</para>
              </entry>
            </row>
            <row>
              <entry>
                <para>CLOUDSTACK-510</para>
              </entry>
              <entry>
                <para>Add button not visible when adding public IPs to physical network.</para>
              </entry>
            </row>
            <row>
              <entry>
                <para>CLOUDSTACK-514</para>
              </entry>
              <entry>
                <para>Marvin and Cloudmonkey don't work when an API target uses https or an
                  alternate path.</para>
              </entry>
            </row>
            <row>
              <entry>
                <para>CLOUDSTACK-518</para>
              </entry>
              <entry>
                <para>API refactoring -- change @Parameter annotation and remove the @IdentityMapper
                  annotation.</para>
              </entry>
            </row>
            <row>
              <entry>
                <para>CLOUDSTACK-520</para>
              </entry>
              <entry>
                <para>Dependency jar names mismatch with install-non-oss.sh</para>
              </entry>
            </row>
            <row>
              <entry>
                <para>CLOUDSTACK-521</para>
              </entry>
              <entry>
                <para>Build will hung up when doing test for TestAgentShell</para>
              </entry>
            </row>
            <row>
              <entry>
                <para>CLOUDSTACK-522</para>
              </entry>
              <entry>
                <para>Log requests in cloudmonkey's log file.</para>
              </entry>
            </row>
            <row>
              <entry>
                <para>CLOUDSTACK-527</para>
              </entry>
              <entry>
                <para>List API performance optimization by using DB views and removing UUID
                  conversion.</para>
              </entry>
            </row>
            <row>
              <entry>
                <para>CLOUDSTACK-534</para>
              </entry>
              <entry>
                <para>Failed to add host</para>
              </entry>
            </row>
            <row>
              <entry>
                <para>CLOUDSTACK-536</para>
              </entry>
              <entry>
                <para>remove citrix cloudpatform from 4.0 build - CloudStack is ASF project.</para>
              </entry>
            </row>
            <row>
              <entry>
                <para>CLOUDSTACK-539</para>
              </entry>
              <entry>
                <para>Cropped Text in UI under Quick View.</para>
              </entry>
            </row>
            <row>
              <entry>
                <para>CLOUDSTACK-552</para>
              </entry>
              <entry>
                <para>]Quick view details for a volume displays scroll bar in place of name of the
                  volume when the name of the volume has more no of characters.</para>
              </entry>
            </row>
            <row>
              <entry>
                <para>CLOUDSTACK-553</para>
              </entry>
              <entry>
                <para>"SRX - When adding SRX device make "Public Network" - default to "untrusted"
                  and "Private Network" - default to "trusted" as un-editable fields.</para>
              </entry>
            </row>
            <row>
              <entry>
                <para>CLOUDSTACK-556</para>
              </entry>
              <entry>
                <para>Erratic window behavior in Quick View tooltip.</para>
              </entry>
            </row>
            <row>
              <entry>
                <para>CLOUDSTACK-559</para>
              </entry>
              <entry>
                <para>source code import problem</para>
              </entry>
            </row>
            <row>
              <entry>
                <para>CLOUDSTACK-560</para>
              </entry>
              <entry>
                <para>Usage server doesn't work in 4.0.0 due to missing db changes</para>
              </entry>
            </row>
            <row>
              <entry>
                <para>CLOUDSTACK-572</para>
              </entry>
              <entry>
                <para>SG Enabled Advanced Zone - Not able to deploy a VM in an account specific
                  shared network</para>
              </entry>
            </row>
            <row>
              <entry>
                <para>CLOUDSTACK-573</para>
              </entry>
              <entry>
                <para>"NPE at
                  ""com.cloud.network.NetworkManagerImpl.networkOfferingIsConfiguredForExternalNetworking(NetworkManagerImpl.java:4345)""
                  when create network from the network offering having NULL provider for the
                  service</para>
              </entry>
            </row>
            <row>
              <entry>
                <para>CLOUDSTACK-578</para>
              </entry>
              <entry>
                <para>The already deleted same hostname is not deleted from /etc/hosts of
                  vRouter</para>
              </entry>
            </row>
            <row>
              <entry>
                <para>CLOUDSTACK-584</para>
              </entry>
              <entry>
                <para>"typos in
                  ""Apache_CloudStack-4.0.0-incubating-CloudStack_Nicira_NVP_Guide-en-US""</para>
              </entry>
            </row>
            <row>
              <entry>
                <para>CLOUDSTACK-590</para>
              </entry>
              <entry>
                <para>Incorrect Network Gateways Assigned to System VM</para>
              </entry>
            </row>
            <row>
              <entry>
                <para>CLOUDSTACK-592</para>
              </entry>
              <entry>
                <para>"API bloat, unknown apis cmd classes</para>
              </entry>
            </row>
            <row>
              <entry>
                <para>CLOUDSTACK-593</para>
              </entry>
              <entry>
                <para>"2 guest network, auto create vlan error</para>
              </entry>
            </row>
            <row>
              <entry>
                <para>CLOUDSTACK-596</para>
              </entry>
              <entry>
                <para>DeployVM command takes a lot of time to return job id.</para>
              </entry>
            </row>
            <row>
              <entry>
                <para>CLOUDSTACK-599</para>
              </entry>
              <entry>
                <para>DhcpEntryCommand fails on Router VM on CS4.0 and vSphere5 with Advanced
                  Network Zone.</para>
              </entry>
            </row>
            <row>
              <entry>
                <para>CLOUDSTACK-600</para>
              </entry>
              <entry>
                <para>When rebooting KVM local storage VM host, libvirt definitions deleted</para>
              </entry>
            </row>
            <row>
              <entry>
                <para>CLOUDSTACK-605</para>
              </entry>
              <entry>
                <para>Host physical CPU is incorrectly calculated for Vmware host</para>
              </entry>
            </row>
            <row>
              <entry>
                <para>CLOUDSTACK-606</para>
              </entry>
              <entry>
                <para>Starting VM fails with 'ConcurrentOperationException' in a clustered MS
                  scenario</para>
              </entry>
            </row>
            <row>
              <entry>
                <para>CLOUDSTACK-614</para>
              </entry>
              <entry>
                <para>"ListTemplates API is not returning ""Enable SSH Key"" attribute for any given
                  template</para>
              </entry>
            </row>
            <row>
              <entry>
                <para>CLOUDSTACK-617</para>
              </entry>
              <entry>
                <para>Unable to edit a Sub domain</para>
              </entry>
            </row>
            <row>
              <entry>
                <para>CLOUDSTACK-639</para>
              </entry>
              <entry>
                <para>API Refactoring: Adapters for ACL</para>
              </entry>
            </row>
            <row>
              <entry>
                <para>CLOUDSTACK-648</para>
              </entry>
              <entry>
                <para>The normal users could change their own login password.</para>
              </entry>
            </row>
            <row>
              <entry>
                <para>CLOUDSTACK-660</para>
              </entry>
              <entry>
                <para>Network Traffic Labels are not functional in Marvin</para>
              </entry>
            </row>
            <row>
              <entry>
                <para>CLOUDSTACK-683</para>
              </entry>
              <entry>
                <para>Image Is Missing in the Accessing VM Section</para>
              </entry>
            </row>
            <row>
              <entry>
                <para>CLOUDSTACK-689</para>
              </entry>
              <entry>
                <para>RVR: Stop pending flag is not cleared when user start the disconnected router
                  from another host</para>
              </entry>
            </row>
            <row>
              <entry>
                <para>CLOUDSTACK-691</para>
              </entry>
              <entry>
                <para>A warning dialog box shows after reloading the welcome page.</para>
              </entry>
            </row>
            <row>
              <entry>
                <para>CLOUDSTACK-693</para>
              </entry>
              <entry>
                <para>Adding a VPC virtual router to a NiciraNVP enabled network fails.</para>
              </entry>
            </row>
            <row>
              <entry>
                <para>CLOUDSTACK-694</para>
              </entry>
              <entry>
                <para>"Create a new VPC network offering with "connectivity" option needed for SDN
                  networking) is not allowed / VPC support for SDN networks</para>
              </entry>
            </row>
            <row>
              <entry>
                <para>CLOUDSTACK-717</para>
              </entry>
              <entry>
                <para>cloudmonkey fails to parse/print response.</para>
              </entry>
            </row>
            <row>
              <entry>
                <para>CLOUDSTACK-720</para>
              </entry>
              <entry>
                <para>Fail to load a png image when accessing the web console.</para>
              </entry>
            </row>
            <row>
              <entry>
                <para>CLOUDSTACK-721</para>
              </entry>
              <entry>
                <para>Bytes sent/received in user statistics is empty (CloudStack 4.0)</para>
              </entry>
            </row>
            <row>
              <entry>
                <para>CLOUDSTACK-725</para>
              </entry>
              <entry>
                <para>UI: Error when the Egress rules tab is selected for a network.</para>
              </entry>
            </row>
            <row>
              <entry>
                <para>CLOUDSTACK-734</para>
              </entry>
              <entry>
                <para>api_refactoring: CreateAccountCmd fails to send response due to NPE in service
                  layer</para>
              </entry>
            </row>
            <row>
              <entry>
                <para>CLOUDSTACK-735</para>
              </entry>
              <entry>
                <para>Integration smoke tests: Fix expunge vm test on api_refactoring</para>
              </entry>
            </row>
            <row>
              <entry>
                <para>CLOUDSTACK-736</para>
              </entry>
              <entry>
                <para>Integration smoke tests: Fix check for vm name for the deployvm smoke
                  test.</para>
              </entry>
            </row>
            <row>
              <entry>
                <para>CLOUDSTACK-793</para>
              </entry>
              <entry>
                <para>"Create cloudmonkey-helper, a plugin that helps autodiscover and sync api info
                  via an api over some endpoint</para>
              </entry>
            </row>
            <row>
              <entry>
                <para>CLOUDSTACK-798</para>
              </entry>
              <entry>
                <para>Move usage related cmd classes from cloud-server to cloud-api</para>
              </entry>
            </row>
            <row>
              <entry>
                <para>CLOUDSTACK-799</para>
              </entry>
              <entry>
                <para>[Load Test] Check router statistics falls behind in gathering stats by more
                  than 2 times the set value</para>
              </entry>
            </row>
            <row>
              <entry>
                <para>CLOUDSTACK-819</para>
              </entry>
              <entry>
                <para>Create Account/User API logging password in access log</para>
              </entry>
            </row>
            <row>
              <entry>
                <para>CLOUDSTACK-863</para>
              </entry>
              <entry>
                <para>Non-printable characters (ASCII control character) such as %00 or %0025 are
                  getting stored in raw/non encoded form in the database</para>
              </entry>
            </row>
            <row>
              <entry>
                <para>CLOUDSTACK-870</para>
              </entry>
              <entry>
                <para>Client UI: Wrong character encoding for some language</para>
              </entry>
            </row>
            <row>
              <entry>
                <para>CLOUDSTACK-928</para>
              </entry>
              <entry>
                <para>[Simulator] Latency for Agent Commands - change unit of wait from seconds to
                  milliseconds</para>
              </entry>
            </row>
            <row>
              <entry>
                <para>CLOUDSTACK-938</para>
              </entry>
              <entry>
                <para>s2s VPN trouble</para>
              </entry>
            </row>
            <row>
              <entry>
                <para>CLOUDSTACK-959</para>
              </entry>
              <entry>
                <para>Missing sub-sections in document section System Service Offering</para>
              </entry>
            </row>
            <row>
              <entry>
                <para>CLOUDSTACK-968</para>
              </entry>
              <entry>
                <para>marvin: vlan should be an attribute of the physical_network and not the
                  zone</para>
              </entry>
            </row>
            <row>
              <entry>
                <para>CLOUDSTACK-977</para>
              </entry>
              <entry>
                <para>Document how to use openvswitch with KVM hypervisor</para>
              </entry>
            </row>
            <row>
              <entry>
                <para>CLOUDSTACK-978</para>
              </entry>
              <entry>
                <para>TypeError: instance.displayname is undefined while adding VM's to the LB
                  rule</para>
              </entry>
            </row>
            <row>
              <entry>
                <para>CLOUDSTACK-985</para>
              </entry>
              <entry>
                <para>Different MAC address for RvR caused issue in short term network outage</para>
              </entry>
            </row>
            <row>
              <entry>
                <para>CLOUDSTACK-987</para>
              </entry>
              <entry>
                <para>Sections missing in Working With Snapshots</para>
              </entry>
            </row>
            <row>
              <entry>
                <para>CLOUDSTACK-993</para>
              </entry>
              <entry>
                <para>"admin"" user is not getting created when management server is started.</para>
              </entry>
            </row>
            <row>
              <entry>
                <para>CLOUDSTACK-995</para>
              </entry>
              <entry>
                <para>Not able to add the KVM host</para>
              </entry>
            </row>
            <row>
              <entry>
                <para>CLOUDSTACK-1002</para>
              </entry>
              <entry>
                <para>Not able to start VM</para>
              </entry>
            </row>
            <row>
              <entry>
                <para>CLOUDSTACK-1006</para>
              </entry>
              <entry>
                <para>need to disable service libvirt-guests in CentOS packaging RPMs, or in
                  installation docs</para>
              </entry>
            </row>
            <row>
              <entry>
                <para>CLOUDSTACK-1008</para>
              </entry>
              <entry>
                <para>"Egress"" tab should not be presented in the UI for Shared Networks</para>
              </entry>
            </row>
            <row>
              <entry>
                <para>CLOUDSTACK-1010</para>
              </entry>
              <entry>
                <para>Host count and Secondary storage count always shows 1 in UI</para>
              </entry>
            </row>
            <row>
              <entry>
                <para>CLOUDSTACK-1011</para>
              </entry>
              <entry>
                <para>KVM host getting disconnected in cluster environment</para>
              </entry>
            </row>
            <row>
              <entry>
                <para>CLOUDSTACK-1013</para>
              </entry>
              <entry>
                <para>running cloudstack overwrites default public/private ssh key</para>
              </entry>
            </row>
            <row>
              <entry>
                <para>CLOUDSTACK-1014</para>
              </entry>
              <entry>
                <para>Merge ManagementServer and ManagementServerEx</para>
              </entry>
            </row>
            <row>
              <entry>
                <para>CLOUDSTACK-1016</para>
              </entry>
              <entry>
                <para>Not able to deploy VM</para>
              </entry>
            </row>
            <row>
              <entry>
                <para>CLOUDSTACK-1021</para>
              </entry>
              <entry>
                <para>the vlan is not creat to right nic. when i creat multi guest network</para>
              </entry>
            </row>
            <row>
              <entry>
                <para>CLOUDSTACK-1024</para>
              </entry>
              <entry>
                <para>Regression: Unable to add Xenserver host with latest build.</para>
              </entry>
            </row>
            <row>
              <entry>
                <para>CLOUDSTACK-1027</para>
              </entry>
              <entry>
                <para>"Update SSL certificate" button should properly reflect its
                  functionality</para>
              </entry>
            </row>
            <row>
              <entry>
                <para>CLOUDSTACK-1029</para>
              </entry>
              <entry>
                <para>Enter the token to specified project is malfunctioned</para>
              </entry>
            </row>
            <row>
              <entry>
                <para>CLOUDSTACK-1037</para>
              </entry>
              <entry>
                <para>"Make cloudmonkey awesome-er: Online help docs and api discovery, better
                  colored output, parameter value autocompletion</para>
              </entry>
            </row>
            <row>
              <entry>
                <para>CLOUDSTACK-1050</para>
              </entry>
              <entry>
                <para>No Documentation on Adding a Load Balancer Rule</para>
              </entry>
            </row>
            <row>
              <entry>
                <para>CLOUDSTACK-1051</para>
              </entry>
              <entry>
                <para>API dispatcher unable to find objectVO corresponding to
                  DeleteTemplatecmd</para>
              </entry>
            </row>
            <row>
              <entry>
                <para>CLOUDSTACK-1055</para>
              </entry>
              <entry>
                <para>"The overlay still exists when the ""Recurring Snapshots"" dialog is canceled
                  by pressing esc key.</para>
              </entry>
            </row>
            <row>
              <entry>
                <para>CLOUDSTACK-1056</para>
              </entry>
              <entry>
                <para>S3 secondary storage fails to upload systemvm template due to KVMHA
                  directory</para>
              </entry>
            </row>
            <row>
              <entry>
                <para>CLOUDSTACK-1057</para>
              </entry>
              <entry>
                <para>regression of changeServiceForVirtualMachine API - fails to find service
                  offering by serviceOfferingId parameter</para>
              </entry>
            </row>
            <row>
              <entry>
                <para>CLOUDSTACK-1063</para>
              </entry>
              <entry>
                <para>"SG Enabled Advanced Zone - "Add Guest Networks" - When user tries to add a
                  guest Network with scope as "Account" he should NOT be presented with "Offering
                  for shared security group enabled"</para>
              </entry>
            </row>
            <row>
              <entry>
                <para>CLOUDSTACK-1064</para>
              </entry>
              <entry>
                <para>A type error occurs when trying to add account/register template...</para>
              </entry>
            </row>
            <row>
              <entry>
                <para>CLOUDSTACK-1068</para>
              </entry>
              <entry>
                <para>Names in VR list is useless</para>
              </entry>
            </row>
            <row>
              <entry>
                <para>CLOUDSTACK-1070</para>
              </entry>
              <entry>
                <para>javelin: NPE on executing registerIso API</para>
              </entry>
            </row>
            <row>
              <entry>
                <para>CLOUDSTACK-1071</para>
              </entry>
              <entry>
                <para>Netscaler element is not getting loaded as part of LoadBalancing Service
                  Providers</para>
              </entry>
            </row>
            <row>
              <entry>
                <para>CLOUDSTACK-1078</para>
              </entry>
              <entry>
                <para>Not able to start System Vms on Rhel 6.3 KVM host</para>
              </entry>
            </row>
            <row>
              <entry>
                <para>CLOUDSTACK-1079</para>
              </entry>
              <entry>
                <para>Deploying AWSAPI with mvn -pl :cloud-awsapi jetty:run fail</para>
              </entry>
            </row>
            <row>
              <entry>
                <para>CLOUDSTACK-1082</para>
              </entry>
              <entry>
                <para>UI doesn't throw any error message when trying to delete ip range from a
                  network that is in use.</para>
              </entry>
            </row>
            <row>
              <entry>
                <para>CLOUDSTACK-1083</para>
              </entry>
              <entry>
                <para>listUsageRecords api: removed project results in NPE</para>
              </entry>
            </row>
            <row>
              <entry>
                <para>CLOUDSTACK-1087</para>
              </entry>
              <entry>
                <para>Update the Developer Guide for ASFCS 4.1 Release</para>
              </entry>
            </row>
            <row>
              <entry>
                <para>CLOUDSTACK-1088</para>
              </entry>
              <entry>
                <para>EnableStaticNat error will clear the data in database</para>
              </entry>
            </row>
            <row>
              <entry>
                <para>CLOUDSTACK-1094</para>
              </entry>
              <entry>
                <para>Ipv6 - hostname/hostname --fqdn does not return the name of the VM. But i am
                  able to reach the Vm using their names</para>
              </entry>
            </row>
            <row>
              <entry>
                <para>CLOUDSTACK-1095</para>
              </entry>
              <entry>
                <para>Ipv6 - dhclient command needs to be run manually on the Vms to get the Ipv6
                  address</para>
              </entry>
            </row>
            <row>
              <entry>
                <para>CLOUDSTACK-1100</para>
              </entry>
              <entry>
                <para>Expunge thread is not kicked off based on global configuration if the global
                  setting is less than 60 seconds</para>
              </entry>
            </row>
            <row>
              <entry>
                <para>CLOUDSTACK-1103</para>
              </entry>
              <entry>
                <para>"IpV6 - listNetwork() command does not retrun gateway,netmask,cidr</para>
              </entry>
            </row>
            <row>
              <entry>
                <para>CLOUDSTACK-1104</para>
              </entry>
              <entry>
                <para>Ipv6 - listVlanIpRanges() returns error 530</para>
              </entry>
            </row>
            <row>
              <entry>
                <para>CLOUDSTACK-1105</para>
              </entry>
              <entry>
                <para>"IpV6 - listVirtualMachines() does not return netmask,
                  gateway,ipaddress.</para>
              </entry>
            </row>
            <row>
              <entry>
                <para>CLOUDSTACK-1107</para>
              </entry>
              <entry>
                <para>Ipv6 - Unable to extend Ip range for a Ipv6 network using craeteVlanIpRange()
                  command - Error code 530 returned</para>
              </entry>
            </row>
            <row>
              <entry>
                <para>CLOUDSTACK-1108</para>
              </entry>
              <entry>
                <para>Ipv6 - Not able to restart Networks</para>
              </entry>
            </row>
            <row>
              <entry>
                <para>CLOUDSTACK-1109</para>
              </entry>
              <entry>
                <para>"Ipv6 - Unable to expunge User Vms that are "Destroyed".</para>
              </entry>
            </row>
            <row>
              <entry>
                <para>CLOUDSTACK-1111</para>
              </entry>
              <entry>
                <para>Ipv6 - listRouters() does not return guestipaddress/</para>
              </entry>
            </row>
            <row>
              <entry>
                <para>CLOUDSTACK-1112</para>
              </entry>
              <entry>
                <para>"Errors in "Prepare the System VM Template"</para>
              </entry>
            </row>
            <row>
              <entry>
                <para>CLOUDSTACK-1113</para>
              </entry>
              <entry>
                <para>"Ipv6 - Not able to deploy a new VM in this network because of "Unable to
                  allocate Unique Ipv6 address"</para>
              </entry>
            </row>
            <row>
              <entry>
                <para>CLOUDSTACK-1114</para>
              </entry>
              <entry>
                <para>unable to execute listegressfirewallrules API due invalid value id</para>
              </entry>
            </row>
            <row>
              <entry>
                <para>CLOUDSTACK-1115</para>
              </entry>
              <entry>
                <para>In multiple shared network unable to login with default nic - KVM</para>
              </entry>
            </row>
            <row>
              <entry>
                <para>CLOUDSTACK-1123</para>
              </entry>
              <entry>
                <para>ListStoragePools API broken by refactor</para>
              </entry>
            </row>
            <row>
              <entry>
                <para>CLOUDSTACK-1138</para>
              </entry>
              <entry>
                <para>"Providing invalid values for gateway, netmask etc in the zoneWizard blocks
                  the VLAN container to load, throwing an error</para>
              </entry>
            </row>
            <row>
              <entry>
                <para>CLOUDSTACK-1139</para>
              </entry>
              <entry>
                <para>"After the Vm is "Expunged" we see the entry still being present in the router
                  in /etc/dhcphosts.txt</para>
              </entry>
            </row>
            <row>
              <entry>
                <para>CLOUDSTACK-1141</para>
              </entry>
              <entry>
                <para>"Ipv6 - After network restart (and reboot router), we do not see the existing
                  vms dnsentries not being programmed in the router.</para>
              </entry>
            </row>
            <row>
              <entry>
                <para>CLOUDSTACK-1152</para>
              </entry>
              <entry>
                <para>Missing tag in host-add.xml</para>
              </entry>
            </row>
            <row>
              <entry>
                <para>CLOUDSTACK-1153</para>
              </entry>
              <entry>
                <para>"Ipv6 - Vm deployment fails with "n must be positive" error.</para>
              </entry>
            </row>
            <row>
              <entry>
                <para>CLOUDSTACK-1154</para>
              </entry>
              <entry>
                <para>Account/Users related API failed due to RegionService inject exception.</para>
              </entry>
            </row>
            <row>
              <entry>
                <para>CLOUDSTACK-1157</para>
              </entry>
              <entry>
                <para>No API Documentation on Listing Custom User Templates Using CS4 API</para>
              </entry>
            </row>
            <row>
              <entry>
                <para>CLOUDSTACK-1160</para>
              </entry>
              <entry>
                <para>References to version=3.0.3|4|5|6 in API classes needs to be removed.</para>
              </entry>
            </row>
            <row>
              <entry>
                <para>CLOUDSTACK-1161</para>
              </entry>
              <entry>
                <para>Differences between 4.1 and master in
                  ongoing-config-of-external-firewalls-lb.xml</para>
              </entry>
            </row>
            <row>
              <entry>
                <para>CLOUDSTACK-1163</para>
              </entry>
              <entry>
                <para>Failed with NPE while creating firewall rule</para>
              </entry>
            </row>
            <row>
              <entry>
                <para>CLOUDSTACK-1168</para>
              </entry>
              <entry>
                <para>Create firewall rule broke</para>
              </entry>
            </row>
            <row>
              <entry>
                <para>CLOUDSTACK-1173</para>
              </entry>
              <entry>
                <para>ConsoleProxyResource instantiation exception.</para>
              </entry>
            </row>
            <row>
              <entry>
                <para>CLOUDSTACK-1174</para>
              </entry>
              <entry>
                <para>Snapshots related SQL error.</para>
              </entry>
            </row>
            <row>
              <entry>
                <para>CLOUDSTACK-1176</para>
              </entry>
              <entry>
                <para>Issue with snapshots(create/list)</para>
              </entry>
            </row>
            <row>
              <entry>
                <para>CLOUDSTACK-1181</para>
              </entry>
              <entry>
                <para>mvn deploy db failing with NPE</para>
              </entry>
            </row>
            <row>
              <entry>
                <para>CLOUDSTACK-1190</para>
              </entry>
              <entry>
                <para>Make APIChecker interface throw a single sensible exception.</para>
              </entry>
            </row>
            <row>
              <entry>
                <para>CLOUDSTACK-1200</para>
              </entry>
              <entry>
                <para>"Unknown column 'vm_instance.disk_offering_id' in table vm_instance, db
                  exception shown in MS log</para>
              </entry>
            </row>
            <row>
              <entry>
                <para>CLOUDSTACK-1201</para>
              </entry>
              <entry>
                <para>"Failed to create ssh key for user "cloud"
                  /var/lib/cloud/management/.ssh/id_rsa and failed to start management server</para>
              </entry>
            </row>
            <row>
              <entry>
                <para>CLOUDSTACK-1202</para>
              </entry>
              <entry>
                <para>Fail to install KVM cloud-agent.</para>
              </entry>
            </row>
            <row>
              <entry>
                <para>CLOUDSTACK-1203</para>
              </entry>
              <entry>
                <para>Fail to create advance zone with SG enabled when UI allows SG enabled
                  option.</para>
              </entry>
            </row>
            <row>
              <entry>
                <para>CLOUDSTACK-1204</para>
              </entry>
              <entry>
                <para>Fail to create advance zone due to fail to add host</para>
              </entry>
            </row>
            <row>
              <entry>
                <para>CLOUDSTACK-1205</para>
              </entry>
              <entry>
                <para>Ipv6 - Ubuntu 12.10 guest Vms loses default route (after it expiration time ~
                  30 mts) when ipv6.autoconfig parameters are disabled except for
                  net.ipv6.conf.lo.autoconf which is enabled.</para>
              </entry>
            </row>
            <row>
              <entry>
                <para>CLOUDSTACK-1206</para>
              </entry>
              <entry>
                <para>Failure in Copy of System template</para>
              </entry>
            </row>
            <row>
              <entry>
                <para>CLOUDSTACK-1210</para>
              </entry>
              <entry>
                <para>Make all pluggable services return list of api cmd classes</para>
              </entry>
            </row>
            <row>
              <entry>
                <para>CLOUDSTACK-1216</para>
              </entry>
              <entry>
                <para>UUID is null for admin and failed to register user key with 4.0</para>
              </entry>
            </row>
            <row>
              <entry>
                <para>CLOUDSTACK-1218</para>
              </entry>
              <entry>
                <para>"IPv6: Shared Network - After network restart with clean option, router is
                  assigned a different address. Name resolution for the existing guest Vms in the
                  network fails.</para>
              </entry>
            </row>
            <row>
              <entry>
                <para>CLOUDSTACK-1219</para>
              </entry>
              <entry>
                <para>Ipv6 - Provide better error messages when deploying a Vm with Ip an address
                  that is outside the network's ip range / if the ip address already is assigned to
                  another Vm</para>
              </entry>
            </row>
            <row>
              <entry>
                <para>CLOUDSTACK-1220</para>
              </entry>
              <entry>
                <para>Ipv6 - Better error message when deploy Vm fails to get a free Ip
                  address</para>
              </entry>
            </row>
            <row>
              <entry>
                <para>CLOUDSTACK-1222</para>
              </entry>
              <entry>
                <para>API rate limit configs: removed double quote in upgrade script</para>
              </entry>
            </row>
            <row>
              <entry>
                <para>CLOUDSTACK-1223</para>
              </entry>
              <entry>
                <para>Exception while starting jetty server:
                  org.springframework.beans.factory.BeanCreationException Error creating bean with
                  name 'apiServer'</para>
              </entry>
            </row>
            <row>
              <entry>
                <para>CLOUDSTACK-1224</para>
              </entry>
              <entry>
                <para>Volume snapshot creation failing</para>
              </entry>
            </row>
            <row>
              <entry>
                <para>CLOUDSTACK-1226</para>
              </entry>
              <entry>
                <para>Error while running Cloudstack-setup-database</para>
              </entry>
            </row>
            <row>
              <entry>
                <para>CLOUDSTACK-1228</para>
              </entry>
              <entry>
                <para>Unable to Create System Vm's in the VMware Hypervisor setup</para>
              </entry>
            </row>
            <row>
              <entry>
                <para>CLOUDSTACK-1229</para>
              </entry>
              <entry>
                <para>Incorrect SQL syntax to insert api limit related configuration items in
                  upgrade path script.</para>
              </entry>
            </row>
            <row>
              <entry>
                <para>CLOUDSTACK-1231</para>
              </entry>
              <entry>
                <para>cloud-install-sys-tmplt failed due to missing path</para>
              </entry>
            </row>
            <row>
              <entry>
                <para>CLOUDSTACK-1232</para>
              </entry>
              <entry>
                <para>"Ipv6 - Guest Vms are not able to get Ipaddress when executing dhclient
                  command when using ""/96"" network.</para>
              </entry>
            </row>
            <row>
              <entry>
                <para>CLOUDSTACK-1233</para>
              </entry>
              <entry>
                <para>Veewee configuration files are inappropriately identified as ASLv2 licensed
                  file</para>
              </entry>
            </row>
            <row>
              <entry>
                <para>CLOUDSTACK-1234</para>
              </entry>
              <entry>
                <para>Unable to start KVM agent with 4.1 build.</para>
              </entry>
            </row>
            <row>
              <entry>
                <para>CLOUDSTACK-1237</para>
              </entry>
              <entry>
                <para>"Register Template fails with ""Cannot find template adapter for
                  XenServer""</para>
              </entry>
            </row>
            <row>
              <entry>
                <para>CLOUDSTACK-1239</para>
              </entry>
              <entry>
                <para>Unable to registerISO :unhandled exception executing api command:
                  registerIso</para>
              </entry>
            </row>
            <row>
              <entry>
                <para>CLOUDSTACK-1240</para>
              </entry>
              <entry>
                <para>Unable to registerTemplate : Cannot find template adapter for
                  XenServer.</para>
              </entry>
            </row>
            <row>
              <entry>
                <para>CLOUDSTACK-1241</para>
              </entry>
              <entry>
                <para>Network apply rules logic is broken.</para>
              </entry>
            </row>
            <row>
              <entry>
                <para>CLOUDSTACK-1242</para>
              </entry>
              <entry>
                <para>[F5-SRX-InlineMode] Failed to create LB rule with F5-SRX inlinemode
                  deployment</para>
              </entry>
            </row>
            <row>
              <entry>
                <para>CLOUDSTACK-1243</para>
              </entry>
              <entry>
                <para>Failed to cleanup account :java.lang.NullPointerException</para>
              </entry>
            </row>
            <row>
              <entry>
                <para>CLOUDSTACK-1244</para>
              </entry>
              <entry>
                <para>fail to push sysmvm.iso onto xen host</para>
              </entry>
            </row>
            <row>
              <entry>
                <para>CLOUDSTACK-1246</para>
              </entry>
              <entry>
                <para>"[ ALU beta CS 4.1 build2] ""Guest network"" missing in Add Zone wizard ( step
                  3, Setup Network \ Physical Network)</para>
              </entry>
            </row>
            <row>
              <entry>
                <para>CLOUDSTACK-1251</para>
              </entry>
              <entry>
                <para>Baremetal zone doesn't need primary/secondary storage in UI wizard.</para>
              </entry>
            </row>
            <row>
              <entry>
                <para>CLOUDSTACK-1252</para>
              </entry>
              <entry>
                <para>Failed to download default template in VMware.</para>
              </entry>
            </row>
            <row>
              <entry>
                <para>CLOUDSTACK-1260</para>
              </entry>
              <entry>
                <para>Failed to register template: Unable to find template adapter</para>
              </entry>
            </row>
            <row>
              <entry>
                <para>CLOUDSTACK-1261</para>
              </entry>
              <entry>
                <para>Cannot find template adapter for XenServer.</para>
              </entry>
            </row>
            <row>
              <entry>
                <para>CLOUDSTACK-1262</para>
              </entry>
              <entry>
                <para>"Failed to Prepare Secondary Storage in VMware,</para>
              </entry>
            </row>
            <row>
              <entry>
                <para>CLOUDSTACK-1265</para>
              </entry>
              <entry>
                <para>logrotate dnsmasq configuration is wrong</para>
              </entry>
            </row>
            <row>
              <entry>
                <para>CLOUDSTACK-1267</para>
              </entry>
              <entry>
                <para>KVM's cloudstack-agent service doesn't log (log4j)</para>
              </entry>
            </row>
            <row>
              <entry>
                <para>CLOUDSTACK-1269</para>
              </entry>
              <entry>
                <para>Failed to start CPVM java.lang.NullPointerException Unable to start
                  SSVM</para>
              </entry>
            </row>
            <row>
              <entry>
                <para>CLOUDSTACK-1272</para>
              </entry>
              <entry>
                <para>Autoscale: createAutoScaleVmProfile fails due to unable to retrieve Service
                  Offering ip</para>
              </entry>
            </row>
            <row>
              <entry>
                <para>CLOUDSTACK-1274</para>
              </entry>
              <entry>
                <para>UpdateNetworkCmd throws NP</para>
              </entry>
            </row>
            <row>
              <entry>
                <para>CLOUDSTACK-1276</para>
              </entry>
              <entry>
                <para>Remove autoscanning for 4.1</para>
              </entry>
            </row>
            <row>
              <entry>
                <para>CLOUDSTACK-1277</para>
              </entry>
              <entry>
                <para>ApiResponseHelper.createUserVmResponse failed to populate password field set
                  from UserVm object</para>
              </entry>
            </row>
            <row>
              <entry>
                <para>CLOUDSTACK-1278</para>
              </entry>
              <entry>
                <para>Improper permissions on injectkeys.sh</para>
              </entry>
            </row>
            <row>
              <entry>
                <para>CLOUDSTACK-1288</para>
              </entry>
              <entry>
                <para>[F5-SRX-InlineMode] classCastException during network restart with cleanup
                  option true</para>
              </entry>
            </row>
            <row>
              <entry>
                <para>CLOUDSTACK-1289</para>
              </entry>
              <entry>
                <para>[F5-SRX-InlineMode] Usage stats are not generated for Juniper SRX Firewall in
                  inlinemode</para>
              </entry>
            </row>
            <row>
              <entry>
                <para>CLOUDSTACK-1290</para>
              </entry>
              <entry>
                <para>listNetoworks API takes too long to respond</para>
              </entry>
            </row>
            <row>
              <entry>
                <para>CLOUDSTACK-1292</para>
              </entry>
              <entry>
                <para>"[F5-SRX-InlineMode] Update network from SRX,F5 as service provideds to VR as
                  service provider does not delete firewall rules from SRX</para>
              </entry>
            </row>
            <row>
              <entry>
                <para>CLOUDSTACK-1295</para>
              </entry>
              <entry>
                <para>NPE in usage parsers due to missing @Component inject</para>
              </entry>
            </row>
            <row>
              <entry>
                <para>CLOUDSTACK-1299</para>
              </entry>
              <entry>
                <para>Errors in 4.5.5 section of installation guide</para>
              </entry>
            </row>
            <row>
              <entry>
                <para>CLOUDSTACK-1300</para>
              </entry>
              <entry>
                <para>section in wrong order in installation guide</para>
              </entry>
            </row>
            <row>
              <entry>
                <para>CLOUDSTACK-1303</para>
              </entry>
              <entry>
                <para>Ipv6 - java.lang.NullPointerException when executing listnetworks() and
                  deployVirtualMachine() after extending the Ipv4 range of a dual stack
                  network</para>
              </entry>
            </row>
            <row>
              <entry>
                <para>CLOUDSTACK-1307</para>
              </entry>
              <entry>
                <para>Noticed NPE when we put host in maintenance mode in clustered management
                  setup</para>
              </entry>
            </row>
            <row>
              <entry>
                <para>CLOUDSTACK-1310</para>
              </entry>
              <entry>
                <para>ASF-build-master-nonoss-rhel63 - create advance zone FAIL -
                  CreatePhysicalNetworkCmd FAIL - MySQLIntegrityConstraintViolationException:
                  Duplicate entry '200-Public' for key 'physical_network_id'</para>
              </entry>
            </row>
            <row>
              <entry>
                <para>CLOUDSTACK-1312</para>
              </entry>
              <entry>
                <para>"Fix rolling upgrades from 4.0 to 4.1 in 4.1 release, fix db schemas to be
                  same as 4.0</para>
              </entry>
            </row>
            <row>
              <entry>
                <para>CLOUDSTACK-1313</para>
              </entry>
              <entry>
                <para>Working with Volumes Section Is Missing</para>
              </entry>
            </row>
            <row>
              <entry>
                <para>CLOUDSTACK-1315</para>
              </entry>
              <entry>
                <para>[F5-SRX-InlineMode] Network implement failed with Run time Exception during
                  network upgrade from VR to SRX-F5</para>
              </entry>
            </row>
            <row>
              <entry>
                <para>CLOUDSTACK-1319</para>
              </entry>
              <entry>
                <para>createCustomerVpnGateway response gives TypeError:
                  json.createvpncustomergatewayresponse is undefined</para>
              </entry>
            </row>
            <row>
              <entry>
                <para>CLOUDSTACK-1320</para>
              </entry>
              <entry>
                <para>Routers naming convention is changed to hostname.</para>
              </entry>
            </row>
            <row>
              <entry>
                <para>CLOUDSTACK-1321</para>
              </entry>
              <entry>
                <para>[Site-to-Site VPN] No events are generated in case of status change in site to
                  site vpn connection</para>
              </entry>
            </row>
            <row>
              <entry>
                <para>CLOUDSTACK-1326</para>
              </entry>
              <entry>
                <para>KVM - Failed to start cloud agent from SSVM</para>
              </entry>
            </row>
            <row>
              <entry>
                <para>CLOUDSTACK-1328</para>
              </entry>
              <entry>
                <para>console view unable to connect - CPVM SSVM guest VM</para>
              </entry>
            </row>
            <row>
              <entry>
                <para>CLOUDSTACK-1329</para>
              </entry>
              <entry>
                <para>"API listRouters response returns hostname instead of Virtual Routers, UI
                  displays host entry for each VR</para>
              </entry>
            </row>
            <row>
              <entry>
                <para>CLOUDSTACK-1330</para>
              </entry>
              <entry>
                <para>ec2-run-instances - When -n option is used to deploy multiple Vms API returns
                  error even though few of the Vms have been deployed successfully</para>
              </entry>
            </row>
            <row>
              <entry>
                <para>CLOUDSTACK-1331</para>
              </entry>
              <entry>
                <para>Upgrade fails for a 2.2.14 Zone having multiple guest networks using
                  network_tags and Public Vlan</para>
              </entry>
            </row>
            <row>
              <entry>
                <para>CLOUDSTACK-1332</para>
              </entry>
              <entry>
                <para>IPV6 - Router and guest Vms should be able to use an IPV6 address for external
                  DNS entry</para>
              </entry>
            </row>
            <row>
              <entry>
                <para>CLOUDSTACK-1334</para>
              </entry>
              <entry>
                <para>vmware.root.disk.controller doesn't work</para>
              </entry>
            </row>
            <row>
              <entry>
                <para>CLOUDSTACK-1337</para>
              </entry>
              <entry>
                <para>Zone to zone template/ISO copy fails and template/ISO download also
                  fail</para>
              </entry>
            </row>
            <row>
              <entry>
                <para>CLOUDSTACK-1338</para>
              </entry>
              <entry>
                <para>Deploy VM failed using IS</para>
              </entry>
            </row>
            <row>
              <entry>
                <para>CLOUDSTACK-1339</para>
              </entry>
              <entry>
                <para>ASF 4.1: Management server becomes unresponsive</para>
              </entry>
            </row>
            <row>
              <entry>
                <para>CLOUDSTACK-1341</para>
              </entry>
              <entry>
                <para>URL for the KEYs file is wrong in the installation guide</para>
              </entry>
            </row>
            <row>
              <entry>
                <para>CLOUDSTACK-1342</para>
              </entry>
              <entry>
                <para>Document installation and usage of cloudmonkey for 4.1 docs</para>
              </entry>
            </row>
            <row>
              <entry>
                <para>CLOUDSTACK-1343</para>
              </entry>
              <entry>
                <para>Porting Baremetal related UI changes to ACS</para>
              </entry>
            </row>
            <row>
              <entry>
                <para>CLOUDSTACK-1344</para>
              </entry>
              <entry>
                <para>Typo in use.external.dns setting description</para>
              </entry>
            </row>
            <row>
              <entry>
                <para>CLOUDSTACK-1345</para>
              </entry>
              <entry>
                <para>BigSwitch plugin introduces 'VNS' isolation in UI without backend
                  implementation</para>
              </entry>
            </row>
            <row>
              <entry>
                <para>CLOUDSTACK-1346</para>
              </entry>
              <entry>
                <para>"Check to see if external devices are used in the network, is hardcoded for
                  specific devices</para>
              </entry>
            </row>
            <row>
              <entry>
                <para>CLOUDSTACK-1347</para>
              </entry>
              <entry>
                <para>"Not able to delete network. Error - "Unable to insert queue item into
                  database, DB is full?"</para>
              </entry>
            </row>
            <row>
              <entry>
                <para>CLOUDSTACK-1348</para>
              </entry>
              <entry>
                <para>API/UI: zoneObj is undefined.</para>
              </entry>
            </row>
            <row>
              <entry>
                <para>CLOUDSTACK-1349</para>
              </entry>
              <entry>
                <para>"VPC network Adding Network ACls, PF rules - Unable to insert queue item into
                  database, DB is full? PF rules and NW Acls in Add state in DB</para>
              </entry>
            </row>
            <row>
              <entry>
                <para>CLOUDSTACK-1350</para>
              </entry>
              <entry>
                <para>Management server Stop and start causes previously downloaded ISOs and
                  templates to redownload &amp; reinstall.</para>
              </entry>
            </row>
            <row>
              <entry>
                <para>CLOUDSTACK-1353</para>
              </entry>
              <entry>
                <para>KVM 6.3 snapshot Scheduling snapshot failed due to
                  java.lang.NullPointerException</para>
              </entry>
            </row>
            <row>
              <entry>
                <para>CLOUDSTACK-1357</para>
              </entry>
              <entry>
                <para>"Autoscale: Provisioned VMs from Netscaler not being added to lb vserver,
                  provserver fails with provserver_err_asynctaskpoll</para>
              </entry>
            </row>
            <row>
              <entry>
                <para>CLOUDSTACK-1360</para>
              </entry>
              <entry>
                <para>The clusterid field of the createStoragePool API command should be documented
                  as required.</para>
              </entry>
            </row>
            <row>
              <entry>
                <para>CLOUDSTACK-1367</para>
              </entry>
              <entry>
                <para>NPE noticed in logs while AgentMonitor is monitoring the host ping
                  interval</para>
              </entry>
            </row>
            <row>
              <entry>
                <para>CLOUDSTACK-1368</para>
              </entry>
              <entry>
                <para>Shared network - Not able to delete network because of
                  java.lang.NullPointerException</para>
              </entry>
            </row>
            <row>
              <entry>
                <para>CLOUDSTACK-1369</para>
              </entry>
              <entry>
                <para>"Ipv6 - In dual Stack network, guest VM does not have the Ipv6 address of the
                  router programmed in /etc/resolv.conf for DNS resolution.</para>
              </entry>
            </row>
            <row>
              <entry>
                <para>CLOUDSTACK-1370</para>
              </entry>
              <entry>
                <para>DeployVM Fail - VPC or non-VPC network</para>
              </entry>
            </row>
            <row>
              <entry>
                <para>CLOUDSTACK-1375</para>
              </entry>
              <entry>
                <para>deploydb failing with acs master</para>
              </entry>
            </row>
            <row>
              <entry>
                <para>CLOUDSTACK-1376</para>
              </entry>
              <entry>
                <para>Unable to migrate VM due to internal error process exited while connecting to
                  monitor</para>
              </entry>
            </row>
            <row>
              <entry>
                <para>CLOUDSTACK-1377</para>
              </entry>
              <entry>
                <para>HA fail - when host is shutdown, VMs and SSVMs are not failover to second host
                  in cluster.</para>
              </entry>
            </row>
            <row>
              <entry>
                <para>CLOUDSTACK-1382</para>
              </entry>
              <entry>
                <para>vm deploy fails with Error "cannot find DeployPlannerSelector for vm"</para>
              </entry>
            </row>
            <row>
              <entry>
                <para>CLOUDSTACK-1383</para>
              </entry>
              <entry>
                <para>Deploying basic zone on 4.1 fails in NPE</para>
              </entry>
            </row>
            <row>
              <entry>
                <para>CLOUDSTACK-1386</para>
              </entry>
              <entry>
                <para>BASIC zone SSVM fail to start due to exception</para>
              </entry>
            </row>
            <row>
              <entry>
                <para>CLOUDSTACK-1388</para>
              </entry>
              <entry>
                <para>UI - ListUsers doesnt display any User except the Default Root Admin
                  User</para>
              </entry>
            </row>
            <row>
              <entry>
                <para>CLOUDSTACK-1391</para>
              </entry>
              <entry>
                <para>EventBus is not getting injected after javelin merge</para>
              </entry>
            </row>
            <row>
              <entry>
                <para>CLOUDSTACK-1394</para>
              </entry>
              <entry>
                <para>[F5-SRX-InlineMode] Failure in static nat configuration on SRX does not result
                  in LB configuration error in CS during LB rule configuration</para>
              </entry>
            </row>
            <row>
              <entry>
                <para>CLOUDSTACK-1397</para>
              </entry>
              <entry>
                <para>Static Nat configuration is failing with NPE</para>
              </entry>
            </row>
            <row>
              <entry>
                <para>CLOUDSTACK-1399</para>
              </entry>
              <entry>
                <para>Unhandled exception executing api command: stopVirtualMachine</para>
              </entry>
            </row>
            <row>
              <entry>
                <para>CLOUDSTACK-1402</para>
              </entry>
              <entry>
                <para>listRouters API response doesn't return linklocal IP and public IP
                  details</para>
              </entry>
            </row>
            <row>
              <entry>
                <para>CLOUDSTACK-1403</para>
              </entry>
              <entry>
                <para>Storage and console-proxy related error</para>
              </entry>
            </row>
            <row>
              <entry>
                <para>CLOUDSTACK-1411</para>
              </entry>
              <entry>
                <para>Issues with VMWare Hypervisor host_ids not updated when ESX(i) crashes in
                  instance table</para>
              </entry>
            </row>
            <row>
              <entry>
                <para>CLOUDSTACK-1414</para>
              </entry>
              <entry>
                <para>Redundant router: BACKUP switch cancelled due to lock timeout after a glitch
                  in network.</para>
              </entry>
            </row>
            <row>
              <entry>
                <para>CLOUDSTACK-1417</para>
              </entry>
              <entry>
                <para>When invalid values are passed to createNetwork(), error message does not
                  indicate the parameter name that has invalid values.</para>
              </entry>
            </row>
            <row>
              <entry>
                <para>CLOUDSTACK-1418</para>
              </entry>
              <entry>
                <para>As regular user, we are not allowed to deploy VM on a shared network.</para>
              </entry>
            </row>
            <row>
              <entry>
                <para>CLOUDSTACK-1419</para>
              </entry>
              <entry>
                <para>Apache-ify and apply trademark logos in the UI</para>
              </entry>
            </row>
            <row>
              <entry>
                <para>CLOUDSTACK-1420</para>
              </entry>
              <entry>
                <para>Ensure trademarks are properly attributed in publican brand</para>
              </entry>
            </row>
            <row>
              <entry>
                <para>CLOUDSTACK-1423</para>
              </entry>
              <entry>
                <para>Unable to launch UI [HTTP Status 404].</para>
              </entry>
            </row>
            <row>
              <entry>
                <para>CLOUDSTACK-1425</para>
              </entry>
              <entry>
                <para>unhandled exception executing api command: migrateVirtualMachine &amp;
                  recoverVirtualMachine</para>
              </entry>
            </row>
            <row>
              <entry>
                <para>CLOUDSTACK-1427</para>
              </entry>
              <entry>
                <para>Failed to delete Guestnetwork which has LB with Netscaler</para>
              </entry>
            </row>
            <row>
              <entry>
                <para>CLOUDSTACK-1428</para>
              </entry>
              <entry>
                <para>[UI] Instance which are created without display name are not visible when
                  added to LB</para>
              </entry>
            </row>
            <row>
              <entry>
                <para>CLOUDSTACK-1429</para>
              </entry>
              <entry>
                <para>single account is unable to use same vnet across multiple physical
                  network</para>
              </entry>
            </row>
            <row>
              <entry>
                <para>CLOUDSTACK-1436</para>
              </entry>
              <entry>
                <para>4.1 management server fails to start from RPM build artifact</para>
              </entry>
            </row>
            <row>
              <entry>
                <para>CLOUDSTACK-1443</para>
              </entry>
              <entry>
                <para>As domain admin we are allowed to create shared network</para>
              </entry>
            </row>
            <row>
              <entry>
                <para>CLOUDSTACK-1446</para>
              </entry>
              <entry>
                <para>[UI]VPC Router type should be of type vpc and not system</para>
              </entry>
            </row>
            <row>
              <entry>
                <para>CLOUDSTACK-1447</para>
              </entry>
              <entry>
                <para>[UI]Persistent Status is not displayed for VPC Tier</para>
              </entry>
            </row>
            <row>
              <entry>
                <para>CLOUDSTACK-1449</para>
              </entry>
              <entry>
                <para>listAccounts and listProjectAccounts API lists all the users not
                  account-specific users for each account returned</para>
              </entry>
            </row>
            <row>
              <entry>
                <para>CLOUDSTACK-1451</para>
              </entry>
              <entry>
                <para>Getting EntityExistsException while creating more than one project in CS
                  4.1</para>
              </entry>
            </row>
            <row>
              <entry>
                <para>CLOUDSTACK-1452</para>
              </entry>
              <entry>
                <para>Public IP's are assigned to private interface with VPC Restart [PF/LB rules
                  are not functional</para>
              </entry>
            </row>
            <row>
              <entry>
                <para>CLOUDSTACK-1461</para>
              </entry>
              <entry>
                <para>"Ipv6 - From a Vm that that is part of 2 networks, non default network
                  router's details should not get programmed in the DNS entries of the guest
                  VM.</para>
              </entry>
            </row>
            <row>
              <entry>
                <para>CLOUDSTACK-1463</para>
              </entry>
              <entry>
                <para>IPV6 - Ubuntu 12.10 - Multiple Nic - IPV6 address is assigned automatically
                  for 1 nic only. Need to do a manual dhclient request to get the ipv6 for other
                  nic.</para>
              </entry>
            </row>
            <row>
              <entry>
                <para>CLOUDSTACK-1464</para>
              </entry>
              <entry>
                <para>"IPV6 - Multi nic - Ubuntu 1210 -When Vm is stopped and started/ rebooted, i
                  get multiple global IPV6 addresses being allocated for one of the nics.</para>
              </entry>
            </row>
            <row>
              <entry>
                <para>CLOUDSTACK-1465</para>
              </entry>
              <entry>
                <para>List Zones returns null under create instance when logged is as user</para>
              </entry>
            </row>
            <row>
              <entry>
                <para>CLOUDSTACK-1467</para>
              </entry>
              <entry>
                <para>Failed to create Volume for the System VMs</para>
              </entry>
            </row>
            <row>
              <entry>
                <para>CLOUDSTACK-1469</para>
              </entry>
              <entry>
                <para>kvm agent: agent service fails to start up</para>
              </entry>
            </row>
            <row>
              <entry>
                <para>CLOUDSTACK-1470</para>
              </entry>
              <entry>
                <para>unhandled exception executing api command: deployVirtualMachine</para>
              </entry>
            </row>
            <row>
              <entry>
                <para>CLOUDSTACK-1472</para>
              </entry>
              <entry>
                <para>AssignVirtualMachine API with wrong Virtual Instance ID failed with NPE</para>
              </entry>
            </row>
            <row>
              <entry>
                <para>CLOUDSTACK-1473</para>
              </entry>
              <entry>
                <para>deleteDomain is failing with NPE</para>
              </entry>
            </row>
            <row>
              <entry>
                <para>CLOUDSTACK-1481</para>
              </entry>
              <entry>
                <para>"IPV6 - When Vm is part of 1 dual network and 1 ipv6 network, name resolution
                  using fqdn fails for the ipv6 network.</para>
              </entry>
            </row>
            <row>
              <entry>
                <para>CLOUDSTACK-1482</para>
              </entry>
              <entry>
                <para>IPV6 - We are not allowed to create a shared IPV6 network with a VLAN which
                  already is associated with a IPV4 network</para>
              </entry>
            </row>
            <row>
              <entry>
                <para>CLOUDSTACK-1484</para>
              </entry>
              <entry>
                <para>API Throttling : api.throttling.enabled, Global setting missing</para>
              </entry>
            </row>
            <row>
              <entry>
                <para>CLOUDSTACK-1485</para>
              </entry>
              <entry>
                <para>Add Baremetal Provider back to 4.1 branch</para>
              </entry>
            </row>
            <row>
              <entry>
                <para>CLOUDSTACK-1487</para>
              </entry>
              <entry>
                <para>cloudstack-setup-agent fails to set private.network.device on KVM host
                  add</para>
              </entry>
            </row>
            <row>
              <entry>
                <para>CLOUDSTACK-1488</para>
              </entry>
              <entry>
                <para>"Ipv6 - When Vm is deployed as part of multiple networks, one of the IPV6
                  address assigned to guest VM is lost.</para>
              </entry>
            </row>
            <row>
              <entry>
                <para>CLOUDSTACK-1490</para>
              </entry>
              <entry>
                <para>4.1 deb management fails to start due to tomcat dep problem</para>
              </entry>
            </row>
            <row>
              <entry>
                <para>CLOUDSTACK-1496</para>
              </entry>
              <entry>
                <para>List API Performance: listAccounts failing with OOME for high values of
                  pagesize (>1000) </para>
              </entry>
            </row>
            <row>
              <entry>
                <para>CLOUDSTACK-1499</para>
              </entry>
              <entry>
                <para>ListAPI Performance for few APIs not as good as it was before API
                  optimization</para>
              </entry>
            </row>
            <row>
              <entry>
                <para>CLOUDSTACK-1503</para>
              </entry>
              <entry>
                <para>listHypervisor API not getting fired when logged in as User</para>
              </entry>
            </row>
            <row>
              <entry>
                <para>CLOUDSTACK-1505</para>
              </entry>
              <entry>
                <para>Unknown column 'domain.region_id' in 'field list'</para>
              </entry>
            </row>
            <row>
              <entry>
                <para>CLOUDSTACK-1509</para>
              </entry>
              <entry>
                <para>Failed to implement network elements and resources while provisioning for
                  persistent network(createVlanIpRange to an account</para>
              </entry>
            </row>
            <row>
              <entry>
                <para>CLOUDSTACK-1511</para>
              </entry>
              <entry>
                <para>[UI] Instances NIC details does not have Network Name</para>
              </entry>
            </row>
            <row>
              <entry>
                <para>CLOUDSTACK-1512</para>
              </entry>
              <entry>
                <para>[UI] Wrong message[message.configure.all.traffic.types] when trying to create
                  zone with mulitple physical networks without providing the traffic label</para>
              </entry>
            </row>
            <row>
              <entry>
                <para>CLOUDSTACK-1515</para>
              </entry>
              <entry>
                <para>None of the cloudstack packges are marked for upgrade when tried to upgrade
                  from.4.0/4.0.1 to 4.1</para>
              </entry>
            </row>
            <row>
              <entry>
                <para>CLOUDSTACK-1516</para>
              </entry>
              <entry>
                <para>Create documentation in languages that have translations available</para>
              </entry>
            </row>
            <row>
              <entry>
                <para>CLOUDSTACK-1517</para>
              </entry>
              <entry>
                <para>Check UI in languages available</para>
              </entry>
            </row>
            <row>
              <entry>
                <para>CLOUDSTACK-1521</para>
              </entry>
              <entry>
                <para>Redundant router: Services are not stopped when switch to BACKUP state</para>
              </entry>
            </row>
            <row>
              <entry>
                <para>CLOUDSTACK-1526</para>
              </entry>
              <entry>
                <para>Template registration fails in the VMware Setup</para>
              </entry>
            </row>
            <row>
              <entry>
                <para>CLOUDSTACK-1531</para>
              </entry>
              <entry>
                <para>vmware create volume from snapshot will missing date</para>
              </entry>
            </row>
            <row>
              <entry>
                <para>CLOUDSTACK-1537</para>
              </entry>
              <entry>
                <para>Restart network with clean up set to true causes Autoscaled LB rule to get
                  mangled and unusable</para>
              </entry>
            </row>
            <row>
              <entry>
                <para>CLOUDSTACK-1541</para>
              </entry>
              <entry>
                <para>NPE while deleting snapshot :Unexpected exception while executing
                  org.apache.cloudstack.api.command.user.snapshot.DeleteSnapshotCmd</para>
              </entry>
            </row>
            <row>
              <entry>
                <para>CLOUDSTACK-1542</para>
              </entry>
              <entry>
                <para>unhandled exception while creating project</para>
              </entry>
            </row>
            <row>
              <entry>
                <para>CLOUDSTACK-1544</para>
              </entry>
              <entry>
                <para>The description and the response format for the deleteUser command are
                  incorrect</para>
              </entry>
            </row>
            <row>
              <entry>
                <para>CLOUDSTACK-1550</para>
              </entry>
              <entry>
                <para>createaccountresponse returns more than the user you requested for
                  creation</para>
              </entry>
            </row>
            <row>
              <entry>
                <para>CLOUDSTACK-1553</para>
              </entry>
              <entry>
                <para>AWS Regions-Not able to list accounts from the 2nd region after
                  user/account/domain details have been manually synced up from first region</para>
              </entry>
            </row>
            <row>
              <entry>
                <para>CLOUDSTACK-1555</para>
              </entry>
              <entry>
                <para>"AWS Regions - userapikey and usersecretkey parameters are not returned in the
                  response of addRegion, updateRegion listRegion api calls..</para>
              </entry>
            </row>
            <row>
              <entry>
                <para>CLOUDSTACK-1557</para>
              </entry>
              <entry>
                <para>EC2 REST API : cloudbridge database is missing on the CloudStack
                  Installation</para>
              </entry>
            </row>
            <row>
              <entry>
                <para>CLOUDSTACK-1562</para>
              </entry>
              <entry>
                <para>Replace the short-cut solution of supportting @DB with the formal one</para>
              </entry>
            </row>
            <row>
              <entry>
                <para>CLOUDSTACK-1565</para>
              </entry>
              <entry>
                <para>"Used Master Branch System VM Template: Default Route on the System VMs
                  (SSVM,CPVM and VR) is missing</para>
              </entry>
            </row>
            <row>
              <entry>
                <para>CLOUDSTACK-1566</para>
              </entry>
              <entry>
                <para>Baremetal API addBaremetalPxePingServer fail to add PXE PING server to
                  deployment causing create instance with PING style image to fail</para>
              </entry>
            </row>
            <row>
              <entry>
                <para>CLOUDSTACK-1569</para>
              </entry>
              <entry>
                <para>"AWS Regions - Not able to Edit domain/account/user from a region that is not
                  the owner region.""The content of elements must consist of well-formed character
                  data or markup."" - error message presented to the user.</para>
              </entry>
            </row>
            <row>
              <entry>
                <para>CLOUDSTACK-1571</para>
              </entry>
              <entry>
                <para>"AWS Regions - When deleting domain/account/user from a region that is not the
                  owner, the request is not being forwarded to the owner region.</para>
              </entry>
            </row>
            <row>
              <entry>
                <para>CLOUDSTACK-1574</para>
              </entry>
              <entry>
                <para>updateResourceCount API is failed saying to specify valida resource type even
                  after parsing the valid resource type</para>
              </entry>
            </row>
            <row>
              <entry>
                <para>CLOUDSTACK-1583</para>
              </entry>
              <entry>
                <para>AWS Regions - RabbitMQ Server did not recieve any event notification during
                  account creation</para>
              </entry>
            </row>
            <row>
              <entry>
                <para>CLOUDSTACK-1587</para>
              </entry>
              <entry>
                <para>Basic zone - CPVM fail to go to running state, Exception while trying to start
                  secondary storage vm</para>
              </entry>
            </row>
            <row>
              <entry>
                <para>CLOUDSTACK-1588</para>
              </entry>
              <entry>
                <para>AWS Regions - When registerUserKeys() is called for a user from a region that
                  is not the owner, it is handled by this region.</para>
              </entry>
            </row>
            <row>
              <entry>
                <para>CLOUDSTACK-1600</para>
              </entry>
              <entry>
                <para>Typo in dpkg-buildpackage command</para>
              </entry>
            </row>
            <row>
              <entry>
                <para>CLOUDSTACK-1604</para>
              </entry>
              <entry>
                <para>deploy VM failed when global setting "vm.allocation.algorithm" is set to
                  "userdispersing</para>
              </entry>
            </row>
            <row>
              <entry>
                <para>CLOUDSTACK-1615</para>
              </entry>
              <entry>
                <para>"VMware Cluster discovery fails with if ESXi version is 5.0 Update 1, build
                  721882</para>
              </entry>
            </row>
            <row>
              <entry>
                <para>CLOUDSTACK-1620</para>
              </entry>
              <entry>
                <para>Cannot provision CentOS 6 VMs on XenServer 6.1</para>
              </entry>
            </row>
            <row>
              <entry>
                <para>CLOUDSTACK-1621</para>
              </entry>
              <entry>
                <para>listProjectInvitations fails with NPE for valid request</para>
              </entry>
            </row>
            <row>
              <entry>
                <para>CLOUDSTACK-1624</para>
              </entry>
              <entry>
                <para>API is not returning response in details:UI is also not returning any
                  output</para>
              </entry>
            </row>
            <row>
              <entry>
                <para>CLOUDSTACK-1625</para>
              </entry>
              <entry>
                <para>NPE with updateResourceCount when &amp;&amp; is passed thru API</para>
              </entry>
            </row>
            <row>
              <entry>
                <para>CLOUDSTACK-1630</para>
              </entry>
              <entry>
                <para>4.0.x cloud-aws-api not properly obsoleted</para>
              </entry>
            </row>
            <row>
              <entry>
                <para>CLOUDSTACK-1631</para>
              </entry>
              <entry>
                <para>4.1 RPM packaging broken</para>
              </entry>
            </row>
            <row>
              <entry>
                <para>CLOUDSTACK-1636</para>
              </entry>
              <entry>
                <para>AWS Regions - Remove the concept of having an owner region for
                  domain/account/user objects</para>
              </entry>
            </row>
            <row>
              <entry>
                <para>CLOUDSTACK-1642</para>
              </entry>
              <entry>
                <para>Add support CentOS 6.4</para>
              </entry>
            </row>
            <row>
              <entry>
                <para>CLOUDSTACK-1648</para>
              </entry>
              <entry>
                <para>Unable to add KVM host.</para>
              </entry>
            </row>
            <row>
              <entry>
                <para>CLOUDSTACK-1649</para>
              </entry>
              <entry>
                <para>vmware vm os type error</para>
              </entry>
            </row>
            <row>
              <entry>
                <para>CLOUDSTACK-1651</para>
              </entry>
              <entry>
                <para>agent scripts still pointing to /var/log/cloud</para>
              </entry>
            </row>
            <row>
              <entry>
                <para>CLOUDSTACK-1656</para>
              </entry>
              <entry>
                <para>NicResponses in a UserVmResponse are not preserving the natural order</para>
              </entry>
            </row>
            <row>
              <entry>
                <para>CLOUDSTACK-1663</para>
              </entry>
              <entry>
                <para>AWS Regions - Events - There are no events being generated when a new domain
                  is added/edited</para>
              </entry>
            </row>
            <row>
              <entry>
                <para>CLOUDSTACK-1664</para>
              </entry>
              <entry>
                <para>Action Events are not logged due to spring change</para>
              </entry>
            </row>
            <row>
              <entry>
                <para>CLOUDSTACK-1665</para>
              </entry>
              <entry>
                <para>AWS Regions - Events - There are no events being generated when a new user is
                  added/edited/enabled/deleted/password changes/api &amp; secret keys are
                  generated</para>
              </entry>
            </row>
            <row>
              <entry>
                <para>CLOUDSTACK-1666</para>
              </entry>
              <entry>
                <para>KVM VPC NetworkUsage does not work</para>
              </entry>
            </row>
            <row>
              <entry>
                <para>CLOUDSTACK-1668</para>
              </entry>
              <entry>
                <para>IP conflict in VPC tier</para>
              </entry>
            </row>
            <row>
              <entry>
                <para>CLOUDSTACK-1671</para>
              </entry>
              <entry>
                <para>AWS Regions - Events - Domain Delete event does not include the UUID of the
                  domain that was deleted</para>
              </entry>
            </row>
            <row>
              <entry>
                <para>CLOUDSTACK-1674</para>
              </entry>
              <entry>
                <para>AWS Regions - Events - Account Deletion event does not include the UUID of the
                  account deleted</para>
              </entry>
            </row>
            <row>
              <entry>
                <para>CLOUDSTACK-1681</para>
              </entry>
              <entry>
                <para>Upgrade instructions mention incorrect name and description of systemvm-vmware
                  template in registering template section</para>
              </entry>
            </row>
            <row>
              <entry>
                <para>CLOUDSTACK-1684</para>
              </entry>
              <entry>
                <para>"api.throttling.enabled configuration setting should be set to ""false"" in
                  Config.java</para>
              </entry>
            </row>
            <row>
              <entry>
                <para>CLOUDSTACK-1688</para>
              </entry>
              <entry>
                <para>AWS Regions - Domain admin user is not able to use getUser() command to fetch
                  user details</para>
              </entry>
            </row>
            <row>
              <entry>
                <para>CLOUDSTACK-1690</para>
              </entry>
              <entry>
                <para>NPE from API server when starting mgmt server</para>
              </entry>
            </row>
            <row>
              <entry>
                <para>CLOUDSTACK-1694</para>
              </entry>
              <entry>
                <para>Issues to start/access Management Server after upgrade from 4.0 to 4.1</para>
              </entry>
            </row>
            <row>
              <entry>
                <para>CLOUDSTACK-1697</para>
              </entry>
              <entry>
                <para>Six DB tables are not available with upgraded setup(4.0 to 4.1) when compare
                  to 4.1 newly installation</para>
              </entry>
            </row>
            <row>
              <entry>
                <para>CLOUDSTACK-1706</para>
              </entry>
              <entry>
                <para>Failed to deploy VM with error "cannot find DeployPlannerSelector"</para>
              </entry>
            </row>
            <row>
              <entry>
                <para>CLOUDSTACK-1709</para>
              </entry>
              <entry>
                <para>AWS Regions - As part of adding a new region, project related entries should
                  not be synced from accounts table.</para>
              </entry>
            </row>
            <row>
              <entry>
                <para>CLOUDSTACK-1710</para>
              </entry>
              <entry>
                <para>AWS Regions - As part of adding a new region,default_zone_id column for the
                  account entries should not be synced.</para>
              </entry>
            </row>
            <row>
              <entry>
                <para>CLOUDSTACK-1711</para>
              </entry>
              <entry>
                <para>AWS Regions - Include all the details of the API call made in the Events
                  payload when changes in Admin/Account/User objects are made.</para>
              </entry>
            </row>
            <row>
              <entry>
                <para>CLOUDSTACK-1713</para>
              </entry>
              <entry>
                <para>EC2 REST API: AWS API Installation Problem</para>
              </entry>
            </row>
            <row>
              <entry>
                <para>CLOUDSTACK-1714</para>
              </entry>
              <entry>
                <para>Doc section has wrong title: Setting Zone VLAN and Running VM Maximum</para>
              </entry>
            </row>
            <row>
              <entry>
                <para>CLOUDSTACK-1715</para>
              </entry>
              <entry>
                <para>"Missing ""host"" config setting in docs on management server load
                  balancing</para>
              </entry>
            </row>
            <row>
              <entry>
                <para>CLOUDSTACK-1716</para>
              </entry>
              <entry>
                <para>"AWS Regions - listRegions(),removeRegions(),updateRegions() should accept
                  UUID value instead of id.</para>
              </entry>
            </row>
            <row>
              <entry>
                <para>CLOUDSTACK-1718</para>
              </entry>
              <entry>
                <para>AWS Regions - removeRegion() response returns updateregionresponse</para>
              </entry>
            </row>
            <row>
              <entry>
                <para>CLOUDSTACK-1719</para>
              </entry>
              <entry>
                <para>EC2 REST API: AWS APIs are not getting translated on the CloudStack Management
                  Server</para>
              </entry>
            </row>
            <row>
              <entry>
                <para>CLOUDSTACK-1720</para>
              </entry>
              <entry>
                <para>Have an upgrade path from 4.0.x to 4.1 and 4.0.x to 4.2.0</para>
              </entry>
            </row>
            <row>
              <entry>
                <para>CLOUDSTACK-1729</para>
              </entry>
              <entry>
                <para>Ensure adapter execution order in runtime</para>
              </entry>
            </row>
            <row>
              <entry>
                <para>CLOUDSTACK-1733</para>
              </entry>
              <entry>
                <para>[ACS41][UI] Add guest network is missing ip range fields and missing network
                  offering</para>
              </entry>
            </row>
            <row>
              <entry>
                <para>CLOUDSTACK-1736</para>
              </entry>
              <entry>
                <para>Ubuntu 12.04 cloud-setup-management Failed to configure CloudStack Management
                  Server</para>
              </entry>
            </row>
            <row>
              <entry>
                <para>CLOUDSTACK-1738</para>
              </entry>
              <entry>
                <para>StatsCollector is not running</para>
              </entry>
            </row>
            <row>
              <entry>
                <para>CLOUDSTACK-1740</para>
              </entry>
              <entry>
                <para>Failed to view console</para>
              </entry>
            </row>
            <row>
              <entry>
                <para>CLOUDSTACK-1746</para>
              </entry>
              <entry>
                <para>Cloudstack Usage Server won't start</para>
              </entry>
            </row>
            <row>
              <entry>
                <para>CLOUDSTACK-1747</para>
              </entry>
              <entry>
                <para>"mvn deploydb only creates 4.0 DB, not 4.1</para>
              </entry>
            </row>
            <row>
              <entry>
                <para>CLOUDSTACK-1750</para>
              </entry>
              <entry>
                <para>injectkeys script fails on OSX because cp does not have a -b option (backup of
                  destination file</para>
              </entry>
            </row>
            <row>
              <entry>
                <para>CLOUDSTACK-1761</para>
              </entry>
              <entry>
                <para>Available local storage disk capacity incorrectly reported in KVM to
                  manager</para>
              </entry>
            </row>
            <row>
              <entry>
                <para>CLOUDSTACK-1764</para>
              </entry>
              <entry>
                <para>ListTemplateCommand failed with java.lang.NumberFormatException and failed to
                  create default template.</para>
              </entry>
            </row>
            <row>
              <entry>
                <para>CLOUDSTACK-1772</para>
              </entry>
              <entry>
                <para>the change in vnc listening port will cause live migration doesn't
                  work.</para>
              </entry>
            </row>
            <row>
              <entry>
                <para>CLOUDSTACK-1773</para>
              </entry>
              <entry>
                <para>Disable baremetal functionality</para>
              </entry>
            </row>
            <row>
              <entry>
                <para>CLOUDSTACK-1776</para>
              </entry>
              <entry>
                <para>NPE on listSecondaryStorageHostsInAllZones in Upgraded setup from 4.0 to
                  4.1.0</para>
              </entry>
            </row>
            <row>
              <entry>
                <para>CLOUDSTACK-1785</para>
              </entry>
              <entry>
                <para>Redundant Router test cases failing during automation run.</para>
              </entry>
            </row>
            <row>
              <entry>
                <para>CLOUDSTACK-1789</para>
              </entry>
              <entry>
                <para>Unable to download templates to Primary Storage if a host is in
                  maintenance.</para>
              </entry>
            </row>
            <row>
              <entry>
                <para>CLOUDSTACK-1791</para>
              </entry>
              <entry>
                <para>Volumes with storage tags can't be attached.</para>
              </entry>
            </row>
            <row>
              <entry>
                <para>CLOUDSTACK-1792</para>
              </entry>
              <entry>
                <para>"AWS Regions - RuntimeException while executing listAccounts(), when the
                  encryption keys are set to different values between regions.</para>
              </entry>
            </row>
            <row>
              <entry>
                <para>CLOUDSTACK-1793</para>
              </entry>
              <entry>
                <para>L10n docs don't build in chinese, portuguese and japanese</para>
              </entry>
            </row>
            <row>
              <entry>
                <para>CLOUDSTACK-1795</para>
              </entry>
              <entry>
                <para>Customize AOP to fully support legacy CloudStack @DB and @ActionEvent
                  semantics.</para>
              </entry>
            </row>
            <row>
              <entry>
                <para>CLOUDSTACK-1796</para>
              </entry>
              <entry>
                <para>Japanese docs don't build.</para>
              </entry>
            </row>
            <row>
              <entry>
                <para>CLOUDSTACK-1802</para>
              </entry>
              <entry>
                <para>Upgrade 4.0 -> 4.1 - Not able to start management server becasue of missing
                  /etc/cloudstack/management/tomcat6.conf file</para>
              </entry>
            </row>
            <row>
              <entry>
                <para>CLOUDSTACK-1804</para>
              </entry>
              <entry>
                <para>Upgrade 4.0 -> 4.1 - DB upgrade fails</para>
              </entry>
            </row>
            <row>
              <entry>
                <para>CLOUDSTACK-1805</para>
              </entry>
              <entry>
                <para>com.mysql.jdbc.exceptions.jdbc4.CommunicationsException seen after long time
                  of inactivity resulting in not being able to log in to the management
                  server</para>
              </entry>
            </row>
            <row>
              <entry>
                <para>CLOUDSTACK-1810</para>
              </entry>
              <entry>
                <para>listTemplate API with templatefilter=featured|community is not returning any
                  lists</para>
              </entry>
            </row>
            <row>
              <entry>
                <para>CLOUDSTACK-1811</para>
              </entry>
              <entry>
                <para>"Upgrade 4.0->4.1 - When upgrade scripts fail, component loading continues and
                  management server starts.</para>
              </entry>
            </row>
            <row>
              <entry>
                <para>CLOUDSTACK-1812</para>
              </entry>
              <entry>
                <para>create physical network fails while creating basic zone</para>
              </entry>
            </row>
            <row>
              <entry>
                <para>CLOUDSTACK-1825</para>
              </entry>
              <entry>
                <para>EC2 REST API: AWS APIs fail to execute due to BeanCreationException: Error
                  creating bean with name 'SAclDaoImpl'</para>
              </entry>
            </row>
            <row>
              <entry>
                <para>CLOUDSTACK-1826</para>
              </entry>
              <entry>
                <para>"Storage migration not working, seemingly due to uuid vs id</para>
              </entry>
            </row>
            <row>
              <entry>
                <para>CLOUDSTACK-1827</para>
              </entry>
              <entry>
                <para>Redundant router - When VR Master was stopped failover to VR Backup did not
                  occur.</para>
              </entry>
            </row>
            <row>
              <entry>
                <para>CLOUDSTACK-1834</para>
              </entry>
              <entry>
                <para>"Events are not generated for registerUserKeys(), Enabling account and Editing
                  account.</para>
              </entry>
            </row>
            <row>
              <entry>
                <para>CLOUDSTACK-1836</para>
              </entry>
              <entry>
                <para>License header failures for ja-JP .po translation file</para>
              </entry>
            </row>
            <row>
              <entry>
                <para>CLOUDSTACK-1839</para>
              </entry>
              <entry>
                <para>Upgrade 4.0 -> 4.1 - Upgraded DB has lot more keys and indexes for many tables
                  compare to the fresh installed 4.1 DB</para>
              </entry>
            </row>
            <row>
              <entry>
                <para>CLOUDSTACK-1841</para>
              </entry>
              <entry>
                <para>ASF 4.0 to 4.1 Upgrade: Missing Few Global Configuration parameters on the
                  Upgraded Setup.</para>
              </entry>
            </row>
            <row>
              <entry>
                <para>CLOUDSTACK-1842</para>
              </entry>
              <entry>
                <para>ASF 4.0 to 4.1 Upgrade: Missing Ubuntu 12.04 Guest OS Types on the Upgraded
                  Setup.</para>
              </entry>
            </row>
            <row>
              <entry>
                <para>CLOUDSTACK-1844</para>
              </entry>
              <entry>
                <para>Upgrade 4.0 -> 4.1 - KVM host agent.properties is not restored as part of
                  upgrading the binaries from 4.0 to 4.1.</para>
              </entry>
            </row>
            <row>
              <entry>
                <para>CLOUDSTACK-1845</para>
              </entry>
              <entry>
                <para>KVM - storage migration often fails</para>
              </entry>
            </row>
            <row>
              <entry>
                <para>CLOUDSTACK-1846</para>
              </entry>
              <entry>
                <para>"KVM - storage pools can silently fail to be unregistered, leading to failure
                  to register later.</para>
              </entry>
            </row>
            <row>
              <entry>
                <para>CLOUDSTACK-1848</para>
              </entry>
              <entry>
                <para>Cloudstack Packages are not got updated with scenario 4.0 to 4.1 upgrade where
                  MS is on Ubuntu 12.04.</para>
              </entry>
            </row>
            <row>
              <entry>
                <para>CLOUDSTACK-1856</para>
              </entry>
              <entry>
                <para>Upgrade 4.0 -> 4.1 - Fresh install of 4.1 has 3 parameters missing in
                  db.properties compared to an upgraded 4.0 setup</para>
              </entry>
            </row>
            <row>
              <entry>
                <para>CLOUDSTACK-1873</para>
              </entry>
              <entry>
                <para>"Installation : JasyptPBEStringDecryptionCLI missing, failed to decrypt db
                  password</para>
              </entry>
            </row>
            <row>
              <entry>
                <para>CLOUDSTACK-1874</para>
              </entry>
              <entry>
                <para>AWS Regions - Account table in cloud_usage DB has region_id</para>
              </entry>
            </row>
            <row>
              <entry>
                <para>CLOUDSTACK-1876</para>
              </entry>
              <entry>
                <para>External Devices - network offering for external devices is not returned in
                  API listNetworkOfferings when creating instances.</para>
              </entry>
            </row>
            <row>
              <entry>
                <para>CLOUDSTACK-1877</para>
              </entry>
              <entry>
                <para>Failed to connect to DB while starting Ubuntu management server after
                  upgrading the packages from 4.0 to 4.1.0</para>
              </entry>
            </row>
            <row>
              <entry>
                <para>CLOUDSTACK-1882</para>
              </entry>
              <entry>
                <para>“HTTP Status 404 。 The requested resource () is not available.</para>
              </entry>
            </row>
            <row>
              <entry>
                <para>CLOUDSTACK-1890</para>
              </entry>
              <entry>
                <para>listProjects is not listing state in the response</para>
              </entry>
            </row>
            <row>
              <entry>
                <para>CLOUDSTACK-1900</para>
              </entry>
              <entry>
                <para>"Upgrade 4.0 -> 4.1, We do not have a copy of db.properties that comes from a
                  4.1 installation saved anywhere.</para>
              </entry>
            </row>
            <row>
              <entry>
                <para>CLOUDSTACK-1929</para>
              </entry>
              <entry>
                <para>ASF 4.1 cloudstack agent fail to install in KVM host CENTOS 6.3 OS:
                  qemu-kvm-0.12.1.2-3.295.el6.10.x86_64 requires libusbredirparser.so.0</para>
              </entry>
            </row>
            <row>
              <entry>
                <para>CLOUDSTACK-1934</para>
              </entry>
              <entry>
                <para>NPE with listSupportedNetworkServices after upgrade from 4.0 to 4.1 (Ubuntu
                  MS)</para>
              </entry>
            </row>
            <row>
              <entry>
                <para>CLOUDSTACK-1935</para>
              </entry>
              <entry>
                <para>Cloud utilities are not renamed to Cloudstack after upgrade from 4.0 to 4.1
                  [Ubutnu MS]</para>
              </entry>
            </row>
            <row>
              <entry>
                <para>CLOUDSTACK-1936</para>
              </entry>
              <entry>
                <para>On CentOS, after a upgrade from 4.0.1 to 4.1 on a cloud node (cloud-agent),
                  the new cloustack-agent isn't add as a service (chkconfig)</para>
              </entry>
            </row>
            <row>
              <entry>
                <para>CLOUDSTACK-1951</para>
              </entry>
              <entry>
                <para>centos packaging: cloud-install-sys-tmplt can't find jasypt jar.</para>
              </entry>
            </row>
            <row>
              <entry>
                <para>CLOUDSTACK-1971</para>
              </entry>
              <entry>
                <para>VM deployed to incorrect primary storage.</para>
              </entry>
            </row>
            <row>
              <entry>
                <para>CLOUDSTACK-1972</para>
              </entry>
              <entry>
                <para>VM deployed to incorrect primary storage.</para>
              </entry>
            </row>
            <row>
              <entry>
                <para>CLOUDSTACK-1978</para>
              </entry>
              <entry>
                <para>openvswitch - unable to start console session for SSVM CPVM user VM</para>
              </entry>
            </row>
            <row>
              <entry>
                <para>CLOUDSTACK-1980</para>
              </entry>
              <entry>
                <para>"[4.1]cloudstack-setup-bridge, cloudstack-setup-encryption &amp;
                  cloudstack-sysvmadm utilities are not available in Ubuntu 12.04 Management
                  Server.</para>
              </entry>
            </row>
            <row>
              <entry>
                <para>CLOUDSTACK-1987</para>
              </entry>
              <entry>
                <para>Deleted service offerings owned by a domain show up to domain user.</para>
              </entry>
            </row>
            <row>
              <entry>
                <para>CLOUDSTACK-1988</para>
              </entry>
              <entry>
                <para>AWS API using SOAP client - User Registration fails</para>
              </entry>
            </row>
            <row>
              <entry>
                <para>CLOUDSTACK-1989</para>
              </entry>
              <entry>
                <para>"Query service offering by ID returns no result, but querying all returns
                  service offering</para>
              </entry>
            </row>
            <row>
              <entry>
                <para>CLOUDSTACK-2003</para>
              </entry>
              <entry>
                <para>Deleting domain while deleted account is cleaning up leaves VMs expunging
                  forever due to 'Failed to update resource count</para>
              </entry>
            </row>
            <row>
              <entry>
                <para>CLOUDSTACK-2007</para>
              </entry>
              <entry>
                <para>Release Notes failing to build on jenkins.cs.</para>
              </entry>
            </row>
          </tbody>
        </tgroup>
      </informaltable>
    </section>
    <section id="known-issues-4.1">
      <title>Known Issues in 4.1.0</title>
      <informaltable>
        <tgroup cols="2" align="left" colsep="1" rowsep="1">
          <colspec colwidth="1*" colname="1" colnum="1"/>
          <colspec colwidth="2*" colname="2" colnum="2"/>
          <thead>
            <row>
              <entry>
                <para>Issue ID</para>
              </entry>
              <entry>
                <para>Description</para>
              </entry>
            </row>
          </thead>
          <tbody>
            <row>
              <entry><para><ulink url="https://issues.apache.org/jira/browse/CLOUDSTACK-2709"
                    >CLOUDSTACK-2709</ulink></para></entry>
              <entry>
                <para>Egress rules are are not supported on shared networks. </para>
              </entry>
            </row>
            <row>
              <entry><para><ulink url="https://issues.apache.org/jira/browse/CLOUDSTACK-1747"
                    >CLOUDSTACK-1747</ulink></para></entry>
              <entry><para>mvn deploydb only creates 4.0 DB, not 4.1</para>
                <para>Due to tooling changes between 4.1 and 4.2, CloudStack's database is created
                  using the 4.0 schema and updated to the 4.1 schema when the management server
                  starts for the first time. It's OK to see the same schema if the management server
                  has not started yet.</para>
              </entry>
            </row>
            <row>
              <entry><para><ulink url="https://issues.apache.org/jira/browse/CLOUDSTACK-1824"
                    >CLOUDSTACK-1824</ulink></para></entry>
              <entry><para>Service CloudStack-Management is being displayed as cloud-management
                  service </para>
                <para>Many scripts and text entries have references to cloud-management rather than
                  cloudstack-management due to the changeover between 4.0 and 4.1 to rename
                  services. This is a minor issue and should be corrected by 4.2.</para>
              </entry>
            </row>
            <row>
              <entry>
                <para><ulink url="https://issues.apache.org/jira/browse/CLOUDSTACK-1824"
                    >CLOUDSTACK-1824</ulink></para></entry>
              <entry><para>Service CloudStack-Management is being displayed as cloud-management
                  service</para>
              </entry>
            </row>
            <row>
              <entry>
                <para><ulink url="https://issues.apache.org/jira/browse/CLOUDSTACK-1510"
                    >CLOUDSTACK-1510</ulink></para>
              </entry>
              <entry>
                <para>NPE when primary storage is added with wrong path</para>
              </entry>
            </row>
            <row>
              <entry>
                <para><ulink url="https://issues.apache.org/jira/browse/CLOUDSTACK-1428"
                    >CLOUDSTACK-1428</ulink></para>
              </entry>
              <entry>
                <para>[UI] Instance which are created without display name are not visible when
                  added to LB</para>
              </entry>
            </row>
            <row>
              <entry>
                <para><ulink url="https://issues.apache.org/jira/browse/CLOUDSTACK-1306"
                    >CLOUDSTACK-1306</ulink></para>
              </entry>
              <entry>
                <para>Better Error message when trying to deploy Vm by passing static Ipv4 addresses
                  that are assigned to another VM/IP4 address is outside the iprange.</para>
              </entry>
            </row>
            <row>
              <entry>
                <para><ulink url="https://issues.apache.org/jira/browse/CLOUDSTACK-1236"
                    >CLOUDSTACK-1236</ulink></para>
              </entry>
              <entry>
                <para>Warning while adding Xen 6.1 host [Unable to create local link network]</para>
              </entry>
            </row>
            <row>
              <entry>
                <para><ulink url="https://issues.apache.org/jira/browse/CLOUDSTACK-969"
                    >CLOUDSTACK-969</ulink></para>
              </entry>
              <entry>
                <para>api: zone response lists vlan in it as &quot;vlan range of zone&quot; but the
                  vlan belongs to physical network</para>
              </entry>
            </row>
            <row>
              <entry>
                <para><ulink url="https://issues.apache.org/jira/browse/CLOUDSTACK-963"
                    >CLOUDSTACK-963</ulink></para>
              </entry>
              <entry>
                <para>[cloud.utils.AnnotationHelper] class java.lang.Stringdoes not have a Table
                  annotation</para>
              </entry>
            </row>
            <row>
              <entry>
                <para><ulink url="https://issues.apache.org/jira/browse/CLOUDSTACK-458"
                    >CLOUDSTACK-458</ulink></para>
              </entry>
              <entry>
                <para>xen:snapshots:Storage gc fail to clean the failed snapshot images from
                  secondarystorage</para>
              </entry>
            </row>
            <row>
              <entry>
                <para><ulink url="https://issues.apache.org/jira/browse/CLOUDSTACK-315"
                    >CLOUDSTACK-315</ulink></para>
              </entry>
              <entry>
                <para>Infrastructure view does not show capacity values</para>
              </entry>
            </row>
            <row>
              <entry>
                <para><ulink url="https://issues.apache.org/jira/browse/CLOUDSTACK-300"
                    >CLOUDSTACK-300</ulink></para>
              </entry>
              <entry>
                <para>Creation of compute offering allow combination of local storage + HA</para>
              </entry>
            </row>
            <row>
              <entry>
                <para><ulink url="https://issues.apache.org/jira/browse/CLOUDSTACK-282"
                    >CLOUDSTACK-282</ulink></para>
              </entry>
              <entry>
                <para>Virtual Routers do not properly resolve DNS SRV Records</para>
              </entry>
            </row>
            <row>
              <entry>
                <para><ulink url="https://issues.apache.org/jira/browse/CLOUDSTACK-276"
                    >CLOUDSTACK-276</ulink></para>
              </entry>
              <entry>
                <para>SSVM ID is exposed in the Error Message thrown by AddTrafficType API</para>
              </entry>
            </row>
            <row>
              <entry>
                <para><ulink url="https://issues.apache.org/jira/browse/CLOUDSTACK-270"
                    >CLOUDSTACK-270</ulink></para>
              </entry>
              <entry>
                <para>Ui should not ask for a vlan range if the physical network isolation type is
                  not VLAN</para>
              </entry>
            </row>
            <row>
              <entry>
                <para><ulink url="https://issues.apache.org/jira/browse/CLOUDSTACK-245"
                    >CLOUDSTACK-245</ulink></para>
              </entry>
              <entry>
                <para>VPC ACLs are not stored and programmed consistently</para>
              </entry>
            </row>
            <row>
              <entry>
                <para><ulink url="https://issues.apache.org/jira/browse/CLOUDSTACK-231"
                    >CLOUDSTACK-231</ulink></para>
              </entry>
              <entry>
                <para>Tag creation using special charecters</para>
              </entry>
            </row>
            <row>
              <entry>
                <para><ulink url="https://issues.apache.org/jira/browse/CLOUDSTACK-124"
                    >CLOUDSTACK-124</ulink></para>
              </entry>
              <entry>
                <para>NetworkGarbageCollector not cleaning up networks</para>
              </entry>
            </row>
            <row>
              <entry>
                <para><ulink url="https://issues.apache.org/jira/browse/CLOUDSTACK-62"
                    >CLOUDSTACK-62</ulink></para>
              </entry>
              <entry>
                <para>console proxy does not support any keymaps besides us, jp</para>
              </entry>
            </row>
          </tbody>
        </tgroup>
      </informaltable>
    </section>
  </chapter>
  <chapter id="upgrade-instructions">
    <title>Upgrade Instructions</title>
    <para>This section contains upgrade instructions from prior versions of CloudStack to Apache
      CloudStack 4.1.0. We include instructions on upgrading to Apache CloudStack from pre-Apache
      versions of Citrix CloudStack (last version prior to Apache is 3.0.2) and from the releases
      made while CloudStack was in the Apache Incubator.</para>
    <para>If you run into any issues during upgrades, please feel free to ask questions on
      users@cloudstack.apache.org or dev@cloudstack.apache.org.</para>
    <section id="upgrade-from-4.0-to-4.1">
      <title>Upgrade from 4.0.x to 4.1.0</title>
      <para>This section will guide you from &PRODUCT; 4.0.x versions to &PRODUCT; 4.1.0.</para>
      <para>Any steps that are hypervisor-specific will be called out with a note.</para>
      <warning>
        <title>Package Structure Changes</title>
        <para>The package structure for &PRODUCT; has changed significantly since the 4.0.x
          releases. If you've compiled your own packages, you'll notice that the package names and
          the number of packages has changed. This is <emphasis>not</emphasis> a bug.</para>
        <para>However, this <emphasis>does</emphasis> mean that the procedure is not as simple as an
            <command>apt-get upgrade</command> or <command>yum update</command>, so please follow
          this section carefully.</para>
      </warning>
      <para>We recommend reading through this section once or twice before beginning your upgrade
        procedure, and working through it on a test system before working on a production
        system.</para>
      <orderedlist>
        <listitem>
          <para>Most users of &PRODUCT; manage the installation and upgrades of &PRODUCT; with one
            of Linux's predominant package systems, RPM or APT. This guide assumes you'll be using
            RPM and Yum (for Red Hat Enterprise Linux or CentOS), or APT and Debian packages (for
            Ubuntu).</para>
          <para>Create RPM or Debian packages (as appropriate) and a repository from the 4.1.0
            source, or check the Apache CloudStack downloads page at <ulink
              url="http://cloudstack.apache.org/downloads.html"
              >http://cloudstack.apache.org/downloads.html</ulink> for package repositories supplied
<<<<<<< HEAD
            by community members. You will need them for step <xref linkend="upgrade-deb-packages"/>
=======
            by community members. You will need them for step <xref linkend="upgrade-debpackages"/>
>>>>>>> ad6fc9f6
            or step <xref linkend="upgrade-rpm-packages"/>.</para>
          <para>Instructions for creating packages from the &PRODUCT; source are in the <ulink
              url="http://cloudstack.apache.org/docs/en-US/index.html">Installation
            Guide</ulink>.</para>
        </listitem>
        <listitem>
          <para>Stop your management server or servers. Run this on all management server
            hosts:</para>
          <programlisting><prompt>#</prompt> service cloud-management stop</programlisting>
        </listitem>
        <listitem>
          <para>If you are running a usage server or usage servers, stop those as well:</para>
          <programlisting><prompt>#</prompt> service cloud-usage stop</programlisting>
        </listitem>
        <listitem>
          <para>Make a backup of your MySQL database. If you run into any issues or need to roll
            back the upgrade, this will assist in debugging or restoring your existing environment.
            You'll be prompted for your password.</para>
          <programlisting><prompt>#</prompt> mysqldump -u root -p cloud &gt; cloudstack-backup.sql</programlisting>
        </listitem>
        <listitem>
          <para>If you have made changes to
              <filename>/etc/cloud/management/components.xml</filename>, you'll need to carry these
            over manually to the new file,
              <filename>/etc/cloudstack/management/componentContext.xml</filename>. This is not done
            automatically. (If you're unsure, we recommend making a backup of the original
              <filename>components.xml</filename> to be on the safe side.</para>
        </listitem>
        <listitem>
          <para>After upgrading to 4.1, API clients are expected to send plain text passwords for
            login and user creation, instead of MD5 hash. Incase, api client changes are not
            acceptable, following changes are to be made for backward compatibility:</para>
          <para>Modify componentsContext.xml, and make PlainTextUserAuthenticator as the default
            authenticator (1st entry in the userAuthenticators adapter list is default)</para>
          <programlisting language="XML">
&lt;!-- Security adapters --&gt;
&lt;bean id="userAuthenticators" class="com.cloud.utils.component.AdapterList"&gt;
  &lt;property name="Adapters"&gt;
    &lt;list&gt;
      &lt;ref bean="PlainTextUserAuthenticator"/&gt;
      &lt;ref bean="MD5UserAuthenticator"/&gt;
      &lt;ref bean="LDAPUserAuthenticator"/&gt;
    &lt;/list&gt;
  &lt;/property&gt;
&lt;/bean&gt;
            </programlisting>
          <para>PlainTextUserAuthenticator works the same way MD5UserAuthenticator worked prior to
            4.1.</para>
        </listitem>
<<<<<<< HEAD
        <listitem id="upgrade-deb-packages">
=======
        <listitem id="upgrade-debpackages">
>>>>>>> ad6fc9f6
          <para>If you are using Ubuntu, follow this procedure to upgrade your packages. If not,
            skip to step <xref linkend="upgrade-rpm-packages"/>.</para>
          <note>
            <title>Community Packages</title>
            <para>This section assumes you're using the community supplied packages for &PRODUCT;.
              If you've created your own packages and APT repository, substitute your own URL for
              the ones used in these examples.</para>
          </note>
<<<<<<< HEAD
          <orderedlist id="debsteps">
=======
          <orderedlist id="debstep">
>>>>>>> ad6fc9f6
            <listitem>
              <para>The first order of business will be to change the sources list for each system
                with &PRODUCT; packages. This means all management servers, and any hosts that have
                the KVM agent. (No changes should be necessary for hosts that are running VMware or
                Xen.)</para>
              <para>Start by opening <filename>/etc/apt/sources.list.d/cloudstack.list</filename> on
                any systems that have &PRODUCT; packages installed.</para>
              <para>This file should have one line, which contains:</para>
              <programlisting language="Bash">deb http://cloudstack.apt-get.eu/ubuntu precise 4.0</programlisting>
              <para>We'll change it to point to the new package repository:</para>
              <programlisting language="Bash">deb http://cloudstack.apt-get.eu/ubuntu precise 4.1</programlisting>
              <para>If you're using your own package repository, change this line to read as
                appropriate for your 4.1.0 repository.</para>
            </listitem>
            <listitem>
              <para>Now update your apt package list:</para>
              <programlisting language="Bash">$ sudo apt-get update</programlisting>
            </listitem>
            <listitem id="deb-master">
              <para>Now that you have the repository configured, it's time to install the
                  <filename>cloudstack-management</filename> package. This will pull in any other
                dependencies you need.</para>
              <programlisting language="Bash">$ sudo apt-get install cloudstack-management</programlisting>
            </listitem>
<<<<<<< HEAD
            <listitem id="kvm-agent-deb">
=======
            <listitem id="kvm-agentdeb">
>>>>>>> ad6fc9f6
              <para>You will need to manually install the <filename>cloudstack-agent</filename>
                package:</para>
              <programlisting language="Bash">$ sudo apt-get install cloudstack-agent</programlisting>
              <para>During the installation of <filename>cloudstack-agent</filename>, APT will copy
                your <filename>agent.properties</filename>, <filename>log4j-cloud.xml</filename>,
                and <filename>environment.properties</filename> from
                  <filename>/etc/cloud/agent</filename> to
                  <filename>/etc/cloudstack/agent</filename>.</para>
              <para>When prompted whether you wish to keep your configuration, say Yes.</para>
            </listitem>
            <listitem>
              <para>Verify that the file
                  <filename>/etc/cloudstack/agent/environment.properties</filename> has a line that
                reads:</para>
              <programlisting language="Bash">paths.script=/usr/share/cloudstack-common</programlisting>
              <para>If not, add the line.</para>
            </listitem>
            <listitem>
              <para>Restart the agent:</para>
              <programlisting language="Bash">
service cloud-agent stop
killall jsvc
service cloudstack-agent start
                            </programlisting>
            </listitem>
            <listitem>
              <para>During the upgrade, <filename>log4j-cloud.xml</filename> was simply copied over,
                so the logs will continue to be added to
                  <filename>/var/log/cloud/agent/agent.log</filename>. There's nothing
                  <emphasis>wrong</emphasis> with this, but if you prefer to be consistent, you can
                change this by copying over the sample configuration file:</para>
              <programlisting language="Bash">
cd /etc/cloudstack/agent
mv log4j-cloud.xml.dpkg-dist log4j-cloud.xml
service cloudstack-agent restart
                            </programlisting>
            </listitem>
            <listitem>
              <para>Once the agent is running, you can uninstall the old cloud-* packages from your
                system:</para>
              <programlisting language="Bash">sudo dpkg --purge cloud-agent</programlisting>
            </listitem>
          </orderedlist>
        </listitem>
        <listitem id="upgrade-rpm-packages">
          <para>If you are using CentOS or RHEL, follow this procedure to upgrade your packages. If
<<<<<<< HEAD
            not, skip to step <xref linkend="restart-system-vms"/>.</para>
=======
            not, skip to step <xref linkend="restart-systemvms"/>.</para>
>>>>>>> ad6fc9f6
          <note>
            <title>Community Packages</title>
            <para>This section assumes you're using the community supplied packages for &PRODUCT;.
              If you've created your own packages and yum repository, substitute your own URL for
              the ones used in these examples.</para>
          </note>
          <orderedlist id="rpmsteps">
            <listitem>
              <para>The first order of business will be to change the yum repository for each system
                with &PRODUCT; packages. This means all management servers, and any hosts that have
                the KVM agent. (No changes should be necessary for hosts that are running VMware or
                Xen.)</para>
              <para>Start by opening <filename>/etc/yum.repos.d/cloudstack.repo</filename> on any
                systems that have &PRODUCT; packages installed.</para>
              <para>This file should have content similar to the following:</para>
              <programlisting language="Bash">
[apache-cloudstack]
name=Apache CloudStack
baseurl=http://cloudstack.apt-get.eu/rhel/4.0/
enabled=1
gpgcheck=0
                            </programlisting>
              <para>If you are using the community provided package repository, change the baseurl
                to http://cloudstack.apt-get.eu/rhel/4.1/</para>
              <para>If you're using your own package repository, change this line to read as
                appropriate for your 4.1.0 repository.</para>
            </listitem>
            <listitem id="rpm-master">
              <para>Now that you have the repository configured, it's time to install the
                  <filename>cloudstack-management</filename> package by upgrading the older
                  <filename>cloud-client</filename> package.</para>
              <programlisting language="Bash">$ sudo yum upgrade cloud-client</programlisting>
            </listitem>
<<<<<<< HEAD
            <listitem id="kvm-agent-rpm">
=======
            <listitem id="kvm-agentrpm">
>>>>>>> ad6fc9f6
              <para>For KVM hosts, you will need to upgrade the <filename>cloud-agent</filename>
                package, similarly installing the new version as
                  <filename>cloudstack-agent</filename>.</para>
              <programlisting language="Bash">$ sudo yum upgrade cloud-agent</programlisting>
              <para>During the installation of <filename>cloudstack-agent</filename>, the RPM will
                copy your <filename>agent.properties</filename>,
                  <filename>log4j-cloud.xml</filename>, and
                  <filename>environment.properties</filename> from
                  <filename>/etc/cloud/agent</filename> to
                  <filename>/etc/cloudstack/agent</filename>.</para>
            </listitem>
            <listitem>
              <para>Verify that the file
                  <filename>/etc/cloudstack/agent/environment.properties</filename> has a line that
                reads:</para>
              <programlisting language="Bash">paths.script=/usr/share/cloudstack-common</programlisting>
              <para>If not, add the line.</para>
            </listitem>
            <listitem>
              <para>Restart the agent:</para>
              <programlisting language="Bash">
service cloud-agent stop
killall jsvc
service cloudstack-agent start
                            </programlisting>
            </listitem>
          </orderedlist>
        </listitem>
<<<<<<< HEAD
        <listitem id="restart-system-vms">
=======
        <listitem id="restart-systemvms">
>>>>>>> ad6fc9f6
          <para>Once you've upgraded the packages on your management servers, you'll need to restart
            the system VMs. Make sure port 8096 is open in your local host firewall to do
            this.</para>
          <para>There is a script that will do this for you, all you need to do is run the script
            and supply the IP address for your MySQL instance and your MySQL credentials:</para>
          <programlisting language="Bash"><prompt>#</prompt> nohup cloudstack-sysvmadm -d <replaceable>IP address</replaceable> -u cloud -p -a &gt; sysvm.log 2&gt;&amp;1 &amp;</programlisting>
          <para>You can monitor the log for progress. The process of restarting the system VMs can
            take an hour or more.</para>
          <programlisting language="Bash"><prompt>#</prompt> tail -f sysvm.log</programlisting>
          <para>The output to <filename>sysvm.log</filename> will look something like this:</para>
          <programlisting language="Bash">
Stopping and starting 1 secondary storage vm(s)...
Done stopping and starting secondary storage vm(s)
Stopping and starting 1 console proxy vm(s)...
Done stopping and starting console proxy vm(s).
Stopping and starting 4 running routing vm(s)...
Done restarting router(s).
                    </programlisting>
        </listitem>
        <listitem>
          <note>
            <title>For Xen Hosts: Copy vhd-utils</title>
            <para>This step is only for CloudStack installs that are using Xen hosts.</para>
          </note>
          <para>Copy the file <filename>vhd-utils</filename> to
              <filename>/usr/share/cloudstack-common/scripts/vm/hypervisor/xenserver</filename>.</para>
        </listitem>
      </orderedlist>
    </section>
<<<<<<< HEAD
    <section id="upgrade-from-3.0.2-to-4.0">
=======
    <section id="upgrade-from-3.0.2-to-4.1">
>>>>>>> ad6fc9f6
      <title>Upgrade from 3.0.2 to 4.1.0</title>
      <para>This section will guide you from Citrix CloudStack 3.0.2 to Apache CloudStack 4.1.0.
        Sections that are hypervisor-specific will be called out with a note.</para>
      <orderedlist>
        <listitem>
          <note>
            <para>The following upgrade instructions apply only if you're using VMware hosts. If
              you're not using VMware hosts, skip this step and move on to <xref
<<<<<<< HEAD
                linkend="stopping-usage-servers"/>.</para>
=======
                linkend="stopping-usageservers"/>.</para>
>>>>>>> ad6fc9f6
          </note>
          <para>In each zone that includes VMware hosts, you need to add a new system VM template. </para>
          <orderedlist numeration="loweralpha">
            <listitem>
              <para>While running the existing 3.0.2 system, log in to the UI as root
                administrator.</para>
            </listitem>
            <listitem>
              <para>In the left navigation bar, click Templates.</para>
            </listitem>
            <listitem>
              <para>In Select view, click Templates.</para>
            </listitem>
            <listitem>
              <para>Click Register template.</para>
              <para>The Register template dialog box is displayed.</para>
            </listitem>
            <listitem>
              <para>In the Register template dialog box, specify the following values (do not change
                these):</para>
              <informaltable>
                <tgroup cols="2" align="left" colsep="1" rowsep="1">
                  <colspec colwidth="1*" colname="1" colnum="1"/>
                  <colspec colwidth="2*" colname="2" colnum="2"/>
                  <thead>
                    <row>
                      <entry><para>Field</para></entry>
                      <entry><para>Value</para></entry>
                    </row>
                  </thead>
                  <tbody>
                    <row>
                      <entry><para>Name</para></entry>
                      <entry><para>systemvm-vmware-4.1</para></entry>
                    </row>
                    <row>
                      <entry><para>Description</para></entry>
                      <entry><para>systemvm-vmware-4.1</para></entry>
                    </row>
                    <row>
                      <entry><para>URL</para></entry>
                      <entry><para>http://download.cloud.com/templates/burbank/burbank-systemvm-08012012.ova</para></entry>
                    </row>
                    <row>
                      <entry><para>Zone</para></entry>
                      <entry><para>Choose the zone where this hypervisor is used</para></entry>
                    </row>
                    <row>
                      <entry><para>Hypervisor</para></entry>
                      <entry><para>VMware</para></entry>
                    </row>
                    <row>
                      <entry><para>Format</para></entry>
                      <entry><para>OVA</para></entry>
                    </row>
                    <row>
                      <entry><para>OS Type</para></entry>
                      <entry><para>Debian GNU/Linux 5.0 (32-bit)</para></entry>
                    </row>
                    <row>
                      <entry><para>Extractable</para></entry>
                      <entry><para>no</para></entry>
                    </row>
                    <row>
                      <entry><para>Password Enabled</para></entry>
                      <entry><para>no</para></entry>
                    </row>
                    <row>
                      <entry><para>Public</para></entry>
                      <entry><para>no</para></entry>
                    </row>
                    <row>
                      <entry><para>Featured</para></entry>
                      <entry><para>no</para></entry>
                    </row>
                  </tbody>
                </tgroup>
              </informaltable>
            </listitem>
            <listitem>
              <para>Watch the screen to be sure that the template downloads successfully and enters
                the READY state. Do not proceed until this is successful.</para>
            </listitem>
          </orderedlist>
        </listitem>
<<<<<<< HEAD
        <listitem id="stopping-usage-servers">
=======
        <listitem id="stopping-usageservers">
>>>>>>> ad6fc9f6
          <para>Stop all Usage Servers if running. Run this on all Usage Server hosts.</para>
          <programlisting language="Bash"><prompt>#</prompt> service cloud-usage stop</programlisting>
        </listitem>
        <listitem>
          <para>Stop the Management Servers. Run this on all Management Server hosts.</para>
          <programlisting language="Bash"><prompt>#</prompt> service cloud-management stop</programlisting>
        </listitem>
        <listitem>
          <para>On the MySQL master, take a backup of the MySQL databases. We recommend performing
            this step even in test upgrades. If there is an issue, this will assist with
            debugging.</para>
          <para>In the following commands, it is assumed that you have set the root password on the
            database, which is a CloudStack recommended best practice. Substitute your own MySQL
            root password.</para>
          <programlisting><prompt>#</prompt> <command>mysqldump</command> -u root -p<replaceable>mysql_password</replaceable> cloud > <filename>cloud-backup.dmp</filename>
                        <prompt>#</prompt> <command>mysqldump</command> -u root -p<replaceable>mysql_password</replaceable> cloud_usage > <filename>cloud-usage-backup.dmp</filename></programlisting>
        </listitem>
        <listitem>
          <para>Either build RPM/DEB packages as detailed in the Installation Guide, or use one of
            the community provided yum/apt repositories to gain access to the &PRODUCT;
            binaries.</para>
        </listitem>
<<<<<<< HEAD
        <listitem id="upgrade-deb-packages-302">
          <para>If you are using Ubuntu, follow this procedure to upgrade your packages. If not,
            skip to step <xref linkend="upgrade-rpm-packages-302"/>.</para>
=======
        <listitem id="upgrade-deb-packages-303">
          <para>If you are using Ubuntu, follow this procedure to upgrade your packages. If not,
            skip to step <xref linkend="upgrade-rpm-packages-303"/>.</para>
>>>>>>> ad6fc9f6
          <note>
            <title>Community Packages</title>
            <para>This section assumes you're using the community supplied packages for &PRODUCT;.
              If you've created your own packages and APT repository, substitute your own URL for
              the ones used in these examples.</para>
          </note>
<<<<<<< HEAD
          <orderedlist id="debsteps-302">
=======
          <orderedlist id="debsteps-303">
>>>>>>> ad6fc9f6
            <listitem>
              <para>The first order of business will be to change the sources list for each system
                with &PRODUCT; packages. This means all management servers, and any hosts that have
                the KVM agent. (No changes should be necessary for hosts that are running VMware or
                Xen.)</para>
              <para>Start by opening <filename>/etc/apt/sources.list.d/cloudstack.list</filename> on
                any systems that have &PRODUCT; packages installed.</para>
              <para>This file should have one line, which contains:</para>
              <programlisting language="Bash">deb http://cloudstack.apt-get.eu/ubuntu precise 4.0</programlisting>
              <para>We'll change it to point to the new package repository:</para>
              <programlisting language="Bash">deb http://cloudstack.apt-get.eu/ubuntu precise 4.1</programlisting>
              <para>If you're using your own package repository, change this line to read as
                appropriate for your 4.1.0 repository.</para>
            </listitem>
            <listitem>
              <para>Now update your apt package list:</para>
              <programlisting language="Bash">$ sudo apt-get update</programlisting>
            </listitem>
<<<<<<< HEAD
            <listitem id="deb-master-302">
=======
            <listitem id="deb-master-303">
>>>>>>> ad6fc9f6
              <para>Now that you have the repository configured, it's time to install the
                  <filename>cloudstack-management</filename> package. This will pull in any other
                dependencies you need.</para>
              <programlisting language="Bash">$ sudo apt-get install cloudstack-management</programlisting>
            </listitem>
<<<<<<< HEAD
            <listitem id="kvm-agent-deb-302">
=======
            <listitem id="kvm-agent-deb-303">
>>>>>>> ad6fc9f6
              <para>You will need to manually install the <filename>cloudstack-agent</filename>
                package:</para>
              <programlisting language="Bash">$ sudo apt-get install cloudstack-agent</programlisting>
              <para>During the installation of <filename>cloudstack-agent</filename>, APT will copy
                your <filename>agent.properties</filename>, <filename>log4j-cloud.xml</filename>,
                and <filename>environment.properties</filename> from
                  <filename>/etc/cloud/agent</filename> to
                  <filename>/etc/cloudstack/agent</filename>.</para>
              <para>When prompted whether you wish to keep your configuration, say Yes.</para>
            </listitem>
            <listitem>
              <para>Verify that the file
                  <filename>/etc/cloudstack/agent/environment.properties</filename> has a line that
                reads:</para>
              <programlisting language="Bash">paths.script=/usr/share/cloudstack-common</programlisting>
              <para>If not, add the line.</para>
            </listitem>
            <listitem>
              <para>Restart the agent:</para>
              <programlisting language="Bash">
service cloud-agent stop
killall jsvc
service cloudstack-agent start
                            </programlisting>
            </listitem>
            <listitem>
              <para>During the upgrade, <filename>log4j-cloud.xml</filename> was simply copied over,
                so the logs will continue to be added to
                  <filename>/var/log/cloud/agent/agent.log</filename>. There's nothing
                  <emphasis>wrong</emphasis> with this, but if you prefer to be consistent, you can
                change this by copying over the sample configuration file:</para>
              <programlisting language="Bash">
cd /etc/cloudstack/agent
mv log4j-cloud.xml.dpkg-dist log4j-cloud.xml
service cloudstack-agent restart
                            </programlisting>
            </listitem>
            <listitem>
              <para>Once the agent is running, you can uninstall the old cloud-* packages from your
                system:</para>
              <programlisting language="Bash">sudo dpkg --purge cloud-agent</programlisting>
            </listitem>
          </orderedlist>
        </listitem>
<<<<<<< HEAD
        <listitem id="upgrade-rpm-packages-302">
          <para>If you are using CentOS or RHEL, follow this procedure to upgrade your packages. If
            not, skip to step <xref linkend="correct-components-xml-302"/>.</para>
=======
        <listitem id="upgrade-rpm-packages-303">
          <para>If you are using CentOS or RHEL, follow this procedure to upgrade your packages. If
            not, skip to step <xref linkend="correct-components-xml-303"/>.</para>
>>>>>>> ad6fc9f6
          <note>
            <title>Community Packages</title>
            <para>This section assumes you're using the community supplied packages for &PRODUCT;.
              If you've created your own packages and yum repository, substitute your own URL for
              the ones used in these examples.</para>
          </note>
<<<<<<< HEAD
          <orderedlist id="rpmsteps-302">
=======
          <orderedlist id="rpmsteps-303">
>>>>>>> ad6fc9f6
            <listitem>
              <para>The first order of business will be to change the yum repository for each system
                with &PRODUCT; packages. This means all management servers, and any hosts that have
                the KVM agent. (No changes should be necessary for hosts that are running VMware or
                Xen.)</para>
              <para>Start by opening <filename>/etc/yum.repos.d/cloudstack.repo</filename> on any
                systems that have &PRODUCT; packages installed.</para>
              <para>This file should have content similar to the following:</para>
              <programlisting language="Bash">
[apache-cloudstack]
name=Apache CloudStack
baseurl=http://cloudstack.apt-get.eu/rhel/4.0/
enabled=1
gpgcheck=0
                            </programlisting>
              <para>If you are using the community provided package repository, change the baseurl
                to http://cloudstack.apt-get.eu/rhel/4.1/</para>
              <para>If you're using your own package repository, change this line to read as
                appropriate for your 4.1.0 repository.</para>
            </listitem>
<<<<<<< HEAD
            <listitem id="rpm-master-302">
=======
            <listitem id="rpm-master-303">
>>>>>>> ad6fc9f6
              <para>Now that you have the repository configured, it's time to install the
                  <filename>cloudstack-management</filename> package by upgrading the older
                  <filename>cloud-client</filename> package.</para>
              <programlisting language="Bash">$ sudo yum upgrade cloud-client</programlisting>
            </listitem>
<<<<<<< HEAD
            <listitem id="kvm-agent-rpm-302">
=======
            <listitem id="kvm-agent-rpm-303">
>>>>>>> ad6fc9f6
              <para>For KVM hosts, you will need to upgrade the <filename>cloud-agent</filename>
                package, similarly installing the new version as
                  <filename>cloudstack-agent</filename>.</para>
              <programlisting language="Bash">$ sudo yum upgrade cloud-agent</programlisting>
              <para>During the installation of <filename>cloudstack-agent</filename>, the RPM will
                copy your <filename>agent.properties</filename>,
                  <filename>log4j-cloud.xml</filename>, and
                  <filename>environment.properties</filename> from
                  <filename>/etc/cloud/agent</filename> to
                  <filename>/etc/cloudstack/agent</filename>.</para>
            </listitem>
            <listitem>
              <para>Verify that the file
                  <filename>/etc/cloudstack/agent/environment.properties</filename> has a line that
                reads:</para>
              <programlisting language="Bash">paths.script=/usr/share/cloudstack-common</programlisting>
              <para>If not, add the line.</para>
            </listitem>
            <listitem>
              <para>Restart the agent:</para>
              <programlisting language="Bash">
service cloud-agent stop
killall jsvc
service cloudstack-agent start
                            </programlisting>
            </listitem>
          </orderedlist>
        </listitem>
<<<<<<< HEAD
        <listitem id="correct-components-xml-302">
=======
        <listitem id="correct-components-xml-303">
>>>>>>> ad6fc9f6
          <para>If you have made changes to your copy of
              <filename>/etc/cloud/management/components.xml</filename> the changes will be
            preserved in the upgrade. However, you need to do the following steps to place these
            changes in a new version of the file which is compatible with version 4.1.0.</para>
          <orderedlist numeration="loweralpha">
            <listitem>
              <para>Make a backup copy of <filename>/etc/cloud/management/components.xml</filename>.
                For example:</para>
              <programlisting># mv /etc/cloud/management/components.xml /etc/cloud/management/components.xml-backup</programlisting>
            </listitem>
            <listitem>
              <para>Copy <filename>/etc/cloud/management/components.xml.rpmnew</filename> to create
                a new <filename>/etc/cloud/management/components.xml</filename>:</para>
              <programlisting># cp -ap /etc/cloud/management/components.xml.rpmnew /etc/cloud/management/components.xml</programlisting>
            </listitem>
            <listitem>
              <para>Merge your changes from the backup file into the new
                  <filename>components.xml</filename>.</para>
              <programlisting># vi /etc/cloud/management/components.xml</programlisting>
            </listitem>
          </orderedlist>
          <note>
            <para>If you have more than one management server node, repeat the upgrade steps on each
              node.</para>
          </note>
        </listitem>
        <listitem>
          <para>After upgrading to 4.1, API clients are expected to send plain text passwords for
            login and user creation, instead of MD5 hash. Incase, api client changes are not
            acceptable, following changes are to be made for backward compatibility:</para>
          <para>Modify componentsContext.xml, and make PlainTextUserAuthenticator as the default
            authenticator (1st entry in the userAuthenticators adapter list is default)</para>
          <programlisting language="XML">
&lt;!-- Security adapters --&gt;
&lt;bean id="userAuthenticators" class="com.cloud.utils.component.AdapterList"&gt;
  &lt;property name="Adapters"&gt;
    &lt;list&gt;
      &lt;ref bean="PlainTextUserAuthenticator"/&gt;
      &lt;ref bean="MD5UserAuthenticator"/&gt;
      &lt;ref bean="LDAPUserAuthenticator"/&gt;
    &lt;/list&gt;
  &lt;/property&gt;
&lt;/bean&gt;
            </programlisting>
          <para>PlainTextUserAuthenticator works the same way MD5UserAuthenticator worked prior to
            4.1.</para>
        </listitem>
        <listitem>
          <para>Start the first Management Server. Do not start any other Management Server nodes
            yet.</para>
          <programlisting language="Bash"><prompt>#</prompt> service cloudstack-management start</programlisting>
          <para>Wait until the databases are upgraded. Ensure that the database upgrade is complete.
            After confirmation, start the other Management Servers one at a time by running the same
            command on each node.</para>
          <note>
            <para>Failing to restart the Management Server indicates a problem in the upgrade.
              Having the Management Server restarted without any issues indicates that the upgrade
              is successfully completed.</para>
          </note>
        </listitem>
        <listitem>
          <para>Start all Usage Servers (if they were running on your previous version). Perform
            this on each Usage Server host.</para>
          <para><command># service cloudstack-usage start</command></para>
        </listitem>
        <listitem>
          <note>
            <para>Additional steps are required for each KVM host. These steps will not affect
              running guests in the cloud. These steps are required only for clouds using KVM as
              hosts and only on the KVM hosts.</para>
          </note>
          <orderedlist numeration="loweralpha">
            <listitem>
              <para>Configure a yum or apt respository containing the &PRODUCT; packages as outlined
                in the Installation Guide.</para>
            </listitem>
            <listitem>
              <para>Stop the running agent.</para>
              <para><command># service cloud-agent stop</command></para>
            </listitem>
            <listitem>
              <para>Update the agent software with one of the following command sets as appropriate
                for your environment.</para>
              <para><command># yum update cloud-*</command></para>
              <para><command># apt-get update</command></para>
              <para><command># apt-get upgrade cloud-*</command></para>
            </listitem>
            <listitem>
              <para>Start the agent.</para>
              <programlisting># service cloudstack-agent start</programlisting>
            </listitem>
            <listitem>
              <para>Edit <filename>/etc/cloud/agent/agent.properties</filename> to change the
                resource parameter from
                "com.cloud.agent.resource.computing.LibvirtComputingResource" to
                "com.cloud.hypervisor.kvm.resource.LibvirtComputingResource".</para>
            </listitem>
            <listitem>
              <para>Start the cloud agent and cloud management services.</para>
            </listitem>
            <listitem>
              <para>When the Management Server is up and running, log in to the CloudStack UI and
                restart the virtual router for proper functioning of all the features.</para>
            </listitem>
          </orderedlist>
        </listitem>
        <listitem>
          <para>Log in to the CloudStack UI as administrator, and check the status of the hosts. All
            hosts should come to Up state (except those that you know to be offline). You may need
            to wait 20 or 30 minutes, depending on the number of hosts.</para>
          <note>
            <para>Troubleshooting: If login fails, clear your browser cache and reload the
              page.</para>
          </note>
          <para/>
          <para>Do not proceed to the next step until the hosts show in Up state.</para>
        </listitem>
        <listitem>
          <para>If you are upgrading from 3.0.2, perform the following:</para>
          <orderedlist numeration="loweralpha">
            <listitem>
              <para>Ensure that the admin port is set to 8096 by using the "integration.api.port"
                global parameter.</para>
              <para>This port is used by the cloud-sysvmadm script at the end of the upgrade
                procedure. For information about how to set this parameter, see "Setting Global
                Configuration Parameters" in the Installation Guide.</para>
            </listitem>
            <listitem>
              <para>Restart the Management Server.</para>
              <note>
                <para>If you don't want the admin port to remain open, you can set it to null after
                  the upgrade is done and restart the management server.</para>
              </note>
            </listitem>
          </orderedlist>
        </listitem>
        <listitem>
          <para>Run the <command>cloud-sysvmadm</command> script to stop, then start, all Secondary
            Storage VMs, Console Proxy VMs, and virtual routers. Run the script once on each
            management server. Substitute your own IP address of the MySQL instance, the MySQL user
            to connect as, and the password to use for that user. In addition to those parameters,
            provide the <command>-c</command> and <command>-r</command> arguments. For
            example:</para>
          <para><command># nohup cloud-sysvmadm -d 192.168.1.5 -u cloud -p password -c -r >
              sysvm.log 2>&amp;1 &amp;</command></para>
          <para><command># tail -f sysvm.log</command></para>
          <para>This might take up to an hour or more to run, depending on the number of accounts in
            the system.</para>
        </listitem>
        <listitem>
          <para>If needed, upgrade all Citrix XenServer hypervisor hosts in your cloud to a version
            supported by CloudStack 4.1.0. The supported versions are XenServer 5.6 SP2 and 6.0.2.
            Instructions for upgrade can be found in the CloudStack 4.1.0 Installation Guide under
            "Upgrading XenServer Versions."</para>
        </listitem>
        <listitem>
          <para>Now apply the XenServer hotfix XS602E003 (and any other needed hotfixes) to
            XenServer v6.0.2 hypervisor hosts.</para>
          <orderedlist numeration="loweralpha">
            <listitem>
              <para>Disconnect the XenServer cluster from CloudStack.</para>
              <para>In the left navigation bar of the CloudStack UI, select Infrastructure. Under
                Clusters, click View All. Select the XenServer cluster and click Actions -
                Unmanage.</para>
              <para>This may fail if there are hosts not in one of the states Up, Down,
                Disconnected, or Alert. You may need to fix that before unmanaging this
                cluster.</para>
              <para>Wait until the status of the cluster has reached Unmanaged. Use the CloudStack
                UI to check on the status. When the cluster is in the unmanaged state, there is no
                connection to the hosts in the cluster.</para>
            </listitem>
            <listitem>
              <para>To clean up the VLAN, log in to one XenServer host and run:</para>
              <para><command>/opt/xensource/bin/cloud-clean-vlan.sh</command></para>
            </listitem>
            <listitem>
              <para>Now prepare the upgrade by running the following on one XenServer host:</para>
              <para><command>/opt/xensource/bin/cloud-prepare-upgrade.sh</command></para>
              <para>If you see a message like "can't eject CD", log in to the VM and unmount the CD,
                then run this script again.</para>
            </listitem>
            <listitem>
              <para>Upload the hotfix to the XenServer hosts. Always start with the Xen pool master,
                then the slaves. Using your favorite file copy utility (e.g. WinSCP), copy the
                hotfixes to the host. Place them in a temporary folder such as /tmp. </para>
              <para>On the Xen pool master, upload the hotfix with this command:</para>
              <para><command>xe patch-upload file-name=XS602E003.xsupdate</command></para>
              <para>Make a note of the output from this command, which is a UUID for the hotfix
                file. You'll need it in another step later.</para>
              <note>
                <para>(Optional) If you are applying other hotfixes as well, you can repeat the
                  commands in this section with the appropriate hotfix number. For example,
                  XS602E004.xsupdate.</para>
              </note>
            </listitem>
            <listitem>
              <para>Manually live migrate all VMs on this host to another host. First, get a list of
                the VMs on this host:</para>
              <para><command># xe vm-list</command></para>
              <para>Then use this command to migrate each VM. Replace the example host name and VM
                name with your own:</para>
              <para><command># xe vm-migrate live=true host=<replaceable>host-name</replaceable>
                    vm=<replaceable>VM-name</replaceable></command></para>
              <note>
                <title>Troubleshooting</title>
                <para>If you see a message like "You attempted an operation on a VM which requires
                  PV drivers to be installed but the drivers were not detected," run:</para>
                <para><command>/opt/xensource/bin/make_migratable.sh
                    b6cf79c8-02ee-050b-922f-49583d9f1a14</command>.</para>
              </note>
            </listitem>
            <listitem>
              <para>Apply the hotfix. First, get the UUID of this host:</para>
              <programlisting># xe host-list</programlisting>
              <para>Then use the following command to apply the hotfix. Replace the example host
                UUID with the current host ID, and replace the hotfix UUID with the output from the
                patch-upload command you ran on this machine earlier. You can also get the hotfix
                UUID by running xe patch-list. </para>
              <programlisting><command>xe</command> patch-apply host-uuid=<replaceable>host-uuid</replaceable> uuid=<replaceable>hotfix-uuid</replaceable></programlisting>
            </listitem>
            <listitem>
              <para>Copy the following files from the CloudStack Management Server to the
                host.</para>
              <informaltable>
                <tgroup cols="2" align="left" colsep="1" rowsep="1">
                  <colspec colwidth="1*" colname="1" colnum="1"/>
                  <colspec colwidth="2*" colname="2" colnum="2"/>
                  <thead>
                    <row>
                      <entry><para>Copy from here...</para></entry>
                      <entry><para>...to here</para></entry>
                    </row>
                  </thead>
                  <tbody>
                    <row>
                      <entry><para>/usr/lib64/cloud/common/scripts/vm/hypervisor/xenserver/xenserver60/NFSSR.py</para></entry>
                      <entry><para>/opt/xensource/sm/NFSSR.py</para></entry>
                    </row>
                    <row>
                      <entry><para>/usr/lib64/cloud/common/scripts/vm/hypervisor/xenserver/setupxenserver.sh</para></entry>
                      <entry><para>/opt/xensource/bin/setupxenserver.sh</para></entry>
                    </row>
                    <row>
                      <entry><para>/usr/lib64/cloud/common/scripts/vm/hypervisor/xenserver/make_migratable.sh</para></entry>
                      <entry><para>/opt/xensource/bin/make_migratable.sh</para></entry>
                    </row>
                  </tbody>
                </tgroup>
              </informaltable>
            </listitem>
            <listitem>
              <para>(Only for hotfixes XS602E005 and XS602E007) You need to apply a new Cloud
                Support Pack.</para>
              <itemizedlist>
                <listitem>
                  <para>Download the CSP software onto the XenServer host from one of the following
                    links:</para>
                  <para>For hotfix XS602E005: <ulink
                      url="http://coltrane.eng.hq.xensource.com/release/XenServer-6.x/XS-6.0.2/hotfixes/XS602E005/56710/xe-phase-2/xenserver-cloud-supp.tgz"
                      >http://coltrane.eng.hq.xensource.com/release/XenServer-6.x/XS-6.0.2/hotfixes/XS602E005/56710/xe-phase-2/xenserver-cloud-supp.tgz</ulink></para>
                  <para>For hotfix XS602E007: <ulink
                      url="http://coltrane.eng.hq.xensource.com/release/XenServer-6.x/XS-6.0.2/hotfixes/XS602E007/57824/xe-phase-2/xenserver-cloud-supp.tgz"
                      >http://coltrane.eng.hq.xensource.com/release/XenServer-6.x/XS-6.0.2/hotfixes/XS602E007/57824/xe-phase-2/xenserver-cloud-supp.tgz</ulink></para>
                </listitem>
                <listitem>
                  <para>Extract the file:</para>
                  <programlisting># tar xf xenserver-cloud-supp.tgz</programlisting>
                </listitem>
                <listitem>
                  <para>Run the following script:</para>
                  <programlisting># xe-install-supplemental-pack xenserver-cloud-supp.iso</programlisting>
                </listitem>
                <listitem>
                  <para>If the XenServer host is part of a zone that uses basic networking, disable
                    Open vSwitch (OVS):</para>
                  <programlisting># xe-switch-network-backend  bridge</programlisting>
                </listitem>
              </itemizedlist>
            </listitem>
            <listitem>
              <para>Reboot this XenServer host.</para>
            </listitem>
            <listitem>
              <para>Run the following:</para>
              <programlisting>/opt/xensource/bin/setupxenserver.sh</programlisting>
              <note>
                <para>If the message "mv: cannot stat `/etc/cron.daily/logrotate': No such file or
                  directory" appears, you can safely ignore it.</para>
              </note>
            </listitem>
            <listitem>
              <para>Run the following:</para>
              <programlisting>for pbd in `xe pbd-list currently-attached=false| grep ^uuid | awk '{print $NF}'`; do xe pbd-plug uuid=$pbd ; </programlisting>
            </listitem>
            <listitem>
              <para>On each slave host in the Xen pool, repeat these steps, starting from "manually
                live migrate VMs."</para>
            </listitem>
          </orderedlist>
        </listitem>
      </orderedlist>
      <note>
        <title>Troubleshooting Tip</title>
        <para>If passwords which you know to be valid appear not to work after upgrade, or other UI
          issues are seen, try clearing your browser cache and reloading the UI page.</para>
      </note>
    </section>
    <section id="upgrade-from-2.2.x-to-4.1">
      <title>Upgrade from 2.2.14 to 4.1.0</title>
      <orderedlist>
        <listitem>
          <para>Ensure that you query your IPaddress usage records and process them; for example,
            issue invoices for any usage that you have not yet billed users for.</para>
          <para>Starting in 3.0.2, the usage record format for IP addresses is the same as the rest
            of the usage types. Instead of a single record with the assignment and release dates,
            separate records are generated per aggregation period with start and end dates. After
            upgrading to 4.1.0, any existing IP address usage records in the old format will no
            longer be available.</para>
        </listitem>
        <listitem>
          <para>If you are using version 2.2.0 - 2.2.13, first upgrade to 2.2.14 by using the
            instructions in the <ulink
              url="http://download.cloud.com/releases/2.2.0/CloudStack2.2.14ReleaseNotes.pdf">2.2.14
              Release Notes</ulink>.</para>
          <warning>
            <title>KVM Hosts</title>
            <para>If KVM hypervisor is used in your cloud, be sure you completed the step to insert
              a valid username and password into the host_details table on each KVM node as
              described in the 2.2.14 Release Notes. This step is critical, as the database will be
              encrypted after the upgrade to 4.1.0.</para>
          </warning>
        </listitem>
        <listitem>
          <para>While running the 2.2.14 system, log in to the UI as root administrator.</para>
        </listitem>
        <listitem>
          <para>Using the UI, add a new System VM template for each hypervisor type that is used in
            your cloud. In each zone, add a system VM template for each hypervisor used in that
            zone</para>
          <orderedlist>
            <listitem>
              <para>In the left navigation bar, click Templates.</para>
            </listitem>
            <listitem>
              <para>In Select view, click Templates.</para>
            </listitem>
            <listitem>
              <para>Click Register template.</para>
              <para>The Register template dialog box is displayed.</para>
            </listitem>
            <listitem>
              <para>In the Register template dialog box, specify the following values depending on
                the hypervisor type (do not change these):</para>
              <informaltable>
                <tgroup cols="2" align="left" colsep="1" rowsep="1">
                  <colspec colwidth="1*" colname="1" colnum="1"/>
                  <colspec colwidth="2*" colname="2" colnum="2"/>
                  <thead>
                    <row>
                      <entry><para>Hypervisor</para></entry>
                      <entry><para>Description</para></entry>
                    </row>
                  </thead>
                  <tbody>
                    <row>
                      <entry><para>XenServer</para></entry>
                      <entry><para>Name: systemvm-xenserver-4.1.0</para>
                        <para>Description: systemvm-xenserver-4.1.0</para>
                        <para>URL:
                          http://download.cloud.com/templates/acton/acton-systemvm-02062012.vhd.bz2</para>
                        <para>Zone: Choose the zone where this hypervisor is used</para>
                        <para>Hypervisor: XenServer</para>
                        <para>Format: VHD</para>
                        <para>OS Type: Debian GNU/Linux 5.0 (32-bit)</para>
                        <para>Extractable: no</para>
                        <para>Password Enabled: no</para>
                        <para>Public: no</para>
                        <para>Featured: no</para>
                      </entry>
                    </row>
                    <row>
                      <entry><para>KVM</para></entry>
                      <entry><para>Name: systemvm-kvm-4.1.0</para>
                        <para>Description: systemvm-kvm-4.1.0</para>
                        <para>URL:
                          http://download.cloud.com/templates/acton/acton-systemvm-02062012.qcow2.bz2</para>
                        <para>Zone: Choose the zone where this hypervisor is used</para>
                        <para>Hypervisor: KVM</para>
                        <para>Format: QCOW2</para>
                        <para>OS Type: Debian GNU/Linux 5.0 (32-bit)</para>
                        <para>Extractable: no</para>
                        <para>Password Enabled: no</para>
                        <para>Public: no</para>
                        <para>Featured: no</para>
                      </entry>
                    </row>
                    <row>
                      <entry><para>VMware</para></entry>
                      <entry><para>Name: systemvm-vmware-4.1.0</para>
                        <para>Description: systemvm-vmware-4.1.0</para>
                        <para>URL:
                          http://download.cloud.com/templates/burbank/burbank-systemvm-08012012.ova</para>
                        <para>Zone: Choose the zone where this hypervisor is used</para>
                        <para>Hypervisor: VMware</para>
                        <para>Format: OVA</para>
                        <para>OS Type: Debian GNU/Linux 5.0 (32-bit)</para>
                        <para>Extractable: no</para>
                        <para>Password Enabled: no</para>
                        <para>Public: no</para>
                        <para>Featured: no</para>
                      </entry>
                    </row>
                  </tbody>
                </tgroup>
              </informaltable>
            </listitem>
          </orderedlist>
        </listitem>
        <listitem>
          <para>Watch the screen to be sure that the template downloads successfully and enters the
            READY state. Do not proceed until this is successful</para>
        </listitem>
        <listitem>
          <para><emphasis role="bold">WARNING</emphasis>: If you use more than one type of
            hypervisor in your cloud, be sure you have repeated these steps to download the system
            VM template for each hypervisor type. Otherwise, the upgrade will fail.</para>
        </listitem>
        <listitem>
          <para>Stop all Usage Servers if running. Run this on all Usage Server hosts.</para>
          <programlisting># service cloud-usage stop</programlisting>
        </listitem>
        <listitem>
          <para>Stop the Management Servers. Run this on all Management Server hosts.</para>
          <programlisting language="Bash"><prompt>#</prompt> service cloud-management stop</programlisting>
        </listitem>
        <listitem>
          <para>On the MySQL master, take a backup of the MySQL databases. We recommend performing
            this step even in test upgrades. If there is an issue, this will assist with
            debugging.</para>
          <para>In the following commands, it is assumed that you have set the root password on the
            database, which is a CloudStack recommended best practice. Substitute your own MySQL
            root password.</para>
          <programlisting><prompt>#</prompt> <command>mysqldump</command> -u root -p<replaceable>mysql_password</replaceable> cloud > <filename>cloud-backup.dmp</filename>
                        <prompt>#</prompt> <command>mysqldump</command> -u root -p<replaceable>mysql_password</replaceable> cloud_usage > <filename>cloud-usage-backup.dmp</filename>
                    </programlisting>
        </listitem>
        <listitem>
          <para> Either build RPM/DEB packages as detailed in the Installation Guide, or use one of
            the community provided yum/apt repositories to gain access to the &PRODUCT; binaries.
          </para>
        </listitem>
<<<<<<< HEAD
        <listitem id="upgrade-deb-packages-22">
          <para>If you are using Ubuntu, follow this procedure to upgrade your packages. If not,
            skip to step <xref linkend="upgrade-rpm-packages-22"/>.</para>
=======
        <listitem id="upgrade-deb-packages-23">
          <para>If you are using Ubuntu, follow this procedure to upgrade your packages. If not,
            skip to step <xref linkend="upgrade-rpm-packages-23"/>.</para>
>>>>>>> ad6fc9f6
          <note>
            <title>Community Packages</title>
            <para>This section assumes you're using the community supplied packages for &PRODUCT;.
              If you've created your own packages and APT repository, substitute your own URL for
              the ones used in these examples.</para>
          </note>
<<<<<<< HEAD
          <orderedlist id="debsteps-22">
=======
          <orderedlist id="debsteps-23">
>>>>>>> ad6fc9f6
            <listitem>
              <para>The first order of business will be to change the sources list for each system
                with &PRODUCT; packages. This means all management servers, and any hosts that have
                the KVM agent. (No changes should be necessary for hosts that are running VMware or
                Xen.)</para>
              <para>Start by opening <filename>/etc/apt/sources.list.d/cloudstack.list</filename> on
                any systems that have &PRODUCT; packages installed.</para>
              <para>This file should have one line, which contains:</para>
              <programlisting language="Bash">deb http://cloudstack.apt-get.eu/ubuntu precise 4.0</programlisting>
              <para>We'll change it to point to the new package repository:</para>
              <programlisting language="Bash">deb http://cloudstack.apt-get.eu/ubuntu precise 4.1</programlisting>
              <para>If you're using your own package repository, change this line to read as
                appropriate for your 4.1.0 repository.</para>
            </listitem>
            <listitem>
              <para>Now update your apt package list:</para>
              <programlisting language="Bash">$ sudo apt-get update</programlisting>
            </listitem>
<<<<<<< HEAD
            <listitem id="deb-master-22">
=======
            <listitem id="deb-master-23">
>>>>>>> ad6fc9f6
              <para>Now that you have the repository configured, it's time to install the
                  <filename>cloudstack-management</filename> package. This will pull in any other
                dependencies you need.</para>
              <programlisting language="Bash">$ sudo apt-get install cloudstack-management</programlisting>
            </listitem>
<<<<<<< HEAD
            <listitem id="kvm-agent-deb-22">
=======
            <listitem id="kvm-agent-deb-23">
>>>>>>> ad6fc9f6
              <para>On KVM hosts, you will need to manually install the
                  <filename>cloudstack-agent</filename> package:</para>
              <programlisting language="Bash">$ sudo apt-get install cloudstack-agent</programlisting>
              <para>During the installation of <filename>cloudstack-agent</filename>, APT will copy
                your <filename>agent.properties</filename>, <filename>log4j-cloud.xml</filename>,
                and <filename>environment.properties</filename> from
                  <filename>/etc/cloud/agent</filename> to
                  <filename>/etc/cloudstack/agent</filename>.</para>
              <para>When prompted whether you wish to keep your configuration, say Yes.</para>
            </listitem>
            <listitem>
              <para>Verify that the file
                  <filename>/etc/cloudstack/agent/environment.properties</filename> has a line that
                reads:</para>
              <programlisting language="Bash">paths.script=/usr/share/cloudstack-common</programlisting>
              <para>If not, add the line.</para>
            </listitem>
            <listitem>
              <para>Restart the agent:</para>
              <programlisting language="Bash">
service cloud-agent stop
killall jsvc
service cloudstack-agent start
              </programlisting>
            </listitem>
            <listitem>
              <para>During the upgrade, <filename>log4j-cloud.xml</filename> was simply copied over,
                so the logs will continue to be added to
                  <filename>/var/log/cloud/agent/agent.log</filename>. There's nothing
                  <emphasis>wrong</emphasis> with this, but if you prefer to be consistent, you can
                change this by copying over the sample configuration file:</para>
              <programlisting language="Bash">
cd /etc/cloudstack/agent
mv log4j-cloud.xml.dpkg-dist log4j-cloud.xml
service cloudstack-agent restart
                            </programlisting>
            </listitem>
            <listitem>
              <para>Once the agent is running, you can uninstall the old cloud-* packages from your
                system:</para>
              <programlisting language="Bash">sudo dpkg --purge cloud-agent</programlisting>
            </listitem>
          </orderedlist>
        </listitem>
<<<<<<< HEAD
        <listitem id="upgrade-rpm-packages-22">
          <para>If you are using CentOS or RHEL, follow this procedure to upgrade your packages. If
            not, skip to step <xref linkend="correct-components-xml-22"/>.</para>
=======
        <listitem id="upgrade-rpm-packages-23">
          <para>If you are using CentOS or RHEL, follow this procedure to upgrade your packages. If
            not, skip to step <xref linkend="correct-components-xml-24"/>.</para>
>>>>>>> ad6fc9f6
          <note>
            <title>Community Packages</title>
            <para>This section assumes you're using the community supplied packages for &PRODUCT;.
              If you've created your own packages and yum repository, substitute your own URL for
              the ones used in these examples.</para>
          </note>
<<<<<<< HEAD
          <orderedlist id="rpmsteps-22">
=======
          <orderedlist id="rpmsteps-24">
>>>>>>> ad6fc9f6
            <listitem>
              <para>The first order of business will be to change the yum repository for each system
                with &PRODUCT; packages. This means all management servers, and any hosts that have
                the KVM agent. (No changes should be necessary for hosts that are running VMware or
                Xen.)</para>
              <para>Start by opening <filename>/etc/yum.repos.d/cloudstack.repo</filename> on any
                systems that have &PRODUCT; packages installed.</para>
              <para>This file should have content similar to the following:</para>
              <programlisting language="Bash">
[apache-cloudstack]
name=Apache CloudStack
baseurl=http://cloudstack.apt-get.eu/rhel/4.0/
enabled=1
gpgcheck=0
                            </programlisting>
              <para>If you are using the community provided package repository, change the baseurl
                to http://cloudstack.apt-get.eu/rhel/4.1/</para>
              <para>If you're using your own package repository, change this line to read as
                appropriate for your 4.1.0 repository.</para>
            </listitem>
<<<<<<< HEAD
            <listitem id="rpm-master-22">
=======
            <listitem id="rpm-master-23">
>>>>>>> ad6fc9f6
              <para>Now that you have the repository configured, it's time to install the
                  <filename>cloudstack-management</filename> package by upgrading the older
                  <filename>cloud-client</filename> package.</para>
              <programlisting language="Bash">$ sudo yum upgrade cloud-client</programlisting>
            </listitem>
<<<<<<< HEAD
            <listitem id="kvm-agent-rpm-22">
=======
            <listitem id="kvm-agent-rpm-24">
>>>>>>> ad6fc9f6
              <para>For KVM hosts, you will need to upgrade the <filename>cloud-agent</filename>
                package, similarly installing the new version as
                  <filename>cloudstack-agent</filename>.</para>
              <programlisting language="Bash">$ sudo yum upgrade cloud-agent</programlisting>
              <para>During the installation of <filename>cloudstack-agent</filename>, the RPM will
                copy your <filename>agent.properties</filename>,
                  <filename>log4j-cloud.xml</filename>, and
                  <filename>environment.properties</filename> from
                  <filename>/etc/cloud/agent</filename> to
                  <filename>/etc/cloudstack/agent</filename>.</para>
            </listitem>
            <listitem>
              <para>Verify that the file
                  <filename>/etc/cloudstack/agent/environment.properties</filename> has a line that
                reads:</para>
              <programlisting language="Bash">paths.script=/usr/share/cloudstack-common</programlisting>
              <para>If not, add the line.</para>
            </listitem>
            <listitem>
              <para>Restart the agent:</para>
              <programlisting language="Bash">
service cloud-agent stop
killall jsvc
service cloudstack-agent start
                            </programlisting>
            </listitem>
          </orderedlist>
        </listitem>
<<<<<<< HEAD
        <listitem id="correct-components-xml-22">
=======
        <listitem id="correct-components-xml-24">
>>>>>>> ad6fc9f6
          <para>If you have made changes to your existing copy of the file components.xml in your
            previous-version CloudStack installation, the changes will be preserved in the upgrade.
            However, you need to do the following steps to place these changes in a new version of
            the file which is compatible with version 4.0.0-incubating.</para>
          <note>
            <para>How will you know whether you need to do this? If the upgrade output in the
              previous step included a message like the following, then some custom content was
              found in your old components.xml, and you need to merge the two files:</para>
          </note>
          <programlisting>warning: /etc/cloud/management/components.xml created as /etc/cloud/management/components.xml.rpmnew </programlisting>
          <orderedlist numeration="loweralpha">
            <listitem>
              <para>Make a backup copy of your
                  <filename>/etc/cloud/management/components.xml</filename> file. For
                example:</para>
              <programlisting><prompt>#</prompt> <command>mv</command> <filename>/etc/cloud/management/components.xml</filename> <filename>/etc/cloud/management/components.xml-backup</filename></programlisting>
            </listitem>
            <listitem>
              <para>Copy <filename>/etc/cloud/management/components.xml.rpmnew</filename> to create
                a new <filename>/etc/cloud/management/components.xml</filename>:</para>
              <programlisting><prompt>#</prompt> <command>cp</command> -ap <filename>/etc/cloud/management/components.xml.rpmnew</filename> <filename>/etc/cloud/management/components.xml</filename></programlisting>
            </listitem>
            <listitem>
              <para>Merge your changes from the backup file into the new components.xml file.</para>
              <programlisting><prompt>#</prompt> <command>vi</command> <filename>/etc/cloud/management/components.xml</filename>
                            </programlisting>
            </listitem>
          </orderedlist>
        </listitem>
        <listitem>
          <para>After upgrading to 4.1, API clients are expected to send plain text passwords for
            login and user creation, instead of MD5 hash. Incase, api client changes are not
            acceptable, following changes are to be made for backward compatibility:</para>
          <para>Modify componentsContext.xml, and make PlainTextUserAuthenticator as the default
            authenticator (1st entry in the userAuthenticators adapter list is default)</para>
          <programlisting language="XML">
&lt;!-- Security adapters --&gt;
&lt;bean id="userAuthenticators" class="com.cloud.utils.component.AdapterList"&gt;
  &lt;property name="Adapters"&gt;
    &lt;list&gt;
      &lt;ref bean="PlainTextUserAuthenticator"/&gt;
      &lt;ref bean="MD5UserAuthenticator"/&gt;
      &lt;ref bean="LDAPUserAuthenticator"/&gt;
    &lt;/list&gt;
  &lt;/property&gt;
&lt;/bean&gt;
            </programlisting>
          <para>PlainTextUserAuthenticator works the same way MD5UserAuthenticator worked prior to
            4.1.</para>
        </listitem>
        <listitem>
          <para>If you have made changes to your existing copy of the
              <filename>/etc/cloud/management/db.properties</filename> file in your previous-version
            CloudStack installation, the changes will be preserved in the upgrade. However, you need
            to do the following steps to place these changes in a new version of the file which is
            compatible with version 4.0.0-incubating.</para>
          <orderedlist>
            <listitem>
              <para>Make a backup copy of your file
                  <filename>/etc/cloud/management/db.properties</filename>. For example:</para>
              <programlisting><prompt>#</prompt> <command>mv</command> <filename>/etc/cloud/management/db.properties</filename> <filename>/etc/cloud/management/db.properties-backup</filename></programlisting>
            </listitem>
            <listitem>
              <para>Copy <filename>/etc/cloud/management/db.properties.rpmnew</filename> to create a
                new <filename>/etc/cloud/management/db.properties</filename>:</para>
              <programlisting><prompt>#</prompt> <command>cp</command> -ap <filename>/etc/cloud/management/db.properties.rpmnew</filename> <filename>etc/cloud/management/db.properties</filename></programlisting>
            </listitem>
            <listitem>
              <para>Merge your changes from the backup file into the new db.properties file.</para>
              <programlisting><prompt>#</prompt> <command>vi</command> <filename>/etc/cloud/management/db.properties</filename></programlisting>
            </listitem>
          </orderedlist>
        </listitem>
        <listitem>
          <para>On the management server node, run the following command. It is recommended that you
            use the command-line flags to provide your own encryption keys. See Password and Key
            Encryption in the Installation Guide.</para>
          <programlisting><prompt>#</prompt> <command>cloud-setup-encryption</command> -e <replaceable>encryption_type</replaceable> -m <replaceable>management_server_key</replaceable> -k <replaceable>database_key</replaceable></programlisting>
          <para>When used without arguments, as in the following example, the default encryption
            type and keys will be used:</para>
          <itemizedlist>
            <listitem>
              <para>(Optional) For encryption_type, use file or web to indicate the technique used
                to pass in the database encryption password. Default: file.</para>
            </listitem>
            <listitem>
              <para>(Optional) For management_server_key, substitute the default key that is used to
                encrypt confidential parameters in the properties file. Default: password. It is
                highly recommended that you replace this with a more secure value</para>
            </listitem>
            <listitem>
              <para>(Optional) For database_key, substitute the default key that is used to encrypt
                confidential parameters in the CloudStack database. Default: password. It is highly
                recommended that you replace this with a more secure value.</para>
            </listitem>
          </itemizedlist>
        </listitem>
        <listitem>
          <para>Repeat steps 10 - 14 on every management server node. If you provided your own
            encryption key in step 14, use the same key on all other management servers.</para>
        </listitem>
        <listitem>
          <para>Start the first Management Server. Do not start any other Management Server nodes
            yet.</para>
          <programlisting language="Bash"><prompt>#</prompt> service cloudstack-management start</programlisting>
          <para>Wait until the databases are upgraded. Ensure that the database upgrade is complete.
            You should see a message like "Complete! Done." After confirmation, start the other
            Management Servers one at a time by running the same command on each node.</para>
        </listitem>
        <listitem>
          <para>Start all Usage Servers (if they were running on your previous version). Perform
            this on each Usage Server host.</para>
          <programlisting language="Bash"><prompt>#</prompt> service cloudstack-usage start</programlisting>
        </listitem>
        <listitem>
          <para>(KVM only) Additional steps are required for each KVM host. These steps will not
            affect running guests in the cloud. These steps are required only for clouds using KVM
            as hosts and only on the KVM hosts.</para>
          <orderedlist numeration="loweralpha">
            <listitem>
              <para> Configure your CloudStack package repositories as outlined in the Installation
                Guide </para>
            </listitem>
            <listitem>
              <para>Stop the running agent.</para>
              <programlisting># service cloud-agent stop</programlisting>
            </listitem>
            <listitem>
              <para>Update the agent software with one of the following command sets as
                appropriate.</para>
              <programlisting><prompt>#</prompt> <command>yum</command> update cloud-*</programlisting>
              <programlisting>
                                <prompt>#</prompt> <command>apt-get</command> update
                                <prompt>#</prompt> <command>apt-get</command> upgrade cloud-*
                            </programlisting>
            </listitem>
            <listitem>
              <para>Start the agent.</para>
              <programlisting># service cloudstack-agent start</programlisting>
            </listitem>
            <listitem>
              <para> Copy the contents of the <filename>agent.properties</filename> file to the new
                  <filename>agent.properties</filename> file by using the following command</para>
              <programlisting><command>sed</command> -i 's/com.cloud.agent.resource.computing.LibvirtComputingResource/com.cloud.hypervisor.kvm.resource.LibvirtComputingResource/g' <filename>/etc/cloud/agent/agent.properties</filename></programlisting>
            </listitem>
            <listitem>
              <para>Start the cloud agent and cloud management services.</para>
            </listitem>
            <listitem>
              <para>When the Management Server is up and running, log in to the CloudStack UI and
                restart the virtual router for proper functioning of all the features.</para>
            </listitem>
          </orderedlist>
        </listitem>
        <listitem>
          <para>Log in to the CloudStack UI as admin, and check the status of the hosts. All hosts
            should come to Up state (except those that you know to be offline). You may need to wait
            20 or 30 minutes, depending on the number of hosts.</para>
          <para>Do not proceed to the next step until the hosts show in the Up state. If the hosts
            do not come to the Up state, contact support.</para>
        </listitem>
        <listitem>
          <para>Run the following script to stop, then start, all Secondary Storage VMs, Console
            Proxy VMs, and virtual routers.</para>
          <orderedlist numeration="loweralpha">
            <listitem>
              <para>Run the command once on one management server. Substitute your own IP address of
                the MySQL instance, the MySQL user to connect as, and the password to use for that
                user. In addition to those parameters, provide the "-c" and "-r" arguments. For
                example:</para>
              <programlisting><prompt>#</prompt> <command>nohup cloud-sysvmadm</command> -d <replaceable>192.168.1.5</replaceable> -u cloud -p <replaceable>password</replaceable> -c -r > sysvm.log 2>&amp;1 &amp;
                                <prompt>#</prompt> <command>tail</command> -f <filename>sysvm.log</filename></programlisting>
              <para>This might take up to an hour or more to run, depending on the number of
                accounts in the system.</para>
            </listitem>
            <listitem>
              <para>After the script terminates, check the log to verify correct execution:</para>
              <programlisting><prompt>#</prompt> <command>tail</command> -f <filename>sysvm.log</filename></programlisting>
              <para>The content should be like the following:</para>
              <programlisting>
                                Stopping and starting 1 secondary storage vm(s)...
                                Done stopping and starting secondary storage vm(s)
                                Stopping and starting 1 console proxy vm(s)...
                                Done stopping and starting console proxy vm(s).
                                Stopping and starting 4 running routing vm(s)...
                                Done restarting router(s).
                            </programlisting>
            </listitem>
          </orderedlist>
        </listitem>
        <listitem>
          <para>If you would like additional confirmation that the new system VM templates were
            correctly applied when these system VMs were rebooted, SSH into the System VM and check
            the version.</para>
          <para>Use one of the following techniques, depending on the hypervisor.</para>
          <formalpara>
            <title>XenServer or KVM:</title>
            <para>SSH in by using the link local IP address of the system VM. For example, in the
              command below, substitute your own path to the private key used to log in to the
              system VM and your own link local IP.</para>
          </formalpara>
          <para>Run the following commands on the XenServer or KVM host on which the system VM is
            present:</para>
          <programlisting><prompt>#</prompt> <command>ssh</command> -i <replaceable>private-key-path</replaceable> <replaceable>link-local-ip</replaceable> -p 3922
                        # cat /etc/cloudstack-release</programlisting>
          <para>The output should be like the following:</para>
          <programlisting>Cloudstack Release 4.0.0-incubating Mon Oct 9 15:10:04 PST 2012</programlisting>
          <formalpara>
            <title>ESXi</title>
            <para>SSH in using the private IP address of the system VM. For example, in the command
              below, substitute your own path to the private key used to log in to the system VM and
              your own private IP.</para>
          </formalpara>
          <para>Run the following commands on the Management Server:</para>
          <programlisting><prompt>#</prompt> <command>ssh</command> -i <replaceable>private-key-path</replaceable> <replaceable>private-ip</replaceable> -p 3922
                        <prompt>#</prompt> <command>cat</command> <filename>/etc/cloudstack-release</filename>
                    </programlisting>
          <para>The output should be like the following:</para>
          <programlisting>Cloudstack Release 4.0.0-incubating Mon Oct 9 15:10:04 PST 2012</programlisting>
        </listitem>
        <listitem>
          <para>If needed, upgrade all Citrix XenServer hypervisor hosts in your cloud to a version
            supported by CloudStack 4.0.0-incubating. The supported versions are XenServer 5.6 SP2
            and 6.0.2. Instructions for upgrade can be found in the CloudStack 4.0.0-incubating
            Installation Guide.</para>
        </listitem>
        <listitem>
          <para>Apply the XenServer hotfix XS602E003 (and any other needed hotfixes) to XenServer
            v6.0.2 hypervisor hosts.</para>
          <orderedlist numeration="loweralpha">
            <listitem>
              <para>Disconnect the XenServer cluster from CloudStack.</para>
              <para>In the left navigation bar of the CloudStack UI, select Infrastructure. Under
                Clusters, click View All. Select the XenServer cluster and click Actions -
                Unmanage.</para>
              <para>This may fail if there are hosts not in one of the states Up, Down,
                Disconnected, or Alert. You may need to fix that before unmanaging this
                cluster.</para>
              <para>Wait until the status of the cluster has reached Unmanaged. Use the CloudStack
                UI to check on the status. When the cluster is in the unmanaged state, there is no
                connection to the hosts in the cluster.</para>
            </listitem>
            <listitem>
              <para>To clean up the VLAN, log in to one XenServer host and run:</para>
              <programlisting>/opt/xensource/bin/cloud-clean-vlan.sh</programlisting>
            </listitem>
            <listitem>
              <para>Prepare the upgrade by running the following on one XenServer host:</para>
              <programlisting>/opt/xensource/bin/cloud-prepare-upgrade.sh</programlisting>
              <para>If you see a message like "can't eject CD", log in to the VM and umount the CD,
                then run this script again.</para>
            </listitem>
            <listitem>
              <para>Upload the hotfix to the XenServer hosts. Always start with the Xen pool master,
                then the slaves. Using your favorite file copy utility (e.g. WinSCP), copy the
                hotfixes to the host. Place them in a temporary folder such as /root or /tmp. </para>
              <para>On the Xen pool master, upload the hotfix with this command:</para>
              <programlisting>xe patch-upload file-name=XS602E003.xsupdate</programlisting>
              <para>Make a note of the output from this command, which is a UUID for the hotfix
                file. You'll need it in another step later.</para>
              <note>
                <para>(Optional) If you are applying other hotfixes as well, you can repeat the
                  commands in this section with the appropriate hotfix number. For example,
                  XS602E004.xsupdate.</para>
              </note>
            </listitem>
            <listitem>
              <para>Manually live migrate all VMs on this host to another host. First, get a list of
                the VMs on this host:</para>
              <programlisting># xe vm-list</programlisting>
              <para>Then use this command to migrate each VM. Replace the example host name and VM
                name with your own:</para>
              <programlisting><prompt>#</prompt> <command>xe</command> vm-migrate live=true host=<replaceable>host-name</replaceable> vm=<replaceable>VM-name</replaceable></programlisting>
              <note>
                <title>Troubleshooting</title>
                <para>If you see a message like "You attempted an operation on a VM which requires
                  PV drivers to be installed but the drivers were not detected," run:</para>
                <para><command>/opt/xensource/bin/make_migratable.sh
                    b6cf79c8-02ee-050b-922f-49583d9f1a14</command>.</para>
              </note>
            </listitem>
            <listitem>
              <para>Apply the hotfix. First, get the UUID of this host:</para>
              <para><command># xe host-list</command></para>
              <para>Then use the following command to apply the hotfix. Replace the example host
                UUID with the current host ID, and replace the hotfix UUID with the output from the
                patch-upload command you ran on this machine earlier. You can also get the hotfix
                UUID by running xe patch-list. </para>
              <para><command>xe patch-apply host-uuid=<replaceable>host-uuid</replaceable>
                    uuid=<replaceable>hotfix-uuid</replaceable></command></para>
            </listitem>
            <listitem>
              <para>Copy the following files from the CloudStack Management Server to the
                host.</para>
              <informaltable>
                <tgroup cols="2" align="left" colsep="1" rowsep="1">
                  <colspec colwidth="1*" colname="1" colnum="1"/>
                  <colspec colwidth="2*" colname="2" colnum="2"/>
                  <thead>
                    <row>
                      <entry><para>Copy from here...</para></entry>
                      <entry><para>...to here</para></entry>
                    </row>
                  </thead>
                  <tbody>
                    <row>
                      <entry><para><filename>/usr/lib64/cloud/common/scripts/vm/hypervisor/xenserver/xenserver60/NFSSR.py</filename></para></entry>
                      <entry><para><filename>/opt/xensource/sm/NFSSR.py</filename></para></entry>
                    </row>
                    <row>
                      <entry><para><filename>/usr/lib64/cloud/common/scripts/vm/hypervisor/xenserver/setupxenserver.sh</filename></para></entry>
                      <entry><para><filename>/opt/xensource/bin/setupxenserver.sh</filename></para></entry>
                    </row>
                    <row>
                      <entry><para><filename>/usr/lib64/cloud/common/scripts/vm/hypervisor/xenserver/make_migratable.sh</filename></para></entry>
                      <entry><para><filename>/opt/xensource/bin/make_migratable.sh</filename></para></entry>
                    </row>
                  </tbody>
                </tgroup>
              </informaltable>
            </listitem>
            <listitem>
              <para>(Only for hotfixes XS602E005 and XS602E007) You need to apply a new Cloud
                Support Pack.</para>
              <itemizedlist>
                <listitem>
                  <para>Download the CSP software onto the XenServer host from one of the following
                    links:</para>
                  <para>For hotfix XS602E005: <ulink
                      url="http://coltrane.eng.hq.xensource.com/release/XenServer-6.x/XS-6.0.2/hotfixes/XS602E005/56710/xe-phase-2/xenserver-cloud-supp.tgz"
                      >http://coltrane.eng.hq.xensource.com/release/XenServer-6.x/XS-6.0.2/hotfixes/XS602E005/56710/xe-phase-2/xenserver-cloud-supp.tgz</ulink></para>
                  <para>For hotfix XS602E007: <ulink
                      url="http://coltrane.eng.hq.xensource.com/release/XenServer-6.x/XS-6.0.2/hotfixes/XS602E007/57824/xe-phase-2/xenserver-cloud-supp.tgz"
                      >http://coltrane.eng.hq.xensource.com/release/XenServer-6.x/XS-6.0.2/hotfixes/XS602E007/57824/xe-phase-2/xenserver-cloud-supp.tgz</ulink></para>
                </listitem>
                <listitem>
                  <para>Extract the file:</para>
                  <para><command># tar xf xenserver-cloud-supp.tgz</command></para>
                </listitem>
                <listitem>
                  <para>Run the following script:</para>
                  <para><command># xe-install-supplemental-pack
                    xenserver-cloud-supp.iso</command></para>
                </listitem>
                <listitem>
                  <para>If the XenServer host is part of a zone that uses basic networking, disable
                    Open vSwitch (OVS):</para>
                  <para><command># xe-switch-network-backend bridge</command></para>
                </listitem>
              </itemizedlist>
            </listitem>
            <listitem>
              <para>Reboot this XenServer host.</para>
            </listitem>
            <listitem>
              <para>Run the following:</para>
              <para><command>/opt/xensource/bin/setupxenserver.sh</command></para>
              <note>
                <para>If the message "mv: cannot stat `/etc/cron.daily/logrotate': No such file or
                  directory" appears, you can safely ignore it.</para>
              </note>
            </listitem>
            <listitem>
              <para>Run the following:</para>
              <para><command>for pbd in `xe pbd-list currently-attached=false| grep ^uuid | awk
                  '{print $NF}'`; do xe pbd-plug uuid=$pbd ; </command>
              </para>
            </listitem>
            <listitem>
              <para>On each slave host in the Xen pool, repeat these steps, starting from "manually
                live migrate VMs."</para>
            </listitem>
          </orderedlist>
        </listitem>
      </orderedlist>
    </section>
  </chapter>
  <!-- <chapter id="api-changes-4.1">
        <title>API Changes in 4.1.0</title>
    </chapter> -->
</book><|MERGE_RESOLUTION|>--- conflicted
+++ resolved
@@ -780,11 +780,7 @@
             </listitem>
           </orderedlist>
         </listitem>
-<<<<<<< HEAD
-        <listitem id="upgrade-rpm-packages">
-=======
         <listitem id="upgrade-rpm-package">
->>>>>>> ad6fc9f6
           <para>If you are using CentOS or RHEL, follow this procedure to upgrade your packages. If
             not, skip to step <xref linkend="restart-system-vms"/>.</para>
           <note>
@@ -6759,11 +6755,7 @@
             source, or check the Apache CloudStack downloads page at <ulink
               url="http://cloudstack.apache.org/downloads.html"
               >http://cloudstack.apache.org/downloads.html</ulink> for package repositories supplied
-<<<<<<< HEAD
-            by community members. You will need them for step <xref linkend="upgrade-deb-packages"/>
-=======
             by community members. You will need them for step <xref linkend="upgrade-debpackages"/>
->>>>>>> ad6fc9f6
             or step <xref linkend="upgrade-rpm-packages"/>.</para>
           <para>Instructions for creating packages from the &PRODUCT; source are in the <ulink
               url="http://cloudstack.apache.org/docs/en-US/index.html">Installation
@@ -6813,11 +6805,7 @@
           <para>PlainTextUserAuthenticator works the same way MD5UserAuthenticator worked prior to
             4.1.</para>
         </listitem>
-<<<<<<< HEAD
-        <listitem id="upgrade-deb-packages">
-=======
         <listitem id="upgrade-debpackages">
->>>>>>> ad6fc9f6
           <para>If you are using Ubuntu, follow this procedure to upgrade your packages. If not,
             skip to step <xref linkend="upgrade-rpm-packages"/>.</para>
           <note>
@@ -6826,11 +6814,7 @@
               If you've created your own packages and APT repository, substitute your own URL for
               the ones used in these examples.</para>
           </note>
-<<<<<<< HEAD
-          <orderedlist id="debsteps">
-=======
           <orderedlist id="debstep">
->>>>>>> ad6fc9f6
             <listitem>
               <para>The first order of business will be to change the sources list for each system
                 with &PRODUCT; packages. This means all management servers, and any hosts that have
@@ -6855,11 +6839,7 @@
                 dependencies you need.</para>
               <programlisting language="Bash">$ sudo apt-get install cloudstack-management</programlisting>
             </listitem>
-<<<<<<< HEAD
-            <listitem id="kvm-agent-deb">
-=======
             <listitem id="kvm-agentdeb">
->>>>>>> ad6fc9f6
               <para>You will need to manually install the <filename>cloudstack-agent</filename>
                 package:</para>
               <programlisting language="Bash">$ sudo apt-get install cloudstack-agent</programlisting>
@@ -6906,11 +6886,7 @@
         </listitem>
         <listitem id="upgrade-rpm-packages">
           <para>If you are using CentOS or RHEL, follow this procedure to upgrade your packages. If
-<<<<<<< HEAD
-            not, skip to step <xref linkend="restart-system-vms"/>.</para>
-=======
             not, skip to step <xref linkend="restart-systemvms"/>.</para>
->>>>>>> ad6fc9f6
           <note>
             <title>Community Packages</title>
             <para>This section assumes you're using the community supplied packages for &PRODUCT;.
@@ -6944,11 +6920,7 @@
                   <filename>cloud-client</filename> package.</para>
               <programlisting language="Bash">$ sudo yum upgrade cloud-client</programlisting>
             </listitem>
-<<<<<<< HEAD
-            <listitem id="kvm-agent-rpm">
-=======
             <listitem id="kvm-agentrpm">
->>>>>>> ad6fc9f6
               <para>For KVM hosts, you will need to upgrade the <filename>cloud-agent</filename>
                 package, similarly installing the new version as
                   <filename>cloudstack-agent</filename>.</para>
@@ -6977,11 +6949,7 @@
             </listitem>
           </orderedlist>
         </listitem>
-<<<<<<< HEAD
-        <listitem id="restart-system-vms">
-=======
         <listitem id="restart-systemvms">
->>>>>>> ad6fc9f6
           <para>Once you've upgraded the packages on your management servers, you'll need to restart
             the system VMs. Make sure port 8096 is open in your local host firewall to do
             this.</para>
@@ -7011,11 +6979,7 @@
         </listitem>
       </orderedlist>
     </section>
-<<<<<<< HEAD
-    <section id="upgrade-from-3.0.2-to-4.0">
-=======
     <section id="upgrade-from-3.0.2-to-4.1">
->>>>>>> ad6fc9f6
       <title>Upgrade from 3.0.2 to 4.1.0</title>
       <para>This section will guide you from Citrix CloudStack 3.0.2 to Apache CloudStack 4.1.0.
         Sections that are hypervisor-specific will be called out with a note.</para>
@@ -7024,11 +6988,7 @@
           <note>
             <para>The following upgrade instructions apply only if you're using VMware hosts. If
               you're not using VMware hosts, skip this step and move on to <xref
-<<<<<<< HEAD
-                linkend="stopping-usage-servers"/>.</para>
-=======
                 linkend="stopping-usageservers"/>.</para>
->>>>>>> ad6fc9f6
           </note>
           <para>In each zone that includes VMware hosts, you need to add a new system VM template. </para>
           <orderedlist numeration="loweralpha">
@@ -7114,11 +7074,7 @@
             </listitem>
           </orderedlist>
         </listitem>
-<<<<<<< HEAD
-        <listitem id="stopping-usage-servers">
-=======
         <listitem id="stopping-usageservers">
->>>>>>> ad6fc9f6
           <para>Stop all Usage Servers if running. Run this on all Usage Server hosts.</para>
           <programlisting language="Bash"><prompt>#</prompt> service cloud-usage stop</programlisting>
         </listitem>
@@ -7141,26 +7097,16 @@
             the community provided yum/apt repositories to gain access to the &PRODUCT;
             binaries.</para>
         </listitem>
-<<<<<<< HEAD
-        <listitem id="upgrade-deb-packages-302">
-          <para>If you are using Ubuntu, follow this procedure to upgrade your packages. If not,
-            skip to step <xref linkend="upgrade-rpm-packages-302"/>.</para>
-=======
         <listitem id="upgrade-deb-packages-303">
           <para>If you are using Ubuntu, follow this procedure to upgrade your packages. If not,
             skip to step <xref linkend="upgrade-rpm-packages-303"/>.</para>
->>>>>>> ad6fc9f6
           <note>
             <title>Community Packages</title>
             <para>This section assumes you're using the community supplied packages for &PRODUCT;.
               If you've created your own packages and APT repository, substitute your own URL for
               the ones used in these examples.</para>
           </note>
-<<<<<<< HEAD
-          <orderedlist id="debsteps-302">
-=======
           <orderedlist id="debsteps-303">
->>>>>>> ad6fc9f6
             <listitem>
               <para>The first order of business will be to change the sources list for each system
                 with &PRODUCT; packages. This means all management servers, and any hosts that have
@@ -7179,21 +7125,13 @@
               <para>Now update your apt package list:</para>
               <programlisting language="Bash">$ sudo apt-get update</programlisting>
             </listitem>
-<<<<<<< HEAD
-            <listitem id="deb-master-302">
-=======
             <listitem id="deb-master-303">
->>>>>>> ad6fc9f6
               <para>Now that you have the repository configured, it's time to install the
                   <filename>cloudstack-management</filename> package. This will pull in any other
                 dependencies you need.</para>
               <programlisting language="Bash">$ sudo apt-get install cloudstack-management</programlisting>
             </listitem>
-<<<<<<< HEAD
-            <listitem id="kvm-agent-deb-302">
-=======
             <listitem id="kvm-agent-deb-303">
->>>>>>> ad6fc9f6
               <para>You will need to manually install the <filename>cloudstack-agent</filename>
                 package:</para>
               <programlisting language="Bash">$ sudo apt-get install cloudstack-agent</programlisting>
@@ -7238,26 +7176,16 @@
             </listitem>
           </orderedlist>
         </listitem>
-<<<<<<< HEAD
-        <listitem id="upgrade-rpm-packages-302">
-          <para>If you are using CentOS or RHEL, follow this procedure to upgrade your packages. If
-            not, skip to step <xref linkend="correct-components-xml-302"/>.</para>
-=======
         <listitem id="upgrade-rpm-packages-303">
           <para>If you are using CentOS or RHEL, follow this procedure to upgrade your packages. If
             not, skip to step <xref linkend="correct-components-xml-303"/>.</para>
->>>>>>> ad6fc9f6
           <note>
             <title>Community Packages</title>
             <para>This section assumes you're using the community supplied packages for &PRODUCT;.
               If you've created your own packages and yum repository, substitute your own URL for
               the ones used in these examples.</para>
           </note>
-<<<<<<< HEAD
-          <orderedlist id="rpmsteps-302">
-=======
           <orderedlist id="rpmsteps-303">
->>>>>>> ad6fc9f6
             <listitem>
               <para>The first order of business will be to change the yum repository for each system
                 with &PRODUCT; packages. This means all management servers, and any hosts that have
@@ -7278,21 +7206,13 @@
               <para>If you're using your own package repository, change this line to read as
                 appropriate for your 4.1.0 repository.</para>
             </listitem>
-<<<<<<< HEAD
-            <listitem id="rpm-master-302">
-=======
             <listitem id="rpm-master-303">
->>>>>>> ad6fc9f6
               <para>Now that you have the repository configured, it's time to install the
                   <filename>cloudstack-management</filename> package by upgrading the older
                   <filename>cloud-client</filename> package.</para>
               <programlisting language="Bash">$ sudo yum upgrade cloud-client</programlisting>
             </listitem>
-<<<<<<< HEAD
-            <listitem id="kvm-agent-rpm-302">
-=======
             <listitem id="kvm-agent-rpm-303">
->>>>>>> ad6fc9f6
               <para>For KVM hosts, you will need to upgrade the <filename>cloud-agent</filename>
                 package, similarly installing the new version as
                   <filename>cloudstack-agent</filename>.</para>
@@ -7321,11 +7241,7 @@
             </listitem>
           </orderedlist>
         </listitem>
-<<<<<<< HEAD
-        <listitem id="correct-components-xml-302">
-=======
         <listitem id="correct-components-xml-303">
->>>>>>> ad6fc9f6
           <para>If you have made changes to your copy of
               <filename>/etc/cloud/management/components.xml</filename> the changes will be
             preserved in the upgrade. However, you need to do the following steps to place these
@@ -7777,26 +7693,16 @@
             the community provided yum/apt repositories to gain access to the &PRODUCT; binaries.
           </para>
         </listitem>
-<<<<<<< HEAD
-        <listitem id="upgrade-deb-packages-22">
-          <para>If you are using Ubuntu, follow this procedure to upgrade your packages. If not,
-            skip to step <xref linkend="upgrade-rpm-packages-22"/>.</para>
-=======
         <listitem id="upgrade-deb-packages-23">
           <para>If you are using Ubuntu, follow this procedure to upgrade your packages. If not,
             skip to step <xref linkend="upgrade-rpm-packages-23"/>.</para>
->>>>>>> ad6fc9f6
           <note>
             <title>Community Packages</title>
             <para>This section assumes you're using the community supplied packages for &PRODUCT;.
               If you've created your own packages and APT repository, substitute your own URL for
               the ones used in these examples.</para>
           </note>
-<<<<<<< HEAD
-          <orderedlist id="debsteps-22">
-=======
           <orderedlist id="debsteps-23">
->>>>>>> ad6fc9f6
             <listitem>
               <para>The first order of business will be to change the sources list for each system
                 with &PRODUCT; packages. This means all management servers, and any hosts that have
@@ -7815,21 +7721,13 @@
               <para>Now update your apt package list:</para>
               <programlisting language="Bash">$ sudo apt-get update</programlisting>
             </listitem>
-<<<<<<< HEAD
-            <listitem id="deb-master-22">
-=======
             <listitem id="deb-master-23">
->>>>>>> ad6fc9f6
               <para>Now that you have the repository configured, it's time to install the
                   <filename>cloudstack-management</filename> package. This will pull in any other
                 dependencies you need.</para>
               <programlisting language="Bash">$ sudo apt-get install cloudstack-management</programlisting>
             </listitem>
-<<<<<<< HEAD
-            <listitem id="kvm-agent-deb-22">
-=======
             <listitem id="kvm-agent-deb-23">
->>>>>>> ad6fc9f6
               <para>On KVM hosts, you will need to manually install the
                   <filename>cloudstack-agent</filename> package:</para>
               <programlisting language="Bash">$ sudo apt-get install cloudstack-agent</programlisting>
@@ -7874,26 +7772,16 @@
             </listitem>
           </orderedlist>
         </listitem>
-<<<<<<< HEAD
-        <listitem id="upgrade-rpm-packages-22">
-          <para>If you are using CentOS or RHEL, follow this procedure to upgrade your packages. If
-            not, skip to step <xref linkend="correct-components-xml-22"/>.</para>
-=======
         <listitem id="upgrade-rpm-packages-23">
           <para>If you are using CentOS or RHEL, follow this procedure to upgrade your packages. If
             not, skip to step <xref linkend="correct-components-xml-24"/>.</para>
->>>>>>> ad6fc9f6
           <note>
             <title>Community Packages</title>
             <para>This section assumes you're using the community supplied packages for &PRODUCT;.
               If you've created your own packages and yum repository, substitute your own URL for
               the ones used in these examples.</para>
           </note>
-<<<<<<< HEAD
-          <orderedlist id="rpmsteps-22">
-=======
           <orderedlist id="rpmsteps-24">
->>>>>>> ad6fc9f6
             <listitem>
               <para>The first order of business will be to change the yum repository for each system
                 with &PRODUCT; packages. This means all management servers, and any hosts that have
@@ -7914,21 +7802,13 @@
               <para>If you're using your own package repository, change this line to read as
                 appropriate for your 4.1.0 repository.</para>
             </listitem>
-<<<<<<< HEAD
-            <listitem id="rpm-master-22">
-=======
             <listitem id="rpm-master-23">
->>>>>>> ad6fc9f6
               <para>Now that you have the repository configured, it's time to install the
                   <filename>cloudstack-management</filename> package by upgrading the older
                   <filename>cloud-client</filename> package.</para>
               <programlisting language="Bash">$ sudo yum upgrade cloud-client</programlisting>
             </listitem>
-<<<<<<< HEAD
-            <listitem id="kvm-agent-rpm-22">
-=======
             <listitem id="kvm-agent-rpm-24">
->>>>>>> ad6fc9f6
               <para>For KVM hosts, you will need to upgrade the <filename>cloud-agent</filename>
                 package, similarly installing the new version as
                   <filename>cloudstack-agent</filename>.</para>
@@ -7957,11 +7837,7 @@
             </listitem>
           </orderedlist>
         </listitem>
-<<<<<<< HEAD
-        <listitem id="correct-components-xml-22">
-=======
         <listitem id="correct-components-xml-24">
->>>>>>> ad6fc9f6
           <para>If you have made changes to your existing copy of the file components.xml in your
             previous-version CloudStack installation, the changes will be preserved in the upgrade.
             However, you need to do the following steps to place these changes in a new version of
