--- conflicted
+++ resolved
@@ -33,11 +33,7 @@
     <para><emphasis role="bold">In a zone that uses advanced networking:</emphasis></para>
     <para>For zones with advanced networking, we recommend provisioning enough private IPs for your total number of customers, plus enough for the required &PRODUCT; System VMs. Typically, about 10 additional IPs are required for the System VMs. For more information about System VMs, see Working with System Virtual Machines in the Administrator's Guide.</para>
     <para>When advanced networking is being used, the number of private IP addresses available in each pod varies depending on which hypervisor is running on the nodes in that pod. Citrix XenServer and KVM use link-local addresses, which in theory provide more than 65,000 private IP addresses within the address block. As the pod grows over time, this should be more than enough for any reasonable number of hosts as well as IP addresses for guest virtual routers. VMWare ESXi, by contrast uses any administrator-specified subnetting scheme, and the typical administrator provides only 255 IPs per pod. Since these are shared by physical machines, the guest virtual router, and other entities, it is possible to run out of private IPs when scaling up a pod whose nodes are running ESXi.</para>
-<<<<<<< HEAD
-    <para>To ensure adequate headroom to scale private IP space in an ESXi pod that uses advanced networking, use one or more of the following techniques:</para>
-=======
     <para>To ensure adequate headroom to scale private IP space in an ESXi pod that uses advanced networking, use one or both of the following techniques:</para>
->>>>>>> 0a258842
     <itemizedlist>
         <listitem><para>Specify a larger CIDR block for the subnet. A subnet mask with a /20 suffix will provide more than 4,000 IP addresses.</para></listitem>
         <listitem><para>Create multiple pods, each with its own subnet. For example, if you create 10 pods and each pod has 255 IPs, this will provide 2,550 IP addresses.</para></listitem>
