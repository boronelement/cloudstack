--- conflicted
+++ resolved
@@ -408,15 +408,9 @@
 	 * @throws Exception
 	 */
 
-<<<<<<< HEAD
-    public static Pair<ManagedObjectReference, String> prepareNetwork(String ethPortProfileName, String namePrefix,
-            HostMO hostMo, String vlanId, boolean configureVServiceInNexus, Integer networkRateMbps, Integer networkRateMulticastMbps, long timeOutMs)
-            throws Exception {
-=======
     public static Pair<ManagedObjectReference, String> prepareNetwork(String physicalNetwork, String namePrefix,
             HostMO hostMo, String vlanId, Integer networkRateMbps, Integer networkRateMulticastMbps, long timeOutMs,
-            VirtualSwitchType vSwitchType, int numPorts) throws Exception {
->>>>>>> 873ec271
+            VirtualSwitchType vSwitchType, int numPorts, boolean configureVServiceInNexus) throws Exception {
         ManagedObjectReference morNetwork = null;
         VmwareContext context = hostMo.getContext();
         ManagedObjectReference dcMor = hostMo.getHyperHostDatacenter();
@@ -518,26 +512,22 @@
             } else {
                 s_logger.info("Found Ethernet port profile " + ethPortProfileName);
             }
-        long averageBandwidth = 0L;
-        if (networkRateMbps != null && networkRateMbps.intValue() > 0) {
-            averageBandwidth = (long) (networkRateMbps.intValue() * 1024L * 1024L);
-        }
-        // We chose 50% higher allocation than average bandwidth.
+            long averageBandwidth = 0L;
+            if (networkRateMbps != null && networkRateMbps.intValue() > 0) {
+                averageBandwidth = (long) (networkRateMbps.intValue() * 1024L * 1024L);
+            }
+            // We chose 50% higher allocation than average bandwidth.
             // TODO(sateesh): Optionally let user specify the peak coefficient
-        long peakBandwidth = (long) (averageBandwidth * 1.5);
+            long peakBandwidth = (long) (averageBandwidth * 1.5);
             // TODO(sateesh): Optionally let user specify the burst coefficient
-        long burstSize = 5 * averageBandwidth / 8;
-
-        if (!dataCenterMo.hasDvPortGroup(networkName)) {
-            s_logger.info("Port profile " + networkName + " not found.");
-<<<<<<< HEAD
-            createPortProfile(context, ethPortProfileName, networkName, vid, networkRateMbps, peakBandwidth, burstSize, configureVServiceInNexus);
-=======
-                createPortProfile(context, physicalNetwork, networkName, vid, networkRateMbps, peakBandwidth, burstSize);
->>>>>>> 873ec271
-            bWaitPortGroupReady = true;
-        } else {
-            s_logger.info("Port profile " + networkName + " found.");
+            long burstSize = 5 * averageBandwidth / 8;
+
+            if (!dataCenterMo.hasDvPortGroup(networkName)) {
+                s_logger.info("Port profile " + networkName + " not found.");
+                createPortProfile(context, physicalNetwork, networkName, vid, networkRateMbps, peakBandwidth, burstSize, configureVServiceInNexus);
+                bWaitPortGroupReady = true;
+            } else {
+                s_logger.info("Port profile " + networkName + " found.");
                 updatePortProfile(context, physicalNetwork, networkName, vid, networkRateMbps, peakBandwidth, burstSize);
             }
         }
