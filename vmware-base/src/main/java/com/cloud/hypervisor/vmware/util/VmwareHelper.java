--- conflicted
+++ resolved
@@ -90,12 +90,7 @@
 import com.vmware.vim25.VirtualVmxnet3;
 
 public class VmwareHelper {
-<<<<<<< HEAD
-    @SuppressWarnings("unused")
     protected static Logger LOGGER = LogManager.getLogger(VmwareHelper.class);
-=======
-    private static final Logger s_logger = Logger.getLogger(VmwareHelper.class);
->>>>>>> 10c77c88
 
     public static final int MAX_SCSI_CONTROLLER_COUNT = 4;
     public static final int MAX_IDE_CONTROLLER_COUNT = 2;
@@ -222,7 +217,7 @@
     // vmdkDatastorePath: [datastore name] vmdkFilePath
     public static VirtualDevice prepareDiskDevice(VirtualMachineMO vmMo, VirtualDisk device, int controllerKey, String vmdkDatastorePathChain[],
                                                   ManagedObjectReference morDs, int deviceNumber, int contextNumber, Long maxIops) throws Exception {
-        s_logger.debug(LogUtils.logGsonWithoutException("Trying to prepare disk device to virtual machine [%s], using the following details: Virtual device [%s], "
+        LOGGER.debug(LogUtils.logGsonWithoutException("Trying to prepare disk device to virtual machine [%s], using the following details: Virtual device [%s], "
                 + "ManagedObjectReference [%s], ControllerKey [%s], VMDK path chain [%s], DeviceNumber [%s], ContextNumber [%s] and max IOPS [%s].",
                 vmMo, device, morDs, controllerKey, vmdkDatastorePathChain, deviceNumber, contextNumber, maxIops));
         assert (vmdkDatastorePathChain != null);
@@ -252,7 +247,7 @@
             disk.setUnitNumber(deviceNumber);
 
             if (maxIops != null && maxIops > 0) {
-                s_logger.debug(LogUtils.logGsonWithoutException("Defining [%s] as the max IOPS of disk [%s].", maxIops, disk));
+                LOGGER.debug(LogUtils.logGsonWithoutException("Defining [%s] as the max IOPS of disk [%s].", maxIops, disk));
                 StorageIOAllocationInfo storageIOAllocationInfo = new StorageIOAllocationInfo();
                 storageIOAllocationInfo.setLimit(maxIops);
                 disk.setStorageIOAllocation(storageIOAllocationInfo);
@@ -270,7 +265,7 @@
             setParentBackingInfo(backingInfo, morDs, parentDisks);
         }
 
-        s_logger.debug(LogUtils.logGsonWithoutException("Prepared disk device, to attach to virtual machine [%s], has the following details: Virtual device [%s], "
+        LOGGER.debug(LogUtils.logGsonWithoutException("Prepared disk device, to attach to virtual machine [%s], has the following details: Virtual device [%s], "
                 + "ManagedObjectReference [%s], ControllerKey [%s], VMDK path chain [%s], DeviceNumber [%s], ContextNumber [%s] and max IOPS [%s], is: [%s].",
                 vmMo, device, morDs, controllerKey, vmdkDatastorePathChain, deviceNumber, contextNumber, maxIops, disk));
         return disk;
