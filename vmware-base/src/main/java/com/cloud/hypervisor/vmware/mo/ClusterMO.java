--- conflicted
+++ resolved
@@ -67,12 +67,7 @@
 // interface. This has changed as ClusterMO no longer works as a special host anymore. Need to refactor accordingly
 //
 public class ClusterMO extends BaseMO implements VmwareHypervisorHost {
-<<<<<<< HEAD
-    private ManagedObjectReference _environmentBrowser = null;
-=======
-    private static final Logger s_logger = Logger.getLogger(ClusterMO.class);
     protected ManagedObjectReference _environmentBrowser = null;
->>>>>>> 5975ea80
 
     public ClusterMO(VmwareContext context, ManagedObjectReference morCluster) {
         super(context, morCluster);
