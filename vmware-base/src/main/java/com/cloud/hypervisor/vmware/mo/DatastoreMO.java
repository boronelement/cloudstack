// Licensed to the Apache Software Foundation (ASF) under one
// or more contributor license agreements.  See the NOTICE file
// distributed with this work for additional information
// regarding copyright ownership.  The ASF licenses this file
// to you under the Apache License, Version 2.0 (the
// "License"); you may not use this file except in compliance
// with the License.  You may obtain a copy of the License at
//
//   http://www.apache.org/licenses/LICENSE-2.0
//
// Unless required by applicable law or agreed to in writing,
// software distributed under the License is distributed on an
// "AS IS" BASIS, WITHOUT WARRANTIES OR CONDITIONS OF ANY
// KIND, either express or implied.  See the License for the
// specific language governing permissions and limitations
// under the License.
package com.cloud.hypervisor.vmware.mo;

import static com.cloud.utils.NumbersUtil.toHumanReadableSize;

import java.util.ArrayList;
import java.util.List;

<<<<<<< HEAD
=======
import com.vmware.vim25.FolderFileInfo;
import org.apache.log4j.Logger;
>>>>>>> a15cb81c

import com.cloud.exception.CloudException;
import com.cloud.hypervisor.vmware.util.VmwareContext;
import com.cloud.utils.Pair;
import com.vmware.pbm.PbmProfile;
import com.vmware.vim25.DatastoreHostMount;
import com.vmware.vim25.DatastoreSummary;
import com.vmware.vim25.FileInfo;
import com.vmware.vim25.FileQueryFlags;
import com.vmware.vim25.HostDatastoreBrowserSearchResults;
import com.vmware.vim25.HostDatastoreBrowserSearchSpec;
import com.vmware.vim25.HostMountInfo;
import com.vmware.vim25.ManagedObjectReference;
import com.vmware.vim25.ObjectContent;
import com.vmware.vim25.ObjectSpec;
import com.vmware.vim25.PropertyFilterSpec;
import com.vmware.vim25.PropertySpec;
import com.vmware.vim25.SelectionSpec;
import com.vmware.vim25.TraversalSpec;

public class DatastoreMO extends BaseMO {

    private String _name;
    private Pair<DatacenterMO, String> _ownerDc;

    public DatastoreMO(VmwareContext context, ManagedObjectReference morDatastore) {
        super(context, morDatastore);
    }

    public DatastoreMO(VmwareContext context, String morType, String morValue) {
        super(context, morType, morValue);
    }

    @Override
    public String getName() throws Exception {
        if (_name == null)
            _name = _context.getVimClient().getDynamicProperty(_mor, "name");

        return _name;
    }

    public DatastoreSummary getDatastoreSummary() throws Exception {
        return (DatastoreSummary)_context.getVimClient().getDynamicProperty(_mor, "summary");
    }

    public ManagedObjectReference getDataCenterMor() throws Exception {
        return getOwnerDatacenter().first().getMor();
    }

    public HostDatastoreBrowserMO getHostDatastoreBrowserMO() throws Exception {
        return new HostDatastoreBrowserMO(_context, (ManagedObjectReference)_context.getVimClient().getDynamicProperty(_mor, "browser"));
    }

    public List<DatastoreHostMount> getHostMounts() throws Exception {
        return _context.getVimClient().getDynamicProperty(_mor, "host");
    }

    public String getInventoryPath() throws Exception {
        Pair<DatacenterMO, String> dcInfo = getOwnerDatacenter();
        return dcInfo.second() + "/" + getName();
    }

    public Pair<DatacenterMO, String> getOwnerDatacenter() throws Exception {
        if (_ownerDc != null)
            return _ownerDc;

        PropertySpec pSpec = new PropertySpec();
        pSpec.setType("Datacenter");
        pSpec.getPathSet().add("name");

        TraversalSpec folderParentTraversal = new TraversalSpec();
        folderParentTraversal.setType("Folder");
        folderParentTraversal.setPath("parent");
        folderParentTraversal.setName("folderParentTraversal");
        SelectionSpec sSpec = new SelectionSpec();
        sSpec.setName("folderParentTraversal");
        folderParentTraversal.getSelectSet().add(sSpec);

        TraversalSpec dsParentTraversal = new TraversalSpec();
        dsParentTraversal.setType("Datastore");
        dsParentTraversal.setPath("parent");
        dsParentTraversal.setName("dsParentTraversal");
        dsParentTraversal.getSelectSet().add(folderParentTraversal);

        ObjectSpec oSpec = new ObjectSpec();
        oSpec.setObj(getMor());
        oSpec.setSkip(Boolean.TRUE);
        oSpec.getSelectSet().add(dsParentTraversal);

        PropertyFilterSpec pfSpec = new PropertyFilterSpec();
        pfSpec.getPropSet().add(pSpec);
        pfSpec.getObjectSet().add(oSpec);
        List<PropertyFilterSpec> pfSpecArr = new ArrayList<>();
        pfSpecArr.add(pfSpec);

        List<ObjectContent> ocs = _context.getService().retrieveProperties(_context.getPropertyCollector(), pfSpecArr);

        assert (ocs != null && ocs.size() > 0);
        assert (ocs.get(0).getObj() != null);
        assert (ocs.get(0).getPropSet() != null);
        String dcName = ocs.get(0).getPropSet().get(0).getVal().toString();
        _ownerDc = new Pair<>(new DatacenterMO(_context, ocs.get(0).getObj()), dcName);
        return _ownerDc;
    }

    public void renameDatastore(String newDatastoreName) throws Exception {
        _context.getService().renameDatastore(_mor, newDatastoreName);
    }

    public void makeDirectory(String path, ManagedObjectReference morDc) throws Exception {
        String datastoreName = getName();
        ManagedObjectReference morFileManager = _context.getServiceContent().getFileManager();

        String fullPath = path;
        if (!DatastoreFile.isFullDatastorePath(fullPath))
            fullPath = String.format("[%s] %s", datastoreName, path);

        _context.getService().makeDirectory(morFileManager, fullPath, morDc, true);

        int retry = 2;
        for (int i = 0; i < retry; i++) {
            DatastoreFile datastoreFile = new DatastoreFile(fullPath);
            if (!folderExists(String.format("[%s]", datastoreName), datastoreFile.getFileName())) {
                _context.getService().makeDirectory(morFileManager, fullPath, morDc, true);
            } else {
                return;
            }
        }
    }

    String getDatastoreRootPath() throws Exception {
        return String.format("[%s]", getName());
    }

    public String getDatastorePath(String relativePathWithoutDatastoreName) throws Exception {
        return getDatastorePath(relativePathWithoutDatastoreName, false);
    }

    public String getDatastorePath(String relativePathWithoutDatastoreName, boolean endWithPathDelimiter) throws Exception {
        String path = String.format("[%s] %s", getName(), relativePathWithoutDatastoreName);
        if (endWithPathDelimiter) {
            if (!path.endsWith("/"))
                return path + "/";
        }
        return path;
    }

    public boolean deleteFolder(String folder, ManagedObjectReference morDc) throws Exception {
        ManagedObjectReference morFileManager = _context.getServiceContent().getFileManager();
        ManagedObjectReference morTask = _context.getService().deleteDatastoreFileTask(morFileManager, folder, morDc);

        boolean result = _context.getVimClient().waitForTask(morTask);

        if (result) {
            _context.waitForTaskProgressDone(morTask);

            return true;
        } else {
            logger.error("VMware deleteDatastoreFile_Task failed due to " + TaskMO.getTaskFailureInfo(_context, morTask));
        }

        return false;
    }

    public boolean deleteFile(String path, ManagedObjectReference morDc, boolean testExistence) throws Exception {
        return deleteFile(path, morDc, testExistence, null);
    }

    public boolean deleteFile(String path, ManagedObjectReference morDc, boolean testExistence, String excludeFolders) throws Exception {
        String datastoreName = getName();
        ManagedObjectReference morFileManager = _context.getServiceContent().getFileManager();

        String fullPath = path;
        if (!DatastoreFile.isFullDatastorePath(fullPath))
            fullPath = String.format("[%s] %s", datastoreName, path);
        DatastoreFile file = new DatastoreFile(fullPath);
        // Test if file specified is null or empty. We don't need to attempt to delete and return success.
        if (file.getFileName() == null || file.getFileName().isEmpty()) {
            return true;
        }

        try {
            if (testExistence && !fileExists(fullPath)) {
                String searchResult = searchFileInSubFolders(file.getFileName(), true, excludeFolders);
                if (searchResult == null) {
                    return true;
                } else {
                    fullPath = searchResult;
                }
            }
        } catch (Exception e) {
            logger.info("Unable to test file existence due to exception " + e.getClass().getName() + ", skip deleting of it");
            return true;
        }

        ManagedObjectReference morTask = _context.getService().deleteDatastoreFileTask(morFileManager, fullPath, morDc);

        boolean result = _context.getVimClient().waitForTask(morTask);
        if (result) {
            _context.waitForTaskProgressDone(morTask);
            return true;
        } else {
            logger.error("VMware deleteDatastoreFile_Task failed due to " + TaskMO.getTaskFailureInfo(_context, morTask));
        }
        return false;
    }

    public boolean copyDatastoreFile(String srcFilePath, ManagedObjectReference morSrcDc, ManagedObjectReference morDestDs, String destFilePath,
            ManagedObjectReference morDestDc, boolean forceOverwrite) throws Exception {

        String srcDsName = getName();
        DatastoreMO destDsMo = new DatastoreMO(_context, morDestDs);
        String destDsName = destDsMo.getName();

        ManagedObjectReference morFileManager = _context.getServiceContent().getFileManager();
        String srcFullPath = srcFilePath;
        if (!DatastoreFile.isFullDatastorePath(srcFullPath))
            srcFullPath = String.format("[%s] %s", srcDsName, srcFilePath);

        String destFullPath = destFilePath;
        if (!DatastoreFile.isFullDatastorePath(destFullPath))
            destFullPath = String.format("[%s] %s", destDsName, destFilePath);

        ManagedObjectReference morTask = _context.getService().copyDatastoreFileTask(morFileManager, srcFullPath, morSrcDc, destFullPath, morDestDc, forceOverwrite);

        boolean result = _context.getVimClient().waitForTask(morTask);
        if (result) {
            _context.waitForTaskProgressDone(morTask);
            return true;
        } else {
            logger.error("VMware copyDatastoreFile_Task failed due to " + TaskMO.getTaskFailureInfo(_context, morTask));
        }
        return false;
    }

    public boolean moveDatastoreFile(String srcFilePath, ManagedObjectReference morSrcDc, ManagedObjectReference morDestDs, String destFilePath,
            ManagedObjectReference morDestDc, boolean forceOverwrite) throws Exception {

        String srcDsName = getName();
        DatastoreMO destDsMo = new DatastoreMO(_context, morDestDs);
        String destDsName = destDsMo.getName();

        ManagedObjectReference morFileManager = _context.getServiceContent().getFileManager();
        String srcFullPath = srcFilePath;
        if (!DatastoreFile.isFullDatastorePath(srcFullPath))
            srcFullPath = String.format("[%s] %s", srcDsName, srcFilePath);

        String destFullPath = destFilePath;
        if (!DatastoreFile.isFullDatastorePath(destFullPath))
            destFullPath = String.format("[%s] %s", destDsName, destFilePath);

        DatastoreMO srcDsMo = new DatastoreMO(_context, morDestDs);
        try {
            if (!srcDsMo.fileExists(srcFullPath)) {
                logger.error(String.format("Cannot move file to destination datastore due to file %s does not exists", srcFullPath));
                return false;
            }
        } catch (Exception e) {
            logger.error(String.format("Cannot move file to destination datastore due to file %s due to exception %s", srcFullPath, e.getMessage()));
            return false;
        }

        ManagedObjectReference morTask = _context.getService().moveDatastoreFileTask(morFileManager, srcFullPath, morSrcDc, destFullPath, morDestDc, forceOverwrite);

        boolean result = _context.getVimClient().waitForTask(morTask);
        if (result) {
            _context.waitForTaskProgressDone(morTask);
            return true;
        } else {
            logger.error("VMware moveDatastoreFile_Task failed due to " + TaskMO.getTaskFailureInfo(_context, morTask));
        }
        return false;
    }

    @Deprecated
    public String[] listDirContent(String path) throws Exception {
        String fullPath = path;
        if (!DatastoreFile.isFullDatastorePath(fullPath))
            fullPath = String.format("[%s] %s", getName(), fullPath);

        Pair<DatacenterMO, String> dcPair = getOwnerDatacenter();
        String url = getContext().composeDatastoreBrowseUrl(dcPair.second(), fullPath);

        // TODO, VMware currently does not have a formal API to list Datastore directory content,
        // following hacking may have performance hit if datastore has a large number of files
        return _context.listDatastoreDirContent(url);
    }

    public boolean fileExists(String fileFullPath) throws Exception {
        DatastoreFile file = new DatastoreFile(fileFullPath);
        DatastoreFile dirFile = new DatastoreFile(file.getDatastoreName(), file.getDir());

        HostDatastoreBrowserMO browserMo = getHostDatastoreBrowserMO();

        logger.info("Search file " + file.getFileName() + " on " + dirFile.getPath());
        HostDatastoreBrowserSearchResults results = browserMo.searchDatastore(dirFile.getPath(), file.getFileName(), true);
        if (results != null) {
            List<FileInfo> info = results.getFile();
<<<<<<< HEAD
            if (info != null && info.size() > 0) {
                logger.info("File " + fileFullPath + " exists on datastore");
=======
            if (info != null && info.size() == 1 && !(info.get(0) instanceof FolderFileInfo)) {
                s_logger.info("File " + fileFullPath + " exists on datastore");
>>>>>>> a15cb81c
                return true;
            }
        }

        logger.info("File " + fileFullPath + " does not exist on datastore");
        return false;
    }

    public long fileDiskSize(String fileFullPath) throws Exception {
        long size = 0;
        DatastoreFile file = new DatastoreFile(fileFullPath);
        DatastoreFile dirFile = new DatastoreFile(file.getDatastoreName(), file.getDir());

        HostDatastoreBrowserMO browserMo = getHostDatastoreBrowserMO();

        HostDatastoreBrowserSearchSpec searchSpec = new HostDatastoreBrowserSearchSpec();
        FileQueryFlags fqf = new FileQueryFlags();
        fqf.setFileSize(true);
        fqf.setFileOwner(true);
        fqf.setFileType(true);
        fqf.setModification(true);
        searchSpec.setDetails(fqf);
        searchSpec.setSearchCaseInsensitive(false);
        searchSpec.getMatchPattern().add(file.getFileName());
        logger.debug("Search file " + file.getFileName() + " on " + dirFile.getPath()); //ROOT-2.vmdk, [3ecf7a579d3b3793b86d9d019a97ae27] s-2-VM
        HostDatastoreBrowserSearchResults result = browserMo.searchDatastore(dirFile.getPath(), searchSpec);
        if (result != null) {
            List<FileInfo> info = result.getFile();
            for (FileInfo fi : info) {
                if (file.getFileName().equals(fi.getPath())) {
                    logger.debug("File found = " + fi.getPath() + ", size=" + toHumanReadableSize(fi.getFileSize()));
                    return fi.getFileSize();
                }
            }
        }
        logger.debug("File " + fileFullPath + " does not exist on datastore");
        return size;
    }

    public boolean folderExists(String folderParentDatastorePath, String folderName) throws Exception {
        HostDatastoreBrowserMO browserMo = getHostDatastoreBrowserMO();

        HostDatastoreBrowserSearchResults results = browserMo.searchDatastore(folderParentDatastorePath, folderName, true);
        if (results != null) {
            List<FileInfo> info = results.getFile();
<<<<<<< HEAD
            if (info != null && info.size() > 0) {
                logger.info("Folder " + folderName + " exists on datastore");
=======
            if (info != null && info.size() == 1 && info.get(0) instanceof FolderFileInfo) {
                s_logger.info("Folder " + folderName + " exists on datastore");
>>>>>>> a15cb81c
                return true;
            }
        }

        logger.info("Folder " + folderName + " does not exist on datastore");
        return false;
    }

    public String searchFileInSubFolders(String fileName, boolean caseInsensitive) throws Exception {
        return searchFileInSubFolders(fileName,caseInsensitive,null);
    }

    public String searchFileInSubFolders(String fileName, boolean caseInsensitive, String excludeFolders) throws Exception {
        String datastorePath = "[" + getName() + "]";
        String rootDirectoryFilePath = String.format("%s %s", datastorePath, fileName);
        String[] searchExcludedFolders = getSearchExcludedFolders(excludeFolders);
        if (fileExists(rootDirectoryFilePath)) {
            return rootDirectoryFilePath;
        }

        String parentFolderPath;
        String absoluteFileName = null;
        logger.info("Searching file " + fileName + " in " + datastorePath);

        HostDatastoreBrowserMO browserMo = getHostDatastoreBrowserMO();
        ArrayList<HostDatastoreBrowserSearchResults> results = browserMo.searchDatastoreSubFolders("[" + getName() + "]", fileName, caseInsensitive);
        if (results != null && results.size() > 1) {
            logger.warn("Multiple files with name " + fileName + " exists in datastore " + datastorePath + ". Trying to choose first file found in search attempt.");
        } else if (results == null) {
            String msg = "No file found with name " + fileName + " found in datastore " + datastorePath;
            logger.error(msg);
            throw new CloudException(msg);
        }
        for (HostDatastoreBrowserSearchResults result : results) {
            List<FileInfo> info = result.getFile();
            if (info != null && info.size() > 0) {
                for (FileInfo fi : info) {
                    absoluteFileName = parentFolderPath = result.getFolderPath();
                    logger.info("Found file " + fileName + " in datastore at " + absoluteFileName);
                    if (parentFolderPath.endsWith("]"))
                        absoluteFileName += " ";
                    else if (!parentFolderPath.endsWith("/"))
                        absoluteFileName +="/";
                    absoluteFileName += fi.getPath();
                    if(isValidCloudStackFolderPath(parentFolderPath, searchExcludedFolders)) {
                        return absoluteFileName;
                    }
                    break;
                }
            }
        }
        return absoluteFileName;
    }

    private String[] getSearchExcludedFolders(String excludeFolders) {
        return excludeFolders != null ?  excludeFolders.replaceAll("\\s","").split(",") : new String[] {};
    }

    private boolean isValidCloudStackFolderPath(String dataStoreFolderPath, String[] searchExcludedFolders) throws Exception {
        String dsFolder = dataStoreFolderPath.replaceFirst("\\[" + getName() + "\\]", "").trim();
        for( String excludedFolder : searchExcludedFolders) {
            if (dsFolder.startsWith(excludedFolder)) {
                return  false;
            }
        }
        return true;
    }

    public boolean isAccessibleToHost(String hostValue) throws Exception {
        boolean isAccessible = true;
        List<DatastoreHostMount> hostMounts = getHostMounts();
        for (DatastoreHostMount hostMount : hostMounts) {
            String hostMountValue = hostMount.getKey().getValue();
            if (hostMountValue.equalsIgnoreCase(hostValue)) {
                HostMountInfo mountInfo = hostMount.getMountInfo();
                isAccessible = mountInfo.isAccessible();
                break;
            }
        }
        return isAccessible;
    }

    public boolean isDatastoreStoragePolicyComplaint(String storagePolicyId) throws Exception {
        PbmProfileManagerMO profMgrMo = new PbmProfileManagerMO(_context);
        PbmProfile profile = profMgrMo.getStorageProfile(storagePolicyId);

        PbmPlacementSolverMO placementSolverMo = new PbmPlacementSolverMO(_context);
        boolean isDatastoreCompatible = placementSolverMo.isDatastoreCompatibleWithStorageProfile(_mor, profile);

        return isDatastoreCompatible;
    }

    public String getDatastoreType() throws Exception {
        DatastoreSummary summary = _context.getVimClient().getDynamicProperty(getMor(), "summary");
        return summary.getType() == null ? "" : summary.getType();
    }
}<|MERGE_RESOLUTION|>--- conflicted
+++ resolved
@@ -21,11 +21,7 @@
 import java.util.ArrayList;
 import java.util.List;
 
-<<<<<<< HEAD
-=======
 import com.vmware.vim25.FolderFileInfo;
-import org.apache.log4j.Logger;
->>>>>>> a15cb81c
 
 import com.cloud.exception.CloudException;
 import com.cloud.hypervisor.vmware.util.VmwareContext;
@@ -324,13 +320,8 @@
         HostDatastoreBrowserSearchResults results = browserMo.searchDatastore(dirFile.getPath(), file.getFileName(), true);
         if (results != null) {
             List<FileInfo> info = results.getFile();
-<<<<<<< HEAD
-            if (info != null && info.size() > 0) {
+            if (info != null && info.size() == 1 && !(info.get(0) instanceof FolderFileInfo)) {
                 logger.info("File " + fileFullPath + " exists on datastore");
-=======
-            if (info != null && info.size() == 1 && !(info.get(0) instanceof FolderFileInfo)) {
-                s_logger.info("File " + fileFullPath + " exists on datastore");
->>>>>>> a15cb81c
                 return true;
             }
         }
@@ -376,13 +367,8 @@
         HostDatastoreBrowserSearchResults results = browserMo.searchDatastore(folderParentDatastorePath, folderName, true);
         if (results != null) {
             List<FileInfo> info = results.getFile();
-<<<<<<< HEAD
-            if (info != null && info.size() > 0) {
+            if (info != null && info.size() == 1 && info.get(0) instanceof FolderFileInfo) {
                 logger.info("Folder " + folderName + " exists on datastore");
-=======
-            if (info != null && info.size() == 1 && info.get(0) instanceof FolderFileInfo) {
-                s_logger.info("Folder " + folderName + " exists on datastore");
->>>>>>> a15cb81c
                 return true;
             }
         }
