--- conflicted
+++ resolved
@@ -1510,10 +1510,6 @@
     }
 
     public void detachAllDisksAndDestroy() throws Exception {
-<<<<<<< HEAD
-        s_logger.debug(String.format("Detaching all VM [%s] disks and destroying it.", GSON.toJson(this)));
-=======
->>>>>>> 56f4da6d
         detachAllDisks();
         destroy();
     }
