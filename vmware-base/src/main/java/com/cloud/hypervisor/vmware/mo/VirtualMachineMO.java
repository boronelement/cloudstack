--- conflicted
+++ resolved
@@ -1865,25 +1865,15 @@
                             String diskLocalPath = exportDir + File.separator + diskFileName;
                             fileNames.add(diskLocalPath);
 
-<<<<<<< HEAD
-                            if (logger.isInfoEnabled()) {
-                                logger.info("Download VMDK file for export. url: " + deviceUrlStr);
-                            }
-                            long lengthOfDiskFile = _context.downloadVmdkFile(diskUrlStr, diskLocalPath, totalBytesDownloaded, new ActionDelegate<Long>() {
-                                @Override
-                                public void action(Long param) {
-                                    if (logger.isTraceEnabled()) {
-                                        logger.trace("Download progress " + param + "/" + toHumanReadableSize(totalBytes));
-=======
                             if (!parallelDownload) {
-                                if (s_logger.isInfoEnabled()) {
-                                    s_logger.info("Download VMDK file for export url: " + deviceUrlStr + ", size: " + diskFileSize);
+                                if (logger.isInfoEnabled()) {
+                                    logger.info("Download VMDK file for export url: " + deviceUrlStr + ", size: " + diskFileSize);
                                 }
                                 long lengthOfDiskFile = _context.downloadVmdkFile(diskUrlStr, diskLocalPath, totalBytesDownloaded, new ActionDelegate<Long>() {
                                     @Override
                                     public void action(Long param) {
-                                        if (s_logger.isTraceEnabled()) {
-                                            s_logger.trace("Download progress " + param + "/" + toHumanReadableSize(totalBytes));
+                                        if (logger.isTraceEnabled()) {
+                                            logger.trace("Download progress " + param + "/" + toHumanReadableSize(totalBytes));
                                         }
                                         progressReporter.reportProgress((int)(param * 100 / totalBytes));
                                     }
@@ -1898,8 +1888,8 @@
                             } else {
                                 String diskUrl = diskUrlStr;
                                 executor = Executors.newFixedThreadPool(Math.min(threadsCountToExportOvf, deviceUrlsCount));
-                                if (s_logger.isInfoEnabled()) {
-                                    s_logger.info("Download VMDK file for export url: " + deviceUrlStr + ", size: " + diskFileSize);
+                                if (logger.isInfoEnabled()) {
+                                    logger.info("Download VMDK file for export url: " + deviceUrlStr + ", size: " + diskFileSize);
                                 }
                                 CompletableFuture<Long> future = CompletableFuture.supplyAsync(() -> {
                                     long lengthOfDiskFile = 0;
@@ -1907,14 +1897,14 @@
                                         lengthOfDiskFile = _context.downloadVmdkFile(diskUrl, diskLocalPath, totalBytesDownloaded, new ActionDelegate<Long>() {
                                             @Override
                                             public void action(Long param) {
-                                                if (s_logger.isTraceEnabled()) {
-                                                    s_logger.trace("Download progress " + param + "/" + toHumanReadableSize(totalBytes));
+                                                if (logger.isTraceEnabled()) {
+                                                    logger.trace("Download progress " + param + "/" + toHumanReadableSize(totalBytes));
                                                 }
                                                 progressReporter.reportProgress((int)(param * 100 / totalBytes));
                                             }
                                         });
                                     } catch (Exception e) {
-                                        s_logger.error("Error on downloading VMDK file for export url: " + diskUrl, e);
+                                        logger.error("Error on downloading VMDK file for export url: " + diskUrl, e);
                                     }
                                     return lengthOfDiskFile;
                                 }, executor);
@@ -1931,7 +1921,7 @@
                         if (parallelDownload) {
                             CompletableFuture<Void> allFutures = CompletableFuture.allOf(futures.toArray(new CompletableFuture[futures.size()]));
                             List<Long> diskFileLengths = allFutures.exceptionally(e -> {
-                                        s_logger.error("Error on downloading VMDK files: " + e.getMessage());
+                                        logger.error("Error on downloading VMDK files: " + e.getMessage());
                                         return null;
                                     }).thenApply(v -> futures.stream().map(CompletableFuture::join).collect(Collectors.toList())).join();
                             executor.shutdown();
@@ -1942,7 +1932,6 @@
                                     if (diskFileLength != null) {
                                         totalBytesDownloaded.addAndGet(diskFileLength);
                                         ovfFiles[i].setSize(diskFileLength);
->>>>>>> bcbf152a
                                     }
                                     i++;
                                 }
