/*
 * Licensed to the Apache Software Foundation (ASF) under one
 * or more contributor license agreements.  See the NOTICE file
 * distributed with this work for additional information
 * regarding copyright ownership.  The ASF licenses this file
 * to you under the Apache License, Version 2.0 (the
 * "License"); you may not use this file except in compliance
 * with the License.  You may obtain a copy of the License at
 *
 *   http://www.apache.org/licenses/LICENSE-2.0
 *
 * Unless required by applicable law or agreed to in writing,
 * software distributed under the License is distributed on an
 * "AS IS" BASIS, WITHOUT WARRANTIES OR CONDITIONS OF ANY
 * KIND, either express or implied.  See the License for the
 * specific language governing permissions and limitations
 * under the License.
 */
package org.apache.cloudstack.storage.image.manager;

import java.util.ArrayList;
import java.util.Collections;
import java.util.Comparator;
import java.util.HashMap;
import java.util.List;
import java.util.Map;

import javax.annotation.PostConstruct;
import javax.inject.Inject;

import org.apache.cloudstack.engine.subsystem.api.storage.DataStore;
import org.apache.cloudstack.engine.subsystem.api.storage.DataStoreProviderManager;
import org.apache.cloudstack.engine.subsystem.api.storage.ImageStoreProvider;
import org.apache.cloudstack.engine.subsystem.api.storage.Scope;
import org.apache.cloudstack.engine.subsystem.api.storage.ZoneScope;
import org.apache.cloudstack.framework.config.ConfigKey;
import org.apache.cloudstack.framework.config.Configurable;
import org.apache.cloudstack.framework.config.dao.ConfigurationDao;
import org.apache.cloudstack.storage.datastore.db.ImageStoreDao;
import org.apache.cloudstack.storage.datastore.db.ImageStoreVO;
import org.apache.cloudstack.storage.image.ImageStoreDriver;
import org.apache.cloudstack.storage.image.datastore.ImageStoreEntity;
import org.apache.cloudstack.storage.image.datastore.ImageStoreProviderManager;
import org.apache.cloudstack.storage.image.store.ImageStoreImpl;
import org.apache.logging.log4j.Logger;
import org.apache.logging.log4j.LogManager;
import org.springframework.stereotype.Component;

import com.cloud.server.StatsCollector;
import com.cloud.storage.ScopeType;
import com.cloud.storage.dao.VMTemplateDao;

@Component
public class ImageStoreProviderManagerImpl implements ImageStoreProviderManager, Configurable {
    protected Logger logger = LogManager.getLogger(getClass());
    @Inject
    ImageStoreDao dataStoreDao;
    @Inject
    VMTemplateDao imageDataDao;
    @Inject
    DataStoreProviderManager providerManager;
    @Inject
    StatsCollector _statsCollector;
    @Inject
    ConfigurationDao configDao;

    Map<String, ImageStoreDriver> driverMaps;

    static final ConfigKey<String> ImageStoreAllocationAlgorithm = new ConfigKey<>(String.class, "image.store.allocation.algorithm", "Advanced", "firstfitleastconsumed",
            "firstfitleastconsumed','random' : Order in which hosts within a cluster will be considered for VM/volume allocation", true, ConfigKey.Scope.Global, null, null, null, null, null, ConfigKey.Kind.Select, "firstfitleastconsumed,random" );

    @PostConstruct
    public void config() {
        driverMaps = new HashMap<String, ImageStoreDriver>();
    }

    @Override
    public ImageStoreEntity getImageStore(long dataStoreId) {
        ImageStoreVO dataStore = dataStoreDao.findById(dataStoreId);
        String providerName = dataStore.getProviderName();
        ImageStoreProvider provider = (ImageStoreProvider)providerManager.getDataStoreProvider(providerName);
        ImageStoreEntity imgStore = ImageStoreImpl.getDataStore(dataStore, driverMaps.get(provider.getName()), provider);
        return imgStore;
    }

    @Override
    public boolean registerDriver(String providerName, ImageStoreDriver driver) {
        if (driverMaps.containsKey(providerName)) {
            return false;
        }
        driverMaps.put(providerName, driver);
        return true;
    }

    @Override
    public ImageStoreEntity getImageStore(String uuid) {
        ImageStoreVO dataStore = dataStoreDao.findByUuid(uuid);
        return dataStore == null ? null : getImageStore(dataStore.getId());
    }

    @Override
    public List<DataStore> listImageStores() {
        List<ImageStoreVO> stores = dataStoreDao.listImageStores();
        List<DataStore> imageStores = new ArrayList<DataStore>();
        for (ImageStoreVO store : stores) {
            imageStores.add(getImageStore(store.getId()));
        }
        return imageStores;
    }

    @Override
    public List<DataStore> listImageCacheStores() {
        List<ImageStoreVO> stores = dataStoreDao.listImageCacheStores();
        List<DataStore> imageStores = new ArrayList<DataStore>();
        for (ImageStoreVO store : stores) {
            imageStores.add(getImageStore(store.getId()));
        }
        return imageStores;
    }

    @Override
    public List<DataStore> listImageStoresByScope(ZoneScope scope) {
        List<ImageStoreVO> stores = dataStoreDao.findByZone(scope, null);
        List<DataStore> imageStores = new ArrayList<DataStore>();
        for (ImageStoreVO store : stores) {
            imageStores.add(getImageStore(store.getId()));
        }
        return imageStores;
    }

    @Override
    public List<DataStore> listImageStoresByScopeExcludingReadOnly(ZoneScope scope) {
        String allocationAlgorithm = ImageStoreAllocationAlgorithm.value();

        List<ImageStoreVO> stores = dataStoreDao.findByZone(scope, Boolean.FALSE);
        List<DataStore> imageStores = new ArrayList<DataStore>();
        for (ImageStoreVO store : stores) {
            imageStores.add(getImageStore(store.getId()));
        }
        if (allocationAlgorithm.equals("random")) {
            Collections.shuffle(imageStores);
            return imageStores;
        } else if (allocationAlgorithm.equals("firstfitleastconsumed")) {
            return orderImageStoresOnFreeCapacity(imageStores);
        }
        return null;
    }

    @Override
    public List<DataStore> listImageStoreByProvider(String provider) {
        List<ImageStoreVO> stores = dataStoreDao.findByProvider(provider);
        List<DataStore> imageStores = new ArrayList<DataStore>();
        for (ImageStoreVO store : stores) {
            imageStores.add(getImageStore(store.getId()));
        }
        return imageStores;
    }

    @Override
    public List<DataStore> listImageCacheStores(Scope scope) {
        if (scope.getScopeType() != ScopeType.ZONE) {
            logger.debug("only support zone wide image cache stores");
            return null;
        }
        List<ImageStoreVO> stores = dataStoreDao.findImageCacheByScope(new ZoneScope(scope.getScopeId()));
        List<DataStore> imageStores = new ArrayList<DataStore>();
        for (ImageStoreVO store : stores) {
            imageStores.add(getImageStore(store.getId()));
        }
        return imageStores;
    }

    @Override
    public DataStore getRandomImageStore(List<DataStore> imageStores) {
        if (imageStores.size() > 1) {
            Collections.shuffle(imageStores);
        }
        return imageStores.get(0);
    }

    @Override
    public DataStore getImageStoreWithFreeCapacity(List<DataStore> imageStores) {
        if (imageStores.size() > 1) {
            imageStores.sort(new Comparator<DataStore>() { // Sort data stores based on free capacity
                @Override
                public int compare(DataStore store1, DataStore store2) {
                    return Long.compare(_statsCollector.imageStoreCurrentFreeCapacity(store1),
                            _statsCollector.imageStoreCurrentFreeCapacity(store2));
                }
            });
            for (DataStore imageStore : imageStores) {
                // Return image store if used percentage is less then threshold value i.e. 90%.
                if (_statsCollector.imageStoreHasEnoughCapacity(imageStore)) {
                    return imageStore;
                }
            }
        } else if (imageStores.size() == 1) {
            if (_statsCollector.imageStoreHasEnoughCapacity(imageStores.get(0))) {
                return imageStores.get(0);
            }
        }

        // No store with space found
<<<<<<< HEAD
        logger.error(String.format("Can't find an image storage in zone with less than %d usage",
                Math.round(_statsCollector.getImageStoreCapacityThreshold()*100)));
=======
        s_logger.error(String.format("Can't find an image storage in zone with less than %d usage",
                Math.round(_statsCollector.getImageStoreCapacityThreshold() * 100)));
>>>>>>> 620ed164
        return null;
    }

    @Override
    public List<DataStore> orderImageStoresOnFreeCapacity(List<DataStore> imageStores) {
        List<DataStore> stores = new ArrayList<>();
        if (imageStores.size() > 1) {
            imageStores.sort(new Comparator<DataStore>() { // Sort data stores based on free capacity
                @Override
                public int compare(DataStore store1, DataStore store2) {
                    return Long.compare(_statsCollector.imageStoreCurrentFreeCapacity(store1),
                            _statsCollector.imageStoreCurrentFreeCapacity(store2));
                }
            });
            for (DataStore imageStore : imageStores) {
                // Return image store if used percentage is less then threshold value i.e. 90%.
                if (_statsCollector.imageStoreHasEnoughCapacity(imageStore)) {
                    stores.add(imageStore);
                }
            }
        } else if (imageStores.size() == 1) {
            if (_statsCollector.imageStoreHasEnoughCapacity(imageStores.get(0))) {
                stores.add(imageStores.get(0));
            }
        }
        return stores;
    }

    @Override
    public List<DataStore> listImageStoresWithFreeCapacity(List<DataStore> imageStores) {
        List<DataStore> stores = new ArrayList<>();
        for (DataStore imageStore : imageStores) {
            // Return image store if used percentage is less then threshold value i.e. 90%.
            if (_statsCollector.imageStoreHasEnoughCapacity(imageStore)) {
                stores.add(imageStore);
            }
        }

        // No store with space found
        if (stores.isEmpty()) {
            logger.error(String.format("Can't find image storage in zone with less than %d usage",
                    Math.round(_statsCollector.getImageStoreCapacityThreshold() * 100)));
        }
        return stores;
    }

    @Override
    public List<DataStore> listImageStoresFilteringByZoneIds(Long... zoneIds) {
        List<ImageStoreVO> stores = dataStoreDao.listImageStoresByZoneIds(zoneIds);
        List<DataStore> imageStores = new ArrayList<>();
        for (ImageStoreVO store : stores) {
            imageStores.add(getImageStore(store.getId()));
        }
        return imageStores;
    }

    @Override
    public String getConfigComponentName() {
        return ImageStoreProviderManager.class.getSimpleName();
    }

    @Override
    public ConfigKey<?>[] getConfigKeys() {
        return new ConfigKey<?>[] { ImageStoreAllocationAlgorithm };
    }

    @Override
    public long getImageStoreZoneId(long dataStoreId) {
        ImageStoreVO dataStore = dataStoreDao.findById(dataStoreId);
        return dataStore.getDataCenterId();
    }
}<|MERGE_RESOLUTION|>--- conflicted
+++ resolved
@@ -201,13 +201,8 @@
         }
 
         // No store with space found
-<<<<<<< HEAD
         logger.error(String.format("Can't find an image storage in zone with less than %d usage",
-                Math.round(_statsCollector.getImageStoreCapacityThreshold()*100)));
-=======
-        s_logger.error(String.format("Can't find an image storage in zone with less than %d usage",
                 Math.round(_statsCollector.getImageStoreCapacityThreshold() * 100)));
->>>>>>> 620ed164
         return null;
     }
 
