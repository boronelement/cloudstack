--- conflicted
+++ resolved
@@ -531,13 +531,8 @@
                                 continue;
                             }
                             // if this is private template, skip sync to a new image store
-<<<<<<< HEAD
-                            if (!tmplt.isPublicTemplate() && !tmplt.isFeatured() && tmplt.getTemplateType() != TemplateType.SYSTEM) {
+                            if (isSkipTemplateStoreDownload(tmplt, zoneId)) {
                                 logger.info("Skip sync downloading private template " + tmplt.getUniqueName() + " to a new image store");
-=======
-                            if (isSkipTemplateStoreDownload(tmplt, zoneId)) {
-                                s_logger.info("Skip sync downloading private template " + tmplt.getUniqueName() + " to a new image store");
->>>>>>> 2457d202
                                 continue;
                             }
 
