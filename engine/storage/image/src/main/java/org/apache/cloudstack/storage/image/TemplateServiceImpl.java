--- conflicted
+++ resolved
@@ -533,14 +533,6 @@
                                 logger.info("Skip downloading template " + tmplt.getUniqueName() + " since no url is specified.");
                                 continue;
                             }
-<<<<<<< HEAD
-                            // if this is private template, skip sync to a new image store
-                            if (isSkipTemplateStoreDownload(tmplt, zoneId)) {
-                                logger.info("Skip sync downloading private template " + tmplt.getUniqueName() + " to a new image store");
-                                continue;
-                            }
-=======
->>>>>>> a851ee37
 
                             // if this is a region store, and there is already an DOWNLOADED entry there without install_path information, which
                             // means that this is a duplicate entry from migration of previous NFS to staging.
