--- conflicted
+++ resolved
@@ -29,9 +29,7 @@
 import org.apache.cloudstack.engine.subsystem.api.storage.VolumeDataFactory;
 import org.apache.cloudstack.engine.subsystem.api.storage.VolumeInfo;
 import org.apache.cloudstack.framework.async.AsyncCallFuture;
-import org.apache.cloudstack.framework.async.AsyncCallbackDispatcher;
 import org.apache.cloudstack.secstorage.heuristics.HeuristicPurpose;
-import org.apache.cloudstack.storage.command.CommandResult;
 import org.apache.cloudstack.storage.heuristics.HeuristicRuleHelper;
 import org.junit.Assert;
 import org.junit.Test;
@@ -60,10 +58,6 @@
     SnapshotDataFactory _snapshotFactory;
 
     @Mock
-    AsyncCallbackDispatcher<SnapshotServiceImpl, CommandResult> caller;
-
-<<<<<<< HEAD
-    @Mock
     HeuristicRuleHelper heuristicRuleHelperMock;
 
     @Mock
@@ -76,14 +70,6 @@
     DataStoreManager dataStoreManagerMock;
 
     private static final long DUMMY_ID = 1L;
-
-    @Before
-    public void testSetUp() throws Exception {
-        MockitoAnnotations.initMocks(this);
-    }
-
-=======
->>>>>>> d58d60cd
     @Test
     public void testRevertSnapshotWithNoPrimaryStorageEntry() throws Exception {
         Mockito.when(snapshotMock.getId()).thenReturn(DUMMY_ID);
@@ -96,25 +82,14 @@
 
         PrimaryDataStoreDriver driver = Mockito.mock(PrimaryDataStoreDriver.class);
         Mockito.when(store.getDriver()).thenReturn(driver);
-<<<<<<< HEAD
-        Mockito.doNothing().when(driver).revertSnapshot(snapshotMock, null, caller);
-
-        SnapshotResult result = Mockito.mock(SnapshotResult.class);
-        PowerMockito.whenNew(AsyncCallFuture.class).withNoArguments().thenReturn(futureMock);
-        Mockito.when(futureMock.get()).thenReturn(result);
-        Mockito.when(result.isFailed()).thenReturn(false);
-
-        Assert.assertEquals(true, snapshotService.revertSnapshot(snapshotMock));
-=======
 
         SnapshotResult result = Mockito.mock(SnapshotResult.class);
         try (MockedConstruction<AsyncCallFuture> ignored = Mockito.mockConstruction(AsyncCallFuture.class, (mock, context) -> {
             Mockito.when(mock.get()).thenReturn(result);
             Mockito.when(result.isFailed()).thenReturn(false);
         })) {
-            Assert.assertTrue(snapshotService.revertSnapshot(snapshot));
+            Assert.assertTrue(snapshotService.revertSnapshot(snapshotMock));
         }
->>>>>>> d58d60cd
     }
 
     @Test
@@ -133,7 +108,6 @@
         DataStore dataStore = Mockito.mock(DataStore.class);
         Mockito.when(heuristicRuleHelperMock.getImageStoreIfThereIsHeuristicRule(Mockito.anyLong(), Mockito.any(HeuristicPurpose.class), Mockito.any(SnapshotInfo.class))).
                 thenReturn(dataStore);
-        Mockito.when(snapshotMock.getDataCenterId()).thenReturn(DUMMY_ID);
 
         snapshotService.getImageStoreForSnapshot(DUMMY_ID, snapshotMock);
 
