/*
 * Licensed to the Apache Software Foundation (ASF) under one
 * or more contributor license agreements.  See the NOTICE file
 * distributed with this work for additional information
 * regarding copyright ownership.  The ASF licenses this file
 * to you under the Apache License, Version 2.0 (the
 * "License"); you may not use this file except in compliance
 * with the License.  You may obtain a copy of the License at
 *
 *   http://www.apache.org/licenses/LICENSE-2.0
 *
 * Unless required by applicable law or agreed to in writing,
 * software distributed under the License is distributed on an
 * "AS IS" BASIS, WITHOUT WARRANTIES OR CONDITIONS OF ANY
 * KIND, either express or implied.  See the License for the
 * specific language governing permissions and limitations
 * under the License.
 */
package org.apache.cloudstack.storage.snapshot;

import java.util.ArrayList;
import java.util.List;

import javax.inject.Inject;

import org.apache.cloudstack.engine.subsystem.api.storage.DataObject;
import org.apache.cloudstack.engine.subsystem.api.storage.DataStore;
import org.apache.cloudstack.engine.subsystem.api.storage.DataStoreManager;
import org.apache.cloudstack.engine.subsystem.api.storage.SnapshotDataFactory;
import org.apache.cloudstack.engine.subsystem.api.storage.SnapshotInfo;
import org.apache.cloudstack.storage.datastore.db.SnapshotDataStoreDao;
import org.apache.cloudstack.storage.datastore.db.SnapshotDataStoreVO;
import org.apache.commons.collections.CollectionUtils;

import com.cloud.storage.DataStoreRole;
import com.cloud.storage.SnapshotVO;
import com.cloud.storage.dao.SnapshotDao;
import com.cloud.utils.exception.CloudRuntimeException;

public class SnapshotDataFactoryImpl implements SnapshotDataFactory {

    @Inject
    private SnapshotDao snapshotDao;
    @Inject
    private SnapshotDataStoreDao snapshotStoreDao;
    @Inject
    private DataStoreManager storeMgr;

    @Override
    public SnapshotInfo getSnapshot(long snapshotId, DataStore store) {
        SnapshotVO snapshot = snapshotDao.findById(snapshotId);
        SnapshotObject so = SnapshotObject.getSnapshotObject(snapshot, store);
        return so;
    }

    @Override
    public SnapshotInfo getSnapshot(DataObject obj, DataStore store) {
        SnapshotVO snapshot = snapshotDao.findById(obj.getId());
        if (snapshot == null) {
            throw new CloudRuntimeException("Can't find snapshot: " + obj.getId());
        }
        SnapshotObject so = SnapshotObject.getSnapshotObject(snapshot, store);
        return so;
    }

    @Override
    public List<SnapshotInfo> getSnapshots(long volumeId, DataStoreRole role) {
        List<SnapshotDataStoreVO> allSnapshotsFromVolumeAndDataStore = snapshotStoreDao.listAllByVolumeAndDataStore(volumeId, role);
        if (CollectionUtils.isEmpty(allSnapshotsFromVolumeAndDataStore)) {
            return new ArrayList<>();
        }
        List<SnapshotInfo> infos = new ArrayList<>();
        for (SnapshotDataStoreVO snapshotDataStoreVO : allSnapshotsFromVolumeAndDataStore) {
            DataStore store = storeMgr.getDataStore(snapshotDataStoreVO.getDataStoreId(), role);
            SnapshotVO snapshot = snapshotDao.findById(snapshotDataStoreVO.getSnapshotId());
            if (snapshot == null){ //snapshot may have been removed;
                continue;
            }
            SnapshotObject info = SnapshotObject.getSnapshotObject(snapshot, store);

            infos.add(info);
        }
        return infos;
    }

    @Override
    public SnapshotInfo getSnapshot(long snapshotId, DataStoreRole role) {
        return getSnapshot(snapshotId, role, true);
    }

    @Override
    public SnapshotInfo getSnapshot(long snapshotId, DataStoreRole role, boolean retrieveAnySnapshotFromVolume) {
        SnapshotVO snapshot = snapshotDao.findById(snapshotId);
        if (snapshot == null) {
            return null;
        }
        SnapshotDataStoreVO snapshotStore = snapshotStoreDao.findBySnapshot(snapshotId, role);
        if (snapshotStore == null) {
<<<<<<< HEAD
            if (!retrieveAnySnapshotFromVolume) {
                return null;
            }

            snapshotStore = snapshotStoreDao.findByVolume(snapshot.getVolumeId(), role);
=======
            snapshotStore = snapshotStoreDao.findByVolume(snapshotId, snapshot.getVolumeId(), role);
>>>>>>> a1a3aff2
            if (snapshotStore == null) {
                return null;
            }
        }
        DataStore store = storeMgr.getDataStore(snapshotStore.getDataStoreId(), role);
        SnapshotObject so = SnapshotObject.getSnapshotObject(snapshot, store);
        return so;
    }

    @Override
    public SnapshotInfo getReadySnapshotOnCache(long snapshotId) {
        SnapshotDataStoreVO snapStore = snapshotStoreDao.findReadyOnCache(snapshotId);
        if (snapStore != null) {
            DataStore store = storeMgr.getDataStore(snapStore.getDataStoreId(), DataStoreRole.ImageCache);
            return getSnapshot(snapshotId, store);
        } else {
            return null;
        }

    }

    @Override
    public List<SnapshotInfo> listSnapshotOnCache(long snapshotId) {
        List<SnapshotDataStoreVO> cacheSnapshots = snapshotStoreDao.listOnCache(snapshotId);
        List<SnapshotInfo> snapObjs = new ArrayList<SnapshotInfo>();
        for (SnapshotDataStoreVO cacheSnap : cacheSnapshots) {
            long storeId = cacheSnap.getDataStoreId();
            DataStore store = storeMgr.getDataStore(storeId, DataStoreRole.ImageCache);
            SnapshotInfo tmplObj = getSnapshot(snapshotId, store);
            snapObjs.add(tmplObj);
        }
        return snapObjs;
    }

}<|MERGE_RESOLUTION|>--- conflicted
+++ resolved
@@ -96,15 +96,11 @@
         }
         SnapshotDataStoreVO snapshotStore = snapshotStoreDao.findBySnapshot(snapshotId, role);
         if (snapshotStore == null) {
-<<<<<<< HEAD
             if (!retrieveAnySnapshotFromVolume) {
                 return null;
             }
 
-            snapshotStore = snapshotStoreDao.findByVolume(snapshot.getVolumeId(), role);
-=======
             snapshotStore = snapshotStoreDao.findByVolume(snapshotId, snapshot.getVolumeId(), role);
->>>>>>> a1a3aff2
             if (snapshotStore == null) {
                 return null;
             }
