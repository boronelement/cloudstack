--- conflicted
+++ resolved
@@ -53,14 +53,10 @@
 import org.apache.cloudstack.storage.command.QuerySnapshotZoneCopyCommand;
 import org.apache.cloudstack.storage.datastore.db.SnapshotDataStoreDao;
 import org.apache.cloudstack.storage.datastore.db.SnapshotDataStoreVO;
-<<<<<<< HEAD
+import org.apache.cloudstack.storage.image.datastore.ImageStoreEntity;
+import org.apache.cloudstack.storage.to.SnapshotObjectTO;
 import org.apache.logging.log4j.Logger;
 import org.apache.logging.log4j.LogManager;
-=======
-import org.apache.cloudstack.storage.image.datastore.ImageStoreEntity;
-import org.apache.cloudstack.storage.to.SnapshotObjectTO;
-import org.apache.log4j.Logger;
->>>>>>> a15cb81c
 
 import com.cloud.agent.api.Answer;
 import com.cloud.configuration.Config;
@@ -472,11 +468,7 @@
         SnapshotResult res = null;
         try {
             if (result.isFailed()) {
-<<<<<<< HEAD
-                logger.debug("delete snapshot failed" + result.getResult());
-=======
-                s_logger.debug(String.format("Failed to delete snapshot [%s] due to: [%s].", snapshot.getUuid(), result.getResult()));
->>>>>>> a15cb81c
+                logger.debug(String.format("Failed to delete snapshot [%s] due to: [%s].", snapshot.getUuid(), result.getResult()));
                 snapshot.processEvent(ObjectInDataStoreStateMachine.Event.OperationFailed);
                 res = new SnapshotResult(context.snapshot, null);
                 res.setResult(result.getResult());
@@ -485,12 +477,8 @@
                 res = new SnapshotResult(context.snapshot, null);
             }
         } catch (Exception e) {
-<<<<<<< HEAD
-            logger.debug("Failed to in deleteSnapshotCallback", e);
-=======
-            s_logger.error(String.format("An exception occurred while processing an event in delete snapshot callback from snapshot [%s].", snapshot.getUuid()));
-            s_logger.debug(String.format("Exception while processing an event in delete snapshot callback from snapshot [%s].", snapshot.getUuid()), e);
->>>>>>> a15cb81c
+            logger.error(String.format("An exception occurred while processing an event in delete snapshot callback from snapshot [%s].", snapshot.getUuid()));
+            logger.debug(String.format("Exception while processing an event in delete snapshot callback from snapshot [%s].", snapshot.getUuid()), e);
             res.setResult(e.toString());
         }
         future.complete(res);
@@ -537,16 +525,9 @@
             }
             s_logger.debug(String.format("Successfully deleted snapshot [%s] with ID [%s].", snapInfo.getName(), snapInfo.getUuid()));
             return true;
-<<<<<<< HEAD
-        } catch (InterruptedException e) {
-            logger.debug("delete snapshot is failed: " + e.toString());
-        } catch (ExecutionException e) {
-            logger.debug("delete snapshot is failed: " + e.toString());
-=======
         } catch (InterruptedException | ExecutionException e) {
-            s_logger.error(String.format("Failed to delete snapshot [%s] due to: [%s].", snapInfo.getUuid(), e.getMessage()));
-            s_logger.debug(String.format("Failed to delete snapshot [%s].", snapInfo.getUuid()), e);
->>>>>>> a15cb81c
+            logger.error(String.format("Failed to delete snapshot [%s] due to: [%s].", snapInfo.getUuid(), e.getMessage()));
+            logger.debug(String.format("Failed to delete snapshot [%s].", snapInfo.getUuid()), e);
         }
 
         return false;
