--- conflicted
+++ resolved
@@ -286,7 +286,6 @@
             } else if (answer instanceof CopyCmdAnswer) {
                 SnapshotObjectTO snapshotTO = (SnapshotObjectTO)((CopyCmdAnswer)answer).getNewData();
                 snapshotStore.setInstallPath(snapshotTO.getPath());
-<<<<<<< HEAD
                 // DEBUG [o.a.c.s.s.SnapshotServiceImpl] (Job-Executor-10:ctx-edd5ff44 ctx-822f2b0b) Failed to update snapshot state
                 // java.lang.NullPointerException
                 //         at org.apache.cloudstack.storage.snapshot.SnapshotObject.processEvent(SnapshotObject.java:289)
@@ -294,11 +293,6 @@
                     snapshotStore.setSize(0L);
                 } else {
                     snapshotStore.setSize(snapshotTO.getPhysicalSize());
-=======
-                if (snapshotTO.getPhysicalSize() != null) {
-                    // For S3 delta snapshot, physical size is currently not set
-                snapshotStore.setSize(snapshotTO.getPhysicalSize());
->>>>>>> 0df156c0
                 }
                 if (snapshotTO.getParentSnapshotPath() == null) {
                     snapshotStore.setParentSnapshotId(0L);
