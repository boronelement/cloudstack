/*
 * Licensed to the Apache Software Foundation (ASF) under one
 * or more contributor license agreements.  See the NOTICE file
 * distributed with this work for additional information
 * regarding copyright ownership.  The ASF licenses this file
 * to you under the Apache License, Version 2.0 (the
 * "License"); you may not use this file except in compliance
 * with the License.  You may obtain a copy of the License at
 *
 *   http://www.apache.org/licenses/LICENSE-2.0
 *
 * Unless required by applicable law or agreed to in writing,
 * software distributed under the License is distributed on an
 * "AS IS" BASIS, WITHOUT WARRANTIES OR CONDITIONS OF ANY
 * KIND, either express or implied.  See the License for the
 * specific language governing permissions and limitations
 * under the License.
 */
package org.apache.cloudstack.storage.snapshot;

import java.util.Date;

import javax.inject.Inject;

import org.apache.log4j.Logger;

import org.apache.cloudstack.engine.subsystem.api.storage.DataObjectInStore;
import org.apache.cloudstack.engine.subsystem.api.storage.DataStore;
import org.apache.cloudstack.engine.subsystem.api.storage.ObjectInDataStoreStateMachine;
import org.apache.cloudstack.engine.subsystem.api.storage.SnapshotDataFactory;
import org.apache.cloudstack.engine.subsystem.api.storage.SnapshotInfo;
import org.apache.cloudstack.engine.subsystem.api.storage.SnapshotStrategy;
import org.apache.cloudstack.engine.subsystem.api.storage.SnapshotStrategy.SnapshotOperation;
import org.apache.cloudstack.engine.subsystem.api.storage.StorageStrategyFactory;
import org.apache.cloudstack.engine.subsystem.api.storage.VolumeDataFactory;
import org.apache.cloudstack.engine.subsystem.api.storage.VolumeInfo;
import org.apache.cloudstack.storage.command.CopyCmdAnswer;
import org.apache.cloudstack.storage.command.CreateObjectAnswer;
import org.apache.cloudstack.storage.datastore.ObjectInDataStoreManager;
import org.apache.cloudstack.storage.datastore.db.SnapshotDataStoreDao;
import org.apache.cloudstack.storage.datastore.db.SnapshotDataStoreVO;
import org.apache.cloudstack.storage.to.SnapshotObjectTO;

import com.cloud.agent.api.Answer;
import com.cloud.agent.api.to.DataObjectType;
import com.cloud.agent.api.to.DataTO;
import com.cloud.hypervisor.Hypervisor.HypervisorType;
import com.cloud.storage.DataStoreRole;
import com.cloud.storage.Snapshot;
import com.cloud.storage.SnapshotVO;
import com.cloud.storage.VolumeVO;
import com.cloud.storage.dao.SnapshotDao;
import com.cloud.storage.dao.VolumeDao;
import com.cloud.utils.component.ComponentContext;
import com.cloud.utils.db.QueryBuilder;
import com.cloud.utils.db.SearchCriteria.Op;
import com.cloud.utils.exception.CloudRuntimeException;
import com.cloud.utils.fsm.NoTransitionException;

public class SnapshotObject implements SnapshotInfo {
    private static final Logger s_logger = Logger.getLogger(SnapshotObject.class);
    private SnapshotVO snapshot;
    private DataStore store;
    private Object payload;
    @Inject
    protected SnapshotDao snapshotDao;
    @Inject
    protected VolumeDao volumeDao;
    @Inject
    protected VolumeDataFactory volFactory;
    @Inject
    protected SnapshotStateMachineManager stateMachineMgr;
    @Inject
    SnapshotDataFactory snapshotFactory;
    @Inject
    ObjectInDataStoreManager objectInStoreMgr;
    @Inject
    SnapshotDataStoreDao snapshotStoreDao;
    @Inject
    StorageStrategyFactory storageStrategyFactory;
    private String installPath; // temporarily set installPath before passing to resource for entries with empty installPath for object store migration case

    public SnapshotObject() {

    }

    protected void configure(SnapshotVO snapshot, DataStore store) {
        this.snapshot = snapshot;
        this.store = store;
    }

    public static SnapshotObject getSnapshotObject(SnapshotVO snapshot, DataStore store) {
        SnapshotObject snapObj = ComponentContext.inject(SnapshotObject.class);
        snapObj.configure(snapshot, store);
        return snapObj;
    }

    public DataStore getStore() {
        return store;
    }

    @Override
    public SnapshotInfo getParent() {

        SnapshotDataStoreVO snapStoreVO = snapshotStoreDao.findByStoreSnapshot(store.getRole(), store.getId(), snapshot.getId());
        Long parentId = null;
        if (snapStoreVO != null) {
            parentId = snapStoreVO.getParentSnapshotId();
            if (parentId != null && parentId != 0) {
                return snapshotFactory.getSnapshot(parentId, store);
            }
        }

        return null;
    }

    @Override
    public SnapshotInfo getChild() {
        QueryBuilder<SnapshotDataStoreVO> sc = QueryBuilder.create(SnapshotDataStoreVO.class);
        sc.and(sc.entity().getDataStoreId(), Op.EQ, store.getId());
        sc.and(sc.entity().getRole(), Op.EQ, store.getRole());
        sc.and(sc.entity().getState(), Op.NIN, State.Destroying, State.Destroyed, State.Error);
        sc.and(sc.entity().getParentSnapshotId(), Op.EQ, getId());
        SnapshotDataStoreVO vo = sc.find();
        if (vo == null) {
            return null;
        }
        return snapshotFactory.getSnapshot(vo.getId(), store);
    }

    @Override
    public boolean isRevertable() {
        SnapshotStrategy snapshotStrategy = storageStrategyFactory.getSnapshotStrategy(snapshot, SnapshotOperation.REVERT);
        if (snapshotStrategy != null) {
            return true;
        }

        return false;
    }

    @Override
    public VolumeInfo getBaseVolume() {
        return volFactory.getVolume(snapshot.getVolumeId());
    }

    @Override
    public long getId() {
        return snapshot.getId();
    }

    @Override
    public String getUri() {
        return snapshot.getUuid();
    }

    @Override
    public DataStore getDataStore() {
        return store;
    }

    @Override
    public Long getSize() {
        return snapshot.getSize();
    }

    @Override
    public DataObjectType getType() {
        return DataObjectType.SNAPSHOT;
    }

    @Override
    public String getUuid() {
        return snapshot.getUuid();
    }

    @Override
    public void processEvent(ObjectInDataStoreStateMachine.Event event) {
        try {
            objectInStoreMgr.update(this, event);
        } catch (Exception e) {
            s_logger.debug("Failed to update state:" + e.toString());
            throw new CloudRuntimeException("Failed to update state: " + e.toString());
        } finally {
            if (event == ObjectInDataStoreStateMachine.Event.OperationFailed) {
                objectInStoreMgr.deleteIfNotReady(this);
            }
        }
    }

    @Override
    public long getAccountId() {
        return snapshot.getAccountId();
    }

    @Override
    public long getVolumeId() {
        return snapshot.getVolumeId();
    }

    @Override
    public String getPath() {
        if (installPath != null)
            return installPath;

        DataObjectInStore objectInStore = objectInStoreMgr.findObject(this, getDataStore());
        if (objectInStore != null) {
            return objectInStore.getInstallPath();
        }
        return null;
    }

    public void setPath(String installPath) {
        this.installPath = installPath;
    }

    @Override
    public String getName() {
        return snapshot.getName();
    }

    @Override
    public Date getCreated() {
        return snapshot.getCreated();
    }

    @Override
    public Type getRecurringType() {
        return snapshot.getRecurringType();
    }

    @Override
    public State getState() {
        return snapshot.getState();
    }

    @Override
    public HypervisorType getHypervisorType() {
        return snapshot.getHypervisorType();
    }

    @Override
    public boolean isRecursive() {
        return snapshot.isRecursive();
    }

    @Override
    public short getsnapshotType() {
        return snapshot.getsnapshotType();
    }

    @Override
    public long getDomainId() {
        return snapshot.getDomainId();
    }

    @Override
    public Long getDataCenterId() {
        return snapshot.getDataCenterId();
    }

    public void processEvent(Snapshot.Event event) throws NoTransitionException {
        stateMachineMgr.processEvent(snapshot, event);
    }

    public SnapshotVO getSnapshotVO() {
        return snapshot;
    }

    @Override
    public DataTO getTO() {
        DataTO to = store.getDriver().getTO(this);
        if (to == null) {
            return new SnapshotObjectTO(this);
        }
        return to;
    }

    @Override
    public void processEvent(ObjectInDataStoreStateMachine.Event event, Answer answer) {
        try {
            SnapshotDataStoreVO snapshotStore = snapshotStoreDao.findByStoreSnapshot(getDataStore().getRole(), getDataStore().getId(), getId());
            if (answer instanceof CreateObjectAnswer) {
                SnapshotObjectTO snapshotTO = (SnapshotObjectTO)((CreateObjectAnswer)answer).getData();
                snapshotStore.setInstallPath(snapshotTO.getPath());
                snapshotStoreDao.update(snapshotStore.getId(), snapshotStore);
            } else if (answer instanceof CopyCmdAnswer) {
                SnapshotObjectTO snapshotTO = (SnapshotObjectTO)((CopyCmdAnswer)answer).getNewData();
                snapshotStore.setInstallPath(snapshotTO.getPath());
<<<<<<< HEAD
                // DEBUG [o.a.c.s.s.SnapshotServiceImpl] (Job-Executor-10:ctx-edd5ff44 ctx-822f2b0b) Failed to update snapshot state
                // java.lang.NullPointerException
                //         at org.apache.cloudstack.storage.snapshot.SnapshotObject.processEvent(SnapshotObject.java:289)
                if (snapshotTO.getPhysicalSize() == null) {
                    snapshotStore.setSize(0L);
                } else {
                    snapshotStore.setSize(snapshotTO.getPhysicalSize());
=======
                if (snapshotTO.getPhysicalSize() != null) {
                    // For S3 delta snapshot, physical size is currently not set
                snapshotStore.setPhysicalSize(snapshotTO.getPhysicalSize());
>>>>>>> 52803ae6
                }
                if (snapshotTO.getParentSnapshotPath() == null) {
                    snapshotStore.setParentSnapshotId(0L);
                }
                snapshotStoreDao.update(snapshotStore.getId(), snapshotStore);

                // update side-effect of snapshot operation
                if (snapshotTO.getVolume() != null && snapshotTO.getVolume().getPath() != null) {
                    VolumeVO vol = volumeDao.findByUuid(snapshotTO.getVolume().getUuid());
                    if (vol != null) {
                        s_logger.info("Update volume path change due to snapshot operation, volume " + vol.getId() + " path: " + vol.getPath() + "->" +
                            snapshotTO.getVolume().getPath());
                        vol.setPath(snapshotTO.getVolume().getPath());
                        volumeDao.update(vol.getId(), vol);
                    } else {
                        s_logger.error("Cound't find the original volume with uuid: " + snapshotTO.getVolume().getUuid());
                    }
                }
            } else {
                throw new CloudRuntimeException("Unknown answer: " + answer.getClass());
            }
        } catch (RuntimeException ex) {
            if (event == ObjectInDataStoreStateMachine.Event.OperationFailed) {
                objectInStoreMgr.deleteIfNotReady(this);
            }
            throw ex;
        }
        this.processEvent(event);
    }

    @Override
    public void incRefCount() {
        if (store == null) {
            return;
        }

        if (store.getRole() == DataStoreRole.Image || store.getRole() == DataStoreRole.ImageCache) {
            SnapshotDataStoreVO store = snapshotStoreDao.findByStoreSnapshot(this.store.getRole(), this.store.getId(), getId());
            store.incrRefCnt();
            store.setLastUpdated(new Date());
            snapshotStoreDao.update(store.getId(), store);
        }
    }

    @Override
    public void decRefCount() {
        if (store == null) {
            return;
        }
        if (store.getRole() == DataStoreRole.Image || store.getRole() == DataStoreRole.ImageCache) {
            SnapshotDataStoreVO store = snapshotStoreDao.findByStoreSnapshot(this.store.getRole(), this.store.getId(), getId());
            store.decrRefCnt();
            store.setLastUpdated(new Date());
            snapshotStoreDao.update(store.getId(), store);
        }
    }

    @Override
    public Long getRefCount() {
        if (store == null) {
            return null;
        }
        if (store.getRole() == DataStoreRole.Image || store.getRole() == DataStoreRole.ImageCache) {
            SnapshotDataStoreVO store = snapshotStoreDao.findByStoreSnapshot(this.store.getRole(), this.store.getId(), getId());
            return store.getRefCnt();
        }
        return null;
    }

    @Override
    public ObjectInDataStoreStateMachine.State getStatus() {
        return objectInStoreMgr.findObject(this, store).getObjectInStoreState();
    }

    @Override
    public void addPayload(Object data) {
        payload = data;
    }

    @Override
    public Object getPayload() {
        return payload;
    }

    @Override
    public boolean delete() {
        if (store != null) {
            return store.delete(this);
        }
        return true;
    }

    @Override
    public Class<?> getEntityType() {
        return Snapshot.class;
    }
}<|MERGE_RESOLUTION|>--- conflicted
+++ resolved
@@ -286,19 +286,10 @@
             } else if (answer instanceof CopyCmdAnswer) {
                 SnapshotObjectTO snapshotTO = (SnapshotObjectTO)((CopyCmdAnswer)answer).getNewData();
                 snapshotStore.setInstallPath(snapshotTO.getPath());
-<<<<<<< HEAD
-                // DEBUG [o.a.c.s.s.SnapshotServiceImpl] (Job-Executor-10:ctx-edd5ff44 ctx-822f2b0b) Failed to update snapshot state
-                // java.lang.NullPointerException
-                //         at org.apache.cloudstack.storage.snapshot.SnapshotObject.processEvent(SnapshotObject.java:289)
-                if (snapshotTO.getPhysicalSize() == null) {
-                    snapshotStore.setSize(0L);
-                } else {
-                    snapshotStore.setSize(snapshotTO.getPhysicalSize());
-=======
+
                 if (snapshotTO.getPhysicalSize() != null) {
                     // For S3 delta snapshot, physical size is currently not set
                 snapshotStore.setPhysicalSize(snapshotTO.getPhysicalSize());
->>>>>>> 52803ae6
                 }
                 if (snapshotTO.getParentSnapshotPath() == null) {
                     snapshotStore.setParentSnapshotId(0L);
