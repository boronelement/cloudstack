--- conflicted
+++ resolved
@@ -103,14 +103,11 @@
         this.pdsv = pdsv;
         this.driver = driver;
         this.provider = provider;
-<<<<<<< HEAD
         this.uuid = pdsv.getUuid();
         this.name = pdsv.getName();
-=======
         if (pdsv.getParent() != null && pdsv.getParent() > 0L) {
             this.parentStoragePool = dataStoreDao.findById(pdsv.getParent());
         }
->>>>>>> a21efe75
     }
 
     public static PrimaryDataStoreImpl createDataStore(StoragePoolVO pdsv, PrimaryDataStoreDriver driver, DataStoreProvider provider) {
