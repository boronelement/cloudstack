/*
 * Licensed to the Apache Software Foundation (ASF) under one
 * or more contributor license agreements.  See the NOTICE file
 * distributed with this work for additional information
 * regarding copyright ownership.  The ASF licenses this file
 * to you under the Apache License, Version 2.0 (the
 * "License"); you may not use this file except in compliance
 * with the License.  You may obtain a copy of the License at
 *
 *   http://www.apache.org/licenses/LICENSE-2.0
 *
 * Unless required by applicable law or agreed to in writing,
 * software distributed under the License is distributed on an
 * "AS IS" BASIS, WITHOUT WARRANTIES OR CONDITIONS OF ANY
 * KIND, either express or implied.  See the License for the
 * specific language governing permissions and limitations
 * under the License.
 */
package org.apache.cloudstack.storage.datastore.provider;

import com.cloud.agent.AgentManager;
import com.cloud.agent.api.Answer;
import com.cloud.agent.api.CleanupPersistentNetworkResourceCommand;
import com.cloud.agent.api.ModifyStoragePoolAnswer;
import com.cloud.agent.api.ModifyStoragePoolCommand;
import com.cloud.agent.api.SetupPersistentNetworkCommand;
import com.cloud.agent.api.to.NicTO;
import com.cloud.alert.AlertManager;
import com.cloud.configuration.ConfigurationManager;
import com.cloud.exception.StorageConflictException;
import com.cloud.host.HostVO;
import com.cloud.host.dao.HostDao;
import com.cloud.network.NetworkModel;
import com.cloud.network.dao.NetworkDao;
import com.cloud.network.dao.NetworkVO;
import com.cloud.offerings.NetworkOfferingVO;
import com.cloud.offerings.dao.NetworkOfferingDao;
import com.cloud.storage.DataStoreRole;
import com.cloud.storage.Storage;
import com.cloud.storage.StorageManager;
import com.cloud.storage.StoragePool;
import com.cloud.storage.StoragePoolHostVO;
import com.cloud.storage.StorageService;
import com.cloud.storage.dao.StoragePoolHostDao;
import com.cloud.utils.exception.CloudRuntimeException;
import org.apache.cloudstack.engine.subsystem.api.storage.DataStoreManager;
import org.apache.cloudstack.engine.subsystem.api.storage.HypervisorHostListener;
import org.apache.cloudstack.storage.datastore.db.PrimaryDataStoreDao;
import org.apache.cloudstack.storage.datastore.db.StoragePoolDetailVO;
import org.apache.cloudstack.storage.datastore.db.StoragePoolDetailsDao;
import org.apache.cloudstack.storage.datastore.db.StoragePoolVO;
import org.apache.commons.lang3.StringUtils;
import org.apache.logging.log4j.Logger;
import org.apache.logging.log4j.LogManager;

import javax.inject.Inject;
import java.util.List;

public class DefaultHostListener implements HypervisorHostListener {
<<<<<<< HEAD
    protected Logger logger = LogManager.getLogger(getClass());
=======
    private static final Logger s_logger = Logger.getLogger(DefaultHostListener.class);

    /**
     * Wait time for modify storage pool command to complete. We should wait for 5 minutes for the command to complete.
     * This should ideally be externalised as a global configuration parameter in the future (See #8506).
     **/
    private final int modifyStoragePoolCommandWait = 300; // 5 minutes
>>>>>>> fedcf66d
    @Inject
    AgentManager agentMgr;
    @Inject
    DataStoreManager dataStoreMgr;
    @Inject
    AlertManager alertMgr;
    @Inject
    StoragePoolHostDao storagePoolHostDao;
    @Inject
    PrimaryDataStoreDao primaryStoreDao;
    @Inject
    StoragePoolDetailsDao storagePoolDetailsDao;
    @Inject
    StorageManager storageManager;
    @Inject
    StorageService storageService;
    @Inject
    NetworkOfferingDao networkOfferingDao;
    @Inject
    HostDao hostDao;
    @Inject
    NetworkModel networkModel;
    @Inject
    ConfigurationManager configManager;
    @Inject
    NetworkDao networkDao;

    @Override
    public boolean hostAdded(long hostId) {
        return true;
    }

    private boolean createPersistentNetworkResourcesOnHost(long hostId) {
        HostVO host = hostDao.findById(hostId);
        if (host == null) {
            logger.warn(String.format("Host with id %ld can't be found", hostId));
            return false;
        }
        setupPersistentNetwork(host);
        return true;
    }

    /**
     * Creates a dummy NicTO object which is used by the respective hypervisors to setup network elements / resources
     * - bridges(KVM), VLANs(Xen) and portgroups(VMWare) for L2 network
     */
    private NicTO createNicTOFromNetworkAndOffering(NetworkVO networkVO, NetworkOfferingVO networkOfferingVO, HostVO hostVO) {
        NicTO to = new NicTO();
        to.setName(networkModel.getNetworkTag(hostVO.getHypervisorType(), networkVO));
        to.setBroadcastType(networkVO.getBroadcastDomainType());
        to.setType(networkVO.getTrafficType());
        to.setBroadcastUri(networkVO.getBroadcastUri());
        to.setIsolationuri(networkVO.getBroadcastUri());
        to.setNetworkRateMbps(configManager.getNetworkOfferingNetworkRate(networkOfferingVO.getId(), networkVO.getDataCenterId()));
        to.setSecurityGroupEnabled(networkModel.isSecurityGroupSupportedInNetwork(networkVO));
        return to;
    }


    @Override
    public boolean hostConnect(long hostId, long poolId) throws StorageConflictException {
        StoragePool pool = (StoragePool) this.dataStoreMgr.getDataStore(poolId, DataStoreRole.Primary);
        ModifyStoragePoolCommand cmd = new ModifyStoragePoolCommand(true, pool);
        cmd.setWait(modifyStoragePoolCommandWait);
        s_logger.debug(String.format("Sending modify storage pool command to agent: %d for storage pool: %d with timeout %d seconds",
                hostId, poolId, cmd.getWait()));
        final Answer answer = agentMgr.easySend(hostId, cmd);

        if (answer == null) {
            throw new CloudRuntimeException("Unable to get an answer to the modify storage pool command" + pool.getId());
        }

        if (!answer.getResult()) {
            String msg = "Unable to attach storage pool" + poolId + " to the host" + hostId;
            alertMgr.sendAlert(AlertManager.AlertType.ALERT_TYPE_HOST, pool.getDataCenterId(), pool.getPodId(), msg, msg);
            throw new CloudRuntimeException("Unable establish connection from storage head to storage pool " + pool.getId() + " due to " + answer.getDetails() +
                pool.getId());
        }

        assert (answer instanceof ModifyStoragePoolAnswer) : "Well, now why won't you actually return the ModifyStoragePoolAnswer when it's ModifyStoragePoolCommand? Pool=" +
            pool.getId() + "Host=" + hostId;
        ModifyStoragePoolAnswer mspAnswer = (ModifyStoragePoolAnswer) answer;
        if (mspAnswer.getLocalDatastoreName() != null && pool.isShared()) {
            String datastoreName = mspAnswer.getLocalDatastoreName();
            List<StoragePoolVO> localStoragePools = this.primaryStoreDao.listLocalStoragePoolByPath(pool.getDataCenterId(), datastoreName);
            for (StoragePoolVO localStoragePool : localStoragePools) {
                if (datastoreName.equals(localStoragePool.getPath())) {
                    logger.warn("Storage pool: " + pool.getId() + " has already been added as local storage: " + localStoragePool.getName());
                    throw new StorageConflictException("Cannot add shared storage pool: " + pool.getId() + " because it has already been added as local storage:"
                            + localStoragePool.getName());
                }
            }
        }
        StoragePoolVO poolVO = this.primaryStoreDao.findById(poolId);
        updateStoragePoolHostVOAndDetails(poolVO, hostId, mspAnswer);

        if (pool.getPoolType() == Storage.StoragePoolType.DatastoreCluster) {
            storageManager.validateChildDatastoresToBeAddedInUpState(poolVO, mspAnswer.getDatastoreClusterChildren());
            storageManager.syncDatastoreClusterStoragePool(poolId, ((ModifyStoragePoolAnswer) answer).getDatastoreClusterChildren(), hostId);
        }

        storageService.updateStorageCapabilities(poolId, false);

        logger.info("Connection established between storage pool " + pool + " and host " + hostId);

        return createPersistentNetworkResourcesOnHost(hostId);
    }

    private void updateStoragePoolHostVOAndDetails(StoragePool pool, long hostId, ModifyStoragePoolAnswer mspAnswer) {
        StoragePoolHostVO poolHost = storagePoolHostDao.findByPoolHost(pool.getId(), hostId);
        if (poolHost == null) {
            poolHost = new StoragePoolHostVO(pool.getId(), hostId, mspAnswer.getPoolInfo().getLocalPath().replaceAll("//", "/"));
            storagePoolHostDao.persist(poolHost);
        } else {
            poolHost.setLocalPath(mspAnswer.getPoolInfo().getLocalPath().replaceAll("//", "/"));
        }

        StoragePoolVO poolVO = this.primaryStoreDao.findById(pool.getId());
        poolVO.setUsedBytes(mspAnswer.getPoolInfo().getCapacityBytes() - mspAnswer.getPoolInfo().getAvailableBytes());
        poolVO.setCapacityBytes(mspAnswer.getPoolInfo().getCapacityBytes());
        if (StringUtils.isNotEmpty(mspAnswer.getPoolType())) {
            StoragePoolDetailVO poolType = storagePoolDetailsDao.findDetail(pool.getId(), "pool_type");
            if (poolType == null) {
                StoragePoolDetailVO storagePoolDetailVO = new StoragePoolDetailVO(pool.getId(), "pool_type", mspAnswer.getPoolType(), false);
                storagePoolDetailsDao.persist(storagePoolDetailVO);
            }
        }
        primaryStoreDao.update(pool.getId(), poolVO);
    }

    @Override
    public boolean hostDisconnected(long hostId, long poolId) {
        // TODO Auto-generated method stub
        return false;
    }

    @Override
    public boolean hostAboutToBeRemoved(long hostId) {
        // send host the cleanup persistent network resources
        HostVO host = hostDao.findById(hostId);
        if (host == null) {
            logger.warn("Host with id " + hostId + " can't be found");
            return false;
        }

        List<NetworkVO> allPersistentNetworks = networkDao.getAllPersistentNetworksFromZone(host.getDataCenterId()); // find zoneId of host
        for (NetworkVO persistentNetworkVO : allPersistentNetworks) {
            NetworkOfferingVO networkOfferingVO = networkOfferingDao.findById(persistentNetworkVO.getNetworkOfferingId());
            CleanupPersistentNetworkResourceCommand cleanupCmd =
                    new CleanupPersistentNetworkResourceCommand(createNicTOFromNetworkAndOffering(persistentNetworkVO, networkOfferingVO, host));
            Answer answer = agentMgr.easySend(hostId, cleanupCmd);
            if (answer == null) {
                logger.error("Unable to get answer to the cleanup persistent network command " + persistentNetworkVO.getId());
                continue;
            }
            if (!answer.getResult()) {
                String msg = String.format("Unable to cleanup persistent network resources from network %d on the host %d", persistentNetworkVO.getId(), hostId);
                logger.error(msg);
            }
        }
        return true;
    }

    @Override
    public boolean hostRemoved(long hostId, long clusterId) {
        return true;
    }

    @Override
    public boolean hostEnabled(long hostId) {
        HostVO host = hostDao.findById(hostId);
        if (host == null) {
            logger.warn(String.format("Host with id %d can't be found", hostId));
            return false;
        }
        setupPersistentNetwork(host);
        return true;
    }

    private void setupPersistentNetwork(HostVO host) {
        List<NetworkVO> allPersistentNetworks = networkDao.getAllPersistentNetworksFromZone(host.getDataCenterId());
        for (NetworkVO networkVO : allPersistentNetworks) {
            NetworkOfferingVO networkOfferingVO = networkOfferingDao.findById(networkVO.getNetworkOfferingId());

            SetupPersistentNetworkCommand persistentNetworkCommand =
                    new SetupPersistentNetworkCommand(createNicTOFromNetworkAndOffering(networkVO, networkOfferingVO, host));
            Answer answer = agentMgr.easySend(host.getId(), persistentNetworkCommand);
            if (answer == null) {
                throw new CloudRuntimeException("Unable to get answer to the setup persistent network command " + networkVO.getId());
            }
            if (!answer.getResult()) {
                String msg = String.format("Unable to create persistent network resources for network %d on the host %d in zone %d", networkVO.getId(), host.getId(), networkVO.getDataCenterId());
                logger.error(msg);
            }
        }
    }
}<|MERGE_RESOLUTION|>--- conflicted
+++ resolved
@@ -57,17 +57,13 @@
 import java.util.List;
 
 public class DefaultHostListener implements HypervisorHostListener {
-<<<<<<< HEAD
     protected Logger logger = LogManager.getLogger(getClass());
-=======
-    private static final Logger s_logger = Logger.getLogger(DefaultHostListener.class);
 
     /**
      * Wait time for modify storage pool command to complete. We should wait for 5 minutes for the command to complete.
      * This should ideally be externalised as a global configuration parameter in the future (See #8506).
      **/
     private final int modifyStoragePoolCommandWait = 300; // 5 minutes
->>>>>>> fedcf66d
     @Inject
     AgentManager agentMgr;
     @Inject
