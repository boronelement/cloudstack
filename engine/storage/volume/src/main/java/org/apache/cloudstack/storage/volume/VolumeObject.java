// Licensed to the Apache Software Foundation (ASF) under one
// or more contributor license agreements.  See the NOTICE file
// distributed with this work for additional information
// regarding copyright ownership.  The ASF licenses this file
// to you under the Apache License, Version 2.0 (the
// "License"); you may not use this file except in compliance
// with the License.  You may obtain a copy of the License at
//
//   http://www.apache.org/licenses/LICENSE-2.0
//
// Unless required by applicable law or agreed to in writing,
// software distributed under the License is distributed on an
// "AS IS" BASIS, WITHOUT WARRANTIES OR CONDITIONS OF ANY
// KIND, either express or implied.  See the License for the
// specific language governing permissions and limitations
// under the License.
package org.apache.cloudstack.storage.volume;

import java.util.Date;

import javax.inject.Inject;

import com.cloud.dc.VsphereStoragePolicyVO;
import com.cloud.dc.dao.VsphereStoragePolicyDao;
import com.cloud.service.dao.ServiceOfferingDetailsDao;
import com.cloud.storage.MigrationOptions;
import com.cloud.storage.VMTemplateVO;
import com.cloud.storage.VolumeDetailVO;
import com.cloud.storage.dao.VMTemplateDao;
import com.cloud.storage.dao.VolumeDetailsDao;
import com.cloud.vm.VmDetailConstants;

import org.apache.cloudstack.resourcedetail.dao.DiskOfferingDetailsDao;
import org.apache.cloudstack.api.ApiConstants;
import org.apache.cloudstack.engine.subsystem.api.storage.DataObjectInStore;
import org.apache.cloudstack.engine.subsystem.api.storage.DataStore;
import org.apache.cloudstack.engine.subsystem.api.storage.ObjectInDataStoreStateMachine;
import org.apache.cloudstack.engine.subsystem.api.storage.VolumeInfo;
import org.apache.cloudstack.storage.command.CopyCmdAnswer;
import org.apache.cloudstack.storage.command.CreateObjectAnswer;
import org.apache.cloudstack.storage.datastore.ObjectInDataStoreManager;
import org.apache.cloudstack.storage.datastore.db.VolumeDataStoreDao;
import org.apache.cloudstack.storage.datastore.db.VolumeDataStoreVO;
import org.apache.cloudstack.storage.to.VolumeObjectTO;
import org.apache.commons.lang3.StringUtils;
import org.apache.log4j.Logger;

import com.cloud.agent.api.Answer;
import com.cloud.agent.api.storage.DownloadAnswer;
import com.cloud.agent.api.to.DataObjectType;
import com.cloud.agent.api.to.DataTO;
import com.cloud.exception.ConcurrentOperationException;
import com.cloud.hypervisor.Hypervisor.HypervisorType;
import com.cloud.offering.DiskOffering.DiskCacheMode;
import com.cloud.storage.DataStoreRole;
import com.cloud.storage.DiskOfferingVO;
import com.cloud.storage.Storage;
import com.cloud.storage.Storage.ImageFormat;
import com.cloud.storage.Storage.ProvisioningType;
import com.cloud.storage.Volume;
import com.cloud.storage.VolumeVO;
import com.cloud.storage.dao.DiskOfferingDao;
import com.cloud.storage.dao.VolumeDao;
import com.cloud.utils.component.ComponentContext;
import com.cloud.utils.exception.CloudRuntimeException;
import com.cloud.utils.fsm.NoTransitionException;
import com.cloud.utils.fsm.StateMachine2;
import com.cloud.utils.storage.encoding.EncodingType;
import com.cloud.vm.VMInstanceVO;
import com.cloud.vm.VirtualMachine;
import com.cloud.vm.dao.VMInstanceDao;
import java.util.Arrays;
import java.util.HashMap;
import java.util.List;
import java.util.Map;
import java.util.function.Function;
import org.apache.cloudstack.utils.reflectiontostringbuilderutils.ReflectionToStringBuilderUtils;

public class VolumeObject implements VolumeInfo {
    private static final Logger s_logger = Logger.getLogger(VolumeObject.class);
    protected VolumeVO volumeVO;
    private StateMachine2<Volume.State, Volume.Event, Volume> _volStateMachine;
    protected DataStore dataStore;
    @Inject
    VolumeDao volumeDao;
    @Inject
    VolumeDataStoreDao volumeStoreDao;
    @Inject
    ObjectInDataStoreManager objectInStoreMgr;
    @Inject
    VMInstanceDao vmInstanceDao;
    @Inject
    DiskOfferingDao diskOfferingDao;
    @Inject
    VMTemplateDao templateDao;
    @Inject
    VolumeDetailsDao volumeDetailsDao;
    @Inject
    ServiceOfferingDetailsDao serviceOfferingDetailsDao;
    @Inject
    DiskOfferingDetailsDao diskOfferingDetailsDao;
    @Inject
    VsphereStoragePolicyDao vsphereStoragePolicyDao;

    private Object payload;
    private MigrationOptions migrationOptions;
    private boolean directDownload;
    private String vSphereStoragePolicyId;

    private final List<Volume.State> volumeStatesThatShouldNotTransitWhenDataStoreRoleIsImage = Arrays.asList(Volume.State.Migrating, Volume.State.Uploaded, Volume.State.Copying,
      Volume.State.Expunged);

    private final List<Volume.State> volumeStatesThatShouldNotDeleteEntry = Arrays.asList(Volume.State.UploadError, Volume.State.Uploaded, Volume.State.Copying);

    private final List<DataStoreRole> imageAndImageCacheRoles = Arrays.asList(DataStoreRole.Image, DataStoreRole.ImageCache);

    public VolumeObject() {
        _volStateMachine = Volume.State.getStateMachine();
    }

    protected void configure(DataStore dataStore, VolumeVO volumeVO) {
        this.volumeVO = volumeVO;
        this.dataStore = dataStore;
    }

    public static VolumeObject getVolumeObject(DataStore dataStore, VolumeVO volumeVO) {
        VolumeObject vo = ComponentContext.inject(VolumeObject.class);
        vo.configure(dataStore, volumeVO);
        return vo;
    }

    @Override
    public String getAttachedVmName() {
        Long vmId = volumeVO.getInstanceId();
        VMInstanceVO vm = null;

        if (vmId != null) {
            vm = vmInstanceDao.findById(vmId);
        }

        return vm == null ? null : vm.getInstanceName();
    }

    @Override
    public VirtualMachine getAttachedVM() {
        Long vmId = volumeVO.getInstanceId();
        return vmId == null ? null : vmInstanceDao.findById(vmId);
    }

    @Override
    public String getUuid() {
        return volumeVO.getUuid();
    }

    public void setUuid(String uuid) {
        volumeVO.setUuid(uuid);
    }

    @Override
    public String get_iScsiName() {
        return volumeVO.get_iScsiName();
    }

    public void setSize(Long size) {
        volumeVO.setSize(size);
    }

    @Override
    public Volume.State getState() {
        return volumeVO.getState();
    }

    @Override
    public DataStore getDataStore() {
        return dataStore;
    }

    @Override
    public Long getSize() {
        return volumeVO.getSize();
    }

    @Override
    public Long getMinIops() {
        return volumeVO.getMinIops();
    }

    @Override
    public Long getMaxIops() {
        return volumeVO.getMaxIops();
    }

    @Override
    public Integer getHypervisorSnapshotReserve() {
        return volumeVO.getHypervisorSnapshotReserve();
    }

    @Override
    public boolean isDisplayVolume() {
        return volumeVO.isDisplayVolume();
    }

    @Override
    public boolean isDisplay() {
        return volumeVO.isDisplay();
    }

    public long getVolumeId() {
        return volumeVO.getId();
    }

    @Override
    public boolean stateTransit(Volume.Event event) {
        boolean result = false;
        try {
            volumeVO = volumeDao.findById(volumeVO.getId());
            if (volumeVO != null) {
                result = _volStateMachine.transitTo(volumeVO, event, null, volumeDao);
                volumeVO = volumeDao.findById(volumeVO.getId());
            }
        } catch (NoTransitionException e) {
            String errorMessage = String.format("Failed to transit volume %s to [%s] due to [%s].", volumeVO.getVolumeDescription(), event, e.getMessage());
            s_logger.warn(errorMessage, e);
            throw new CloudRuntimeException(errorMessage, e);
        }
        return result;
    }

    protected DiskOfferingVO getDiskOfferingVO() {
        Long diskOfferingId = getDiskOfferingId();
        return diskOfferingId == null ? null : diskOfferingDao.findById(diskOfferingId);
    }

    @Override
    public long getPhysicalSize() {
        VolumeDataStoreVO volumeDataStoreVO = volumeStoreDao.findByVolume(volumeVO.getId());
        if (volumeDataStoreVO != null) {
            return volumeDataStoreVO.getPhysicalSize();
        }
        return volumeVO.getSize();
    }

    @Override
    public Long getBytesReadRate() {
        return getLongValueFromDiskOfferingVoMethod(DiskOfferingVO::getBytesReadRate);
    }

    @Override
    public Long getBytesReadRateMax() {
        return getLongValueFromDiskOfferingVoMethod(DiskOfferingVO::getBytesReadRateMax);
    }

    @Override
    public Long getBytesReadRateMaxLength() {
        return getLongValueFromDiskOfferingVoMethod(DiskOfferingVO::getBytesReadRateMaxLength);
    }

    @Override
    public Long getBytesWriteRate() {
        return getLongValueFromDiskOfferingVoMethod(DiskOfferingVO::getBytesWriteRate);
    }

    @Override
    public Long getBytesWriteRateMax() {
        return getLongValueFromDiskOfferingVoMethod(DiskOfferingVO::getBytesWriteRateMax);
    }

    @Override
    public Long getBytesWriteRateMaxLength() {
        return getLongValueFromDiskOfferingVoMethod(DiskOfferingVO::getBytesWriteRateMaxLength);
    }

    @Override
    public Long getIopsReadRate() {
        return getLongValueFromDiskOfferingVoMethod(DiskOfferingVO::getIopsReadRate);
    }

    @Override
    public Long getIopsReadRateMax() {
        return getLongValueFromDiskOfferingVoMethod(DiskOfferingVO::getIopsReadRateMax);
    }

    @Override
    public Long getIopsReadRateMaxLength() {
        return getLongValueFromDiskOfferingVoMethod(DiskOfferingVO::getIopsReadRateMaxLength);
    }

    @Override
    public Long getIopsWriteRate() {
        return getLongValueFromDiskOfferingVoMethod(DiskOfferingVO::getIopsWriteRate);
    }

    @Override
    public Long getIopsWriteRateMax() {
        return getLongValueFromDiskOfferingVoMethod(DiskOfferingVO::getIopsWriteRateMax);
    }

    @Override
    public Long getIopsWriteRateMaxLength() {
        return getLongValueFromDiskOfferingVoMethod(DiskOfferingVO::getIopsWriteRateMaxLength);
    }

    protected Long getLongValueFromDiskOfferingVoMethod(Function<DiskOfferingVO, Long> method){
        DiskOfferingVO diskOfferingVO = getDiskOfferingVO();
        if (diskOfferingVO != null) {
            return method.apply(diskOfferingVO);
        }
        return null;
    }

    @Override
    public DiskCacheMode getCacheMode() {
        DiskOfferingVO diskOfferingVO = getDiskOfferingVO();
        return diskOfferingVO == null ? null : diskOfferingVO.getCacheMode();
    }

    @Override
    public MigrationOptions getMigrationOptions() {
        return migrationOptions;
    }

    @Override
    public void setMigrationOptions(MigrationOptions migrationOptions) {
        this.migrationOptions = migrationOptions;
    }

    @Override
    public boolean isDirectDownload() {
        return directDownload;
    }

    @Override
    public void setDirectDownload(boolean directDownload) {
        this.directDownload = directDownload;
    }

    public void update() {
        volumeDao.update(volumeVO.getId(), volumeVO);
        volumeVO = volumeDao.findById(volumeVO.getId());
    }

    @Override
    public long getId() {
        return volumeVO.getId();
    }

    @Override
    public boolean isAttachedVM() {
        return volumeVO.getInstanceId() != null;
    }

    @Override
    public String getUri() {
        if (dataStore == null) {
            throw new CloudRuntimeException("datastore must be set before using this object");
        }
        DataObjectInStore obj = objectInStoreMgr.findObject(volumeVO.getId(), DataObjectType.VOLUME, dataStore.getId(), dataStore.getRole(), null);
        if (obj.getState() != ObjectInDataStoreStateMachine.State.Ready) {
            return dataStore.getUri() + "&" + EncodingType.OBJTYPE + "=" + DataObjectType.VOLUME + "&" + EncodingType.SIZE + "=" + volumeVO.getSize() + "&" +
                EncodingType.NAME + "=" + volumeVO.getName();
        } else {
            return dataStore.getUri() + "&" + EncodingType.OBJTYPE + "=" + DataObjectType.VOLUME + "&" + EncodingType.PATH + "=" + obj.getInstallPath();
        }
    }

    @Override
    public DataObjectType getType() {
        return DataObjectType.VOLUME;
    }

    @Override
    public void processEvent(ObjectInDataStoreStateMachine.Event event) {
        if (dataStore == null) {
            return;
        }

        if (imageAndImageCacheRoles.contains(dataStore.getRole())) {
            updateObjectInDataStoreManager(event, volumeVO != null && !volumeStatesThatShouldNotDeleteEntry.contains(volumeVO.getState()));

            if (dataStore.getRole() == DataStoreRole.ImageCache || volumeStatesThatShouldNotTransitWhenDataStoreRoleIsImage.contains(volumeVO.getState())
              || event == ObjectInDataStoreStateMachine.Event.MigrateDataRequested) {
                return;
            }
        }

        stateTransit(getMapOfEvents().get(event));
    }

    protected Map<ObjectInDataStoreStateMachine.Event, Volume.Event> getMapOfEvents() {
        Map<ObjectInDataStoreStateMachine.Event, Volume.Event> mapOfEvents = new HashMap<>();
        if (dataStore.getRole() == DataStoreRole.Image) {
            mapOfEvents.put(ObjectInDataStoreStateMachine.Event.CreateOnlyRequested, Volume.Event.UploadRequested);
            mapOfEvents.put(ObjectInDataStoreStateMachine.Event.MigrationRequested, Volume.Event.CopyRequested);
        } else {
            mapOfEvents.put(ObjectInDataStoreStateMachine.Event.CreateRequested, Volume.Event.CreateRequested);
            mapOfEvents.put(ObjectInDataStoreStateMachine.Event.CreateOnlyRequested, Volume.Event.CreateRequested);
            mapOfEvents.put(ObjectInDataStoreStateMachine.Event.CopyingRequested, Volume.Event.CopyRequested);
            mapOfEvents.put(ObjectInDataStoreStateMachine.Event.MigrationRequested, Volume.Event.MigrationRequested);
            mapOfEvents.put(ObjectInDataStoreStateMachine.Event.MigrationCopyRequested, Volume.Event.MigrationCopyRequested);
        }
        mapOfEvents.put(ObjectInDataStoreStateMachine.Event.DestroyRequested, Volume.Event.DestroyRequested);
        mapOfEvents.put(ObjectInDataStoreStateMachine.Event.ExpungeRequested, Volume.Event.ExpungingRequested);
        mapOfEvents.put(ObjectInDataStoreStateMachine.Event.OperationSuccessed, Volume.Event.OperationSucceeded);
        mapOfEvents.put(ObjectInDataStoreStateMachine.Event.MigrationCopySucceeded, Volume.Event.MigrationCopySucceeded);
        mapOfEvents.put(ObjectInDataStoreStateMachine.Event.OperationFailed, Volume.Event.OperationFailed);
        mapOfEvents.put(ObjectInDataStoreStateMachine.Event.MigrationCopyFailed, Volume.Event.MigrationCopyFailed);
        mapOfEvents.put(ObjectInDataStoreStateMachine.Event.ResizeRequested, Volume.Event.ResizeRequested);
        return mapOfEvents;
    }

    @Override
    public boolean isDeployAsIs() {
        VMTemplateVO template = templateDao.findById(getTemplateId());
        return template != null && template.isDeployAsIs();
    }

    @Override
    public String getDeployAsIsConfiguration() {
        VolumeDetailVO detail = volumeDetailsDao.findDetail(getId(), VmDetailConstants.DEPLOY_AS_IS_CONFIGURATION);
        return detail != null ? detail.getValue() : null;
    }

    @Override
    public void processEventOnly(ObjectInDataStoreStateMachine.Event event) {
        updateObjectInDataStoreManager(event, true);
    }

    protected void updateObjectInDataStoreManager(ObjectInDataStoreStateMachine.Event event, boolean callExpungeEntry){
        try {
            objectInStoreMgr.update(this, event);
        } catch (ConcurrentOperationException | NoTransitionException e) {
            String message = String.format("Failed to update %sto state [%s] due to [%s].", volumeVO == null ? "" : String.format("volume %s ", volumeVO.getVolumeDescription()),
              getMapOfEvents().get(event), e.getMessage());
            s_logger.warn(message, e);
            throw new CloudRuntimeException(message, e);
        } finally {
            expungeEntryOnOperationFailed(event, callExpungeEntry);
        }
    }

    protected void expungeEntryOnOperationFailed(ObjectInDataStoreStateMachine.Event event) {
        expungeEntryOnOperationFailed(event, true);
    }

    protected void expungeEntryOnOperationFailed(ObjectInDataStoreStateMachine.Event event, boolean callExpungeEntry) {
        if (event == ObjectInDataStoreStateMachine.Event.OperationFailed && callExpungeEntry) {
            objectInStoreMgr.deleteIfNotReady(this);
        }
    }

    @Override
    public String getName() {
        return volumeVO.getName();
    }

    @Override
    public Long getInstanceId() {
        return volumeVO.getInstanceId();
    }

    @Override
    public String getFolder() {
        return volumeVO.getFolder();
    }

    @Override
    public String getPath() {
        if (dataStore.getRole() == DataStoreRole.Primary) {
            return volumeVO.getPath();
        } else {
            DataObjectInStore objInStore = objectInStoreMgr.findObject(this, dataStore);
            if (objInStore != null) {
                return objInStore.getInstallPath();
            } else {
                return null;
            }
        }
    }

    @Override
    public Long getPodId() {
        return volumeVO.getPodId();
    }

    @Override
    public long getDataCenterId() {
        return volumeVO.getDataCenterId();
    }

    @Override
    public Type getVolumeType() {
        return volumeVO.getVolumeType();
    }

    @Override
    public Long getPoolId() {
        return volumeVO.getPoolId();
    }

    @Override
    public Date getAttached() {
        return volumeVO.getAttached();
    }

    @Override
    public Long getDeviceId() {
        return volumeVO.getDeviceId();
    }

    @Override
    public Date getCreated() {
        return volumeVO.getCreated();
    }

    @Override
    public Long getDiskOfferingId() {
        return volumeVO.getDiskOfferingId();
    }

    @Override
    public String getChainInfo() {
        return volumeVO.getChainInfo();
    }

    @Override
    public boolean isRecreatable() {
        return volumeVO.isRecreatable();
    }

    @Override
    public long getUpdatedCount() {
        return volumeVO.getUpdatedCount();
    }

    @Override
    public void incrUpdatedCount() {
        volumeVO.incrUpdatedCount();
    }

    @Override
    public Date getUpdated() {
        return volumeVO.getUpdated();
    }

    @Override
    public String getReservationId() {
        return volumeVO.getReservationId();
    }

    @Override
    public void setReservationId(String reserv) {
        volumeVO.setReservationId(reserv);
    }

    @Override
    public long getAccountId() {
        return volumeVO.getAccountId();
    }

    @Override
    public long getDomainId() {
        return volumeVO.getDomainId();
    }

    @Override
    public Long getTemplateId() {
        return volumeVO.getTemplateId();
    }

    @Override
    public void addPayload(Object data) {
        payload = data;
    }

    @Override
    public Object getpayload() {
        return payload;
    }

    public VolumeVO getVolume() {
        return volumeVO;
    }

    @Override
    public HypervisorType getHypervisorType() {
        return volumeDao.getHypervisorType(volumeVO.getId());
    }

    @Override
    public Storage.StoragePoolType getStoragePoolType() {
        return volumeVO.getPoolType();
    }

    @Override
    public Long getLastPoolId() {
        return volumeVO.getLastPoolId();
    }

    @Override
    public DataTO getTO() {
        DataTO to = getDataStore().getDriver().getTO(this);
        if (to == null) {
            to = new VolumeObjectTO(this);
        }
        return to;
    }

    @Override
    public void processEvent(ObjectInDataStoreStateMachine.Event event, Answer answer) {
        if (answer != null) {
            handleProcessEventAnswer(event, answer);
        }

        this.processEvent(event);
    }

    protected void handleProcessEventAnswer(ObjectInDataStoreStateMachine.Event event, Answer answer) throws RuntimeException {
        try {
<<<<<<< HEAD
            if (dataStore.getRole() == DataStoreRole.Primary) {
                if (answer instanceof CopyCmdAnswer) {
                    CopyCmdAnswer cpyAnswer = (CopyCmdAnswer)answer;
                    VolumeVO vol = volumeDao.findById(getId());
                    VolumeObjectTO newVol = (VolumeObjectTO)cpyAnswer.getNewData();
                    vol.setPath(newVol.getPath());
                    if (newVol.getSize() != null) {
                        // Root disk resize may be requested where the original
                        // template size is less than the requested root disk size
                        if (vol.getSize() == null || vol.getSize() < newVol.getSize()) {
                            vol.setSize(newVol.getSize());
                        }
                    }
                    if (newVol.getFormat() != null) {
                        vol.setFormat(newVol.getFormat());
                    }
                    vol.setPoolId(getDataStore().getId());
                    volumeDao.update(vol.getId(), vol);
                } else if (answer instanceof CreateObjectAnswer) {
                    CreateObjectAnswer createAnswer = (CreateObjectAnswer)answer;
                    VolumeObjectTO newVol = (VolumeObjectTO)createAnswer.getData();
                    VolumeVO vol = volumeDao.findById(getId());
                    vol.setPath(newVol.getPath());
                    if (newVol.getSize() != null) {
                        vol.setSize(newVol.getSize());
                    }
                    vol.setPoolId(getDataStore().getId());
                    if (newVol.getFormat() != null) {
                        vol.setFormat(newVol.getFormat());
                    }
                    volumeDao.update(vol.getId(), vol);
                }
            } else {
                // image store or imageCache store
                if (answer instanceof DownloadAnswer) {
                    DownloadAnswer dwdAnswer = (DownloadAnswer)answer;
                    VolumeDataStoreVO volStore = volumeStoreDao.findByStoreVolume(dataStore.getId(), getId());
                    volStore.setInstallPath(dwdAnswer.getInstallPath());
                    volStore.setChecksum(dwdAnswer.getCheckSum());
                    volStore.setSize(dwdAnswer.getTemplateSize());
                    volStore.setPhysicalSize(dwdAnswer.getTemplatePhySicalSize());
                    volumeStoreDao.update(volStore.getId(), volStore);
                } else if (answer instanceof CopyCmdAnswer) {
                    CopyCmdAnswer cpyAnswer = (CopyCmdAnswer)answer;
                    VolumeDataStoreVO volStore = volumeStoreDao.findByStoreVolume(dataStore.getId(), getId());
                    VolumeObjectTO newVol = (VolumeObjectTO)cpyAnswer.getNewData();
                    volStore.setInstallPath(newVol.getPath());
                    if (newVol.getSize() != null) {
                        volStore.setSize(newVol.getSize());
                    }
                    volumeStoreDao.update(volStore.getId(), volStore);
                }
=======
            if (answer instanceof CopyCmdAnswer) {
                handleProcessEventAnswer((CopyCmdAnswer)answer);
            } else if (answer instanceof CreateObjectAnswer) {
                handleProcessEventAnswer((CreateObjectAnswer)answer);
            } else if (answer instanceof DownloadAnswer) {
                handleProcessEventAnswer((DownloadAnswer) answer);
>>>>>>> 5dc86add
            }
        } catch (RuntimeException ex) {
            expungeEntryOnOperationFailed(event);
            throw ex;
        }
    }

    protected boolean isPrimaryDataStore(){
        return dataStore.getRole() == DataStoreRole.Primary;
    }

    protected void setVolumeFormat(VolumeObjectTO newVolume, boolean setFormat, VolumeVO volumeVo) {
        if (newVolume.getFormat() != null && setFormat) {
            volumeVo.setFormat(newVolume.getFormat());
        }
    }

    protected void handleProcessEventAnswer(CopyCmdAnswer copyAnswer) {
        handleProcessEventAnswer(copyAnswer, true, true);
    }

    protected void handleProcessEventAnswer(CopyCmdAnswer copyAnswer, boolean validateVolumeSize, boolean setFormat) {
        VolumeObjectTO newVolume = (VolumeObjectTO)copyAnswer.getNewData();

        if (this.isPrimaryDataStore()) {
            handleProcessEventCopyCmdAnswerPrimaryStore(newVolume, validateVolumeSize, setFormat);
        } else {
            handleProcessEventCopyCmdAnswerNotPrimaryStore(newVolume);
        }
    }

    protected void handleProcessEventCopyCmdAnswerPrimaryStore(VolumeObjectTO newVolume, boolean validateVolumeSize, boolean setFormat) {
        VolumeVO volumeVo = volumeDao.findById(getId());
        updateVolumeInfo(newVolume, volumeVo, (!validateVolumeSize || newVolume.getSize() == null || volumeVo.getSize() == null || volumeVo.getSize() < newVolume.getSize()),
          setFormat);
    }

    protected void updateVolumeInfo(VolumeObjectTO newVolume, VolumeVO volumeVo, boolean setVolumeSize, boolean setFormat) {
        String previousValues = ReflectionToStringBuilderUtils.reflectOnlySelectedFields(volumeVo, "path", "size", "format", "poolId");

        volumeVo.setPath(newVolume.getPath());
        Long newVolumeSize = newVolume.getSize();

        if (newVolumeSize != null && setVolumeSize) {
            volumeVo.setSize(newVolumeSize);
        }

        setVolumeFormat(newVolume, setFormat, volumeVo);

        volumeVo.setPoolId(getDataStore().getId());
        volumeDao.update(volumeVo.getId(), volumeVo);

        String newValues = ReflectionToStringBuilderUtils.reflectOnlySelectedFields(volumeVo, "path", "size", "format", "poolId");
        s_logger.debug(String.format("Updated %s from %s to %s ", volumeVo.getVolumeDescription(), previousValues, newValues));
    }

   protected void handleProcessEventCopyCmdAnswerNotPrimaryStore(VolumeObjectTO newVolume) {
        VolumeDataStoreVO volStore = volumeStoreDao.findByStoreVolume(dataStore.getId(), getId());

        String previousValues = ReflectionToStringBuilderUtils.reflectOnlySelectedFields(volStore, "installPath", "size");

        volStore.setInstallPath(newVolume.getPath());
        Long newVolumeSize = newVolume.getSize();

        if (newVolumeSize != null) {
            volStore.setSize(newVolumeSize);
        }

        volumeStoreDao.update(volStore.getId(), volStore);

        String newValues = ReflectionToStringBuilderUtils.reflectOnlySelectedFields(volStore, "installPath", "size");
        s_logger.debug(String.format("Updated volume_store_ref %s from %s to %s.", ReflectionToStringBuilderUtils.reflectOnlySelectedFields(volStore, "id", "volumeId"),
          previousValues, newValues));
    }

    protected void handleProcessEventAnswer(CreateObjectAnswer createObjectAnswer) {
        handleProcessEventAnswer(createObjectAnswer, true);
    }

    protected void handleProcessEventAnswer(CreateObjectAnswer createObjectAnswer, boolean setFormat) {
        if (!isPrimaryDataStore()) {
            return;
        }

        VolumeObjectTO newVolume = (VolumeObjectTO)createObjectAnswer.getData();
        VolumeVO volumeVo = volumeDao.findById(getId());
        updateVolumeInfo(newVolume, volumeVo, true, setFormat);
    }

    protected void handleProcessEventAnswer(DownloadAnswer downloadAnswer) {
        if (isPrimaryDataStore()) {
            return;
        }

        VolumeDataStoreVO volumeDataStoreVo = volumeStoreDao.findByStoreVolume(dataStore.getId(), getId());
        String previousValues = ReflectionToStringBuilderUtils.reflectOnlySelectedFields(volumeDataStoreVo, "installPath", "checksum");

        volumeDataStoreVo.setInstallPath(downloadAnswer.getInstallPath());
        volumeDataStoreVo.setChecksum(downloadAnswer.getCheckSum());
        volumeStoreDao.update(volumeDataStoreVo.getId(), volumeDataStoreVo);

        String newValues = ReflectionToStringBuilderUtils.reflectOnlySelectedFields(volumeDataStoreVo, "installPath", "checksum");
        s_logger.debug(String.format("Updated volume_store_ref %s from %s to %s.", ReflectionToStringBuilderUtils.
          reflectOnlySelectedFields(volumeDataStoreVo, "id", "volumeId"), previousValues, newValues));
    }
    @Override
    public void incRefCount() {
        updateRefCount(true);
    }

    @Override
    public void decRefCount() {
        updateRefCount(false);
    }

    protected void updateRefCount(boolean increase){
        if (dataStore == null) {
            return;
        }

        if (imageAndImageCacheRoles.contains(dataStore.getRole())) {
            VolumeDataStoreVO store = volumeStoreDao.findByStoreVolume(dataStore.getId(), getId());

            if (increase) {
                store.incrRefCnt();
            } else {
                store.decrRefCnt();
            }

            store.setLastUpdated(new Date());
            volumeStoreDao.update(store.getId(), store);
        }
    }

    @Override
    public Long getRefCount() {
        if (dataStore == null) {
            return null;
        }

        if (imageAndImageCacheRoles.contains(dataStore.getRole())) {
            VolumeDataStoreVO store = volumeStoreDao.findByStoreVolume(dataStore.getId(), getId());
            return store.getRefCnt();
        }
        return null;
    }

    @Override
    public void processEventOnly(ObjectInDataStoreStateMachine.Event event, Answer answer) {
        try {
            if (answer instanceof CopyCmdAnswer){
                handleProcessEventAnswer((CopyCmdAnswer) answer, false, false);
            } else if (answer instanceof CreateObjectAnswer) {
                handleProcessEventAnswer((CreateObjectAnswer) answer, false);
            } else if (answer instanceof DownloadAnswer) {
                handleProcessEventAnswer((DownloadAnswer) answer);
            }
        } catch (RuntimeException ex) {
            expungeEntryOnOperationFailed(event);
            throw ex;
        }

        this.processEventOnly(event);
    }

    public String getvSphereStoragePolicyId() {
        if (StringUtils.isEmpty(vSphereStoragePolicyId)) {
            String storagePolicyVOid = null;
            if (Volume.Type.ROOT == getVolumeType()) {
                Long vmId = volumeVO.getInstanceId();
                if (vmId != null) {
                    VMInstanceVO vm = vmInstanceDao.findByIdIncludingRemoved(vmId);
                    storagePolicyVOid = serviceOfferingDetailsDao.getDetail(vm.getServiceOfferingId(),
                            ApiConstants.STORAGE_POLICY);
                }
            } else {
                storagePolicyVOid = diskOfferingDetailsDao.getDetail(volumeVO.getDiskOfferingId(),
                        ApiConstants.STORAGE_POLICY);
            }
            if (storagePolicyVOid != null) {
                VsphereStoragePolicyVO vsphereStoragePolicyVO = vsphereStoragePolicyDao.findById(Long.parseLong(storagePolicyVOid));
                vSphereStoragePolicyId = vsphereStoragePolicyVO.getPolicyId();
            }
        }
        return vSphereStoragePolicyId;
    }

    @Override
    public ImageFormat getFormat() {
        return volumeVO.getFormat();
    }

    @Override
    public ProvisioningType getProvisioningType(){
        return this.volumeVO.getProvisioningType();
    }

    @Override
    public boolean delete() {
        return dataStore == null ? true : dataStore.delete(this);
    }

    @Override
    public Long getVmSnapshotChainSize() {
        return volumeVO.getVmSnapshotChainSize();
    }

    @Override
    public Class<?> getEntityType() {
        return Volume.class;
    }

    @Override
    public String getExternalUuid() {
        return volumeVO.getExternalUuid();
    }

    @Override
    public void setExternalUuid(String externalUuid) {
        volumeVO.setExternalUuid(externalUuid);
    }
}<|MERGE_RESOLUTION|>--- conflicted
+++ resolved
@@ -616,67 +616,12 @@
 
     protected void handleProcessEventAnswer(ObjectInDataStoreStateMachine.Event event, Answer answer) throws RuntimeException {
         try {
-<<<<<<< HEAD
-            if (dataStore.getRole() == DataStoreRole.Primary) {
-                if (answer instanceof CopyCmdAnswer) {
-                    CopyCmdAnswer cpyAnswer = (CopyCmdAnswer)answer;
-                    VolumeVO vol = volumeDao.findById(getId());
-                    VolumeObjectTO newVol = (VolumeObjectTO)cpyAnswer.getNewData();
-                    vol.setPath(newVol.getPath());
-                    if (newVol.getSize() != null) {
-                        // Root disk resize may be requested where the original
-                        // template size is less than the requested root disk size
-                        if (vol.getSize() == null || vol.getSize() < newVol.getSize()) {
-                            vol.setSize(newVol.getSize());
-                        }
-                    }
-                    if (newVol.getFormat() != null) {
-                        vol.setFormat(newVol.getFormat());
-                    }
-                    vol.setPoolId(getDataStore().getId());
-                    volumeDao.update(vol.getId(), vol);
-                } else if (answer instanceof CreateObjectAnswer) {
-                    CreateObjectAnswer createAnswer = (CreateObjectAnswer)answer;
-                    VolumeObjectTO newVol = (VolumeObjectTO)createAnswer.getData();
-                    VolumeVO vol = volumeDao.findById(getId());
-                    vol.setPath(newVol.getPath());
-                    if (newVol.getSize() != null) {
-                        vol.setSize(newVol.getSize());
-                    }
-                    vol.setPoolId(getDataStore().getId());
-                    if (newVol.getFormat() != null) {
-                        vol.setFormat(newVol.getFormat());
-                    }
-                    volumeDao.update(vol.getId(), vol);
-                }
-            } else {
-                // image store or imageCache store
-                if (answer instanceof DownloadAnswer) {
-                    DownloadAnswer dwdAnswer = (DownloadAnswer)answer;
-                    VolumeDataStoreVO volStore = volumeStoreDao.findByStoreVolume(dataStore.getId(), getId());
-                    volStore.setInstallPath(dwdAnswer.getInstallPath());
-                    volStore.setChecksum(dwdAnswer.getCheckSum());
-                    volStore.setSize(dwdAnswer.getTemplateSize());
-                    volStore.setPhysicalSize(dwdAnswer.getTemplatePhySicalSize());
-                    volumeStoreDao.update(volStore.getId(), volStore);
-                } else if (answer instanceof CopyCmdAnswer) {
-                    CopyCmdAnswer cpyAnswer = (CopyCmdAnswer)answer;
-                    VolumeDataStoreVO volStore = volumeStoreDao.findByStoreVolume(dataStore.getId(), getId());
-                    VolumeObjectTO newVol = (VolumeObjectTO)cpyAnswer.getNewData();
-                    volStore.setInstallPath(newVol.getPath());
-                    if (newVol.getSize() != null) {
-                        volStore.setSize(newVol.getSize());
-                    }
-                    volumeStoreDao.update(volStore.getId(), volStore);
-                }
-=======
             if (answer instanceof CopyCmdAnswer) {
                 handleProcessEventAnswer((CopyCmdAnswer)answer);
             } else if (answer instanceof CreateObjectAnswer) {
                 handleProcessEventAnswer((CreateObjectAnswer)answer);
             } else if (answer instanceof DownloadAnswer) {
                 handleProcessEventAnswer((DownloadAnswer) answer);
->>>>>>> 5dc86add
             }
         } catch (RuntimeException ex) {
             expungeEntryOnOperationFailed(event);
@@ -776,6 +721,8 @@
 
         volumeDataStoreVo.setInstallPath(downloadAnswer.getInstallPath());
         volumeDataStoreVo.setChecksum(downloadAnswer.getCheckSum());
+        volumeDataStoreVo.setSize(downloadAnswer.getTemplateSize());
+        volumeDataStoreVo.setPhysicalSize(downloadAnswer.getTemplatePhySicalSize());
         volumeStoreDao.update(volumeDataStoreVo.getId(), volumeDataStoreVo);
 
         String newValues = ReflectionToStringBuilderUtils.reflectOnlySelectedFields(volumeDataStoreVo, "installPath", "checksum");
