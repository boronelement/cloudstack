package org.apache.cloudstack.storage.datastore;

import java.util.ArrayList;
import java.util.List;

import javax.inject.Inject;

import org.apache.cloudstack.engine.datacenter.entity.api.DataCenterResourceEntity;
import org.apache.cloudstack.engine.subsystem.api.storage.PrimaryDataStoreLifeCycle;
import org.apache.cloudstack.engine.subsystem.api.storage.PrimaryDataStoreProvider;
import org.apache.cloudstack.engine.subsystem.api.storage.VolumeInfo;
import org.apache.cloudstack.engine.subsystem.api.storage.disktype.VolumeDiskType;
import org.apache.cloudstack.framework.async.AsyncCompletionCallback;
import org.apache.cloudstack.storage.EndPoint;
import org.apache.cloudstack.storage.HypervisorHostEndPoint;
import org.apache.cloudstack.storage.command.CommandResult;
import org.apache.cloudstack.storage.datastore.configurator.validator.StorageProtocolTransformer;
import org.apache.cloudstack.storage.datastore.db.PrimaryDataStoreDao;
import org.apache.cloudstack.storage.datastore.db.PrimaryDataStoreVO;
import org.apache.cloudstack.storage.datastore.driver.PrimaryDataStoreDriver;
import org.apache.cloudstack.storage.image.TemplateInfo;
import org.apache.cloudstack.storage.snapshot.SnapshotInfo;
import org.apache.cloudstack.storage.to.PrimaryDataStoreTO;
import org.apache.cloudstack.storage.to.VolumeTO;
import org.apache.cloudstack.storage.volume.TemplateOnPrimaryDataStoreInfo;
import org.apache.cloudstack.storage.volume.TemplatePrimaryDataStoreManager;
import org.apache.cloudstack.storage.volume.VolumeObject;
import org.apache.cloudstack.storage.volume.db.VolumeDao2;
import org.apache.cloudstack.storage.volume.db.VolumeVO;
import org.apache.log4j.Logger;

import com.cloud.host.HostVO;
import com.cloud.host.dao.HostDao;
import com.cloud.hypervisor.Hypervisor.HypervisorType;
import com.cloud.utils.component.ComponentContext;
import com.cloud.utils.exception.CloudRuntimeException;

import edu.emory.mathcs.backport.java.util.Collections;

public class DefaultPrimaryDataStore implements PrimaryDataStore {
    private static final Logger s_logger = Logger.getLogger(DefaultPrimaryDataStore.class);
    protected PrimaryDataStoreDriver driver;
    protected PrimaryDataStoreVO pdsv;
    protected PrimaryDataStoreLifeCycle lifeCycle;
    protected PrimaryDataStoreProvider provider;
    protected StorageProtocolTransformer protocalTransformer;
    private HypervisorType supportedHypervisor;
    private boolean isLocalStorageSupported = false;
    @Inject
    private VolumeDao2 volumeDao;
    @Inject
    private HostDao hostDao;
    @Inject
    private PrimaryDataStoreDao dataStoreDao;
    @Inject
    private TemplatePrimaryDataStoreManager templatePrimaryStoreMgr;

    private DefaultPrimaryDataStore(PrimaryDataStoreVO pdsv) {
        this.pdsv = pdsv;
    }

    public void setDriver(PrimaryDataStoreDriver driver) {
        driver.setDataStore(this);
        this.driver = driver;
    }

    public void setLifeCycle(PrimaryDataStoreLifeCycle lifeCycle) {
        lifeCycle.setDataStore(this);
        this.lifeCycle = lifeCycle;
    }

    public void setProvider(PrimaryDataStoreProvider provider) {
        this.provider = provider;
    }

    public void setProtocolTransFormer(StorageProtocolTransformer transformer) {
        this.protocalTransformer = transformer;
    }

    @Override
    public PrimaryDataStoreTO getDataStoreTO() {
        return this.protocalTransformer.getDataStoreTO(this);
    }

    @Override
    public VolumeTO getVolumeTO(VolumeInfo volume) {
        return this.protocalTransformer.getVolumeTO(volume);
    }

    public static DefaultPrimaryDataStore createDataStore(PrimaryDataStoreVO pdsv) {
        DefaultPrimaryDataStore dataStore = new DefaultPrimaryDataStore(pdsv);
        return ComponentContext.inject(dataStore);
    }

    @Override
    public VolumeInfo getVolume(long id) {
        VolumeVO volumeVO = volumeDao.findById(id);
        VolumeObject vol = VolumeObject.getVolumeObject(this, volumeVO);
        return vol;
    }

    @Override
    public List<VolumeInfo> getVolumes() {
        List<VolumeVO> volumes = volumeDao.findByPoolId(this.getId());
        List<VolumeInfo> volumeInfos = new ArrayList<VolumeInfo>();
        for (VolumeVO volume : volumes) {
            volumeInfos.add(VolumeObject.getVolumeObject(this, volume));
        }
        return volumeInfos;
    }

    @Override
    public void deleteVolumeAsync(VolumeInfo volume, AsyncCompletionCallback<CommandResult> callback) {
        CommandResult result = new CommandResult();
        if (volume.isAttachedVM()) {
            result.setResult("Can't delete volume: " + volume.getId() + ", if it's attached to a VM");
            callback.complete(result);
        }
        this.driver.deleteVolumeAsync((VolumeObject)volume, callback);
    }

    @Override
    public List<EndPoint> getEndPoints() {
        Long clusterId = pdsv.getClusterId();
        if (clusterId == null) {
            pdsv = dataStoreDao.findById(pdsv.getId());
            clusterId = pdsv.getClusterId();
            if (clusterId == null) {
                return new ArrayList<EndPoint>();
            }
        }

        List<EndPoint> endpoints = new ArrayList<EndPoint>();
        List<HostVO> hosts = hostDao.findHypervisorHostInCluster(clusterId);
        for (HostVO host : hosts) {
            HypervisorHostEndPoint ep = new HypervisorHostEndPoint(host.getId(), host.getPrivateIpAddress());
            ComponentContext.inject(ep);
            endpoints.add(ep);
        }
        Collections.shuffle(endpoints);
        return endpoints;
    }

    public void setSupportedHypervisor(HypervisorType type) {
        this.supportedHypervisor = type;
    }

    @Override
    public boolean isHypervisorSupported(HypervisorType hypervisor) {
        return (this.supportedHypervisor == hypervisor) ? true : false;
    }

    public void setLocalStorageFlag(boolean supported) {
        this.isLocalStorageSupported = supported;
    }

    @Override
    public boolean isLocalStorageSupported() {
        return this.isLocalStorageSupported;
    }

    @Override
    public boolean isVolumeDiskTypeSupported(VolumeDiskType diskType) {
        return true;
    }

    @Override
    public long getCapacity() {
        return this.driver.getCapacity();
    }

    @Override
    public long getAvailableCapacity() {
        return this.driver.getAvailableCapacity();
    }

    @Override
    public void createVolumeAsync(VolumeInfo vi, VolumeDiskType diskType, AsyncCompletionCallback<CommandResult> callback) {
        if (!isVolumeDiskTypeSupported(diskType)) {
            throw new CloudRuntimeException("disk type " + diskType + " is not supported");
        }
        VolumeObject vo = (VolumeObject) vi;
        vo.setVolumeDiskType(diskType);
        this.driver.createVolumeAsync(vo, callback);
    }

    @Override
    public boolean exists(VolumeInfo vi) {
        VolumeVO vol = volumeDao.findByVolumeIdAndPoolId(vi.getId(), this.getId());
        return (vol != null) ? true : false;
    }

    @Override
    public boolean templateExists(TemplateInfo template) {
        return (templatePrimaryStoreMgr.findTemplateOnPrimaryDataStore(template, this) != null) ? true : false;
    }

    @Override
    public VolumeDiskType getDefaultDiskType() {
        // TODO Auto-generated method stub
        return null;
    }

    @Override
    public long getId() {
        return pdsv.getId();
    }

    @Override
    public TemplateOnPrimaryDataStoreInfo getTemplate(TemplateInfo template) {
        return templatePrimaryStoreMgr.findTemplateOnPrimaryDataStore(template, this);
    }

    @Override
    public VolumeInfo createVoluemFromBaseImage(VolumeInfo volume, TemplateOnPrimaryDataStoreInfo template) {
        VolumeObject vo = (VolumeObject) volume;
        vo.setVolumeDiskType(template.getTemplate().getDiskType());
        //this.driver.createVolumeFromBaseImage(vo, template);
        return volume;
    }

    @Override
    public void createVoluemFromBaseImageAsync(VolumeInfo volume, TemplateInfo templateStore, AsyncCompletionCallback<CommandResult> callback) {
        VolumeObject vo = (VolumeObject) volume;
        vo.setVolumeDiskType(templateStore.getDiskType());
        String templateUri = templateStore.getDataStore().grantAccess(templateStore, this.getEndPoints().get(0));
        this.driver.createVolumeFromBaseImageAsync(vo, templateUri, callback);
    }

    @Override
    public boolean installTemplate(TemplateOnPrimaryDataStoreInfo template) {
        // TODO Auto-generated method stub
        return true;
    }

    @Override
    public String getUuid() {
        return this.pdsv.getUuid();
    }

    @Override
    public DataCenterResourceEntity.State getManagedState() {
        return null;
    }

    @Override
    public String getName() {
        return this.pdsv.getName();
    }

    @Override
    public String getType() {
        return this.pdsv.getPoolType();
    }

    @Override
    public PrimaryDataStoreLifeCycle getLifeCycle() {
        return lifeCycle;
    }

    @Override
    public PrimaryDataStoreProvider getProvider() {
        return this.provider;
    }

<<<<<<< HEAD

=======
    @Override
    public String grantAccess(VolumeInfo volume, EndPoint ep) {
        return this.driver.grantAccess((VolumeObject)volume, ep);
    }

    @Override
    public boolean revokeAccess(VolumeInfo volume, EndPoint ep) {
        // TODO Auto-generated method stub
        return false;
    }

    @Override
    public String grantAccess(TemplateInfo template, EndPoint ep) {
        // TODO Auto-generated method stub
        return null;
    }

    @Override
    public boolean revokeAccess(TemplateInfo template, EndPoint ep) {
        // TODO Auto-generated method stub
        return false;
    }

    @Override
    public String grantAccess(SnapshotInfo snapshot, EndPoint ep) {
        // TODO Auto-generated method stub
        return null;
    }

    @Override
    public boolean revokeAccess(SnapshotInfo snapshot, EndPoint ep) {
        // TODO Auto-generated method stub
        return false;
    }

    @Override
    public String getRole() {
        // TODO Auto-generated method stub
        return "volumeStore";
    }

    
>>>>>>> a03d83bb
}<|MERGE_RESOLUTION|>--- conflicted
+++ resolved
@@ -263,9 +263,6 @@
         return this.provider;
     }
 
-<<<<<<< HEAD
-
-=======
     @Override
     public String grantAccess(VolumeInfo volume, EndPoint ep) {
         return this.driver.grantAccess((VolumeObject)volume, ep);
@@ -307,6 +304,4 @@
         return "volumeStore";
     }
 
-    
->>>>>>> a03d83bb
 }