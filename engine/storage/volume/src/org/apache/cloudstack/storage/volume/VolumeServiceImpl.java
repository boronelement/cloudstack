--- conflicted
+++ resolved
@@ -1424,12 +1424,6 @@
                                 String msg = "Volume " + volume.getUuid() + " is corrupted on image store";
                                 volumeStore.setErrorString(msg);
                                 s_logger.info(msg);
-<<<<<<< HEAD
-                                if (volumeStore.getDownloadUrl() == null) {
-                                    msg =
-                                            "Volume (" + volume.getUuid() + ") with install path " + volInfo.getInstallPath() +
-                                            "is corrupted, please check in image store: " + volumeStore.getDataStoreId();
-=======
                                 if (volume.getState() == State.NotUploaded || volume.getState() == State.UploadInProgress) {
                                     s_logger.info("Volume Sync found " + volume.getUuid() + " uploaded using SSVM on image store " + storeId + " as corrupted, marking it as failed");
                                     _volumeStoreDao.update(volumeStore.getId(), volumeStore);
@@ -1438,7 +1432,6 @@
                                     volObj.processEvent(Event.OperationFailed);
                                 } else if (volumeStore.getDownloadUrl() == null) {
                                     msg = "Volume (" + volume.getUuid() + ") with install path " + volInfo.getInstallPath() + " is corrupted, please check in image store: " + volumeStore.getDataStoreId();
->>>>>>> faaa1365
                                     s_logger.warn(msg);
                                 } else {
                                     s_logger.info("Removing volume_store_ref entry for corrupted volume " + volume.getName());
@@ -1494,13 +1487,7 @@
                         }
                         // Volume is not on secondary but we should download.
                         if (volumeStore.getDownloadState() != Status.DOWNLOADED) {
-<<<<<<< HEAD
-                            s_logger.info("Volume Sync did not find " + volume.getName() + " ready on image store " + storeId +
-                                    ", will request download to start/resume shortly");
-=======
                             s_logger.info("Volume Sync did not find " + volume.getName() + " ready on image store " + storeId + ", will request download to start/resume shortly");
-                            toBeDownloaded.add(volumeStore);
->>>>>>> faaa1365
                         }
                     }
 
