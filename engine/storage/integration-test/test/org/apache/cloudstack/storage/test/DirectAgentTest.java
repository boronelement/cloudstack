/*
 * Licensed to the Apache Software Foundation (ASF) under one
 * or more contributor license agreements.  See the NOTICE file
 * distributed with this work for additional information
 * regarding copyright ownership.  The ASF licenses this file
 * to you under the Apache License, Version 2.0 (the
 * "License"); you may not use this file except in compliance
 * with the License.  You may obtain a copy of the License at
 *
 *   http://www.apache.org/licenses/LICENSE-2.0
 *
 * Unless required by applicable law or agreed to in writing,
 * software distributed under the License is distributed on an
 * "AS IS" BASIS, WITHOUT WARRANTIES OR CONDITIONS OF ANY
 * KIND, either express or implied.  See the License for the
 * specific language governing permissions and limitations
 * under the License.
 */
package org.apache.cloudstack.storage.test;

import java.util.UUID;

import javax.inject.Inject;

<<<<<<< HEAD
import org.apache.cloudstack.storage.to.ImageStoreTO;
=======
import org.apache.cloudstack.storage.to.ImageDataStoreTO;
import org.apache.cloudstack.storage.to.ImageOnPrimaryDataStoreTO;
>>>>>>> 3c597476
import org.apache.cloudstack.storage.to.PrimaryDataStoreTO;
import org.apache.cloudstack.storage.to.TemplateObjectTO;
import org.mockito.Mockito;
import org.springframework.test.context.ContextConfiguration;
import org.testng.annotations.Test;

import com.cloud.agent.AgentManager;
import com.cloud.agent.api.Command;
import com.cloud.agent.api.ReadyCommand;
import com.cloud.dc.ClusterVO;
import com.cloud.dc.DataCenter.NetworkType;
import com.cloud.dc.DataCenterVO;
import com.cloud.dc.HostPodVO;
import com.cloud.dc.dao.ClusterDao;
import com.cloud.dc.dao.DataCenterDao;
import com.cloud.dc.dao.HostPodDao;
import com.cloud.exception.AgentUnavailableException;
import com.cloud.exception.OperationTimedoutException;
import com.cloud.host.Host;
import com.cloud.host.HostVO;
import com.cloud.host.dao.HostDao;
import com.cloud.hypervisor.Hypervisor.HypervisorType;
import com.cloud.org.Cluster.ClusterType;
import com.cloud.org.Managed.ManagedState;
import com.cloud.resource.ResourceState;

@ContextConfiguration(locations="classpath:/storageContext.xml")
public class DirectAgentTest extends CloudStackTestNGBase {
    @Inject
    AgentManager agentMgr;
    @Inject 
    HostDao hostDao;
    @Inject
    HostPodDao podDao;
    @Inject
    ClusterDao clusterDao;
    @Inject
    DataCenterDao dcDao;
    private long dcId;
    private long clusterId;
    private long hostId;
    
    @Test(priority = -1)
    public void setUp() {
        HostVO host = hostDao.findByGuid(this.getHostGuid());
        if (host != null) {
            hostId = host.getId();
            dcId = host.getDataCenterId();
            clusterId = host.getClusterId();
            return;
        }
        //create data center
        DataCenterVO dc = new DataCenterVO(UUID.randomUUID().toString(), "test", "8.8.8.8", null, "10.0.0.1", null,  "10.0.0.1/24", 
                null, null, NetworkType.Basic, null, null, true,  true, null, null);
        dc = dcDao.persist(dc);
        dcId = dc.getId();
        //create pod

        HostPodVO pod = new HostPodVO(UUID.randomUUID().toString(), dc.getId(), this.getHostGateway(), this.getHostCidr(), 8, "test");
        pod = podDao.persist(pod);
        //create xen cluster
        ClusterVO cluster = new ClusterVO(dc.getId(), pod.getId(), "devcloud cluster");
        cluster.setHypervisorType(HypervisorType.XenServer.toString());
        cluster.setClusterType(ClusterType.CloudManaged);
        cluster.setManagedState(ManagedState.Managed);
        cluster = clusterDao.persist(cluster);
        clusterId = cluster.getId();
        //create xen host

        host = new HostVO(this.getHostGuid());
        host.setName("devcloud xen host");
        host.setType(Host.Type.Routing);
        host.setHypervisorType(HypervisorType.XenServer);
        host.setPrivateIpAddress(this.getHostIp());
        host.setDataCenterId(dc.getId());
        host.setVersion("6.0.1");
        host.setAvailable(true);
        host.setSetup(true);
        host.setLastPinged(0);
        host.setResourceState(ResourceState.Enabled);
        host.setClusterId(cluster.getId());

        host = hostDao.persist(host);
        hostId = host.getId();
    }
    
    @Test
    public void testInitResource() {
        ReadyCommand cmd = new ReadyCommand(dcId);
        try {
            agentMgr.send(hostId, cmd);
        } catch (AgentUnavailableException e) {
            // TODO Auto-generated catch block
            e.printStackTrace();
        } catch (OperationTimedoutException e) {
            // TODO Auto-generated catch block
            e.printStackTrace();
        }
    }
    
    @Test
    public void testDownloadTemplate() {
<<<<<<< HEAD
        ImageStoreTO image = Mockito.mock(ImageStoreTO.class);
=======
        ImageOnPrimaryDataStoreTO image = Mockito.mock(ImageOnPrimaryDataStoreTO.class);
>>>>>>> 3c597476
        PrimaryDataStoreTO primaryStore = Mockito.mock(PrimaryDataStoreTO.class);
        Mockito.when(primaryStore.getUuid()).thenReturn(this.getLocalStorageUuid());
        //Mockito.when(image.get).thenReturn(primaryStore);
        
        ImageStoreTO imageStore = Mockito.mock(ImageStoreTO.class);
        Mockito.when(imageStore.getProtocol()).thenReturn("http");
        
        TemplateObjectTO template = Mockito.mock(TemplateObjectTO.class);
        Mockito.when(template.getPath()).thenReturn(this.getTemplateUrl());
        Mockito.when(template.getImageDataStore()).thenReturn(imageStore);
        
        //Mockito.when(image.getTemplate()).thenReturn(template);
        //CopyTemplateToPrimaryStorageCmd cmd = new CopyTemplateToPrimaryStorageCmd(image);
        Command cmd = null;
        try {
            agentMgr.send(hostId, cmd);
        } catch (AgentUnavailableException e) {
            // TODO Auto-generated catch block
            e.printStackTrace();
        } catch (OperationTimedoutException e) {
            // TODO Auto-generated catch block
            e.printStackTrace();
        }
    }
}<|MERGE_RESOLUTION|>--- conflicted
+++ resolved
@@ -22,17 +22,13 @@
 
 import javax.inject.Inject;
 
-<<<<<<< HEAD
-import org.apache.cloudstack.storage.to.ImageStoreTO;
-=======
-import org.apache.cloudstack.storage.to.ImageDataStoreTO;
-import org.apache.cloudstack.storage.to.ImageOnPrimaryDataStoreTO;
->>>>>>> 3c597476
-import org.apache.cloudstack.storage.to.PrimaryDataStoreTO;
-import org.apache.cloudstack.storage.to.TemplateObjectTO;
 import org.mockito.Mockito;
 import org.springframework.test.context.ContextConfiguration;
 import org.testng.annotations.Test;
+
+import org.apache.cloudstack.storage.to.ImageStoreTO;
+import org.apache.cloudstack.storage.to.PrimaryDataStoreTO;
+import org.apache.cloudstack.storage.to.TemplateObjectTO;
 
 import com.cloud.agent.AgentManager;
 import com.cloud.agent.api.Command;
@@ -72,7 +68,7 @@
     
     @Test(priority = -1)
     public void setUp() {
-        HostVO host = hostDao.findByGuid(this.getHostGuid());
+        HostVO host = hostDao.findByGuid(getHostGuid());
         if (host != null) {
             hostId = host.getId();
             dcId = host.getDataCenterId();
@@ -86,7 +82,7 @@
         dcId = dc.getId();
         //create pod
 
-        HostPodVO pod = new HostPodVO(UUID.randomUUID().toString(), dc.getId(), this.getHostGateway(), this.getHostCidr(), 8, "test");
+        HostPodVO pod = new HostPodVO(UUID.randomUUID().toString(), dc.getId(), getHostGateway(), getHostCidr(), 8, "test");
         pod = podDao.persist(pod);
         //create xen cluster
         ClusterVO cluster = new ClusterVO(dc.getId(), pod.getId(), "devcloud cluster");
@@ -97,11 +93,11 @@
         clusterId = cluster.getId();
         //create xen host
 
-        host = new HostVO(this.getHostGuid());
+        host = new HostVO(getHostGuid());
         host.setName("devcloud xen host");
         host.setType(Host.Type.Routing);
         host.setHypervisorType(HypervisorType.XenServer);
-        host.setPrivateIpAddress(this.getHostIp());
+        host.setPrivateIpAddress(getHostIp());
         host.setDataCenterId(dc.getId());
         host.setVersion("6.0.1");
         host.setAvailable(true);
@@ -130,20 +126,16 @@
     
     @Test
     public void testDownloadTemplate() {
-<<<<<<< HEAD
         ImageStoreTO image = Mockito.mock(ImageStoreTO.class);
-=======
-        ImageOnPrimaryDataStoreTO image = Mockito.mock(ImageOnPrimaryDataStoreTO.class);
->>>>>>> 3c597476
         PrimaryDataStoreTO primaryStore = Mockito.mock(PrimaryDataStoreTO.class);
-        Mockito.when(primaryStore.getUuid()).thenReturn(this.getLocalStorageUuid());
+        Mockito.when(primaryStore.getUuid()).thenReturn(getLocalStorageUuid());
         //Mockito.when(image.get).thenReturn(primaryStore);
         
         ImageStoreTO imageStore = Mockito.mock(ImageStoreTO.class);
         Mockito.when(imageStore.getProtocol()).thenReturn("http");
         
         TemplateObjectTO template = Mockito.mock(TemplateObjectTO.class);
-        Mockito.when(template.getPath()).thenReturn(this.getTemplateUrl());
+        Mockito.when(template.getPath()).thenReturn(getTemplateUrl());
         Mockito.when(template.getImageDataStore()).thenReturn(imageStore);
         
         //Mockito.when(image.getTemplate()).thenReturn(template);
