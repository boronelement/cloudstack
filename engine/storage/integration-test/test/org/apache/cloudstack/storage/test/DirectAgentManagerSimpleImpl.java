/*
 * Licensed to the Apache Software Foundation (ASF) under one
 * or more contributor license agreements.  See the NOTICE file
 * distributed with this work for additional information
 * regarding copyright ownership.  The ASF licenses this file
 * to you under the Apache License, Version 2.0 (the
 * "License"); you may not use this file except in compliance
 * with the License.  You may obtain a copy of the License at
 *
 *   http://www.apache.org/licenses/LICENSE-2.0
 *
 * Unless required by applicable law or agreed to in writing,
 * software distributed under the License is distributed on an
 * "AS IS" BASIS, WITHOUT WARRANTIES OR CONDITIONS OF ANY
 * KIND, either express or implied.  See the License for the
 * specific language governing permissions and limitations
 * under the License.
 */
package org.apache.cloudstack.storage.test;

import java.net.URI;
import java.net.URISyntaxException;
import java.util.HashMap;
import java.util.Map;

import javax.inject.Inject;
import javax.naming.ConfigurationException;

import org.apache.log4j.Logger;

import com.cloud.agent.AgentManager;
import com.cloud.agent.Listener;
import com.cloud.agent.StartupCommandProcessor;
import com.cloud.agent.api.Answer;
import com.cloud.agent.api.Command;
import com.cloud.agent.api.SetupCommand;
import com.cloud.agent.manager.Commands;
import com.cloud.dc.ClusterDetailsDao;
import com.cloud.dc.ClusterVO;
import com.cloud.dc.dao.ClusterDao;
import com.cloud.exception.AgentUnavailableException;
<<<<<<< HEAD
=======
import com.cloud.exception.ConnectionException;
import com.cloud.exception.DiscoveryException;
>>>>>>> f7b1d3d8
import com.cloud.exception.OperationTimedoutException;
import com.cloud.host.HostEnvironment;
import com.cloud.host.HostVO;
import com.cloud.host.Status.Event;
import com.cloud.host.dao.HostDao;
import com.cloud.hypervisor.Hypervisor.HypervisorType;
import com.cloud.hypervisor.kvm.resource.LibvirtComputingResource;
import com.cloud.hypervisor.vmware.VmwareServerDiscoverer;
import com.cloud.hypervisor.xen.resource.XcpOssResource;
import com.cloud.resource.ServerResource;
import com.cloud.utils.component.ManagerBase;
import com.cloud.utils.exception.CloudRuntimeException;

public class DirectAgentManagerSimpleImpl extends ManagerBase implements AgentManager {
    private static final Logger logger = Logger.getLogger(DirectAgentManagerSimpleImpl.class);
    private final Map<Long, ServerResource> hostResourcesMap = new HashMap<Long, ServerResource>();
    @Inject
    HostDao hostDao;
    @Inject
    ClusterDao clusterDao;
    @Inject
    ClusterDetailsDao clusterDetailsDao;

    @Override
    public boolean configure(String name, Map<String, Object> params) throws ConfigurationException {
        // TODO Auto-generated method stub
        return false;
    }

    @Override
    public boolean start() {
        // TODO Auto-generated method stub
        return false;
    }

    @Override
    public boolean stop() {
        // TODO Auto-generated method stub
        return false;
    }

    @Override
    public String getName() {
        // TODO Auto-generated method stub
        return null;
    }

    @Override
    public Answer easySend(Long hostId, Command cmd) {
        try {
            return this.send(hostId, cmd);
        } catch (AgentUnavailableException e) {
            // TODO Auto-generated catch block
            e.printStackTrace();
        } catch (OperationTimedoutException e) {
            // TODO Auto-generated catch block
            e.printStackTrace();
        }
        return null;
    }

    protected void loadResource(Long hostId) {
        HostVO host = hostDao.findById(hostId);
        Map<String, Object> params = new HashMap<String, Object>();
        params.put("guid", host.getGuid());
        params.put("ipaddress", host.getPrivateIpAddress());
        params.put("username", "root");
        params.put("password", "password");
        params.put("zone", String.valueOf(host.getDataCenterId()));
        params.put("pod", String.valueOf(host.getPodId()));

        ServerResource resource = null;
        if (host.getHypervisorType() == HypervisorType.XenServer) {
            resource = new XcpOssResource();
            try {
                resource.configure(host.getName(), params);

            } catch (ConfigurationException e) {
                logger.debug("Failed to load resource:" + e.toString());
            }
        } else if (host.getHypervisorType() == HypervisorType.KVM) {
            resource = new LibvirtComputingResource();
            try {
                params.put("public.network.device", "cloudbr0");
                params.put("private.network.device", "cloudbr0");
                resource.configure(host.getName(), params);
            } catch (ConfigurationException e) {
                // TODO Auto-generated catch block
                e.printStackTrace();
            }
        } else if (host.getHypervisorType() == HypervisorType.VMware) {
            ClusterVO cluster = clusterDao.findById(host.getClusterId());
            String url = clusterDetailsDao.findDetail(cluster.getId(), "url").getValue();
            URI uri;
            try {
                uri = new URI(url);
                String userName = clusterDetailsDao.findDetail(cluster.getId(), "username").getValue();
                String password = clusterDetailsDao.findDetail(cluster.getId(), "password").getValue();
                VmwareServerDiscoverer discover = new VmwareServerDiscoverer();

                Map<? extends ServerResource, Map<String, String>> resources = discover.find(host.getDataCenterId(),
                        host.getPodId(), host.getClusterId(), uri, userName, password, null);
                for (Map.Entry<? extends ServerResource, Map<String, String>> entry : resources.entrySet()) {
                    resource = entry.getKey();
                }
                if (resource == null) {
                    throw new CloudRuntimeException("can't find resource");
                }
            } catch (DiscoveryException e) {
                // TODO Auto-generated catch block
                e.printStackTrace();
            } catch (URISyntaxException e) {
                // TODO Auto-generated catch block
                e.printStackTrace();
            }
        }

        hostResourcesMap.put(hostId, resource);
        HostEnvironment env = new HostEnvironment();
        SetupCommand cmd = new SetupCommand(env);
        cmd.setNeedSetup(true);

        resource.executeRequest(cmd);
    }

    @Override
    public synchronized Answer send(Long hostId, Command cmd) throws AgentUnavailableException,
            OperationTimedoutException {
        ServerResource resource = hostResourcesMap.get(hostId);
        if (resource == null) {
            loadResource(hostId);
            resource = hostResourcesMap.get(hostId);
        }

        if (resource == null) {
            return null;
        }

        Answer answer = resource.executeRequest(cmd);
        return answer;
    }

    @Override
    public Answer[] send(Long hostId, Commands cmds) throws AgentUnavailableException, OperationTimedoutException {
        // TODO Auto-generated method stub
        return null;
    }

    @Override
    public Answer[] send(Long hostId, Commands cmds, int timeout) throws AgentUnavailableException,
            OperationTimedoutException {
        // TODO Auto-generated method stub
        return null;
    }

    @Override
    public long send(Long hostId, Commands cmds, Listener listener) throws AgentUnavailableException {
        // TODO Auto-generated method stub
        return 0;
    }

    @Override
    public int registerForHostEvents(Listener listener, boolean connections, boolean commands, boolean priority) {
        // TODO Auto-generated method stub
        return 0;
    }

    @Override
    public int registerForInitialConnects(StartupCommandProcessor creator, boolean priority) {
        // TODO Auto-generated method stub
        return 0;
    }

    @Override
    public void unregisterForHostEvents(int id) {
        // TODO Auto-generated method stub

    }

    @Override
    public boolean executeUserRequest(long hostId, Event event) throws AgentUnavailableException {
        // TODO Auto-generated method stub
        return false;
    }

    @Override
    public Answer sendTo(Long dcId, HypervisorType type, Command cmd) {
        // TODO Auto-generated method stub
        return null;
    }

    @Override
    public boolean tapLoadingAgents(Long hostId, TapAgentsAction action) {
        // TODO Auto-generated method stub
        return false;
    }

    @Override
<<<<<<< HEAD
=======
    public AgentAttache handleDirectConnectAgent(HostVO host, StartupCommand[] cmds, ServerResource resource,
            boolean forRebalance) throws ConnectionException {
        // TODO Auto-generated method stub
        return null;
    }

    @Override
>>>>>>> f7b1d3d8
    public boolean agentStatusTransitTo(HostVO host, Event e, long msId) {
        // TODO Auto-generated method stub
        return false;
    }

    @Override
    public void disconnectWithoutInvestigation(long hostId, Event event) {
        // TODO Auto-generated method stub

    }

    @Override
    public void pullAgentToMaintenance(long hostId) {
        // TODO Auto-generated method stub

    }

    @Override
    public void pullAgentOutMaintenance(long hostId) {
        // TODO Auto-generated method stub

    }

    @Override
    public boolean reconnect(long hostId) {
        // TODO Auto-generated method stub
        return false;
    }

    @Override
    public Answer sendToSSVM(Long dcId, Command cmd) {
        // TODO Auto-generated method stub
        return null;
    }

    @Override
    public void disconnectWithInvestigation(long hostId, Event event) {
        // TODO Auto-generated method stub

    }

}<|MERGE_RESOLUTION|>--- conflicted
+++ resolved
@@ -34,16 +34,15 @@
 import com.cloud.agent.api.Answer;
 import com.cloud.agent.api.Command;
 import com.cloud.agent.api.SetupCommand;
+import com.cloud.agent.api.StartupCommand;
+import com.cloud.agent.manager.AgentAttache;
 import com.cloud.agent.manager.Commands;
 import com.cloud.dc.ClusterDetailsDao;
 import com.cloud.dc.ClusterVO;
 import com.cloud.dc.dao.ClusterDao;
 import com.cloud.exception.AgentUnavailableException;
-<<<<<<< HEAD
-=======
 import com.cloud.exception.ConnectionException;
 import com.cloud.exception.DiscoveryException;
->>>>>>> f7b1d3d8
 import com.cloud.exception.OperationTimedoutException;
 import com.cloud.host.HostEnvironment;
 import com.cloud.host.HostVO;
@@ -114,16 +113,16 @@
         params.put("password", "password");
         params.put("zone", String.valueOf(host.getDataCenterId()));
         params.put("pod", String.valueOf(host.getPodId()));
-
+        
         ServerResource resource = null;
         if (host.getHypervisorType() == HypervisorType.XenServer) {
-            resource = new XcpOssResource();
-            try {
-                resource.configure(host.getName(), params);
-
-            } catch (ConfigurationException e) {
-                logger.debug("Failed to load resource:" + e.toString());
-            }
+             resource = new XcpOssResource();
+        try {
+            resource.configure(host.getName(), params);
+
+        } catch (ConfigurationException e) {
+            logger.debug("Failed to load resource:" + e.toString());
+        }
         } else if (host.getHypervisorType() == HypervisorType.KVM) {
             resource = new LibvirtComputingResource();
             try {
@@ -165,7 +164,7 @@
         HostEnvironment env = new HostEnvironment();
         SetupCommand cmd = new SetupCommand(env);
         cmd.setNeedSetup(true);
-
+        
         resource.executeRequest(cmd);
     }
 
@@ -177,11 +176,11 @@
             loadResource(hostId);
             resource = hostResourcesMap.get(hostId);
         }
-
+        
         if (resource == null) {
             return null;
         }
-
+        
         Answer answer = resource.executeRequest(cmd);
         return answer;
     }
@@ -242,8 +241,6 @@
     }
 
     @Override
-<<<<<<< HEAD
-=======
     public AgentAttache handleDirectConnectAgent(HostVO host, StartupCommand[] cmds, ServerResource resource,
             boolean forRebalance) throws ConnectionException {
         // TODO Auto-generated method stub
@@ -251,7 +248,6 @@
     }
 
     @Override
->>>>>>> f7b1d3d8
     public boolean agentStatusTransitTo(HostVO host, Event e, long msId) {
         // TODO Auto-generated method stub
         return false;
@@ -287,10 +283,10 @@
         return null;
     }
 
-    @Override
-    public void disconnectWithInvestigation(long hostId, Event event) {
-        // TODO Auto-generated method stub
-
-    }
+	@Override
+	public void disconnectWithInvestigation(long hostId, Event event) {
+		// TODO Auto-generated method stub
+		
+	}
 
 }