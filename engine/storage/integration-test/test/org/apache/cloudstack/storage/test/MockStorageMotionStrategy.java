--- conflicted
+++ resolved
@@ -35,10 +35,7 @@
 import com.cloud.agent.api.to.VirtualMachineTO;
 import com.cloud.host.Host;
 import org.apache.cloudstack.storage.command.CopyCmdAnswer;
-<<<<<<< HEAD
-=======
 import org.apache.cloudstack.storage.snapshot.SnapshotObject;
->>>>>>> ad6fc9f6
 import org.apache.cloudstack.storage.to.SnapshotObjectTO;
 import org.apache.cloudstack.storage.to.TemplateObjectTO;
 
@@ -64,11 +61,6 @@
     public Void copyAsync(DataObject srcData, DataObject destData, AsyncCompletionCallback<CopyCommandResult> callback) {
         CopyCmdAnswer answer = null;
         DataTO data = null;
-<<<<<<< HEAD
-        if (destData.getType() == DataObjectType.SNAPSHOT) {
-            SnapshotObjectTO newSnapshot = new SnapshotObjectTO();
-            newSnapshot.setPath(UUID.randomUUID().toString());
-=======
         if (!success) {
             CopyCommandResult result = new CopyCommandResult(null, null);
             result.setResult("Failed");
@@ -82,7 +74,6 @@
             if (srcSnapshot.getParent() != null) {
                 newSnapshot.setParentSnapshotPath(srcSnapshot.getParent().getPath());
             }
->>>>>>> ad6fc9f6
             data = newSnapshot;
         } else if (destData.getType() == DataObjectType.TEMPLATE) {
             TemplateObjectTO newTemplate = new TemplateObjectTO();
