--- conflicted
+++ resolved
@@ -429,11 +429,7 @@
         }
 
         // If ssvm doesn't exist then find any ssvm in the zone.
-<<<<<<< HEAD
-        logger.debug("Coudn't find ssvm for url" +downloadUrl);
-=======
-        s_logger.debug("Couldn't find ssvm for url" +downloadUrl);
->>>>>>> a15cb81c
+        logger.debug("Couldn't find ssvm for url" +downloadUrl);
         return findEndpointForImageStorage(store);
     }
 
