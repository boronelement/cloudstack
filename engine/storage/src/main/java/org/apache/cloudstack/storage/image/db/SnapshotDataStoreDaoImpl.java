// Licensed to the Apache Software Foundation (ASF) under one
// or more contributor license agreements.  See the NOTICE file
// distributed with this work for additional information
// regarding copyright ownership.  The ASF licenses this file
// to you under the Apache License, Version 2.0 (the
// "License"); you may not use this file except in compliance
// with the License.  You may obtain a copy of the License at
//
//   http://www.apache.org/licenses/LICENSE-2.0
//
// Unless required by applicable law or agreed to in writing,
// software distributed under the License is distributed on an
// "AS IS" BASIS, WITHOUT WARRANTIES OR CONDITIONS OF ANY
// KIND, either express or implied.  See the License for the
// specific language governing permissions and limitations
// under the License.
package org.apache.cloudstack.storage.image.db;

import java.sql.PreparedStatement;
import java.sql.ResultSet;
import java.sql.SQLException;
import java.util.ArrayList;
import java.util.Date;
import java.util.List;
import java.util.Map;

import javax.inject.Inject;
import javax.naming.ConfigurationException;

import org.apache.cloudstack.engine.subsystem.api.storage.DataObjectInStore;
import org.apache.cloudstack.engine.subsystem.api.storage.ObjectInDataStoreStateMachine;
import org.apache.cloudstack.engine.subsystem.api.storage.ObjectInDataStoreStateMachine.Event;
import org.apache.cloudstack.engine.subsystem.api.storage.ObjectInDataStoreStateMachine.State;
import org.apache.cloudstack.storage.datastore.db.SnapshotDataStoreDao;
import org.apache.cloudstack.storage.datastore.db.SnapshotDataStoreVO;
import org.apache.log4j.Logger;
import org.springframework.stereotype.Component;

import com.cloud.hypervisor.Hypervisor;
import com.cloud.storage.DataStoreRole;
import com.cloud.storage.SnapshotVO;
import com.cloud.storage.dao.SnapshotDao;
import com.cloud.utils.db.DB;
import com.cloud.utils.db.Filter;
import com.cloud.utils.db.GenericDaoBase;
import com.cloud.utils.db.SearchBuilder;
import com.cloud.utils.db.SearchCriteria;
import com.cloud.utils.db.SearchCriteria.Op;
import com.cloud.utils.db.TransactionLegacy;
import com.cloud.utils.db.UpdateBuilder;

@Component
public class SnapshotDataStoreDaoImpl extends GenericDaoBase<SnapshotDataStoreVO, Long> implements SnapshotDataStoreDao {
    private static final Logger s_logger = Logger.getLogger(SnapshotDataStoreDaoImpl.class);
    private SearchBuilder<SnapshotDataStoreVO> updateStateSearch;
    private SearchBuilder<SnapshotDataStoreVO> storeSearch;
    private SearchBuilder<SnapshotDataStoreVO> storeStateSearch;
    private SearchBuilder<SnapshotDataStoreVO> destroyedSearch;
    private SearchBuilder<SnapshotDataStoreVO> cacheSearch;
    private SearchBuilder<SnapshotDataStoreVO> snapshotSearch;
    private SearchBuilder<SnapshotDataStoreVO> storeSnapshotSearch;
    private SearchBuilder<SnapshotDataStoreVO> snapshotIdSearch;
    private SearchBuilder<SnapshotDataStoreVO> volumeIdSearch;
    private SearchBuilder<SnapshotDataStoreVO> volumeSearch;
    private SearchBuilder<SnapshotDataStoreVO> stateSearch;
    private SearchBuilder<SnapshotDataStoreVO> parentSnapshotSearch;
    private SearchBuilder<SnapshotVO> snapshotVOSearch;
    private SearchBuilder<SnapshotDataStoreVO> snapshotCreatedSearch;

    public static ArrayList<Hypervisor.HypervisorType> hypervisorsSupportingSnapshotsChaining = new ArrayList<Hypervisor.HypervisorType>();

    @Inject
    private SnapshotDao _snapshotDao;

    private final String findLatestSnapshot = "select store_id, store_role, snapshot_id from cloud.snapshot_store_ref where " +
            " store_role = ? and volume_id = ? and state = 'Ready'" +
            " order by created DESC " +
            " limit 1";
    private final String findOldestSnapshot = "select store_id, store_role, snapshot_id from cloud.snapshot_store_ref where " +
            " store_role = ? and volume_id = ? and state = 'Ready'" +
            " order by created ASC " +
            " limit 1";

    @Override
    public boolean configure(String name, Map<String, Object> params) throws ConfigurationException {
        super.configure(name, params);

        // Note that snapshot_store_ref stores snapshots on primary as well as
        // those on secondary, so we need to
        // use (store_id, store_role) to search
        storeSearch = createSearchBuilder();
        storeSearch.and("store_id", storeSearch.entity().getDataStoreId(), SearchCriteria.Op.EQ);
        storeSearch.and("store_role", storeSearch.entity().getRole(), SearchCriteria.Op.EQ);
        storeSearch.and("state", storeSearch.entity().getState(), SearchCriteria.Op.NEQ);
        storeSearch.done();

        storeStateSearch = createSearchBuilder();
        storeStateSearch.and("store_id", storeStateSearch.entity().getDataStoreId(), SearchCriteria.Op.EQ);
        storeStateSearch.and("state", storeStateSearch.entity().getState(), SearchCriteria.Op.EQ);
        storeStateSearch.done();

        destroyedSearch = createSearchBuilder();
        destroyedSearch.and("store_id", destroyedSearch.entity().getDataStoreId(), SearchCriteria.Op.EQ);
        destroyedSearch.and("store_role", destroyedSearch.entity().getRole(), SearchCriteria.Op.EQ);
        destroyedSearch.and("state", destroyedSearch.entity().getState(), SearchCriteria.Op.EQ);
        destroyedSearch.done();

        cacheSearch = createSearchBuilder();
        cacheSearch.and("store_id", cacheSearch.entity().getDataStoreId(), SearchCriteria.Op.EQ);
        cacheSearch.and("store_role", cacheSearch.entity().getRole(), SearchCriteria.Op.EQ);
        cacheSearch.and("state", cacheSearch.entity().getState(), SearchCriteria.Op.NEQ);
        cacheSearch.and("ref_cnt", cacheSearch.entity().getRefCnt(), SearchCriteria.Op.NEQ);
        cacheSearch.done();

        updateStateSearch = this.createSearchBuilder();
        updateStateSearch.and("id", updateStateSearch.entity().getId(), Op.EQ);
        updateStateSearch.and("state", updateStateSearch.entity().getState(), Op.EQ);
        updateStateSearch.and("updatedCount", updateStateSearch.entity().getUpdatedCount(), Op.EQ);
        updateStateSearch.done();

        snapshotSearch = createSearchBuilder();
        snapshotSearch.and("snapshot_id", snapshotSearch.entity().getSnapshotId(), SearchCriteria.Op.EQ);
        snapshotSearch.and("store_role", snapshotSearch.entity().getRole(), SearchCriteria.Op.EQ);
        snapshotSearch.and("state", snapshotSearch.entity().getState(), SearchCriteria.Op.EQ);
        snapshotSearch.done();

        storeSnapshotSearch = createSearchBuilder();
        storeSnapshotSearch.and("snapshot_id", storeSnapshotSearch.entity().getSnapshotId(), SearchCriteria.Op.EQ);
        storeSnapshotSearch.and("store_id", storeSnapshotSearch.entity().getDataStoreId(), SearchCriteria.Op.EQ);
        storeSnapshotSearch.and("store_role", storeSnapshotSearch.entity().getRole(), SearchCriteria.Op.EQ);
        storeSnapshotSearch.and("state", storeSnapshotSearch.entity().getState(), SearchCriteria.Op.EQ);
        storeSnapshotSearch.done();

        snapshotIdSearch = createSearchBuilder();
        snapshotIdSearch.and("snapshot_id", snapshotIdSearch.entity().getSnapshotId(), SearchCriteria.Op.EQ);
        snapshotIdSearch.done();

        volumeIdSearch = createSearchBuilder();
        volumeIdSearch.and("volume_id", volumeIdSearch.entity().getVolumeId(), SearchCriteria.Op.EQ);
        volumeIdSearch.done();

        volumeSearch = createSearchBuilder();
        volumeSearch.and("volume_id", volumeSearch.entity().getVolumeId(), SearchCriteria.Op.EQ);
        volumeSearch.and("store_role", volumeSearch.entity().getRole(), SearchCriteria.Op.EQ);
        volumeSearch.done();

        stateSearch = createSearchBuilder();
        stateSearch.and("state", stateSearch.entity().getState(), SearchCriteria.Op.IN);
        stateSearch.done();

        parentSnapshotSearch = createSearchBuilder();
        parentSnapshotSearch.and("volume_id", parentSnapshotSearch.entity().getVolumeId(), SearchCriteria.Op.EQ);
        parentSnapshotSearch.and("store_id", parentSnapshotSearch.entity().getDataStoreId(), SearchCriteria.Op.EQ);
        parentSnapshotSearch.and("store_role", parentSnapshotSearch.entity().getRole(), SearchCriteria.Op.EQ);
        parentSnapshotSearch.and("state", parentSnapshotSearch.entity().getState(), SearchCriteria.Op.EQ);
        parentSnapshotSearch.done();

        snapshotVOSearch = _snapshotDao.createSearchBuilder();
        snapshotVOSearch.and("volume_id", snapshotVOSearch.entity().getVolumeId(), SearchCriteria.Op.EQ);
        snapshotVOSearch.done();

        snapshotCreatedSearch = createSearchBuilder();
        snapshotCreatedSearch.and("store_id", snapshotCreatedSearch.entity().getDataStoreId(), Op.EQ);
        snapshotCreatedSearch.and("created",  snapshotCreatedSearch.entity().getCreated(), Op.BETWEEN);
        snapshotCreatedSearch.done();

        return true;
    }

    @Override
    public boolean updateState(State currentState, Event event, State nextState, DataObjectInStore vo, Object data) {
        SnapshotDataStoreVO dataObj = (SnapshotDataStoreVO)vo;
        Long oldUpdated = dataObj.getUpdatedCount();
        Date oldUpdatedTime = dataObj.getUpdated();

        SearchCriteria<SnapshotDataStoreVO> sc = updateStateSearch.create();
        sc.setParameters("id", dataObj.getId());
        sc.setParameters("state", currentState);
        sc.setParameters("updatedCount", dataObj.getUpdatedCount());

        dataObj.incrUpdatedCount();

        UpdateBuilder builder = getUpdateBuilder(dataObj);
        builder.set(dataObj, "state", nextState);
        builder.set(dataObj, "updated", new Date());

        int rows = update(dataObj, sc);
        if (rows == 0 && s_logger.isDebugEnabled()) {
            SnapshotDataStoreVO dbVol = findByIdIncludingRemoved(dataObj.getId());
            if (dbVol != null) {
                StringBuilder str = new StringBuilder("Unable to update ").append(dataObj.toString());
                str.append(": DB Data={id=")
                .append(dbVol.getId())
                .append("; state=")
                .append(dbVol.getState())
                .append("; updatecount=")
                .append(dbVol.getUpdatedCount())
                .append(";updatedTime=")
                .append(dbVol.getUpdated());
                str.append(": New Data={id=")
                .append(dataObj.getId())
                .append("; state=")
                .append(nextState)
                .append("; event=")
                .append(event)
                .append("; updatecount=")
                .append(dataObj.getUpdatedCount())
                .append("; updatedTime=")
                .append(dataObj.getUpdated());
                str.append(": stale Data={id=")
                .append(dataObj.getId())
                .append("; state=")
                .append(currentState)
                .append("; event=")
                .append(event)
                .append("; updatecount=")
                .append(oldUpdated)
                .append("; updatedTime=")
                .append(oldUpdatedTime);
            } else {
                s_logger.debug("Unable to update objectIndatastore: id=" + dataObj.getId() + ", as there is no such object exists in the database anymore");
            }
        }
        return rows > 0;
    }

    @Override
    public List<SnapshotDataStoreVO> listByStoreId(long id, DataStoreRole role) {
        SearchCriteria<SnapshotDataStoreVO> sc = storeSearch.create();
        sc.setParameters("store_id", id);
        sc.setParameters("store_role", role);
        sc.setParameters("state", ObjectInDataStoreStateMachine.State.Destroyed);
        return listBy(sc);
    }

    @Override
    public List<SnapshotDataStoreVO> listByStoreIdAndState(long id, ObjectInDataStoreStateMachine.State state) {
        SearchCriteria<SnapshotDataStoreVO> sc = storeStateSearch.create();
        sc.setParameters("store_id", id);
        sc.setParameters("state", state);
        return listBy(sc);
    }

    @Override
    public void deletePrimaryRecordsForStore(long id, DataStoreRole role) {
        SearchCriteria<SnapshotDataStoreVO> sc = storeSearch.create();
        sc.setParameters("store_id", id);
        sc.setParameters("store_role", role);
        TransactionLegacy txn = TransactionLegacy.currentTxn();
        txn.start();
        remove(sc);
        txn.commit();
    }

    @Override
    public void deleteSnapshotRecordsOnPrimary() {
        SearchCriteria<SnapshotDataStoreVO> sc = storeSearch.create();
        sc.setParameters("store_role", DataStoreRole.Primary);
        TransactionLegacy txn = TransactionLegacy.currentTxn();
        txn.start();
        remove(sc);
        txn.commit();
    }

    @Override
    public SnapshotDataStoreVO findByStoreSnapshot(DataStoreRole role, long storeId, long snapshotId) {
        SearchCriteria<SnapshotDataStoreVO> sc = storeSnapshotSearch.create();
        sc.setParameters("store_id", storeId);
        sc.setParameters("snapshot_id", snapshotId);
        sc.setParameters("store_role", role);
        return findOneBy(sc);
    }

    @Override
    public SnapshotDataStoreVO findLatestSnapshotForVolume(Long volumeId, DataStoreRole role) {
        TransactionLegacy txn = TransactionLegacy.currentTxn();
        try (
                PreparedStatement pstmt = txn.prepareStatement(findLatestSnapshot);
                ){
            pstmt.setString(1, role.toString());
            pstmt.setLong(2, volumeId);
            try (ResultSet rs = pstmt.executeQuery();) {
                while (rs.next()) {
                    long sid = rs.getLong(1);
                    long snid = rs.getLong(3);
                    return findByStoreSnapshot(role, sid, snid);
                }
            }
        } catch (SQLException e) {
            s_logger.debug("Failed to find latest snapshot for volume: " + volumeId + " due to: "  + e.toString());
        }
        return null;
    }

    @Override
    public SnapshotDataStoreVO findOldestSnapshotForVolume(Long volumeId, DataStoreRole role) {
        TransactionLegacy txn = TransactionLegacy.currentTxn();
        try (
                PreparedStatement pstmt = txn.prepareStatement(findOldestSnapshot);
                ){
            pstmt.setString(1, role.toString());
            pstmt.setLong(2, volumeId);
            try (ResultSet rs = pstmt.executeQuery();) {
                while (rs.next()) {
                    long sid = rs.getLong(1);
                    long snid = rs.getLong(3);
                    return findByStoreSnapshot(role, sid, snid);
                }
            }
        } catch (SQLException e) {
            s_logger.debug("Failed to find oldest snapshot for volume: " + volumeId + " due to: "  + e.toString());
        }
        return null;
    }

    @Override
    @DB
    public SnapshotDataStoreVO findParent(DataStoreRole role, Long storeId, Long volumeId) {
        if(isSnapshotChainingRequired(volumeId)) {
            SearchCriteria<SnapshotDataStoreVO> sc = parentSnapshotSearch.create();
            sc.setParameters("volume_id", volumeId);
            sc.setParameters("store_role", role.toString());
            sc.setParameters("state", ObjectInDataStoreStateMachine.State.Ready.name());
            sc.setParameters("store_id", storeId);

            List<SnapshotDataStoreVO> snapshotList = listBy(sc, new Filter(SnapshotDataStoreVO.class, "created", false, null, null));
            if (snapshotList != null && snapshotList.size() != 0) {
                return snapshotList.get(0);
            }
        }
        return null;
    }

    @Override
    public SnapshotDataStoreVO findBySnapshot(long snapshotId, DataStoreRole role) {
        SearchCriteria<SnapshotDataStoreVO> sc = snapshotSearch.create();
        sc.setParameters("snapshot_id", snapshotId);
        sc.setParameters("store_role", role);
        sc.setParameters("state", State.Ready);
        return findOneBy(sc);
    }

    @Override
    public List<SnapshotDataStoreVO> listAllByVolumeAndDataStore(long volumeId, DataStoreRole role) {
        SearchCriteria<SnapshotDataStoreVO> sc = volumeSearch.create();
        sc.setParameters("volume_id", volumeId);
        sc.setParameters("store_role", role);
        return listBy(sc);
    }

    @Override
    public SnapshotDataStoreVO findByVolume(long volumeId, DataStoreRole role) {
        SearchCriteria<SnapshotDataStoreVO> sc = volumeSearch.create();
        sc.setParameters("volume_id", volumeId);
        sc.setParameters("store_role", role);
        return findOneBy(sc);
    }

    @Override
    public List<SnapshotDataStoreVO> findBySnapshotId(long snapshotId) {
        SearchCriteria<SnapshotDataStoreVO> sc = snapshotIdSearch.create();
        sc.setParameters("snapshot_id", snapshotId);
        return listBy(sc);
    }

    @Override
    public List<SnapshotDataStoreVO> listDestroyed(long id) {
        SearchCriteria<SnapshotDataStoreVO> sc = destroyedSearch.create();
        sc.setParameters("store_id", id);
        sc.setParameters("store_role", DataStoreRole.Image);
        sc.setParameters("state", ObjectInDataStoreStateMachine.State.Destroyed);
        return listBy(sc);
    }

    @Override
    public List<SnapshotDataStoreVO> listActiveOnCache(long id) {
        SearchCriteria<SnapshotDataStoreVO> sc = cacheSearch.create();
        sc.setParameters("store_id", id);
        sc.setParameters("store_role", DataStoreRole.ImageCache);
        sc.setParameters("state", ObjectInDataStoreStateMachine.State.Destroyed);
        sc.setParameters("ref_cnt", 0);
        return listBy(sc);
    }

    @Override
    public void duplicateCacheRecordsOnRegionStore(long storeId) {
        // find all records on image cache
        SearchCriteria<SnapshotDataStoreVO> sc = storeSnapshotSearch.create();
        sc.setParameters("store_role", DataStoreRole.ImageCache);
        sc.setParameters("destroyed", false);
        List<SnapshotDataStoreVO> snapshots = listBy(sc);
        // create an entry for each record, but with empty install path since the content is not yet on region-wide store yet
        if (snapshots != null) {
            s_logger.info("Duplicate " + snapshots.size() + " snapshot cache store records to region store");
            for (SnapshotDataStoreVO snap : snapshots) {
                SnapshotDataStoreVO snapStore = findByStoreSnapshot(DataStoreRole.Image, storeId, snap.getSnapshotId());
                if (snapStore != null) {
                    s_logger.info("There is already entry for snapshot " + snap.getSnapshotId() + " on region store " + storeId);
                    continue;
                }
                s_logger.info("Persisting an entry for snapshot " + snap.getSnapshotId() + " on region store " + storeId);
                SnapshotDataStoreVO ss = new SnapshotDataStoreVO();
                ss.setSnapshotId(snap.getSnapshotId());
                ss.setDataStoreId(storeId);
                ss.setRole(DataStoreRole.Image);
                ss.setVolumeId(snap.getVolumeId());
                ss.setParentSnapshotId(snap.getParentSnapshotId());
                ss.setState(snap.getState());
                ss.setSize(snap.getSize());
                ss.setPhysicalSize(snap.getPhysicalSize());
                ss.setRefCnt(snap.getRefCnt());
                persist(ss);
                // increase ref_cnt so that this will not be recycled before the content is pushed to region-wide store
                snap.incrRefCnt();
                update(snap.getId(), snap);
            }
        }

    }

    @Override
    public SnapshotDataStoreVO findReadyOnCache(long snapshotId) {
        SearchCriteria<SnapshotDataStoreVO> sc = storeSnapshotSearch.create();
        sc.setParameters("snapshot_id", snapshotId);
        sc.setParameters("store_role", DataStoreRole.ImageCache);
        sc.setParameters("state", ObjectInDataStoreStateMachine.State.Ready);
        return findOneIncludingRemovedBy(sc);
    }

    @Override
    public List<SnapshotDataStoreVO> listOnCache(long snapshotId) {
        SearchCriteria<SnapshotDataStoreVO> sc = storeSnapshotSearch.create();
        sc.setParameters("snapshot_id", snapshotId);
        sc.setParameters("store_role", DataStoreRole.ImageCache);
        return search(sc, null);
    }

    @Override
    public void updateStoreRoleToCache(long storeId) {
        SearchCriteria<SnapshotDataStoreVO> sc = storeSearch.create();
        sc.setParameters("store_id", storeId);
        sc.setParameters("destroyed", false);
        List<SnapshotDataStoreVO> snaps = listBy(sc);
        if (snaps != null) {
            s_logger.info("Update to cache store role for " + snaps.size() + " entries in snapshot_store_ref");
            for (SnapshotDataStoreVO snap : snaps) {
                snap.setRole(DataStoreRole.ImageCache);
                update(snap.getId(), snap);
            }
        }
    }

    @Override
    public void updateVolumeIds(long oldVolId, long newVolId) {
        SearchCriteria<SnapshotDataStoreVO> sc = volumeIdSearch.create();
        sc.setParameters("volume_id", oldVolId);
        SnapshotDataStoreVO snapshot = createForUpdate();
        snapshot.setVolumeId(newVolId);
        UpdateBuilder ub = getUpdateBuilder(snapshot);
        update(ub, sc, null);
    }

    @Override
    public List<SnapshotDataStoreVO> listByState(ObjectInDataStoreStateMachine.State... states) {
        SearchCriteria<SnapshotDataStoreVO> sc = stateSearch.create();
        sc.setParameters("state", (Object[])states);
        return listBy(sc, null);
    }

    @Override
<<<<<<< HEAD
    public List<SnapshotDataStoreVO> findSnapshots(Long storeId, Date start, Date end) {
        SearchCriteria<SnapshotDataStoreVO> sc = snapshotCreatedSearch.create();
        sc.setParameters("store_id", storeId);
        if (start != null && end != null) {
            sc.setParameters("created", start, end);
        }
        return search(sc, null);
=======
    public SnapshotDataStoreVO findDestroyedReferenceBySnapshot(long snapshotId, DataStoreRole role) {
        SearchCriteria<SnapshotDataStoreVO> sc = snapshotSearch.create();
        sc.setParameters("snapshot_id", snapshotId);
        sc.setParameters("store_role", role);
        sc.setParameters("state", State.Destroyed);
        return findOneBy(sc);
>>>>>>> 7e3b61b7
    }

    private boolean isSnapshotChainingRequired(long volumeId) {

        hypervisorsSupportingSnapshotsChaining.add(Hypervisor.HypervisorType.XenServer);

        SearchCriteria<SnapshotVO> sc = snapshotVOSearch.create();
        sc.setParameters("volume_id", volumeId);

        SnapshotVO volSnapshot = _snapshotDao.findOneBy(sc);

        if (volSnapshot != null && hypervisorsSupportingSnapshotsChaining.contains(volSnapshot.getHypervisorType())) {
            return true;
        }

        return false;
    }

}<|MERGE_RESOLUTION|>--- conflicted
+++ resolved
@@ -468,7 +468,6 @@
     }
 
     @Override
-<<<<<<< HEAD
     public List<SnapshotDataStoreVO> findSnapshots(Long storeId, Date start, Date end) {
         SearchCriteria<SnapshotDataStoreVO> sc = snapshotCreatedSearch.create();
         sc.setParameters("store_id", storeId);
@@ -476,14 +475,14 @@
             sc.setParameters("created", start, end);
         }
         return search(sc, null);
-=======
+    }
+
     public SnapshotDataStoreVO findDestroyedReferenceBySnapshot(long snapshotId, DataStoreRole role) {
         SearchCriteria<SnapshotDataStoreVO> sc = snapshotSearch.create();
         sc.setParameters("snapshot_id", snapshotId);
         sc.setParameters("store_role", role);
         sc.setParameters("state", State.Destroyed);
         return findOneBy(sc);
->>>>>>> 7e3b61b7
     }
 
     private boolean isSnapshotChainingRequired(long volumeId) {
