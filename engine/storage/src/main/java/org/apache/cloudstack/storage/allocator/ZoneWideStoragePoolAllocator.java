--- conflicted
+++ resolved
@@ -61,17 +61,10 @@
         }
 
         List<StoragePool> suitablePools = new ArrayList<>();
-<<<<<<< HEAD
-
-        List<StoragePoolVO> storagePools = storagePoolDao.findZoneWideStoragePoolsByTags(plan.getDataCenterId(), dskCh.getTags());
-        if (storagePools == null) {
-            logger.debug(String.format("Could not find any zone wide storage pool that matched with any of the following tags [%s].", Arrays.toString(dskCh.getTags())));
-=======
         List<StoragePoolVO> storagePools = storagePoolDao.findZoneWideStoragePoolsByTags(plan.getDataCenterId(), dskCh.getTags(), true);
         storagePools.addAll(storagePoolJoinDao.findStoragePoolByScopeAndRuleTags(plan.getDataCenterId(), null, null, ScopeType.ZONE, List.of(dskCh.getTags())));
         if (storagePools.isEmpty()) {
-            LOGGER.debug(String.format("Could not find any zone wide storage pool that matched with any of the following tags [%s].", Arrays.toString(dskCh.getTags())));
->>>>>>> a15b706f
+            logger.debug(String.format("Could not find any zone wide storage pool that matched with any of the following tags [%s].", Arrays.toString(dskCh.getTags())));
             storagePools = new ArrayList<>();
         }
 
