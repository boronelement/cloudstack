--- conflicted
+++ resolved
@@ -52,13 +52,10 @@
     protected List<StoragePool> select(DiskProfile dskCh, VirtualMachineProfile vmProfile, DeploymentPlan plan, ExcludeList avoid, int returnUpTo, boolean bypassStorageTypeCheck) {
         LOGGER.debug("ZoneWideStoragePoolAllocator to find storage pool");
 
-<<<<<<< HEAD
-=======
         if (!bypassStorageTypeCheck && dskCh.useLocalStorage()) {
             return null;
         }
 
->>>>>>> 569720fc
         if (LOGGER.isTraceEnabled()) {
             // Log the pools details that are ignored because they are in disabled state
             List<StoragePoolVO> disabledPools = storagePoolDao.findDisabledPoolsByScope(plan.getDataCenterId(), null, null, ScopeType.ZONE);
