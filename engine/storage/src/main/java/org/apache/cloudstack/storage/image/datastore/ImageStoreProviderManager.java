/*
 * Licensed to the Apache Software Foundation (ASF) under one
 * or more contributor license agreements.  See the NOTICE file
 * distributed with this work for additional information
 * regarding copyright ownership.  The ASF licenses this file
 * to you under the Apache License, Version 2.0 (the
 * "License"); you may not use this file except in compliance
 * with the License.  You may obtain a copy of the License at
 *
 *   http://www.apache.org/licenses/LICENSE-2.0
 *
 * Unless required by applicable law or agreed to in writing,
 * software distributed under the License is distributed on an
 * "AS IS" BASIS, WITHOUT WARRANTIES OR CONDITIONS OF ANY
 * KIND, either express or implied.  See the License for the
 * specific language governing permissions and limitations
 * under the License.
 */
package org.apache.cloudstack.storage.image.datastore;

import java.util.List;

import org.apache.cloudstack.engine.subsystem.api.storage.DataStore;
import org.apache.cloudstack.engine.subsystem.api.storage.Scope;
import org.apache.cloudstack.engine.subsystem.api.storage.ZoneScope;
import org.apache.cloudstack.storage.image.ImageStoreDriver;

public interface ImageStoreProviderManager {
    ImageStoreEntity getImageStore(long dataStoreId);

    ImageStoreEntity getImageStore(String uuid);

    List<DataStore> listImageStores();

    List<DataStore> listImageCacheStores();

    List<DataStore> listImageStoresByScope(ZoneScope scope);

    List<DataStore> listImageStoresByScopeExcludingReadOnly(ZoneScope scope);

    List<DataStore> listImageStoreByProvider(String provider);

    List<DataStore> listImageCacheStores(Scope scope);

    boolean registerDriver(String uuid, ImageStoreDriver driver);

    /**
     * Return a random DataStore from the a list of DataStores.
     *
     * @param imageStores the list of image stores from which a random store
     *                    to be returned
     * @return            random DataStore
     */
    DataStore getRandomImageStore(List<DataStore> imageStores);

    /**
     * Return a DataStore which has free capacity. Stores will be sorted
     * based on their free space and capacity check will be done based on
     * the predefined threshold value. If a store is full beyond the
     * threshold it won't be considered for response. First store in the
     * sorted list free capacity will be returned. When there is no store
     * with free capacity in the list a null value will be returned.
     *
     * @param imageStores the list of image stores from which stores with free
     *                    capacity stores to be returned
     * @return            the DataStore which has free capacity
     */
    DataStore getImageStoreWithFreeCapacity(List<DataStore> imageStores);

    /**
     * Return a list of DataStore which have free capacity. Free capacity check
     * will be done based on the predefined threshold value. If a store is full
     * beyond the threshold it won't be considered for response. An empty list
     * will be returned when no store in the parameter list has free capacity.
     *
     * @param imageStores the list of image stores from which stores with free
     *                    capacity stores to be returned
     * @return            the list of DataStore which have free capacity
     */
    List<DataStore> listImageStoresWithFreeCapacity(List<DataStore> imageStores);

    List<DataStore> orderImageStoresOnFreeCapacity(List<DataStore> imageStores);
<<<<<<< HEAD

    List<DataStore> listImageStoresFilteringByZoneIds(Long... zoneIds);
=======
    long getImageStoreZoneId(long dataStoreId);
>>>>>>> 543c54c7
}<|MERGE_RESOLUTION|>--- conflicted
+++ resolved
@@ -80,10 +80,8 @@
     List<DataStore> listImageStoresWithFreeCapacity(List<DataStore> imageStores);
 
     List<DataStore> orderImageStoresOnFreeCapacity(List<DataStore> imageStores);
-<<<<<<< HEAD
 
     List<DataStore> listImageStoresFilteringByZoneIds(Long... zoneIds);
-=======
+
     long getImageStoreZoneId(long dataStoreId);
->>>>>>> 543c54c7
 }