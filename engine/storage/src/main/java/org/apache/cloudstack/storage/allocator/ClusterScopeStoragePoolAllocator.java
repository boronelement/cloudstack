// Licensed to the Apache Software Foundation (ASF) under one
// or more contributor license agreements.  See the NOTICE file
// distributed with this work for additional information
// regarding copyright ownership.  The ASF licenses this file
// to you under the Apache License, Version 2.0 (the
// "License"); you may not use this file except in compliance
// with the License.  You may obtain a copy of the License at
//
//   http://www.apache.org/licenses/LICENSE-2.0
//
// Unless required by applicable law or agreed to in writing,
// software distributed under the License is distributed on an
// "AS IS" BASIS, WITHOUT WARRANTIES OR CONDITIONS OF ANY
// KIND, either express or implied.  See the License for the
// specific language governing permissions and limitations
// under the License.
package org.apache.cloudstack.storage.allocator;

import java.util.ArrayList;
import java.util.Arrays;
import java.util.List;
import java.util.Map;

import javax.inject.Inject;
import javax.naming.ConfigurationException;

import org.apache.cloudstack.storage.datastore.db.StoragePoolVO;
import org.springframework.stereotype.Component;

import com.cloud.deploy.DeploymentPlan;
import com.cloud.deploy.DeploymentPlanner.ExcludeList;
import com.cloud.offering.ServiceOffering;
import com.cloud.storage.ScopeType;
import com.cloud.storage.StoragePool;
import com.cloud.storage.dao.DiskOfferingDao;
import com.cloud.vm.DiskProfile;
import com.cloud.vm.VirtualMachineProfile;

@Component
public class ClusterScopeStoragePoolAllocator extends AbstractStoragePoolAllocator {

    @Inject
    DiskOfferingDao _diskOfferingDao;

    @Override
    protected List<StoragePool> select(DiskProfile dskCh, VirtualMachineProfile vmProfile, DeploymentPlan plan, ExcludeList avoid, int returnUpTo, boolean bypassStorageTypeCheck) {
        logStartOfSearch(dskCh, vmProfile, plan, returnUpTo, bypassStorageTypeCheck);

        if (!bypassStorageTypeCheck && dskCh.useLocalStorage()) {
            return null;
        }

        List<StoragePool> suitablePools = new ArrayList<StoragePool>();

        long dcId = plan.getDataCenterId();
        Long podId = plan.getPodId();
        Long clusterId = plan.getClusterId();

        if (podId == null) {
            // for zone wide storage, podId should be null. We cannot check
            // clusterId == null here because it will break ClusterWide primary
            // storage volume operation where
            // only podId is passed into this call.
            logger.debug("ClusterScopeStoragePoolAllocator is returning null since the pod ID is null. This may be a zone wide storage.");
            return null;
        }
        if (dskCh.getTags() != null && dskCh.getTags().length != 0) {
            logger.debug(String.format("Looking for pools in dc [%s], pod [%s], cluster [%s], and having tags [%s]. Disabled pools will be ignored.", dcId, podId, clusterId,
                    Arrays.toString(dskCh.getTags())));
        } else {
            logger.debug(String.format("Looking for pools in dc [%s], pod [%s] and cluster [%s]. Disabled pools will be ignored.", dcId, podId, clusterId));
        }

        if (logger.isTraceEnabled()) {
            // Log the pools details that are ignored because they are in disabled state
            logDisabledStoragePools(dcId, podId, clusterId, ScopeType.CLUSTER);
        }

        List<StoragePoolVO> pools = storagePoolDao.findPoolsByTags(dcId, podId, clusterId, dskCh.getTags());
        logger.debug(String.format("Found pools [%s] that match with tags [%s].", pools, Arrays.toString(dskCh.getTags())));

        // add remaining pools in cluster, that did not match tags, to avoid set
        List<StoragePoolVO> allPools = storagePoolDao.findPoolsByTags(dcId, podId, clusterId, null);
        allPools.removeAll(pools);
        for (StoragePoolVO pool : allPools) {
            logger.trace(String.format("Adding pool [%s] to the 'avoid' set since it did not match any tags.", pool));
            avoid.addPool(pool.getId());
        }

        if (pools.size() == 0) {
            logger.debug(String.format("No storage pools available for [%s] volume allocation.", ServiceOffering.StorageType.shared));
            return suitablePools;
        }

        for (StoragePoolVO pool : pools) {
            if (suitablePools.size() == returnUpTo) {
                break;
            }
            StoragePool storagePool = (StoragePool)dataStoreMgr.getPrimaryDataStore(pool.getId());
            if (filter(avoid, storagePool, dskCh, plan)) {
<<<<<<< HEAD
                logger.trace(String.format("Found suitable local storage pool [%s], adding to list.", pool));
=======
                s_logger.debug(String.format("Found suitable local storage pool [%s] to allocate disk [%s] to it, adding to list.", pool, dskCh));
>>>>>>> 31e2b629
                suitablePools.add(storagePool);
            } else {
                s_logger.debug(String.format("Adding storage pool [%s] to avoid set during allocation of disk [%s].", pool, dskCh));
                avoid.addPool(pool.getId());
            }
        }

        logEndOfSearch(suitablePools);

        return suitablePools;
    }

    @Override
    public boolean configure(String name, Map<String, Object> params) throws ConfigurationException {
        super.configure(name, params);

        if (configDao != null) {
            Map<String, String> configs = configDao.getConfiguration(params);
            String allocationAlgorithm = configs.get("vm.allocation.algorithm");
            if (allocationAlgorithm != null) {
                this.allocationAlgorithm = allocationAlgorithm;
            }
        }
        return true;
    }
}<|MERGE_RESOLUTION|>--- conflicted
+++ resolved
@@ -98,14 +98,10 @@
             }
             StoragePool storagePool = (StoragePool)dataStoreMgr.getPrimaryDataStore(pool.getId());
             if (filter(avoid, storagePool, dskCh, plan)) {
-<<<<<<< HEAD
-                logger.trace(String.format("Found suitable local storage pool [%s], adding to list.", pool));
-=======
-                s_logger.debug(String.format("Found suitable local storage pool [%s] to allocate disk [%s] to it, adding to list.", pool, dskCh));
->>>>>>> 31e2b629
+                logger.debug(String.format("Found suitable local storage pool [%s] to allocate disk [%s] to it, adding to list.", pool, dskCh));
                 suitablePools.add(storagePool);
             } else {
-                s_logger.debug(String.format("Adding storage pool [%s] to avoid set during allocation of disk [%s].", pool, dskCh));
+                logger.debug(String.format("Adding storage pool [%s] to avoid set during allocation of disk [%s].", pool, dskCh));
                 avoid.addPool(pool.getId());
             }
         }
