/*
 * Licensed to the Apache Software Foundation (ASF) under one
 * or more contributor license agreements.  See the NOTICE file
 * distributed with this work for additional information
 * regarding copyright ownership.  The ASF licenses this file
 * to you under the Apache License, Version 2.0 (the
 * "License"); you may not use this file except in compliance
 * with the License.  You may obtain a copy of the License at
 *
 *   http://www.apache.org/licenses/LICENSE-2.0
 *
 * Unless required by applicable law or agreed to in writing,
 * software distributed under the License is distributed on an
 * "AS IS" BASIS, WITHOUT WARRANTIES OR CONDITIONS OF ANY
 * KIND, either express or implied.  See the License for the
 * specific language governing permissions and limitations
 * under the License.
 */
package org.apache.cloudstack.storage.image;

import java.net.URI;
import java.net.URISyntaxException;
import java.sql.PreparedStatement;
import java.sql.ResultSet;
import java.sql.SQLException;
import java.util.ArrayList;
import java.util.Collections;
import java.util.Date;
import java.util.List;
import java.util.Map;
import java.util.stream.Collectors;

import javax.inject.Inject;

<<<<<<< HEAD
import com.cloud.agent.api.to.NfsTO;
import com.cloud.agent.api.to.OVFInformationTO;
import com.cloud.storage.DataStoreRole;
import com.cloud.storage.Upload;
import org.apache.cloudstack.storage.image.deployasis.DeployAsIsHelper;
import org.apache.logging.log4j.Logger;
import org.apache.logging.log4j.LogManager;

=======
>>>>>>> a15cb81c
import org.apache.cloudstack.engine.subsystem.api.storage.CopyCommandResult;
import org.apache.cloudstack.engine.subsystem.api.storage.CreateCmdResult;
import org.apache.cloudstack.engine.subsystem.api.storage.DataObject;
import org.apache.cloudstack.engine.subsystem.api.storage.DataStore;
import org.apache.cloudstack.engine.subsystem.api.storage.DataStoreManager;
import org.apache.cloudstack.engine.subsystem.api.storage.EndPoint;
import org.apache.cloudstack.engine.subsystem.api.storage.EndPointSelector;
import org.apache.cloudstack.engine.subsystem.api.storage.TemplateInfo;
import org.apache.cloudstack.framework.async.AsyncCallbackDispatcher;
import org.apache.cloudstack.framework.async.AsyncCompletionCallback;
import org.apache.cloudstack.framework.async.AsyncRpcContext;
import org.apache.cloudstack.framework.config.dao.ConfigurationDao;
import org.apache.cloudstack.storage.command.CommandResult;
import org.apache.cloudstack.storage.command.CopyCommand;
import org.apache.cloudstack.storage.command.DeleteCommand;
import org.apache.cloudstack.storage.datastore.db.SnapshotDataStoreDao;
import org.apache.cloudstack.storage.datastore.db.SnapshotDataStoreVO;
import org.apache.cloudstack.storage.datastore.db.TemplateDataStoreDao;
import org.apache.cloudstack.storage.datastore.db.TemplateDataStoreVO;
import org.apache.cloudstack.storage.datastore.db.VolumeDataStoreDao;
import org.apache.cloudstack.storage.datastore.db.VolumeDataStoreVO;
import org.apache.cloudstack.storage.endpoint.DefaultEndPointSelector;
import org.apache.cloudstack.storage.image.deployasis.DeployAsIsHelper;
import org.apache.log4j.Logger;

import com.cloud.agent.AgentManager;
import com.cloud.agent.api.Answer;
import com.cloud.agent.api.storage.CreateDatadiskTemplateCommand;
import com.cloud.agent.api.storage.DownloadAnswer;
import com.cloud.agent.api.storage.GetDatadisksAnswer;
import com.cloud.agent.api.storage.GetDatadisksCommand;
import com.cloud.agent.api.to.DataObjectType;
import com.cloud.agent.api.to.DataTO;
import com.cloud.agent.api.to.DatadiskTO;
import com.cloud.agent.api.to.NfsTO;
import com.cloud.agent.api.to.OVFInformationTO;
import com.cloud.alert.AlertManager;
import com.cloud.configuration.Config;
import com.cloud.exception.AgentUnavailableException;
import com.cloud.exception.OperationTimedoutException;
import com.cloud.host.Host;
import com.cloud.host.dao.HostDao;
import com.cloud.secstorage.CommandExecLogDao;
import com.cloud.secstorage.CommandExecLogVO;
import com.cloud.storage.DataStoreRole;
import com.cloud.storage.Upload;
import com.cloud.storage.VMTemplateStorageResourceAssoc;
import com.cloud.storage.VMTemplateVO;
import com.cloud.storage.VolumeVO;
import com.cloud.storage.dao.VMTemplateDao;
import com.cloud.storage.dao.VMTemplateZoneDao;
import com.cloud.storage.dao.VolumeDao;
import com.cloud.storage.download.DownloadMonitor;
import com.cloud.utils.NumbersUtil;
import com.cloud.utils.db.TransactionLegacy;
import com.cloud.utils.exception.CloudRuntimeException;
import com.cloud.utils.net.Proxy;
import com.cloud.vm.VirtualMachineManager;
import com.cloud.vm.dao.SecondaryStorageVmDao;

public abstract class BaseImageStoreDriverImpl implements ImageStoreDriver {
    protected Logger logger = LogManager.getLogger(BaseImageStoreDriverImpl.class);

    @Inject
    protected VMTemplateDao _templateDao;
    @Inject
    DownloadMonitor _downloadMonitor;
    @Inject
    VolumeDao volumeDao;
    @Inject
    VolumeDataStoreDao _volumeStoreDao;
    @Inject
    TemplateDataStoreDao _templateStoreDao;
    @Inject
    SnapshotDataStoreDao snapshotDataStoreDao;
    @Inject
    EndPointSelector _epSelector;
    @Inject
    ConfigurationDao configDao;
    @Inject
    VMTemplateZoneDao _vmTemplateZoneDao;
    @Inject
    AlertManager _alertMgr;
    @Inject
    DefaultEndPointSelector _defaultEpSelector;
    @Inject
    DeployAsIsHelper deployAsIsHelper;
    @Inject
    HostDao hostDao;
    @Inject
    CommandExecLogDao _cmdExecLogDao;
    @Inject
    protected SecondaryStorageVmDao _secStorageVmDao;
    @Inject
    AgentManager agentMgr;
    @Inject
    DataStoreManager dataStoreManager;

    protected String _proxy = null;

    protected Proxy getHttpProxy() {
        if (_proxy == null) {
            return null;
        }
        try {
            URI uri = new URI(_proxy);
            Proxy prx = new Proxy(uri);
            return prx;
        } catch (URISyntaxException e) {
            return null;
        }
    }

    @Override
    public Map<String, String> getCapabilities() {
        return null;
    }

    @Override
    public DataTO getTO(DataObject data) {
        return null;
    }

    protected class CreateContext<T> extends AsyncRpcContext<T> {
        final DataObject data;

        public CreateContext(AsyncCompletionCallback<T> callback, DataObject data) {
            super(callback);
            this.data = data;
        }
    }

    protected Long getMaxTemplateSizeInBytes() {
        try {
            return Long.parseLong(configDao.getValue("max.template.iso.size")) * 1024L * 1024L * 1024L;
        } catch (NumberFormatException e) {
            return null;
        }
    }

    @Override
    public void createAsync(DataStore dataStore, DataObject data, AsyncCompletionCallback<CreateCmdResult> callback) {
        CreateContext<CreateCmdResult> context = new CreateContext<CreateCmdResult>(callback, data);
        AsyncCallbackDispatcher<BaseImageStoreDriverImpl, DownloadAnswer> caller = AsyncCallbackDispatcher.create(this);
        caller.setContext(context);
        if (data.getType() == DataObjectType.TEMPLATE) {
            caller.setCallback(caller.getTarget().createTemplateAsyncCallback(null, null));
            if (logger.isDebugEnabled()) {
                logger.debug("Downloading template to data store " + dataStore.getId());
            }
            _downloadMonitor.downloadTemplateToStorage(data, caller);
        } else if (data.getType() == DataObjectType.VOLUME) {
            caller.setCallback(caller.getTarget().createVolumeAsyncCallback(null, null));
            if (logger.isDebugEnabled()) {
                logger.debug("Downloading volume to data store " + dataStore.getId());
            }
            _downloadMonitor.downloadVolumeToStorage(data, caller);
        } else if (data.getType() == DataObjectType.SNAPSHOT) {
            caller.setCallback(caller.getTarget().createSnapshotAsyncCallback(null, null));
            if (LOGGER.isDebugEnabled()) {
                LOGGER.debug("Downloading volume to data store " + dataStore.getId());
            }
            _downloadMonitor.downloadSnapshotToStorage(data, caller);
        }
    }

    protected Void createTemplateAsyncCallback(AsyncCallbackDispatcher<? extends BaseImageStoreDriverImpl, DownloadAnswer> callback,
                                               CreateContext<CreateCmdResult> context) {
        if (logger.isDebugEnabled()) {
            logger.debug("Performing image store createTemplate async callback");
        }
        DownloadAnswer answer = callback.getResult();
        DataObject obj = context.data;
        DataStore store = obj.getDataStore();

        VMTemplateVO template = _templateDao.findById(obj.getId());
        TemplateDataStoreVO tmpltStoreVO = _templateStoreDao.findByStoreTemplate(store.getId(), obj.getId());
        if (tmpltStoreVO != null) {
            if (tmpltStoreVO.getDownloadState() == VMTemplateStorageResourceAssoc.Status.DOWNLOADED) {
                if (template.isDeployAsIs() && answer != null) {
                    OVFInformationTO ovfInformationTO = answer.getOvfInformationTO();
                    boolean persistDeployAsIs = deployAsIsHelper.persistTemplateOVFInformationAndUpdateGuestOS(template.getId(), ovfInformationTO, tmpltStoreVO);
                    if (!persistDeployAsIs) {
                        logger.info("Failed persisting deploy-as-is template details for template " + template.getName());
                        return null;
                    }
                }
                if (logger.isDebugEnabled()) {
                    logger.debug("Template is already in DOWNLOADED state, ignore further incoming DownloadAnswer");
                }
                return null;
            }
            logger.info("Updating store ref entry for template " + template.getName());
            TemplateDataStoreVO updateBuilder = _templateStoreDao.createForUpdate();
            updateBuilder.setDownloadPercent(answer.getDownloadPct());
            updateBuilder.setDownloadState(answer.getDownloadStatus());
            updateBuilder.setLastUpdated(new Date());
            updateBuilder.setErrorString(answer.getErrorString());
            updateBuilder.setJobId(answer.getJobId());
            updateBuilder.setLocalDownloadPath(answer.getDownloadPath());
            updateBuilder.setInstallPath(answer.getInstallPath());
            updateBuilder.setSize(answer.getTemplateSize());
            updateBuilder.setPhysicalSize(answer.getTemplatePhySicalSize());
            _templateStoreDao.update(tmpltStoreVO.getId(), updateBuilder);
            // update size in vm_template table
            VMTemplateVO tmlptUpdater = _templateDao.createForUpdate();
            tmlptUpdater.setSize(answer.getTemplateSize());
            _templateDao.update(obj.getId(), tmlptUpdater);
        }

        AsyncCompletionCallback<CreateCmdResult> caller = context.getParentCallback();

        if (answer.getDownloadStatus() == VMTemplateStorageResourceAssoc.Status.DOWNLOAD_ERROR ||
                answer.getDownloadStatus() == VMTemplateStorageResourceAssoc.Status.ABANDONED || answer.getDownloadStatus() == VMTemplateStorageResourceAssoc.Status.UNKNOWN) {
            CreateCmdResult result = new CreateCmdResult(null, null);
            result.setSuccess(false);
            result.setResult(answer.getErrorString());
            caller.complete(result);
            String msg = "Failed to register template: " + obj.getUuid() + " with error: " + answer.getErrorString();
            _alertMgr.sendAlert(AlertManager.AlertType.ALERT_TYPE_UPLOAD_FAILED, _vmTemplateZoneDao.listByTemplateId(obj.getId()).get(0).getZoneId(), null, msg, msg);
            logger.error(msg);
        } else if (answer.getDownloadStatus() == VMTemplateStorageResourceAssoc.Status.DOWNLOADED) {
            if (answer.getCheckSum() != null) {
                VMTemplateVO templateDaoBuilder = _templateDao.createForUpdate();
                templateDaoBuilder.setChecksum(answer.getCheckSum());
                _templateDao.update(obj.getId(), templateDaoBuilder);
            }

            CreateCmdResult result = new CreateCmdResult(null, null);
            caller.complete(result);
        }
        return null;
    }

    protected Void
    createVolumeAsyncCallback(AsyncCallbackDispatcher<? extends BaseImageStoreDriverImpl, DownloadAnswer> callback, CreateContext<CreateCmdResult> context) {
        DownloadAnswer answer = callback.getResult();
        DataObject obj = context.data;
        DataStore store = obj.getDataStore();

        VolumeDataStoreVO volStoreVO = _volumeStoreDao.findByStoreVolume(store.getId(), obj.getId());
        if (volStoreVO != null) {
            if (volStoreVO.getDownloadState() == VMTemplateStorageResourceAssoc.Status.DOWNLOADED) {
                if (logger.isDebugEnabled()) {
                    logger.debug("Volume is already in DOWNLOADED state, ignore further incoming DownloadAnswer");
                }
                return null;
            }
            VolumeDataStoreVO updateBuilder = _volumeStoreDao.createForUpdate();
            updateBuilder.setDownloadPercent(answer.getDownloadPct());
            updateBuilder.setDownloadState(answer.getDownloadStatus());
            updateBuilder.setLastUpdated(new Date());
            updateBuilder.setErrorString(answer.getErrorString());
            updateBuilder.setJobId(answer.getJobId());
            updateBuilder.setLocalDownloadPath(answer.getDownloadPath());
            updateBuilder.setInstallPath(answer.getInstallPath());
            updateBuilder.setSize(answer.getTemplateSize());
            updateBuilder.setPhysicalSize(answer.getTemplatePhySicalSize());
            _volumeStoreDao.update(volStoreVO.getId(), updateBuilder);
            // update size in volume table
            VolumeVO volUpdater = volumeDao.createForUpdate();
            volUpdater.setSize(answer.getTemplateSize());
            volumeDao.update(obj.getId(), volUpdater);
        }

        AsyncCompletionCallback<CreateCmdResult> caller = context.getParentCallback();

        if (answer.getDownloadStatus() == VMTemplateStorageResourceAssoc.Status.DOWNLOAD_ERROR ||
                answer.getDownloadStatus() == VMTemplateStorageResourceAssoc.Status.ABANDONED || answer.getDownloadStatus() == VMTemplateStorageResourceAssoc.Status.UNKNOWN) {
            CreateCmdResult result = new CreateCmdResult(null, null);
            result.setSuccess(false);
            result.setResult(answer.getErrorString());
            caller.complete(result);
            String msg = "Failed to upload volume: " + obj.getUuid() + " with error: " + answer.getErrorString();
            _alertMgr.sendAlert(AlertManager.AlertType.ALERT_TYPE_UPLOAD_FAILED,
                    (volStoreVO == null ? -1L : volStoreVO.getZoneId()), null, msg, msg);
            logger.error(msg);
        } else if (answer.getDownloadStatus() == VMTemplateStorageResourceAssoc.Status.DOWNLOADED) {
            CreateCmdResult result = new CreateCmdResult(null, null);
            caller.complete(result);
        }
        return null;
    }

    protected Void createSnapshotAsyncCallback(AsyncCallbackDispatcher<? extends BaseImageStoreDriverImpl, DownloadAnswer> callback, CreateContext<CreateCmdResult> context) {
        DownloadAnswer answer = callback.getResult();
        DataObject obj = context.data;
        DataStore store = obj.getDataStore();

        SnapshotDataStoreVO snapshotStoreVO = snapshotDataStoreDao.findByStoreSnapshot(DataStoreRole.Image, store.getId(), obj.getId());
        if (snapshotStoreVO != null) {
            if (VMTemplateStorageResourceAssoc.Status.DOWNLOADED.equals(snapshotStoreVO.getDownloadState())) {
                if (LOGGER.isDebugEnabled()) {
                    LOGGER.debug("Snapshot is already in DOWNLOADED state, ignore further incoming DownloadAnswer");
                }
                return null;
            }
            SnapshotDataStoreVO updateBuilder = snapshotDataStoreDao.createForUpdate();
            updateBuilder.setDownloadPercent(answer.getDownloadPct());
            updateBuilder.setDownloadState(answer.getDownloadStatus());
            updateBuilder.setLastUpdated(new Date());
            updateBuilder.setErrorString(answer.getErrorString());
            updateBuilder.setJobId(answer.getJobId());
            updateBuilder.setLocalDownloadPath(answer.getDownloadPath());
            updateBuilder.setInstallPath(answer.getInstallPath());
            updateBuilder.setSize(answer.getTemplateSize());
            updateBuilder.setPhysicalSize(answer.getTemplatePhySicalSize());
            snapshotDataStoreDao.update(snapshotStoreVO.getId(), updateBuilder);
        }

        AsyncCompletionCallback<CreateCmdResult> caller = context.getParentCallback();

        if (List.of(VMTemplateStorageResourceAssoc.Status.DOWNLOAD_ERROR,
                VMTemplateStorageResourceAssoc.Status.ABANDONED,
                VMTemplateStorageResourceAssoc.Status.UNKNOWN).contains(answer.getDownloadStatus())) {
            CreateCmdResult result = new CreateCmdResult(null, null);
            result.setSuccess(false);
            result.setResult(answer.getErrorString());
            caller.complete(result);
            String msg = "Failed to copy snapshot: " + obj.getUuid() + " with error: " + answer.getErrorString();
            Long zoneId = dataStoreManager.getStoreZoneId(store.getId(), store.getRole());
            _alertMgr.sendAlert(AlertManager.AlertType.ALERT_TYPE_UPLOAD_FAILED,
                    zoneId, null, msg, msg);
            LOGGER.error(msg);
        } else if (answer.getDownloadStatus() == VMTemplateStorageResourceAssoc.Status.DOWNLOADED) {
            CreateCmdResult result = new CreateCmdResult(null, null);
            caller.complete(result);
        }
        return null;
    }

    @Override
    public void deleteAsync(DataStore dataStore, DataObject data, AsyncCompletionCallback<CommandResult> callback) {
        CommandResult result = new CommandResult();
        try {
            DeleteCommand cmd = new DeleteCommand(data.getTO());
            EndPoint ep = _epSelector.select(data);
            Answer answer = null;
            if (ep == null) {
                String errMsg = "No remote endpoint to send command, check if host or ssvm is down?";
                logger.error(errMsg);
                answer = new Answer(cmd, false, errMsg);
            } else {
                answer = ep.sendMessage(cmd);
            }
            if (answer != null && !answer.getResult()) {
                result.setResult(answer.getDetails());
            }
        } catch (Exception ex) {
<<<<<<< HEAD
            logger.debug("Unable to destoy " + data.getType().toString() + ": " + data.getId(), ex);
=======
            LOGGER.debug("Unable to destroy " + data.getType().toString() + ": " + data.getId(), ex);
>>>>>>> a15cb81c
            result.setResult(ex.toString());
        }
        callback.complete(result);
    }

    @Override
    public void copyAsync(DataObject srcdata, DataObject destData, AsyncCompletionCallback<CopyCommandResult> callback) {
        if (!canCopy(srcdata, destData)) {
            return;
        }

        if ((srcdata.getType() == DataObjectType.TEMPLATE && destData.getType() == DataObjectType.TEMPLATE) ||
                (srcdata.getType() == DataObjectType.SNAPSHOT && destData.getType() == DataObjectType.SNAPSHOT) ||
                (srcdata.getType() == DataObjectType.VOLUME && destData.getType() == DataObjectType.VOLUME)) {

            int nMaxExecutionMinutes = NumbersUtil.parseInt(configDao.getValue(Config.SecStorageCmdExecutionTimeMax.key()), 30);
            CopyCommand cmd = new CopyCommand(srcdata.getTO(), destData.getTO(), nMaxExecutionMinutes * 60 * 1000, VirtualMachineManager.ExecuteInSequence.value());
            Answer answer = null;

            // Select host endpoint such that the load is balanced out
            List<EndPoint> eps = _epSelector.findAllEndpointsForScope(srcdata.getDataStore());
            if (eps == null || eps.isEmpty()) {
                String errMsg = "No remote endpoint to send command, check if host or ssvm is down?";
                logger.error(errMsg);
                answer = new Answer(cmd, false, errMsg);
            } else {
                // select endpoint with least number of commands running on them
                answer = sendToLeastBusyEndpoint(eps, cmd);
            }
            CopyCommandResult result = new CopyCommandResult("", answer);
            callback.complete(result);
        }
    }

    @Override
    public void copyAsync(DataObject srcData, DataObject destData, Host destHost, AsyncCompletionCallback<CopyCommandResult> callback) {
        copyAsync(srcData, destData, callback);
    }

    private Answer sendToLeastBusyEndpoint(List<EndPoint> eps, CopyCommand cmd) {
        Answer answer = null;
        EndPoint endPoint = null;
        List<Long> epIds = ssvmWithLeastMigrateJobs();

        if (epIds.isEmpty()) {
            Collections.shuffle(eps);
            endPoint = eps.get(0);
        } else {
            List<EndPoint> remainingEps = eps.stream().filter(ep -> !epIds.contains(ep.getId())).collect(Collectors.toList());
            if (!remainingEps.isEmpty()) {
                Collections.shuffle(remainingEps);
                endPoint = remainingEps.get(0);
            } else {
                endPoint = _defaultEpSelector.getEndPointFromHostId(epIds.get(0));
            }
        }
        CommandExecLogVO execLog = new CommandExecLogVO(endPoint.getId(), _secStorageVmDao.findByInstanceName(hostDao.findById(endPoint.getId()).getName()).getId(), "DataMigrationCommand", 1);
        Long cmdExecId = _cmdExecLogDao.persist(execLog).getId();
        String errMsg = null;
        try {
            answer = agentMgr.send(endPoint.getId(), cmd);
            answer.setContextParam("cmd", cmdExecId.toString());
            return answer;
        }  catch (AgentUnavailableException e) {
            errMsg = e.toString();
            logger.debug("Failed to send command, due to Agent:" + endPoint.getId() + ", " + e.toString());
        } catch (OperationTimedoutException e) {
            errMsg = e.toString();
            logger.debug("Failed to send command, due to Agent:" + endPoint.getId() + ", " + e.toString());
        }
        throw new CloudRuntimeException("Failed to send command, due to Agent:" + endPoint.getId() + ", " + errMsg);
    }

    @Override
    public boolean canCopy(DataObject srcData, DataObject destData) {
        DataStore srcStore = srcData.getDataStore();
        DataStore destStore = destData.getDataStore();
        if ((srcData.getDataStore().getTO() instanceof NfsTO && destData.getDataStore().getTO() instanceof NfsTO) &&
                (srcStore.getRole() == DataStoreRole.Image && destStore.getRole() == DataStoreRole.Image) &&
                ((srcData.getType() == DataObjectType.TEMPLATE && destData.getType() == DataObjectType.TEMPLATE) ||
                        (srcData.getType() == DataObjectType.SNAPSHOT && destData.getType() == DataObjectType.SNAPSHOT) ||
                        (srcData.getType() == DataObjectType.VOLUME && destData.getType() == DataObjectType.VOLUME))) {
            return true;
        }
        return false;
    }

    @Override
    public void resize(DataObject data, AsyncCompletionCallback<CreateCmdResult> callback) {
    }

    @Override
    public void deleteEntityExtractUrl(DataStore store, String installPath, String url, Upload.Type entityType) {
    }

    @Override
    public List<DatadiskTO> getDataDiskTemplates(DataObject obj, String configurationId) {
        List<DatadiskTO> dataDiskDetails = new ArrayList<DatadiskTO>();
        if (logger.isDebugEnabled()) {
            logger.debug("Get the data disks present in the OVA template");
        }
        DataStore store = obj.getDataStore();
        GetDatadisksCommand cmd = new GetDatadisksCommand(obj.getTO(), configurationId);
        EndPoint ep = _defaultEpSelector.select(store);
        Answer answer = null;
        if (ep == null) {
            String errMsg = "No remote endpoint to send command, check if host or ssvm is down?";
            logger.error(errMsg);
            answer = new Answer(cmd, false, errMsg);
        } else {
            answer = ep.sendMessage(cmd);
        }
        if (answer != null && answer.getResult()) {
            GetDatadisksAnswer getDatadisksAnswer = (GetDatadisksAnswer)answer;
            dataDiskDetails = getDatadisksAnswer.getDataDiskDetails(); // Details - Disk path, virtual size
        }
        else {
            throw new CloudRuntimeException("Get Data disk command failed " + answer.getDetails());
        }
        return dataDiskDetails;
    }

    @Override
    public Void createDataDiskTemplateAsync(TemplateInfo dataDiskTemplate, String path, String diskId, boolean bootable, long fileSize, AsyncCompletionCallback<CreateCmdResult> callback) {
        Answer answer = null;
        String errMsg = null;
        if (logger.isDebugEnabled()) {
            logger.debug("Create Datadisk template: " + dataDiskTemplate.getId());
        }
        CreateDatadiskTemplateCommand cmd = new CreateDatadiskTemplateCommand(dataDiskTemplate.getTO(), path, diskId, fileSize, bootable);
        EndPoint ep = _defaultEpSelector.select(dataDiskTemplate.getDataStore());
        if (ep == null) {
            errMsg = "No remote endpoint to send command, check if host or ssvm is down?";
            logger.error(errMsg);
            answer = new Answer(cmd, false, errMsg);
        } else {
            answer = ep.sendMessage(cmd);
        }
        if (answer != null && !answer.getResult()) {
            errMsg = answer.getDetails();
        }
        CreateCmdResult result = new CreateCmdResult(null, answer);
        result.setResult(errMsg);
        callback.complete(result);
        return null;
    }

    private Integer getCopyCmdsCountToSpecificSSVM(Long ssvmId) {
        return _cmdExecLogDao.getCopyCmdCountForSSVM(ssvmId);
    }

    private List<Long> ssvmWithLeastMigrateJobs() {
        logger.debug("Picking ssvm from the pool with least commands running on it");
        String query = "select host_id, count(*) from cmd_exec_log group by host_id order by 2;";
        TransactionLegacy txn = TransactionLegacy.currentTxn();

        List<Long> result = new ArrayList<Long>();
        PreparedStatement pstmt = null;
        try {
            pstmt = txn.prepareAutoCloseStatement(query);
            ResultSet rs = pstmt.executeQuery();
            while (rs.next()) {
                result.add((long) rs.getInt(1));
            }
        } catch (SQLException e) {
            logger.debug("SQLException caught", e);
        }
        return result;
    }
}<|MERGE_RESOLUTION|>--- conflicted
+++ resolved
@@ -32,17 +32,6 @@
 
 import javax.inject.Inject;
 
-<<<<<<< HEAD
-import com.cloud.agent.api.to.NfsTO;
-import com.cloud.agent.api.to.OVFInformationTO;
-import com.cloud.storage.DataStoreRole;
-import com.cloud.storage.Upload;
-import org.apache.cloudstack.storage.image.deployasis.DeployAsIsHelper;
-import org.apache.logging.log4j.Logger;
-import org.apache.logging.log4j.LogManager;
-
-=======
->>>>>>> a15cb81c
 import org.apache.cloudstack.engine.subsystem.api.storage.CopyCommandResult;
 import org.apache.cloudstack.engine.subsystem.api.storage.CreateCmdResult;
 import org.apache.cloudstack.engine.subsystem.api.storage.DataObject;
@@ -66,7 +55,8 @@
 import org.apache.cloudstack.storage.datastore.db.VolumeDataStoreVO;
 import org.apache.cloudstack.storage.endpoint.DefaultEndPointSelector;
 import org.apache.cloudstack.storage.image.deployasis.DeployAsIsHelper;
-import org.apache.log4j.Logger;
+import org.apache.logging.log4j.Logger;
+import org.apache.logging.log4j.LogManager;
 
 import com.cloud.agent.AgentManager;
 import com.cloud.agent.api.Answer;
@@ -392,11 +382,7 @@
                 result.setResult(answer.getDetails());
             }
         } catch (Exception ex) {
-<<<<<<< HEAD
-            logger.debug("Unable to destoy " + data.getType().toString() + ": " + data.getId(), ex);
-=======
-            LOGGER.debug("Unable to destroy " + data.getType().toString() + ": " + data.getId(), ex);
->>>>>>> a15cb81c
+            logger.debug("Unable to destroy " + data.getType().toString() + ": " + data.getId(), ex);
             result.setResult(ex.toString());
         }
         callback.complete(result);
