--- conflicted
+++ resolved
@@ -391,14 +391,6 @@
     private Answer sendToLeastBusyEndpoint(List<EndPoint> eps, CopyCommand cmd) {
         Answer answer = null;
         EndPoint endPoint = null;
-<<<<<<< HEAD
-        Long epId = ssvmWithLeastMigrateJobs();
-        if (epId == null) {
-            Collections.shuffle(eps);
-            endPoint = eps.get(0);
-        } else {
-            List<EndPoint> remainingEps = eps.stream().filter(ep -> ep.getId() != epId ).collect(Collectors.toList());
-=======
         List<Long> epIds = ssvmWithLeastMigrateJobs();
 
         if (epIds.isEmpty()) {
@@ -406,16 +398,11 @@
             endPoint = eps.get(0);
         } else {
             List<EndPoint> remainingEps = eps.stream().filter(ep -> !epIds.contains(ep.getId())).collect(Collectors.toList());
->>>>>>> 71c5dbcf
             if (!remainingEps.isEmpty()) {
                 Collections.shuffle(remainingEps);
                 endPoint = remainingEps.get(0);
             } else {
-<<<<<<< HEAD
-                endPoint = _defaultEpSelector.getEndPointFromHostId(epId);
-=======
                 endPoint = _defaultEpSelector.getEndPointFromHostId(epIds.get(0));
->>>>>>> 71c5dbcf
             }
         }
         CommandExecLogVO execLog = new CommandExecLogVO(endPoint.getId(), _secStorageVmDao.findByInstanceName(hostDao.findById(endPoint.getId()).getName()).getId(), "DataMigrationCommand", 1);
@@ -509,45 +496,22 @@
         return null;
     }
 
-<<<<<<< HEAD
-    private Integer getCopyCmdsCountToSpecificSSVM(Long ssvmId) {
-        return _cmdExecLogDao.getCopyCmdCountForSSVM(ssvmId);
-    }
-
-    private Long ssvmWithLeastMigrateJobs() {
-        s_logger.debug("Picking ssvm from the pool with least commands running on it");
-        String query = "select host_id, count(*) from cmd_exec_log group by host_id order by 2 limit 1;";
-        TransactionLegacy txn = TransactionLegacy.currentTxn();
-
-        Long epId = null;
-=======
     private List<Long> ssvmWithLeastMigrateJobs() {
         s_logger.debug("Picking ssvm from the pool with least commands running on it");
         String query = "select host_id, count(*) from cmd_exec_log group by host_id order by 2;";
         TransactionLegacy txn = TransactionLegacy.currentTxn();
 
         List<Long> result = new ArrayList<Long>();
->>>>>>> 71c5dbcf
         PreparedStatement pstmt = null;
         try {
             pstmt = txn.prepareAutoCloseStatement(query);
             ResultSet rs = pstmt.executeQuery();
-<<<<<<< HEAD
-            if (rs.getFetchSize() > 0) {
-                rs.absolute(1);
-                epId = (long) rs.getInt(1);
-=======
             while (rs.next()) {
                 result.add((long) rs.getInt(1));
->>>>>>> 71c5dbcf
             }
         } catch (SQLException e) {
             s_logger.debug("SQLException caught", e);
         }
-<<<<<<< HEAD
-        return epId;
-=======
         return result;
->>>>>>> 71c5dbcf
     }
 }