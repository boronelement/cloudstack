--- conflicted
+++ resolved
@@ -28,22 +28,17 @@
 
 import org.apache.cloudstack.annotation.AnnotationService;
 import org.apache.cloudstack.annotation.dao.AnnotationDao;
-<<<<<<< HEAD
 import org.apache.logging.log4j.Logger;
 import org.apache.logging.log4j.LogManager;
 import org.springframework.stereotype.Component;
 
-=======
 import org.apache.cloudstack.engine.subsystem.api.storage.ClusterScope;
->>>>>>> d7973560
 import org.apache.cloudstack.engine.subsystem.api.storage.DataStore;
 import org.apache.cloudstack.engine.subsystem.api.storage.DataStoreManager;
 import org.apache.cloudstack.engine.subsystem.api.storage.HostScope;
 import org.apache.cloudstack.engine.subsystem.api.storage.PrimaryDataStoreParameters;
 import org.apache.cloudstack.storage.datastore.db.PrimaryDataStoreDao;
 import org.apache.cloudstack.storage.datastore.db.StoragePoolVO;
-import org.apache.log4j.Logger;
-import org.springframework.stereotype.Component;
 
 import com.cloud.agent.api.StoragePoolInfo;
 import com.cloud.capacity.Capacity;
@@ -291,7 +286,7 @@
                 _capacityDao.update(capacity.getId(), capacity);
             }
         });
-        s_logger.debug("Scope of storage pool id=" + pool.getId() + " is changed to zone");
+        logger.debug("Scope of storage pool id=" + pool.getId() + " is changed to zone");
     }
 
     public void switchToCluster(DataStore store, ClusterScope clusterScope) {
@@ -317,6 +312,6 @@
                 _capacityDao.update(capacity.getId(), capacity);
             }
         });
-        s_logger.debug("Scope of storage pool id=" + pool.getId() + " is changed to cluster id=" + clusterScope.getScopeId());
+        logger.debug("Scope of storage pool id=" + pool.getId() + " is changed to cluster id=" + clusterScope.getScopeId());
     }
 }