// Licensed to the Apache Software Foundation (ASF) under one
// or more contributor license agreements.  See the NOTICE file
// distributed with this work for additional information
// regarding copyright ownership.  The ASF licenses this file
// to you under the Apache License, Version 2.0 (the
// "License"); you may not use this file except in compliance
// with the License.  You may obtain a copy of the License at
//
//   http://www.apache.org/licenses/LICENSE-2.0
//
// Unless required by applicable law or agreed to in writing,
// software distributed under the License is distributed on an
// "AS IS" BASIS, WITHOUT WARRANTIES OR CONDITIONS OF ANY
// KIND, either express or implied.  See the License for the
// specific language governing permissions and limitations
// under the License.
package org.apache.cloudstack.storage.allocator;

import java.math.BigDecimal;
import java.security.SecureRandom;
import java.util.ArrayList;
import java.util.Arrays;
import java.util.Collections;
import java.util.HashMap;
import java.util.List;
import java.util.Map;

import javax.inject.Inject;
import javax.naming.ConfigurationException;

import com.cloud.exception.StorageUnavailableException;
import com.cloud.storage.ScopeType;
import com.cloud.storage.StoragePoolStatus;
import org.apache.cloudstack.storage.datastore.db.StoragePoolDetailVO;
import org.apache.cloudstack.storage.datastore.db.StoragePoolDetailsDao;
import org.apache.cloudstack.storage.datastore.db.StoragePoolVO;
import org.apache.commons.lang3.StringUtils;
import org.apache.cloudstack.utils.reflectiontostringbuilderutils.ReflectionToStringBuilderUtils;
import org.apache.commons.collections.CollectionUtils;

import com.cloud.utils.Pair;
import org.apache.cloudstack.engine.subsystem.api.storage.DataStoreManager;
import org.apache.cloudstack.engine.subsystem.api.storage.StoragePoolAllocator;
import org.apache.cloudstack.framework.config.dao.ConfigurationDao;
import org.apache.cloudstack.storage.datastore.db.PrimaryDataStoreDao;

import com.cloud.capacity.Capacity;
import com.cloud.capacity.dao.CapacityDao;
import com.cloud.dc.ClusterVO;
import com.cloud.dc.dao.ClusterDao;
import com.cloud.deploy.DeploymentPlan;
import com.cloud.deploy.DeploymentPlanner.ExcludeList;
import com.cloud.hypervisor.Hypervisor.HypervisorType;
import com.cloud.storage.Storage;
import com.cloud.storage.StorageManager;
import com.cloud.storage.StoragePool;
import com.cloud.storage.StorageUtil;
import com.cloud.storage.Volume;
import com.cloud.storage.dao.VolumeDao;
import com.cloud.user.Account;
import com.cloud.utils.NumbersUtil;
import com.cloud.utils.component.AdapterBase;
import com.cloud.vm.DiskProfile;
import com.cloud.vm.VirtualMachineProfile;

public abstract class AbstractStoragePoolAllocator extends AdapterBase implements StoragePoolAllocator {

    protected BigDecimal storageOverprovisioningFactor = new BigDecimal(1);
    protected String allocationAlgorithm = "random";
    protected long extraBytesPerVolume = 0;
    @Inject protected DataStoreManager dataStoreMgr;
    @Inject protected PrimaryDataStoreDao storagePoolDao;
    @Inject protected VolumeDao volumeDao;
    @Inject protected ConfigurationDao configDao;
    @Inject private CapacityDao capacityDao;
    @Inject private ClusterDao clusterDao;
    @Inject private StorageManager storageMgr;
    @Inject private StorageUtil storageUtil;
    @Inject private StoragePoolDetailsDao storagePoolDetailsDao;

    /**
     * make sure shuffled lists of Pools are really shuffled
     */
    private SecureRandom secureRandom = new SecureRandom();

    @Override
    public boolean configure(String name, Map<String, Object> params) throws ConfigurationException {
        super.configure(name, params);
        if(configDao != null) {
            Map<String, String> configs = configDao.getConfiguration(null, params);
            String globalStorageOverprovisioningFactor = configs.get("storage.overprovisioning.factor");
            storageOverprovisioningFactor = new BigDecimal(NumbersUtil.parseFloat(globalStorageOverprovisioningFactor, 2.0f));
            extraBytesPerVolume = 0;
            String allocationAlgorithm = configs.get("vm.allocation.algorithm");
            if (allocationAlgorithm != null) {
                this.allocationAlgorithm = allocationAlgorithm;
            }
            return true;
        }
        return false;
    }

    protected abstract List<StoragePool> select(DiskProfile dskCh, VirtualMachineProfile vmProfile, DeploymentPlan plan, ExcludeList avoid, int returnUpTo, boolean bypassStorageTypeCheck);

    @Override
    public List<StoragePool> allocateToPool(DiskProfile dskCh, VirtualMachineProfile vmProfile, DeploymentPlan plan, ExcludeList avoid, int returnUpTo) {
        return allocateToPool(dskCh, vmProfile, plan, avoid, returnUpTo, false);
    }

    @Override
    public List<StoragePool> allocateToPool(DiskProfile dskCh, VirtualMachineProfile vmProfile, DeploymentPlan plan, ExcludeList avoid, int returnUpTo, boolean bypassStorageTypeCheck) {
        List<StoragePool> pools = select(dskCh, vmProfile, plan, avoid, returnUpTo, bypassStorageTypeCheck);
        return reorderPools(pools, vmProfile, plan, dskCh);
    }

    protected List<StoragePool> reorderPoolsByCapacity(DeploymentPlan plan, List<StoragePool> pools) {
        Long zoneId = plan.getDataCenterId();
        Long clusterId = plan.getClusterId();
        short capacityType;

        if (CollectionUtils.isEmpty(pools)) {
            return null;
        }

        if (pools.get(0).getPoolType().isShared()) {
            capacityType = Capacity.CAPACITY_TYPE_STORAGE_ALLOCATED;
        } else {
            capacityType = Capacity.CAPACITY_TYPE_LOCAL_STORAGE;
        }

        List<Long> poolIdsByCapacity = capacityDao.orderHostsByFreeCapacity(zoneId, clusterId, capacityType);

        logger.debug(String.format("List of pools in descending order of available capacity [%s].", poolIdsByCapacity));


      //now filter the given list of Pools by this ordered list
        Map<Long, StoragePool> poolMap = new HashMap<>();
        for (StoragePool pool : pools) {
            poolMap.put(pool.getId(), pool);
        }
        List<Long> matchingPoolIds = new ArrayList<>(poolMap.keySet());

        poolIdsByCapacity.retainAll(matchingPoolIds);

        List<StoragePool> reorderedPools = new ArrayList<>();
        for (Long id: poolIdsByCapacity) {
            reorderedPools.add(poolMap.get(id));
        }

        return reorderedPools;
    }

    protected List<StoragePool> reorderPoolsByNumberOfVolumes(DeploymentPlan plan, List<StoragePool> pools, Account account) {
        if (account == null) {
            return pools;
        }
        long dcId = plan.getDataCenterId();
        Long podId = plan.getPodId();
        Long clusterId = plan.getClusterId();

        List<Long> poolIdsByVolCount = volumeDao.listPoolIdsByVolumeCount(dcId, podId, clusterId, account.getAccountId());
        logger.debug(String.format("List of pools in ascending order of number of volumes for account [%s] is [%s].", account, poolIdsByVolCount));

        // now filter the given list of Pools by this ordered list
        Map<Long, StoragePool> poolMap = new HashMap<>();
        for (StoragePool pool : pools) {
            poolMap.put(pool.getId(), pool);
        }
        List<Long> matchingPoolIds = new ArrayList<>(poolMap.keySet());

        poolIdsByVolCount.retainAll(matchingPoolIds);

        List<StoragePool> reorderedPools = new ArrayList<>();
        for (Long id : poolIdsByVolCount) {
            reorderedPools.add(poolMap.get(id));
        }

        return reorderedPools;
    }

    @Override
    public List<StoragePool> reorderPools(List<StoragePool> pools, VirtualMachineProfile vmProfile, DeploymentPlan plan, DiskProfile dskCh) {
        if (logger.isTraceEnabled()) {
            logger.trace("reordering pools");
        }
        if (pools == null) {
            logger.trace("There are no pools to reorder; returning null.");
            return null;
        }
        if (logger.isTraceEnabled()) {
            logger.trace(String.format("reordering %d pools", pools.size()));
        }
        Account account = null;
        if (vmProfile.getVirtualMachine() != null) {
            account = vmProfile.getOwner();
        }

        pools = reorderStoragePoolsBasedOnAlgorithm(pools, plan, account);

        if (vmProfile.getVirtualMachine() == null) {
            if (logger.isTraceEnabled()) {
                logger.trace("The VM is null, skipping pools reordering by disk provisioning type.");
            }
            return pools;
        }

        if (vmProfile.getHypervisorType() == HypervisorType.VMware &&
                !storageMgr.DiskProvisioningStrictness.valueIn(plan.getDataCenterId())) {
            pools = reorderPoolsByDiskProvisioningType(pools, dskCh);
        }

        return pools;
    }

    List<StoragePool> reorderStoragePoolsBasedOnAlgorithm(List<StoragePool> pools, DeploymentPlan plan, Account account) {
        if (allocationAlgorithm.equals("random") || allocationAlgorithm.equals("userconcentratedpod_random") || (account == null)) {
            reorderRandomPools(pools);
        } else if (StringUtils.equalsAny(allocationAlgorithm, "userdispersing", "firstfitleastconsumed")) {
            if (logger.isTraceEnabled()) {
                logger.trace(String.format("Using reordering algorithm [%s]", allocationAlgorithm));
            }

            if (allocationAlgorithm.equals("userdispersing")) {
                pools = reorderPoolsByNumberOfVolumes(plan, pools, account);
            } else {
                pools = reorderPoolsByCapacity(plan, pools);
            }
        }
        return pools;
    }

    void reorderRandomPools(List<StoragePool> pools) {
        StorageUtil.traceLogStoragePools(pools, logger, "pools to choose from: ");
        if (logger.isTraceEnabled()) {
            logger.trace(String.format("Shuffle this so that we don't check the pools in the same order. Algorithm == '%s' (or no account?)", allocationAlgorithm));
        }
        StorageUtil.traceLogStoragePools(pools, logger, "pools to shuffle: ");
        Collections.shuffle(pools, secureRandom);
        StorageUtil.traceLogStoragePools(pools, logger, "shuffled list of pools to choose from: ");
    }

    private List<StoragePool> reorderPoolsByDiskProvisioningType(List<StoragePool> pools, DiskProfile diskProfile) {
        if (diskProfile != null && diskProfile.getProvisioningType() != null && !diskProfile.getProvisioningType().equals(Storage.ProvisioningType.THIN)) {
            List<StoragePool> reorderedPools = new ArrayList<>();
            int preferredIndex = 0;
            for (StoragePool pool : pools) {
                StoragePoolDetailVO hardwareAcceleration = storagePoolDetailsDao.findDetail(pool.getId(), Storage.Capability.HARDWARE_ACCELERATION.toString());
                if (pool.getPoolType() == Storage.StoragePoolType.NetworkFilesystem &&
                        (hardwareAcceleration == null || !hardwareAcceleration.getValue().equals("true"))) {
                    // add to the bottom of the list
                    reorderedPools.add(pool);
                } else {
                    // add to the top of the list
                    reorderedPools.add(preferredIndex++, pool);
                }
            }
            return reorderedPools;
        } else {
            return pools;
        }
    }

    protected boolean filter(ExcludeList avoid, StoragePool pool, DiskProfile dskCh, DeploymentPlan plan) {
<<<<<<< HEAD
        if (logger.isDebugEnabled()) {
            logger.debug("Checking if storage pool is suitable, name: " + pool.getName() + " ,poolId: " + pool.getId());
        }
        if (avoid.shouldAvoid(pool)) {
            if (logger.isDebugEnabled()) {
                logger.debug("StoragePool is in avoid set, skipping this pool");
            }
=======
        s_logger.debug(String.format("Checking if storage pool [%s] is suitable to disk [%s].", pool, dskCh));
        if (avoid.shouldAvoid(pool)) {
            s_logger.debug(String.format("StoragePool [%s] is in avoid set, skipping this pool to allocation of disk [%s].", pool, dskCh));
>>>>>>> 31e2b629
            return false;
        }

        if (dskCh.requiresEncryption() && !pool.getPoolType().supportsEncryption()) {
            if (logger.isDebugEnabled()) {
                logger.debug(String.format("Storage pool type '%s' doesn't support encryption required for volume, skipping this pool", pool.getPoolType()));
            }
            return false;
        }

        Long clusterId = pool.getClusterId();
        if (clusterId != null) {
            ClusterVO cluster = clusterDao.findById(clusterId);
            if (!(cluster.getHypervisorType() == dskCh.getHypervisorType())) {
                if (logger.isDebugEnabled()) {
                    logger.debug("StoragePool's Cluster does not have required hypervisorType, skipping this pool");
                }
                return false;
            }
        } else if (pool.getHypervisor() != null && !pool.getHypervisor().equals(HypervisorType.Any) && !(pool.getHypervisor() == dskCh.getHypervisorType())) {
            if (logger.isDebugEnabled()) {
                logger.debug("StoragePool does not have required hypervisorType, skipping this pool");
            }
            return false;
        }

        if (!checkDiskProvisioningSupport(dskCh, pool)) {
            s_logger.debug(String.format("Storage pool [%s] does not have support to disk provisioning of disk [%s].", pool, ReflectionToStringBuilderUtils.reflectOnlySelectedFields(dskCh,
                    "type", "name", "diskOfferingId", "templateId", "volumeId", "provisioningType", "hyperType")));
            return false;
        }

        if(!checkHypervisorCompatibility(dskCh.getHypervisorType(), dskCh.getType(), pool.getPoolType())){
            return false;
        }

        Volume volume = volumeDao.findById(dskCh.getVolumeId());
        if(!storageMgr.storagePoolCompatibleWithVolumePool(pool, volume)) {
            s_logger.debug(String.format("Pool [%s] is not compatible with volume [%s], skipping it.", pool, volume));
            return false;
        }

        if (pool.isManaged() && !storageUtil.managedStoragePoolCanScale(pool, plan.getClusterId(), plan.getHostId())) {
            s_logger.debug(String.format("Cannot allocate pool [%s] to volume [%s] because the max number of managed clustered filesystems has been exceeded.", pool, volume));
            return false;
        }

        // check capacity
        List<Pair<Volume, DiskProfile>> requestVolumeDiskProfilePairs = new ArrayList<>();
        requestVolumeDiskProfilePairs.add(new Pair<>(volume, dskCh));
        if (dskCh.getHypervisorType() == HypervisorType.VMware) {
            if (pool.getPoolType() == Storage.StoragePoolType.DatastoreCluster && storageMgr.isStoragePoolDatastoreClusterParent(pool)) {
                s_logger.debug(String.format("Skipping allocation of pool [%s] to volume [%s] because this pool is a parent datastore cluster.", pool, volume));
                return false;
            }
            if (pool.getParent() != 0L) {
                StoragePoolVO datastoreCluster = storagePoolDao.findById(pool.getParent());
                if (datastoreCluster == null || (datastoreCluster != null && datastoreCluster.getStatus() != StoragePoolStatus.Up)) {
                    s_logger.debug(String.format("Skipping allocation of pool [%s] to volume [%s] because this pool is not in [%s] state.", datastoreCluster, volume, StoragePoolStatus.Up));
                    return false;
                }
            }

            try {
                boolean isStoragePoolStoragepolicyComplaince = storageMgr.isStoragePoolCompliantWithStoragePolicy(requestVolumeDiskProfilePairs, pool);
                if (!isStoragePoolStoragepolicyComplaince) {
                    s_logger.debug(String.format("Skipping allocation of pool [%s] to volume [%s] because this pool is not compliant with the storage policy required by the volume.", pool, volume));
                    return false;
                }
            } catch (StorageUnavailableException e) {
                logger.warn(String.format("Could not verify storage policy complaince against storage pool %s due to exception %s", pool.getUuid(), e.getMessage()));
                return false;
            }
        }
        return storageMgr.storagePoolHasEnoughIops(requestVolumeDiskProfilePairs, pool) && storageMgr.storagePoolHasEnoughSpace(requestVolumeDiskProfilePairs, pool, plan.getClusterId());
    }

    private boolean checkDiskProvisioningSupport(DiskProfile dskCh, StoragePool pool) {
        if (dskCh.getHypervisorType() != null && dskCh.getHypervisorType() == HypervisorType.VMware && pool.getPoolType() == Storage.StoragePoolType.NetworkFilesystem &&
                storageMgr.DiskProvisioningStrictness.valueIn(pool.getDataCenterId())) {
            StoragePoolDetailVO hardwareAcceleration = storagePoolDetailsDao.findDetail(pool.getId(), Storage.Capability.HARDWARE_ACCELERATION.toString());
            if (dskCh.getProvisioningType() == null || !dskCh.getProvisioningType().equals(Storage.ProvisioningType.THIN) &&
                    (hardwareAcceleration == null || hardwareAcceleration.getValue() == null || !hardwareAcceleration.getValue().equals("true"))) {
                return false;
            }
        }
        return true;
    }

    /*
    Check StoragePool and Volume type compatibility for the hypervisor
     */
    private boolean checkHypervisorCompatibility(HypervisorType hyperType, Volume.Type volType, Storage.StoragePoolType poolType){
        if(HypervisorType.LXC.equals(hyperType)){
            if(Volume.Type.ROOT.equals(volType)){
                //LXC ROOT disks supports NFS and local storage pools only
                if(!(Storage.StoragePoolType.NetworkFilesystem.equals(poolType) ||
                        Storage.StoragePoolType.Filesystem.equals(poolType)) ){
                    logger.debug("StoragePool does not support LXC ROOT disk, skipping this pool");
                    return false;
                }
            } else if (Volume.Type.DATADISK.equals(volType)){
                //LXC DATA disks supports RBD storage pool only
                if(!Storage.StoragePoolType.RBD.equals(poolType)){
                    logger.debug("StoragePool does not support LXC DATA disk, skipping this pool");
                    return false;
                }
            }
        }
        return true;
    }

    protected void logDisabledStoragePools(long dcId, Long podId, Long clusterId, ScopeType scope) {
        List<StoragePoolVO> disabledPools = storagePoolDao.findDisabledPoolsByScope(dcId, podId, clusterId, scope);
        if (disabledPools != null && !disabledPools.isEmpty()) {
            logger.trace(String.format("Ignoring pools [%s] as they are in disabled state.", ReflectionToStringBuilderUtils.reflectOnlySelectedFields(disabledPools)));
        }
    }

    protected void logStartOfSearch(DiskProfile dskCh, VirtualMachineProfile vmProfile, DeploymentPlan plan, int returnUpTo,
            boolean bypassStorageTypeCheck){
        logger.trace(String.format("%s is looking for storage pools that match the VM's disk profile [%s], virtual machine profile [%s] and "
                + "deployment plan [%s]. Returning up to [%d] and bypassStorageTypeCheck [%s].", this.getClass().getSimpleName(), dskCh, vmProfile, plan, returnUpTo, bypassStorageTypeCheck));
    }

    protected void logEndOfSearch(List<StoragePool> storagePoolList) {
        logger.debug(String.format("%s is returning [%s] suitable storage pools [%s].", this.getClass().getSimpleName(), storagePoolList.size(),
                Arrays.toString(storagePoolList.toArray())));
    }

}<|MERGE_RESOLUTION|>--- conflicted
+++ resolved
@@ -261,19 +261,9 @@
     }
 
     protected boolean filter(ExcludeList avoid, StoragePool pool, DiskProfile dskCh, DeploymentPlan plan) {
-<<<<<<< HEAD
-        if (logger.isDebugEnabled()) {
-            logger.debug("Checking if storage pool is suitable, name: " + pool.getName() + " ,poolId: " + pool.getId());
-        }
-        if (avoid.shouldAvoid(pool)) {
-            if (logger.isDebugEnabled()) {
-                logger.debug("StoragePool is in avoid set, skipping this pool");
-            }
-=======
         s_logger.debug(String.format("Checking if storage pool [%s] is suitable to disk [%s].", pool, dskCh));
         if (avoid.shouldAvoid(pool)) {
             s_logger.debug(String.format("StoragePool [%s] is in avoid set, skipping this pool to allocation of disk [%s].", pool, dskCh));
->>>>>>> 31e2b629
             return false;
         }
 
