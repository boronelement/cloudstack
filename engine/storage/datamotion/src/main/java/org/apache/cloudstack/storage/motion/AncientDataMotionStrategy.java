/*
 * Licensed to the Apache Software Foundation (ASF) under one
 * or more contributor license agreements.  See the NOTICE file
 * distributed with this work for additional information
 * regarding copyright ownership.  The ASF licenses this file
 * to you under the Apache License, Version 2.0 (the
 * "License"); you may not use this file except in compliance
 * with the License.  You may obtain a copy of the License at
 *
 *   http://www.apache.org/licenses/LICENSE-2.0
 *
 * Unless required by applicable law or agreed to in writing,
 * software distributed under the License is distributed on an
 * "AS IS" BASIS, WITHOUT WARRANTIES OR CONDITIONS OF ANY
 * KIND, either express or implied.  See the License for the
 * specific language governing permissions and limitations
 * under the License.
 */
package org.apache.cloudstack.storage.motion;

import java.util.HashMap;
import java.util.List;
import java.util.Map;

import javax.inject.Inject;

import com.cloud.agent.api.to.DiskTO;
import com.cloud.storage.Storage;
import org.apache.cloudstack.engine.subsystem.api.storage.ClusterScope;
import org.apache.cloudstack.engine.subsystem.api.storage.CopyCommandResult;
import org.apache.cloudstack.engine.subsystem.api.storage.DataMotionStrategy;
import org.apache.cloudstack.engine.subsystem.api.storage.DataObject;
import org.apache.cloudstack.engine.subsystem.api.storage.DataStore;
import org.apache.cloudstack.engine.subsystem.api.storage.DataStoreManager;
import org.apache.cloudstack.engine.subsystem.api.storage.EndPoint;
import org.apache.cloudstack.engine.subsystem.api.storage.EndPointSelector;
import org.apache.cloudstack.engine.subsystem.api.storage.HostScope;
import org.apache.cloudstack.engine.subsystem.api.storage.ObjectInDataStoreStateMachine.Event;
import org.apache.cloudstack.engine.subsystem.api.storage.Scope;
import org.apache.cloudstack.engine.subsystem.api.storage.SnapshotInfo;
import org.apache.cloudstack.engine.subsystem.api.storage.StorageAction;
import org.apache.cloudstack.engine.subsystem.api.storage.StorageCacheManager;
import org.apache.cloudstack.engine.subsystem.api.storage.StrategyPriority;
import org.apache.cloudstack.engine.subsystem.api.storage.VolumeInfo;
import org.apache.cloudstack.engine.subsystem.api.storage.ZoneScope;
import org.apache.cloudstack.framework.async.AsyncCompletionCallback;
import org.apache.cloudstack.framework.config.dao.ConfigurationDao;
import org.apache.cloudstack.storage.RemoteHostEndPoint;
import org.apache.cloudstack.storage.command.CopyCommand;
import org.apache.cloudstack.storage.datastore.db.VolumeDataStoreDao;
import org.apache.cloudstack.storage.datastore.db.VolumeDataStoreVO;
import org.apache.cloudstack.storage.image.datastore.ImageStoreEntity;
import org.apache.cloudstack.storage.to.PrimaryDataStoreTO;
import org.apache.logging.log4j.Logger;
import org.apache.logging.log4j.LogManager;
import org.springframework.stereotype.Component;

import com.cloud.agent.api.Answer;
import com.cloud.agent.api.storage.MigrateVolumeAnswer;
import com.cloud.agent.api.storage.MigrateVolumeCommand;
import com.cloud.agent.api.to.DataObjectType;
import com.cloud.agent.api.to.DataStoreTO;
import com.cloud.agent.api.to.DataTO;
import com.cloud.agent.api.to.NfsTO;
import com.cloud.agent.api.to.VirtualMachineTO;
import com.cloud.configuration.Config;
import com.cloud.host.Host;
import com.cloud.hypervisor.Hypervisor;
import com.cloud.storage.DataStoreRole;
import com.cloud.storage.Snapshot.Type;
import com.cloud.storage.SnapshotVO;
import com.cloud.storage.StorageManager;
import com.cloud.storage.Storage.StoragePoolType;
import com.cloud.storage.StoragePool;
import com.cloud.storage.VolumeVO;
import com.cloud.storage.dao.SnapshotDao;
import com.cloud.storage.dao.VolumeDao;
import com.cloud.utils.NumbersUtil;
import com.cloud.utils.db.DB;
import com.cloud.utils.exception.CloudRuntimeException;
import com.cloud.vm.VirtualMachineManager;

@Component
public class AncientDataMotionStrategy implements DataMotionStrategy {
    protected Logger logger = LogManager.getLogger(getClass());
    private static final String NO_REMOTE_ENDPOINT_SSVM = "No remote endpoint to send command, check if host or ssvm is down?";
    private static final String NO_REMOTE_ENDPOINT_WITH_ENCRYPTION = "No remote endpoint to send command, unable to find a valid endpoint. Requires encryption support: %s";

    @Inject
    EndPointSelector selector;
    @Inject
    ConfigurationDao configDao;
    @Inject
    VolumeDao volDao;
    @Inject
    DataStoreManager dataStoreMgr;
    @Inject
    StorageCacheManager cacheMgr;
    @Inject
    VolumeDataStoreDao volumeDataStoreDao;

    @Inject
    StorageManager storageManager;
    @Inject
    SnapshotDao snapshotDao;

    @Override
    public StrategyPriority canHandle(DataObject srcData, DataObject destData) {
        return StrategyPriority.DEFAULT;
    }

    @Override
    public StrategyPriority canHandle(Map<VolumeInfo, DataStore> volumeMap, Host srcHost, Host destHost) {
        return StrategyPriority.CANT_HANDLE;
    }

    protected boolean needCacheStorage(DataObject srcData, DataObject destData) {
        DataTO srcTO = srcData.getTO();
        DataStoreTO srcStoreTO = srcTO.getDataStore();

        if (srcStoreTO instanceof NfsTO || srcStoreTO.getRole() == DataStoreRole.ImageCache) {
            return false;
        }
        DataTO destTO = destData.getTO();
        DataStoreTO destStoreTO = destTO.getDataStore();

        if (destStoreTO instanceof NfsTO || destStoreTO.getRole() == DataStoreRole.ImageCache) {
            return false;
        }
        if (logger.isDebugEnabled()) {
            logger.debug("needCacheStorage true, dest at " + destTO.getPath() + " dest role " + destStoreTO.getRole().toString() + srcTO.getPath() + " src role " +
                srcStoreTO.getRole().toString());
        }
        return true;
    }

    private Scope getZoneScope(Scope destScope) {
        ZoneScope zoneScope = null;
        if (destScope instanceof ClusterScope) {
            ClusterScope clusterScope = (ClusterScope)destScope;
            zoneScope = new ZoneScope(clusterScope.getZoneId());
        } else if (destScope instanceof HostScope) {
            HostScope hostScope = (HostScope)destScope;
            zoneScope = new ZoneScope(hostScope.getZoneId());
        } else {
            zoneScope = (ZoneScope)destScope;
        }
        return zoneScope;
    }

    private Scope pickCacheScopeForCopy(DataObject srcData, DataObject destData) {
        Scope srcScope = srcData.getDataStore().getScope();
        Scope destScope = destData.getDataStore().getScope();

        Scope selectedScope = null;
        if (srcScope.getScopeId() != null) {
            selectedScope = getZoneScope(srcScope);
        } else if (destScope.getScopeId() != null) {
            selectedScope = getZoneScope(destScope);
        } else {
            logger.warn("Cannot find a zone-wide scope for movement that needs a cache storage");
        }
        return selectedScope;
    }

    protected Answer copyObject(DataObject srcData, DataObject destData, Host destHost) {
        int primaryStorageDownloadWait = StorageManager.PRIMARY_STORAGE_DOWNLOAD_WAIT.value();
        Answer answer = null;
        DataObject cacheData = null;
        DataObject srcForCopy = srcData;
        try {
            if (needCacheStorage(srcData, destData)) {
                Scope destScope = pickCacheScopeForCopy(srcData, destData);
                srcForCopy = cacheData = cacheMgr.createCacheObject(srcData, destScope);
            }

            CopyCommand cmd = new CopyCommand(srcForCopy.getTO(), addFullCloneAndDiskprovisiongStrictnessFlagOnVMwareDest(destData.getTO()), primaryStorageDownloadWait,
                    VirtualMachineManager.ExecuteInSequence.value());
            EndPoint ep = destHost != null ? RemoteHostEndPoint.getHypervisorHostEndPoint(destHost) : selector.select(srcForCopy, destData);
            if (ep == null) {
                logger.error(NO_REMOTE_ENDPOINT_SSVM);
                answer = new Answer(cmd, false, NO_REMOTE_ENDPOINT_SSVM);
            } else {
                answer = ep.sendMessage(cmd);
            }

            if (cacheData != null) {
                final Long cacheId = cacheData.getId();
                final String cacheType = cacheData.getType().toString();
                final String cacheUuid = cacheData.getUuid().toString();

                if (srcData.getType() == DataObjectType.VOLUME &&
                    (destData.getType() == DataObjectType.VOLUME ||
                     destData.getType() == DataObjectType.TEMPLATE)) {
                    // volume transfer from primary to secondary. Volume transfer between primary pools are already handled by copyVolumeBetweenPools
                    // Delete cache in order to certainly transfer a latest image.
<<<<<<< HEAD
                    logger.debug("Delete " + cacheType + " cache(id: " + cacheId +
=======
                    if (s_logger.isDebugEnabled()) s_logger.debug("Delete " + cacheType + " cache(id: " + cacheId +
>>>>>>> 33e2a4dd
                                   ", uuid: " + cacheUuid + ")");
                    cacheMgr.deleteCacheObject(srcForCopy);
                } else {
                    // for template, we want to leave it on cache for performance reason
                    if ((answer == null || !answer.getResult()) && srcForCopy.getRefCount() < 2) {
                        // cache object created by this copy, not already there
                        logger.warn("Copy may not be handled correctly by agent(id: " + (ep != null ? ep.getId() : "\"unspecified\"") + ")." +
                                      " Delete " + cacheType + " cache(id: " + cacheId +
                                      ", uuid: " + cacheUuid + ")");
                        cacheMgr.deleteCacheObject(srcForCopy);
                    } else {
<<<<<<< HEAD
                        logger.debug("Decrease reference count of " + cacheType +
=======
                        if (s_logger.isDebugEnabled()) s_logger.debug("Decrease reference count of " + cacheType +
>>>>>>> 33e2a4dd
                                       " cache(id: " + cacheId + ", uuid: " + cacheUuid + ")");
                        cacheMgr.releaseCacheObject(srcForCopy);
                    }
                }
            }
            return answer;
        } catch (Exception e) {
<<<<<<< HEAD
            logger.debug("copy object failed: ", e);
=======
            if (s_logger.isDebugEnabled()) s_logger.debug("copy object failed: ", e);
>>>>>>> 33e2a4dd
            if (cacheData != null) {
                cacheMgr.deleteCacheObject(cacheData);
            }
            throw new CloudRuntimeException(e.toString());
        }
    }

    /**
     * Adds {@code 'vmware.create.full.clone'} value for a given primary storage, whose HV is VMware, on datastore's {@code fullCloneFlag} field
     * @param dataTO Dest data store TO
     * @return dataTO including fullCloneFlag, if provided
     */
    protected DataTO addFullCloneAndDiskprovisiongStrictnessFlagOnVMwareDest(DataTO dataTO) {
        if (dataTO != null && dataTO.getHypervisorType().equals(Hypervisor.HypervisorType.VMware)){
            DataStoreTO dataStoreTO = dataTO.getDataStore();
            if (dataStoreTO != null && dataStoreTO instanceof PrimaryDataStoreTO){
                PrimaryDataStoreTO primaryDataStoreTO = (PrimaryDataStoreTO) dataStoreTO;
                primaryDataStoreTO.setFullCloneFlag(StorageManager.VmwareCreateCloneFull.valueIn(primaryDataStoreTO.getId()));
                StoragePool pool = storageManager.getStoragePool(primaryDataStoreTO.getId());
                primaryDataStoreTO.setDiskProvisioningStrictnessFlag(storageManager.DiskProvisioningStrictness.valueIn(pool.getDataCenterId()));
            }
        }
        return dataTO;
    }


    protected Answer copyObject(DataObject srcData, DataObject destData) {
        return copyObject(srcData, destData, null);
    }

    protected DataObject cacheSnapshotChain(SnapshotInfo snapshot, Scope scope) {
        DataObject leafData = null;
        DataStore store = cacheMgr.getCacheStorage(snapshot, scope);
        while (snapshot != null) {
            DataObject cacheData = cacheMgr.createCacheObject(snapshot, store);
            if (leafData == null) {
                leafData = cacheData;
            }
            snapshot = snapshot.getParent();
        }
        return leafData;
    }


    protected void deleteSnapshotCacheChain(SnapshotInfo snapshot) {
        while (snapshot != null) {
            cacheMgr.deleteCacheObject(snapshot);
            snapshot = snapshot.getParent();
        }
    }

    protected void releaseSnapshotCacheChain(SnapshotInfo snapshot) {
        while (snapshot != null) {
            cacheMgr.releaseCacheObject(snapshot);
            snapshot = snapshot.getParent();
        }
    }

    protected Answer copyVolumeFromSnapshot(DataObject snapObj, DataObject volObj) {
        SnapshotInfo snapshot = (SnapshotInfo)snapObj;
        StoragePool pool = (StoragePool)volObj.getDataStore();

        String basicErrMsg = "Failed to create volume from " + snapshot.getName() + " on pool " + pool;
        DataStore store = snapObj.getDataStore();
        DataStoreTO storTO = store.getTO();
        DataObject srcData = snapObj;
        try {
            if (!(storTO instanceof NfsTO)) {
                // cache snapshot to zone-wide staging store for the volume to be created
                srcData = cacheSnapshotChain(snapshot, new ZoneScope(pool.getDataCenterId()));
            }

            String value = configDao.getValue(Config.CreateVolumeFromSnapshotWait.toString());
            int _createVolumeFromSnapshotWait = NumbersUtil.parseInt(value, Integer.parseInt(Config.CreateVolumeFromSnapshotWait.getDefaultValue()));

            EndPoint ep = null;
            if (srcData.getDataStore().getRole() == DataStoreRole.Primary) {
                ep = selector.select(volObj);
            } else {
                ep = selector.select(srcData, volObj);
            }

            CopyCommand cmd = new CopyCommand(srcData.getTO(), addFullCloneAndDiskprovisiongStrictnessFlagOnVMwareDest(volObj.getTO()), _createVolumeFromSnapshotWait, VirtualMachineManager.ExecuteInSequence.value());

            Answer answer = null;
            if (ep == null) {
                logger.error(NO_REMOTE_ENDPOINT_SSVM);
                answer = new Answer(cmd, false, NO_REMOTE_ENDPOINT_SSVM);
            } else {
                answer = ep.sendMessage(cmd);
            }

            return answer;
        } catch (Exception e) {
            logger.error(basicErrMsg, e);
            throw new CloudRuntimeException(basicErrMsg);
        } finally {
            if (!(storTO instanceof NfsTO)) {
                // still keep snapshot on cache which may be migrated from previous secondary storage
                releaseSnapshotCacheChain((SnapshotInfo)srcData);
            }
        }
    }

    protected Answer cloneVolume(DataObject template, DataObject volume) {
        CopyCommand cmd = new CopyCommand(template.getTO(), addFullCloneAndDiskprovisiongStrictnessFlagOnVMwareDest(volume.getTO()), 0, VirtualMachineManager.ExecuteInSequence.value());
        try {
            EndPoint ep = selector.select(volume, anyVolumeRequiresEncryption(volume));
            Answer answer = null;
            if (ep == null) {
                logger.error(NO_REMOTE_ENDPOINT_SSVM);
                answer = new Answer(cmd, false, NO_REMOTE_ENDPOINT_SSVM);
            } else {
                answer = ep.sendMessage(cmd);
            }
            return answer;
        } catch (Exception e) {
<<<<<<< HEAD
            logger.debug("Failed to send to storage pool", e);
=======
            if (s_logger.isDebugEnabled()) s_logger.debug("Failed to send to storage pool", e);
>>>>>>> 33e2a4dd
            throw new CloudRuntimeException("Failed to send to storage pool", e);
        }
    }

    private void deleteVolumeOnSecondaryStore(DataObject objectInStore) {
        ImageStoreEntity store = (ImageStoreEntity) objectInStore.getDataStore();
        store.delete(objectInStore);
        List<VolumeDataStoreVO> volumesOnStore =  volumeDataStoreDao.listByVolume(objectInStore.getId(), store.getId());
        for (VolumeDataStoreVO volume : volumesOnStore) {
            volumeDataStoreDao.remove(volume.getId());
        }
    }

    protected Answer copyVolumeBetweenPools(DataObject srcData, DataObject destData) {
        String value = configDao.getValue(Config.CopyVolumeWait.key());
        int _copyvolumewait = NumbersUtil.parseInt(value, Integer.parseInt(Config.CopyVolumeWait.getDefaultValue()));

        Scope destScope = getZoneScope(destData.getDataStore().getScope());
        DataStore cacheStore = cacheMgr.getCacheStorage(destScope);
        boolean bypassSecondaryStorage = false;
        if (srcData instanceof VolumeInfo && ((VolumeInfo)srcData).isDirectDownload()) {
            bypassSecondaryStorage = true;
        }
        boolean encryptionRequired = anyVolumeRequiresEncryption(srcData, destData);

        if (cacheStore == null) {
            if (bypassSecondaryStorage) {
                CopyCommand cmd = new CopyCommand(srcData.getTO(), destData.getTO(), _copyvolumewait, VirtualMachineManager.ExecuteInSequence.value());
                EndPoint ep = selector.select(srcData, destData, encryptionRequired);
                Answer answer = null;
                if (ep == null) {
                    String errMsg = String.format(NO_REMOTE_ENDPOINT_WITH_ENCRYPTION, encryptionRequired);
                    logger.error(errMsg);
                    answer = new Answer(cmd, false, errMsg);
                } else {
                    answer = ep.sendMessage(cmd);
                }
                return answer;
            }
            // need to find a nfs or cifs image store, assuming that can't copy volume
            // directly to s3
            ImageStoreEntity imageStore = (ImageStoreEntity)dataStoreMgr.getImageStoreWithFreeCapacity(destScope.getScopeId());
            if (imageStore == null || !imageStore.getProtocol().equalsIgnoreCase("nfs") && !imageStore.getProtocol().equalsIgnoreCase("cifs")) {
                String errMsg = "can't find a nfs (or cifs) image store to satisfy the need for a staging store";
                Answer answer = new Answer(null, false, errMsg);
                return answer;
            }

            DataObject objOnImageStore = imageStore.create(srcData);
            Answer answer = null;
            try {
                objOnImageStore.processEvent(Event.CreateOnlyRequested);
                answer = copyObject(srcData, objOnImageStore);

                if (answer == null || !answer.getResult()) {
                    if (answer != null) {
<<<<<<< HEAD
                        logger.debug("copy to image store failed: " + answer.getDetails());
=======
                        if (s_logger.isDebugEnabled()) s_logger.debug("copy to image store failed: " + answer.getDetails());
>>>>>>> 33e2a4dd
                    }
                    objOnImageStore.processEvent(Event.OperationFailed);
                    imageStore.delete(objOnImageStore);
                    return answer;
                }

                objOnImageStore.processEvent(Event.OperationSuccessed, answer);

                objOnImageStore.processEvent(Event.CopyingRequested);

                CopyCommand cmd = new CopyCommand(objOnImageStore.getTO(), addFullCloneAndDiskprovisiongStrictnessFlagOnVMwareDest(destData.getTO()), _copyvolumewait, VirtualMachineManager.ExecuteInSequence.value());
                EndPoint ep = selector.select(objOnImageStore, destData, encryptionRequired);
                if (ep == null) {
                    String errMsg = String.format(NO_REMOTE_ENDPOINT_WITH_ENCRYPTION, encryptionRequired);
                    logger.error(errMsg);
                    answer = new Answer(cmd, false, errMsg);
                } else {
                    answer = ep.sendMessage(cmd);
                }

                if (answer == null || !answer.getResult()) {
                    if (answer != null) {
<<<<<<< HEAD
                        logger.debug("copy to primary store failed: " + answer.getDetails());
=======
                        if (s_logger.isDebugEnabled()) s_logger.debug("copy to primary store failed: " + answer.getDetails());
>>>>>>> 33e2a4dd
                    }
                    objOnImageStore.processEvent(Event.OperationFailed);
                    imageStore.delete(objOnImageStore);
                    return answer;
                }
            } catch (Exception e) {
                if (imageStore.exists(objOnImageStore)) {
                    objOnImageStore.processEvent(Event.OperationFailed);
                    imageStore.delete(objOnImageStore);
                }
                logger.error("Failed to perform operation: "+ e.getLocalizedMessage());
                throw e;
            }

            objOnImageStore.processEvent(Event.OperationSuccessed);
            deleteVolumeOnSecondaryStore(objOnImageStore);
            return answer;
        } else {
            DataObject cacheData = cacheMgr.createCacheObject(srcData, destScope);
            CopyCommand cmd = new CopyCommand(cacheData.getTO(), destData.getTO(), _copyvolumewait, VirtualMachineManager.ExecuteInSequence.value());
            EndPoint ep = selector.select(cacheData, destData, encryptionRequired);
            Answer answer = null;
            if (ep == null) {
                String errMsg = String.format(NO_REMOTE_ENDPOINT_WITH_ENCRYPTION, encryptionRequired);
                logger.error(errMsg);
                answer = new Answer(cmd, false, errMsg);
            } else {
                answer = ep.sendMessage(cmd);
            }
            // delete volume on cache store
            if (cacheData != null) {
                cacheMgr.deleteCacheObject(cacheData);
            }
            return answer;
        }

    }

    protected Answer migrateVolumeToPool(DataObject srcData, DataObject destData) {
        String value = configDao.getValue(Config.MigrateWait.key());
        int waitInterval = NumbersUtil.parseInt(value, Integer.parseInt(Config.MigrateWait.getDefaultValue()));

        VolumeInfo volume = (VolumeInfo)srcData;
        StoragePool srcPool = (StoragePool)dataStoreMgr.getDataStore(srcData.getDataStore().getId(), DataStoreRole.Primary);
        StoragePool destPool = (StoragePool)dataStoreMgr.getDataStore(destData.getDataStore().getId(), DataStoreRole.Primary);
        MigrateVolumeCommand command = new MigrateVolumeCommand(volume.getId(), volume.getPath(), destPool, volume.getAttachedVmName(), volume.getVolumeType(), waitInterval, volume.getChainInfo());
        if (srcPool.getParent() != 0) {
            command.setContextParam(DiskTO.PROTOCOL_TYPE, Storage.StoragePoolType.DatastoreCluster.toString());
        }

        boolean encryptionRequired = anyVolumeRequiresEncryption(srcData, destData);

        EndPoint ep = selector.select(srcData, StorageAction.MIGRATEVOLUME);
        Answer answer = null;
        if (ep == null) {
            String errMsg = String.format(NO_REMOTE_ENDPOINT_WITH_ENCRYPTION, encryptionRequired);
            logger.error(errMsg);
            answer = new Answer(command, false, errMsg);
        } else {
            if (s_logger.isDebugEnabled()) s_logger.debug("Sending MIGRATE_COPY request to node " + ep);
            answer = ep.sendMessage(command);
            if (s_logger.isDebugEnabled()) s_logger.debug("Received MIGRATE_COPY response from node with answer: " + answer);
        }

        if (answer == null || !answer.getResult()) {
            throw new CloudRuntimeException("Failed to migrate volume " + volume + " to storage pool " + destPool);
        } else {
            // Update the volume details after migration.
            if (s_logger.isDebugEnabled()) s_logger.debug("MIGRATE_COPY updating volume");

            VolumeVO volumeVo = volDao.findById(volume.getId());
            Long oldPoolId = volume.getPoolId();
            volumeVo.setPath(((MigrateVolumeAnswer)answer).getVolumePath());
            String chainInfo = ((MigrateVolumeAnswer)answer).getVolumeChainInfo();
            if (chainInfo != null) {
                volumeVo.setChainInfo(chainInfo);
            }
            volumeVo.setPodId(destPool.getPodId());
            volumeVo.setPoolId(destPool.getId());
            volumeVo.setLastPoolId(oldPoolId);
            // For SMB, pool credentials are also stored in the uri query string.  We trim the query string
            // part  here to make sure the credentials do not get stored in the db unencrypted.
            String folder = destPool.getPath();
            if (destPool.getPoolType() == StoragePoolType.SMB && folder != null && folder.contains("?")) {
                folder = folder.substring(0, folder.indexOf("?"));
            }
            volumeVo.setFolder(folder);
            volDao.update(volume.getId(), volumeVo);
            if (s_logger.isDebugEnabled()) s_logger.debug("MIGRATE_COPY update volume data complete");

        }

        return answer;
    }

    // Note: destHost is currently only used if the copyObject method is invoked
    @Override
    public void copyAsync(DataObject srcData, DataObject destData, Host destHost, AsyncCompletionCallback<CopyCommandResult> callback) {
        Answer answer = null;
        String errMsg = null;
        try {
<<<<<<< HEAD
            logger.debug("copyAsync inspecting src type " + srcData.getType().toString() + " copyAsync inspecting dest type " + destData.getType().toString());
=======
            if (s_logger.isDebugEnabled()) s_logger.debug("copyAsync inspecting src type " + srcData.getType().toString() + " copyAsync inspecting dest type " + destData.getType().toString());
>>>>>>> 33e2a4dd
            if (srcData.getType() == DataObjectType.SNAPSHOT && destData.getType() == DataObjectType.VOLUME) {
                answer = copyVolumeFromSnapshot(srcData, destData);
            } else if (srcData.getType() == DataObjectType.SNAPSHOT && destData.getType() == DataObjectType.TEMPLATE) {
                answer = createTemplateFromSnapshot(srcData, destData);
            } else if (srcData.getType() == DataObjectType.TEMPLATE && destData.getType() == DataObjectType.VOLUME) {
                answer = cloneVolume(srcData, destData);
            } else if (destData.getType() == DataObjectType.VOLUME && srcData.getType() == DataObjectType.VOLUME &&
                srcData.getDataStore().getRole() == DataStoreRole.Primary && destData.getDataStore().getRole() == DataStoreRole.Primary) {
                if (s_logger.isDebugEnabled()) s_logger.debug("About to MIGRATE copy between datasources");
                if (srcData.getId() == destData.getId()) {
                    // The volume has to be migrated across storage pools.
                    if (s_logger.isDebugEnabled()) s_logger.debug("MIGRATE copy using migrateVolumeToPool STARTING");
                    answer = migrateVolumeToPool(srcData, destData);
                    if (s_logger.isDebugEnabled()) s_logger.debug("MIGRATE copy using migrateVolumeToPool DONE: " + answer.getResult());
                } else {
                    if (s_logger.isDebugEnabled()) s_logger.debug("MIGRATE copy using copyVolumeBetweenPools STARTING");
                    answer = copyVolumeBetweenPools(srcData, destData);
                    if (s_logger.isDebugEnabled()) s_logger.debug("MIGRATE copy using copyVolumeBetweenPools DONE: " + answer.getResult());
                }
            } else if (srcData.getType() == DataObjectType.SNAPSHOT && destData.getType() == DataObjectType.SNAPSHOT) {
                answer = copySnapshot(srcData, destData);
            } else {
                answer = copyObject(srcData, destData, destHost);
            }

            if (answer != null && !answer.getResult()) {
                errMsg = answer.getDetails();
            }
        } catch (Exception e) {
<<<<<<< HEAD
            logger.debug("copy failed", e);
=======
            if (s_logger.isDebugEnabled()) s_logger.debug("copy failed", e);
>>>>>>> 33e2a4dd
            errMsg = e.toString();
        }
        CopyCommandResult result = new CopyCommandResult(null, answer);
        result.setResult(errMsg);
        callback.complete(result);
    }

    @DB
    protected Answer createTemplateFromSnapshot(DataObject srcData, DataObject destData) {

        String value = configDao.getValue(Config.CreatePrivateTemplateFromSnapshotWait.toString());
        int _createprivatetemplatefromsnapshotwait = NumbersUtil.parseInt(value, Integer.parseInt(Config.CreatePrivateTemplateFromSnapshotWait.getDefaultValue()));

        boolean needCache = false;
        if (needCacheStorage(srcData, destData)) {
            needCache = true;
            SnapshotInfo snapshot = (SnapshotInfo) srcData;
            srcData = cacheSnapshotChain(snapshot, snapshot.getDataStore().getScope());
        }

        EndPoint ep = null;
        if (srcData.getDataStore().getRole() == DataStoreRole.Primary) {
            ep = selector.select(destData);
        } else {
            ep = selector.select(srcData, destData);
        }

        CopyCommand cmd = new CopyCommand(srcData.getTO(), addFullCloneAndDiskprovisiongStrictnessFlagOnVMwareDest(destData.getTO()), _createprivatetemplatefromsnapshotwait, VirtualMachineManager.ExecuteInSequence.value());
        Answer answer = null;
        if (ep == null) {
            logger.error(NO_REMOTE_ENDPOINT_SSVM);
            answer = new Answer(cmd, false, NO_REMOTE_ENDPOINT_SSVM);
        } else {
            answer = ep.sendMessage(cmd);
        }

        // clean up snapshot copied to staging
        if (needCache && srcData != null) {
            cacheMgr.releaseCacheObject(srcData);  // reduce ref count, but keep it there on cache which is converted from previous secondary storage
        }
        return answer;
    }

    protected Answer copySnapshot(DataObject srcData, DataObject destData) {
        String value = configDao.getValue(Config.BackupSnapshotWait.toString());
        int _backupsnapshotwait = NumbersUtil.parseInt(value, Integer.parseInt(Config.BackupSnapshotWait.getDefaultValue()));

        DataObject cacheData = null;
        SnapshotInfo snapshotInfo = (SnapshotInfo)srcData;
        Boolean snapshotFullBackup = snapshotInfo.getFullBackup();
        Boolean fullSnapshot = true;
        if (snapshotFullBackup != null) {
            fullSnapshot = snapshotFullBackup;
        }
        Map<String, String> options = new HashMap<String, String>();

        addCommandOptions(snapshotInfo, fullSnapshot, options);
        boolean encryptionRequired = anyVolumeRequiresEncryption(srcData, destData);

        Answer answer = null;
        try {
            if (needCacheStorage(srcData, destData)) {
                Scope selectedScope = pickCacheScopeForCopy(srcData, destData);
                cacheData = cacheMgr.getCacheObject(srcData, selectedScope);

                CopyCommand cmd = new CopyCommand(srcData.getTO(), addFullCloneAndDiskprovisiongStrictnessFlagOnVMwareDest(destData.getTO()), _backupsnapshotwait, VirtualMachineManager.ExecuteInSequence.value());
                cmd.setCacheTO(cacheData.getTO());
                cmd.setOptions(options);
                EndPoint ep = selector.select(srcData, destData, encryptionRequired);
                if (ep == null) {
                    logger.error(NO_REMOTE_ENDPOINT_SSVM);
                    answer = new Answer(cmd, false, NO_REMOTE_ENDPOINT_SSVM);
                } else {
                    answer = ep.sendMessage(cmd);
                }
            } else {
                addFullCloneAndDiskprovisiongStrictnessFlagOnVMwareDest(destData.getTO());
                CopyCommand cmd = new CopyCommand(srcData.getTO(), destData.getTO(), _backupsnapshotwait, VirtualMachineManager.ExecuteInSequence.value());
                cmd.setOptions(options);
                EndPoint ep = selector.select(srcData, destData, StorageAction.BACKUPSNAPSHOT, encryptionRequired);
                if (ep == null) {
                    logger.error(NO_REMOTE_ENDPOINT_SSVM);
                    answer = new Answer(cmd, false, NO_REMOTE_ENDPOINT_SSVM);
                } else {
                    answer = ep.sendMessage(cmd);
                }

            }
            // clean up cache entry
            if (cacheData != null) {
                cacheMgr.deleteCacheObject(cacheData);
            }
            return answer;
        } catch (Exception e) {
<<<<<<< HEAD
            logger.debug("copy snasphot failed: ", e);
=======
            if (s_logger.isDebugEnabled()) s_logger.debug("copy snasphot failed: ", e);
>>>>>>> 33e2a4dd
            if (cacheData != null) {
                cacheMgr.deleteCacheObject(cacheData);
            }
            throw new CloudRuntimeException(e.toString());
        }

    }

    private void addCommandOptions(SnapshotInfo snapshotInfo, Boolean fullSnapshot, Map<String, String> options) {
        SnapshotVO snap = snapshotDao.findById(snapshotInfo.getSnapshotId());
        if (snap != null && Type.FROM_GROUP.name().equals(snap.getTypeDescription())) {
            options.put("typeDescription", snap.getTypeDescription());
        }
        options.put("fullSnapshot", fullSnapshot.toString());
        options.put(SnapshotInfo.BackupSnapshotAfterTakingSnapshot.key(), String.valueOf(SnapshotInfo.BackupSnapshotAfterTakingSnapshot.value()));
    }

    @Override
    public void copyAsync(Map<VolumeInfo, DataStore> volumeMap, VirtualMachineTO vmTo, Host srcHost, Host destHost, AsyncCompletionCallback<CopyCommandResult> callback) {
        CopyCommandResult result = new CopyCommandResult(null, null);
        result.setResult("Unsupported operation requested for copying data.");
        callback.complete(result);
    }

    /**
     * Does any object require encryption support?
     */
    private boolean anyVolumeRequiresEncryption(DataObject ... objects) {
        for (DataObject o : objects) {
            // this fails code smell for returning true twice, but it is more readable than combining all tests into one statement
            if (o instanceof VolumeInfo && ((VolumeInfo) o).getPassphraseId() != null) {
                return true;
            } else if (o instanceof SnapshotInfo && ((SnapshotInfo) o).getBaseVolume().getPassphraseId() != null) {
                return true;
            }
        }
        return false;
    }
}<|MERGE_RESOLUTION|>--- conflicted
+++ resolved
@@ -194,11 +194,7 @@
                      destData.getType() == DataObjectType.TEMPLATE)) {
                     // volume transfer from primary to secondary. Volume transfer between primary pools are already handled by copyVolumeBetweenPools
                     // Delete cache in order to certainly transfer a latest image.
-<<<<<<< HEAD
-                    logger.debug("Delete " + cacheType + " cache(id: " + cacheId +
-=======
                     if (s_logger.isDebugEnabled()) s_logger.debug("Delete " + cacheType + " cache(id: " + cacheId +
->>>>>>> 33e2a4dd
                                    ", uuid: " + cacheUuid + ")");
                     cacheMgr.deleteCacheObject(srcForCopy);
                 } else {
@@ -210,11 +206,7 @@
                                       ", uuid: " + cacheUuid + ")");
                         cacheMgr.deleteCacheObject(srcForCopy);
                     } else {
-<<<<<<< HEAD
-                        logger.debug("Decrease reference count of " + cacheType +
-=======
                         if (s_logger.isDebugEnabled()) s_logger.debug("Decrease reference count of " + cacheType +
->>>>>>> 33e2a4dd
                                        " cache(id: " + cacheId + ", uuid: " + cacheUuid + ")");
                         cacheMgr.releaseCacheObject(srcForCopy);
                     }
@@ -222,11 +214,7 @@
             }
             return answer;
         } catch (Exception e) {
-<<<<<<< HEAD
-            logger.debug("copy object failed: ", e);
-=======
             if (s_logger.isDebugEnabled()) s_logger.debug("copy object failed: ", e);
->>>>>>> 33e2a4dd
             if (cacheData != null) {
                 cacheMgr.deleteCacheObject(cacheData);
             }
@@ -344,11 +332,7 @@
             }
             return answer;
         } catch (Exception e) {
-<<<<<<< HEAD
-            logger.debug("Failed to send to storage pool", e);
-=======
             if (s_logger.isDebugEnabled()) s_logger.debug("Failed to send to storage pool", e);
->>>>>>> 33e2a4dd
             throw new CloudRuntimeException("Failed to send to storage pool", e);
         }
     }
@@ -405,11 +389,7 @@
 
                 if (answer == null || !answer.getResult()) {
                     if (answer != null) {
-<<<<<<< HEAD
-                        logger.debug("copy to image store failed: " + answer.getDetails());
-=======
                         if (s_logger.isDebugEnabled()) s_logger.debug("copy to image store failed: " + answer.getDetails());
->>>>>>> 33e2a4dd
                     }
                     objOnImageStore.processEvent(Event.OperationFailed);
                     imageStore.delete(objOnImageStore);
@@ -432,11 +412,7 @@
 
                 if (answer == null || !answer.getResult()) {
                     if (answer != null) {
-<<<<<<< HEAD
-                        logger.debug("copy to primary store failed: " + answer.getDetails());
-=======
                         if (s_logger.isDebugEnabled()) s_logger.debug("copy to primary store failed: " + answer.getDetails());
->>>>>>> 33e2a4dd
                     }
                     objOnImageStore.processEvent(Event.OperationFailed);
                     imageStore.delete(objOnImageStore);
@@ -538,11 +514,7 @@
         Answer answer = null;
         String errMsg = null;
         try {
-<<<<<<< HEAD
-            logger.debug("copyAsync inspecting src type " + srcData.getType().toString() + " copyAsync inspecting dest type " + destData.getType().toString());
-=======
             if (s_logger.isDebugEnabled()) s_logger.debug("copyAsync inspecting src type " + srcData.getType().toString() + " copyAsync inspecting dest type " + destData.getType().toString());
->>>>>>> 33e2a4dd
             if (srcData.getType() == DataObjectType.SNAPSHOT && destData.getType() == DataObjectType.VOLUME) {
                 answer = copyVolumeFromSnapshot(srcData, destData);
             } else if (srcData.getType() == DataObjectType.SNAPSHOT && destData.getType() == DataObjectType.TEMPLATE) {
@@ -572,11 +544,7 @@
                 errMsg = answer.getDetails();
             }
         } catch (Exception e) {
-<<<<<<< HEAD
-            logger.debug("copy failed", e);
-=======
             if (s_logger.isDebugEnabled()) s_logger.debug("copy failed", e);
->>>>>>> 33e2a4dd
             errMsg = e.toString();
         }
         CopyCommandResult result = new CopyCommandResult(null, answer);
@@ -671,11 +639,7 @@
             }
             return answer;
         } catch (Exception e) {
-<<<<<<< HEAD
-            logger.debug("copy snasphot failed: ", e);
-=======
             if (s_logger.isDebugEnabled()) s_logger.debug("copy snasphot failed: ", e);
->>>>>>> 33e2a4dd
             if (cacheData != null) {
                 cacheMgr.deleteCacheObject(cacheData);
             }
