--- conflicted
+++ resolved
@@ -584,13 +584,9 @@
         }
         Map<String, String> options = new HashMap<String, String>();
         options.put("fullSnapshot", fullSnapshot.toString());
-<<<<<<< HEAD
         options.put(SnapshotInfo.BackupSnapshotAfterTakingSnapshot.key(), String.valueOf(SnapshotInfo.BackupSnapshotAfterTakingSnapshot.value()));
-=======
-        options.put(BackupSnapshotAfterTakingSnapshot.key(), String.valueOf(BackupSnapshotAfterTakingSnapshot.value()));
         boolean encryptionRequired = anyVolumeRequiresEncryption(srcData, destData);
 
->>>>>>> 713a2368
         Answer answer = null;
         try {
             if (needCacheStorage(srcData, destData)) {
