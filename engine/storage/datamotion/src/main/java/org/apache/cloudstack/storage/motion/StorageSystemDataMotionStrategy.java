/*
 * Licensed to the Apache Software Foundation (ASF) under one
 * or more contributor license agreements.  See the NOTICE file
 * distributed with this work for additional information
 * regarding copyright ownership.  The ASF licenses this file
 * to you under the Apache License, Version 2.0 (the
 * "License"); you may not use this file except in compliance
 * with the License.  You may obtain a copy of the License at
 *
 *   http://www.apache.org/licenses/LICENSE-2.0
 *
 * Unless required by applicable law or agreed to in writing,
 * software distributed under the License is distributed on an
 * "AS IS" BASIS, WITHOUT WARRANTIES OR CONDITIONS OF ANY
 * KIND, either express or implied.  See the License for the
 * specific language governing permissions and limitations
 * under the License.
 */
package org.apache.cloudstack.storage.motion;

import java.util.ArrayList;
import java.util.Collection;
import java.util.Collections;
import java.util.HashMap;
import java.util.List;
import java.util.Map;
import java.util.Random;
import java.util.Set;
import java.util.UUID;
import java.util.concurrent.TimeUnit;

import javax.inject.Inject;

import com.cloud.agent.api.PrepareForMigrationAnswer;
import org.apache.cloudstack.engine.subsystem.api.storage.ChapInfo;
import org.apache.cloudstack.engine.subsystem.api.storage.ClusterScope;
import org.apache.cloudstack.engine.subsystem.api.storage.CopyCommandResult;
import org.apache.cloudstack.engine.subsystem.api.storage.DataMotionStrategy;
import org.apache.cloudstack.engine.subsystem.api.storage.DataObject;
import org.apache.cloudstack.engine.subsystem.api.storage.DataStore;
import org.apache.cloudstack.engine.subsystem.api.storage.DataStoreCapabilities;
import org.apache.cloudstack.engine.subsystem.api.storage.DataStoreManager;
import org.apache.cloudstack.engine.subsystem.api.storage.EndPoint;
import org.apache.cloudstack.engine.subsystem.api.storage.EndPointSelector;
import org.apache.cloudstack.engine.subsystem.api.storage.HostScope;
import org.apache.cloudstack.engine.subsystem.api.storage.ObjectInDataStoreStateMachine;
import org.apache.cloudstack.engine.subsystem.api.storage.PrimaryDataStore;
import org.apache.cloudstack.engine.subsystem.api.storage.ObjectInDataStoreStateMachine.Event;
import org.apache.cloudstack.engine.subsystem.api.storage.PrimaryDataStoreDriver;
import org.apache.cloudstack.engine.subsystem.api.storage.Scope;
import org.apache.cloudstack.engine.subsystem.api.storage.SnapshotInfo;
import org.apache.cloudstack.engine.subsystem.api.storage.StorageAction;
import org.apache.cloudstack.engine.subsystem.api.storage.StorageCacheManager;
import org.apache.cloudstack.engine.subsystem.api.storage.StrategyPriority;
import org.apache.cloudstack.engine.subsystem.api.storage.TemplateInfo;
import org.apache.cloudstack.engine.subsystem.api.storage.VolumeDataFactory;
import org.apache.cloudstack.engine.subsystem.api.storage.VolumeInfo;
import org.apache.cloudstack.engine.subsystem.api.storage.VolumeService;
import org.apache.cloudstack.engine.subsystem.api.storage.VolumeService.VolumeApiResult;
import org.apache.cloudstack.engine.subsystem.api.storage.ZoneScope;
import org.apache.cloudstack.framework.async.AsyncCallFuture;
import org.apache.cloudstack.framework.async.AsyncCompletionCallback;
import org.apache.cloudstack.framework.config.dao.ConfigurationDao;
import org.apache.cloudstack.storage.command.CopyCmdAnswer;
import org.apache.cloudstack.storage.command.CopyCommand;
import org.apache.cloudstack.storage.command.ResignatureAnswer;
import org.apache.cloudstack.storage.command.ResignatureCommand;
import org.apache.cloudstack.storage.datastore.db.PrimaryDataStoreDao;
import org.apache.cloudstack.storage.datastore.db.SnapshotDataStoreDao;
import org.apache.cloudstack.storage.datastore.db.StoragePoolVO;
import org.apache.cloudstack.storage.to.PrimaryDataStoreTO;
import org.apache.cloudstack.storage.to.VolumeObjectTO;
import org.apache.commons.collections.MapUtils;
import org.apache.commons.lang3.StringUtils;
import org.apache.log4j.Logger;

import com.cloud.agent.AgentManager;
import com.cloud.agent.api.Answer;
import com.cloud.agent.api.MigrateAnswer;
import com.cloud.agent.api.MigrateCommand;
import com.cloud.agent.api.MigrateCommand.MigrateDiskInfo;
import com.cloud.agent.api.ModifyTargetsAnswer;
import com.cloud.agent.api.ModifyTargetsCommand;
import com.cloud.agent.api.PrepareForMigrationCommand;
import com.cloud.agent.api.storage.CheckStorageAvailabilityCommand;
import com.cloud.agent.api.storage.CopyVolumeAnswer;
import com.cloud.agent.api.storage.CopyVolumeCommand;
import com.cloud.agent.api.storage.MigrateVolumeAnswer;
import com.cloud.agent.api.storage.MigrateVolumeCommand;
import com.cloud.agent.api.to.DataStoreTO;
import com.cloud.agent.api.to.DataTO;
import com.cloud.agent.api.to.DiskTO;
import com.cloud.agent.api.to.NfsTO;
import com.cloud.agent.api.to.VirtualMachineTO;
import com.cloud.configuration.Config;
import com.cloud.dc.dao.ClusterDao;
import com.cloud.exception.AgentUnavailableException;
import com.cloud.exception.OperationTimedoutException;
import com.cloud.host.Host;
import com.cloud.host.HostVO;
import com.cloud.host.dao.HostDao;
import com.cloud.hypervisor.Hypervisor.HypervisorType;
import com.cloud.resource.ResourceState;
import com.cloud.storage.DataStoreRole;
import com.cloud.storage.DiskOfferingVO;
import com.cloud.storage.MigrationOptions;
import com.cloud.storage.Snapshot;
import com.cloud.storage.SnapshotVO;
import com.cloud.storage.Storage;
import com.cloud.storage.Storage.ImageFormat;
import com.cloud.storage.Storage.ProvisioningType;
import com.cloud.storage.Storage.StoragePoolType;
import com.cloud.storage.StorageManager;
import com.cloud.storage.StoragePool;
import com.cloud.storage.VMTemplateStoragePoolVO;
import com.cloud.storage.VMTemplateStorageResourceAssoc;
import com.cloud.storage.VMTemplateVO;
import com.cloud.storage.Volume;
import com.cloud.storage.VolumeDetailVO;
import com.cloud.storage.VolumeVO;
import com.cloud.storage.dao.DiskOfferingDao;
import com.cloud.storage.dao.GuestOSCategoryDao;
import com.cloud.storage.dao.GuestOSDao;
import com.cloud.storage.dao.SnapshotDao;
import com.cloud.storage.dao.SnapshotDetailsDao;
import com.cloud.storage.dao.SnapshotDetailsVO;
import com.cloud.storage.dao.VMTemplateDao;
import com.cloud.storage.dao.VMTemplatePoolDao;
import com.cloud.storage.dao.VolumeDao;
import com.cloud.storage.dao.VolumeDetailsDao;
import com.cloud.utils.NumbersUtil;
import com.cloud.utils.db.GlobalLock;
import com.cloud.utils.exception.CloudRuntimeException;
import com.cloud.vm.VMInstanceVO;
import com.cloud.vm.VirtualMachine;
import com.cloud.vm.VirtualMachineManager;
import com.cloud.vm.dao.VMInstanceDao;
import com.google.common.base.Preconditions;
import java.util.Arrays;
import java.util.HashSet;
import java.util.stream.Collectors;
import org.apache.commons.collections.CollectionUtils;

public class StorageSystemDataMotionStrategy implements DataMotionStrategy {
    private static final Logger LOGGER = Logger.getLogger(StorageSystemDataMotionStrategy.class);
    private static final Random RANDOM = new Random(System.nanoTime());
    private static final int LOCK_TIME_IN_SECONDS = 300;
    private static final String OPERATION_NOT_SUPPORTED = "This operation is not supported.";


    @Inject
    protected AgentManager agentManager;
    @Inject
    private ConfigurationDao _configDao;
    @Inject
    private DataStoreManager dataStoreMgr;
    @Inject
    protected DiskOfferingDao _diskOfferingDao;
    @Inject
    private GuestOSCategoryDao _guestOsCategoryDao;
    @Inject
    private GuestOSDao _guestOsDao;
    @Inject
    private ClusterDao clusterDao;
    @Inject
    private HostDao _hostDao;
    @Inject
    protected PrimaryDataStoreDao _storagePoolDao;
    @Inject
    private SnapshotDao _snapshotDao;
    @Inject
    private SnapshotDataStoreDao _snapshotDataStoreDao;
    @Inject
    private SnapshotDetailsDao _snapshotDetailsDao;
    @Inject
    private VMInstanceDao _vmDao;
    @Inject
    private VMTemplateDao _vmTemplateDao;
    @Inject
    private VolumeDao _volumeDao;
    @Inject
    private VolumeDataFactory _volumeDataFactory;
    @Inject
    private VolumeDetailsDao volumeDetailsDao;
    @Inject
    private VolumeService _volumeService;
    @Inject
    private StorageCacheManager cacheMgr;
    @Inject
    private EndPointSelector selector;
    @Inject
    VMTemplatePoolDao templatePoolDao;
    @Inject
    private VolumeDataFactory _volFactory;

    @Override
    public StrategyPriority canHandle(DataObject srcData, DataObject destData) {
        if (srcData instanceof SnapshotInfo) {
            if (canHandle(srcData) || canHandle(destData)) {
                return StrategyPriority.HIGHEST;
            }
        }

        if (srcData instanceof TemplateInfo && destData instanceof VolumeInfo &&
                (srcData.getDataStore().getId() == destData.getDataStore().getId()) &&
                (canHandle(srcData) || canHandle(destData))) {
            // Both source and dest are on the same storage, so just clone them.
            return StrategyPriority.HIGHEST;
        }

        if (srcData instanceof VolumeInfo && destData instanceof VolumeInfo) {
            VolumeInfo srcVolumeInfo = (VolumeInfo)srcData;

            if (isVolumeOnManagedStorage(srcVolumeInfo)) {
                return StrategyPriority.HIGHEST;
            }

            VolumeInfo destVolumeInfo = (VolumeInfo)destData;

            if (isVolumeOnManagedStorage(destVolumeInfo)) {
                return StrategyPriority.HIGHEST;
            }
        }

        if (srcData instanceof VolumeInfo && destData instanceof TemplateInfo) {
            VolumeInfo srcVolumeInfo = (VolumeInfo)srcData;

            if (isVolumeOnManagedStorage(srcVolumeInfo)) {
                return StrategyPriority.HIGHEST;
            }
        }

        return StrategyPriority.CANT_HANDLE;
    }

    private boolean isVolumeOnManagedStorage(VolumeInfo volumeInfo) {
        DataStore dataStore = volumeInfo.getDataStore();

        if (dataStore.getRole() == DataStoreRole.Primary) {
            long storagePooldId = dataStore.getId();
            StoragePoolVO storagePoolVO = _storagePoolDao.findById(storagePooldId);

            return storagePoolVO.isManaged();
        }

        return false;
    }

    // canHandle returns true if the storage driver for the DataObject that's passed in can support certain features (what features we
    // care about during a particular invocation of this method depend on what type of DataObject was passed in (ex. VolumeInfo versus SnapshotInfo)).
    private boolean canHandle(DataObject dataObject) {
        Preconditions.checkArgument(dataObject != null, "Passing 'null' to dataObject of canHandle(DataObject) is not supported.");

        DataStore dataStore = dataObject.getDataStore();

        if (dataStore.getRole() == DataStoreRole.Primary) {
            Map<String, String> mapCapabilities = dataStore.getDriver().getCapabilities();

            if (mapCapabilities == null) {
                return false;
            }

            if (dataObject instanceof VolumeInfo || dataObject instanceof SnapshotInfo) {
                String value = mapCapabilities.get(DataStoreCapabilities.STORAGE_SYSTEM_SNAPSHOT.toString());
                Boolean supportsStorageSystemSnapshots = Boolean.valueOf(value);

                if (supportsStorageSystemSnapshots) {
                    LOGGER.info("Using 'StorageSystemDataMotionStrategy' (dataObject is a volume or snapshot and the storage system supports snapshots)");

                    return true;
                }
            } else if (dataObject instanceof TemplateInfo) {
                // If the storage system can clone volumes, we can cache templates on it.
                String value = mapCapabilities.get(DataStoreCapabilities.CAN_CREATE_VOLUME_FROM_VOLUME.toString());
                Boolean canCloneVolume = Boolean.valueOf(value);

                if (canCloneVolume) {
                    LOGGER.info("Using 'StorageSystemDataMotionStrategy' (dataObject is a template and the storage system can create a volume from a volume)");

                    return true;
                }
            }
        }

        return false;
    }

    @Override
    public final StrategyPriority canHandle(Map<VolumeInfo, DataStore> volumeMap, Host srcHost, Host destHost) {
        if (HypervisorType.KVM.equals(srcHost.getHypervisorType())) {
            return internalCanHandle(volumeMap, srcHost, destHost);
        }
        return StrategyPriority.CANT_HANDLE;
    }

    /**
     * Handles migrating volumes on managed Storage.
     */
    protected StrategyPriority internalCanHandle(Map<VolumeInfo, DataStore> volumeMap, Host srcHost, Host destHost) {
        Set<VolumeInfo> volumeInfoSet = volumeMap.keySet();

        for (VolumeInfo volumeInfo : volumeInfoSet) {
            StoragePoolVO storagePoolVO = _storagePoolDao.findById(volumeInfo.getPoolId());

            if (storagePoolVO.isManaged()) {
                return StrategyPriority.HIGHEST;
            }
        }

        Collection<DataStore> dataStores = volumeMap.values();

        for (DataStore dataStore : dataStores) {
            StoragePoolVO storagePoolVO = _storagePoolDao.findById(dataStore.getId());

            if (storagePoolVO.isManaged()) {
                return StrategyPriority.HIGHEST;
            }

        }
        return StrategyPriority.CANT_HANDLE;
    }

    @Override
    public void copyAsync(DataObject srcData, DataObject destData, Host destHost, AsyncCompletionCallback<CopyCommandResult> callback) {
        if (srcData instanceof SnapshotInfo) {
            SnapshotInfo srcSnapshotInfo = (SnapshotInfo)srcData;

            handleCopyAsyncForSnapshot(srcSnapshotInfo, destData, callback);
        } else if (srcData instanceof TemplateInfo && destData instanceof VolumeInfo) {
            TemplateInfo srcTemplateInfo = (TemplateInfo)srcData;
            VolumeInfo destVolumeInfo = (VolumeInfo)destData;

            handleCopyAsyncForTemplateAndVolume(srcTemplateInfo, destVolumeInfo, callback);
        } else if (srcData instanceof VolumeInfo && destData instanceof VolumeInfo) {
            VolumeInfo srcVolumeInfo = (VolumeInfo)srcData;
            VolumeInfo destVolumeInfo = (VolumeInfo)destData;

            handleCopyAsyncForVolumes(srcVolumeInfo, destVolumeInfo, callback);
        } else if (srcData instanceof VolumeInfo && destData instanceof TemplateInfo &&
                (destData.getDataStore().getRole() == DataStoreRole.Image || destData.getDataStore().getRole() == DataStoreRole.ImageCache)) {
            VolumeInfo srcVolumeInfo = (VolumeInfo)srcData;
            TemplateInfo destTemplateInfo = (TemplateInfo)destData;

            handleCreateTemplateFromManagedVolume(srcVolumeInfo, destTemplateInfo, callback);
        }
        else {
            handleError(OPERATION_NOT_SUPPORTED, callback);
        }
    }

    private void handleCopyAsyncForSnapshot(SnapshotInfo srcSnapshotInfo, DataObject destData, AsyncCompletionCallback<CopyCommandResult> callback) {
        verifyFormat(srcSnapshotInfo);

        boolean canHandleSrc = canHandle(srcSnapshotInfo);

        if (canHandleSrc && (destData instanceof TemplateInfo || destData instanceof SnapshotInfo) &&
                (destData.getDataStore().getRole() == DataStoreRole.Image || destData.getDataStore().getRole() == DataStoreRole.ImageCache)) {
            handleCopyAsyncToSecondaryStorage(srcSnapshotInfo, destData, callback);
        } else if (destData instanceof VolumeInfo) {
            handleCopyAsyncForSnapshotToVolume(srcSnapshotInfo, (VolumeInfo)destData, callback);
        } else {
            handleError(OPERATION_NOT_SUPPORTED, callback);
        }
    }

    private void handleCopyAsyncForSnapshotToVolume(SnapshotInfo srcSnapshotInfo, VolumeInfo destVolumeInfo,
                                                    AsyncCompletionCallback<CopyCommandResult> callback) {
        boolean canHandleSrc = canHandle(srcSnapshotInfo);
        boolean canHandleDest = canHandle(destVolumeInfo);

        if (canHandleSrc && canHandleDest) {
            if (srcSnapshotInfo.getDataStore().getId() == destVolumeInfo.getDataStore().getId()) {
                handleCreateManagedVolumeFromManagedSnapshot(srcSnapshotInfo, destVolumeInfo, callback);
            } else {
                String errMsg = "To perform this operation, the source and destination primary storages must be the same.";

                handleError(errMsg, callback);
            }
        }
        else if (!canHandleSrc && !canHandleDest) {
            handleError(OPERATION_NOT_SUPPORTED, callback);
        }
        else if (canHandleSrc) {
            handleCreateNonManagedVolumeFromManagedSnapshot(srcSnapshotInfo, destVolumeInfo, callback);
        }
        else {
            handleCreateManagedVolumeFromNonManagedSnapshot(srcSnapshotInfo, destVolumeInfo, callback);
        }
    }

    private void handleCopyAsyncForTemplateAndVolume(TemplateInfo srcTemplateInfo, VolumeInfo destVolumeInfo, AsyncCompletionCallback<CopyCommandResult> callback) {
        boolean canHandleSrc = canHandle(srcTemplateInfo);

        if (!canHandleSrc) {
            handleError(OPERATION_NOT_SUPPORTED, callback);
        }

        handleCreateVolumeFromTemplateBothOnStorageSystem(srcTemplateInfo, destVolumeInfo, callback);
    }

    private void handleCopyAsyncForVolumes(VolumeInfo srcVolumeInfo, VolumeInfo destVolumeInfo, AsyncCompletionCallback<CopyCommandResult> callback) {
        if (srcVolumeInfo.getState() == Volume.State.Migrating) {
            if (isVolumeOnManagedStorage(srcVolumeInfo)) {
                if (destVolumeInfo.getDataStore().getRole() == DataStoreRole.Image || destVolumeInfo.getDataStore().getRole() == DataStoreRole.ImageCache) {
                    handleVolumeCopyFromManagedStorageToSecondaryStorage(srcVolumeInfo, destVolumeInfo, callback);
                } else if (!isVolumeOnManagedStorage(destVolumeInfo)) {
                    handleVolumeMigrationFromManagedStorageToNonManagedStorage(srcVolumeInfo, destVolumeInfo, callback);
                } else {
                    handleVolumeMigrationFromManagedStorageToManagedStorage(srcVolumeInfo, destVolumeInfo, callback);
                }
            } else if (!isVolumeOnManagedStorage(destVolumeInfo)) {
                if (!HypervisorType.KVM.equals(srcVolumeInfo.getHypervisorType())) {
                    String errMsg = String.format("Currently migrating volumes between managed storage providers is not supported on %s hypervisor", srcVolumeInfo.getHypervisorType().toString());
                    handleError(errMsg, callback);
                } else {
                    handleVolumeMigrationForKVM(srcVolumeInfo, destVolumeInfo, callback);
                }
            } else {
                handleVolumeMigrationFromNonManagedStorageToManagedStorage(srcVolumeInfo, destVolumeInfo, callback);
            }
        } else if (srcVolumeInfo.getState() == Volume.State.Uploaded &&
                (srcVolumeInfo.getDataStore().getRole() == DataStoreRole.Image || srcVolumeInfo.getDataStore().getRole() == DataStoreRole.ImageCache) &&
                destVolumeInfo.getDataStore().getRole() == DataStoreRole.Primary) {
            ImageFormat imageFormat = destVolumeInfo.getFormat();

            if (!ImageFormat.QCOW2.equals(imageFormat)) {
                String errMsg = "The 'StorageSystemDataMotionStrategy' does not support this upload use case (non KVM).";

                handleError(errMsg, callback);
            }

            handleCreateVolumeFromVolumeOnSecondaryStorage(srcVolumeInfo, destVolumeInfo, destVolumeInfo.getDataCenterId(), HypervisorType.KVM, callback);
        } else {
            handleError(OPERATION_NOT_SUPPORTED, callback);
        }
    }

    private void handleError(String errMsg, AsyncCompletionCallback<CopyCommandResult> callback) {
        LOGGER.warn(errMsg);

        invokeCallback(errMsg, callback);

        throw new UnsupportedOperationException(errMsg);
    }

    private void invokeCallback(String errMsg, AsyncCompletionCallback<CopyCommandResult> callback) {
        CopyCmdAnswer copyCmdAnswer = new CopyCmdAnswer(errMsg);

        CopyCommandResult result = new CopyCommandResult(null, copyCmdAnswer);

        result.setResult(errMsg);

        callback.complete(result);
    }

    private void handleVolumeCopyFromManagedStorageToSecondaryStorage(VolumeInfo srcVolumeInfo, VolumeInfo destVolumeInfo,
                                                                      AsyncCompletionCallback<CopyCommandResult> callback) {
        String errMsg = null;
        String volumePath = null;

        try {
            if (!HypervisorType.KVM.equals(srcVolumeInfo.getHypervisorType())) {
                throw new CloudRuntimeException("Currently, only the KVM hypervisor type is supported for the migration of a volume " +
                        "from managed storage to non-managed storage.");
            }

            HypervisorType hypervisorType = HypervisorType.KVM;
            VirtualMachine vm = srcVolumeInfo.getAttachedVM();

            if (vm != null && vm.getState() != VirtualMachine.State.Stopped) {
                throw new CloudRuntimeException("Currently, if a volume to copy from managed storage to secondary storage is attached to " +
                        "a VM, the VM must be in the Stopped state.");
            }

            long srcStoragePoolId = srcVolumeInfo.getPoolId();
            StoragePoolVO srcStoragePoolVO = _storagePoolDao.findById(srcStoragePoolId);

            HostVO hostVO;

            if (srcStoragePoolVO.getClusterId() != null) {
                hostVO = getHostInCluster(srcStoragePoolVO.getClusterId());
            }
            else {
                hostVO = getHost(srcVolumeInfo.getDataCenterId(), hypervisorType, false);
            }

            volumePath = copyManagedVolumeToSecondaryStorage(srcVolumeInfo, destVolumeInfo, hostVO,
                    "Unable to copy the volume from managed storage to secondary storage");
        }
        catch (Exception ex) {
            errMsg = "Migration operation failed in 'StorageSystemDataMotionStrategy.handleVolumeCopyFromManagedStorageToSecondaryStorage': " +
                    ex.getMessage();

            throw new CloudRuntimeException(errMsg, ex);
        }
        finally {
            CopyCmdAnswer copyCmdAnswer;

            if (errMsg != null) {
                copyCmdAnswer = new CopyCmdAnswer(errMsg);
            }
            else if (volumePath == null) {
                copyCmdAnswer = new CopyCmdAnswer("Unable to acquire a volume path");
            }
            else {
                VolumeObjectTO volumeObjectTO = (VolumeObjectTO)destVolumeInfo.getTO();

                volumeObjectTO.setPath(volumePath);

                copyCmdAnswer = new CopyCmdAnswer(volumeObjectTO);
            }

            CopyCommandResult result = new CopyCommandResult(null, copyCmdAnswer);

            result.setResult(errMsg);

            callback.complete(result);
        }
    }

    private void handleVolumeMigrationFromManagedStorageToManagedStorage(VolumeInfo srcVolumeInfo, VolumeInfo destVolumeInfo,
                                                                AsyncCompletionCallback<CopyCommandResult> callback) {
        if (!HypervisorType.KVM.equals(srcVolumeInfo.getHypervisorType())) {
            String errMsg = String.format("Currently migrating volumes between managed storage providers is not supported on %s hypervisor", srcVolumeInfo.getHypervisorType().toString());
            handleError(errMsg, callback);
        } else {
            handleVolumeMigrationForKVM(srcVolumeInfo, destVolumeInfo, callback);
        }
    }

    private void handleVolumeMigrationFromManagedStorageToNonManagedStorage(VolumeInfo srcVolumeInfo, VolumeInfo destVolumeInfo,
                                                                            AsyncCompletionCallback<CopyCommandResult> callback) {
        String errMsg = null;

        try {
            if (!HypervisorType.KVM.equals(srcVolumeInfo.getHypervisorType())) {
                throw new CloudRuntimeException("Currently, only the KVM hypervisor type is supported for the migration of a volume " +
                        "from managed storage to non-managed storage.");
            }

            HypervisorType hypervisorType = HypervisorType.KVM;
            VirtualMachine vm = srcVolumeInfo.getAttachedVM();

            checkAvailableForMigration(vm);

            long destStoragePoolId = destVolumeInfo.getPoolId();
            StoragePoolVO destStoragePoolVO = _storagePoolDao.findById(destStoragePoolId);

            HostVO hostVO;

            if (destStoragePoolVO.getClusterId() != null) {
                hostVO = getHostInCluster(destStoragePoolVO.getClusterId());
            }
            else {
                hostVO = getHost(destVolumeInfo.getDataCenterId(), hypervisorType, false);
            }

            setCertainVolumeValuesNull(destVolumeInfo.getId());

            // migrate the volume via the hypervisor
            String path = migrateVolumeForKVM(srcVolumeInfo, destVolumeInfo, hostVO, "Unable to migrate the volume from managed storage to non-managed storage");

            updateVolumePath(destVolumeInfo.getId(), path);
        }
        catch (Exception ex) {
            errMsg = "Migration operation failed in 'StorageSystemDataMotionStrategy.handleVolumeMigrationFromManagedStorageToNonManagedStorage': " +
                    ex.getMessage();

            throw new CloudRuntimeException(errMsg, ex);
        }
        finally {
            CopyCmdAnswer copyCmdAnswer;

            if (errMsg != null) {
                copyCmdAnswer = new CopyCmdAnswer(errMsg);
            }
            else {
                destVolumeInfo = _volumeDataFactory.getVolume(destVolumeInfo.getId(), destVolumeInfo.getDataStore());

                DataTO dataTO = destVolumeInfo.getTO();

                copyCmdAnswer = new CopyCmdAnswer(dataTO);
            }

            CopyCommandResult result = new CopyCommandResult(null, copyCmdAnswer);

            result.setResult(errMsg);

            callback.complete(result);
        }
    }

    private void verifyFormatWithPoolType(ImageFormat imageFormat, StoragePoolType poolType) {
        if (imageFormat != ImageFormat.VHD && imageFormat != ImageFormat.OVA && imageFormat != ImageFormat.QCOW2 &&
                !(imageFormat == ImageFormat.RAW && (StoragePoolType.PowerFlex == poolType ||
                StoragePoolType.FiberChannel == poolType))) {
            throw new CloudRuntimeException(String.format("Only the following image types are currently supported: %s, %s, %s, %s (for PowerFlex and FiberChannel)",
                ImageFormat.VHD.toString(), ImageFormat.OVA.toString(), ImageFormat.QCOW2.toString(), ImageFormat.RAW.toString()));
        }
    }

    private void verifyFormat(ImageFormat imageFormat) {
        if (imageFormat != ImageFormat.VHD && imageFormat != ImageFormat.OVA && imageFormat != ImageFormat.QCOW2) {
            throw new CloudRuntimeException("Only the following image types are currently supported: " +
                    ImageFormat.VHD.toString() + ", " + ImageFormat.OVA.toString() + ", and " + ImageFormat.QCOW2);
        }
    }

    private void verifyFormat(SnapshotInfo snapshotInfo) {
        long volumeId = snapshotInfo.getVolumeId();

        VolumeVO volumeVO = _volumeDao.findByIdIncludingRemoved(volumeId);
        StoragePoolVO storagePoolVO = _storagePoolDao.findById(volumeVO.getPoolId());

        verifyFormatWithPoolType(volumeVO.getFormat(), storagePoolVO.getPoolType());
    }

    private boolean usingBackendSnapshotFor(SnapshotInfo snapshotInfo) {
        String property = getSnapshotProperty(snapshotInfo.getId(), "takeSnapshot");

        return Boolean.parseBoolean(property);
    }

    private boolean needCacheStorage(DataObject srcData, DataObject destData) {
        DataTO srcTO = srcData.getTO();
        DataStoreTO srcStoreTO = srcTO.getDataStore();
        DataTO destTO = destData.getTO();
        DataStoreTO destStoreTO = destTO.getDataStore();

        // both snapshot and volume are on primary datastore - no need for a cache storage as hypervisor will copy directly
        if (srcStoreTO instanceof PrimaryDataStoreTO && destStoreTO instanceof PrimaryDataStoreTO) {
            return false;
        }

        if (srcStoreTO instanceof NfsTO || srcStoreTO.getRole() == DataStoreRole.ImageCache) {
            return false;
        }

        if (destStoreTO instanceof NfsTO || destStoreTO.getRole() == DataStoreRole.ImageCache) {
            return false;
        }

        if (LOGGER.isDebugEnabled()) {
            LOGGER.debug("needCacheStorage true; dest at " + destTO.getPath() + ", dest role " + destStoreTO.getRole().toString() + "; src at " +
                    srcTO.getPath() + ", src role " + srcStoreTO.getRole().toString());
        }

        return true;
    }

    private Scope pickCacheScopeForCopy(DataObject srcData, DataObject destData) {
        Scope srcScope = srcData.getDataStore().getScope();
        Scope destScope = destData.getDataStore().getScope();

        Scope selectedScope = null;

        if (srcScope.getScopeId() != null) {
            selectedScope = getZoneScope(srcScope);
        } else if (destScope.getScopeId() != null) {
            selectedScope = getZoneScope(destScope);
        } else {
            LOGGER.warn("Cannot find a zone-wide scope for movement that needs a cache storage");
        }

        return selectedScope;
    }

    private Scope getZoneScope(Scope scope) {
        ZoneScope zoneScope;

        if (scope instanceof ClusterScope) {
            ClusterScope clusterScope = (ClusterScope)scope;

            zoneScope = new ZoneScope(clusterScope.getZoneId());
        } else if (scope instanceof HostScope) {
            HostScope hostScope = (HostScope)scope;

            zoneScope = new ZoneScope(hostScope.getZoneId());
        } else {
            zoneScope = (ZoneScope)scope;
        }

        return zoneScope;
    }

    private void handleVolumeMigrationFromNonManagedStorageToManagedStorage(VolumeInfo srcVolumeInfo, VolumeInfo destVolumeInfo,
                                                                            AsyncCompletionCallback<CopyCommandResult> callback) {
        try {
            HypervisorType hypervisorType = srcVolumeInfo.getHypervisorType();

            if (!HypervisorType.XenServer.equals(hypervisorType) && !HypervisorType.KVM.equals(hypervisorType)) {
                throw new CloudRuntimeException("Currently, only the XenServer and KVM hypervisor types are supported for the migration of a volume " +
                        "from non-managed storage to managed storage.");
            }

            if (HypervisorType.XenServer.equals(hypervisorType)) {
                handleVolumeMigrationForXenServer(srcVolumeInfo, destVolumeInfo);
                destVolumeInfo = _volumeDataFactory.getVolume(destVolumeInfo.getId(), destVolumeInfo.getDataStore());
                DataTO dataTO = destVolumeInfo.getTO();
                CopyCmdAnswer copyCmdAnswer = new CopyCmdAnswer(dataTO);
                CopyCommandResult result = new CopyCommandResult(null, copyCmdAnswer);
                callback.complete(result);
            } else {
                handleVolumeMigrationForKVM(srcVolumeInfo, destVolumeInfo, callback);
            }
        }
        catch (Exception ex) {
            String errMsg = "Migration operation failed in 'StorageSystemDataMotionStrategy.handleVolumeMigrationFromNonManagedStorageToManagedStorage': " +
                    ex.getMessage();

            throw new CloudRuntimeException(errMsg, ex);
        }
    }

    private void handleVolumeMigrationForXenServer(VolumeInfo srcVolumeInfo, VolumeInfo destVolumeInfo) {
        VirtualMachine vm = srcVolumeInfo.getAttachedVM();

        if (vm == null || vm.getState() != VirtualMachine.State.Running) {
            throw new CloudRuntimeException("Currently, a volume to migrate from non-managed storage to managed storage on XenServer must be attached to " +
                    "a VM in the Running state.");
        }

        destVolumeInfo.getDataStore().getDriver().createAsync(destVolumeInfo.getDataStore(), destVolumeInfo, null);

        destVolumeInfo = _volumeDataFactory.getVolume(destVolumeInfo.getId(), destVolumeInfo.getDataStore());

        handleQualityOfServiceForVolumeMigration(destVolumeInfo, PrimaryDataStoreDriver.QualityOfServiceState.MIGRATION);

        HostVO hostVO = _hostDao.findById(vm.getHostId());

        _volumeService.grantAccess(destVolumeInfo, hostVO, destVolumeInfo.getDataStore());

        String value = _configDao.getValue(Config.MigrateWait.key());
        int waitInterval = NumbersUtil.parseInt(value, Integer.parseInt(Config.MigrateWait.getDefaultValue()));

        StoragePool destPool = (StoragePool)dataStoreMgr.getDataStore(destVolumeInfo.getDataStore().getId(), DataStoreRole.Primary);

        MigrateVolumeCommand command = new MigrateVolumeCommand(srcVolumeInfo.getId(), srcVolumeInfo.getPath(), destPool, srcVolumeInfo.getAttachedVmName(),
                srcVolumeInfo.getVolumeType(), waitInterval, null);

        Map<String, String> details = new HashMap<>();

        details.put(DiskTO.MANAGED, Boolean.TRUE.toString());
        details.put(DiskTO.IQN, destVolumeInfo.get_iScsiName());
        details.put(DiskTO.STORAGE_HOST, destPool.getHostAddress());
        details.put(DiskTO.PROTOCOL_TYPE, (destPool.getPoolType() != null) ? destPool.getPoolType().toString() : null);

        command.setDestDetails(details);

        EndPoint ep = selector.select(srcVolumeInfo, StorageAction.MIGRATEVOLUME);

        Answer answer;

        if (ep == null) {
            String errMsg = "No remote endpoint to send command to; check if host or SSVM is down";

            LOGGER.error(errMsg);

            answer = new Answer(command, false, errMsg);
        } else {
            answer = ep.sendMessage(command);
        }

        handleQualityOfServiceForVolumeMigration(destVolumeInfo, PrimaryDataStoreDriver.QualityOfServiceState.NO_MIGRATION);

        if (answer == null || !answer.getResult()) {
            handleFailedVolumeMigration(srcVolumeInfo, destVolumeInfo, hostVO);

            throw new CloudRuntimeException("Failed to migrate volume with ID " + srcVolumeInfo.getId() + " to storage pool with ID " + destPool.getId());
        } else {
            handleSuccessfulVolumeMigration(srcVolumeInfo, destPool, (MigrateVolumeAnswer)answer);
        }
    }

    private void handleSuccessfulVolumeMigration(VolumeInfo srcVolumeInfo, StoragePool destPool, MigrateVolumeAnswer migrateVolumeAnswer) {
        VolumeVO volumeVO = _volumeDao.findById(srcVolumeInfo.getId());

        volumeVO.setPath(migrateVolumeAnswer.getVolumePath());

        String chainInfo = migrateVolumeAnswer.getVolumeChainInfo();

        if (chainInfo != null) {
            volumeVO.setChainInfo(chainInfo);
        }

        volumeVO.setPodId(destPool.getPodId());
        volumeVO.setPoolId(destPool.getId());
        volumeVO.setLastPoolId(srcVolumeInfo.getPoolId());

        _volumeDao.update(srcVolumeInfo.getId(), volumeVO);
    }

    private void handleFailedVolumeMigration(VolumeInfo srcVolumeInfo, VolumeInfo destVolumeInfo, HostVO hostVO) {
        try {
            _volumeService.revokeAccess(destVolumeInfo, hostVO, destVolumeInfo.getDataStore());
        }
        catch (Exception ex) {
            LOGGER.warn("Failed to revoke access to the volume with the following ID: " + destVolumeInfo.getId());
        }

        try {
            VolumeDetailVO volumeDetailVO = new VolumeDetailVO(destVolumeInfo.getId(), PrimaryDataStoreDriver.BASIC_DELETE_BY_FOLDER,
                    Boolean.TRUE.toString(), false);

            volumeDetailsDao.persist(volumeDetailVO);

            destVolumeInfo.getDataStore().getDriver().deleteAsync(destVolumeInfo.getDataStore(), destVolumeInfo, null);

            volumeDetailsDao.removeDetails(srcVolumeInfo.getId());
        }
        catch (Exception ex) {
            LOGGER.warn(ex.getMessage());
        }

        VolumeVO volumeVO = _volumeDao.findById(srcVolumeInfo.getId());

        volumeVO.setPoolId(srcVolumeInfo.getPoolId());
        volumeVO.setLastPoolId(srcVolumeInfo.getLastPoolId());
        volumeVO.setFolder(srcVolumeInfo.getFolder());
        volumeVO.set_iScsiName(srcVolumeInfo.get_iScsiName());

        _volumeDao.update(srcVolumeInfo.getId(), volumeVO);
    }

    private void handleVolumeMigrationForKVM(VolumeInfo srcVolumeInfo, VolumeInfo destVolumeInfo, AsyncCompletionCallback<CopyCommandResult> callback) {
        VirtualMachine vm = srcVolumeInfo.getAttachedVM();

        checkAvailableForMigration(vm);

        String errMsg = null;
        HostVO hostVO = null;
        try {
            destVolumeInfo.getDataStore().getDriver().createAsync(destVolumeInfo.getDataStore(), destVolumeInfo, null);
            VolumeVO volumeVO = _volumeDao.findById(destVolumeInfo.getId());
            updatePathFromScsiName(volumeVO);
            destVolumeInfo = _volumeDataFactory.getVolume(destVolumeInfo.getId(), destVolumeInfo.getDataStore());
            hostVO = getHostOnWhichToExecuteMigrationCommand(srcVolumeInfo, destVolumeInfo);

            // if managed we need to grant access
            PrimaryDataStore pds = (PrimaryDataStore)this.dataStoreMgr.getPrimaryDataStore(destVolumeInfo.getDataStore().getUuid());
            if (pds == null) {
                throw new CloudRuntimeException("Unable to find primary data store driver for this volume");
            }

            // grant access (for managed volumes)
            _volumeService.grantAccess(destVolumeInfo, hostVO, destVolumeInfo.getDataStore());

            // re-retrieve volume to get any updated information from grant
            destVolumeInfo = _volumeDataFactory.getVolume(destVolumeInfo.getId(), destVolumeInfo.getDataStore());

            // migrate the volume via the hypervisor
            String path = migrateVolumeForKVM(srcVolumeInfo, destVolumeInfo, hostVO, "Unable to migrate the volume from non-managed storage to managed storage");

            updateVolumePath(destVolumeInfo.getId(), path);
            volumeVO = _volumeDao.findById(destVolumeInfo.getId());
            // only set this if it was not set.  default to QCOW2 for KVM
            if (volumeVO.getFormat() == null) {
                volumeVO.setFormat(ImageFormat.QCOW2);
                _volumeDao.update(volumeVO.getId(), volumeVO);
            }
        } catch (Exception ex) {
            errMsg = "Primary storage migration failed due to an unexpected error: " +
                    ex.getMessage();
            if (ex instanceof CloudRuntimeException) {
                throw ex;
            } else {
                throw new CloudRuntimeException(errMsg, ex);
            }
        } finally {
            // revoke access (for managed volumes)
            if (hostVO != null) {
                try {
                    _volumeService.revokeAccess(destVolumeInfo, hostVO, destVolumeInfo.getDataStore());
                } catch (Exception e) {
                    LOGGER.warn(String.format("Failed to revoke access for volume 'name=%s,uuid=%s' after a migration attempt", destVolumeInfo.getVolume(), destVolumeInfo.getUuid()), e);
                }
            }

            // re-retrieve volume to get any updated information from grant
            destVolumeInfo = _volumeDataFactory.getVolume(destVolumeInfo.getId(), destVolumeInfo.getDataStore());

            CopyCmdAnswer copyCmdAnswer;
            if (errMsg != null) {
                copyCmdAnswer = new CopyCmdAnswer(errMsg);
            }
            else {
                destVolumeInfo = _volumeDataFactory.getVolume(destVolumeInfo.getId(), destVolumeInfo.getDataStore());
                DataTO dataTO = destVolumeInfo.getTO();
                copyCmdAnswer = new CopyCmdAnswer(dataTO);
            }

            CopyCommandResult result = new CopyCommandResult(null, copyCmdAnswer);
            result.setResult(errMsg);
            callback.complete(result);
        }
    }

    private void checkAvailableForMigration(VirtualMachine vm) {
        if (vm != null && (vm.getState() != VirtualMachine.State.Stopped && vm.getState() != VirtualMachine.State.Migrating)) {
            throw new CloudRuntimeException("Currently, if a volume to migrate from non-managed storage to managed storage on KVM is attached to " +
                    "a VM, the VM must be in the Stopped or Migrating state.");
        }
    }

    /**
     * Only update the path from the iscsiName if the iscsiName is set.  Otherwise take no action to avoid nullifying the path
     * with a previously set path value.
     */
    private void updatePathFromScsiName(VolumeVO volumeVO) {
        if (volumeVO.get_iScsiName() != null) {
            volumeVO.setPath(volumeVO.get_iScsiName());
            _volumeDao.update(volumeVO.getId(), volumeVO);
        }
    }

    private HostVO getHostOnWhichToExecuteMigrationCommand(VolumeInfo srcVolumeInfo, VolumeInfo destVolumeInfo) {
        long srcStoragePoolId = srcVolumeInfo.getPoolId();
        StoragePoolVO srcStoragePoolVO = _storagePoolDao.findById(srcStoragePoolId);

        HostVO hostVO;

        if (srcStoragePoolVO.getClusterId() != null) {
            hostVO = getHostInCluster(srcStoragePoolVO.getClusterId());
        }
        else {
            hostVO = getHost(destVolumeInfo.getDataCenterId(), HypervisorType.KVM, false);
        }

        return hostVO;
    }

    private VolumeInfo createTemporaryVolumeCopyOfSnapshotAdaptive(SnapshotInfo snapshotInfo) {
        VolumeInfo tempVolumeInfo = null;
        VolumeVO tempVolumeVO = null;
        try {
            tempVolumeVO = new VolumeVO(Volume.Type.DATADISK, snapshotInfo.getName() + "_" + System.currentTimeMillis() + ".TMP",
                snapshotInfo.getDataCenterId(), snapshotInfo.getDomainId(), snapshotInfo.getAccountId(), 0, ProvisioningType.THIN, snapshotInfo.getSize(), 0L, 0L, "");
<<<<<<< HEAD
                tempVolumeVO.setPoolId(snapshotInfo.getDataStore().getId());
            _volumeDao.persist(tempVolumeVO);
            tempVolumeInfo = this._volFactory.getVolume(tempVolumeVO.getId());
=======
            volumeVO.setPoolId(snapshotInfo.getDataStore().getId());
            _volumeDao.persist(volumeVO);
            tempVolumeInfo = this._volFactory.getVolume(volumeVO.getId());
>>>>>>> c55dfc95

            if (snapshotInfo.getDataStore().getDriver().canCopy(snapshotInfo, tempVolumeInfo)) {
                snapshotInfo.getDataStore().getDriver().copyAsync(snapshotInfo, tempVolumeInfo, null, null);
                // refresh volume info as data could have changed
                tempVolumeInfo = this._volFactory.getVolume(tempVolumeVO.getId());
            } else {
                throw new CloudRuntimeException("Storage driver indicated it could create a volume from the snapshot but rejected the subsequent request to do so");
            }
            return tempVolumeInfo;
        } catch (Throwable e) {
            try {
                if (tempVolumeInfo != null) {
                    tempVolumeInfo.getDataStore().getDriver().deleteAsync(tempVolumeInfo.getDataStore(), tempVolumeInfo, null);
                }

                // cleanup temporary volume
                if (tempVolumeVO != null) {
                    _volumeDao.remove(tempVolumeVO.getId());
                }
            } catch (Throwable e2) {
                LOGGER.warn("Failed to delete temporary volume created for copy", e2);
            }

            throw e;
        }
    }

    /**
     * Simplier logic for copy from snapshot for adaptive driver only.
     * @param snapshotInfo
     * @param destData
     * @param callback
     */
    private void handleCopyAsyncToSecondaryStorageAdaptive(SnapshotInfo snapshotInfo, DataObject destData, AsyncCompletionCallback<CopyCommandResult> callback) {
        CopyCmdAnswer copyCmdAnswer = null;
        DataObject srcFinal = null;
        HostVO hostVO = null;
        DataStore srcDataStore = null;
        boolean tempRequired = false;

        try {
            snapshotInfo.processEvent(Event.CopyingRequested);
            hostVO = getHost(snapshotInfo);
            DataObject destOnStore = destData;
            srcDataStore = snapshotInfo.getDataStore();
            int primaryStorageDownloadWait = StorageManager.PRIMARY_STORAGE_DOWNLOAD_WAIT.value();
            CopyCommand copyCommand = null;
            if (!Boolean.parseBoolean(srcDataStore.getDriver().getCapabilities().get("CAN_DIRECT_ATTACH_SNAPSHOT"))) {
                srcFinal = createTemporaryVolumeCopyOfSnapshotAdaptive(snapshotInfo);
                tempRequired = true;
            } else {
                srcFinal = snapshotInfo;
            }

            _volumeService.grantAccess(srcFinal, hostVO, srcDataStore);

            DataTO srcTo = srcFinal.getTO();

            // have to set PATH as extraOptions due to logic in KVM hypervisor processor
            HashMap<String,String> extraDetails = new HashMap<>();
            extraDetails.put(DiskTO.PATH, srcTo.getPath());

            copyCommand = new CopyCommand(srcFinal.getTO(), destOnStore.getTO(), primaryStorageDownloadWait,
                VirtualMachineManager.ExecuteInSequence.value());
            copyCommand.setOptions(extraDetails);
            copyCmdAnswer = (CopyCmdAnswer)agentManager.send(hostVO.getId(), copyCommand);
        } catch (Exception ex) {
            String msg = "Failed to create template from snapshot (Snapshot ID = " + snapshotInfo.getId() + ") : ";
            LOGGER.warn(msg, ex);
            throw new CloudRuntimeException(msg + ex.getMessage(), ex);
        }
        finally {
            // remove access tot he volume that was used
            if (srcFinal != null && hostVO != null && srcDataStore != null) {
                _volumeService.revokeAccess(srcFinal, hostVO, srcDataStore);
            }

            // delete the temporary volume if it was needed
            if (srcFinal != null && tempRequired) {
                try {
                    srcFinal.getDataStore().getDriver().deleteAsync(srcFinal.getDataStore(), srcFinal, null);
                } catch (Throwable e) {
                    LOGGER.warn("Failed to delete temporary volume created for copy", e);
                }
            }

            // check we have a reasonable result
            String errMsg = null;
            if (copyCmdAnswer == null || (!copyCmdAnswer.getResult() && copyCmdAnswer.getDetails() == null)) {
                errMsg = "Unable to create template from snapshot";
                copyCmdAnswer = new CopyCmdAnswer(errMsg);
            } else if (!copyCmdAnswer.getResult() && StringUtils.isEmpty(copyCmdAnswer.getDetails())) {
                errMsg = "Unable to create template from snapshot";
            } else if (!copyCmdAnswer.getResult()) {
                errMsg = copyCmdAnswer.getDetails();
            }

            //submit processEvent
            if (StringUtils.isEmpty(errMsg)) {
                snapshotInfo.processEvent(Event.OperationSuccessed);
            } else {
                snapshotInfo.processEvent(Event.OperationFailed);
            }

            CopyCommandResult result = new CopyCommandResult(null, copyCmdAnswer);
            result.setResult(copyCmdAnswer.getDetails());
            callback.complete(result);
        }
    }

    /**
     * This function is responsible for copying a snapshot from managed storage to secondary storage. This is used in the following two cases:
     * 1) When creating a template from a snapshot
     * 2) When createSnapshot is called with location=SECONDARY
     *
     * @param snapshotInfo source snapshot
     * @param destData destination (can be template or snapshot)
     * @param callback callback for async
     */
    private void handleCopyAsyncToSecondaryStorage(SnapshotInfo snapshotInfo, DataObject destData, AsyncCompletionCallback<CopyCommandResult> callback) {

        // if this flag is set (true or false), we will fall out to use simplier logic for the Adaptive handler
        if (snapshotInfo.getDataStore().getDriver().getCapabilities().get("CAN_DIRECT_ATTACH_SNAPSHOT") != null) {
            handleCopyAsyncToSecondaryStorageAdaptive(snapshotInfo, destData, callback);
            return;
        }

        String errMsg = null;
        CopyCmdAnswer copyCmdAnswer = null;
        boolean usingBackendSnapshot = false;

        try {
            snapshotInfo.processEvent(Event.CopyingRequested);

            HostVO hostVO = getHost(snapshotInfo);

            boolean needCache = needCacheStorage(snapshotInfo, destData);

            DataObject destOnStore = destData;

            if (needCache) {
                // creates an object in the DB for data to be cached
                Scope selectedScope = pickCacheScopeForCopy(snapshotInfo, destData);

                destOnStore = cacheMgr.getCacheObject(snapshotInfo, selectedScope);

                destOnStore.processEvent(Event.CreateOnlyRequested);
            }

            usingBackendSnapshot = usingBackendSnapshotFor(snapshotInfo);

            if (usingBackendSnapshot) {
                final boolean computeClusterSupportsVolumeClone;

                // only XenServer, VMware, and KVM are currently supported
                if (HypervisorType.XenServer.equals(snapshotInfo.getHypervisorType())) {
                    computeClusterSupportsVolumeClone = clusterDao.getSupportsResigning(hostVO.getClusterId());
                }
                else if (HypervisorType.VMware.equals(snapshotInfo.getHypervisorType()) || HypervisorType.KVM.equals(snapshotInfo.getHypervisorType())) {
                    computeClusterSupportsVolumeClone = true;
                }
                else {
                    throw new CloudRuntimeException("Unsupported hypervisor type");
                }

                if (!computeClusterSupportsVolumeClone) {
                    String noSupportForResignErrMsg = "Unable to locate an applicable host with which to perform a resignature operation : Cluster ID = " +
                            hostVO.getClusterId();

                    LOGGER.warn(noSupportForResignErrMsg);

                    throw new CloudRuntimeException(noSupportForResignErrMsg);
                }
            }

            String vmdk = null;
            String uuid = null;
            boolean keepGrantedAccess = false;

            DataStore srcDataStore = snapshotInfo.getDataStore();
            StoragePoolVO storagePoolVO = _storagePoolDao.findById(srcDataStore.getId());

            if (HypervisorType.KVM.equals(snapshotInfo.getHypervisorType()) && storagePoolVO.getPoolType() == StoragePoolType.PowerFlex) {
                usingBackendSnapshot = false;
            }

            if (usingBackendSnapshot) {
                createVolumeFromSnapshot(snapshotInfo);

                if (HypervisorType.XenServer.equals(snapshotInfo.getHypervisorType()) || HypervisorType.VMware.equals(snapshotInfo.getHypervisorType())) {
                    keepGrantedAccess = HypervisorType.XenServer.equals(snapshotInfo.getHypervisorType());

                    Map<String, String> extraDetails = null;

                    if (HypervisorType.VMware.equals(snapshotInfo.getHypervisorType())) {
                        extraDetails = new HashMap<>();

                        String extraDetailsVmdk = getSnapshotProperty(snapshotInfo.getId(), DiskTO.VMDK);

                        extraDetails.put(DiskTO.VMDK, extraDetailsVmdk);
                        extraDetails.put(DiskTO.TEMPLATE_RESIGN, Boolean.TRUE.toString());
                    }

                    copyCmdAnswer = performResignature(snapshotInfo, hostVO, extraDetails, keepGrantedAccess);

                    // If using VMware, have the host rescan its software HBA if dynamic discovery is in use.
                    if (HypervisorType.VMware.equals(snapshotInfo.getHypervisorType())) {
                        String iqn = getSnapshotProperty(snapshotInfo.getId(), DiskTO.IQN);

                        disconnectHostFromVolume(hostVO, srcDataStore.getId(), iqn);
                    }

                    verifyCopyCmdAnswer(copyCmdAnswer, snapshotInfo);

                    vmdk = copyCmdAnswer.getNewData().getPath();
                    uuid = UUID.randomUUID().toString();
                }
            }

            int primaryStorageDownloadWait = StorageManager.PRIMARY_STORAGE_DOWNLOAD_WAIT.value();
            CopyCommand copyCommand = new CopyCommand(snapshotInfo.getTO(), destOnStore.getTO(), primaryStorageDownloadWait,
                    VirtualMachineManager.ExecuteInSequence.value());

            try {
                if (!keepGrantedAccess) {
                    _volumeService.grantAccess(snapshotInfo, hostVO, srcDataStore);
                }

                Map<String, String> srcDetails = getSnapshotDetails(snapshotInfo);

                if (isForVMware(destData)) {
                    srcDetails.put(DiskTO.VMDK, vmdk);
                    srcDetails.put(DiskTO.UUID, uuid);

                    if (destData instanceof TemplateInfo) {
                        VMTemplateVO templateDataStoreVO = _vmTemplateDao.findById(destData.getId());

                        templateDataStoreVO.setUniqueName(uuid);

                        _vmTemplateDao.update(destData.getId(), templateDataStoreVO);
                    }
                }

                copyCommand.setOptions(srcDetails);

                copyCmdAnswer = (CopyCmdAnswer)agentManager.send(hostVO.getId(), copyCommand);

                if (!copyCmdAnswer.getResult()) {
                    errMsg = copyCmdAnswer.getDetails();

                    LOGGER.warn(errMsg);

                    throw new CloudRuntimeException(errMsg);
                }

                if (needCache) {
                    // If cached storage was needed (in case of object store as secondary
                    // storage), at this point, the data has been copied from the primary
                    // to the NFS cache by the hypervisor. We now invoke another copy
                    // command to copy this data from cache to secondary storage. We
                    // then clean up the cache.

                    destOnStore.processEvent(Event.OperationSuccessed, copyCmdAnswer);

                    CopyCommand cmd = new CopyCommand(destOnStore.getTO(), destData.getTO(), primaryStorageDownloadWait,
                            VirtualMachineManager.ExecuteInSequence.value());
                    EndPoint ep = selector.select(destOnStore, destData);

                    if (ep == null) {
                        errMsg = "No remote endpoint to send command, check if host or SSVM is down";

                        LOGGER.error(errMsg);

                        copyCmdAnswer = new CopyCmdAnswer(errMsg);
                    } else {
                        copyCmdAnswer = (CopyCmdAnswer)ep.sendMessage(cmd);
                    }

                    // clean up snapshot copied to staging
                    cacheMgr.deleteCacheObject(destOnStore);
                }
            } catch (CloudRuntimeException | AgentUnavailableException | OperationTimedoutException ex) {
                String msg = "Failed to create template from snapshot (Snapshot ID = " + snapshotInfo.getId() + ") : ";

                LOGGER.warn(msg, ex);

                throw new CloudRuntimeException(msg + ex.getMessage(), ex);
            } finally {
                _volumeService.revokeAccess(snapshotInfo, hostVO, srcDataStore);

                // If using VMware, have the host rescan its software HBA if dynamic discovery is in use.
                if (HypervisorType.VMware.equals(snapshotInfo.getHypervisorType())) {
                    String iqn = getSnapshotProperty(snapshotInfo.getId(), DiskTO.IQN);

                    disconnectHostFromVolume(hostVO, srcDataStore.getId(), iqn);
                }

                if (copyCmdAnswer == null || !copyCmdAnswer.getResult()) {
                    if (copyCmdAnswer != null && StringUtils.isNotEmpty(copyCmdAnswer.getDetails())) {
                        errMsg = copyCmdAnswer.getDetails();

                        if (needCache) {
                            cacheMgr.deleteCacheObject(destOnStore);
                        }
                    }
                    else {
                        errMsg = "Unable to create template from snapshot";
                    }
                }

                try {
                    if (StringUtils.isEmpty(errMsg)) {
                        snapshotInfo.processEvent(Event.OperationSuccessed);
                    }
                    else {
                        snapshotInfo.processEvent(Event.OperationFailed);
                    }
                }
                catch (Exception ex) {
                    LOGGER.warn("Error processing snapshot event: " + ex.getMessage(), ex);
                }
            }
        }
        catch (Exception ex) {
            errMsg = ex.getMessage();

            throw new CloudRuntimeException(errMsg, ex);
        }
        finally {
            if (usingBackendSnapshot) {
                deleteVolumeFromSnapshot(snapshotInfo);
            }

            if (copyCmdAnswer == null) {
                copyCmdAnswer = new CopyCmdAnswer(errMsg);
            }

            CopyCommandResult result = new CopyCommandResult(null, copyCmdAnswer);

            result.setResult(errMsg);

            callback.complete(result);
        }
    }

    private void handleCreateNonManagedVolumeFromManagedSnapshot(SnapshotInfo snapshotInfo, VolumeInfo volumeInfo,
                                                                 AsyncCompletionCallback<CopyCommandResult> callback) {
        if (!HypervisorType.XenServer.equals(snapshotInfo.getHypervisorType())) {
            String errMsg = "Creating a volume on non-managed storage from a snapshot on managed storage is currently only supported with XenServer.";

            handleError(errMsg, callback);
        }

        long volumeStoragePoolId = volumeInfo.getDataStore().getId();
        StoragePoolVO volumeStoragePoolVO = _storagePoolDao.findById(volumeStoragePoolId);

        if (volumeStoragePoolVO.getClusterId() == null) {
            String errMsg = "To create a non-managed volume from a managed snapshot, the destination storage pool must be cluster scoped.";

            handleError(errMsg, callback);
        }

        String errMsg = null;
        CopyCmdAnswer copyCmdAnswer = null;

        boolean usingBackendSnapshot = false;

        try {
            snapshotInfo.processEvent(Event.CopyingRequested);

            usingBackendSnapshot = usingBackendSnapshotFor(snapshotInfo);

            if (usingBackendSnapshot) {
                boolean computeClusterSupportsVolumeClone = clusterDao.getSupportsResigning(volumeStoragePoolVO.getClusterId());

                if (!computeClusterSupportsVolumeClone) {
                    String noSupportForResignErrMsg = "Unable to locate an applicable host with which to perform a resignature operation : Cluster ID = " +
                            volumeStoragePoolVO.getClusterId();

                    LOGGER.warn(noSupportForResignErrMsg);

                    throw new CloudRuntimeException(noSupportForResignErrMsg);
                }

                createVolumeFromSnapshot(snapshotInfo);

                HostVO hostVO = getHost(snapshotInfo.getDataCenterId(), HypervisorType.XenServer, true);

                copyCmdAnswer = performResignature(snapshotInfo, hostVO, null, true);

                verifyCopyCmdAnswer(copyCmdAnswer, snapshotInfo);
            }

            int primaryStorageDownloadWait = StorageManager.PRIMARY_STORAGE_DOWNLOAD_WAIT.value();

            CopyCommand copyCommand = new CopyCommand(snapshotInfo.getTO(), volumeInfo.getTO(), primaryStorageDownloadWait,
                    VirtualMachineManager.ExecuteInSequence.value());

            HostVO hostVO = getHostInCluster(volumeStoragePoolVO.getClusterId());

            if (!usingBackendSnapshot) {
                long snapshotStoragePoolId = snapshotInfo.getDataStore().getId();
                DataStore snapshotDataStore = dataStoreMgr.getDataStore(snapshotStoragePoolId, DataStoreRole.Primary);

                _volumeService.grantAccess(snapshotInfo, hostVO, snapshotDataStore);
            }

            Map<String, String> srcDetails = getSnapshotDetails(snapshotInfo);

            copyCommand.setOptions(srcDetails);

            copyCmdAnswer = (CopyCmdAnswer)agentManager.send(hostVO.getId(), copyCommand);

            if (!copyCmdAnswer.getResult()) {
                errMsg = copyCmdAnswer.getDetails();

                LOGGER.warn(errMsg);

                throw new CloudRuntimeException(errMsg);
            }
        }
        catch (Exception ex) {
            errMsg = "Copy operation failed in 'StorageSystemDataMotionStrategy.handleCreateNonManagedVolumeFromManagedSnapshot': " + ex.getMessage();

            throw new CloudRuntimeException(errMsg);
        }
        finally {
            try {
                HostVO hostVO = getHostInCluster(volumeStoragePoolVO.getClusterId());

                long snapshotStoragePoolId = snapshotInfo.getDataStore().getId();
                DataStore snapshotDataStore = dataStoreMgr.getDataStore(snapshotStoragePoolId, DataStoreRole.Primary);

                _volumeService.revokeAccess(snapshotInfo, hostVO, snapshotDataStore);
            }
            catch (Exception e) {
                LOGGER.debug("Failed to revoke access from dest volume", e);
            }

            if (usingBackendSnapshot) {
                deleteVolumeFromSnapshot(snapshotInfo);
            }

            try {
                if (StringUtils.isEmpty(errMsg)) {
                    snapshotInfo.processEvent(Event.OperationSuccessed);
                }
                else {
                    snapshotInfo.processEvent(Event.OperationFailed);
                }
            }
            catch (Exception ex) {
                LOGGER.warn("Error processing snapshot event: " + ex.getMessage(), ex);
            }

            if (copyCmdAnswer == null) {
                copyCmdAnswer = new CopyCmdAnswer(errMsg);
            }

            CopyCommandResult result = new CopyCommandResult(null, copyCmdAnswer);

            result.setResult(errMsg);

            callback.complete(result);
        }
    }

    private void verifyCopyCmdAnswer(CopyCmdAnswer copyCmdAnswer, DataObject dataObject) {
        if (copyCmdAnswer == null) {
            throw new CloudRuntimeException("Unable to create a volume from a " + dataObject.getType().toString().toLowerCase() + " (copyCmdAnswer == null)");
        }

        if (copyCmdAnswer.getResult()) {
            return;
        }

        String details = copyCmdAnswer.getDetails();

        if (StringUtils.isEmpty(details)) {
            throw new CloudRuntimeException("Unable to create a volume from a " + dataObject.getType().toString().toLowerCase() + " (no error details specified)");
        }

        throw new CloudRuntimeException(details);
    }

    /**
     * Creates a managed volume on the storage from a snapshot that resides on the secondary storage (archived snapshot).
     * @param snapshotInfo snapshot on secondary
     * @param volumeInfo volume to be created on the storage
     * @param callback for async
     */
    private void handleCreateManagedVolumeFromNonManagedSnapshot(SnapshotInfo snapshotInfo, VolumeInfo volumeInfo,
                                                                 AsyncCompletionCallback<CopyCommandResult> callback) {
        String errMsg = null;
        CopyCmdAnswer copyCmdAnswer = null;

        try {
            // at this point, the snapshotInfo and volumeInfo should have the same disk offering ID (so either one should be OK to get a DiskOfferingVO instance)
            DiskOfferingVO diskOffering = _diskOfferingDao.findByIdIncludingRemoved(volumeInfo.getDiskOfferingId());
            SnapshotVO snapshot = _snapshotDao.findById(snapshotInfo.getId());

            // update the volume's hv_ss_reserve (hypervisor snapshot reserve) from a disk offering (used for managed storage)
            _volumeService.updateHypervisorSnapshotReserveForVolume(diskOffering, volumeInfo.getId(), snapshot.getHypervisorType());

            HostVO hostVO;

            // create a volume on the storage
            AsyncCallFuture<VolumeApiResult> future = _volumeService.createVolumeAsync(volumeInfo, volumeInfo.getDataStore());
            VolumeApiResult result = future.get();

            if (result.isFailed()) {
                LOGGER.error("Failed to create a volume: " + result.getResult());

                throw new CloudRuntimeException(result.getResult());
            }

            volumeInfo = _volumeDataFactory.getVolume(volumeInfo.getId(), volumeInfo.getDataStore());
            volumeInfo.processEvent(Event.MigrationRequested);
            volumeInfo = _volumeDataFactory.getVolume(volumeInfo.getId(), volumeInfo.getDataStore());

            handleQualityOfServiceForVolumeMigration(volumeInfo, PrimaryDataStoreDriver.QualityOfServiceState.MIGRATION);

            hostVO = getHost(snapshotInfo.getDataCenterId(), snapshotInfo.getHypervisorType(), false);

            // copy the volume from secondary via the hypervisor
            if (HypervisorType.XenServer.equals(snapshotInfo.getHypervisorType())) {
                copyCmdAnswer = performCopyOfVdi(volumeInfo, snapshotInfo, hostVO);
            }
            else {
                copyCmdAnswer = copyImageToVolume(snapshotInfo, volumeInfo, hostVO);
            }

            if (copyCmdAnswer == null || !copyCmdAnswer.getResult()) {
                if (copyCmdAnswer != null && StringUtils.isNotEmpty(copyCmdAnswer.getDetails())) {
                    throw new CloudRuntimeException(copyCmdAnswer.getDetails());
                }
                else {
                    throw new CloudRuntimeException("Unable to create volume from snapshot");
                }
            }
        }
        catch (Exception ex) {
            errMsg = "Copy operation failed in 'StorageSystemDataMotionStrategy.handleCreateManagedVolumeFromNonManagedSnapshot': " + ex.getMessage();

            throw new CloudRuntimeException(errMsg, ex);
        }
        finally {
            handleQualityOfServiceForVolumeMigration(volumeInfo, PrimaryDataStoreDriver.QualityOfServiceState.NO_MIGRATION);

            if (copyCmdAnswer == null) {
                copyCmdAnswer = new CopyCmdAnswer(errMsg);
            }

            CopyCommandResult result = new CopyCommandResult(null, copyCmdAnswer);

            result.setResult(errMsg);

            callback.complete(result);
        }
    }

    /**
     * Clones a template present on the storage to a new volume and resignatures it.
     *
     * @param templateInfo source template
     * @param volumeInfo destination ROOT volume
     * @param callback for async
     */
    private void handleCreateVolumeFromTemplateBothOnStorageSystem(TemplateInfo templateInfo, VolumeInfo volumeInfo, AsyncCompletionCallback<CopyCommandResult> callback) {
        String errMsg = null;
        CopyCmdAnswer copyCmdAnswer = null;

        try {
            Preconditions.checkArgument(templateInfo != null, "Passing 'null' to templateInfo of " +
                            "handleCreateVolumeFromTemplateBothOnStorageSystem is not supported.");
            Preconditions.checkArgument(volumeInfo != null, "Passing 'null' to volumeInfo of " +
                            "handleCreateVolumeFromTemplateBothOnStorageSystem is not supported.");

            DataStore dataStore = volumeInfo.getDataStore();
            if (dataStore.getRole() == DataStoreRole.Primary) {
                StoragePoolVO storagePoolVO = _storagePoolDao.findById(dataStore.getId());
                verifyFormatWithPoolType(templateInfo.getFormat(), storagePoolVO.getPoolType());
            } else {
                verifyFormat(templateInfo.getFormat());
            }

            HostVO hostVO = null;

            final boolean computeClusterSupportsVolumeClone;

            // only XenServer, VMware, and KVM are currently supported
            // Leave host equal to null for KVM since we don't need to perform a resignature when using that hypervisor type.
            if (volumeInfo.getFormat() == ImageFormat.VHD) {
                hostVO = getHost(volumeInfo.getDataCenterId(), HypervisorType.XenServer, true);

                if (hostVO == null) {
                    throw new CloudRuntimeException("Unable to locate a host capable of resigning in the zone with the following ID: " +
                            volumeInfo.getDataCenterId());
                }

                computeClusterSupportsVolumeClone = clusterDao.getSupportsResigning(hostVO.getClusterId());

                if (!computeClusterSupportsVolumeClone) {
                    String noSupportForResignErrMsg = "Unable to locate an applicable host with which to perform a resignature operation : Cluster ID = " +
                            hostVO.getClusterId();

                    LOGGER.warn(noSupportForResignErrMsg);

                    throw new CloudRuntimeException(noSupportForResignErrMsg);
                }
            }
            else if (volumeInfo.getFormat() == ImageFormat.OVA) {
                // all VMware hosts support resigning
                hostVO = getHost(volumeInfo.getDataCenterId(), HypervisorType.VMware, false);

                if (hostVO == null) {
                    throw new CloudRuntimeException("Unable to locate a host capable of resigning in the zone with the following ID: " +
                            volumeInfo.getDataCenterId());
                }
            }

            VolumeDetailVO volumeDetail = new VolumeDetailVO(volumeInfo.getId(),
                    "cloneOfTemplate",
                    String.valueOf(templateInfo.getId()),
                    false);

            volumeDetail = volumeDetailsDao.persist(volumeDetail);

            AsyncCallFuture<VolumeApiResult> future = _volumeService.createVolumeAsync(volumeInfo, volumeInfo.getDataStore());

            int storagePoolMaxWaitSeconds = NumbersUtil.parseInt(_configDao.getValue(Config.StoragePoolMaxWaitSeconds.key()), 3600);

            VolumeApiResult result = future.get(storagePoolMaxWaitSeconds, TimeUnit.SECONDS);

            if (volumeDetail != null) {
                volumeDetailsDao.remove(volumeDetail.getId());
            }

            if (result.isFailed()) {
                LOGGER.warn("Failed to create a volume: " + result.getResult());

                throw new CloudRuntimeException(result.getResult());
            }

            volumeInfo = _volumeDataFactory.getVolume(volumeInfo.getId(), volumeInfo.getDataStore());
            volumeInfo.processEvent(Event.MigrationRequested);
            volumeInfo = _volumeDataFactory.getVolume(volumeInfo.getId(), volumeInfo.getDataStore());

            if (hostVO != null) {
                Map<String, String> extraDetails = null;

                if (HypervisorType.VMware.equals(templateInfo.getHypervisorType())) {
                    extraDetails = new HashMap<>();

                    String extraDetailsVmdk = templateInfo.getUniqueName() + ".vmdk";

                    extraDetails.put(DiskTO.VMDK, extraDetailsVmdk);
                    extraDetails.put(DiskTO.EXPAND_DATASTORE, Boolean.TRUE.toString());
                }

                copyCmdAnswer = performResignature(volumeInfo, hostVO, extraDetails);

                verifyCopyCmdAnswer(copyCmdAnswer, templateInfo);

                // If using VMware, have the host rescan its software HBA if dynamic discovery is in use.
                if (HypervisorType.VMware.equals(templateInfo.getHypervisorType())) {
                    disconnectHostFromVolume(hostVO, volumeInfo.getPoolId(), volumeInfo.get_iScsiName());
                }
            }
            else {
                VolumeObjectTO newVolume = new VolumeObjectTO();

                newVolume.setSize(volumeInfo.getSize());
                newVolume.setPath(volumeInfo.getPath());
                newVolume.setFormat(volumeInfo.getFormat());

                copyCmdAnswer = new CopyCmdAnswer(newVolume);
            }
        } catch (Exception ex) {
            try {
                volumeInfo.getDataStore().getDriver().deleteAsync(volumeInfo.getDataStore(), volumeInfo, null);
            }
            catch (Exception exc) {
                LOGGER.warn("Failed to delete volume", exc);
            }

            if (templateInfo != null) {
                errMsg = "Create volume from template (ID = " + templateInfo.getId() + ") failed: " + ex.getMessage();
            }
            else {
                errMsg = "Create volume from template failed: " + ex.getMessage();
            }

            throw new CloudRuntimeException(errMsg);
        }
        finally {
            if (copyCmdAnswer == null) {
                copyCmdAnswer = new CopyCmdAnswer(errMsg);
            }

            CopyCommandResult result = new CopyCommandResult(null, copyCmdAnswer);

            result.setResult(errMsg);

            callback.complete(result);
        }
    }

    private void handleCreateManagedVolumeFromManagedSnapshot(SnapshotInfo snapshotInfo, VolumeInfo volumeInfo,
                                                              AsyncCompletionCallback<CopyCommandResult> callback) {
        String errMsg = null;
        CopyCmdAnswer copyCmdAnswer = null;

        boolean useCloning = true;

        try {
            verifyFormat(snapshotInfo);

            HostVO hostVO = getHost(snapshotInfo);

            boolean usingBackendSnapshot = usingBackendSnapshotFor(snapshotInfo);
            boolean computeClusterSupportsVolumeClone = true;

            if (HypervisorType.XenServer.equals(snapshotInfo.getHypervisorType())) {
                computeClusterSupportsVolumeClone = clusterDao.getSupportsResigning(hostVO.getClusterId());

                if (usingBackendSnapshot && !computeClusterSupportsVolumeClone) {
                    String noSupportForResignErrMsg = "Unable to locate an applicable host with which to perform a resignature operation : Cluster ID = " +
                            hostVO.getClusterId();

                    LOGGER.warn(noSupportForResignErrMsg);

                    throw new CloudRuntimeException(noSupportForResignErrMsg);
                }
            }

            boolean canStorageSystemCreateVolumeFromVolume = canStorageSystemCreateVolumeFromVolume(snapshotInfo.getDataStore().getId());

            useCloning = usingBackendSnapshot || (canStorageSystemCreateVolumeFromVolume && computeClusterSupportsVolumeClone);

            VolumeDetailVO volumeDetail = null;

            if (useCloning) {
                volumeDetail = new VolumeDetailVO(volumeInfo.getId(),
                    "cloneOfSnapshot",
                    String.valueOf(snapshotInfo.getId()),
                    false);

                volumeDetail = volumeDetailsDao.persist(volumeDetail);
            }

            // at this point, the snapshotInfo and volumeInfo should have the same disk offering ID (so either one should be OK to get a DiskOfferingVO instance)
            DiskOfferingVO diskOffering = _diskOfferingDao.findByIdIncludingRemoved(volumeInfo.getDiskOfferingId());
            SnapshotVO snapshot = _snapshotDao.findById(snapshotInfo.getId());

            // update the volume's hv_ss_reserve (hypervisor snapshot reserve) from a disk offering (used for managed storage)
            _volumeService.updateHypervisorSnapshotReserveForVolume(diskOffering, volumeInfo.getId(), snapshot.getHypervisorType());

            AsyncCallFuture<VolumeApiResult> future = _volumeService.createVolumeAsync(volumeInfo, volumeInfo.getDataStore());
            VolumeApiResult result = future.get();

            if (volumeDetail != null) {
                volumeDetailsDao.remove(volumeDetail.getId());
            }

            if (result.isFailed()) {
                LOGGER.warn("Failed to create a volume: " + result.getResult());

                throw new CloudRuntimeException(result.getResult());
            }

            volumeInfo = _volumeDataFactory.getVolume(volumeInfo.getId(), volumeInfo.getDataStore());
            volumeInfo.processEvent(Event.MigrationRequested);
            volumeInfo = _volumeDataFactory.getVolume(volumeInfo.getId(), volumeInfo.getDataStore());

            if (HypervisorType.XenServer.equals(snapshotInfo.getHypervisorType()) || HypervisorType.VMware.equals(snapshotInfo.getHypervisorType())) {
                if (useCloning) {
                    Map<String, String> extraDetails = null;

                    if (HypervisorType.VMware.equals(snapshotInfo.getHypervisorType())) {
                        extraDetails = new HashMap<>();

                        String extraDetailsVmdk = getSnapshotProperty(snapshotInfo.getId(), DiskTO.VMDK);

                        extraDetails.put(DiskTO.VMDK, extraDetailsVmdk);
                    }

                    copyCmdAnswer = performResignature(volumeInfo, hostVO, extraDetails);

                    // If using VMware, have the host rescan its software HBA if dynamic discovery is in use.
                    if (HypervisorType.VMware.equals(snapshotInfo.getHypervisorType())) {
                        disconnectHostFromVolume(hostVO, volumeInfo.getPoolId(), volumeInfo.get_iScsiName());
                    }
                } else {
                    // asking for a XenServer host here so we don't always prefer to use XenServer hosts that support resigning
                    // even when we don't need those hosts to do this kind of copy work
                    hostVO = getHost(snapshotInfo.getDataCenterId(), snapshotInfo.getHypervisorType(), false);

                    handleQualityOfServiceForVolumeMigration(volumeInfo, PrimaryDataStoreDriver.QualityOfServiceState.MIGRATION);

                    copyCmdAnswer = performCopyOfVdi(volumeInfo, snapshotInfo, hostVO);
                }

                verifyCopyCmdAnswer(copyCmdAnswer, snapshotInfo);
            }
            else if (HypervisorType.KVM.equals(snapshotInfo.getHypervisorType())) {
                VolumeObjectTO newVolume = new VolumeObjectTO();

                newVolume.setSize(volumeInfo.getSize());
                newVolume.setPath(volumeInfo.get_iScsiName());
                newVolume.setFormat(volumeInfo.getFormat());

                copyCmdAnswer = new CopyCmdAnswer(newVolume);
            }
            else {
                throw new CloudRuntimeException("Unsupported hypervisor type");
            }
        }
        catch (Exception ex) {
            errMsg = "Copy operation failed in 'StorageSystemDataMotionStrategy.handleCreateManagedVolumeFromManagedSnapshot': " +
                    ex.getMessage();

            throw new CloudRuntimeException(errMsg);
        }
        finally {
            if (useCloning) {
                handleQualityOfServiceForVolumeMigration(volumeInfo, PrimaryDataStoreDriver.QualityOfServiceState.NO_MIGRATION);
            }

            if (copyCmdAnswer == null) {
                copyCmdAnswer = new CopyCmdAnswer(errMsg);
            }

            CopyCommandResult result = new CopyCommandResult(null, copyCmdAnswer);

            result.setResult(errMsg);

            callback.complete(result);
        }
    }

    private void handleCreateVolumeFromVolumeOnSecondaryStorage(VolumeInfo srcVolumeInfo, VolumeInfo destVolumeInfo,
                                                                long dataCenterId, HypervisorType hypervisorType,
                                                                AsyncCompletionCallback<CopyCommandResult> callback) {
        String errMsg = null;
        CopyCmdAnswer copyCmdAnswer = null;

        try {
            // create a volume on the storage
            destVolumeInfo.getDataStore().getDriver().createAsync(destVolumeInfo.getDataStore(), destVolumeInfo, null);

            destVolumeInfo = _volumeDataFactory.getVolume(destVolumeInfo.getId(), destVolumeInfo.getDataStore());

            HostVO hostVO = getHost(dataCenterId, hypervisorType, false);

            handleQualityOfServiceForVolumeMigration(destVolumeInfo, PrimaryDataStoreDriver.QualityOfServiceState.MIGRATION);

            // copy the volume from secondary via the hypervisor
            copyCmdAnswer = copyImageToVolume(srcVolumeInfo, destVolumeInfo, hostVO);

            if (copyCmdAnswer == null || !copyCmdAnswer.getResult()) {
                if (copyCmdAnswer != null && StringUtils.isNotEmpty(copyCmdAnswer.getDetails())) {
                    throw new CloudRuntimeException(copyCmdAnswer.getDetails());
                }
                else {
                    throw new CloudRuntimeException("Unable to create volume from volume");
                }
            }
        }
        catch (Exception ex) {
            errMsg = "Copy operation failed in 'StorageSystemDataMotionStrategy.handleCreateVolumeFromVolumeOnSecondaryStorage': " +
                    ex.getMessage();

            throw new CloudRuntimeException(errMsg);
        }
        finally {
            handleQualityOfServiceForVolumeMigration(destVolumeInfo, PrimaryDataStoreDriver.QualityOfServiceState.NO_MIGRATION);

            if (copyCmdAnswer == null) {
                copyCmdAnswer = new CopyCmdAnswer(errMsg);
            }

            CopyCommandResult result = new CopyCommandResult(null, copyCmdAnswer);

            result.setResult(errMsg);

            callback.complete(result);
        }
    }

    private CopyCmdAnswer copyImageToVolume(DataObject srcDataObject, VolumeInfo destVolumeInfo, HostVO hostVO) {
        int primaryStorageDownloadWait = StorageManager.PRIMARY_STORAGE_DOWNLOAD_WAIT.value();

        CopyCmdAnswer copyCmdAnswer;

        try {
            _volumeService.grantAccess(destVolumeInfo, hostVO, destVolumeInfo.getDataStore());

            CopyCommand copyCommand = new CopyCommand(srcDataObject.getTO(), destVolumeInfo.getTO(), primaryStorageDownloadWait,
            VirtualMachineManager.ExecuteInSequence.value());
            Map<String, String> destDetails = getVolumeDetails(destVolumeInfo);

            copyCommand.setOptions2(destDetails);

            copyCmdAnswer = (CopyCmdAnswer)agentManager.send(hostVO.getId(), copyCommand);
        }
        catch (CloudRuntimeException | AgentUnavailableException | OperationTimedoutException ex) {
            String msg = "Failed to copy image : ";

            LOGGER.warn(msg, ex);

            throw new CloudRuntimeException(msg + ex.getMessage(), ex);
        }
        finally {
            _volumeService.revokeAccess(destVolumeInfo, hostVO, destVolumeInfo.getDataStore());
        }

        VolumeObjectTO volumeObjectTO = (VolumeObjectTO)copyCmdAnswer.getNewData();

        volumeObjectTO.setFormat(ImageFormat.QCOW2);

        return copyCmdAnswer;
    }

    /**
     * If the underlying storage system is making use of read-only snapshots, this gives the storage system the opportunity to
     * create a volume from the snapshot so that we can copy the VHD file that should be inside of the snapshot to secondary storage.
     *
     * The resultant volume must be writable because we need to resign the SR and the VDI that should be inside of it before we copy
     * the VHD file to secondary storage.
     *
     * If the storage system is using writable snapshots, then nothing need be done by that storage system here because we can just
     * resign the SR and the VDI that should be inside of the snapshot before copying the VHD file to secondary storage.
     */
    private void createVolumeFromSnapshot(SnapshotInfo snapshotInfo) {
        SnapshotDetailsVO snapshotDetails = handleSnapshotDetails(snapshotInfo.getId(), "create");

        try {
            snapshotInfo.getDataStore().getDriver().createAsync(snapshotInfo.getDataStore(), snapshotInfo, null);
        }
        finally {
            _snapshotDetailsDao.remove(snapshotDetails.getId());
        }
    }

    /**
     * If the underlying storage system needed to create a volume from a snapshot for createVolumeFromSnapshot(SnapshotInfo), then
     * this is its opportunity to delete that temporary volume and restore properties in snapshot_details to the way they were before the
     * invocation of createVolumeFromSnapshot(SnapshotInfo).
     */
    private void deleteVolumeFromSnapshot(SnapshotInfo snapshotInfo) {
        try {
            LOGGER.debug("Cleaning up temporary volume created for copy from a snapshot");

            SnapshotDetailsVO snapshotDetails = handleSnapshotDetails(snapshotInfo.getId(), "delete");

            try {
                snapshotInfo.getDataStore().getDriver().createAsync(snapshotInfo.getDataStore(), snapshotInfo, null);
            }
            finally {
                _snapshotDetailsDao.remove(snapshotDetails.getId());
            }

        } catch (Throwable e) {
            LOGGER.warn("Failed to clean up temporary volume created for copy from a snapshot, transction will not be failed but an adminstrator should clean this up: " + snapshotInfo.getUuid() + " - " + snapshotInfo.getPath(), e);
        }
    }

    private void handleQualityOfServiceForVolumeMigration(VolumeInfo volumeInfo, PrimaryDataStoreDriver.QualityOfServiceState qualityOfServiceState) {
        try {
            ((PrimaryDataStoreDriver)volumeInfo.getDataStore().getDriver()).handleQualityOfServiceForVolumeMigration(volumeInfo, qualityOfServiceState);
        }
        catch (Exception ex) {
            LOGGER.warn(ex);
        }
    }

    private SnapshotDetailsVO handleSnapshotDetails(long csSnapshotId, String value) {
        String name = "tempVolume";

        _snapshotDetailsDao.removeDetail(csSnapshotId, name);

        SnapshotDetailsVO snapshotDetails = new SnapshotDetailsVO(csSnapshotId, name, value, false);

        return _snapshotDetailsDao.persist(snapshotDetails);
    }

    /**
     * Return expected MigrationOptions for a linked clone volume live storage migration
     */
    protected MigrationOptions createLinkedCloneMigrationOptions(VolumeInfo srcVolumeInfo, VolumeInfo destVolumeInfo, String srcVolumeBackingFile, String srcPoolUuid, Storage.StoragePoolType srcPoolType) {
        VMTemplateStoragePoolVO ref = templatePoolDao.findByPoolTemplate(destVolumeInfo.getPoolId(), srcVolumeInfo.getTemplateId(), null);
        boolean updateBackingFileReference = ref == null;
        String backingFile = !updateBackingFileReference ? ref.getInstallPath() : srcVolumeBackingFile;
        return new MigrationOptions(srcPoolUuid, srcPoolType, backingFile, updateBackingFileReference, srcVolumeInfo.getDataStore().getScope().getScopeType());
    }

    /**
     * Return expected MigrationOptions for a full clone volume live storage migration
     */
    protected MigrationOptions createFullCloneMigrationOptions(VolumeInfo srcVolumeInfo, VirtualMachineTO vmTO, Host srcHost, String srcPoolUuid, Storage.StoragePoolType srcPoolType) {
        return new MigrationOptions(srcPoolUuid, srcPoolType, srcVolumeInfo.getPath(), srcVolumeInfo.getDataStore().getScope().getScopeType());
    }

    /**
     * Prepare hosts for KVM live storage migration depending on volume type by setting MigrationOptions on destination volume:
     * - Linked clones (backing file on disk): Decide if template (backing file) should be copied to destination storage prior disk creation
     * - Full clones (no backing file): Take snapshot of the VM prior disk creation
     * Return this information
     */
    protected void setVolumeMigrationOptions(VolumeInfo srcVolumeInfo, VolumeInfo destVolumeInfo,
                                             VirtualMachineTO vmTO, Host srcHost, StoragePoolVO destStoragePool) {
        if (!destStoragePool.isManaged()) {
            String srcVolumeBackingFile = getVolumeBackingFile(srcVolumeInfo);

            String srcPoolUuid = srcVolumeInfo.getDataStore().getUuid();
            StoragePoolVO srcPool = _storagePoolDao.findById(srcVolumeInfo.getPoolId());
            Storage.StoragePoolType srcPoolType = srcPool.getPoolType();

            MigrationOptions migrationOptions;
            if (StringUtils.isNotBlank(srcVolumeBackingFile)) {
                migrationOptions = createLinkedCloneMigrationOptions(srcVolumeInfo, destVolumeInfo,
                        srcVolumeBackingFile, srcPoolUuid, srcPoolType);
            } else {
                migrationOptions = createFullCloneMigrationOptions(srcVolumeInfo, vmTO, srcHost, srcPoolUuid, srcPoolType);
            }
            migrationOptions.setTimeout(StorageManager.KvmStorageOnlineMigrationWait.value());
            destVolumeInfo.setMigrationOptions(migrationOptions);
        }
    }

    /**
     * For each disk to migrate:
     * <ul>
     *  <li>Create a volume on the target storage system.</li>
     *  <li>Make the newly created volume accessible to the target KVM host.</li>
     *  <li>Send a command to the target KVM host to connect to the newly created volume.</li>
     *  <li>Send a command to the source KVM host to migrate the VM and its storage.</li>
     * </ul>
     */
    @Override
    public void copyAsync(Map<VolumeInfo, DataStore> volumeDataStoreMap, VirtualMachineTO vmTO, Host srcHost, Host destHost, AsyncCompletionCallback<CopyCommandResult> callback) {
        String errMsg = null;

        try {
            if (srcHost.getHypervisorType() != HypervisorType.KVM) {
                throw new CloudRuntimeException("Invalid hypervisor type (only KVM supported for this operation at the time being)");
            }

            verifyLiveMigrationForKVM(volumeDataStoreMap, destHost);

            VMInstanceVO vmInstance = _vmDao.findById(vmTO.getId());
            vmTO.setState(vmInstance.getState());
            List<MigrateDiskInfo> migrateDiskInfoList = new ArrayList<MigrateDiskInfo>();

            Map<String, MigrateCommand.MigrateDiskInfo> migrateStorage = new HashMap<>();
            Map<VolumeInfo, VolumeInfo> srcVolumeInfoToDestVolumeInfo = new HashMap<>();

            boolean managedStorageDestination = false;
            for (Map.Entry<VolumeInfo, DataStore> entry : volumeDataStoreMap.entrySet()) {
                VolumeInfo srcVolumeInfo = entry.getKey();
                DataStore destDataStore = entry.getValue();

                VolumeVO srcVolume = _volumeDao.findById(srcVolumeInfo.getId());
                StoragePoolVO destStoragePool = _storagePoolDao.findById(destDataStore.getId());
                StoragePoolVO sourceStoragePool = _storagePoolDao.findById(srcVolumeInfo.getPoolId());

                // do not initiate migration for the same PowerFlex/ScaleIO pool
                if (sourceStoragePool.getId() == destStoragePool.getId() && sourceStoragePool.getPoolType() == Storage.StoragePoolType.PowerFlex) {
                    continue;
                }

                if (!shouldMigrateVolume(sourceStoragePool, destHost, destStoragePool)) {
                    continue;
                }

                if (srcVolumeInfo.getTemplateId() != null) {
                    LOGGER.debug(String.format("Copying template [%s] of volume [%s] from source storage pool [%s] to target storage pool [%s].", srcVolumeInfo.getTemplateId(), srcVolumeInfo.getId(), sourceStoragePool.getId(), destStoragePool.getId()));
                    copyTemplateToTargetFilesystemStorageIfNeeded(srcVolumeInfo, sourceStoragePool, destDataStore, destStoragePool, destHost);
                } else {
                    LOGGER.debug(String.format("Skipping copy template from source storage pool [%s] to target storage pool [%s] before migration due to volume [%s] does not have a template.", sourceStoragePool.getId(), destStoragePool.getId(), srcVolumeInfo.getId()));
                }

                VolumeVO destVolume = duplicateVolumeOnAnotherStorage(srcVolume, destStoragePool);
                VolumeInfo destVolumeInfo = _volumeDataFactory.getVolume(destVolume.getId(), destDataStore);

                // move the volume from Allocated to Creating
                destVolumeInfo.processEvent(Event.MigrationCopyRequested);
                // move the volume from Creating to Ready
                destVolumeInfo.processEvent(Event.MigrationCopySucceeded);
                // move the volume from Ready to Migrating
                destVolumeInfo.processEvent(Event.MigrationRequested);

                setVolumeMigrationOptions(srcVolumeInfo, destVolumeInfo, vmTO, srcHost, destStoragePool);

                // create a volume on the destination storage
                destDataStore.getDriver().createAsync(destDataStore, destVolumeInfo, null);

                managedStorageDestination = destStoragePool.isManaged();
                String volumeIdentifier = managedStorageDestination ? destVolumeInfo.get_iScsiName() : destVolumeInfo.getUuid();

                destVolume = _volumeDao.findById(destVolume.getId());
                destVolume.setPath(volumeIdentifier);

                setVolumePath(destVolume);

                _volumeDao.update(destVolume.getId(), destVolume);

                postVolumeCreationActions(srcVolumeInfo, destVolumeInfo, vmTO, srcHost);

                destVolumeInfo = _volumeDataFactory.getVolume(destVolume.getId(), destDataStore);

                handleQualityOfServiceForVolumeMigration(destVolumeInfo, PrimaryDataStoreDriver.QualityOfServiceState.MIGRATION);

                _volumeService.grantAccess(destVolumeInfo, destHost, destDataStore);

                String destPath = generateDestPath(destHost, destStoragePool, destVolumeInfo);

                MigrateCommand.MigrateDiskInfo migrateDiskInfo;

                boolean isNonManagedNfsToNfsOrSharedMountPointToNfs = supportStoragePoolType(sourceStoragePool.getPoolType()) && destStoragePool.getPoolType() == StoragePoolType.NetworkFilesystem && !managedStorageDestination;
                if (isNonManagedNfsToNfsOrSharedMountPointToNfs) {
                    migrateDiskInfo = new MigrateCommand.MigrateDiskInfo(srcVolumeInfo.getPath(),
                            MigrateCommand.MigrateDiskInfo.DiskType.FILE,
                            MigrateCommand.MigrateDiskInfo.DriverType.QCOW2,
                            MigrateCommand.MigrateDiskInfo.Source.FILE,
                            connectHostToVolume(destHost, destVolumeInfo.getPoolId(), volumeIdentifier));
                } else {
                    String backingPath = generateBackingPath(destStoragePool, destVolumeInfo);
                    migrateDiskInfo = configureMigrateDiskInfo(srcVolumeInfo, destPath, backingPath);
                    migrateDiskInfo.setSourceDiskOnStorageFileSystem(isStoragePoolTypeOfFile(sourceStoragePool));
                    migrateDiskInfoList.add(migrateDiskInfo);
                    prepareDiskWithSecretConsumerDetail(vmTO, srcVolumeInfo, destVolumeInfo.getPath());
                }

                migrateStorage.put(srcVolumeInfo.getPath(), migrateDiskInfo);

                srcVolumeInfoToDestVolumeInfo.put(srcVolumeInfo, destVolumeInfo);
            }

            PrepareForMigrationCommand pfmc = new PrepareForMigrationCommand(vmTO);
            Answer pfma;

            try {
                pfma = agentManager.send(destHost.getId(), pfmc);

                if (pfma == null || !pfma.getResult()) {
                    String details = pfma != null ? pfma.getDetails() : "null answer returned";
                    String msg = "Unable to prepare for migration due to the following: " + details;

                    throw new AgentUnavailableException(msg, destHost.getId());
                }
            } catch (final OperationTimedoutException e) {
                throw new AgentUnavailableException("Operation timed out", destHost.getId());
            }

            VMInstanceVO vm = _vmDao.findById(vmTO.getId());
            boolean isWindows = _guestOsCategoryDao.findById(_guestOsDao.findById(vm.getGuestOSId()).getCategoryId()).getName().equalsIgnoreCase("Windows");

            boolean migrateNonSharedInc = isSourceAndDestinationPoolTypeOfNfs(volumeDataStoreMap);

            MigrateCommand migrateCommand = new MigrateCommand(vmTO.getName(), destHost.getPrivateIpAddress(), isWindows, vmTO, true);
            migrateCommand.setWait(StorageManager.KvmStorageOnlineMigrationWait.value());
            migrateCommand.setMigrateStorage(migrateStorage);
            migrateCommand.setMigrateDiskInfoList(migrateDiskInfoList);
            migrateCommand.setMigrateStorageManaged(managedStorageDestination);
            migrateCommand.setMigrateNonSharedInc(migrateNonSharedInc);

            Integer newVmCpuShares = ((PrepareForMigrationAnswer) pfma).getNewVmCpuShares();
            if (newVmCpuShares != null) {
                LOGGER.debug(String.format("Setting CPU shares to [%d] as part of migrate VM with volumes command for VM [%s].", newVmCpuShares, vmTO));
                migrateCommand.setNewVmCpuShares(newVmCpuShares);
            }

            boolean kvmAutoConvergence = StorageManager.KvmAutoConvergence.value();
            migrateCommand.setAutoConvergence(kvmAutoConvergence);

            MigrateAnswer migrateAnswer = (MigrateAnswer)agentManager.send(srcHost.getId(), migrateCommand);

            boolean success = migrateAnswer != null && migrateAnswer.getResult();

            handlePostMigration(success, srcVolumeInfoToDestVolumeInfo, vmTO, destHost);

            if (migrateAnswer == null) {
                throw new CloudRuntimeException("Unable to get an answer to the migrate command");
            }

            if (!migrateAnswer.getResult()) {
                errMsg = migrateAnswer.getDetails();

                throw new CloudRuntimeException(errMsg);
            }
        } catch (AgentUnavailableException | OperationTimedoutException | CloudRuntimeException ex) {
            String volumesAndStorages = volumeDataStoreMap.entrySet().stream().map(entry -> formatEntryOfVolumesAndStoragesAsJsonToDisplayOnLog(entry)).collect(Collectors.joining(","));

            errMsg = String.format("Copy volume(s) to storage(s) [%s] and VM to host [%s] failed in StorageSystemDataMotionStrategy.copyAsync. Error message: [%s].", volumesAndStorages, formatMigrationElementsAsJsonToDisplayOnLog("vm", vmTO.getId(), srcHost.getId(), destHost.getId()), ex.getMessage());
            LOGGER.error(errMsg, ex);

            throw new CloudRuntimeException(errMsg);
        } finally {
            CopyCmdAnswer copyCmdAnswer = new CopyCmdAnswer(errMsg);

            CopyCommandResult result = new CopyCommandResult(null, copyCmdAnswer);

            result.setResult(errMsg);

            callback.complete(result);
        }
    }

    protected String formatMigrationElementsAsJsonToDisplayOnLog(String objectName, Object object, Object from, Object to){
        return String.format("{%s: \"%s\", from: \"%s\", to:\"%s\"}", objectName, object, from, to);
    }

    protected String formatEntryOfVolumesAndStoragesAsJsonToDisplayOnLog(Map.Entry<VolumeInfo, DataStore> entry ){
        VolumeInfo srcVolumeInfo = entry.getKey();
        DataStore destDataStore = entry.getValue();
        return formatMigrationElementsAsJsonToDisplayOnLog("volume", srcVolumeInfo.getId(), srcVolumeInfo.getPoolId(), destDataStore.getId());
    }

    /**
     * Returns true if at least one of the entries on the map 'volumeDataStoreMap' has both source and destination storage pools of Network Filesystem (NFS).
     */
    protected boolean isSourceAndDestinationPoolTypeOfNfs(Map<VolumeInfo, DataStore> volumeDataStoreMap) {
        for (Map.Entry<VolumeInfo, DataStore> entry : volumeDataStoreMap.entrySet()) {
            VolumeInfo srcVolumeInfo = entry.getKey();
            DataStore destDataStore = entry.getValue();

            StoragePoolVO destStoragePool = _storagePoolDao.findById(destDataStore.getId());
            StoragePoolVO sourceStoragePool = _storagePoolDao.findById(srcVolumeInfo.getPoolId());
            if (sourceStoragePool.getPoolType() == StoragePoolType.NetworkFilesystem && destStoragePool.getPoolType() == StoragePoolType.NetworkFilesystem) {
                return true;
            }
        }
        return false;
    }

    /**
     * Returns true. This method was implemented considering the classes that extend this {@link StorageSystemDataMotionStrategy} and cannot migrate volumes from certain types of source storage pools and/or to a different kind of destiny storage pool.
     */
    protected boolean shouldMigrateVolume(StoragePoolVO sourceStoragePool, Host destHost, StoragePoolVO destStoragePool) {
        return true;
    }

    /**
     * Returns true if the storage pool type is {@link StoragePoolType.Filesystem}.
     */
    protected boolean isStoragePoolTypeOfFile(StoragePoolVO sourceStoragePool) {
        return sourceStoragePool.getPoolType() == StoragePoolType.Filesystem;
    }

    /**
     * Returns the iScsi connection path.
     */
    protected String generateDestPath(Host destHost, StoragePoolVO destStoragePool, VolumeInfo destVolumeInfo) {
        return connectHostToVolume(destHost, destVolumeInfo.getPoolId(), destVolumeInfo.get_iScsiName());
    }

    protected String generateBackingPath(StoragePoolVO destStoragePool, VolumeInfo destVolumeInfo) {
        return null;
    }

    /**
     * Configures a {@link MigrateDiskInfo} object with disk type of BLOCK, Driver type RAW and Source DEV
     */
    protected MigrateCommand.MigrateDiskInfo configureMigrateDiskInfo(VolumeInfo srcVolumeInfo, String destPath, String backingPath) {
        return new MigrateCommand.MigrateDiskInfo(srcVolumeInfo.getPath(),
                MigrateCommand.MigrateDiskInfo.DiskType.BLOCK,
                MigrateCommand.MigrateDiskInfo.DriverType.RAW,
                MigrateCommand.MigrateDiskInfo.Source.DEV, destPath, backingPath);
    }

    /**
     * Sets the volume path as the iScsi name in case of a configured iScsi.
     */
    protected void setVolumePath(VolumeVO volume) {
        volume.setPath(volume.get_iScsiName());
    }

    /**
     * For this strategy it is not necessary to copy the template before migrating the VM.
     * However, classes that extend this one may need to copy the template to the target storage pool before migrating the VM.
     */
    protected void copyTemplateToTargetFilesystemStorageIfNeeded(VolumeInfo srcVolumeInfo, StoragePool srcStoragePool, DataStore destDataStore, StoragePool destStoragePool,
            Host destHost) {
        // This method is used by classes that extend this one
    }

    /*
     * Return backing file for volume (if any), only for KVM volumes
     */
    String getVolumeBackingFile(VolumeInfo srcVolumeInfo) {
        if (srcVolumeInfo.getHypervisorType() == HypervisorType.KVM &&
                srcVolumeInfo.getTemplateId() != null && srcVolumeInfo.getPoolId() != null) {
            VMTemplateVO template = _vmTemplateDao.findById(srcVolumeInfo.getTemplateId());
            if (template.getFormat() != null && template.getFormat() != Storage.ImageFormat.ISO) {
                VMTemplateStoragePoolVO ref = templatePoolDao.findByPoolTemplate(srcVolumeInfo.getPoolId(), srcVolumeInfo.getTemplateId(), null);
                return ref != null ? ref.getInstallPath() : null;
            }
        }
        return null;
    }

    private void handlePostMigration(boolean success, Map<VolumeInfo, VolumeInfo> srcVolumeInfoToDestVolumeInfo, VirtualMachineTO vmTO, Host destHost) {
        if (!success) {
            try {
                PrepareForMigrationCommand pfmc = new PrepareForMigrationCommand(vmTO);

                pfmc.setRollback(true);

                Answer pfma = agentManager.send(destHost.getId(), pfmc);

                if (pfma == null || !pfma.getResult()) {
                    String details = pfma != null ? pfma.getDetails() : "null answer returned";
                    String msg = "Unable to rollback prepare for migration due to the following: " + details;

                    throw new AgentUnavailableException(msg, destHost.getId());
                }
            }
            catch (Exception e) {
                LOGGER.debug("Failed to disconnect one or more (original) dest volumes", e);
            }
        }

        for (Map.Entry<VolumeInfo, VolumeInfo> entry : srcVolumeInfoToDestVolumeInfo.entrySet()) {
            VolumeInfo srcVolumeInfo = entry.getKey();
            VolumeInfo destVolumeInfo = entry.getValue();

            handleQualityOfServiceForVolumeMigration(destVolumeInfo, PrimaryDataStoreDriver.QualityOfServiceState.NO_MIGRATION);

            if (success) {
                VolumeVO volumeVO = _volumeDao.findById(destVolumeInfo.getId());
                volumeVO.setFormat(ImageFormat.QCOW2);
                _volumeDao.update(volumeVO.getId(), volumeVO);

                _volumeService.copyPoliciesBetweenVolumesAndDestroySourceVolumeAfterMigration(Event.OperationSuccessed, null, srcVolumeInfo, destVolumeInfo, false);


                // Update the volume ID for snapshots on secondary storage
                if (!_snapshotDao.listByVolumeId(srcVolumeInfo.getId()).isEmpty()) {
                    _snapshotDao.updateVolumeIds(srcVolumeInfo.getId(), destVolumeInfo.getId());
                    _snapshotDataStoreDao.updateVolumeIds(srcVolumeInfo.getId(), destVolumeInfo.getId());
                }
            }
            else {
                try {
                    disconnectHostFromVolume(destHost, destVolumeInfo.getPoolId(), destVolumeInfo.get_iScsiName());
                }
                catch (Exception e) {
                    LOGGER.debug("Failed to disconnect (new) dest volume", e);
                }

                try {
                    _volumeService.revokeAccess(destVolumeInfo, destHost, destVolumeInfo.getDataStore());
                }
                catch (Exception e) {
                    LOGGER.debug("Failed to revoke access from dest volume", e);
                }

                destVolumeInfo.processEvent(Event.OperationFailed);
                srcVolumeInfo.processEvent(Event.OperationFailed);

                try {
                    _volumeService.destroyVolume(destVolumeInfo.getId());

                    destVolumeInfo = _volumeDataFactory.getVolume(destVolumeInfo.getId());

                    AsyncCallFuture<VolumeApiResult> destroyFuture = _volumeService.expungeVolumeAsync(destVolumeInfo);

                    if (destroyFuture.get().isFailed()) {
                        LOGGER.debug("Failed to clean up dest volume on storage");
                    }
                } catch (Exception e) {
                    LOGGER.debug("Failed to clean up dest volume on storage", e);
                }
            }
        }
    }

    private VolumeVO duplicateVolumeOnAnotherStorage(Volume volume, StoragePoolVO storagePoolVO) {
        Long lastPoolId = volume.getPoolId();

        VolumeVO newVol = new VolumeVO(volume);

        newVol.setInstanceId(null);
        newVol.setChainInfo(null);
        newVol.setPath(null);
        newVol.setFolder(null);
        newVol.setPodId(storagePoolVO.getPodId());
        newVol.setPoolId(storagePoolVO.getId());
        newVol.setLastPoolId(lastPoolId);

        if (volume.getPassphraseId() != null) {
            newVol.setPassphraseId(volume.getPassphraseId());
            newVol.setEncryptFormat(volume.getEncryptFormat());
        }

        return _volumeDao.persist(newVol);
    }

    protected String connectHostToVolume(Host host, long storagePoolId, String iqn) {
        ModifyTargetsCommand modifyTargetsCommand = getModifyTargetsCommand(storagePoolId, iqn, true);

        return sendModifyTargetsCommand(modifyTargetsCommand, host.getId()).get(0);
    }

    private void disconnectHostFromVolume(Host host, long storagePoolId, String iqn) {
        ModifyTargetsCommand modifyTargetsCommand = getModifyTargetsCommand(storagePoolId, iqn, false);

        sendModifyTargetsCommand(modifyTargetsCommand, host.getId());
    }

    private ModifyTargetsCommand getModifyTargetsCommand(long storagePoolId, String iqn, boolean add) {
        StoragePoolVO storagePool = _storagePoolDao.findById(storagePoolId);

        Map<String, String> details = new HashMap<>();

        details.put(ModifyTargetsCommand.IQN, iqn);
        details.put(ModifyTargetsCommand.STORAGE_TYPE, storagePool.getPoolType().name());
        details.put(ModifyTargetsCommand.STORAGE_UUID, storagePool.getUuid());
        details.put(ModifyTargetsCommand.STORAGE_HOST, storagePool.getHostAddress());
        details.put(ModifyTargetsCommand.STORAGE_PORT, String.valueOf(storagePool.getPort()));

        ModifyTargetsCommand cmd = new ModifyTargetsCommand();

        List<Map<String, String>> targets = new ArrayList<>();

        targets.add(details);

        cmd.setTargets(targets);
        cmd.setApplyToAllHostsInCluster(true);
        cmd.setAdd(add);
        cmd.setTargetTypeToRemove(ModifyTargetsCommand.TargetTypeToRemove.DYNAMIC);

        return cmd;
    }

    private List<String> sendModifyTargetsCommand(ModifyTargetsCommand cmd, long hostId) {
        ModifyTargetsAnswer modifyTargetsAnswer = (ModifyTargetsAnswer)agentManager.easySend(hostId, cmd);

        if (modifyTargetsAnswer == null) {
            throw new CloudRuntimeException("Unable to get an answer to the modify targets command");
        }

        if (!modifyTargetsAnswer.getResult()) {
            String msg = "Unable to modify targets on the following host: " + hostId;

            throw new CloudRuntimeException(msg);
        }

        return modifyTargetsAnswer.getConnectedPaths();
    }

    /**
     * Update reference on template_spool_ref table of copied template to destination storage
     */
    protected void updateCopiedTemplateReference(VolumeInfo srcVolumeInfo, VolumeInfo destVolumeInfo) {
        VMTemplateStoragePoolVO ref = templatePoolDao.findByPoolTemplate(srcVolumeInfo.getPoolId(), srcVolumeInfo.getTemplateId(), null);
        VMTemplateStoragePoolVO newRef = new VMTemplateStoragePoolVO(destVolumeInfo.getPoolId(), ref.getTemplateId(), null);
        newRef.setDownloadPercent(100);
        newRef.setDownloadState(VMTemplateStorageResourceAssoc.Status.DOWNLOADED);
        newRef.setState(ObjectInDataStoreStateMachine.State.Ready);
        newRef.setTemplateSize(ref.getTemplateSize());
        newRef.setLocalDownloadPath(ref.getLocalDownloadPath());
        newRef.setInstallPath(ref.getInstallPath());
        templatePoolDao.persist(newRef);
    }

    /**
     * Handle post destination volume creation actions depending on the migrating volume type: full clone or linked clone
     */
    protected void postVolumeCreationActions(VolumeInfo srcVolumeInfo, VolumeInfo destVolumeInfo, VirtualMachineTO vmTO, Host srcHost) {
        MigrationOptions migrationOptions = destVolumeInfo.getMigrationOptions();
        if (migrationOptions != null) {
            if (migrationOptions.getType() == MigrationOptions.Type.LinkedClone && migrationOptions.isCopySrcTemplate()) {
                updateCopiedTemplateReference(srcVolumeInfo, destVolumeInfo);
            }
        }
    }

    /**
     * Include some destination volume info in vmTO, required for some PrepareForMigrationCommand processing
     *
     */
    protected void prepareDiskWithSecretConsumerDetail(VirtualMachineTO vmTO, VolumeInfo srcVolume, String destPath) {
        if (vmTO.getDisks() != null) {
            LOGGER.debug(String.format("Preparing VM TO '%s' disks with migration data", vmTO));
            Arrays.stream(vmTO.getDisks()).filter(diskTO -> diskTO.getData().getId() == srcVolume.getId()).forEach( diskTO -> {
                if (diskTO.getDetails() == null) {
                    diskTO.setDetails(new HashMap<>());
                }
                diskTO.getDetails().put(DiskTO.SECRET_CONSUMER_DETAIL, destPath);
            });
        }
    }

    /**
    * At a high level: The source storage cannot be managed and
    *                  the destination storages can be all managed or all not managed, not mixed.
    */
    protected void verifyLiveMigrationForKVM(Map<VolumeInfo, DataStore> volumeDataStoreMap, Host destHost) {
        Boolean storageTypeConsistency = null;
        Map<String, Storage.StoragePoolType> sourcePools = new HashMap<>();
        for (Map.Entry<VolumeInfo, DataStore> entry : volumeDataStoreMap.entrySet()) {
            VolumeInfo volumeInfo = entry.getKey();

            Long storagePoolId = volumeInfo.getPoolId();
            StoragePoolVO srcStoragePoolVO = _storagePoolDao.findById(storagePoolId);

            if (srcStoragePoolVO == null) {
                throw new CloudRuntimeException("Volume with ID " + volumeInfo.getId() + " is not associated with a storage pool.");
            }

            DataStore dataStore = entry.getValue();
            StoragePoolVO destStoragePoolVO = _storagePoolDao.findById(dataStore.getId());

            if (destStoragePoolVO == null) {
                throw new CloudRuntimeException("Destination storage pool with ID " + dataStore.getId() + " was not located.");
            }

            if (srcStoragePoolVO.isManaged() && srcStoragePoolVO.getId() != destStoragePoolVO.getId()) {
                throw new CloudRuntimeException("Migrating a volume online with KVM from managed storage is not currently supported.");
            }

            if (storageTypeConsistency == null) {
                storageTypeConsistency = destStoragePoolVO.isManaged();
            } else if (storageTypeConsistency != destStoragePoolVO.isManaged()) {
                throw new CloudRuntimeException("Destination storage pools must be either all managed or all not managed");
            }

            addSourcePoolToPoolsMap(sourcePools, srcStoragePoolVO, destStoragePoolVO);
        }
        verifyDestinationStorage(sourcePools, destHost);
    }

    /**
     * Adds source storage pool to the migration map if the destination pool is not managed and it is NFS.
     */
    protected void addSourcePoolToPoolsMap(Map<String, Storage.StoragePoolType> sourcePools, StoragePoolVO srcStoragePoolVO, StoragePoolVO destStoragePoolVO) {
        if (destStoragePoolVO.isManaged() || !StoragePoolType.NetworkFilesystem.equals(destStoragePoolVO.getPoolType())) {
            LOGGER.trace(String.format("Skipping adding source pool [%s] to map due to destination pool [%s] is managed or not NFS.", srcStoragePoolVO, destStoragePoolVO));
            return;
        }

        String sourceStoragePoolUuid = srcStoragePoolVO.getUuid();
        if (!sourcePools.containsKey(sourceStoragePoolUuid)) {
            sourcePools.put(sourceStoragePoolUuid, srcStoragePoolVO.getPoolType());
        }
    }

    /**
     * Perform storage validation on destination host for KVM live storage migrations.
     * Validate that volume source storage pools are mounted on the destination host prior the migration
     * @throws CloudRuntimeException if any source storage pool is not mounted on the destination host
     */
    private void verifyDestinationStorage(Map<String, Storage.StoragePoolType> sourcePools, Host destHost) {
        if (MapUtils.isNotEmpty(sourcePools)) {
            LOGGER.debug("Verifying source pools are already available on destination host " + destHost.getUuid());
            CheckStorageAvailabilityCommand cmd = new CheckStorageAvailabilityCommand(sourcePools);
            try {
                Answer answer = agentManager.send(destHost.getId(), cmd);
                if (answer == null || !answer.getResult()) {
                    throw new CloudRuntimeException("Storage verification failed on host "
                            + destHost.getUuid() +": " + answer.getDetails());
                }
            } catch (AgentUnavailableException | OperationTimedoutException e) {
                e.printStackTrace();
                throw new CloudRuntimeException("Cannot perform storage verification on host " + destHost.getUuid() +
                        "due to: " + e.getMessage());
            }
        }
    }

    private boolean canStorageSystemCreateVolumeFromVolume(long storagePoolId) {
        return storageSystemSupportsCapability(storagePoolId, DataStoreCapabilities.CAN_CREATE_VOLUME_FROM_VOLUME.toString());
    }

    private boolean canStorageSystemCreateVolumeFromSnapshot(long storagePoolId) {
        return storageSystemSupportsCapability(storagePoolId, DataStoreCapabilities.CAN_CREATE_VOLUME_FROM_SNAPSHOT.toString());
    }

    private boolean storageSystemSupportsCapability(long storagePoolId, String capability) {
        boolean supportsCapability = false;

        DataStore dataStore = dataStoreMgr.getDataStore(storagePoolId, DataStoreRole.Primary);

        Map<String, String> mapCapabilities = dataStore.getDriver().getCapabilities();

        if (mapCapabilities != null) {
            String value = mapCapabilities.get(capability);

            supportsCapability = Boolean.valueOf(value);
        }

        return supportsCapability;
    }

    private String getVolumeProperty(long volumeId, String property) {
        VolumeDetailVO volumeDetails = volumeDetailsDao.findDetail(volumeId, property);

        if (volumeDetails != null) {
            return volumeDetails.getValue();
        }

        return null;
    }

    private String getSnapshotProperty(long snapshotId, String property) {
        SnapshotDetailsVO snapshotDetails = _snapshotDetailsDao.findDetail(snapshotId, property);

        if (snapshotDetails != null) {
            return snapshotDetails.getValue();
        }

        return null;
    }

    private void handleCreateTemplateFromManagedVolume(VolumeInfo volumeInfo, TemplateInfo templateInfo, AsyncCompletionCallback<CopyCommandResult> callback) {
        boolean srcVolumeDetached = volumeInfo.getAttachedVM() == null;

        String errMsg = null;
        CopyCmdAnswer copyCmdAnswer = null;

        try {
            StoragePoolVO storagePoolVO = _storagePoolDao.findById(volumeInfo.getPoolId());

            if (!ImageFormat.QCOW2.equals(volumeInfo.getFormat()) &&
                !(ImageFormat.RAW.equals(volumeInfo.getFormat()) && (
                    StoragePoolType.PowerFlex == storagePoolVO.getPoolType() ||
                    StoragePoolType.FiberChannel == storagePoolVO.getPoolType()))) {
                throw new CloudRuntimeException("When using managed storage, you can only create a template from a volume on KVM currently.");
            }

            volumeInfo.processEvent(Event.MigrationRequested);

            HostVO hostVO = getHost(volumeInfo.getDataCenterId(), HypervisorType.KVM, false);
            DataStore srcDataStore = volumeInfo.getDataStore();

            int primaryStorageDownloadWait = StorageManager.PRIMARY_STORAGE_DOWNLOAD_WAIT.value();

            try {
                handleQualityOfServiceForVolumeMigration(volumeInfo, PrimaryDataStoreDriver.QualityOfServiceState.MIGRATION);

                if (srcVolumeDetached || StoragePoolType.PowerFlex == storagePoolVO.getPoolType() || StoragePoolType.FiberChannel == storagePoolVO.getPoolType()) {
                    _volumeService.grantAccess(volumeInfo, hostVO, srcDataStore);
                }

                CopyCommand copyCommand = new CopyCommand(volumeInfo.getTO(), templateInfo.getTO(), primaryStorageDownloadWait, VirtualMachineManager.ExecuteInSequence.value());

                Map<String, String> srcDetails = getVolumeDetails(volumeInfo);

                copyCommand.setOptions(srcDetails);

                copyCmdAnswer = (CopyCmdAnswer)agentManager.send(hostVO.getId(), copyCommand);

                if (!copyCmdAnswer.getResult()) {
                    errMsg = copyCmdAnswer.getDetails();

                    LOGGER.warn(errMsg);

                    throw new CloudRuntimeException(errMsg);
                }

                VMTemplateVO vmTemplateVO = _vmTemplateDao.findById(templateInfo.getId());

                vmTemplateVO.setHypervisorType(HypervisorType.KVM);

                _vmTemplateDao.update(vmTemplateVO.getId(), vmTemplateVO);
            }
            catch (CloudRuntimeException | AgentUnavailableException | OperationTimedoutException ex) {
                String msg = "Failed to create template from volume (Volume ID = " + volumeInfo.getId() + ") : ";

                LOGGER.warn(msg, ex);

                throw new CloudRuntimeException(msg + ex.getMessage(), ex);
            }
            finally {
                if (srcVolumeDetached || StoragePoolType.PowerFlex == storagePoolVO.getPoolType() || StoragePoolType.FiberChannel == storagePoolVO.getPoolType()) {
                    try {
                        _volumeService.revokeAccess(volumeInfo, hostVO, srcDataStore);
                    }
                    catch (Exception ex) {
                        LOGGER.warn("Error revoking access to volume (Volume ID = " + volumeInfo.getId() + "): " + ex.getMessage(), ex);
                    }
                }

                handleQualityOfServiceForVolumeMigration(volumeInfo, PrimaryDataStoreDriver.QualityOfServiceState.NO_MIGRATION);

                if (copyCmdAnswer == null || !copyCmdAnswer.getResult()) {
                    if (copyCmdAnswer != null && StringUtils.isNotEmpty(copyCmdAnswer.getDetails())) {
                        errMsg = copyCmdAnswer.getDetails();
                    }
                    else {
                        errMsg = "Unable to create template from volume";
                    }
                }

                try {
                    if (StringUtils.isEmpty(errMsg)) {
                        volumeInfo.processEvent(Event.OperationSuccessed);
                    }
                    else {
                        volumeInfo.processEvent(Event.OperationFailed);
                    }
                }
                catch (Exception ex) {
                    LOGGER.warn("Error processing snapshot event: " + ex.getMessage(), ex);
                }
            }
        }
        catch (Exception ex) {
            errMsg = ex.getMessage();

            throw new CloudRuntimeException(errMsg);
        }
        finally {
            if (copyCmdAnswer == null) {
                copyCmdAnswer = new CopyCmdAnswer(errMsg);
            }

            CopyCommandResult result = new CopyCommandResult(null, copyCmdAnswer);

            result.setResult(errMsg);

            callback.complete(result);
        }
    }

    private Map<String, String> getVolumeDetails(VolumeInfo volumeInfo) {
        long storagePoolId = volumeInfo.getPoolId();
        StoragePoolVO storagePoolVO = _storagePoolDao.findById(storagePoolId);

        if (!storagePoolVO.isManaged()) {
            return null;
        }

        Map<String, String> volumeDetails = new HashMap<>();

        VolumeVO volumeVO = _volumeDao.findById(volumeInfo.getId());

        volumeDetails.put(DiskTO.STORAGE_HOST, storagePoolVO.getHostAddress());
        volumeDetails.put(DiskTO.STORAGE_PORT, String.valueOf(storagePoolVO.getPort()));
        volumeDetails.put(DiskTO.IQN, volumeVO.get_iScsiName());
        volumeDetails.put(DiskTO.PROTOCOL_TYPE, (volumeVO.getPoolType() != null) ? volumeVO.getPoolType().toString() : null);
        volumeDetails.put(StorageManager.STORAGE_POOL_DISK_WAIT.toString(), String.valueOf(StorageManager.STORAGE_POOL_DISK_WAIT.valueIn(storagePoolVO.getId())));

        volumeDetails.put(DiskTO.VOLUME_SIZE, String.valueOf(volumeVO.getSize()));
        volumeDetails.put(DiskTO.SCSI_NAA_DEVICE_ID, getVolumeProperty(volumeInfo.getId(), DiskTO.SCSI_NAA_DEVICE_ID));

        ChapInfo chapInfo = _volumeService.getChapInfo(volumeInfo, volumeInfo.getDataStore());

        if (chapInfo != null) {
            volumeDetails.put(DiskTO.CHAP_INITIATOR_USERNAME, chapInfo.getInitiatorUsername());
            volumeDetails.put(DiskTO.CHAP_INITIATOR_SECRET, chapInfo.getInitiatorSecret());
            volumeDetails.put(DiskTO.CHAP_TARGET_USERNAME, chapInfo.getTargetUsername());
            volumeDetails.put(DiskTO.CHAP_TARGET_SECRET, chapInfo.getTargetSecret());
        }

        return volumeDetails;
    }

    private Map<String, String> getSnapshotDetails(SnapshotInfo snapshotInfo) {
        Map<String, String> snapshotDetails = new HashMap<>();

        long storagePoolId = snapshotInfo.getDataStore().getId();
        StoragePoolVO storagePoolVO = _storagePoolDao.findById(storagePoolId);

        snapshotDetails.put(DiskTO.STORAGE_HOST, storagePoolVO.getHostAddress());
        snapshotDetails.put(DiskTO.STORAGE_PORT, String.valueOf(storagePoolVO.getPort()));

        long snapshotId = snapshotInfo.getId();

        if (storagePoolVO.getPoolType() == StoragePoolType.PowerFlex || storagePoolVO.getPoolType() == StoragePoolType.FiberChannel) {
            snapshotDetails.put(DiskTO.IQN, snapshotInfo.getPath());
        } else {
            snapshotDetails.put(DiskTO.IQN, getSnapshotProperty(snapshotId, DiskTO.IQN));
        }

        snapshotDetails.put(DiskTO.VOLUME_SIZE, String.valueOf(snapshotInfo.getSize()));
        snapshotDetails.put(DiskTO.SCSI_NAA_DEVICE_ID, getSnapshotProperty(snapshotId, DiskTO.SCSI_NAA_DEVICE_ID));

        snapshotDetails.put(DiskTO.CHAP_INITIATOR_USERNAME, getSnapshotProperty(snapshotId, DiskTO.CHAP_INITIATOR_USERNAME));
        snapshotDetails.put(DiskTO.CHAP_INITIATOR_SECRET, getSnapshotProperty(snapshotId, DiskTO.CHAP_INITIATOR_SECRET));
        snapshotDetails.put(DiskTO.CHAP_TARGET_USERNAME, getSnapshotProperty(snapshotId, DiskTO.CHAP_TARGET_USERNAME));
        snapshotDetails.put(DiskTO.CHAP_TARGET_SECRET, getSnapshotProperty(snapshotId, DiskTO.CHAP_TARGET_SECRET));

        return snapshotDetails;
    }

    private HostVO getHost(SnapshotInfo snapshotInfo) {
        HypervisorType hypervisorType = snapshotInfo.getHypervisorType();

        if (HypervisorType.XenServer.equals(hypervisorType)) {
            HostVO hostVO = getHost(snapshotInfo.getDataCenterId(), hypervisorType, true);

            if (hostVO == null) {
                hostVO = getHost(snapshotInfo.getDataCenterId(), hypervisorType, false);

                if (hostVO == null) {
                    throw new CloudRuntimeException("Unable to locate an applicable host in data center with ID = " + snapshotInfo.getDataCenterId());
                }
            }

            return hostVO;
        }

        if (HypervisorType.VMware.equals(hypervisorType) || HypervisorType.KVM.equals(hypervisorType)) {
            return getHost(snapshotInfo.getDataCenterId(), hypervisorType, false);
        }

        throw new CloudRuntimeException("Unsupported hypervisor type");
    }

    private HostVO getHostInCluster(long clusterId) {
        List<HostVO> hosts = _hostDao.findByClusterId(clusterId);

        if (hosts != null && hosts.size() > 0) {
            Collections.shuffle(hosts, RANDOM);

            for (HostVO host : hosts) {
                if (ResourceState.Enabled.equals(host.getResourceState())) {
                    return host;
                }
            }
        }

        throw new CloudRuntimeException("Unable to locate a host");
    }

    private HostVO getHost(Long zoneId, HypervisorType hypervisorType, boolean computeClusterMustSupportResign) {
        Preconditions.checkArgument(zoneId != null, "Zone ID cannot be null.");
        Preconditions.checkArgument(hypervisorType != null, "Hypervisor type cannot be null.");

        List<HostVO> hosts = _hostDao.listByDataCenterIdAndHypervisorType(zoneId, hypervisorType);

        if (hosts == null) {
            return null;
        }

        List<Long> clustersToSkip = new ArrayList<>();

        Collections.shuffle(hosts, RANDOM);

        for (HostVO host : hosts) {
            if (!ResourceState.Enabled.equals(host.getResourceState())) {
                continue;
            }

            if (computeClusterMustSupportResign) {
                long clusterId = host.getClusterId();

                if (clustersToSkip.contains(clusterId)) {
                    continue;
                }

                if (clusterDao.getSupportsResigning(clusterId)) {
                    return host;
                }
                else {
                    clustersToSkip.add(clusterId);
                }
            }
            else {
                return host;
            }
        }

        return null;
    }

    private Map<String, String> getDetails(DataObject dataObj) {
        if (dataObj instanceof VolumeInfo) {
            return getVolumeDetails((VolumeInfo)dataObj);
        }
        else if (dataObj instanceof SnapshotInfo) {
            return getSnapshotDetails((SnapshotInfo)dataObj);
        }

        throw new CloudRuntimeException("'dataObj' must be of type 'VolumeInfo' or 'SnapshotInfo'.");
    }

    private boolean isForVMware(DataObject dataObj) {
        if (dataObj instanceof VolumeInfo) {
            return ImageFormat.OVA.equals(((VolumeInfo)dataObj).getFormat());
        }

        if (dataObj instanceof SnapshotInfo) {
            return ImageFormat.OVA.equals(((SnapshotInfo)dataObj).getBaseVolume().getFormat());
        }

        return dataObj instanceof TemplateInfo && HypervisorType.VMware.equals(((TemplateInfo)dataObj).getHypervisorType());
    }

    private CopyCmdAnswer performResignature(DataObject dataObj, HostVO hostVO, Map<String, String> extraDetails) {
        return performResignature(dataObj, hostVO, extraDetails, false);
    }

    private CopyCmdAnswer performResignature(DataObject dataObj, HostVO hostVO, Map<String, String> extraDetails, boolean keepGrantedAccess) {
        long storagePoolId = dataObj.getDataStore().getId();
        DataStore dataStore = dataStoreMgr.getDataStore(storagePoolId, DataStoreRole.Primary);

        Map<String, String> details = getDetails(dataObj);

        if (extraDetails != null) {
            details.putAll(extraDetails);
        }

        ResignatureCommand command = new ResignatureCommand(details);

        ResignatureAnswer answer;

        GlobalLock lock = GlobalLock.getInternLock(dataStore.getUuid());

        if (!lock.lock(LOCK_TIME_IN_SECONDS)) {
            String errMsg = "Couldn't lock the DB (in performResignature) on the following string: " + dataStore.getUuid();

            LOGGER.warn(errMsg);

            throw new CloudRuntimeException(errMsg);
        }

        try {
            _volumeService.grantAccess(dataObj, hostVO, dataStore);

            answer = (ResignatureAnswer)agentManager.send(hostVO.getId(), command);
        }
        catch (CloudRuntimeException | AgentUnavailableException | OperationTimedoutException ex) {
            keepGrantedAccess = false;

            String msg = "Failed to resign the DataObject with the following ID: " + dataObj.getId();

            LOGGER.warn(msg, ex);

            throw new CloudRuntimeException(msg + ex.getMessage());
        }
        finally {
            lock.unlock();
            lock.releaseRef();

            if (!keepGrantedAccess) {
                _volumeService.revokeAccess(dataObj, hostVO, dataStore);
            }
        }

        if (answer == null || !answer.getResult()) {
            final String errMsg;

            if (answer != null && answer.getDetails() != null && !answer.getDetails().isEmpty()) {
                errMsg = answer.getDetails();
            }
            else {
                errMsg = "Unable to perform resignature operation in 'StorageSystemDataMotionStrategy.performResignature'";
            }

            throw new CloudRuntimeException(errMsg);
        }

        VolumeObjectTO newVolume = new VolumeObjectTO();

        newVolume.setSize(answer.getSize());
        newVolume.setPath(answer.getPath());
        newVolume.setFormat(answer.getFormat());

        return new CopyCmdAnswer(newVolume);
    }

    private DataObject cacheSnapshotChain(SnapshotInfo snapshot, Scope scope) {
        DataObject leafData = null;
        DataStore store = cacheMgr.getCacheStorage(snapshot, scope);

        while (snapshot != null) {
            DataObject cacheData = cacheMgr.createCacheObject(snapshot, store);

            if (leafData == null) {
                leafData = cacheData;
            }

            snapshot = snapshot.getParent();
        }

        return leafData;
    }

    private String migrateVolumeForKVM(VolumeInfo srcVolumeInfo, VolumeInfo destVolumeInfo, HostVO hostVO, String errMsg) {
        try {
            Map<String, String> srcDetails = getVolumeDetails(srcVolumeInfo);
            Map<String, String> destDetails = getVolumeDetails(destVolumeInfo);

            _volumeService.grantAccess(srcVolumeInfo, hostVO, srcVolumeInfo.getDataStore());

            MigrateVolumeCommand migrateVolumeCommand = new MigrateVolumeCommand(srcVolumeInfo.getTO(), destVolumeInfo.getTO(),
                    srcDetails, destDetails, StorageManager.KvmStorageOfflineMigrationWait.value());

            _volumeService.grantAccess(srcVolumeInfo, hostVO, srcVolumeInfo.getDataStore());
            handleQualityOfServiceForVolumeMigration(destVolumeInfo, PrimaryDataStoreDriver.QualityOfServiceState.MIGRATION);
            _volumeService.grantAccess(destVolumeInfo, hostVO, destVolumeInfo.getDataStore());

            MigrateVolumeAnswer migrateVolumeAnswer = (MigrateVolumeAnswer)agentManager.send(hostVO.getId(), migrateVolumeCommand);
            if (migrateVolumeAnswer == null || !migrateVolumeAnswer.getResult()) {
                if (migrateVolumeAnswer != null && StringUtils.isNotEmpty(migrateVolumeAnswer.getDetails())) {
                    throw new CloudRuntimeException(migrateVolumeAnswer.getDetails());
                }
                else {
                    throw new CloudRuntimeException(errMsg);
                }
            }
            return migrateVolumeAnswer.getVolumePath();
        } catch (CloudRuntimeException ex) {
            throw ex;
        } catch (Exception ex) {
            throw new CloudRuntimeException("Unexpected error during volume migration: " + ex.getMessage(), ex);
        } finally {
            try {
                _volumeService.revokeAccess(srcVolumeInfo, hostVO, srcVolumeInfo.getDataStore());
                _volumeService.revokeAccess(destVolumeInfo, hostVO, destVolumeInfo.getDataStore());
                handleQualityOfServiceForVolumeMigration(destVolumeInfo, PrimaryDataStoreDriver.QualityOfServiceState.NO_MIGRATION);
            } catch (Throwable e) {
                LOGGER.warn("During cleanup post-migration and exception occured: " + e);
                if (LOGGER.isDebugEnabled()) {
                    LOGGER.debug("Exception during post-migration cleanup.", e);
                }
            }
        }
    }

    private String copyManagedVolumeToSecondaryStorage(VolumeInfo srcVolumeInfo, VolumeInfo destVolumeInfo, HostVO hostVO, String errMsg) {
        boolean srcVolumeDetached = srcVolumeInfo.getAttachedVM() == null;

        try {
            StoragePoolVO storagePoolVO = _storagePoolDao.findById(srcVolumeInfo.getPoolId());
            Map<String, String> srcDetails = getVolumeDetails(srcVolumeInfo);

            handleQualityOfServiceForVolumeMigration(srcVolumeInfo, PrimaryDataStoreDriver.QualityOfServiceState.MIGRATION);

            if (srcVolumeDetached) {
                _volumeService.grantAccess(srcVolumeInfo, hostVO, srcVolumeInfo.getDataStore());
            }

            CopyVolumeCommand copyVolumeCommand = new CopyVolumeCommand(srcVolumeInfo.getId(), destVolumeInfo.getPath(), storagePoolVO,
            destVolumeInfo.getDataStore().getUri(), true, StorageManager.KvmStorageOfflineMigrationWait.value(), true);

            copyVolumeCommand.setSrcData(srcVolumeInfo.getTO());
            copyVolumeCommand.setSrcDetails(srcDetails);

            CopyVolumeAnswer copyVolumeAnswer = (CopyVolumeAnswer)agentManager.send(hostVO.getId(), copyVolumeCommand);

            if (copyVolumeAnswer == null || !copyVolumeAnswer.getResult()) {
                if (copyVolumeAnswer != null && StringUtils.isNotEmpty(copyVolumeAnswer.getDetails())) {
                    throw new CloudRuntimeException(copyVolumeAnswer.getDetails());
                }
                else {
                    throw new CloudRuntimeException(errMsg);
                }
            }

            return copyVolumeAnswer.getVolumePath();
        }
        catch (Exception ex) {
            String msg = "Failed to perform volume copy to secondary storage : ";

            LOGGER.warn(msg, ex);

            throw new CloudRuntimeException(msg + ex.getMessage());
        }
        finally {
            if (srcVolumeDetached) {
                _volumeService.revokeAccess(srcVolumeInfo, hostVO, srcVolumeInfo.getDataStore());
            }

            handleQualityOfServiceForVolumeMigration(srcVolumeInfo, PrimaryDataStoreDriver.QualityOfServiceState.NO_MIGRATION);
        }
    }

    private void setCertainVolumeValuesNull(long volumeId) {
        VolumeVO volumeVO = _volumeDao.findById(volumeId);

        volumeVO.set_iScsiName(null);
        volumeVO.setMinIops(null);
        volumeVO.setMaxIops(null);
        volumeVO.setHypervisorSnapshotReserve(null);

        _volumeDao.update(volumeId, volumeVO);
    }

    private void updateVolumePath(long volumeId, String path) {
        VolumeVO volumeVO = _volumeDao.findById(volumeId);

        volumeVO.setPath(path);

        _volumeDao.update(volumeId, volumeVO);
    }

    /**
     * Copies data from secondary storage to a primary volume
     * @param volumeInfo The primary volume
     * @param snapshotInfo  destination of the copy
     * @param hostVO the host used to copy the data
     * @return result of the copy
     */
    private CopyCmdAnswer performCopyOfVdi(VolumeInfo volumeInfo, SnapshotInfo snapshotInfo, HostVO hostVO) {
        Snapshot.LocationType locationType = snapshotInfo.getLocationType();

        int primaryStorageDownloadWait = StorageManager.PRIMARY_STORAGE_DOWNLOAD_WAIT.value();

        DataObject srcData = snapshotInfo;
        CopyCmdAnswer copyCmdAnswer = null;
        DataObject cacheData = null;

        boolean needCacheStorage = needCacheStorage(snapshotInfo, volumeInfo);

        if (needCacheStorage) {
            cacheData = cacheSnapshotChain(snapshotInfo, new ZoneScope(volumeInfo.getDataCenterId()));
            srcData = cacheData;
        }

        try {
            CopyCommand copyCommand = null;
            if (Snapshot.LocationType.PRIMARY.equals(locationType)) {
                _volumeService.grantAccess(snapshotInfo, hostVO, snapshotInfo.getDataStore());

                Map<String, String> srcDetails = getSnapshotDetails(snapshotInfo);

                copyCommand = new CopyCommand(srcData.getTO(), volumeInfo.getTO(), primaryStorageDownloadWait, VirtualMachineManager.ExecuteInSequence.value());
                copyCommand.setOptions(srcDetails);
            } else {
                _volumeService.grantAccess(volumeInfo, hostVO, volumeInfo.getDataStore());
                copyCommand = new CopyCommand(srcData.getTO(), volumeInfo.getTO(), primaryStorageDownloadWait, VirtualMachineManager.ExecuteInSequence.value());
            }

            Map<String, String> destDetails = getVolumeDetails(volumeInfo);

            copyCommand.setOptions2(destDetails);

            copyCmdAnswer = (CopyCmdAnswer)agentManager.send(hostVO.getId(), copyCommand);
        }
        catch (CloudRuntimeException | AgentUnavailableException | OperationTimedoutException ex) {
            String msg = "Failed to perform VDI copy : ";

            LOGGER.warn(msg, ex);

            throw new CloudRuntimeException(msg + ex.getMessage(), ex);
        }
        finally {
            if (Snapshot.LocationType.PRIMARY.equals(locationType)) {
                _volumeService.revokeAccess(snapshotInfo, hostVO, snapshotInfo.getDataStore());
            }

            _volumeService.revokeAccess(volumeInfo, hostVO, volumeInfo.getDataStore());

            if (needCacheStorage && copyCmdAnswer != null && copyCmdAnswer.getResult()) {
                cacheMgr.deleteCacheObject(cacheData);
            }
        }

        return copyCmdAnswer;
    }

    protected Boolean supportStoragePoolType(StoragePoolType storagePoolTypeToValidate, StoragePoolType... extraAcceptedValues) {
        List<StoragePoolType> values = new ArrayList<>();

        values.add(StoragePoolType.NetworkFilesystem);
        values.add(StoragePoolType.SharedMountPoint);

        if (extraAcceptedValues != null) {
            CollectionUtils.addAll(values, extraAcceptedValues);
        }

        return isStoragePoolTypeInList(storagePoolTypeToValidate, values.toArray(new StoragePoolType[values.size()]));
    }

    protected Boolean isStoragePoolTypeInList(StoragePoolType storagePoolTypeToValidate, StoragePoolType... acceptedValues){
        Set<StoragePoolType> supportedTypes = new HashSet<>();

        if (acceptedValues != null) {
            supportedTypes.addAll(Arrays.asList(acceptedValues));
        }

        return supportedTypes.contains(storagePoolTypeToValidate);
    };
}<|MERGE_RESOLUTION|>--- conflicted
+++ resolved
@@ -935,15 +935,9 @@
         try {
             tempVolumeVO = new VolumeVO(Volume.Type.DATADISK, snapshotInfo.getName() + "_" + System.currentTimeMillis() + ".TMP",
                 snapshotInfo.getDataCenterId(), snapshotInfo.getDomainId(), snapshotInfo.getAccountId(), 0, ProvisioningType.THIN, snapshotInfo.getSize(), 0L, 0L, "");
-<<<<<<< HEAD
-                tempVolumeVO.setPoolId(snapshotInfo.getDataStore().getId());
+            tempVolumeVO.setPoolId(snapshotInfo.getDataStore().getId());
             _volumeDao.persist(tempVolumeVO);
             tempVolumeInfo = this._volFactory.getVolume(tempVolumeVO.getId());
-=======
-            volumeVO.setPoolId(snapshotInfo.getDataStore().getId());
-            _volumeDao.persist(volumeVO);
-            tempVolumeInfo = this._volFactory.getVolume(volumeVO.getId());
->>>>>>> c55dfc95
 
             if (snapshotInfo.getDataStore().getDriver().canCopy(snapshotInfo, tempVolumeInfo)) {
                 snapshotInfo.getDataStore().getDriver().copyAsync(snapshotInfo, tempVolumeInfo, null, null);
