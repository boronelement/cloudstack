--- conflicted
+++ resolved
@@ -1932,14 +1932,9 @@
             errMsg = String.format("Copy volume(s) to storage(s) [%s] and VM to host [%s] failed in StorageSystemDataMotionStrategy.copyAsync. Error message: [%s].", volumesAndStorages, formatMigrationElementsAsJsonToDisplayOnLog("vm", vmTO.getId(), srcHost.getId(), destHost.getId()), ex.getMessage());
             LOGGER.error(errMsg, ex);
 
-<<<<<<< HEAD
             throw new CloudRuntimeException(errMsg, ex);
         }
         finally {
-=======
-            throw new CloudRuntimeException(errMsg);
-        } finally {
->>>>>>> f58b72f6
             CopyCmdAnswer copyCmdAnswer = new CopyCmdAnswer(errMsg);
 
             CopyCommandResult result = new CopyCommandResult(null, copyCmdAnswer);
