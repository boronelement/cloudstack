/*
 * Licensed to the Apache Software Foundation (ASF) under one
 * or more contributor license agreements.  See the NOTICE file
 * distributed with this work for additional information
 * regarding copyright ownership.  The ASF licenses this file
 * to you under the Apache License, Version 2.0 (the
 * "License"); you may not use this file except in compliance
 * with the License.  You may obtain a copy of the License at
 *
 *   http://www.apache.org/licenses/LICENSE-2.0
 *
 * Unless required by applicable law or agreed to in writing,
 * software distributed under the License is distributed on an
 * "AS IS" BASIS, WITHOUT WARRANTIES OR CONDITIONS OF ANY
 * KIND, either express or implied.  See the License for the
 * specific language governing permissions and limitations
 * under the License.
 */
package org.apache.cloudstack.storage.motion;

import java.util.ArrayList;
import java.util.Collection;
import java.util.Collections;
import java.util.HashMap;
import java.util.List;
import java.util.Map;
import java.util.Objects;
import java.util.Random;
import java.util.Set;
import java.util.UUID;
import java.util.concurrent.TimeUnit;

import javax.inject.Inject;

import com.cloud.agent.api.PrepareForMigrationAnswer;
import org.apache.cloudstack.engine.subsystem.api.storage.ChapInfo;
import org.apache.cloudstack.engine.subsystem.api.storage.ClusterScope;
import org.apache.cloudstack.engine.subsystem.api.storage.CopyCommandResult;
import org.apache.cloudstack.engine.subsystem.api.storage.DataMotionStrategy;
import org.apache.cloudstack.engine.subsystem.api.storage.DataObject;
import org.apache.cloudstack.engine.subsystem.api.storage.DataStore;
import org.apache.cloudstack.engine.subsystem.api.storage.DataStoreCapabilities;
import org.apache.cloudstack.engine.subsystem.api.storage.DataStoreManager;
import org.apache.cloudstack.engine.subsystem.api.storage.EndPoint;
import org.apache.cloudstack.engine.subsystem.api.storage.EndPointSelector;
import org.apache.cloudstack.engine.subsystem.api.storage.HostScope;
import org.apache.cloudstack.engine.subsystem.api.storage.ObjectInDataStoreStateMachine;
import org.apache.cloudstack.engine.subsystem.api.storage.PrimaryDataStore;
import org.apache.cloudstack.engine.subsystem.api.storage.ObjectInDataStoreStateMachine.Event;
import org.apache.cloudstack.engine.subsystem.api.storage.PrimaryDataStoreDriver;
import org.apache.cloudstack.engine.subsystem.api.storage.Scope;
import org.apache.cloudstack.engine.subsystem.api.storage.SnapshotInfo;
import org.apache.cloudstack.engine.subsystem.api.storage.StorageAction;
import org.apache.cloudstack.engine.subsystem.api.storage.StorageCacheManager;
import org.apache.cloudstack.engine.subsystem.api.storage.StrategyPriority;
import org.apache.cloudstack.engine.subsystem.api.storage.TemplateInfo;
import org.apache.cloudstack.engine.subsystem.api.storage.VolumeDataFactory;
import org.apache.cloudstack.engine.subsystem.api.storage.VolumeInfo;
import org.apache.cloudstack.engine.subsystem.api.storage.VolumeService;
import org.apache.cloudstack.engine.subsystem.api.storage.VolumeService.VolumeApiResult;
import org.apache.cloudstack.engine.subsystem.api.storage.ZoneScope;
import org.apache.cloudstack.framework.async.AsyncCallFuture;
import org.apache.cloudstack.framework.async.AsyncCompletionCallback;
import org.apache.cloudstack.framework.config.dao.ConfigurationDao;
import org.apache.cloudstack.storage.command.CopyCmdAnswer;
import org.apache.cloudstack.storage.command.CopyCommand;
import org.apache.cloudstack.storage.command.ResignatureAnswer;
import org.apache.cloudstack.storage.command.ResignatureCommand;
import org.apache.cloudstack.storage.datastore.db.PrimaryDataStoreDao;
import org.apache.cloudstack.storage.datastore.db.SnapshotDataStoreDao;
import org.apache.cloudstack.storage.datastore.db.StoragePoolVO;
import org.apache.cloudstack.storage.to.PrimaryDataStoreTO;
import org.apache.cloudstack.storage.to.VolumeObjectTO;
import org.apache.commons.lang3.StringUtils;
import org.apache.logging.log4j.Logger;
import org.apache.logging.log4j.LogManager;

import com.cloud.agent.AgentManager;
import com.cloud.agent.api.Answer;
import com.cloud.agent.api.MigrateAnswer;
import com.cloud.agent.api.MigrateCommand;
import com.cloud.agent.api.MigrateCommand.MigrateDiskInfo;
import com.cloud.agent.api.ModifyTargetsAnswer;
import com.cloud.agent.api.ModifyTargetsCommand;
import com.cloud.agent.api.PrepareForMigrationCommand;
import com.cloud.agent.api.storage.CopyVolumeAnswer;
import com.cloud.agent.api.storage.CopyVolumeCommand;
import com.cloud.agent.api.storage.MigrateVolumeAnswer;
import com.cloud.agent.api.storage.MigrateVolumeCommand;
import com.cloud.agent.api.to.DataStoreTO;
import com.cloud.agent.api.to.DataTO;
import com.cloud.agent.api.to.DiskTO;
import com.cloud.agent.api.to.NfsTO;
import com.cloud.agent.api.to.VirtualMachineTO;
import com.cloud.configuration.Config;
import com.cloud.dc.dao.ClusterDao;
import com.cloud.exception.AgentUnavailableException;
import com.cloud.exception.OperationTimedoutException;
import com.cloud.host.Host;
import com.cloud.host.HostVO;
import com.cloud.host.dao.HostDao;
import com.cloud.hypervisor.Hypervisor.HypervisorType;
import com.cloud.resource.ResourceState;
import com.cloud.storage.DataStoreRole;
import com.cloud.storage.DiskOfferingVO;
import com.cloud.storage.MigrationOptions;
import com.cloud.storage.ScopeType;
import com.cloud.storage.Snapshot;
import com.cloud.storage.SnapshotVO;
import com.cloud.storage.Storage;
import com.cloud.storage.Storage.ImageFormat;
import com.cloud.storage.Storage.ProvisioningType;
import com.cloud.storage.Storage.StoragePoolType;
import com.cloud.storage.StorageManager;
import com.cloud.storage.StoragePool;
import com.cloud.storage.VMTemplateStoragePoolVO;
import com.cloud.storage.VMTemplateStorageResourceAssoc;
import com.cloud.storage.VMTemplateVO;
import com.cloud.storage.Volume;
import com.cloud.storage.VolumeDetailVO;
import com.cloud.storage.VolumeVO;
import com.cloud.storage.dao.DiskOfferingDao;
import com.cloud.storage.dao.GuestOSCategoryDao;
import com.cloud.storage.dao.GuestOSDao;
import com.cloud.storage.dao.SnapshotDao;
import com.cloud.storage.dao.SnapshotDetailsDao;
import com.cloud.storage.dao.SnapshotDetailsVO;
import com.cloud.storage.dao.VMTemplateDao;
import com.cloud.storage.dao.VMTemplatePoolDao;
import com.cloud.storage.dao.VolumeDao;
import com.cloud.storage.dao.VolumeDetailsDao;
import com.cloud.utils.NumbersUtil;
import com.cloud.utils.db.GlobalLock;
import com.cloud.utils.exception.CloudRuntimeException;
import com.cloud.vm.VMInstanceVO;
import com.cloud.vm.VirtualMachine;
import com.cloud.vm.VirtualMachineManager;
import com.cloud.vm.dao.VMInstanceDao;
import com.google.common.base.Preconditions;
import java.util.Arrays;
import java.util.HashSet;
import java.util.stream.Collectors;
import org.apache.commons.collections.CollectionUtils;

import static org.apache.cloudstack.vm.UnmanagedVMsManagerImpl.KVM_VM_IMPORT_DEFAULT_TEMPLATE_NAME;
import static org.apache.cloudstack.vm.UnmanagedVMsManagerImpl.VM_IMPORT_DEFAULT_TEMPLATE_NAME;

public class StorageSystemDataMotionStrategy implements DataMotionStrategy {
    protected Logger logger = LogManager.getLogger(getClass());
    private static final Random RANDOM = new Random(System.nanoTime());
    private static final int LOCK_TIME_IN_SECONDS = 300;
    private static final String OPERATION_NOT_SUPPORTED = "This operation is not supported.";


    @Inject
    protected AgentManager agentManager;
    @Inject
    private ConfigurationDao _configDao;
    @Inject
    private DataStoreManager dataStoreMgr;
    @Inject
    protected DiskOfferingDao _diskOfferingDao;
    @Inject
    private GuestOSCategoryDao _guestOsCategoryDao;
    @Inject
    private GuestOSDao _guestOsDao;
    @Inject
    private ClusterDao clusterDao;
    @Inject
    private HostDao _hostDao;
    @Inject
    protected PrimaryDataStoreDao _storagePoolDao;
    @Inject
    private SnapshotDao _snapshotDao;
    @Inject
    private SnapshotDataStoreDao _snapshotDataStoreDao;
    @Inject
    private SnapshotDetailsDao _snapshotDetailsDao;
    @Inject
    private VMInstanceDao _vmDao;
    @Inject
    private VMTemplateDao _vmTemplateDao;
    @Inject
    private VolumeDao _volumeDao;
    @Inject
    private VolumeDataFactory _volumeDataFactory;
    @Inject
    private VolumeDetailsDao volumeDetailsDao;
    @Inject
    private VolumeService _volumeService;
    @Inject
    private StorageCacheManager cacheMgr;
    @Inject
    private EndPointSelector selector;
    @Inject
    VMTemplatePoolDao templatePoolDao;
    @Inject
    private VolumeDataFactory _volFactory;

    @Override
    public StrategyPriority canHandle(DataObject srcData, DataObject destData) {
        if (srcData instanceof SnapshotInfo) {
            if (canHandle(srcData) || canHandle(destData)) {
                return StrategyPriority.HIGHEST;
            }
        }

        if (srcData instanceof TemplateInfo && destData instanceof VolumeInfo &&
                (srcData.getDataStore().getId() == destData.getDataStore().getId()) &&
                (canHandle(srcData) || canHandle(destData))) {
            // Both source and dest are on the same storage, so just clone them.
            return StrategyPriority.HIGHEST;
        }

        if (srcData instanceof VolumeInfo && destData instanceof VolumeInfo) {
            VolumeInfo srcVolumeInfo = (VolumeInfo)srcData;

            if (isVolumeOnManagedStorage(srcVolumeInfo)) {
                return StrategyPriority.HIGHEST;
            }

            VolumeInfo destVolumeInfo = (VolumeInfo)destData;

            if (isVolumeOnManagedStorage(destVolumeInfo)) {
                return StrategyPriority.HIGHEST;
            }
        }

        if (srcData instanceof VolumeInfo && destData instanceof TemplateInfo) {
            VolumeInfo srcVolumeInfo = (VolumeInfo)srcData;

            if (isVolumeOnManagedStorage(srcVolumeInfo)) {
                return StrategyPriority.HIGHEST;
            }
        }

        return StrategyPriority.CANT_HANDLE;
    }

    private boolean isVolumeOnManagedStorage(VolumeInfo volumeInfo) {
        DataStore dataStore = volumeInfo.getDataStore();

        if (dataStore.getRole() == DataStoreRole.Primary) {
            long storagePooldId = dataStore.getId();
            StoragePoolVO storagePoolVO = _storagePoolDao.findById(storagePooldId);

            return storagePoolVO.isManaged();
        }

        return false;
    }

    // canHandle returns true if the storage driver for the DataObject that's passed in can support certain features (what features we
    // care about during a particular invocation of this method depend on what type of DataObject was passed in (ex. VolumeInfo versus SnapshotInfo)).
    private boolean canHandle(DataObject dataObject) {
        Preconditions.checkArgument(dataObject != null, "Passing 'null' to dataObject of canHandle(DataObject) is not supported.");

        DataStore dataStore = dataObject.getDataStore();

        if (dataStore.getRole() == DataStoreRole.Primary) {
            Map<String, String> mapCapabilities = dataStore.getDriver().getCapabilities();

            if (mapCapabilities == null) {
                return false;
            }

            if (dataObject instanceof VolumeInfo || dataObject instanceof SnapshotInfo) {
                String value = mapCapabilities.get(DataStoreCapabilities.STORAGE_SYSTEM_SNAPSHOT.toString());
                Boolean supportsStorageSystemSnapshots = Boolean.valueOf(value);

                if (supportsStorageSystemSnapshots) {
                    logger.info("Using 'StorageSystemDataMotionStrategy' (dataObject is a volume or snapshot and the storage system supports snapshots)");

                    return true;
                }
            } else if (dataObject instanceof TemplateInfo) {
                // If the storage system can clone volumes, we can cache templates on it.
                String value = mapCapabilities.get(DataStoreCapabilities.CAN_CREATE_VOLUME_FROM_VOLUME.toString());
                Boolean canCloneVolume = Boolean.valueOf(value);

                if (canCloneVolume) {
                    logger.info("Using 'StorageSystemDataMotionStrategy' (dataObject is a template and the storage system can create a volume from a volume)");

                    return true;
                }
            }
        }

        return false;
    }

    @Override
    public final StrategyPriority canHandle(Map<VolumeInfo, DataStore> volumeMap, Host srcHost, Host destHost) {
        if (HypervisorType.KVM.equals(srcHost.getHypervisorType())) {
            return internalCanHandle(volumeMap, srcHost, destHost);
        }
        return StrategyPriority.CANT_HANDLE;
    }

    /**
     * Handles migrating volumes on managed Storage.
     */
    protected StrategyPriority internalCanHandle(Map<VolumeInfo, DataStore> volumeMap, Host srcHost, Host destHost) {
        Set<VolumeInfo> volumeInfoSet = volumeMap.keySet();

        for (VolumeInfo volumeInfo : volumeInfoSet) {
            StoragePoolVO storagePoolVO = _storagePoolDao.findById(volumeInfo.getPoolId());

            if (storagePoolVO.isManaged()) {
                return StrategyPriority.HIGHEST;
            }
        }

        Collection<DataStore> dataStores = volumeMap.values();

        for (DataStore dataStore : dataStores) {
            StoragePoolVO storagePoolVO = _storagePoolDao.findById(dataStore.getId());

            if (storagePoolVO.isManaged()) {
                return StrategyPriority.HIGHEST;
            }

        }
        return StrategyPriority.CANT_HANDLE;
    }

    @Override
    public void copyAsync(DataObject srcData, DataObject destData, Host destHost, AsyncCompletionCallback<CopyCommandResult> callback) {
        if (srcData instanceof SnapshotInfo) {
            SnapshotInfo srcSnapshotInfo = (SnapshotInfo)srcData;

            handleCopyAsyncForSnapshot(srcSnapshotInfo, destData, callback);
        } else if (srcData instanceof TemplateInfo && destData instanceof VolumeInfo) {
            TemplateInfo srcTemplateInfo = (TemplateInfo)srcData;
            VolumeInfo destVolumeInfo = (VolumeInfo)destData;

            handleCopyAsyncForTemplateAndVolume(srcTemplateInfo, destVolumeInfo, callback);
        } else if (srcData instanceof VolumeInfo && destData instanceof VolumeInfo) {
            VolumeInfo srcVolumeInfo = (VolumeInfo)srcData;
            VolumeInfo destVolumeInfo = (VolumeInfo)destData;

            handleCopyAsyncForVolumes(srcVolumeInfo, destVolumeInfo, callback);
        } else if (srcData instanceof VolumeInfo && destData instanceof TemplateInfo &&
                (destData.getDataStore().getRole() == DataStoreRole.Image || destData.getDataStore().getRole() == DataStoreRole.ImageCache)) {
            VolumeInfo srcVolumeInfo = (VolumeInfo)srcData;
            TemplateInfo destTemplateInfo = (TemplateInfo)destData;

            handleCreateTemplateFromManagedVolume(srcVolumeInfo, destTemplateInfo, callback);
        }
        else {
            handleError(OPERATION_NOT_SUPPORTED, callback);
        }
    }

    private void handleCopyAsyncForSnapshot(SnapshotInfo srcSnapshotInfo, DataObject destData, AsyncCompletionCallback<CopyCommandResult> callback) {
        verifyFormat(srcSnapshotInfo);

        boolean canHandleSrc = canHandle(srcSnapshotInfo);

        if (canHandleSrc && (destData instanceof TemplateInfo || destData instanceof SnapshotInfo) &&
                (destData.getDataStore().getRole() == DataStoreRole.Image || destData.getDataStore().getRole() == DataStoreRole.ImageCache)) {
            handleCopyAsyncToSecondaryStorage(srcSnapshotInfo, destData, callback);
        } else if (destData instanceof VolumeInfo) {
            handleCopyAsyncForSnapshotToVolume(srcSnapshotInfo, (VolumeInfo)destData, callback);
        } else {
            handleError(OPERATION_NOT_SUPPORTED, callback);
        }
    }

    private void handleCopyAsyncForSnapshotToVolume(SnapshotInfo srcSnapshotInfo, VolumeInfo destVolumeInfo,
                                                    AsyncCompletionCallback<CopyCommandResult> callback) {
        boolean canHandleSrc = canHandle(srcSnapshotInfo);
        boolean canHandleDest = canHandle(destVolumeInfo);

        if (canHandleSrc && canHandleDest) {
            if (srcSnapshotInfo.getDataStore().getId() == destVolumeInfo.getDataStore().getId()) {
                handleCreateManagedVolumeFromManagedSnapshot(srcSnapshotInfo, destVolumeInfo, callback);
            } else {
                String errMsg = "To perform this operation, the source and destination primary storages must be the same.";

                handleError(errMsg, callback);
            }
        }
        else if (!canHandleSrc && !canHandleDest) {
            handleError(OPERATION_NOT_SUPPORTED, callback);
        }
        else if (canHandleSrc) {
            handleCreateNonManagedVolumeFromManagedSnapshot(srcSnapshotInfo, destVolumeInfo, callback);
        }
        else {
            handleCreateManagedVolumeFromNonManagedSnapshot(srcSnapshotInfo, destVolumeInfo, callback);
        }
    }

    private void handleCopyAsyncForTemplateAndVolume(TemplateInfo srcTemplateInfo, VolumeInfo destVolumeInfo, AsyncCompletionCallback<CopyCommandResult> callback) {
        boolean canHandleSrc = canHandle(srcTemplateInfo);

        if (!canHandleSrc) {
            handleError(OPERATION_NOT_SUPPORTED, callback);
        }

        handleCreateVolumeFromTemplateBothOnStorageSystem(srcTemplateInfo, destVolumeInfo, callback);
    }

    private void handleCopyAsyncForVolumes(VolumeInfo srcVolumeInfo, VolumeInfo destVolumeInfo, AsyncCompletionCallback<CopyCommandResult> callback) {
        if (srcVolumeInfo.getState() == Volume.State.Migrating) {
            if (isVolumeOnManagedStorage(srcVolumeInfo)) {
                if (destVolumeInfo.getDataStore().getRole() == DataStoreRole.Image || destVolumeInfo.getDataStore().getRole() == DataStoreRole.ImageCache) {
                    handleVolumeCopyFromManagedStorageToSecondaryStorage(srcVolumeInfo, destVolumeInfo, callback);
                } else if (!isVolumeOnManagedStorage(destVolumeInfo)) {
                    handleVolumeMigrationFromManagedStorageToNonManagedStorage(srcVolumeInfo, destVolumeInfo, callback);
                } else {
                    handleVolumeMigrationFromManagedStorageToManagedStorage(srcVolumeInfo, destVolumeInfo, callback);
                }
            } else if (!isVolumeOnManagedStorage(destVolumeInfo)) {
                if (!HypervisorType.KVM.equals(srcVolumeInfo.getHypervisorType())) {
                    String errMsg = String.format("Currently migrating volumes between managed storage providers is not supported on %s hypervisor", srcVolumeInfo.getHypervisorType().toString());
                    handleError(errMsg, callback);
                } else {
                    handleVolumeMigrationForKVM(srcVolumeInfo, destVolumeInfo, callback);
                }
            } else {
                handleVolumeMigrationFromNonManagedStorageToManagedStorage(srcVolumeInfo, destVolumeInfo, callback);
            }
        } else if (srcVolumeInfo.getState() == Volume.State.Uploaded &&
                (srcVolumeInfo.getDataStore().getRole() == DataStoreRole.Image || srcVolumeInfo.getDataStore().getRole() == DataStoreRole.ImageCache) &&
                destVolumeInfo.getDataStore().getRole() == DataStoreRole.Primary) {
            ImageFormat imageFormat = destVolumeInfo.getFormat();

            if (!ImageFormat.QCOW2.equals(imageFormat)) {
                String errMsg = "The 'StorageSystemDataMotionStrategy' does not support this upload use case (non KVM).";

                handleError(errMsg, callback);
            }

            handleCreateVolumeFromVolumeOnSecondaryStorage(srcVolumeInfo, destVolumeInfo, destVolumeInfo.getDataCenterId(), HypervisorType.KVM, callback);
        } else {
            handleError(OPERATION_NOT_SUPPORTED, callback);
        }
    }

    private void handleError(String errMsg, AsyncCompletionCallback<CopyCommandResult> callback) {
        logger.warn(errMsg);

        invokeCallback(errMsg, callback);

        throw new UnsupportedOperationException(errMsg);
    }

    private void invokeCallback(String errMsg, AsyncCompletionCallback<CopyCommandResult> callback) {
        CopyCmdAnswer copyCmdAnswer = new CopyCmdAnswer(errMsg);

        CopyCommandResult result = new CopyCommandResult(null, copyCmdAnswer);

        result.setResult(errMsg);

        callback.complete(result);
    }

    private void handleVolumeCopyFromManagedStorageToSecondaryStorage(VolumeInfo srcVolumeInfo, VolumeInfo destVolumeInfo,
                                                                      AsyncCompletionCallback<CopyCommandResult> callback) {
        String errMsg = null;
        String volumePath = null;

        try {
            if (!HypervisorType.KVM.equals(srcVolumeInfo.getHypervisorType())) {
                throw new CloudRuntimeException("Currently, only the KVM hypervisor type is supported for the migration of a volume " +
                        "from managed storage to non-managed storage.");
            }

            HypervisorType hypervisorType = HypervisorType.KVM;
            VirtualMachine vm = srcVolumeInfo.getAttachedVM();

            if (vm != null && vm.getState() != VirtualMachine.State.Stopped) {
                throw new CloudRuntimeException("Currently, if a volume to copy from managed storage to secondary storage is attached to " +
                        "a VM, the VM must be in the Stopped state.");
            }

            long srcStoragePoolId = srcVolumeInfo.getPoolId();
            StoragePoolVO srcStoragePoolVO = _storagePoolDao.findById(srcStoragePoolId);

            HostVO hostVO;

            if (srcStoragePoolVO.getClusterId() != null) {
                hostVO = getHostInCluster(srcStoragePoolVO.getClusterId());
            }
            else {
                hostVO = getHost(srcVolumeInfo.getDataCenterId(), hypervisorType, false);
            }

            volumePath = copyManagedVolumeToSecondaryStorage(srcVolumeInfo, destVolumeInfo, hostVO,
                    "Unable to copy the volume from managed storage to secondary storage");
        }
        catch (Exception ex) {
            errMsg = "Migration operation failed in 'StorageSystemDataMotionStrategy.handleVolumeCopyFromManagedStorageToSecondaryStorage': " +
                    ex.getMessage();

            throw new CloudRuntimeException(errMsg, ex);
        }
        finally {
            CopyCmdAnswer copyCmdAnswer;

            if (errMsg != null) {
                copyCmdAnswer = new CopyCmdAnswer(errMsg);
            }
            else if (volumePath == null) {
                copyCmdAnswer = new CopyCmdAnswer("Unable to acquire a volume path");
            }
            else {
                VolumeObjectTO volumeObjectTO = (VolumeObjectTO)destVolumeInfo.getTO();

                volumeObjectTO.setPath(volumePath);

                copyCmdAnswer = new CopyCmdAnswer(volumeObjectTO);
            }

            CopyCommandResult result = new CopyCommandResult(null, copyCmdAnswer);

            result.setResult(errMsg);

            callback.complete(result);
        }
    }

    private void handleVolumeMigrationFromManagedStorageToManagedStorage(VolumeInfo srcVolumeInfo, VolumeInfo destVolumeInfo,
                                                                AsyncCompletionCallback<CopyCommandResult> callback) {
        if (!HypervisorType.KVM.equals(srcVolumeInfo.getHypervisorType())) {
            String errMsg = String.format("Currently migrating volumes between managed storage providers is not supported on %s hypervisor", srcVolumeInfo.getHypervisorType().toString());
            handleError(errMsg, callback);
        } else {
            handleVolumeMigrationForKVM(srcVolumeInfo, destVolumeInfo, callback);
        }
    }

    private void handleVolumeMigrationFromManagedStorageToNonManagedStorage(VolumeInfo srcVolumeInfo, VolumeInfo destVolumeInfo,
                                                                            AsyncCompletionCallback<CopyCommandResult> callback) {
        String errMsg = null;

        try {
            if (!HypervisorType.KVM.equals(srcVolumeInfo.getHypervisorType())) {
                throw new CloudRuntimeException("Currently, only the KVM hypervisor type is supported for the migration of a volume " +
                        "from managed storage to non-managed storage.");
            }

            HypervisorType hypervisorType = HypervisorType.KVM;
            VirtualMachine vm = srcVolumeInfo.getAttachedVM();

            checkAvailableForMigration(vm);

            long destStoragePoolId = destVolumeInfo.getPoolId();
            StoragePoolVO destStoragePoolVO = _storagePoolDao.findById(destStoragePoolId);

            HostVO hostVO;

            if (destStoragePoolVO.getClusterId() != null) {
                hostVO = getHostInCluster(destStoragePoolVO.getClusterId());
            }
            else {
                hostVO = getHost(destVolumeInfo.getDataCenterId(), hypervisorType, false);
            }

            setCertainVolumeValuesNull(destVolumeInfo.getId());

            // migrate the volume via the hypervisor
            String path = migrateVolumeForKVM(srcVolumeInfo, destVolumeInfo, hostVO, "Unable to migrate the volume from managed storage to non-managed storage");

            updateVolumePath(destVolumeInfo.getId(), path);
        }
        catch (Exception ex) {
            errMsg = "Migration operation failed in 'StorageSystemDataMotionStrategy.handleVolumeMigrationFromManagedStorageToNonManagedStorage': " +
                    ex.getMessage();

            throw new CloudRuntimeException(errMsg, ex);
        }
        finally {
            CopyCmdAnswer copyCmdAnswer;

            if (errMsg != null) {
                copyCmdAnswer = new CopyCmdAnswer(errMsg);
            }
            else {
                destVolumeInfo = _volumeDataFactory.getVolume(destVolumeInfo.getId(), destVolumeInfo.getDataStore());

                DataTO dataTO = destVolumeInfo.getTO();

                copyCmdAnswer = new CopyCmdAnswer(dataTO);
            }

            CopyCommandResult result = new CopyCommandResult(null, copyCmdAnswer);

            result.setResult(errMsg);

            callback.complete(result);
        }
    }

    private void verifyFormatWithPoolType(ImageFormat imageFormat, StoragePoolType poolType) {
        if (imageFormat != ImageFormat.VHD && imageFormat != ImageFormat.OVA && imageFormat != ImageFormat.QCOW2 &&
                !(imageFormat == ImageFormat.RAW && (StoragePoolType.PowerFlex == poolType ||
                StoragePoolType.FiberChannel == poolType))) {
            throw new CloudRuntimeException(String.format("Only the following image types are currently supported: %s, %s, %s, %s (for PowerFlex and FiberChannel)",
                ImageFormat.VHD.toString(), ImageFormat.OVA.toString(), ImageFormat.QCOW2.toString(), ImageFormat.RAW.toString()));
        }
    }

    private void verifyFormat(ImageFormat imageFormat) {
        if (imageFormat != ImageFormat.VHD && imageFormat != ImageFormat.OVA && imageFormat != ImageFormat.QCOW2) {
            throw new CloudRuntimeException("Only the following image types are currently supported: " +
                    ImageFormat.VHD.toString() + ", " + ImageFormat.OVA.toString() + ", and " + ImageFormat.QCOW2);
        }
    }

    private void verifyFormat(SnapshotInfo snapshotInfo) {
        long volumeId = snapshotInfo.getVolumeId();

        VolumeVO volumeVO = _volumeDao.findByIdIncludingRemoved(volumeId);
        StoragePoolVO storagePoolVO = _storagePoolDao.findById(volumeVO.getPoolId());

        verifyFormatWithPoolType(volumeVO.getFormat(), storagePoolVO.getPoolType());
    }

    private boolean usingBackendSnapshotFor(SnapshotInfo snapshotInfo) {
        String property = getSnapshotProperty(snapshotInfo.getId(), "takeSnapshot");

        return Boolean.parseBoolean(property);
    }

    private boolean needCacheStorage(DataObject srcData, DataObject destData) {
        DataTO srcTO = srcData.getTO();
        DataStoreTO srcStoreTO = srcTO.getDataStore();
        DataTO destTO = destData.getTO();
        DataStoreTO destStoreTO = destTO.getDataStore();

        // both snapshot and volume are on primary datastore - no need for a cache storage as hypervisor will copy directly
        if (srcStoreTO instanceof PrimaryDataStoreTO && destStoreTO instanceof PrimaryDataStoreTO) {
            return false;
        }

        if (srcStoreTO instanceof NfsTO || srcStoreTO.getRole() == DataStoreRole.ImageCache) {
            return false;
        }

        if (destStoreTO instanceof NfsTO || destStoreTO.getRole() == DataStoreRole.ImageCache) {
            return false;
        }

        if (logger.isDebugEnabled()) {
            logger.debug("needCacheStorage true; dest at " + destTO.getPath() + ", dest role " + destStoreTO.getRole().toString() + "; src at " +
                    srcTO.getPath() + ", src role " + srcStoreTO.getRole().toString());
        }

        return true;
    }

    private Scope pickCacheScopeForCopy(DataObject srcData, DataObject destData) {
        Scope srcScope = srcData.getDataStore().getScope();
        Scope destScope = destData.getDataStore().getScope();

        Scope selectedScope = null;

        if (srcScope.getScopeId() != null) {
            selectedScope = getZoneScope(srcScope);
        } else if (destScope.getScopeId() != null) {
            selectedScope = getZoneScope(destScope);
        } else {
            logger.warn("Cannot find a zone-wide scope for movement that needs a cache storage");
        }

        return selectedScope;
    }

    private Scope getZoneScope(Scope scope) {
        ZoneScope zoneScope;

        if (scope instanceof ClusterScope) {
            ClusterScope clusterScope = (ClusterScope)scope;

            zoneScope = new ZoneScope(clusterScope.getZoneId());
        } else if (scope instanceof HostScope) {
            HostScope hostScope = (HostScope)scope;

            zoneScope = new ZoneScope(hostScope.getZoneId());
        } else {
            zoneScope = (ZoneScope)scope;
        }

        return zoneScope;
    }

    private void handleVolumeMigrationFromNonManagedStorageToManagedStorage(VolumeInfo srcVolumeInfo, VolumeInfo destVolumeInfo,
                                                                            AsyncCompletionCallback<CopyCommandResult> callback) {
        try {
            HypervisorType hypervisorType = srcVolumeInfo.getHypervisorType();

            if (!HypervisorType.XenServer.equals(hypervisorType) && !HypervisorType.KVM.equals(hypervisorType)) {
                throw new CloudRuntimeException("Currently, only the XenServer and KVM hypervisor types are supported for the migration of a volume " +
                        "from non-managed storage to managed storage.");
            }

            if (HypervisorType.XenServer.equals(hypervisorType)) {
                handleVolumeMigrationForXenServer(srcVolumeInfo, destVolumeInfo);
                destVolumeInfo = _volumeDataFactory.getVolume(destVolumeInfo.getId(), destVolumeInfo.getDataStore());
                DataTO dataTO = destVolumeInfo.getTO();
                CopyCmdAnswer copyCmdAnswer = new CopyCmdAnswer(dataTO);
                CopyCommandResult result = new CopyCommandResult(null, copyCmdAnswer);
                callback.complete(result);
            } else {
                handleVolumeMigrationForKVM(srcVolumeInfo, destVolumeInfo, callback);
            }
        }
        catch (Exception ex) {
            String errMsg = "Migration operation failed in 'StorageSystemDataMotionStrategy.handleVolumeMigrationFromNonManagedStorageToManagedStorage': " +
                    ex.getMessage();

            throw new CloudRuntimeException(errMsg, ex);
        }
    }

    private void handleVolumeMigrationForXenServer(VolumeInfo srcVolumeInfo, VolumeInfo destVolumeInfo) {
        VirtualMachine vm = srcVolumeInfo.getAttachedVM();

        if (vm == null || vm.getState() != VirtualMachine.State.Running) {
            throw new CloudRuntimeException("Currently, a volume to migrate from non-managed storage to managed storage on XenServer must be attached to " +
                    "a VM in the Running state.");
        }

        destVolumeInfo.getDataStore().getDriver().createAsync(destVolumeInfo.getDataStore(), destVolumeInfo, null);

        destVolumeInfo = _volumeDataFactory.getVolume(destVolumeInfo.getId(), destVolumeInfo.getDataStore());

        handleQualityOfServiceForVolumeMigration(destVolumeInfo, PrimaryDataStoreDriver.QualityOfServiceState.MIGRATION);

        HostVO hostVO = _hostDao.findById(vm.getHostId());

        _volumeService.grantAccess(destVolumeInfo, hostVO, destVolumeInfo.getDataStore());

        String value = _configDao.getValue(Config.MigrateWait.key());
        int waitInterval = NumbersUtil.parseInt(value, Integer.parseInt(Config.MigrateWait.getDefaultValue()));

        StoragePool destPool = (StoragePool)dataStoreMgr.getDataStore(destVolumeInfo.getDataStore().getId(), DataStoreRole.Primary);

        MigrateVolumeCommand command = new MigrateVolumeCommand(srcVolumeInfo.getId(), srcVolumeInfo.getPath(), destPool, srcVolumeInfo.getAttachedVmName(),
                srcVolumeInfo.getVolumeType(), waitInterval, null);

        Map<String, String> details = new HashMap<>();

        details.put(DiskTO.MANAGED, Boolean.TRUE.toString());
        details.put(DiskTO.IQN, destVolumeInfo.get_iScsiName());
        details.put(DiskTO.STORAGE_HOST, destPool.getHostAddress());
        details.put(DiskTO.PROTOCOL_TYPE, (destPool.getPoolType() != null) ? destPool.getPoolType().toString() : null);

        command.setDestDetails(details);

        EndPoint ep = selector.select(srcVolumeInfo, StorageAction.MIGRATEVOLUME);

        Answer answer;

        if (ep == null) {
            String errMsg = "No remote endpoint to send command to; check if host or SSVM is down";

            logger.error(errMsg);

            answer = new Answer(command, false, errMsg);
        } else {
            answer = ep.sendMessage(command);
        }

        handleQualityOfServiceForVolumeMigration(destVolumeInfo, PrimaryDataStoreDriver.QualityOfServiceState.NO_MIGRATION);

        if (answer == null || !answer.getResult()) {
            handleFailedVolumeMigration(srcVolumeInfo, destVolumeInfo, hostVO);

            throw new CloudRuntimeException("Failed to migrate volume with ID " + srcVolumeInfo.getId() + " to storage pool with ID " + destPool.getId());
        } else {
            handleSuccessfulVolumeMigration(srcVolumeInfo, destPool, (MigrateVolumeAnswer)answer);
        }
    }

    private void handleSuccessfulVolumeMigration(VolumeInfo srcVolumeInfo, StoragePool destPool, MigrateVolumeAnswer migrateVolumeAnswer) {
        VolumeVO volumeVO = _volumeDao.findById(srcVolumeInfo.getId());

        volumeVO.setPath(migrateVolumeAnswer.getVolumePath());

        String chainInfo = migrateVolumeAnswer.getVolumeChainInfo();

        if (chainInfo != null) {
            volumeVO.setChainInfo(chainInfo);
        }

        volumeVO.setPodId(destPool.getPodId());
        volumeVO.setPoolId(destPool.getId());
        volumeVO.setLastPoolId(srcVolumeInfo.getPoolId());

        _volumeDao.update(srcVolumeInfo.getId(), volumeVO);
    }

    private void handleFailedVolumeMigration(VolumeInfo srcVolumeInfo, VolumeInfo destVolumeInfo, HostVO hostVO) {
        try {
            _volumeService.revokeAccess(destVolumeInfo, hostVO, destVolumeInfo.getDataStore());
        }
        catch (Exception ex) {
            logger.warn("Failed to revoke access to the volume with the following ID: " + destVolumeInfo.getId());
        }

        try {
            VolumeDetailVO volumeDetailVO = new VolumeDetailVO(destVolumeInfo.getId(), PrimaryDataStoreDriver.BASIC_DELETE_BY_FOLDER,
                    Boolean.TRUE.toString(), false);

            volumeDetailsDao.persist(volumeDetailVO);

            destVolumeInfo.getDataStore().getDriver().deleteAsync(destVolumeInfo.getDataStore(), destVolumeInfo, null);

            volumeDetailsDao.removeDetails(srcVolumeInfo.getId());
        }
        catch (Exception ex) {
            logger.warn(ex.getMessage());
        }

        VolumeVO volumeVO = _volumeDao.findById(srcVolumeInfo.getId());

        volumeVO.setPoolId(srcVolumeInfo.getPoolId());
        volumeVO.setLastPoolId(srcVolumeInfo.getLastPoolId());
        volumeVO.setFolder(srcVolumeInfo.getFolder());
        volumeVO.set_iScsiName(srcVolumeInfo.get_iScsiName());

        _volumeDao.update(srcVolumeInfo.getId(), volumeVO);
    }

    private void handleVolumeMigrationForKVM(VolumeInfo srcVolumeInfo, VolumeInfo destVolumeInfo, AsyncCompletionCallback<CopyCommandResult> callback) {
        VirtualMachine vm = srcVolumeInfo.getAttachedVM();

        checkAvailableForMigration(vm);

        String errMsg = null;
        HostVO hostVO = null;
        try {
            destVolumeInfo.getDataStore().getDriver().createAsync(destVolumeInfo.getDataStore(), destVolumeInfo, null);
            VolumeVO volumeVO = _volumeDao.findById(destVolumeInfo.getId());
            updatePathFromScsiName(volumeVO);
            destVolumeInfo = _volumeDataFactory.getVolume(destVolumeInfo.getId(), destVolumeInfo.getDataStore());
            hostVO = getHostOnWhichToExecuteMigrationCommand(srcVolumeInfo, destVolumeInfo);

            // if managed we need to grant access
            PrimaryDataStore pds = (PrimaryDataStore)this.dataStoreMgr.getPrimaryDataStore(destVolumeInfo.getDataStore().getUuid());
            if (pds == null) {
                throw new CloudRuntimeException("Unable to find primary data store driver for this volume");
            }

            // grant access (for managed volumes)
            _volumeService.grantAccess(destVolumeInfo, hostVO, destVolumeInfo.getDataStore());

            // re-retrieve volume to get any updated information from grant
            destVolumeInfo = _volumeDataFactory.getVolume(destVolumeInfo.getId(), destVolumeInfo.getDataStore());

            // migrate the volume via the hypervisor
            String path = migrateVolumeForKVM(srcVolumeInfo, destVolumeInfo, hostVO, "Unable to migrate the volume from non-managed storage to managed storage");

            updateVolumePath(destVolumeInfo.getId(), path);
            volumeVO = _volumeDao.findById(destVolumeInfo.getId());
            // only set this if it was not set.  default to QCOW2 for KVM
            if (volumeVO.getFormat() == null) {
                volumeVO.setFormat(ImageFormat.QCOW2);
                _volumeDao.update(volumeVO.getId(), volumeVO);
            }
        } catch (Exception ex) {
            errMsg = "Primary storage migration failed due to an unexpected error: " +
                    ex.getMessage();
            if (ex instanceof CloudRuntimeException) {
                throw ex;
            } else {
                throw new CloudRuntimeException(errMsg, ex);
            }
        } finally {
            // revoke access (for managed volumes)
            if (hostVO != null) {
                try {
                    _volumeService.revokeAccess(destVolumeInfo, hostVO, destVolumeInfo.getDataStore());
                } catch (Exception e) {
                    logger.warn(String.format("Failed to revoke access for volume 'name=%s,uuid=%s' after a migration attempt", destVolumeInfo.getVolume(), destVolumeInfo.getUuid()), e);
                }
            }

            // re-retrieve volume to get any updated information from grant
            destVolumeInfo = _volumeDataFactory.getVolume(destVolumeInfo.getId(), destVolumeInfo.getDataStore());

            CopyCmdAnswer copyCmdAnswer;
            if (errMsg != null) {
                copyCmdAnswer = new CopyCmdAnswer(errMsg);
            }
            else {
                destVolumeInfo = _volumeDataFactory.getVolume(destVolumeInfo.getId(), destVolumeInfo.getDataStore());
                DataTO dataTO = destVolumeInfo.getTO();
                copyCmdAnswer = new CopyCmdAnswer(dataTO);
            }

            CopyCommandResult result = new CopyCommandResult(null, copyCmdAnswer);
            result.setResult(errMsg);
            callback.complete(result);
        }
    }

    private void checkAvailableForMigration(VirtualMachine vm) {
        if (vm != null && (vm.getState() != VirtualMachine.State.Stopped && vm.getState() != VirtualMachine.State.Migrating)) {
            throw new CloudRuntimeException("Currently, if a volume to migrate from non-managed storage to managed storage on KVM is attached to " +
                    "a VM, the VM must be in the Stopped or Migrating state.");
        }
    }

    /**
     * Only update the path from the iscsiName if the iscsiName is set.  Otherwise take no action to avoid nullifying the path
     * with a previously set path value.
     */
    private void updatePathFromScsiName(VolumeVO volumeVO) {
        if (volumeVO.get_iScsiName() != null) {
            volumeVO.setPath(volumeVO.get_iScsiName());
            _volumeDao.update(volumeVO.getId(), volumeVO);
        }
    }

    private HostVO getHostOnWhichToExecuteMigrationCommand(VolumeInfo srcVolumeInfo, VolumeInfo destVolumeInfo) {
        long srcStoragePoolId = srcVolumeInfo.getPoolId();
        StoragePoolVO srcStoragePoolVO = _storagePoolDao.findById(srcStoragePoolId);

        HostVO hostVO;

        // if either source or destination is a HOST-scoped storage pool, the migration MUST be performed on that host
        if (ScopeType.HOST.equals(srcVolumeInfo.getDataStore().getScope().getScopeType())) {
            hostVO = _hostDao.findById(srcVolumeInfo.getDataStore().getScope().getScopeId());
        } else if (ScopeType.HOST.equals(destVolumeInfo.getDataStore().getScope().getScopeType())) {
            hostVO = _hostDao.findById(destVolumeInfo.getDataStore().getScope().getScopeId());
        } else {
            if (srcStoragePoolVO.getClusterId() != null) {
                hostVO = getHostInCluster(srcStoragePoolVO.getClusterId());
            } else {
                hostVO = getHost(destVolumeInfo.getDataCenterId(), HypervisorType.KVM, false);
            }
        }

        return hostVO;
    }

    private VolumeInfo createTemporaryVolumeCopyOfSnapshotAdaptive(SnapshotInfo snapshotInfo) {
        VolumeInfo tempVolumeInfo = null;
        VolumeVO tempVolumeVO = null;
        try {
            tempVolumeVO = new VolumeVO(Volume.Type.DATADISK, snapshotInfo.getName() + "_" + System.currentTimeMillis() + ".TMP",
                snapshotInfo.getDataCenterId(), snapshotInfo.getDomainId(), snapshotInfo.getAccountId(), 0, ProvisioningType.THIN, snapshotInfo.getSize(), 0L, 0L, "");
            tempVolumeVO.setPoolId(snapshotInfo.getDataStore().getId());
            _volumeDao.persist(tempVolumeVO);
            tempVolumeInfo = this._volFactory.getVolume(tempVolumeVO.getId());

            if (snapshotInfo.getDataStore().getDriver().canCopy(snapshotInfo, tempVolumeInfo)) {
                snapshotInfo.getDataStore().getDriver().copyAsync(snapshotInfo, tempVolumeInfo, null, null);
                // refresh volume info as data could have changed
                tempVolumeInfo = this._volFactory.getVolume(tempVolumeVO.getId());
            } else {
                throw new CloudRuntimeException("Storage driver indicated it could create a volume from the snapshot but rejected the subsequent request to do so");
            }
            return tempVolumeInfo;
        } catch (Throwable e) {
            try {
                if (tempVolumeInfo != null) {
                    tempVolumeInfo.getDataStore().getDriver().deleteAsync(tempVolumeInfo.getDataStore(), tempVolumeInfo, null);
                }

                // cleanup temporary volume
                if (tempVolumeVO != null) {
                    _volumeDao.remove(tempVolumeVO.getId());
                }
            } catch (Throwable e2) {
                logger.warn("Failed to delete temporary volume created for copy", e2);
            }

            throw e;
        }
    }

    /**
     * Simplier logic for copy from snapshot for adaptive driver only.
     * @param snapshotInfo
     * @param destData
     * @param callback
     */
    private void handleCopyAsyncToSecondaryStorageAdaptive(SnapshotInfo snapshotInfo, DataObject destData, AsyncCompletionCallback<CopyCommandResult> callback) {
        CopyCmdAnswer copyCmdAnswer = null;
        DataObject srcFinal = null;
        HostVO hostVO = null;
        DataStore srcDataStore = null;
        boolean tempRequired = false;

        try {
            snapshotInfo.processEvent(Event.CopyingRequested);
            hostVO = getHost(snapshotInfo);
            DataObject destOnStore = destData;
            srcDataStore = snapshotInfo.getDataStore();
            int primaryStorageDownloadWait = StorageManager.PRIMARY_STORAGE_DOWNLOAD_WAIT.value();
            CopyCommand copyCommand = null;
            if (!Boolean.parseBoolean(srcDataStore.getDriver().getCapabilities().get("CAN_DIRECT_ATTACH_SNAPSHOT"))) {
                srcFinal = createTemporaryVolumeCopyOfSnapshotAdaptive(snapshotInfo);
                tempRequired = true;
            } else {
                srcFinal = snapshotInfo;
            }

            _volumeService.grantAccess(srcFinal, hostVO, srcDataStore);

            DataTO srcTo = srcFinal.getTO();

            // have to set PATH as extraOptions due to logic in KVM hypervisor processor
            HashMap<String,String> extraDetails = new HashMap<>();
            extraDetails.put(DiskTO.PATH, srcTo.getPath());

            copyCommand = new CopyCommand(srcFinal.getTO(), destOnStore.getTO(), primaryStorageDownloadWait,
                VirtualMachineManager.ExecuteInSequence.value());
            copyCommand.setOptions(extraDetails);
            copyCmdAnswer = (CopyCmdAnswer)agentManager.send(hostVO.getId(), copyCommand);
        } catch (Exception ex) {
            String msg = "Failed to create template from snapshot (Snapshot ID = " + snapshotInfo.getId() + ") : ";
            logger.warn(msg, ex);
            throw new CloudRuntimeException(msg + ex.getMessage(), ex);
        }
        finally {
            // remove access tot he volume that was used
            if (srcFinal != null && hostVO != null && srcDataStore != null) {
                _volumeService.revokeAccess(srcFinal, hostVO, srcDataStore);
            }

            // delete the temporary volume if it was needed
            if (srcFinal != null && tempRequired) {
                try {
                    srcFinal.getDataStore().getDriver().deleteAsync(srcFinal.getDataStore(), srcFinal, null);
                } catch (Throwable e) {
                    logger.warn("Failed to delete temporary volume created for copy", e);
                }
            }

            // check we have a reasonable result
            String errMsg = null;
            if (copyCmdAnswer == null || (!copyCmdAnswer.getResult() && copyCmdAnswer.getDetails() == null)) {
                errMsg = "Unable to create template from snapshot";
                copyCmdAnswer = new CopyCmdAnswer(errMsg);
            } else if (!copyCmdAnswer.getResult() && StringUtils.isEmpty(copyCmdAnswer.getDetails())) {
                errMsg = "Unable to create template from snapshot";
            } else if (!copyCmdAnswer.getResult()) {
                errMsg = copyCmdAnswer.getDetails();
            }

            //submit processEvent
            if (StringUtils.isEmpty(errMsg)) {
                snapshotInfo.processEvent(Event.OperationSuccessed);
            } else {
                snapshotInfo.processEvent(Event.OperationFailed);
            }

            CopyCommandResult result = new CopyCommandResult(null, copyCmdAnswer);
            result.setResult(copyCmdAnswer.getDetails());
            callback.complete(result);
        }
    }

    /**
     * This function is responsible for copying a snapshot from managed storage to secondary storage. This is used in the following two cases:
     * 1) When creating a template from a snapshot
     * 2) When createSnapshot is called with location=SECONDARY
     *
     * @param snapshotInfo source snapshot
     * @param destData destination (can be template or snapshot)
     * @param callback callback for async
     */
    private void handleCopyAsyncToSecondaryStorage(SnapshotInfo snapshotInfo, DataObject destData, AsyncCompletionCallback<CopyCommandResult> callback) {

        // if this flag is set (true or false), we will fall out to use simplier logic for the Adaptive handler
        if (snapshotInfo.getDataStore().getDriver().getCapabilities().get("CAN_DIRECT_ATTACH_SNAPSHOT") != null) {
            handleCopyAsyncToSecondaryStorageAdaptive(snapshotInfo, destData, callback);
            return;
        }

        String errMsg = null;
        CopyCmdAnswer copyCmdAnswer = null;
        boolean usingBackendSnapshot = false;

        try {
            snapshotInfo.processEvent(Event.CopyingRequested);

            HostVO hostVO = getHost(snapshotInfo);

            boolean needCache = needCacheStorage(snapshotInfo, destData);

            DataObject destOnStore = destData;

            if (needCache) {
                // creates an object in the DB for data to be cached
                Scope selectedScope = pickCacheScopeForCopy(snapshotInfo, destData);

                destOnStore = cacheMgr.getCacheObject(snapshotInfo, selectedScope);

                destOnStore.processEvent(Event.CreateOnlyRequested);
            }

            usingBackendSnapshot = usingBackendSnapshotFor(snapshotInfo);

            if (usingBackendSnapshot) {
                final boolean computeClusterSupportsVolumeClone;

                // only XenServer, VMware, and KVM are currently supported
                if (HypervisorType.XenServer.equals(snapshotInfo.getHypervisorType())) {
                    computeClusterSupportsVolumeClone = clusterDao.getSupportsResigning(hostVO.getClusterId());
                }
                else if (HypervisorType.VMware.equals(snapshotInfo.getHypervisorType()) || HypervisorType.KVM.equals(snapshotInfo.getHypervisorType())) {
                    computeClusterSupportsVolumeClone = true;
                }
                else {
                    throw new CloudRuntimeException("Unsupported hypervisor type");
                }

                if (!computeClusterSupportsVolumeClone) {
                    String noSupportForResignErrMsg = "Unable to locate an applicable host with which to perform a resignature operation : Cluster ID = " +
                            hostVO.getClusterId();

                    logger.warn(noSupportForResignErrMsg);

                    throw new CloudRuntimeException(noSupportForResignErrMsg);
                }
            }

            String vmdk = null;
            String uuid = null;
            boolean keepGrantedAccess = false;

            DataStore srcDataStore = snapshotInfo.getDataStore();
            StoragePoolVO storagePoolVO = _storagePoolDao.findById(srcDataStore.getId());

            if (HypervisorType.KVM.equals(snapshotInfo.getHypervisorType()) && storagePoolVO.getPoolType() == StoragePoolType.PowerFlex) {
                usingBackendSnapshot = false;
            }

            if (usingBackendSnapshot) {
                createVolumeFromSnapshot(snapshotInfo);

                if (HypervisorType.XenServer.equals(snapshotInfo.getHypervisorType()) || HypervisorType.VMware.equals(snapshotInfo.getHypervisorType())) {
                    keepGrantedAccess = HypervisorType.XenServer.equals(snapshotInfo.getHypervisorType());

                    Map<String, String> extraDetails = null;

                    if (HypervisorType.VMware.equals(snapshotInfo.getHypervisorType())) {
                        extraDetails = new HashMap<>();

                        String extraDetailsVmdk = getSnapshotProperty(snapshotInfo.getId(), DiskTO.VMDK);

                        extraDetails.put(DiskTO.VMDK, extraDetailsVmdk);
                        extraDetails.put(DiskTO.TEMPLATE_RESIGN, Boolean.TRUE.toString());
                    }

                    copyCmdAnswer = performResignature(snapshotInfo, hostVO, extraDetails, keepGrantedAccess);

                    // If using VMware, have the host rescan its software HBA if dynamic discovery is in use.
                    if (HypervisorType.VMware.equals(snapshotInfo.getHypervisorType())) {
                        String iqn = getSnapshotProperty(snapshotInfo.getId(), DiskTO.IQN);

                        disconnectHostFromVolume(hostVO, srcDataStore.getId(), iqn);
                    }

                    verifyCopyCmdAnswer(copyCmdAnswer, snapshotInfo);

                    vmdk = copyCmdAnswer.getNewData().getPath();
                    uuid = UUID.randomUUID().toString();
                }
            }

            int primaryStorageDownloadWait = StorageManager.PRIMARY_STORAGE_DOWNLOAD_WAIT.value();
            CopyCommand copyCommand = new CopyCommand(snapshotInfo.getTO(), destOnStore.getTO(), primaryStorageDownloadWait,
                    VirtualMachineManager.ExecuteInSequence.value());

            try {
                if (!keepGrantedAccess) {
                    _volumeService.grantAccess(snapshotInfo, hostVO, srcDataStore);
                }

                Map<String, String> srcDetails = getSnapshotDetails(snapshotInfo);

                if (isForVMware(destData)) {
                    srcDetails.put(DiskTO.VMDK, vmdk);
                    srcDetails.put(DiskTO.UUID, uuid);

                    if (destData instanceof TemplateInfo) {
                        VMTemplateVO templateDataStoreVO = _vmTemplateDao.findById(destData.getId());

                        templateDataStoreVO.setUniqueName(uuid);

                        _vmTemplateDao.update(destData.getId(), templateDataStoreVO);
                    }
                }

                copyCommand.setOptions(srcDetails);

                copyCmdAnswer = (CopyCmdAnswer)agentManager.send(hostVO.getId(), copyCommand);

                if (!copyCmdAnswer.getResult()) {
                    errMsg = copyCmdAnswer.getDetails();

                    logger.warn(errMsg);

                    throw new CloudRuntimeException(errMsg);
                }

                if (needCache) {
                    // If cached storage was needed (in case of object store as secondary
                    // storage), at this point, the data has been copied from the primary
                    // to the NFS cache by the hypervisor. We now invoke another copy
                    // command to copy this data from cache to secondary storage. We
                    // then clean up the cache.

                    destOnStore.processEvent(Event.OperationSuccessed, copyCmdAnswer);

                    CopyCommand cmd = new CopyCommand(destOnStore.getTO(), destData.getTO(), primaryStorageDownloadWait,
                            VirtualMachineManager.ExecuteInSequence.value());
                    EndPoint ep = selector.select(destOnStore, destData);

                    if (ep == null) {
                        errMsg = "No remote endpoint to send command, check if host or SSVM is down";

                        logger.error(errMsg);

                        copyCmdAnswer = new CopyCmdAnswer(errMsg);
                    } else {
                        copyCmdAnswer = (CopyCmdAnswer)ep.sendMessage(cmd);
                    }

                    // clean up snapshot copied to staging
                    cacheMgr.deleteCacheObject(destOnStore);
                }
            } catch (CloudRuntimeException | AgentUnavailableException | OperationTimedoutException ex) {
                String msg = "Failed to create template from snapshot (Snapshot ID = " + snapshotInfo.getId() + ") : ";

                logger.warn(msg, ex);

                throw new CloudRuntimeException(msg + ex.getMessage(), ex);
            } finally {
                _volumeService.revokeAccess(snapshotInfo, hostVO, srcDataStore);

                // If using VMware, have the host rescan its software HBA if dynamic discovery is in use.
                if (HypervisorType.VMware.equals(snapshotInfo.getHypervisorType())) {
                    String iqn = getSnapshotProperty(snapshotInfo.getId(), DiskTO.IQN);

                    disconnectHostFromVolume(hostVO, srcDataStore.getId(), iqn);
                }

                if (copyCmdAnswer == null || !copyCmdAnswer.getResult()) {
                    if (copyCmdAnswer != null && StringUtils.isNotEmpty(copyCmdAnswer.getDetails())) {
                        errMsg = copyCmdAnswer.getDetails();

                        if (needCache) {
                            cacheMgr.deleteCacheObject(destOnStore);
                        }
                    }
                    else {
                        errMsg = "Unable to create template from snapshot";
                    }
                }

                try {
                    if (StringUtils.isEmpty(errMsg)) {
                        snapshotInfo.processEvent(Event.OperationSuccessed);
                    }
                    else {
                        snapshotInfo.processEvent(Event.OperationFailed);
                    }
                }
                catch (Exception ex) {
                    logger.warn("Error processing snapshot event: " + ex.getMessage(), ex);
                }
            }
        }
        catch (Exception ex) {
            errMsg = ex.getMessage();

            throw new CloudRuntimeException(errMsg, ex);
        }
        finally {
            if (usingBackendSnapshot) {
                deleteVolumeFromSnapshot(snapshotInfo);
            }

            if (copyCmdAnswer == null) {
                copyCmdAnswer = new CopyCmdAnswer(errMsg);
            }

            CopyCommandResult result = new CopyCommandResult(null, copyCmdAnswer);

            result.setResult(errMsg);

            callback.complete(result);
        }
    }

    private void handleCreateNonManagedVolumeFromManagedSnapshot(SnapshotInfo snapshotInfo, VolumeInfo volumeInfo,
                                                                 AsyncCompletionCallback<CopyCommandResult> callback) {
        if (!HypervisorType.XenServer.equals(snapshotInfo.getHypervisorType())) {
            String errMsg = "Creating a volume on non-managed storage from a snapshot on managed storage is currently only supported with XenServer.";

            handleError(errMsg, callback);
        }

        long volumeStoragePoolId = volumeInfo.getDataStore().getId();
        StoragePoolVO volumeStoragePoolVO = _storagePoolDao.findById(volumeStoragePoolId);

        if (volumeStoragePoolVO.getClusterId() == null) {
            String errMsg = "To create a non-managed volume from a managed snapshot, the destination storage pool must be cluster scoped.";

            handleError(errMsg, callback);
        }

        String errMsg = null;
        CopyCmdAnswer copyCmdAnswer = null;

        boolean usingBackendSnapshot = false;

        try {
            snapshotInfo.processEvent(Event.CopyingRequested);

            usingBackendSnapshot = usingBackendSnapshotFor(snapshotInfo);

            if (usingBackendSnapshot) {
                boolean computeClusterSupportsVolumeClone = clusterDao.getSupportsResigning(volumeStoragePoolVO.getClusterId());

                if (!computeClusterSupportsVolumeClone) {
                    String noSupportForResignErrMsg = "Unable to locate an applicable host with which to perform a resignature operation : Cluster ID = " +
                            volumeStoragePoolVO.getClusterId();

                    logger.warn(noSupportForResignErrMsg);

                    throw new CloudRuntimeException(noSupportForResignErrMsg);
                }

                createVolumeFromSnapshot(snapshotInfo);

                HostVO hostVO = getHost(snapshotInfo.getDataCenterId(), HypervisorType.XenServer, true);

                copyCmdAnswer = performResignature(snapshotInfo, hostVO, null, true);

                verifyCopyCmdAnswer(copyCmdAnswer, snapshotInfo);
            }

            int primaryStorageDownloadWait = StorageManager.PRIMARY_STORAGE_DOWNLOAD_WAIT.value();

            CopyCommand copyCommand = new CopyCommand(snapshotInfo.getTO(), volumeInfo.getTO(), primaryStorageDownloadWait,
                    VirtualMachineManager.ExecuteInSequence.value());

            HostVO hostVO = getHostInCluster(volumeStoragePoolVO.getClusterId());

            if (!usingBackendSnapshot) {
                long snapshotStoragePoolId = snapshotInfo.getDataStore().getId();
                DataStore snapshotDataStore = dataStoreMgr.getDataStore(snapshotStoragePoolId, DataStoreRole.Primary);

                _volumeService.grantAccess(snapshotInfo, hostVO, snapshotDataStore);
            }

            Map<String, String> srcDetails = getSnapshotDetails(snapshotInfo);

            copyCommand.setOptions(srcDetails);

            copyCmdAnswer = (CopyCmdAnswer)agentManager.send(hostVO.getId(), copyCommand);

            if (!copyCmdAnswer.getResult()) {
                errMsg = copyCmdAnswer.getDetails();

                logger.warn(errMsg);

                throw new CloudRuntimeException(errMsg);
            }
        }
        catch (Exception ex) {
            errMsg = "Copy operation failed in 'StorageSystemDataMotionStrategy.handleCreateNonManagedVolumeFromManagedSnapshot': " + ex.getMessage();

            throw new CloudRuntimeException(errMsg);
        }
        finally {
            try {
                HostVO hostVO = getHostInCluster(volumeStoragePoolVO.getClusterId());

                long snapshotStoragePoolId = snapshotInfo.getDataStore().getId();
                DataStore snapshotDataStore = dataStoreMgr.getDataStore(snapshotStoragePoolId, DataStoreRole.Primary);

                _volumeService.revokeAccess(snapshotInfo, hostVO, snapshotDataStore);
            }
            catch (Exception e) {
                logger.debug("Failed to revoke access from dest volume", e);
            }

            if (usingBackendSnapshot) {
                deleteVolumeFromSnapshot(snapshotInfo);
            }

            try {
                if (StringUtils.isEmpty(errMsg)) {
                    snapshotInfo.processEvent(Event.OperationSuccessed);
                }
                else {
                    snapshotInfo.processEvent(Event.OperationFailed);
                }
            }
            catch (Exception ex) {
                logger.warn("Error processing snapshot event: " + ex.getMessage(), ex);
            }

            if (copyCmdAnswer == null) {
                copyCmdAnswer = new CopyCmdAnswer(errMsg);
            }

            CopyCommandResult result = new CopyCommandResult(null, copyCmdAnswer);

            result.setResult(errMsg);

            callback.complete(result);
        }
    }

    private void verifyCopyCmdAnswer(CopyCmdAnswer copyCmdAnswer, DataObject dataObject) {
        if (copyCmdAnswer == null) {
            throw new CloudRuntimeException("Unable to create a volume from a " + dataObject.getType().toString().toLowerCase() + " (copyCmdAnswer == null)");
        }

        if (copyCmdAnswer.getResult()) {
            return;
        }

        String details = copyCmdAnswer.getDetails();

        if (StringUtils.isEmpty(details)) {
            throw new CloudRuntimeException("Unable to create a volume from a " + dataObject.getType().toString().toLowerCase() + " (no error details specified)");
        }

        throw new CloudRuntimeException(details);
    }

    /**
     * Creates a managed volume on the storage from a snapshot that resides on the secondary storage (archived snapshot).
     * @param snapshotInfo snapshot on secondary
     * @param volumeInfo volume to be created on the storage
     * @param callback for async
     */
    private void handleCreateManagedVolumeFromNonManagedSnapshot(SnapshotInfo snapshotInfo, VolumeInfo volumeInfo,
                                                                 AsyncCompletionCallback<CopyCommandResult> callback) {
        String errMsg = null;
        CopyCmdAnswer copyCmdAnswer = null;

        try {
            // at this point, the snapshotInfo and volumeInfo should have the same disk offering ID (so either one should be OK to get a DiskOfferingVO instance)
            DiskOfferingVO diskOffering = _diskOfferingDao.findByIdIncludingRemoved(volumeInfo.getDiskOfferingId());
            SnapshotVO snapshot = _snapshotDao.findById(snapshotInfo.getId());

            // update the volume's hv_ss_reserve (hypervisor snapshot reserve) from a disk offering (used for managed storage)
            _volumeService.updateHypervisorSnapshotReserveForVolume(diskOffering, volumeInfo.getId(), snapshot.getHypervisorType());

            HostVO hostVO;

            // create a volume on the storage
            AsyncCallFuture<VolumeApiResult> future = _volumeService.createVolumeAsync(volumeInfo, volumeInfo.getDataStore());
            VolumeApiResult result = future.get();

            if (result.isFailed()) {
                logger.error("Failed to create a volume: " + result.getResult());

                throw new CloudRuntimeException(result.getResult());
            }

            volumeInfo = _volumeDataFactory.getVolume(volumeInfo.getId(), volumeInfo.getDataStore());
            volumeInfo.processEvent(Event.MigrationRequested);
            volumeInfo = _volumeDataFactory.getVolume(volumeInfo.getId(), volumeInfo.getDataStore());

            handleQualityOfServiceForVolumeMigration(volumeInfo, PrimaryDataStoreDriver.QualityOfServiceState.MIGRATION);

            hostVO = getHost(snapshotInfo.getDataCenterId(), snapshotInfo.getHypervisorType(), false);

            // copy the volume from secondary via the hypervisor
            if (HypervisorType.XenServer.equals(snapshotInfo.getHypervisorType())) {
                copyCmdAnswer = performCopyOfVdi(volumeInfo, snapshotInfo, hostVO);
            }
            else {
                copyCmdAnswer = copyImageToVolume(snapshotInfo, volumeInfo, hostVO);
            }

            if (copyCmdAnswer == null || !copyCmdAnswer.getResult()) {
                if (copyCmdAnswer != null && StringUtils.isNotEmpty(copyCmdAnswer.getDetails())) {
                    throw new CloudRuntimeException(copyCmdAnswer.getDetails());
                }
                else {
                    throw new CloudRuntimeException("Unable to create volume from snapshot");
                }
            }
        }
        catch (Exception ex) {
            errMsg = "Copy operation failed in 'StorageSystemDataMotionStrategy.handleCreateManagedVolumeFromNonManagedSnapshot': " + ex.getMessage();

            throw new CloudRuntimeException(errMsg, ex);
        }
        finally {
            handleQualityOfServiceForVolumeMigration(volumeInfo, PrimaryDataStoreDriver.QualityOfServiceState.NO_MIGRATION);

            if (copyCmdAnswer == null) {
                copyCmdAnswer = new CopyCmdAnswer(errMsg);
            }

            CopyCommandResult result = new CopyCommandResult(null, copyCmdAnswer);

            result.setResult(errMsg);

            callback.complete(result);
        }
    }

    /**
     * Clones a template present on the storage to a new volume and resignatures it.
     *
     * @param templateInfo source template
     * @param volumeInfo destination ROOT volume
     * @param callback for async
     */
    private void handleCreateVolumeFromTemplateBothOnStorageSystem(TemplateInfo templateInfo, VolumeInfo volumeInfo, AsyncCompletionCallback<CopyCommandResult> callback) {
        String errMsg = null;
        CopyCmdAnswer copyCmdAnswer = null;

        try {
            Preconditions.checkArgument(templateInfo != null, "Passing 'null' to templateInfo of " +
                            "handleCreateVolumeFromTemplateBothOnStorageSystem is not supported.");
            Preconditions.checkArgument(volumeInfo != null, "Passing 'null' to volumeInfo of " +
                            "handleCreateVolumeFromTemplateBothOnStorageSystem is not supported.");

            DataStore dataStore = volumeInfo.getDataStore();
            if (dataStore.getRole() == DataStoreRole.Primary) {
                StoragePoolVO storagePoolVO = _storagePoolDao.findById(dataStore.getId());
                verifyFormatWithPoolType(templateInfo.getFormat(), storagePoolVO.getPoolType());
            } else {
                verifyFormat(templateInfo.getFormat());
            }

            HostVO hostVO = null;

            final boolean computeClusterSupportsVolumeClone;

            // only XenServer, VMware, and KVM are currently supported
            // Leave host equal to null for KVM since we don't need to perform a resignature when using that hypervisor type.
            if (volumeInfo.getFormat() == ImageFormat.VHD) {
                hostVO = getHost(volumeInfo.getDataCenterId(), HypervisorType.XenServer, true);

                if (hostVO == null) {
                    throw new CloudRuntimeException("Unable to locate a host capable of resigning in the zone with the following ID: " +
                            volumeInfo.getDataCenterId());
                }

                computeClusterSupportsVolumeClone = clusterDao.getSupportsResigning(hostVO.getClusterId());

                if (!computeClusterSupportsVolumeClone) {
                    String noSupportForResignErrMsg = "Unable to locate an applicable host with which to perform a resignature operation : Cluster ID = " +
                            hostVO.getClusterId();

                    logger.warn(noSupportForResignErrMsg);

                    throw new CloudRuntimeException(noSupportForResignErrMsg);
                }
            }
            else if (volumeInfo.getFormat() == ImageFormat.OVA) {
                // all VMware hosts support resigning
                hostVO = getHost(volumeInfo.getDataCenterId(), HypervisorType.VMware, false);

                if (hostVO == null) {
                    throw new CloudRuntimeException("Unable to locate a host capable of resigning in the zone with the following ID: " +
                            volumeInfo.getDataCenterId());
                }
            }

            VolumeDetailVO volumeDetail = new VolumeDetailVO(volumeInfo.getId(),
                    "cloneOfTemplate",
                    String.valueOf(templateInfo.getId()),
                    false);

            volumeDetail = volumeDetailsDao.persist(volumeDetail);

            AsyncCallFuture<VolumeApiResult> future = _volumeService.createVolumeAsync(volumeInfo, volumeInfo.getDataStore());

            int storagePoolMaxWaitSeconds = NumbersUtil.parseInt(_configDao.getValue(Config.StoragePoolMaxWaitSeconds.key()), 3600);

            VolumeApiResult result = future.get(storagePoolMaxWaitSeconds, TimeUnit.SECONDS);

            if (volumeDetail != null) {
                volumeDetailsDao.remove(volumeDetail.getId());
            }

            if (result.isFailed()) {
                logger.warn("Failed to create a volume: " + result.getResult());

                throw new CloudRuntimeException(result.getResult());
            }

            volumeInfo = _volumeDataFactory.getVolume(volumeInfo.getId(), volumeInfo.getDataStore());
            volumeInfo.processEvent(Event.MigrationRequested);
            volumeInfo = _volumeDataFactory.getVolume(volumeInfo.getId(), volumeInfo.getDataStore());

            if (hostVO != null) {
                Map<String, String> extraDetails = null;

                if (HypervisorType.VMware.equals(templateInfo.getHypervisorType())) {
                    extraDetails = new HashMap<>();

                    String extraDetailsVmdk = templateInfo.getUniqueName() + ".vmdk";

                    extraDetails.put(DiskTO.VMDK, extraDetailsVmdk);
                    extraDetails.put(DiskTO.EXPAND_DATASTORE, Boolean.TRUE.toString());
                }

                copyCmdAnswer = performResignature(volumeInfo, hostVO, extraDetails);

                verifyCopyCmdAnswer(copyCmdAnswer, templateInfo);

                // If using VMware, have the host rescan its software HBA if dynamic discovery is in use.
                if (HypervisorType.VMware.equals(templateInfo.getHypervisorType())) {
                    disconnectHostFromVolume(hostVO, volumeInfo.getPoolId(), volumeInfo.get_iScsiName());
                }
            }
            else {
                VolumeObjectTO newVolume = new VolumeObjectTO();

                newVolume.setSize(volumeInfo.getSize());
                newVolume.setPath(volumeInfo.getPath());
                newVolume.setFormat(volumeInfo.getFormat());

                copyCmdAnswer = new CopyCmdAnswer(newVolume);
            }
        } catch (Exception ex) {
            try {
                volumeInfo.getDataStore().getDriver().deleteAsync(volumeInfo.getDataStore(), volumeInfo, null);
            }
            catch (Exception exc) {
                logger.warn("Failed to delete volume", exc);
            }

            if (templateInfo != null) {
                errMsg = "Create volume from template (ID = " + templateInfo.getId() + ") failed: " + ex.getMessage();
            }
            else {
                errMsg = "Create volume from template failed: " + ex.getMessage();
            }

            throw new CloudRuntimeException(errMsg);
        }
        finally {
            if (copyCmdAnswer == null) {
                copyCmdAnswer = new CopyCmdAnswer(errMsg);
            }

            CopyCommandResult result = new CopyCommandResult(null, copyCmdAnswer);

            result.setResult(errMsg);

            callback.complete(result);
        }
    }

    private void handleCreateManagedVolumeFromManagedSnapshot(SnapshotInfo snapshotInfo, VolumeInfo volumeInfo,
                                                              AsyncCompletionCallback<CopyCommandResult> callback) {
        String errMsg = null;
        CopyCmdAnswer copyCmdAnswer = null;

        boolean useCloning = true;

        try {
            verifyFormat(snapshotInfo);

            HostVO hostVO = getHost(snapshotInfo);

            boolean usingBackendSnapshot = usingBackendSnapshotFor(snapshotInfo);
            boolean computeClusterSupportsVolumeClone = true;

            if (HypervisorType.XenServer.equals(snapshotInfo.getHypervisorType())) {
                computeClusterSupportsVolumeClone = clusterDao.getSupportsResigning(hostVO.getClusterId());

                if (usingBackendSnapshot && !computeClusterSupportsVolumeClone) {
                    String noSupportForResignErrMsg = "Unable to locate an applicable host with which to perform a resignature operation : Cluster ID = " +
                            hostVO.getClusterId();

                    logger.warn(noSupportForResignErrMsg);

                    throw new CloudRuntimeException(noSupportForResignErrMsg);
                }
            }

            boolean canStorageSystemCreateVolumeFromVolume = canStorageSystemCreateVolumeFromVolume(snapshotInfo.getDataStore().getId());

            useCloning = usingBackendSnapshot || (canStorageSystemCreateVolumeFromVolume && computeClusterSupportsVolumeClone);

            VolumeDetailVO volumeDetail = null;

            if (useCloning) {
                volumeDetail = new VolumeDetailVO(volumeInfo.getId(),
                    "cloneOfSnapshot",
                    String.valueOf(snapshotInfo.getId()),
                    false);

                volumeDetail = volumeDetailsDao.persist(volumeDetail);
            }

            // at this point, the snapshotInfo and volumeInfo should have the same disk offering ID (so either one should be OK to get a DiskOfferingVO instance)
            DiskOfferingVO diskOffering = _diskOfferingDao.findByIdIncludingRemoved(volumeInfo.getDiskOfferingId());
            SnapshotVO snapshot = _snapshotDao.findById(snapshotInfo.getId());

            // update the volume's hv_ss_reserve (hypervisor snapshot reserve) from a disk offering (used for managed storage)
            _volumeService.updateHypervisorSnapshotReserveForVolume(diskOffering, volumeInfo.getId(), snapshot.getHypervisorType());

            AsyncCallFuture<VolumeApiResult> future = _volumeService.createVolumeAsync(volumeInfo, volumeInfo.getDataStore());
            VolumeApiResult result = future.get();

            if (volumeDetail != null) {
                volumeDetailsDao.remove(volumeDetail.getId());
            }

            if (result.isFailed()) {
                logger.warn("Failed to create a volume: " + result.getResult());

                throw new CloudRuntimeException(result.getResult());
            }

            volumeInfo = _volumeDataFactory.getVolume(volumeInfo.getId(), volumeInfo.getDataStore());
            volumeInfo.processEvent(Event.MigrationRequested);
            volumeInfo = _volumeDataFactory.getVolume(volumeInfo.getId(), volumeInfo.getDataStore());

            if (HypervisorType.XenServer.equals(snapshotInfo.getHypervisorType()) || HypervisorType.VMware.equals(snapshotInfo.getHypervisorType())) {
                if (useCloning) {
                    Map<String, String> extraDetails = null;

                    if (HypervisorType.VMware.equals(snapshotInfo.getHypervisorType())) {
                        extraDetails = new HashMap<>();

                        String extraDetailsVmdk = getSnapshotProperty(snapshotInfo.getId(), DiskTO.VMDK);

                        extraDetails.put(DiskTO.VMDK, extraDetailsVmdk);
                    }

                    copyCmdAnswer = performResignature(volumeInfo, hostVO, extraDetails);

                    // If using VMware, have the host rescan its software HBA if dynamic discovery is in use.
                    if (HypervisorType.VMware.equals(snapshotInfo.getHypervisorType())) {
                        disconnectHostFromVolume(hostVO, volumeInfo.getPoolId(), volumeInfo.get_iScsiName());
                    }
                } else {
                    // asking for a XenServer host here so we don't always prefer to use XenServer hosts that support resigning
                    // even when we don't need those hosts to do this kind of copy work
                    hostVO = getHost(snapshotInfo.getDataCenterId(), snapshotInfo.getHypervisorType(), false);

                    handleQualityOfServiceForVolumeMigration(volumeInfo, PrimaryDataStoreDriver.QualityOfServiceState.MIGRATION);

                    copyCmdAnswer = performCopyOfVdi(volumeInfo, snapshotInfo, hostVO);
                }

                verifyCopyCmdAnswer(copyCmdAnswer, snapshotInfo);
            }
            else if (HypervisorType.KVM.equals(snapshotInfo.getHypervisorType())) {
                VolumeObjectTO newVolume = new VolumeObjectTO();

                newVolume.setSize(volumeInfo.getSize());
                newVolume.setPath(volumeInfo.get_iScsiName());
                newVolume.setFormat(volumeInfo.getFormat());

                copyCmdAnswer = new CopyCmdAnswer(newVolume);
            }
            else {
                throw new CloudRuntimeException("Unsupported hypervisor type");
            }
        }
        catch (Exception ex) {
            errMsg = "Copy operation failed in 'StorageSystemDataMotionStrategy.handleCreateManagedVolumeFromManagedSnapshot': " +
                    ex.getMessage();

            throw new CloudRuntimeException(errMsg);
        }
        finally {
            if (useCloning) {
                handleQualityOfServiceForVolumeMigration(volumeInfo, PrimaryDataStoreDriver.QualityOfServiceState.NO_MIGRATION);
            }

            if (copyCmdAnswer == null) {
                copyCmdAnswer = new CopyCmdAnswer(errMsg);
            }

            CopyCommandResult result = new CopyCommandResult(null, copyCmdAnswer);

            result.setResult(errMsg);

            callback.complete(result);
        }
    }

    private void handleCreateVolumeFromVolumeOnSecondaryStorage(VolumeInfo srcVolumeInfo, VolumeInfo destVolumeInfo,
                                                                long dataCenterId, HypervisorType hypervisorType,
                                                                AsyncCompletionCallback<CopyCommandResult> callback) {
        String errMsg = null;
        CopyCmdAnswer copyCmdAnswer = null;

        try {
            // create a volume on the storage
            destVolumeInfo.getDataStore().getDriver().createAsync(destVolumeInfo.getDataStore(), destVolumeInfo, null);

            destVolumeInfo = _volumeDataFactory.getVolume(destVolumeInfo.getId(), destVolumeInfo.getDataStore());

            HostVO hostVO = getHost(dataCenterId, hypervisorType, false);

            handleQualityOfServiceForVolumeMigration(destVolumeInfo, PrimaryDataStoreDriver.QualityOfServiceState.MIGRATION);

            // copy the volume from secondary via the hypervisor
            copyCmdAnswer = copyImageToVolume(srcVolumeInfo, destVolumeInfo, hostVO);

            if (copyCmdAnswer == null || !copyCmdAnswer.getResult()) {
                if (copyCmdAnswer != null && StringUtils.isNotEmpty(copyCmdAnswer.getDetails())) {
                    throw new CloudRuntimeException(copyCmdAnswer.getDetails());
                }
                else {
                    throw new CloudRuntimeException("Unable to create volume from volume");
                }
            }
        }
        catch (Exception ex) {
            errMsg = "Copy operation failed in 'StorageSystemDataMotionStrategy.handleCreateVolumeFromVolumeOnSecondaryStorage': " +
                    ex.getMessage();

            throw new CloudRuntimeException(errMsg);
        }
        finally {
            handleQualityOfServiceForVolumeMigration(destVolumeInfo, PrimaryDataStoreDriver.QualityOfServiceState.NO_MIGRATION);

            if (copyCmdAnswer == null) {
                copyCmdAnswer = new CopyCmdAnswer(errMsg);
            }

            CopyCommandResult result = new CopyCommandResult(null, copyCmdAnswer);

            result.setResult(errMsg);

            callback.complete(result);
        }
    }

    private CopyCmdAnswer copyImageToVolume(DataObject srcDataObject, VolumeInfo destVolumeInfo, HostVO hostVO) {
        int primaryStorageDownloadWait = StorageManager.PRIMARY_STORAGE_DOWNLOAD_WAIT.value();

        CopyCmdAnswer copyCmdAnswer;

        try {
            _volumeService.grantAccess(destVolumeInfo, hostVO, destVolumeInfo.getDataStore());

            CopyCommand copyCommand = new CopyCommand(srcDataObject.getTO(), destVolumeInfo.getTO(), primaryStorageDownloadWait,
            VirtualMachineManager.ExecuteInSequence.value());
            Map<String, String> destDetails = getVolumeDetails(destVolumeInfo);

            copyCommand.setOptions2(destDetails);

            copyCmdAnswer = (CopyCmdAnswer)agentManager.send(hostVO.getId(), copyCommand);
        }
        catch (CloudRuntimeException | AgentUnavailableException | OperationTimedoutException ex) {
            String msg = "Failed to copy image : ";

            logger.warn(msg, ex);

            throw new CloudRuntimeException(msg + ex.getMessage(), ex);
        }
        finally {
            _volumeService.revokeAccess(destVolumeInfo, hostVO, destVolumeInfo.getDataStore());
        }

        VolumeObjectTO volumeObjectTO = (VolumeObjectTO)copyCmdAnswer.getNewData();

        volumeObjectTO.setFormat(ImageFormat.QCOW2);

        return copyCmdAnswer;
    }

    /**
     * If the underlying storage system is making use of read-only snapshots, this gives the storage system the opportunity to
     * create a volume from the snapshot so that we can copy the VHD file that should be inside of the snapshot to secondary storage.
     *
     * The resultant volume must be writable because we need to resign the SR and the VDI that should be inside of it before we copy
     * the VHD file to secondary storage.
     *
     * If the storage system is using writable snapshots, then nothing need be done by that storage system here because we can just
     * resign the SR and the VDI that should be inside of the snapshot before copying the VHD file to secondary storage.
     */
    private void createVolumeFromSnapshot(SnapshotInfo snapshotInfo) {
        SnapshotDetailsVO snapshotDetails = handleSnapshotDetails(snapshotInfo.getId(), "create");

        try {
            snapshotInfo.getDataStore().getDriver().createAsync(snapshotInfo.getDataStore(), snapshotInfo, null);
        }
        finally {
            _snapshotDetailsDao.remove(snapshotDetails.getId());
        }
    }

    /**
     * If the underlying storage system needed to create a volume from a snapshot for createVolumeFromSnapshot(SnapshotInfo), then
     * this is its opportunity to delete that temporary volume and restore properties in snapshot_details to the way they were before the
     * invocation of createVolumeFromSnapshot(SnapshotInfo).
     */
    private void deleteVolumeFromSnapshot(SnapshotInfo snapshotInfo) {
        try {
            logger.debug("Cleaning up temporary volume created for copy from a snapshot");

            SnapshotDetailsVO snapshotDetails = handleSnapshotDetails(snapshotInfo.getId(), "delete");

            try {
                snapshotInfo.getDataStore().getDriver().createAsync(snapshotInfo.getDataStore(), snapshotInfo, null);
            }
            finally {
                _snapshotDetailsDao.remove(snapshotDetails.getId());
            }

        } catch (Throwable e) {
            logger.warn("Failed to clean up temporary volume created for copy from a snapshot, transction will not be failed but an adminstrator should clean this up: " + snapshotInfo.getUuid() + " - " + snapshotInfo.getPath(), e);
        }
    }

    private void handleQualityOfServiceForVolumeMigration(VolumeInfo volumeInfo, PrimaryDataStoreDriver.QualityOfServiceState qualityOfServiceState) {
        try {
            ((PrimaryDataStoreDriver)volumeInfo.getDataStore().getDriver()).handleQualityOfServiceForVolumeMigration(volumeInfo, qualityOfServiceState);
        }
        catch (Exception ex) {
            logger.warn(ex);
        }
    }

    private SnapshotDetailsVO handleSnapshotDetails(long csSnapshotId, String value) {
        String name = "tempVolume";

        _snapshotDetailsDao.removeDetail(csSnapshotId, name);

        SnapshotDetailsVO snapshotDetails = new SnapshotDetailsVO(csSnapshotId, name, value, false);

        return _snapshotDetailsDao.persist(snapshotDetails);
    }

    /**
     * Return expected MigrationOptions for a linked clone volume live storage migration
     */
    protected MigrationOptions createLinkedCloneMigrationOptions(VolumeInfo srcVolumeInfo, VolumeInfo destVolumeInfo, String srcVolumeBackingFile, String srcPoolUuid, Storage.StoragePoolType srcPoolType) {
        VMTemplateStoragePoolVO ref = templatePoolDao.findByPoolTemplate(destVolumeInfo.getPoolId(), srcVolumeInfo.getTemplateId(), null);
        boolean updateBackingFileReference = ref == null;
        String backingFile = !updateBackingFileReference ? ref.getInstallPath() : srcVolumeBackingFile;
        return new MigrationOptions(srcPoolUuid, srcPoolType, backingFile, updateBackingFileReference, srcVolumeInfo.getDataStore().getScope().getScopeType());
    }

    /**
     * Return expected MigrationOptions for a full clone volume live storage migration
     */
    protected MigrationOptions createFullCloneMigrationOptions(VolumeInfo srcVolumeInfo, VirtualMachineTO vmTO, Host srcHost, String srcPoolUuid, Storage.StoragePoolType srcPoolType) {
        return new MigrationOptions(srcPoolUuid, srcPoolType, srcVolumeInfo.getPath(), srcVolumeInfo.getDataStore().getScope().getScopeType());
    }

    /**
     * Prepare hosts for KVM live storage migration depending on volume type by setting MigrationOptions on destination volume:
     * - Linked clones (backing file on disk): Decide if template (backing file) should be copied to destination storage prior disk creation
     * - Full clones (no backing file): Take snapshot of the VM prior disk creation
     * Return this information
     */
    protected void setVolumeMigrationOptions(VolumeInfo srcVolumeInfo, VolumeInfo destVolumeInfo, VirtualMachineTO vmTO, Host srcHost, StoragePoolVO destStoragePool,
                                             MigrationOptions.Type migrationType) {
        if (destStoragePool.isManaged()) {
            return;
        }

        String srcVolumeBackingFile = getVolumeBackingFile(srcVolumeInfo);

        String srcPoolUuid = srcVolumeInfo.getDataStore().getUuid();
        StoragePoolVO srcPool = _storagePoolDao.findById(srcVolumeInfo.getPoolId());
        Storage.StoragePoolType srcPoolType = srcPool.getPoolType();

        MigrationOptions migrationOptions;
        if (MigrationOptions.Type.LinkedClone.equals(migrationType)) {
            migrationOptions = createLinkedCloneMigrationOptions(srcVolumeInfo, destVolumeInfo, srcVolumeBackingFile, srcPoolUuid, srcPoolType);
        } else {
            migrationOptions = createFullCloneMigrationOptions(srcVolumeInfo, vmTO, srcHost, srcPoolUuid, srcPoolType);
        }
        migrationOptions.setTimeout(StorageManager.KvmStorageOnlineMigrationWait.value());
        destVolumeInfo.setMigrationOptions(migrationOptions);
    }

    /**
     * For each disk to migrate:
     * <ul>
     *  <li>Create a volume on the target storage system.</li>
     *  <li>Make the newly created volume accessible to the target KVM host.</li>
     *  <li>Send a command to the target KVM host to connect to the newly created volume.</li>
     *  <li>Send a command to the source KVM host to migrate the VM and its storage.</li>
     * </ul>
     */
    @Override
    public void copyAsync(Map<VolumeInfo, DataStore> volumeDataStoreMap, VirtualMachineTO vmTO, Host srcHost, Host destHost, AsyncCompletionCallback<CopyCommandResult> callback) {
        String errMsg = null;

        try {
            if (srcHost.getHypervisorType() != HypervisorType.KVM) {
                throw new CloudRuntimeException("Invalid hypervisor type (only KVM supported for this operation at the time being)");
            }

            verifyLiveMigrationForKVM(volumeDataStoreMap);

            VMInstanceVO vmInstance = _vmDao.findById(vmTO.getId());
            vmTO.setState(vmInstance.getState());
            List<MigrateDiskInfo> migrateDiskInfoList = new ArrayList<MigrateDiskInfo>();

            Map<String, MigrateCommand.MigrateDiskInfo> migrateStorage = new HashMap<>();
            Map<VolumeInfo, VolumeInfo> srcVolumeInfoToDestVolumeInfo = new HashMap<>();

            boolean managedStorageDestination = false;
            boolean migrateNonSharedInc = false;
            for (Map.Entry<VolumeInfo, DataStore> entry : volumeDataStoreMap.entrySet()) {
                VolumeInfo srcVolumeInfo = entry.getKey();
                DataStore destDataStore = entry.getValue();

                VolumeVO srcVolume = _volumeDao.findById(srcVolumeInfo.getId());
                StoragePoolVO destStoragePool = _storagePoolDao.findById(destDataStore.getId());
                StoragePoolVO sourceStoragePool = _storagePoolDao.findById(srcVolumeInfo.getPoolId());

                // do not initiate migration for the same PowerFlex/ScaleIO pool
                if (sourceStoragePool.getId() == destStoragePool.getId() && sourceStoragePool.getPoolType() == Storage.StoragePoolType.PowerFlex) {
                    continue;
                }

                if (!shouldMigrateVolume(sourceStoragePool, destHost, destStoragePool)) {
                    continue;
                }

<<<<<<< HEAD
                MigrationOptions.Type migrationType = decideMigrationTypeAndCopyTemplateIfNeeded(destHost, vmInstance, srcVolumeInfo, sourceStoragePool, destStoragePool, destDataStore);
                migrateNonSharedInc = migrateNonSharedInc || MigrationOptions.Type.LinkedClone.equals(migrationType);

=======
>>>>>>> f10d9fec
                MigrationOptions.Type migrationType = decideMigrationTypeAndCopyTemplateIfNeeded(destHost, vmInstance, srcVolumeInfo, sourceStoragePool, destStoragePool, destDataStore);
                migrateNonSharedInc = migrateNonSharedInc || MigrationOptions.Type.LinkedClone.equals(migrationType);

                VolumeVO destVolume = duplicateVolumeOnAnotherStorage(srcVolume, destStoragePool);
                VolumeInfo destVolumeInfo = _volumeDataFactory.getVolume(destVolume.getId(), destDataStore);

                // move the volume from Allocated to Creating
                destVolumeInfo.processEvent(Event.MigrationCopyRequested);
                // move the volume from Creating to Ready
                destVolumeInfo.processEvent(Event.MigrationCopySucceeded);
                // move the volume from Ready to Migrating
                destVolumeInfo.processEvent(Event.MigrationRequested);

                setVolumeMigrationOptions(srcVolumeInfo, destVolumeInfo, vmTO, srcHost, destStoragePool, migrationType);

                // create a volume on the destination storage
                destDataStore.getDriver().createAsync(destDataStore, destVolumeInfo, null);

                managedStorageDestination = destStoragePool.isManaged();
                String volumeIdentifier = managedStorageDestination ? destVolumeInfo.get_iScsiName() : destVolumeInfo.getUuid();

                destVolume = _volumeDao.findById(destVolume.getId());
                destVolume.setPath(volumeIdentifier);

                setVolumePath(destVolume);

                _volumeDao.update(destVolume.getId(), destVolume);

                postVolumeCreationActions(srcVolumeInfo, destVolumeInfo);

                destVolumeInfo = _volumeDataFactory.getVolume(destVolume.getId(), destDataStore);

                handleQualityOfServiceForVolumeMigration(destVolumeInfo, PrimaryDataStoreDriver.QualityOfServiceState.MIGRATION);

                _volumeService.grantAccess(destVolumeInfo, destHost, destDataStore);

                String destPath = generateDestPath(destHost, destStoragePool, destVolumeInfo);

                MigrateCommand.MigrateDiskInfo migrateDiskInfo;

                boolean isNonManagedToNfs = supportStoragePoolType(sourceStoragePool.getPoolType(), StoragePoolType.Filesystem) && destStoragePool.getPoolType() == StoragePoolType.NetworkFilesystem && !managedStorageDestination;
                if (isNonManagedToNfs) {
                    migrateDiskInfo = new MigrateCommand.MigrateDiskInfo(srcVolumeInfo.getPath(),
                            MigrateCommand.MigrateDiskInfo.DiskType.FILE,
                            MigrateCommand.MigrateDiskInfo.DriverType.QCOW2,
                            MigrateCommand.MigrateDiskInfo.Source.FILE,
                            connectHostToVolume(destHost, destVolumeInfo.getPoolId(), volumeIdentifier));
                } else {
                    String backingPath = generateBackingPath(destStoragePool, destVolumeInfo);
                    migrateDiskInfo = configureMigrateDiskInfo(srcVolumeInfo, destPath, backingPath);
                    migrateDiskInfo.setSourceDiskOnStorageFileSystem(isStoragePoolTypeOfFile(sourceStoragePool));
                    migrateDiskInfoList.add(migrateDiskInfo);
                    prepareDiskWithSecretConsumerDetail(vmTO, srcVolumeInfo, destVolumeInfo.getPath());
                }

                migrateStorage.put(srcVolumeInfo.getPath(), migrateDiskInfo);

                srcVolumeInfoToDestVolumeInfo.put(srcVolumeInfo, destVolumeInfo);
            }

            PrepareForMigrationCommand pfmc = new PrepareForMigrationCommand(vmTO);
            Answer pfma;

            try {
                pfma = agentManager.send(destHost.getId(), pfmc);

                if (pfma == null || !pfma.getResult()) {
                    String details = pfma != null ? pfma.getDetails() : "null answer returned";
                    String msg = "Unable to prepare for migration due to the following: " + details;

                    throw new AgentUnavailableException(msg, destHost.getId());
                }
            } catch (final OperationTimedoutException e) {
                throw new AgentUnavailableException("Operation timed out", destHost.getId());
            }

            VMInstanceVO vm = _vmDao.findById(vmTO.getId());
            boolean isWindows = _guestOsCategoryDao.findById(_guestOsDao.findById(vm.getGuestOSId()).getCategoryId()).getName().equalsIgnoreCase("Windows");

            MigrateCommand migrateCommand = new MigrateCommand(vmTO.getName(), destHost.getPrivateIpAddress(), isWindows, vmTO, true);
            migrateCommand.setWait(StorageManager.KvmStorageOnlineMigrationWait.value());
            migrateCommand.setMigrateStorage(migrateStorage);
            migrateCommand.setMigrateDiskInfoList(migrateDiskInfoList);
            migrateCommand.setMigrateStorageManaged(managedStorageDestination);
            migrateCommand.setMigrateNonSharedInc(migrateNonSharedInc);

            Integer newVmCpuShares = ((PrepareForMigrationAnswer) pfma).getNewVmCpuShares();
            if (newVmCpuShares != null) {
                logger.debug(String.format("Setting CPU shares to [%d] as part of migrate VM with volumes command for VM [%s].", newVmCpuShares, vmTO));
                migrateCommand.setNewVmCpuShares(newVmCpuShares);
            }

            boolean kvmAutoConvergence = StorageManager.KvmAutoConvergence.value();
            migrateCommand.setAutoConvergence(kvmAutoConvergence);

            MigrateAnswer migrateAnswer = (MigrateAnswer)agentManager.send(srcHost.getId(), migrateCommand);

            boolean success = migrateAnswer != null && migrateAnswer.getResult();

            handlePostMigration(success, srcVolumeInfoToDestVolumeInfo, vmTO, destHost);

            if (migrateAnswer == null) {
                throw new CloudRuntimeException("Unable to get an answer to the migrate command");
            }

            if (!migrateAnswer.getResult()) {
                errMsg = migrateAnswer.getDetails();

                throw new CloudRuntimeException(errMsg);
            }
        } catch (AgentUnavailableException | OperationTimedoutException | CloudRuntimeException ex) {
            String volumesAndStorages = volumeDataStoreMap.entrySet().stream().map(entry -> formatEntryOfVolumesAndStoragesAsJsonToDisplayOnLog(entry)).collect(Collectors.joining(","));

            errMsg = String.format("Copy volume(s) to storage(s) [%s] and VM to host [%s] failed in StorageSystemDataMotionStrategy.copyAsync. Error message: [%s].", volumesAndStorages, formatMigrationElementsAsJsonToDisplayOnLog("vm", vmTO.getId(), srcHost.getId(), destHost.getId()), ex.getMessage());
            logger.error(errMsg, ex);

            throw new CloudRuntimeException(errMsg);
        } finally {
            CopyCmdAnswer copyCmdAnswer = new CopyCmdAnswer(errMsg);

            CopyCommandResult result = new CopyCommandResult(null, copyCmdAnswer);

            result.setResult(errMsg);

            callback.complete(result);
        }
    }

    private MigrationOptions.Type decideMigrationTypeAndCopyTemplateIfNeeded(Host destHost, VMInstanceVO vmInstance, VolumeInfo srcVolumeInfo, StoragePoolVO sourceStoragePool, StoragePoolVO destStoragePool, DataStore destDataStore) {
        VMTemplateVO vmTemplate = _vmTemplateDao.findById(vmInstance.getTemplateId());
        String srcVolumeBackingFile = getVolumeBackingFile(srcVolumeInfo);
        if (StringUtils.isNotBlank(srcVolumeBackingFile) && supportStoragePoolType(destStoragePool.getPoolType(), StoragePoolType.Filesystem) &&
                srcVolumeInfo.getTemplateId() != null &&
                Objects.nonNull(vmTemplate) &&
                !Arrays.asList(KVM_VM_IMPORT_DEFAULT_TEMPLATE_NAME, VM_IMPORT_DEFAULT_TEMPLATE_NAME).contains(vmTemplate.getName())) {
            logger.debug(String.format("Copying template [%s] of volume [%s] from source storage pool [%s] to target storage pool [%s].", srcVolumeInfo.getTemplateId(), srcVolumeInfo.getId(), sourceStoragePool.getId(), destStoragePool.getId()));
            copyTemplateToTargetFilesystemStorageIfNeeded(srcVolumeInfo, sourceStoragePool, destDataStore, destStoragePool, destHost);
            return MigrationOptions.Type.LinkedClone;
        }
        logger.debug(String.format("Skipping copy template from source storage pool [%s] to target storage pool [%s] before migration due to volume [%s] does not have a " +
                "template or we are doing full clone migration.", sourceStoragePool.getId(), destStoragePool.getId(), srcVolumeInfo.getId()));
        return MigrationOptions.Type.FullClone;
    }

    protected String formatMigrationElementsAsJsonToDisplayOnLog(String objectName, Object object, Object from, Object to){
        return String.format("{%s: \"%s\", from: \"%s\", to:\"%s\"}", objectName, object, from, to);
    }

    protected String formatEntryOfVolumesAndStoragesAsJsonToDisplayOnLog(Map.Entry<VolumeInfo, DataStore> entry ){
        VolumeInfo srcVolumeInfo = entry.getKey();
        DataStore destDataStore = entry.getValue();
        return formatMigrationElementsAsJsonToDisplayOnLog("volume", srcVolumeInfo.getId(), srcVolumeInfo.getPoolId(), destDataStore.getId());
    }

    /**
     * Returns true if at least one of the entries on the map 'volumeDataStoreMap' has both source and destination storage pools of Network Filesystem (NFS).
     */
    protected boolean isSourceAndDestinationPoolTypeOfNfs(Map<VolumeInfo, DataStore> volumeDataStoreMap) {
        for (Map.Entry<VolumeInfo, DataStore> entry : volumeDataStoreMap.entrySet()) {
            VolumeInfo srcVolumeInfo = entry.getKey();
            DataStore destDataStore = entry.getValue();

            StoragePoolVO destStoragePool = _storagePoolDao.findById(destDataStore.getId());
            StoragePoolVO sourceStoragePool = _storagePoolDao.findById(srcVolumeInfo.getPoolId());
            if (sourceStoragePool.getPoolType() == StoragePoolType.NetworkFilesystem && destStoragePool.getPoolType() == StoragePoolType.NetworkFilesystem) {
                return true;
            }
        }
        return false;
    }

    /**
     * Returns true. This method was implemented considering the classes that extend this {@link StorageSystemDataMotionStrategy} and cannot migrate volumes from certain types of source storage pools and/or to a different kind of destiny storage pool.
     */
    protected boolean shouldMigrateVolume(StoragePoolVO sourceStoragePool, Host destHost, StoragePoolVO destStoragePool) {
        return true;
    }

    /**
     * Returns true if the storage pool type is {@link StoragePoolType.Filesystem}.
     */
    protected boolean isStoragePoolTypeOfFile(StoragePoolVO sourceStoragePool) {
        return sourceStoragePool.getPoolType() == StoragePoolType.Filesystem;
    }

    /**
     * Returns the iScsi connection path.
     */
    protected String generateDestPath(Host destHost, StoragePoolVO destStoragePool, VolumeInfo destVolumeInfo) {
        return connectHostToVolume(destHost, destVolumeInfo.getPoolId(), destVolumeInfo.get_iScsiName());
    }

    protected String generateBackingPath(StoragePoolVO destStoragePool, VolumeInfo destVolumeInfo) {
        return null;
    }

    /**
     * Configures a {@link MigrateDiskInfo} object with disk type of BLOCK, Driver type RAW and Source DEV
     */
    protected MigrateCommand.MigrateDiskInfo configureMigrateDiskInfo(VolumeInfo srcVolumeInfo, String destPath, String backingPath) {
        return new MigrateCommand.MigrateDiskInfo(srcVolumeInfo.getPath(),
                MigrateCommand.MigrateDiskInfo.DiskType.BLOCK,
                MigrateCommand.MigrateDiskInfo.DriverType.RAW,
                MigrateCommand.MigrateDiskInfo.Source.DEV, destPath, backingPath);
    }

    /**
     * Sets the volume path as the iScsi name in case of a configured iScsi.
     */
    protected void setVolumePath(VolumeVO volume) {
        volume.setPath(volume.get_iScsiName());
    }

    /**
     * For this strategy it is not necessary to copy the template before migrating the VM.
     * However, classes that extend this one may need to copy the template to the target storage pool before migrating the VM.
     */
    protected void copyTemplateToTargetFilesystemStorageIfNeeded(VolumeInfo srcVolumeInfo, StoragePool srcStoragePool, DataStore destDataStore, StoragePool destStoragePool,
            Host destHost) {
        // This method is used by classes that extend this one
    }

    /*
     * Return backing file for volume (if any), only for KVM volumes
     */
    String getVolumeBackingFile(VolumeInfo srcVolumeInfo) {
        if (srcVolumeInfo.getHypervisorType() == HypervisorType.KVM &&
                srcVolumeInfo.getTemplateId() != null && srcVolumeInfo.getPoolId() != null) {
            VMTemplateVO template = _vmTemplateDao.findById(srcVolumeInfo.getTemplateId());
            if (Objects.nonNull(template) && template.getFormat() != null && template.getFormat() != Storage.ImageFormat.ISO) {
                VMTemplateStoragePoolVO ref = templatePoolDao.findByPoolTemplate(srcVolumeInfo.getPoolId(), srcVolumeInfo.getTemplateId(), null);
                return ref != null ? ref.getInstallPath() : null;
            }
        }
        return null;
    }

    private void handlePostMigration(boolean success, Map<VolumeInfo, VolumeInfo> srcVolumeInfoToDestVolumeInfo, VirtualMachineTO vmTO, Host destHost) {
        if (!success) {
            try {
                PrepareForMigrationCommand pfmc = new PrepareForMigrationCommand(vmTO);

                pfmc.setRollback(true);

                Answer pfma = agentManager.send(destHost.getId(), pfmc);

                if (pfma == null || !pfma.getResult()) {
                    String details = pfma != null ? pfma.getDetails() : "null answer returned";
                    String msg = "Unable to rollback prepare for migration due to the following: " + details;

                    throw new AgentUnavailableException(msg, destHost.getId());
                }
            }
            catch (Exception e) {
                logger.debug("Failed to disconnect one or more (original) dest volumes", e);
            }
        }

        for (Map.Entry<VolumeInfo, VolumeInfo> entry : srcVolumeInfoToDestVolumeInfo.entrySet()) {
            VolumeInfo srcVolumeInfo = entry.getKey();
            VolumeInfo destVolumeInfo = entry.getValue();

            handleQualityOfServiceForVolumeMigration(destVolumeInfo, PrimaryDataStoreDriver.QualityOfServiceState.NO_MIGRATION);

            if (success) {
                VolumeVO volumeVO = _volumeDao.findById(destVolumeInfo.getId());
                volumeVO.setFormat(ImageFormat.QCOW2);
                _volumeDao.update(volumeVO.getId(), volumeVO);

                _volumeService.copyPoliciesBetweenVolumesAndDestroySourceVolumeAfterMigration(Event.OperationSuccessed, null, srcVolumeInfo, destVolumeInfo, false);


                // Update the volume ID for snapshots on secondary storage
                if (!_snapshotDao.listByVolumeId(srcVolumeInfo.getId()).isEmpty()) {
                    _snapshotDao.updateVolumeIds(srcVolumeInfo.getId(), destVolumeInfo.getId());
                    _snapshotDataStoreDao.updateVolumeIds(srcVolumeInfo.getId(), destVolumeInfo.getId());
                }
            }
            else {
                try {
                    disconnectHostFromVolume(destHost, destVolumeInfo.getPoolId(), destVolumeInfo.get_iScsiName());
                }
                catch (Exception e) {
                    logger.debug("Failed to disconnect (new) dest volume", e);
                }

                try {
                    _volumeService.revokeAccess(destVolumeInfo, destHost, destVolumeInfo.getDataStore());
                }
                catch (Exception e) {
                    logger.debug("Failed to revoke access from dest volume", e);
                }

                destVolumeInfo.processEvent(Event.OperationFailed);
                srcVolumeInfo.processEvent(Event.OperationFailed);

                try {
                    _volumeService.destroyVolume(destVolumeInfo.getId());

                    destVolumeInfo = _volumeDataFactory.getVolume(destVolumeInfo.getId());

                    AsyncCallFuture<VolumeApiResult> destroyFuture = _volumeService.expungeVolumeAsync(destVolumeInfo);

                    if (destroyFuture.get().isFailed()) {
                        logger.debug("Failed to clean up dest volume on storage");
                    }
                } catch (Exception e) {
                    logger.debug("Failed to clean up dest volume on storage", e);
                }
            }
        }
    }

    private VolumeVO duplicateVolumeOnAnotherStorage(Volume volume, StoragePoolVO storagePoolVO) {
        Long lastPoolId = volume.getPoolId();

        VolumeVO newVol = new VolumeVO(volume);

        newVol.setInstanceId(null);
        newVol.setChainInfo(null);
        newVol.setPath(null);
        newVol.setFolder(null);
        newVol.setPodId(storagePoolVO.getPodId());
        newVol.setPoolId(storagePoolVO.getId());
        newVol.setLastPoolId(lastPoolId);

        if (volume.getPassphraseId() != null) {
            newVol.setPassphraseId(volume.getPassphraseId());
            newVol.setEncryptFormat(volume.getEncryptFormat());
        }

        return _volumeDao.persist(newVol);
    }

    protected String connectHostToVolume(Host host, long storagePoolId, String iqn) {
        ModifyTargetsCommand modifyTargetsCommand = getModifyTargetsCommand(storagePoolId, iqn, true);

        return sendModifyTargetsCommand(modifyTargetsCommand, host.getId()).get(0);
    }

    private void disconnectHostFromVolume(Host host, long storagePoolId, String iqn) {
        ModifyTargetsCommand modifyTargetsCommand = getModifyTargetsCommand(storagePoolId, iqn, false);

        sendModifyTargetsCommand(modifyTargetsCommand, host.getId());
    }

    private ModifyTargetsCommand getModifyTargetsCommand(long storagePoolId, String iqn, boolean add) {
        StoragePoolVO storagePool = _storagePoolDao.findById(storagePoolId);

        Map<String, String> details = new HashMap<>();

        details.put(ModifyTargetsCommand.IQN, iqn);
        details.put(ModifyTargetsCommand.STORAGE_TYPE, storagePool.getPoolType().name());
        details.put(ModifyTargetsCommand.STORAGE_UUID, storagePool.getUuid());
        details.put(ModifyTargetsCommand.STORAGE_HOST, storagePool.getHostAddress());
        details.put(ModifyTargetsCommand.STORAGE_PORT, String.valueOf(storagePool.getPort()));

        ModifyTargetsCommand cmd = new ModifyTargetsCommand();

        List<Map<String, String>> targets = new ArrayList<>();

        targets.add(details);

        cmd.setTargets(targets);
        cmd.setApplyToAllHostsInCluster(true);
        cmd.setAdd(add);
        cmd.setTargetTypeToRemove(ModifyTargetsCommand.TargetTypeToRemove.DYNAMIC);

        return cmd;
    }

    private List<String> sendModifyTargetsCommand(ModifyTargetsCommand cmd, long hostId) {
        ModifyTargetsAnswer modifyTargetsAnswer = (ModifyTargetsAnswer)agentManager.easySend(hostId, cmd);

        if (modifyTargetsAnswer == null) {
            throw new CloudRuntimeException("Unable to get an answer to the modify targets command");
        }

        if (!modifyTargetsAnswer.getResult()) {
            String msg = "Unable to modify targets on the following host: " + hostId;

            throw new CloudRuntimeException(msg);
        }

        return modifyTargetsAnswer.getConnectedPaths();
    }

    /**
     * Update reference on template_spool_ref table of copied template to destination storage
     */
    protected void updateCopiedTemplateReference(VolumeInfo srcVolumeInfo, VolumeInfo destVolumeInfo) {
        VMTemplateStoragePoolVO ref = templatePoolDao.findByPoolTemplate(srcVolumeInfo.getPoolId(), srcVolumeInfo.getTemplateId(), null);
        VMTemplateStoragePoolVO newRef = new VMTemplateStoragePoolVO(destVolumeInfo.getPoolId(), ref.getTemplateId(), null);
        newRef.setDownloadPercent(100);
        newRef.setDownloadState(VMTemplateStorageResourceAssoc.Status.DOWNLOADED);
        newRef.setState(ObjectInDataStoreStateMachine.State.Ready);
        newRef.setTemplateSize(ref.getTemplateSize());
        newRef.setLocalDownloadPath(ref.getLocalDownloadPath());
        newRef.setInstallPath(ref.getInstallPath());
        templatePoolDao.persist(newRef);
    }

    /**
     * Handle post destination volume creation actions depending on the migrating volume type: full clone or linked clone
     */
    protected void postVolumeCreationActions(VolumeInfo srcVolumeInfo, VolumeInfo destVolumeInfo) {
        MigrationOptions migrationOptions = destVolumeInfo.getMigrationOptions();
        if (migrationOptions != null) {
            if (migrationOptions.getType() == MigrationOptions.Type.LinkedClone && migrationOptions.isCopySrcTemplate()) {
                updateCopiedTemplateReference(srcVolumeInfo, destVolumeInfo);
            }
        }
    }

    /**
     * Include some destination volume info in vmTO, required for some PrepareForMigrationCommand processing
     *
     */
    protected void prepareDiskWithSecretConsumerDetail(VirtualMachineTO vmTO, VolumeInfo srcVolume, String destPath) {
        if (vmTO.getDisks() != null) {
            logger.debug(String.format("Preparing VM TO '%s' disks with migration data", vmTO));
            Arrays.stream(vmTO.getDisks()).filter(diskTO -> diskTO.getData().getId() == srcVolume.getId()).forEach( diskTO -> {
                if (diskTO.getDetails() == null) {
                    diskTO.setDetails(new HashMap<>());
                }
                diskTO.getDetails().put(DiskTO.SECRET_CONSUMER_DETAIL, destPath);
            });
        }
    }

    /**
    * At a high level: The source storage cannot be managed and
    *                  the destination storages can be all managed or all not managed, not mixed.
    */
    protected void verifyLiveMigrationForKVM(Map<VolumeInfo, DataStore> volumeDataStoreMap) {
        Boolean storageTypeConsistency = null;
        for (Map.Entry<VolumeInfo, DataStore> entry : volumeDataStoreMap.entrySet()) {
            VolumeInfo volumeInfo = entry.getKey();

            Long storagePoolId = volumeInfo.getPoolId();
            StoragePoolVO srcStoragePoolVO = _storagePoolDao.findById(storagePoolId);

            if (srcStoragePoolVO == null) {
                throw new CloudRuntimeException("Volume with ID " + volumeInfo.getId() + " is not associated with a storage pool.");
            }

            DataStore dataStore = entry.getValue();
            StoragePoolVO destStoragePoolVO = _storagePoolDao.findById(dataStore.getId());

            if (destStoragePoolVO == null) {
                throw new CloudRuntimeException("Destination storage pool with ID " + dataStore.getId() + " was not located.");
            }

            if (srcStoragePoolVO.isManaged() && srcStoragePoolVO.getId() != destStoragePoolVO.getId()) {
                throw new CloudRuntimeException("Migrating a volume online with KVM from managed storage is not currently supported.");
            }

            if (storageTypeConsistency == null) {
                storageTypeConsistency = destStoragePoolVO.isManaged();
            } else if (storageTypeConsistency != destStoragePoolVO.isManaged()) {
                throw new CloudRuntimeException("Destination storage pools must be either all managed or all not managed");
            }
        }
    }

    private boolean canStorageSystemCreateVolumeFromVolume(long storagePoolId) {
        return storageSystemSupportsCapability(storagePoolId, DataStoreCapabilities.CAN_CREATE_VOLUME_FROM_VOLUME.toString());
    }

    private boolean canStorageSystemCreateVolumeFromSnapshot(long storagePoolId) {
        return storageSystemSupportsCapability(storagePoolId, DataStoreCapabilities.CAN_CREATE_VOLUME_FROM_SNAPSHOT.toString());
    }

    private boolean storageSystemSupportsCapability(long storagePoolId, String capability) {
        boolean supportsCapability = false;

        DataStore dataStore = dataStoreMgr.getDataStore(storagePoolId, DataStoreRole.Primary);

        Map<String, String> mapCapabilities = dataStore.getDriver().getCapabilities();

        if (mapCapabilities != null) {
            String value = mapCapabilities.get(capability);

            supportsCapability = Boolean.valueOf(value);
        }

        return supportsCapability;
    }

    private String getVolumeProperty(long volumeId, String property) {
        VolumeDetailVO volumeDetails = volumeDetailsDao.findDetail(volumeId, property);

        if (volumeDetails != null) {
            return volumeDetails.getValue();
        }

        return null;
    }

    private String getSnapshotProperty(long snapshotId, String property) {
        SnapshotDetailsVO snapshotDetails = _snapshotDetailsDao.findDetail(snapshotId, property);

        if (snapshotDetails != null) {
            return snapshotDetails.getValue();
        }

        return null;
    }

    private void handleCreateTemplateFromManagedVolume(VolumeInfo volumeInfo, TemplateInfo templateInfo, AsyncCompletionCallback<CopyCommandResult> callback) {
        boolean srcVolumeDetached = volumeInfo.getAttachedVM() == null;

        String errMsg = null;
        CopyCmdAnswer copyCmdAnswer = null;

        try {
            StoragePoolVO storagePoolVO = _storagePoolDao.findById(volumeInfo.getPoolId());

            if (!ImageFormat.QCOW2.equals(volumeInfo.getFormat()) &&
                !(ImageFormat.RAW.equals(volumeInfo.getFormat()) && (
                    StoragePoolType.PowerFlex == storagePoolVO.getPoolType() ||
                    StoragePoolType.FiberChannel == storagePoolVO.getPoolType()))) {
                throw new CloudRuntimeException("When using managed storage, you can only create a template from a volume on KVM currently.");
            }

            volumeInfo.processEvent(Event.MigrationRequested);

            HostVO hostVO = getHost(volumeInfo.getDataCenterId(), HypervisorType.KVM, false);
            DataStore srcDataStore = volumeInfo.getDataStore();

            int primaryStorageDownloadWait = StorageManager.PRIMARY_STORAGE_DOWNLOAD_WAIT.value();

            try {
                handleQualityOfServiceForVolumeMigration(volumeInfo, PrimaryDataStoreDriver.QualityOfServiceState.MIGRATION);

                if (srcVolumeDetached || StoragePoolType.PowerFlex == storagePoolVO.getPoolType() || StoragePoolType.FiberChannel == storagePoolVO.getPoolType()) {
                    _volumeService.grantAccess(volumeInfo, hostVO, srcDataStore);
                }

                CopyCommand copyCommand = new CopyCommand(volumeInfo.getTO(), templateInfo.getTO(), primaryStorageDownloadWait, VirtualMachineManager.ExecuteInSequence.value());

                Map<String, String> srcDetails = getVolumeDetails(volumeInfo);

                copyCommand.setOptions(srcDetails);

                copyCmdAnswer = (CopyCmdAnswer)agentManager.send(hostVO.getId(), copyCommand);

                if (!copyCmdAnswer.getResult()) {
                    errMsg = copyCmdAnswer.getDetails();

                    logger.warn(errMsg);

                    throw new CloudRuntimeException(errMsg);
                }

                VMTemplateVO vmTemplateVO = _vmTemplateDao.findById(templateInfo.getId());

                vmTemplateVO.setHypervisorType(HypervisorType.KVM);

                _vmTemplateDao.update(vmTemplateVO.getId(), vmTemplateVO);
            }
            catch (CloudRuntimeException | AgentUnavailableException | OperationTimedoutException ex) {
                String msg = "Failed to create template from volume (Volume ID = " + volumeInfo.getId() + ") : ";

                logger.warn(msg, ex);

                throw new CloudRuntimeException(msg + ex.getMessage(), ex);
            }
            finally {
                if (srcVolumeDetached || StoragePoolType.PowerFlex == storagePoolVO.getPoolType() || StoragePoolType.FiberChannel == storagePoolVO.getPoolType()) {
                    try {
                        _volumeService.revokeAccess(volumeInfo, hostVO, srcDataStore);
                    }
                    catch (Exception ex) {
                        logger.warn("Error revoking access to volume (Volume ID = " + volumeInfo.getId() + "): " + ex.getMessage(), ex);
                    }
                }

                handleQualityOfServiceForVolumeMigration(volumeInfo, PrimaryDataStoreDriver.QualityOfServiceState.NO_MIGRATION);

                if (copyCmdAnswer == null || !copyCmdAnswer.getResult()) {
                    if (copyCmdAnswer != null && StringUtils.isNotEmpty(copyCmdAnswer.getDetails())) {
                        errMsg = copyCmdAnswer.getDetails();
                    }
                    else {
                        errMsg = "Unable to create template from volume";
                    }
                }

                try {
                    if (StringUtils.isEmpty(errMsg)) {
                        volumeInfo.processEvent(Event.OperationSuccessed);
                    }
                    else {
                        volumeInfo.processEvent(Event.OperationFailed);
                    }
                }
                catch (Exception ex) {
                    logger.warn("Error processing snapshot event: " + ex.getMessage(), ex);
                }
            }
        }
        catch (Exception ex) {
            errMsg = ex.getMessage();

            throw new CloudRuntimeException(errMsg);
        }
        finally {
            if (copyCmdAnswer == null) {
                copyCmdAnswer = new CopyCmdAnswer(errMsg);
            }

            CopyCommandResult result = new CopyCommandResult(null, copyCmdAnswer);

            result.setResult(errMsg);

            callback.complete(result);
        }
    }

    private Map<String, String> getVolumeDetails(VolumeInfo volumeInfo) {
        long storagePoolId = volumeInfo.getPoolId();
        StoragePoolVO storagePoolVO = _storagePoolDao.findById(storagePoolId);

        if (!storagePoolVO.isManaged()) {
            return null;
        }

        Map<String, String> volumeDetails = new HashMap<>();

        VolumeVO volumeVO = _volumeDao.findById(volumeInfo.getId());

        volumeDetails.put(DiskTO.STORAGE_HOST, storagePoolVO.getHostAddress());
        volumeDetails.put(DiskTO.STORAGE_PORT, String.valueOf(storagePoolVO.getPort()));
        volumeDetails.put(DiskTO.IQN, volumeVO.get_iScsiName());
        volumeDetails.put(DiskTO.PROTOCOL_TYPE, (volumeVO.getPoolType() != null) ? volumeVO.getPoolType().toString() : null);
        volumeDetails.put(StorageManager.STORAGE_POOL_DISK_WAIT.toString(), String.valueOf(StorageManager.STORAGE_POOL_DISK_WAIT.valueIn(storagePoolVO.getId())));

        volumeDetails.put(DiskTO.VOLUME_SIZE, String.valueOf(volumeVO.getSize()));
        volumeDetails.put(DiskTO.SCSI_NAA_DEVICE_ID, getVolumeProperty(volumeInfo.getId(), DiskTO.SCSI_NAA_DEVICE_ID));

        ChapInfo chapInfo = _volumeService.getChapInfo(volumeInfo, volumeInfo.getDataStore());

        if (chapInfo != null) {
            volumeDetails.put(DiskTO.CHAP_INITIATOR_USERNAME, chapInfo.getInitiatorUsername());
            volumeDetails.put(DiskTO.CHAP_INITIATOR_SECRET, chapInfo.getInitiatorSecret());
            volumeDetails.put(DiskTO.CHAP_TARGET_USERNAME, chapInfo.getTargetUsername());
            volumeDetails.put(DiskTO.CHAP_TARGET_SECRET, chapInfo.getTargetSecret());
        }

        return volumeDetails;
    }

    private Map<String, String> getSnapshotDetails(SnapshotInfo snapshotInfo) {
        Map<String, String> snapshotDetails = new HashMap<>();

        long storagePoolId = snapshotInfo.getDataStore().getId();
        StoragePoolVO storagePoolVO = _storagePoolDao.findById(storagePoolId);

        snapshotDetails.put(DiskTO.STORAGE_HOST, storagePoolVO.getHostAddress());
        snapshotDetails.put(DiskTO.STORAGE_PORT, String.valueOf(storagePoolVO.getPort()));

        long snapshotId = snapshotInfo.getId();

        if (storagePoolVO.getPoolType() == StoragePoolType.PowerFlex || storagePoolVO.getPoolType() == StoragePoolType.FiberChannel) {
            snapshotDetails.put(DiskTO.IQN, snapshotInfo.getPath());
        } else {
            snapshotDetails.put(DiskTO.IQN, getSnapshotProperty(snapshotId, DiskTO.IQN));
        }

        snapshotDetails.put(DiskTO.VOLUME_SIZE, String.valueOf(snapshotInfo.getSize()));
        snapshotDetails.put(DiskTO.SCSI_NAA_DEVICE_ID, getSnapshotProperty(snapshotId, DiskTO.SCSI_NAA_DEVICE_ID));

        snapshotDetails.put(DiskTO.CHAP_INITIATOR_USERNAME, getSnapshotProperty(snapshotId, DiskTO.CHAP_INITIATOR_USERNAME));
        snapshotDetails.put(DiskTO.CHAP_INITIATOR_SECRET, getSnapshotProperty(snapshotId, DiskTO.CHAP_INITIATOR_SECRET));
        snapshotDetails.put(DiskTO.CHAP_TARGET_USERNAME, getSnapshotProperty(snapshotId, DiskTO.CHAP_TARGET_USERNAME));
        snapshotDetails.put(DiskTO.CHAP_TARGET_SECRET, getSnapshotProperty(snapshotId, DiskTO.CHAP_TARGET_SECRET));

        return snapshotDetails;
    }

    private HostVO getHost(SnapshotInfo snapshotInfo) {
        HypervisorType hypervisorType = snapshotInfo.getHypervisorType();

        if (HypervisorType.XenServer.equals(hypervisorType)) {
            HostVO hostVO = getHost(snapshotInfo.getDataCenterId(), hypervisorType, true);

            if (hostVO == null) {
                hostVO = getHost(snapshotInfo.getDataCenterId(), hypervisorType, false);

                if (hostVO == null) {
                    throw new CloudRuntimeException("Unable to locate an applicable host in data center with ID = " + snapshotInfo.getDataCenterId());
                }
            }

            return hostVO;
        }

        if (HypervisorType.VMware.equals(hypervisorType) || HypervisorType.KVM.equals(hypervisorType)) {
            return getHost(snapshotInfo.getDataCenterId(), hypervisorType, false);
        }

        throw new CloudRuntimeException("Unsupported hypervisor type");
    }

    private HostVO getHostInCluster(long clusterId) {
        List<HostVO> hosts = _hostDao.findByClusterId(clusterId);

        if (hosts != null && hosts.size() > 0) {
            Collections.shuffle(hosts, RANDOM);

            for (HostVO host : hosts) {
                if (ResourceState.Enabled.equals(host.getResourceState())) {
                    return host;
                }
            }
        }

        throw new CloudRuntimeException("Unable to locate a host");
    }

    private HostVO getHost(Long zoneId, HypervisorType hypervisorType, boolean computeClusterMustSupportResign) {
        Preconditions.checkArgument(zoneId != null, "Zone ID cannot be null.");
        Preconditions.checkArgument(hypervisorType != null, "Hypervisor type cannot be null.");

        List<HostVO> hosts = _hostDao.listByDataCenterIdAndHypervisorType(zoneId, hypervisorType);

        if (hosts == null) {
            return null;
        }

        List<Long> clustersToSkip = new ArrayList<>();

        Collections.shuffle(hosts, RANDOM);

        for (HostVO host : hosts) {
            if (!ResourceState.Enabled.equals(host.getResourceState())) {
                continue;
            }

            if (computeClusterMustSupportResign) {
                long clusterId = host.getClusterId();

                if (clustersToSkip.contains(clusterId)) {
                    continue;
                }

                if (clusterDao.getSupportsResigning(clusterId)) {
                    return host;
                }
                else {
                    clustersToSkip.add(clusterId);
                }
            }
            else {
                return host;
            }
        }

        return null;
    }

    private Map<String, String> getDetails(DataObject dataObj) {
        if (dataObj instanceof VolumeInfo) {
            return getVolumeDetails((VolumeInfo)dataObj);
        }
        else if (dataObj instanceof SnapshotInfo) {
            return getSnapshotDetails((SnapshotInfo)dataObj);
        }

        throw new CloudRuntimeException("'dataObj' must be of type 'VolumeInfo' or 'SnapshotInfo'.");
    }

    private boolean isForVMware(DataObject dataObj) {
        if (dataObj instanceof VolumeInfo) {
            return ImageFormat.OVA.equals(((VolumeInfo)dataObj).getFormat());
        }

        if (dataObj instanceof SnapshotInfo) {
            return ImageFormat.OVA.equals(((SnapshotInfo)dataObj).getBaseVolume().getFormat());
        }

        return dataObj instanceof TemplateInfo && HypervisorType.VMware.equals(((TemplateInfo)dataObj).getHypervisorType());
    }

    private CopyCmdAnswer performResignature(DataObject dataObj, HostVO hostVO, Map<String, String> extraDetails) {
        return performResignature(dataObj, hostVO, extraDetails, false);
    }

    private CopyCmdAnswer performResignature(DataObject dataObj, HostVO hostVO, Map<String, String> extraDetails, boolean keepGrantedAccess) {
        long storagePoolId = dataObj.getDataStore().getId();
        DataStore dataStore = dataStoreMgr.getDataStore(storagePoolId, DataStoreRole.Primary);

        Map<String, String> details = getDetails(dataObj);

        if (extraDetails != null) {
            details.putAll(extraDetails);
        }

        ResignatureCommand command = new ResignatureCommand(details);

        ResignatureAnswer answer;

        GlobalLock lock = GlobalLock.getInternLock(dataStore.getUuid());

        if (!lock.lock(LOCK_TIME_IN_SECONDS)) {
            String errMsg = "Couldn't lock the DB (in performResignature) on the following string: " + dataStore.getUuid();

            logger.warn(errMsg);

            throw new CloudRuntimeException(errMsg);
        }

        try {
            _volumeService.grantAccess(dataObj, hostVO, dataStore);

            answer = (ResignatureAnswer)agentManager.send(hostVO.getId(), command);
        }
        catch (CloudRuntimeException | AgentUnavailableException | OperationTimedoutException ex) {
            keepGrantedAccess = false;

            String msg = "Failed to resign the DataObject with the following ID: " + dataObj.getId();

            logger.warn(msg, ex);

            throw new CloudRuntimeException(msg + ex.getMessage());
        }
        finally {
            lock.unlock();
            lock.releaseRef();

            if (!keepGrantedAccess) {
                _volumeService.revokeAccess(dataObj, hostVO, dataStore);
            }
        }

        if (answer == null || !answer.getResult()) {
            final String errMsg;

            if (answer != null && answer.getDetails() != null && !answer.getDetails().isEmpty()) {
                errMsg = answer.getDetails();
            }
            else {
                errMsg = "Unable to perform resignature operation in 'StorageSystemDataMotionStrategy.performResignature'";
            }

            throw new CloudRuntimeException(errMsg);
        }

        VolumeObjectTO newVolume = new VolumeObjectTO();

        newVolume.setSize(answer.getSize());
        newVolume.setPath(answer.getPath());
        newVolume.setFormat(answer.getFormat());

        return new CopyCmdAnswer(newVolume);
    }

    private DataObject cacheSnapshotChain(SnapshotInfo snapshot, Scope scope) {
        DataObject leafData = null;
        DataStore store = cacheMgr.getCacheStorage(snapshot, scope);

        while (snapshot != null) {
            DataObject cacheData = cacheMgr.createCacheObject(snapshot, store);

            if (leafData == null) {
                leafData = cacheData;
            }

            snapshot = snapshot.getParent();
        }

        return leafData;
    }

    private String migrateVolumeForKVM(VolumeInfo srcVolumeInfo, VolumeInfo destVolumeInfo, HostVO hostVO, String errMsg) {
        try {
            Map<String, String> srcDetails = getVolumeDetails(srcVolumeInfo);
            Map<String, String> destDetails = getVolumeDetails(destVolumeInfo);

            _volumeService.grantAccess(srcVolumeInfo, hostVO, srcVolumeInfo.getDataStore());

            MigrateVolumeCommand migrateVolumeCommand = new MigrateVolumeCommand(srcVolumeInfo.getTO(), destVolumeInfo.getTO(),
                    srcDetails, destDetails, StorageManager.KvmStorageOfflineMigrationWait.value());

            _volumeService.grantAccess(srcVolumeInfo, hostVO, srcVolumeInfo.getDataStore());
            handleQualityOfServiceForVolumeMigration(destVolumeInfo, PrimaryDataStoreDriver.QualityOfServiceState.MIGRATION);
            _volumeService.grantAccess(destVolumeInfo, hostVO, destVolumeInfo.getDataStore());

            MigrateVolumeAnswer migrateVolumeAnswer = (MigrateVolumeAnswer)agentManager.send(hostVO.getId(), migrateVolumeCommand);
            if (migrateVolumeAnswer == null || !migrateVolumeAnswer.getResult()) {
                if (migrateVolumeAnswer != null && StringUtils.isNotEmpty(migrateVolumeAnswer.getDetails())) {
                    throw new CloudRuntimeException(migrateVolumeAnswer.getDetails());
                }
                else {
                    throw new CloudRuntimeException(errMsg);
                }
            }
            return migrateVolumeAnswer.getVolumePath();
        } catch (CloudRuntimeException ex) {
            throw ex;
        } catch (Exception ex) {
            throw new CloudRuntimeException("Unexpected error during volume migration: " + ex.getMessage(), ex);
        } finally {
            try {
                _volumeService.revokeAccess(srcVolumeInfo, hostVO, srcVolumeInfo.getDataStore());
                _volumeService.revokeAccess(destVolumeInfo, hostVO, destVolumeInfo.getDataStore());
                handleQualityOfServiceForVolumeMigration(destVolumeInfo, PrimaryDataStoreDriver.QualityOfServiceState.NO_MIGRATION);
            } catch (Throwable e) {
                logger.warn("During cleanup post-migration and exception occured: " + e);
                if (logger.isDebugEnabled()) {
                    logger.debug("Exception during post-migration cleanup.", e);
                }
            }
        }
    }

    private String copyManagedVolumeToSecondaryStorage(VolumeInfo srcVolumeInfo, VolumeInfo destVolumeInfo, HostVO hostVO, String errMsg) {
        boolean srcVolumeDetached = srcVolumeInfo.getAttachedVM() == null;

        try {
            StoragePoolVO storagePoolVO = _storagePoolDao.findById(srcVolumeInfo.getPoolId());
            Map<String, String> srcDetails = getVolumeDetails(srcVolumeInfo);

            handleQualityOfServiceForVolumeMigration(srcVolumeInfo, PrimaryDataStoreDriver.QualityOfServiceState.MIGRATION);

            if (srcVolumeDetached) {
                _volumeService.grantAccess(srcVolumeInfo, hostVO, srcVolumeInfo.getDataStore());
            }

            CopyVolumeCommand copyVolumeCommand = new CopyVolumeCommand(srcVolumeInfo.getId(), destVolumeInfo.getPath(), storagePoolVO,
            destVolumeInfo.getDataStore().getUri(), true, StorageManager.KvmStorageOfflineMigrationWait.value(), true);

            copyVolumeCommand.setSrcData(srcVolumeInfo.getTO());
            copyVolumeCommand.setSrcDetails(srcDetails);

            CopyVolumeAnswer copyVolumeAnswer = (CopyVolumeAnswer)agentManager.send(hostVO.getId(), copyVolumeCommand);

            if (copyVolumeAnswer == null || !copyVolumeAnswer.getResult()) {
                if (copyVolumeAnswer != null && StringUtils.isNotEmpty(copyVolumeAnswer.getDetails())) {
                    throw new CloudRuntimeException(copyVolumeAnswer.getDetails());
                }
                else {
                    throw new CloudRuntimeException(errMsg);
                }
            }

            return copyVolumeAnswer.getVolumePath();
        }
        catch (Exception ex) {
            String msg = "Failed to perform volume copy to secondary storage : ";

            logger.warn(msg, ex);

            throw new CloudRuntimeException(msg + ex.getMessage());
        }
        finally {
            if (srcVolumeDetached) {
                _volumeService.revokeAccess(srcVolumeInfo, hostVO, srcVolumeInfo.getDataStore());
            }

            handleQualityOfServiceForVolumeMigration(srcVolumeInfo, PrimaryDataStoreDriver.QualityOfServiceState.NO_MIGRATION);
        }
    }

    private void setCertainVolumeValuesNull(long volumeId) {
        VolumeVO volumeVO = _volumeDao.findById(volumeId);

        volumeVO.set_iScsiName(null);
        volumeVO.setMinIops(null);
        volumeVO.setMaxIops(null);
        volumeVO.setHypervisorSnapshotReserve(null);

        _volumeDao.update(volumeId, volumeVO);
    }

    private void updateVolumePath(long volumeId, String path) {
        VolumeVO volumeVO = _volumeDao.findById(volumeId);

        volumeVO.setPath(path);

        _volumeDao.update(volumeId, volumeVO);
    }

    /**
     * Copies data from secondary storage to a primary volume
     * @param volumeInfo The primary volume
     * @param snapshotInfo  destination of the copy
     * @param hostVO the host used to copy the data
     * @return result of the copy
     */
    private CopyCmdAnswer performCopyOfVdi(VolumeInfo volumeInfo, SnapshotInfo snapshotInfo, HostVO hostVO) {
        Snapshot.LocationType locationType = snapshotInfo.getLocationType();

        int primaryStorageDownloadWait = StorageManager.PRIMARY_STORAGE_DOWNLOAD_WAIT.value();

        DataObject srcData = snapshotInfo;
        CopyCmdAnswer copyCmdAnswer = null;
        DataObject cacheData = null;

        boolean needCacheStorage = needCacheStorage(snapshotInfo, volumeInfo);

        if (needCacheStorage) {
            cacheData = cacheSnapshotChain(snapshotInfo, new ZoneScope(volumeInfo.getDataCenterId()));
            srcData = cacheData;
        }

        try {
            CopyCommand copyCommand = null;
            if (Snapshot.LocationType.PRIMARY.equals(locationType)) {
                _volumeService.grantAccess(snapshotInfo, hostVO, snapshotInfo.getDataStore());

                Map<String, String> srcDetails = getSnapshotDetails(snapshotInfo);

                copyCommand = new CopyCommand(srcData.getTO(), volumeInfo.getTO(), primaryStorageDownloadWait, VirtualMachineManager.ExecuteInSequence.value());
                copyCommand.setOptions(srcDetails);
            } else {
                _volumeService.grantAccess(volumeInfo, hostVO, volumeInfo.getDataStore());
                copyCommand = new CopyCommand(srcData.getTO(), volumeInfo.getTO(), primaryStorageDownloadWait, VirtualMachineManager.ExecuteInSequence.value());
            }

            Map<String, String> destDetails = getVolumeDetails(volumeInfo);

            copyCommand.setOptions2(destDetails);

            copyCmdAnswer = (CopyCmdAnswer)agentManager.send(hostVO.getId(), copyCommand);
        }
        catch (CloudRuntimeException | AgentUnavailableException | OperationTimedoutException ex) {
            String msg = "Failed to perform VDI copy : ";

            logger.warn(msg, ex);

            throw new CloudRuntimeException(msg + ex.getMessage(), ex);
        }
        finally {
            if (Snapshot.LocationType.PRIMARY.equals(locationType)) {
                _volumeService.revokeAccess(snapshotInfo, hostVO, snapshotInfo.getDataStore());
            }

            _volumeService.revokeAccess(volumeInfo, hostVO, volumeInfo.getDataStore());

            if (needCacheStorage && copyCmdAnswer != null && copyCmdAnswer.getResult()) {
                cacheMgr.deleteCacheObject(cacheData);
            }
        }

        return copyCmdAnswer;
    }

    protected Boolean supportStoragePoolType(StoragePoolType storagePoolTypeToValidate, StoragePoolType... extraAcceptedValues) {
        List<StoragePoolType> values = new ArrayList<>();

        values.add(StoragePoolType.NetworkFilesystem);
        values.add(StoragePoolType.SharedMountPoint);

        if (extraAcceptedValues != null) {
            CollectionUtils.addAll(values, extraAcceptedValues);
        }

        return isStoragePoolTypeInList(storagePoolTypeToValidate, values.toArray(new StoragePoolType[values.size()]));
    }

    protected Boolean isStoragePoolTypeInList(StoragePoolType storagePoolTypeToValidate, StoragePoolType... acceptedValues){
        Set<StoragePoolType> supportedTypes = new HashSet<>();

        if (acceptedValues != null) {
            supportedTypes.addAll(Arrays.asList(acceptedValues));
        }

        return supportedTypes.contains(storagePoolTypeToValidate);
    };
}<|MERGE_RESOLUTION|>--- conflicted
+++ resolved
@@ -2026,12 +2026,6 @@
                     continue;
                 }
 
-<<<<<<< HEAD
-                MigrationOptions.Type migrationType = decideMigrationTypeAndCopyTemplateIfNeeded(destHost, vmInstance, srcVolumeInfo, sourceStoragePool, destStoragePool, destDataStore);
-                migrateNonSharedInc = migrateNonSharedInc || MigrationOptions.Type.LinkedClone.equals(migrationType);
-
-=======
->>>>>>> f10d9fec
                 MigrationOptions.Type migrationType = decideMigrationTypeAndCopyTemplateIfNeeded(destHost, vmInstance, srcVolumeInfo, sourceStoragePool, destStoragePool, destDataStore);
                 migrateNonSharedInc = migrateNonSharedInc || MigrationOptions.Type.LinkedClone.equals(migrationType);
 
