/*
 * Licensed to the Apache Software Foundation (ASF) under one
 * or more contributor license agreements.  See the NOTICE file
 * distributed with this work for additional information
 * regarding copyright ownership.  The ASF licenses this file
 * to you under the Apache License, Version 2.0 (the
 * "License"); you may not use this file except in compliance
 * with the License.  You may obtain a copy of the License at
 *
 *   http://www.apache.org/licenses/LICENSE-2.0
 *
 * Unless required by applicable law or agreed to in writing,
 * software distributed under the License is distributed on an
 * "AS IS" BASIS, WITHOUT WARRANTIES OR CONDITIONS OF ANY
 * KIND, either express or implied.  See the License for the
 * specific language governing permissions and limitations
 * under the License.
 */
package org.apache.cloudstack.storage.motion;

import java.util.ArrayList;
import java.util.Collection;
import java.util.Collections;
import java.util.HashMap;
import java.util.List;
import java.util.Map;
import java.util.Random;
import java.util.Set;
import java.util.UUID;
import java.util.concurrent.TimeUnit;

import javax.inject.Inject;

import com.cloud.agent.api.PrepareForMigrationAnswer;
import org.apache.cloudstack.engine.subsystem.api.storage.ChapInfo;
import org.apache.cloudstack.engine.subsystem.api.storage.ClusterScope;
import org.apache.cloudstack.engine.subsystem.api.storage.CopyCommandResult;
import org.apache.cloudstack.engine.subsystem.api.storage.DataMotionStrategy;
import org.apache.cloudstack.engine.subsystem.api.storage.DataObject;
import org.apache.cloudstack.engine.subsystem.api.storage.DataStore;
import org.apache.cloudstack.engine.subsystem.api.storage.DataStoreCapabilities;
import org.apache.cloudstack.engine.subsystem.api.storage.DataStoreManager;
import org.apache.cloudstack.engine.subsystem.api.storage.EndPoint;
import org.apache.cloudstack.engine.subsystem.api.storage.EndPointSelector;
import org.apache.cloudstack.engine.subsystem.api.storage.HostScope;
import org.apache.cloudstack.engine.subsystem.api.storage.ObjectInDataStoreStateMachine;
import org.apache.cloudstack.engine.subsystem.api.storage.ObjectInDataStoreStateMachine.Event;
import org.apache.cloudstack.engine.subsystem.api.storage.PrimaryDataStoreDriver;
import org.apache.cloudstack.engine.subsystem.api.storage.Scope;
import org.apache.cloudstack.engine.subsystem.api.storage.SnapshotInfo;
import org.apache.cloudstack.engine.subsystem.api.storage.StorageAction;
import org.apache.cloudstack.engine.subsystem.api.storage.StorageCacheManager;
import org.apache.cloudstack.engine.subsystem.api.storage.StrategyPriority;
import org.apache.cloudstack.engine.subsystem.api.storage.TemplateInfo;
import org.apache.cloudstack.engine.subsystem.api.storage.VolumeDataFactory;
import org.apache.cloudstack.engine.subsystem.api.storage.VolumeInfo;
import org.apache.cloudstack.engine.subsystem.api.storage.VolumeService;
import org.apache.cloudstack.engine.subsystem.api.storage.VolumeService.VolumeApiResult;
import org.apache.cloudstack.engine.subsystem.api.storage.ZoneScope;
import org.apache.cloudstack.framework.async.AsyncCallFuture;
import org.apache.cloudstack.framework.async.AsyncCompletionCallback;
import org.apache.cloudstack.framework.config.dao.ConfigurationDao;
import org.apache.cloudstack.storage.command.CopyCmdAnswer;
import org.apache.cloudstack.storage.command.CopyCommand;
import org.apache.cloudstack.storage.command.ResignatureAnswer;
import org.apache.cloudstack.storage.command.ResignatureCommand;
import org.apache.cloudstack.storage.datastore.db.PrimaryDataStoreDao;
import org.apache.cloudstack.storage.datastore.db.SnapshotDataStoreDao;
import org.apache.cloudstack.storage.datastore.db.StoragePoolVO;
import org.apache.cloudstack.storage.to.PrimaryDataStoreTO;
import org.apache.cloudstack.storage.to.VolumeObjectTO;
import org.apache.commons.collections.MapUtils;
import org.apache.commons.lang3.StringUtils;
import org.apache.logging.log4j.Logger;
import org.apache.logging.log4j.LogManager;

import com.cloud.agent.AgentManager;
import com.cloud.agent.api.Answer;
import com.cloud.agent.api.MigrateAnswer;
import com.cloud.agent.api.MigrateCommand;
import com.cloud.agent.api.MigrateCommand.MigrateDiskInfo;
import com.cloud.agent.api.ModifyTargetsAnswer;
import com.cloud.agent.api.ModifyTargetsCommand;
import com.cloud.agent.api.PrepareForMigrationCommand;
import com.cloud.agent.api.storage.CheckStorageAvailabilityCommand;
import com.cloud.agent.api.storage.CopyVolumeAnswer;
import com.cloud.agent.api.storage.CopyVolumeCommand;
import com.cloud.agent.api.storage.MigrateVolumeAnswer;
import com.cloud.agent.api.storage.MigrateVolumeCommand;
import com.cloud.agent.api.to.DataStoreTO;
import com.cloud.agent.api.to.DataTO;
import com.cloud.agent.api.to.DiskTO;
import com.cloud.agent.api.to.NfsTO;
import com.cloud.agent.api.to.VirtualMachineTO;
import com.cloud.configuration.Config;
import com.cloud.dc.dao.ClusterDao;
import com.cloud.exception.AgentUnavailableException;
import com.cloud.exception.OperationTimedoutException;
import com.cloud.host.Host;
import com.cloud.host.HostVO;
import com.cloud.host.dao.HostDao;
import com.cloud.hypervisor.Hypervisor.HypervisorType;
import com.cloud.resource.ResourceState;
import com.cloud.storage.DataStoreRole;
import com.cloud.storage.DiskOfferingVO;
import com.cloud.storage.MigrationOptions;
import com.cloud.storage.Snapshot;
import com.cloud.storage.SnapshotVO;
import com.cloud.storage.Storage;
import com.cloud.storage.Storage.ImageFormat;
import com.cloud.storage.Storage.ProvisioningType;
import com.cloud.storage.Storage.StoragePoolType;
import com.cloud.storage.StorageManager;
import com.cloud.storage.StoragePool;
import com.cloud.storage.VMTemplateStoragePoolVO;
import com.cloud.storage.VMTemplateStorageResourceAssoc;
import com.cloud.storage.VMTemplateVO;
import com.cloud.storage.Volume;
import com.cloud.storage.VolumeDetailVO;
import com.cloud.storage.VolumeVO;
import com.cloud.storage.dao.DiskOfferingDao;
import com.cloud.storage.dao.GuestOSCategoryDao;
import com.cloud.storage.dao.GuestOSDao;
import com.cloud.storage.dao.SnapshotDao;
import com.cloud.storage.dao.SnapshotDetailsDao;
import com.cloud.storage.dao.SnapshotDetailsVO;
import com.cloud.storage.dao.VMTemplateDao;
import com.cloud.storage.dao.VMTemplatePoolDao;
import com.cloud.storage.dao.VolumeDao;
import com.cloud.storage.dao.VolumeDetailsDao;
import com.cloud.utils.NumbersUtil;
import com.cloud.utils.db.GlobalLock;
import com.cloud.utils.exception.CloudRuntimeException;
import com.cloud.vm.VMInstanceVO;
import com.cloud.vm.VirtualMachine;
import com.cloud.vm.VirtualMachineManager;
import com.cloud.vm.dao.VMInstanceDao;
import com.google.common.base.Preconditions;
import java.util.Arrays;
import java.util.HashSet;
import java.util.stream.Collectors;
import org.apache.commons.collections.CollectionUtils;

public class StorageSystemDataMotionStrategy implements DataMotionStrategy {
    protected Logger logger = LogManager.getLogger(getClass());
    private static final Random RANDOM = new Random(System.nanoTime());
    private static final int LOCK_TIME_IN_SECONDS = 300;
    private static final String OPERATION_NOT_SUPPORTED = "This operation is not supported.";

    @Inject
    protected AgentManager agentManager;
    @Inject
    private ConfigurationDao _configDao;
    @Inject
    private DataStoreManager dataStoreMgr;
    @Inject
    protected DiskOfferingDao _diskOfferingDao;
    @Inject
    private GuestOSCategoryDao _guestOsCategoryDao;
    @Inject
    private GuestOSDao _guestOsDao;
    @Inject
    private ClusterDao clusterDao;
    @Inject
    private HostDao _hostDao;
    @Inject
    protected PrimaryDataStoreDao _storagePoolDao;
    @Inject
    private SnapshotDao _snapshotDao;
    @Inject
    private SnapshotDataStoreDao _snapshotDataStoreDao;
    @Inject
    private SnapshotDetailsDao _snapshotDetailsDao;
    @Inject
    private VMInstanceDao _vmDao;
    @Inject
    private VMTemplateDao _vmTemplateDao;
    @Inject
    private VolumeDao _volumeDao;
    @Inject
    private VolumeDataFactory _volumeDataFactory;
    @Inject
    private VolumeDetailsDao volumeDetailsDao;
    @Inject
    private VolumeService _volumeService;
    @Inject
    private StorageCacheManager cacheMgr;
    @Inject
    private EndPointSelector selector;
    @Inject
    VMTemplatePoolDao templatePoolDao;
    @Inject
    private VolumeDataFactory _volFactory;

    @Override
    public StrategyPriority canHandle(DataObject srcData, DataObject destData) {
        if (srcData instanceof SnapshotInfo) {
            if (canHandle(srcData) || canHandle(destData)) {
                return StrategyPriority.HIGHEST;
            }
        }

        if (srcData instanceof TemplateInfo && destData instanceof VolumeInfo &&
                (srcData.getDataStore().getId() == destData.getDataStore().getId()) &&
                (canHandle(srcData) || canHandle(destData))) {
            // Both source and dest are on the same storage, so just clone them.
            return StrategyPriority.HIGHEST;
        }

        if (srcData instanceof VolumeInfo && destData instanceof VolumeInfo) {
            VolumeInfo srcVolumeInfo = (VolumeInfo)srcData;

            if (isVolumeOnManagedStorage(srcVolumeInfo)) {
                return StrategyPriority.HIGHEST;
            }

            VolumeInfo destVolumeInfo = (VolumeInfo)destData;

            if (isVolumeOnManagedStorage(destVolumeInfo)) {
                return StrategyPriority.HIGHEST;
            }
        }

        if (srcData instanceof VolumeInfo && destData instanceof TemplateInfo) {
            VolumeInfo srcVolumeInfo = (VolumeInfo)srcData;

            if (isVolumeOnManagedStorage(srcVolumeInfo)) {
                return StrategyPriority.HIGHEST;
            }
        }

        return StrategyPriority.CANT_HANDLE;
    }

    private boolean isVolumeOnManagedStorage(VolumeInfo volumeInfo) {
        DataStore dataStore = volumeInfo.getDataStore();

        if (dataStore.getRole() == DataStoreRole.Primary) {
            long storagePooldId = dataStore.getId();
            StoragePoolVO storagePoolVO = _storagePoolDao.findById(storagePooldId);

            return storagePoolVO.isManaged();
        }

        return false;
    }

    // canHandle returns true if the storage driver for the DataObject that's passed in can support certain features (what features we
    // care about during a particular invocation of this method depend on what type of DataObject was passed in (ex. VolumeInfo versus SnapshotInfo)).
    private boolean canHandle(DataObject dataObject) {
        Preconditions.checkArgument(dataObject != null, "Passing 'null' to dataObject of canHandle(DataObject) is not supported.");

        DataStore dataStore = dataObject.getDataStore();

        if (dataStore.getRole() == DataStoreRole.Primary) {
            Map<String, String> mapCapabilities = dataStore.getDriver().getCapabilities();

            if (mapCapabilities == null) {
                return false;
            }

            if (dataObject instanceof VolumeInfo || dataObject instanceof SnapshotInfo) {
                String value = mapCapabilities.get(DataStoreCapabilities.STORAGE_SYSTEM_SNAPSHOT.toString());
                Boolean supportsStorageSystemSnapshots = Boolean.valueOf(value);

                if (supportsStorageSystemSnapshots) {
                    logger.info("Using 'StorageSystemDataMotionStrategy' (dataObject is a volume or snapshot and the storage system supports snapshots)");

                    return true;
                }
            } else if (dataObject instanceof TemplateInfo) {
                // If the storage system can clone volumes, we can cache templates on it.
                String value = mapCapabilities.get(DataStoreCapabilities.CAN_CREATE_VOLUME_FROM_VOLUME.toString());
                Boolean canCloneVolume = Boolean.valueOf(value);

                if (canCloneVolume) {
                    logger.info("Using 'StorageSystemDataMotionStrategy' (dataObject is a template and the storage system can create a volume from a volume)");

                    return true;
                }
            }
        }

        return false;
    }

    @Override
    public final StrategyPriority canHandle(Map<VolumeInfo, DataStore> volumeMap, Host srcHost, Host destHost) {
        if (HypervisorType.KVM.equals(srcHost.getHypervisorType())) {
            return internalCanHandle(volumeMap, srcHost, destHost);
        }
        return StrategyPriority.CANT_HANDLE;
    }

    /**
     * Handles migrating volumes on managed Storage.
     */
    protected StrategyPriority internalCanHandle(Map<VolumeInfo, DataStore> volumeMap, Host srcHost, Host destHost) {
        Set<VolumeInfo> volumeInfoSet = volumeMap.keySet();

        for (VolumeInfo volumeInfo : volumeInfoSet) {
            StoragePoolVO storagePoolVO = _storagePoolDao.findById(volumeInfo.getPoolId());

            if (storagePoolVO.isManaged()) {
                return StrategyPriority.HIGHEST;
            }
        }

        Collection<DataStore> dataStores = volumeMap.values();

        for (DataStore dataStore : dataStores) {
            StoragePoolVO storagePoolVO = _storagePoolDao.findById(dataStore.getId());

            if (storagePoolVO.isManaged()) {
                return StrategyPriority.HIGHEST;
            }

        }
        return StrategyPriority.CANT_HANDLE;
    }

    @Override
    public void copyAsync(DataObject srcData, DataObject destData, Host destHost, AsyncCompletionCallback<CopyCommandResult> callback) {
        if (srcData instanceof SnapshotInfo) {
            SnapshotInfo srcSnapshotInfo = (SnapshotInfo)srcData;

            handleCopyAsyncForSnapshot(srcSnapshotInfo, destData, callback);
        } else if (srcData instanceof TemplateInfo && destData instanceof VolumeInfo) {
            TemplateInfo srcTemplateInfo = (TemplateInfo)srcData;
            VolumeInfo destVolumeInfo = (VolumeInfo)destData;

            handleCopyAsyncForTemplateAndVolume(srcTemplateInfo, destVolumeInfo, callback);
        } else if (srcData instanceof VolumeInfo && destData instanceof VolumeInfo) {
            VolumeInfo srcVolumeInfo = (VolumeInfo)srcData;
            VolumeInfo destVolumeInfo = (VolumeInfo)destData;

            handleCopyAsyncForVolumes(srcVolumeInfo, destVolumeInfo, callback);
        } else if (srcData instanceof VolumeInfo && destData instanceof TemplateInfo &&
                (destData.getDataStore().getRole() == DataStoreRole.Image || destData.getDataStore().getRole() == DataStoreRole.ImageCache)) {
            VolumeInfo srcVolumeInfo = (VolumeInfo)srcData;
            TemplateInfo destTemplateInfo = (TemplateInfo)destData;

            handleCreateTemplateFromManagedVolume(srcVolumeInfo, destTemplateInfo, callback);
        }
        else {
            handleError(OPERATION_NOT_SUPPORTED, callback);
        }
    }

    private void handleCopyAsyncForSnapshot(SnapshotInfo srcSnapshotInfo, DataObject destData, AsyncCompletionCallback<CopyCommandResult> callback) {
        verifyFormat(srcSnapshotInfo);

        boolean canHandleSrc = canHandle(srcSnapshotInfo);

        if (canHandleSrc && (destData instanceof TemplateInfo || destData instanceof SnapshotInfo) &&
                (destData.getDataStore().getRole() == DataStoreRole.Image || destData.getDataStore().getRole() == DataStoreRole.ImageCache)) {
            handleCopyAsyncToSecondaryStorage(srcSnapshotInfo, destData, callback);
        } else if (destData instanceof VolumeInfo) {
            handleCopyAsyncForSnapshotToVolume(srcSnapshotInfo, (VolumeInfo)destData, callback);
        } else {
            handleError(OPERATION_NOT_SUPPORTED, callback);
        }
    }

    private void handleCopyAsyncForSnapshotToVolume(SnapshotInfo srcSnapshotInfo, VolumeInfo destVolumeInfo,
                                                    AsyncCompletionCallback<CopyCommandResult> callback) {
        boolean canHandleSrc = canHandle(srcSnapshotInfo);
        boolean canHandleDest = canHandle(destVolumeInfo);

        if (canHandleSrc && canHandleDest) {
            if (srcSnapshotInfo.getDataStore().getId() == destVolumeInfo.getDataStore().getId()) {
                handleCreateManagedVolumeFromManagedSnapshot(srcSnapshotInfo, destVolumeInfo, callback);
            } else {
                String errMsg = "To perform this operation, the source and destination primary storages must be the same.";

                handleError(errMsg, callback);
            }
        }
        else if (!canHandleSrc && !canHandleDest) {
            handleError(OPERATION_NOT_SUPPORTED, callback);
        }
        else if (canHandleSrc) {
            handleCreateNonManagedVolumeFromManagedSnapshot(srcSnapshotInfo, destVolumeInfo, callback);
        }
        else {
            handleCreateManagedVolumeFromNonManagedSnapshot(srcSnapshotInfo, destVolumeInfo, callback);
        }
    }

    private void handleCopyAsyncForTemplateAndVolume(TemplateInfo srcTemplateInfo, VolumeInfo destVolumeInfo, AsyncCompletionCallback<CopyCommandResult> callback) {
        boolean canHandleSrc = canHandle(srcTemplateInfo);

        if (!canHandleSrc) {
            handleError(OPERATION_NOT_SUPPORTED, callback);
        }

        handleCreateVolumeFromTemplateBothOnStorageSystem(srcTemplateInfo, destVolumeInfo, callback);
    }

    private void handleCopyAsyncForVolumes(VolumeInfo srcVolumeInfo, VolumeInfo destVolumeInfo, AsyncCompletionCallback<CopyCommandResult> callback) {
        if (srcVolumeInfo.getState() == Volume.State.Migrating) {
            if (isVolumeOnManagedStorage(srcVolumeInfo)) {
                if (destVolumeInfo.getDataStore().getRole() == DataStoreRole.Image || destVolumeInfo.getDataStore().getRole() == DataStoreRole.ImageCache) {
                    handleVolumeCopyFromManagedStorageToSecondaryStorage(srcVolumeInfo, destVolumeInfo, callback);
                } else if (!isVolumeOnManagedStorage(destVolumeInfo)) {
                    handleVolumeMigrationFromManagedStorageToNonManagedStorage(srcVolumeInfo, destVolumeInfo, callback);
                } else {
                    handleVolumeMigrationFromManagedStorageToManagedStorage(srcVolumeInfo, destVolumeInfo, callback);
                }
            } else if (!isVolumeOnManagedStorage(destVolumeInfo)) {
                if (!HypervisorType.KVM.equals(srcVolumeInfo.getHypervisorType())) {
                    String errMsg = String.format("Currently migrating volumes between managed storage providers is not supported on %s hypervisor", srcVolumeInfo.getHypervisorType().toString());
                    handleError(errMsg, callback);
                } else {
                    handleVolumeMigrationForKVM(srcVolumeInfo, destVolumeInfo, callback);
                }
            } else {
                handleVolumeMigrationFromNonManagedStorageToManagedStorage(srcVolumeInfo, destVolumeInfo, callback);
            }
        } else if (srcVolumeInfo.getState() == Volume.State.Uploaded &&
                (srcVolumeInfo.getDataStore().getRole() == DataStoreRole.Image || srcVolumeInfo.getDataStore().getRole() == DataStoreRole.ImageCache) &&
                destVolumeInfo.getDataStore().getRole() == DataStoreRole.Primary) {
            ImageFormat imageFormat = destVolumeInfo.getFormat();

            if (!ImageFormat.QCOW2.equals(imageFormat)) {
                String errMsg = "The 'StorageSystemDataMotionStrategy' does not support this upload use case (non KVM).";

                handleError(errMsg, callback);
            }

            handleCreateVolumeFromVolumeOnSecondaryStorage(srcVolumeInfo, destVolumeInfo, destVolumeInfo.getDataCenterId(), HypervisorType.KVM, callback);
        } else {
            handleError(OPERATION_NOT_SUPPORTED, callback);
        }
    }

    private void handleError(String errMsg, AsyncCompletionCallback<CopyCommandResult> callback) {
        logger.warn(errMsg);

        invokeCallback(errMsg, callback);

        throw new UnsupportedOperationException(errMsg);
    }

    private void invokeCallback(String errMsg, AsyncCompletionCallback<CopyCommandResult> callback) {
        CopyCmdAnswer copyCmdAnswer = new CopyCmdAnswer(errMsg);

        CopyCommandResult result = new CopyCommandResult(null, copyCmdAnswer);

        result.setResult(errMsg);

        callback.complete(result);
    }

    private void handleVolumeCopyFromManagedStorageToSecondaryStorage(VolumeInfo srcVolumeInfo, VolumeInfo destVolumeInfo,
                                                                      AsyncCompletionCallback<CopyCommandResult> callback) {
        String errMsg = null;
        String volumePath = null;

        try {
            if (!HypervisorType.KVM.equals(srcVolumeInfo.getHypervisorType())) {
                throw new CloudRuntimeException("Currently, only the KVM hypervisor type is supported for the migration of a volume " +
                        "from managed storage to non-managed storage.");
            }

            HypervisorType hypervisorType = HypervisorType.KVM;
            VirtualMachine vm = srcVolumeInfo.getAttachedVM();

            if (vm != null && vm.getState() != VirtualMachine.State.Stopped) {
                throw new CloudRuntimeException("Currently, if a volume to copy from managed storage to secondary storage is attached to " +
                        "a VM, the VM must be in the Stopped state.");
            }

            long srcStoragePoolId = srcVolumeInfo.getPoolId();
            StoragePoolVO srcStoragePoolVO = _storagePoolDao.findById(srcStoragePoolId);

            HostVO hostVO;

            if (srcStoragePoolVO.getClusterId() != null) {
                hostVO = getHostInCluster(srcStoragePoolVO.getClusterId());
            }
            else {
                hostVO = getHost(srcVolumeInfo.getDataCenterId(), hypervisorType, false);
            }

            volumePath = copyManagedVolumeToSecondaryStorage(srcVolumeInfo, destVolumeInfo, hostVO,
                    "Unable to copy the volume from managed storage to secondary storage");
        }
        catch (Exception ex) {
            errMsg = "Migration operation failed in 'StorageSystemDataMotionStrategy.handleVolumeCopyFromManagedStorageToSecondaryStorage': " +
                    ex.getMessage();

            throw new CloudRuntimeException(errMsg, ex);
        }
        finally {
            CopyCmdAnswer copyCmdAnswer;

            if (errMsg != null) {
                copyCmdAnswer = new CopyCmdAnswer(errMsg);
            }
            else if (volumePath == null) {
                copyCmdAnswer = new CopyCmdAnswer("Unable to acquire a volume path");
            }
            else {
                VolumeObjectTO volumeObjectTO = (VolumeObjectTO)destVolumeInfo.getTO();

                volumeObjectTO.setPath(volumePath);

                copyCmdAnswer = new CopyCmdAnswer(volumeObjectTO);
            }

            CopyCommandResult result = new CopyCommandResult(null, copyCmdAnswer);

            result.setResult(errMsg);

            callback.complete(result);
        }
    }

    private void handleVolumeMigrationFromManagedStorageToManagedStorage(VolumeInfo srcVolumeInfo, VolumeInfo destVolumeInfo,
                                                                AsyncCompletionCallback<CopyCommandResult> callback) {
        if (!HypervisorType.KVM.equals(srcVolumeInfo.getHypervisorType())) {
            String errMsg = String.format("Currently migrating volumes between managed storage providers is not supported on %s hypervisor", srcVolumeInfo.getHypervisorType().toString());
            handleError(errMsg, callback);
        } else {
            handleVolumeMigrationForKVM(srcVolumeInfo, destVolumeInfo, callback);
        }
    }

    private void handleVolumeMigrationFromManagedStorageToNonManagedStorage(VolumeInfo srcVolumeInfo, VolumeInfo destVolumeInfo,
                                                                            AsyncCompletionCallback<CopyCommandResult> callback) {
        String errMsg = null;

        try {
            if (!HypervisorType.KVM.equals(srcVolumeInfo.getHypervisorType())) {
                throw new CloudRuntimeException("Currently, only the KVM hypervisor type is supported for the migration of a volume " +
                        "from managed storage to non-managed storage.");
            }

            HypervisorType hypervisorType = HypervisorType.KVM;
            VirtualMachine vm = srcVolumeInfo.getAttachedVM();

            checkAvailableForMigration(vm);

            long destStoragePoolId = destVolumeInfo.getPoolId();
            StoragePoolVO destStoragePoolVO = _storagePoolDao.findById(destStoragePoolId);

            HostVO hostVO;

            if (destStoragePoolVO.getClusterId() != null) {
                hostVO = getHostInCluster(destStoragePoolVO.getClusterId());
            }
            else {
                hostVO = getHost(destVolumeInfo.getDataCenterId(), hypervisorType, false);
            }

            setCertainVolumeValuesNull(destVolumeInfo.getId());

            // migrate the volume via the hypervisor
            String path = migrateVolumeForKVM(srcVolumeInfo, destVolumeInfo, hostVO, "Unable to migrate the volume from managed storage to non-managed storage");

            updateVolumePath(destVolumeInfo.getId(), path);
        }
        catch (Exception ex) {
            errMsg = "Migration operation failed in 'StorageSystemDataMotionStrategy.handleVolumeMigrationFromManagedStorageToNonManagedStorage': " +
                    ex.getMessage();

            throw new CloudRuntimeException(errMsg, ex);
        }
        finally {
            CopyCmdAnswer copyCmdAnswer;

            if (errMsg != null) {
                copyCmdAnswer = new CopyCmdAnswer(errMsg);
            }
            else {
                destVolumeInfo = _volumeDataFactory.getVolume(destVolumeInfo.getId(), destVolumeInfo.getDataStore());

                DataTO dataTO = destVolumeInfo.getTO();

                copyCmdAnswer = new CopyCmdAnswer(dataTO);
            }

            CopyCommandResult result = new CopyCommandResult(null, copyCmdAnswer);

            result.setResult(errMsg);

            callback.complete(result);
        }
    }

    private void verifyFormatWithPoolType(ImageFormat imageFormat, StoragePoolType poolType) {
        if (imageFormat != ImageFormat.VHD && imageFormat != ImageFormat.OVA && imageFormat != ImageFormat.QCOW2 &&
                !(imageFormat == ImageFormat.RAW && (StoragePoolType.PowerFlex == poolType ||
                StoragePoolType.FiberChannel == poolType))) {
            throw new CloudRuntimeException(String.format("Only the following image types are currently supported: %s, %s, %s, %s (for PowerFlex and FiberChannel)",
                ImageFormat.VHD.toString(), ImageFormat.OVA.toString(), ImageFormat.QCOW2.toString(), ImageFormat.RAW.toString()));
        }
    }

    private void verifyFormat(ImageFormat imageFormat) {
        if (imageFormat != ImageFormat.VHD && imageFormat != ImageFormat.OVA && imageFormat != ImageFormat.QCOW2) {
            throw new CloudRuntimeException("Only the following image types are currently supported: " +
                    ImageFormat.VHD.toString() + ", " + ImageFormat.OVA.toString() + ", and " + ImageFormat.QCOW2);
        }
    }

    private void verifyFormat(SnapshotInfo snapshotInfo) {
        long volumeId = snapshotInfo.getVolumeId();

        VolumeVO volumeVO = _volumeDao.findByIdIncludingRemoved(volumeId);
        StoragePoolVO storagePoolVO = _storagePoolDao.findById(volumeVO.getPoolId());

        verifyFormatWithPoolType(volumeVO.getFormat(), storagePoolVO.getPoolType());
    }

    private boolean usingBackendSnapshotFor(SnapshotInfo snapshotInfo) {
        String property = getSnapshotProperty(snapshotInfo.getId(), "takeSnapshot");

        return Boolean.parseBoolean(property);
    }

    private boolean needCacheStorage(DataObject srcData, DataObject destData) {
        DataTO srcTO = srcData.getTO();
        DataStoreTO srcStoreTO = srcTO.getDataStore();
        DataTO destTO = destData.getTO();
        DataStoreTO destStoreTO = destTO.getDataStore();

        // both snapshot and volume are on primary datastore - no need for a cache storage as hypervisor will copy directly
        if (srcStoreTO instanceof PrimaryDataStoreTO && destStoreTO instanceof PrimaryDataStoreTO) {
            return false;
        }

        if (srcStoreTO instanceof NfsTO || srcStoreTO.getRole() == DataStoreRole.ImageCache) {
            return false;
        }

        if (destStoreTO instanceof NfsTO || destStoreTO.getRole() == DataStoreRole.ImageCache) {
            return false;
        }

        if (logger.isDebugEnabled()) {
            logger.debug("needCacheStorage true; dest at " + destTO.getPath() + ", dest role " + destStoreTO.getRole().toString() + "; src at " +
                    srcTO.getPath() + ", src role " + srcStoreTO.getRole().toString());
        }

        return true;
    }

    private Scope pickCacheScopeForCopy(DataObject srcData, DataObject destData) {
        Scope srcScope = srcData.getDataStore().getScope();
        Scope destScope = destData.getDataStore().getScope();

        Scope selectedScope = null;

        if (srcScope.getScopeId() != null) {
            selectedScope = getZoneScope(srcScope);
        } else if (destScope.getScopeId() != null) {
            selectedScope = getZoneScope(destScope);
        } else {
            logger.warn("Cannot find a zone-wide scope for movement that needs a cache storage");
        }

        return selectedScope;
    }

    private Scope getZoneScope(Scope scope) {
        ZoneScope zoneScope;

        if (scope instanceof ClusterScope) {
            ClusterScope clusterScope = (ClusterScope)scope;

            zoneScope = new ZoneScope(clusterScope.getZoneId());
        } else if (scope instanceof HostScope) {
            HostScope hostScope = (HostScope)scope;

            zoneScope = new ZoneScope(hostScope.getZoneId());
        } else {
            zoneScope = (ZoneScope)scope;
        }

        return zoneScope;
    }

    private void handleVolumeMigrationFromNonManagedStorageToManagedStorage(VolumeInfo srcVolumeInfo, VolumeInfo destVolumeInfo,
                                                                            AsyncCompletionCallback<CopyCommandResult> callback) {
        String errMsg = null;

        try {
            HypervisorType hypervisorType = srcVolumeInfo.getHypervisorType();

            if (!HypervisorType.XenServer.equals(hypervisorType) && !HypervisorType.KVM.equals(hypervisorType)) {
                throw new CloudRuntimeException("Currently, only the XenServer and KVM hypervisor types are supported for the migration of a volume " +
                        "from non-managed storage to managed storage.");
            }

            if (HypervisorType.XenServer.equals(hypervisorType)) {
                handleVolumeMigrationForXenServer(srcVolumeInfo, destVolumeInfo);
            }
            else {
                handleVolumeMigrationForKVM(srcVolumeInfo, destVolumeInfo, callback);
            }
        }
        catch (Exception ex) {
            errMsg = "Migration operation failed in 'StorageSystemDataMotionStrategy.handleVolumeMigrationFromNonManagedStorageToManagedStorage': " +
                    ex.getMessage();

            throw new CloudRuntimeException(errMsg, ex);
        }
        finally {
            CopyCmdAnswer copyCmdAnswer;

            if (errMsg != null) {
                copyCmdAnswer = new CopyCmdAnswer(errMsg);
            }
            else {
                destVolumeInfo = _volumeDataFactory.getVolume(destVolumeInfo.getId(), destVolumeInfo.getDataStore());

                DataTO dataTO = destVolumeInfo.getTO();

                copyCmdAnswer = new CopyCmdAnswer(dataTO);
            }

            CopyCommandResult result = new CopyCommandResult(null, copyCmdAnswer);

            result.setResult(errMsg);

            callback.complete(result);
        }
    }

    private void handleVolumeMigrationForXenServer(VolumeInfo srcVolumeInfo, VolumeInfo destVolumeInfo) {
        VirtualMachine vm = srcVolumeInfo.getAttachedVM();

        if (vm == null || vm.getState() != VirtualMachine.State.Running) {
            throw new CloudRuntimeException("Currently, a volume to migrate from non-managed storage to managed storage on XenServer must be attached to " +
                    "a VM in the Running state.");
        }

        destVolumeInfo.getDataStore().getDriver().createAsync(destVolumeInfo.getDataStore(), destVolumeInfo, null);

        destVolumeInfo = _volumeDataFactory.getVolume(destVolumeInfo.getId(), destVolumeInfo.getDataStore());

        handleQualityOfServiceForVolumeMigration(destVolumeInfo, PrimaryDataStoreDriver.QualityOfServiceState.MIGRATION);

        HostVO hostVO = _hostDao.findById(vm.getHostId());

        _volumeService.grantAccess(destVolumeInfo, hostVO, destVolumeInfo.getDataStore());

        String value = _configDao.getValue(Config.MigrateWait.key());
        int waitInterval = NumbersUtil.parseInt(value, Integer.parseInt(Config.MigrateWait.getDefaultValue()));

        StoragePool destPool = (StoragePool)dataStoreMgr.getDataStore(destVolumeInfo.getDataStore().getId(), DataStoreRole.Primary);

        MigrateVolumeCommand command = new MigrateVolumeCommand(srcVolumeInfo.getId(), srcVolumeInfo.getPath(), destPool, srcVolumeInfo.getAttachedVmName(),
                srcVolumeInfo.getVolumeType(), waitInterval, null);

        Map<String, String> details = new HashMap<>();

        details.put(DiskTO.MANAGED, Boolean.TRUE.toString());
        details.put(DiskTO.IQN, destVolumeInfo.get_iScsiName());
        details.put(DiskTO.STORAGE_HOST, destPool.getHostAddress());
        details.put(DiskTO.PROTOCOL_TYPE, (destPool.getPoolType() != null) ? destPool.getPoolType().toString() : null);

        command.setDestDetails(details);

        EndPoint ep = selector.select(srcVolumeInfo, StorageAction.MIGRATEVOLUME);

        Answer answer;

        if (ep == null) {
            String errMsg = "No remote endpoint to send command to; check if host or SSVM is down";

            logger.error(errMsg);

            answer = new Answer(command, false, errMsg);
        } else {
            answer = ep.sendMessage(command);
        }

        handleQualityOfServiceForVolumeMigration(destVolumeInfo, PrimaryDataStoreDriver.QualityOfServiceState.NO_MIGRATION);

        if (answer == null || !answer.getResult()) {
            handleFailedVolumeMigration(srcVolumeInfo, destVolumeInfo, hostVO);

            throw new CloudRuntimeException("Failed to migrate volume with ID " + srcVolumeInfo.getId() + " to storage pool with ID " + destPool.getId());
        } else {
            handleSuccessfulVolumeMigration(srcVolumeInfo, destPool, (MigrateVolumeAnswer)answer);
        }
    }

    private void handleSuccessfulVolumeMigration(VolumeInfo srcVolumeInfo, StoragePool destPool, MigrateVolumeAnswer migrateVolumeAnswer) {
        VolumeVO volumeVO = _volumeDao.findById(srcVolumeInfo.getId());

        volumeVO.setPath(migrateVolumeAnswer.getVolumePath());

        String chainInfo = migrateVolumeAnswer.getVolumeChainInfo();

        if (chainInfo != null) {
            volumeVO.setChainInfo(chainInfo);
        }

        volumeVO.setPodId(destPool.getPodId());
        volumeVO.setPoolId(destPool.getId());
        volumeVO.setLastPoolId(srcVolumeInfo.getPoolId());

        _volumeDao.update(srcVolumeInfo.getId(), volumeVO);
    }

    private void handleFailedVolumeMigration(VolumeInfo srcVolumeInfo, VolumeInfo destVolumeInfo, HostVO hostVO) {
        try {
            _volumeService.revokeAccess(destVolumeInfo, hostVO, destVolumeInfo.getDataStore());
        }
        catch (Exception ex) {
            logger.warn("Failed to revoke access to the volume with the following ID: " + destVolumeInfo.getId());
        }

        try {
            VolumeDetailVO volumeDetailVO = new VolumeDetailVO(destVolumeInfo.getId(), PrimaryDataStoreDriver.BASIC_DELETE_BY_FOLDER,
                    Boolean.TRUE.toString(), false);

            volumeDetailsDao.persist(volumeDetailVO);

            destVolumeInfo.getDataStore().getDriver().deleteAsync(destVolumeInfo.getDataStore(), destVolumeInfo, null);

            volumeDetailsDao.removeDetails(srcVolumeInfo.getId());
        }
        catch (Exception ex) {
            logger.warn(ex.getMessage());
        }

        VolumeVO volumeVO = _volumeDao.findById(srcVolumeInfo.getId());

        volumeVO.setPoolId(srcVolumeInfo.getPoolId());
        volumeVO.setLastPoolId(srcVolumeInfo.getLastPoolId());
        volumeVO.setFolder(srcVolumeInfo.getFolder());
        volumeVO.set_iScsiName(srcVolumeInfo.get_iScsiName());

        _volumeDao.update(srcVolumeInfo.getId(), volumeVO);
    }

    private void handleVolumeMigrationForKVM(VolumeInfo srcVolumeInfo, VolumeInfo destVolumeInfo, AsyncCompletionCallback<CopyCommandResult> callback) {
        VirtualMachine vm = srcVolumeInfo.getAttachedVM();

        checkAvailableForMigration(vm);

        String errMsg = null;
        try {
            destVolumeInfo.getDataStore().getDriver().createAsync(destVolumeInfo.getDataStore(), destVolumeInfo, null);
            VolumeVO volumeVO = _volumeDao.findById(destVolumeInfo.getId());
            updatePathFromScsiName(volumeVO);
            destVolumeInfo = _volumeDataFactory.getVolume(destVolumeInfo.getId(), destVolumeInfo.getDataStore());
            HostVO hostVO = getHostOnWhichToExecuteMigrationCommand(srcVolumeInfo, destVolumeInfo);

            // migrate the volume via the hypervisor
            String path = migrateVolumeForKVM(srcVolumeInfo, destVolumeInfo, hostVO, "Unable to migrate the volume from non-managed storage to managed storage");

            updateVolumePath(destVolumeInfo.getId(), path);
            volumeVO = _volumeDao.findById(destVolumeInfo.getId());
            // only set this if it was not set.  default to QCOW2 for KVM
            if (volumeVO.getFormat() == null) {
                volumeVO.setFormat(ImageFormat.QCOW2);
                _volumeDao.update(volumeVO.getId(), volumeVO);
            }
        } catch (Exception ex) {
            errMsg = "Primary storage migration failed due to an unexpected error: " +
                    ex.getMessage();
            if (ex instanceof CloudRuntimeException) {
                throw ex;
            } else {
                throw new CloudRuntimeException(errMsg, ex);
            }
        } finally {
            CopyCmdAnswer copyCmdAnswer;
            if (errMsg != null) {
                copyCmdAnswer = new CopyCmdAnswer(errMsg);
            }
            else {
                destVolumeInfo = _volumeDataFactory.getVolume(destVolumeInfo.getId(), destVolumeInfo.getDataStore());
                DataTO dataTO = destVolumeInfo.getTO();
                copyCmdAnswer = new CopyCmdAnswer(dataTO);
            }

            CopyCommandResult result = new CopyCommandResult(null, copyCmdAnswer);
            result.setResult(errMsg);
            callback.complete(result);
        }
    }

    private void checkAvailableForMigration(VirtualMachine vm) {
        if (vm != null && (vm.getState() != VirtualMachine.State.Stopped && vm.getState() != VirtualMachine.State.Migrating)) {
            throw new CloudRuntimeException("Currently, if a volume to migrate from non-managed storage to managed storage on KVM is attached to " +
                    "a VM, the VM must be in the Stopped or Migrating state.");
        }
    }

    /**
     * Only update the path from the iscsiName if the iscsiName is set.  Otherwise take no action to avoid nullifying the path
     * with a previously set path value.
     */
    private void updatePathFromScsiName(VolumeVO volumeVO) {
        if (volumeVO.get_iScsiName() != null) {
            volumeVO.setPath(volumeVO.get_iScsiName());
            _volumeDao.update(volumeVO.getId(), volumeVO);
        }
    }

    private HostVO getHostOnWhichToExecuteMigrationCommand(VolumeInfo srcVolumeInfo, VolumeInfo destVolumeInfo) {
        long srcStoragePoolId = srcVolumeInfo.getPoolId();
        StoragePoolVO srcStoragePoolVO = _storagePoolDao.findById(srcStoragePoolId);

        HostVO hostVO;

        if (srcStoragePoolVO.getClusterId() != null) {
            hostVO = getHostInCluster(srcStoragePoolVO.getClusterId());
        }
        else {
            hostVO = getHost(destVolumeInfo.getDataCenterId(), HypervisorType.KVM, false);
        }

        return hostVO;
    }

    /**
     * This function is responsible for copying a snapshot from managed storage to secondary storage. This is used in the following two cases:
     * 1) When creating a template from a snapshot
     * 2) When createSnapshot is called with location=SECONDARY
     *
     * @param snapshotInfo source snapshot
     * @param destData destination (can be template or snapshot)
     * @param callback callback for async
     */
    private void handleCopyAsyncToSecondaryStorage(SnapshotInfo snapshotInfo, DataObject destData, AsyncCompletionCallback<CopyCommandResult> callback) {
        String errMsg = null;
        CopyCmdAnswer copyCmdAnswer = null;
        boolean usingBackendSnapshot = false;

        try {
            snapshotInfo.processEvent(Event.CopyingRequested);

            HostVO hostVO = getHost(snapshotInfo);

            boolean needCache = needCacheStorage(snapshotInfo, destData);

            DataObject destOnStore = destData;

            if (needCache) {
                // creates an object in the DB for data to be cached
                Scope selectedScope = pickCacheScopeForCopy(snapshotInfo, destData);

                destOnStore = cacheMgr.getCacheObject(snapshotInfo, selectedScope);

                destOnStore.processEvent(Event.CreateOnlyRequested);
            }

            usingBackendSnapshot = usingBackendSnapshotFor(snapshotInfo);

            if (usingBackendSnapshot) {
                final boolean computeClusterSupportsVolumeClone;

                // only XenServer, VMware, and KVM are currently supported
                if (HypervisorType.XenServer.equals(snapshotInfo.getHypervisorType())) {
                    computeClusterSupportsVolumeClone = clusterDao.getSupportsResigning(hostVO.getClusterId());
                }
                else if (HypervisorType.VMware.equals(snapshotInfo.getHypervisorType()) || HypervisorType.KVM.equals(snapshotInfo.getHypervisorType())) {
                    computeClusterSupportsVolumeClone = true;
                }
                else {
                    throw new CloudRuntimeException("Unsupported hypervisor type");
                }

                if (!computeClusterSupportsVolumeClone) {
                    String noSupportForResignErrMsg = "Unable to locate an applicable host with which to perform a resignature operation : Cluster ID = " +
                            hostVO.getClusterId();

                    logger.warn(noSupportForResignErrMsg);

                    throw new CloudRuntimeException(noSupportForResignErrMsg);
                }
            }

            String vmdk = null;
            String uuid = null;
            boolean keepGrantedAccess = false;

            DataStore srcDataStore = snapshotInfo.getDataStore();
            StoragePoolVO storagePoolVO = _storagePoolDao.findById(srcDataStore.getId());

            if (HypervisorType.KVM.equals(snapshotInfo.getHypervisorType()) && storagePoolVO.getPoolType() == StoragePoolType.PowerFlex) {
                usingBackendSnapshot = false;
            }

            if (usingBackendSnapshot) {
                createVolumeFromSnapshot(snapshotInfo);

                if (HypervisorType.XenServer.equals(snapshotInfo.getHypervisorType()) || HypervisorType.VMware.equals(snapshotInfo.getHypervisorType())) {
                    keepGrantedAccess = HypervisorType.XenServer.equals(snapshotInfo.getHypervisorType());

                    Map<String, String> extraDetails = null;

                    if (HypervisorType.VMware.equals(snapshotInfo.getHypervisorType())) {
                        extraDetails = new HashMap<>();

                        String extraDetailsVmdk = getSnapshotProperty(snapshotInfo.getId(), DiskTO.VMDK);

                        extraDetails.put(DiskTO.VMDK, extraDetailsVmdk);
                        extraDetails.put(DiskTO.TEMPLATE_RESIGN, Boolean.TRUE.toString());
                    }

                    copyCmdAnswer = performResignature(snapshotInfo, hostVO, extraDetails, keepGrantedAccess);

                    // If using VMware, have the host rescan its software HBA if dynamic discovery is in use.
                    if (HypervisorType.VMware.equals(snapshotInfo.getHypervisorType())) {
                        String iqn = getSnapshotProperty(snapshotInfo.getId(), DiskTO.IQN);

                        disconnectHostFromVolume(hostVO, srcDataStore.getId(), iqn);
                    }

                    verifyCopyCmdAnswer(copyCmdAnswer, snapshotInfo);

                    vmdk = copyCmdAnswer.getNewData().getPath();
                    uuid = UUID.randomUUID().toString();
                }
            }

            int primaryStorageDownloadWait = StorageManager.PRIMARY_STORAGE_DOWNLOAD_WAIT.value();
            CopyCommand copyCommand = new CopyCommand(snapshotInfo.getTO(), destOnStore.getTO(), primaryStorageDownloadWait,
                    VirtualMachineManager.ExecuteInSequence.value());

            try {
                if (!keepGrantedAccess) {
                    _volumeService.grantAccess(snapshotInfo, hostVO, srcDataStore);
                }

                Map<String, String> srcDetails = getSnapshotDetails(snapshotInfo);

                if (isForVMware(destData)) {
                    srcDetails.put(DiskTO.VMDK, vmdk);
                    srcDetails.put(DiskTO.UUID, uuid);

                    if (destData instanceof TemplateInfo) {
                        VMTemplateVO templateDataStoreVO = _vmTemplateDao.findById(destData.getId());

                        templateDataStoreVO.setUniqueName(uuid);

                        _vmTemplateDao.update(destData.getId(), templateDataStoreVO);
                    }
                }

                copyCommand.setOptions(srcDetails);

                copyCmdAnswer = (CopyCmdAnswer)agentManager.send(hostVO.getId(), copyCommand);

                if (!copyCmdAnswer.getResult()) {
                    errMsg = copyCmdAnswer.getDetails();

                    logger.warn(errMsg);

                    throw new CloudRuntimeException(errMsg);
                }

                if (needCache) {
                    // If cached storage was needed (in case of object store as secondary
                    // storage), at this point, the data has been copied from the primary
                    // to the NFS cache by the hypervisor. We now invoke another copy
                    // command to copy this data from cache to secondary storage. We
                    // then clean up the cache.

                    destOnStore.processEvent(Event.OperationSuccessed, copyCmdAnswer);

                    CopyCommand cmd = new CopyCommand(destOnStore.getTO(), destData.getTO(), primaryStorageDownloadWait,
                            VirtualMachineManager.ExecuteInSequence.value());
                    EndPoint ep = selector.select(destOnStore, destData);

                    if (ep == null) {
                        errMsg = "No remote endpoint to send command, check if host or SSVM is down";

                        logger.error(errMsg);

                        copyCmdAnswer = new CopyCmdAnswer(errMsg);
                    } else {
                        copyCmdAnswer = (CopyCmdAnswer)ep.sendMessage(cmd);
                    }

                    // clean up snapshot copied to staging
                    cacheMgr.deleteCacheObject(destOnStore);
                }
            } catch (CloudRuntimeException | AgentUnavailableException | OperationTimedoutException ex) {
                String msg = "Failed to create template from snapshot (Snapshot ID = " + snapshotInfo.getId() + ") : ";

                logger.warn(msg, ex);

                throw new CloudRuntimeException(msg + ex.getMessage(), ex);
            } finally {
                _volumeService.revokeAccess(snapshotInfo, hostVO, srcDataStore);

                // If using VMware, have the host rescan its software HBA if dynamic discovery is in use.
                if (HypervisorType.VMware.equals(snapshotInfo.getHypervisorType())) {
                    String iqn = getSnapshotProperty(snapshotInfo.getId(), DiskTO.IQN);

                    disconnectHostFromVolume(hostVO, srcDataStore.getId(), iqn);
                }

                if (copyCmdAnswer == null || !copyCmdAnswer.getResult()) {
                    if (copyCmdAnswer != null && StringUtils.isNotEmpty(copyCmdAnswer.getDetails())) {
                        errMsg = copyCmdAnswer.getDetails();

                        if (needCache) {
                            cacheMgr.deleteCacheObject(destOnStore);
                        }
                    }
                    else {
                        errMsg = "Unable to create template from snapshot";
                    }
                }

                try {
                    if (StringUtils.isEmpty(errMsg)) {
                        snapshotInfo.processEvent(Event.OperationSuccessed);
                    }
                    else {
                        snapshotInfo.processEvent(Event.OperationFailed);
                    }
                }
                catch (Exception ex) {
                    logger.warn("Error processing snapshot event: " + ex.getMessage(), ex);
                }
            }
        }
        catch (Exception ex) {
            errMsg = ex.getMessage();

            throw new CloudRuntimeException(errMsg, ex);
        }
        finally {
            if (usingBackendSnapshot) {
                deleteVolumeFromSnapshot(snapshotInfo);
            }

            if (copyCmdAnswer == null) {
                copyCmdAnswer = new CopyCmdAnswer(errMsg);
            }

            CopyCommandResult result = new CopyCommandResult(null, copyCmdAnswer);

            result.setResult(errMsg);

            callback.complete(result);
        }
    }

    private void handleCreateNonManagedVolumeFromManagedSnapshot(SnapshotInfo snapshotInfo, VolumeInfo volumeInfo,
                                                                 AsyncCompletionCallback<CopyCommandResult> callback) {
        if (!HypervisorType.XenServer.equals(snapshotInfo.getHypervisorType())) {
            String errMsg = "Creating a volume on non-managed storage from a snapshot on managed storage is currently only supported with XenServer.";

            handleError(errMsg, callback);
        }

        long volumeStoragePoolId = volumeInfo.getDataStore().getId();
        StoragePoolVO volumeStoragePoolVO = _storagePoolDao.findById(volumeStoragePoolId);

        if (volumeStoragePoolVO.getClusterId() == null) {
            String errMsg = "To create a non-managed volume from a managed snapshot, the destination storage pool must be cluster scoped.";

            handleError(errMsg, callback);
        }

        String errMsg = null;
        CopyCmdAnswer copyCmdAnswer = null;

        boolean usingBackendSnapshot = false;

        try {
            snapshotInfo.processEvent(Event.CopyingRequested);

            usingBackendSnapshot = usingBackendSnapshotFor(snapshotInfo);

            if (usingBackendSnapshot) {
                boolean computeClusterSupportsVolumeClone = clusterDao.getSupportsResigning(volumeStoragePoolVO.getClusterId());

                if (!computeClusterSupportsVolumeClone) {
                    String noSupportForResignErrMsg = "Unable to locate an applicable host with which to perform a resignature operation : Cluster ID = " +
                            volumeStoragePoolVO.getClusterId();

                    logger.warn(noSupportForResignErrMsg);

                    throw new CloudRuntimeException(noSupportForResignErrMsg);
                }

                createVolumeFromSnapshot(snapshotInfo);

                HostVO hostVO = getHost(snapshotInfo.getDataCenterId(), HypervisorType.XenServer, true);

                copyCmdAnswer = performResignature(snapshotInfo, hostVO, null, true);

                verifyCopyCmdAnswer(copyCmdAnswer, snapshotInfo);
            }

            int primaryStorageDownloadWait = StorageManager.PRIMARY_STORAGE_DOWNLOAD_WAIT.value();

            CopyCommand copyCommand = new CopyCommand(snapshotInfo.getTO(), volumeInfo.getTO(), primaryStorageDownloadWait,
                    VirtualMachineManager.ExecuteInSequence.value());

            HostVO hostVO = getHostInCluster(volumeStoragePoolVO.getClusterId());

            if (!usingBackendSnapshot) {
                long snapshotStoragePoolId = snapshotInfo.getDataStore().getId();
                DataStore snapshotDataStore = dataStoreMgr.getDataStore(snapshotStoragePoolId, DataStoreRole.Primary);

                _volumeService.grantAccess(snapshotInfo, hostVO, snapshotDataStore);
            }

            Map<String, String> srcDetails = getSnapshotDetails(snapshotInfo);

            copyCommand.setOptions(srcDetails);

            copyCmdAnswer = (CopyCmdAnswer)agentManager.send(hostVO.getId(), copyCommand);

            if (!copyCmdAnswer.getResult()) {
                errMsg = copyCmdAnswer.getDetails();

                logger.warn(errMsg);

                throw new CloudRuntimeException(errMsg);
            }
        }
        catch (Exception ex) {
            errMsg = "Copy operation failed in 'StorageSystemDataMotionStrategy.handleCreateNonManagedVolumeFromManagedSnapshot': " + ex.getMessage();

            throw new CloudRuntimeException(errMsg);
        }
        finally {
            try {
                HostVO hostVO = getHostInCluster(volumeStoragePoolVO.getClusterId());

                long snapshotStoragePoolId = snapshotInfo.getDataStore().getId();
                DataStore snapshotDataStore = dataStoreMgr.getDataStore(snapshotStoragePoolId, DataStoreRole.Primary);

                _volumeService.revokeAccess(snapshotInfo, hostVO, snapshotDataStore);
            }
            catch (Exception e) {
                logger.debug("Failed to revoke access from dest volume", e);
            }

            if (usingBackendSnapshot) {
                deleteVolumeFromSnapshot(snapshotInfo);
            }

            try {
                if (StringUtils.isEmpty(errMsg)) {
                    snapshotInfo.processEvent(Event.OperationSuccessed);
                }
                else {
                    snapshotInfo.processEvent(Event.OperationFailed);
                }
            }
            catch (Exception ex) {
                logger.warn("Error processing snapshot event: " + ex.getMessage(), ex);
            }

            if (copyCmdAnswer == null) {
                copyCmdAnswer = new CopyCmdAnswer(errMsg);
            }

            CopyCommandResult result = new CopyCommandResult(null, copyCmdAnswer);

            result.setResult(errMsg);

            callback.complete(result);
        }
    }

    private void verifyCopyCmdAnswer(CopyCmdAnswer copyCmdAnswer, DataObject dataObject) {
        if (copyCmdAnswer == null) {
            throw new CloudRuntimeException("Unable to create a volume from a " + dataObject.getType().toString().toLowerCase() + " (copyCmdAnswer == null)");
        }

        if (copyCmdAnswer.getResult()) {
            return;
        }

        String details = copyCmdAnswer.getDetails();

        if (StringUtils.isEmpty(details)) {
            throw new CloudRuntimeException("Unable to create a volume from a " + dataObject.getType().toString().toLowerCase() + " (no error details specified)");
        }

        throw new CloudRuntimeException(details);
    }

    /**
     * Creates a managed volume on the storage from a snapshot that resides on the secondary storage (archived snapshot).
     * @param snapshotInfo snapshot on secondary
     * @param volumeInfo volume to be created on the storage
     * @param callback for async
     */
    private void handleCreateManagedVolumeFromNonManagedSnapshot(SnapshotInfo snapshotInfo, VolumeInfo volumeInfo,
                                                                 AsyncCompletionCallback<CopyCommandResult> callback) {
        String errMsg = null;
        CopyCmdAnswer copyCmdAnswer = null;

        try {
            // at this point, the snapshotInfo and volumeInfo should have the same disk offering ID (so either one should be OK to get a DiskOfferingVO instance)
            DiskOfferingVO diskOffering = _diskOfferingDao.findByIdIncludingRemoved(volumeInfo.getDiskOfferingId());
            SnapshotVO snapshot = _snapshotDao.findById(snapshotInfo.getId());

            // update the volume's hv_ss_reserve (hypervisor snapshot reserve) from a disk offering (used for managed storage)
            _volumeService.updateHypervisorSnapshotReserveForVolume(diskOffering, volumeInfo.getId(), snapshot.getHypervisorType());

            HostVO hostVO;

            // create a volume on the storage
            AsyncCallFuture<VolumeApiResult> future = _volumeService.createVolumeAsync(volumeInfo, volumeInfo.getDataStore());
            VolumeApiResult result = future.get();

            if (result.isFailed()) {
                logger.error("Failed to create a volume: " + result.getResult());

                throw new CloudRuntimeException(result.getResult());
            }

            volumeInfo = _volumeDataFactory.getVolume(volumeInfo.getId(), volumeInfo.getDataStore());
            volumeInfo.processEvent(Event.MigrationRequested);
            volumeInfo = _volumeDataFactory.getVolume(volumeInfo.getId(), volumeInfo.getDataStore());

            handleQualityOfServiceForVolumeMigration(volumeInfo, PrimaryDataStoreDriver.QualityOfServiceState.MIGRATION);

            hostVO = getHost(snapshotInfo.getDataCenterId(), snapshotInfo.getHypervisorType(), false);

            // copy the volume from secondary via the hypervisor
            if (HypervisorType.XenServer.equals(snapshotInfo.getHypervisorType())) {
                copyCmdAnswer = performCopyOfVdi(volumeInfo, snapshotInfo, hostVO);
            }
            else {
                copyCmdAnswer = copyImageToVolume(snapshotInfo, volumeInfo, hostVO);
            }

            if (copyCmdAnswer == null || !copyCmdAnswer.getResult()) {
                if (copyCmdAnswer != null && StringUtils.isNotEmpty(copyCmdAnswer.getDetails())) {
                    throw new CloudRuntimeException(copyCmdAnswer.getDetails());
                }
                else {
                    throw new CloudRuntimeException("Unable to create volume from snapshot");
                }
            }
        }
        catch (Exception ex) {
            errMsg = "Copy operation failed in 'StorageSystemDataMotionStrategy.handleCreateManagedVolumeFromNonManagedSnapshot': " + ex.getMessage();

            throw new CloudRuntimeException(errMsg, ex);
        }
        finally {
            handleQualityOfServiceForVolumeMigration(volumeInfo, PrimaryDataStoreDriver.QualityOfServiceState.NO_MIGRATION);

            if (copyCmdAnswer == null) {
                copyCmdAnswer = new CopyCmdAnswer(errMsg);
            }

            CopyCommandResult result = new CopyCommandResult(null, copyCmdAnswer);

            result.setResult(errMsg);

            callback.complete(result);
        }
    }

    /**
     * Clones a template present on the storage to a new volume and resignatures it.
     *
     * @param templateInfo source template
     * @param volumeInfo destination ROOT volume
     * @param callback for async
     */
    private void handleCreateVolumeFromTemplateBothOnStorageSystem(TemplateInfo templateInfo, VolumeInfo volumeInfo, AsyncCompletionCallback<CopyCommandResult> callback) {
        String errMsg = null;
        CopyCmdAnswer copyCmdAnswer = null;

        try {
            Preconditions.checkArgument(templateInfo != null, "Passing 'null' to templateInfo of " +
                            "handleCreateVolumeFromTemplateBothOnStorageSystem is not supported.");
            Preconditions.checkArgument(volumeInfo != null, "Passing 'null' to volumeInfo of " +
                            "handleCreateVolumeFromTemplateBothOnStorageSystem is not supported.");

            DataStore dataStore = volumeInfo.getDataStore();
            if (dataStore.getRole() == DataStoreRole.Primary) {
                StoragePoolVO storagePoolVO = _storagePoolDao.findById(dataStore.getId());
                verifyFormatWithPoolType(templateInfo.getFormat(), storagePoolVO.getPoolType());
            } else {
                verifyFormat(templateInfo.getFormat());
            }

            HostVO hostVO = null;

            final boolean computeClusterSupportsVolumeClone;

            // only XenServer, VMware, and KVM are currently supported
            // Leave host equal to null for KVM since we don't need to perform a resignature when using that hypervisor type.
            if (volumeInfo.getFormat() == ImageFormat.VHD) {
                hostVO = getHost(volumeInfo.getDataCenterId(), HypervisorType.XenServer, true);

                if (hostVO == null) {
                    throw new CloudRuntimeException("Unable to locate a host capable of resigning in the zone with the following ID: " +
                            volumeInfo.getDataCenterId());
                }

                computeClusterSupportsVolumeClone = clusterDao.getSupportsResigning(hostVO.getClusterId());

                if (!computeClusterSupportsVolumeClone) {
                    String noSupportForResignErrMsg = "Unable to locate an applicable host with which to perform a resignature operation : Cluster ID = " +
                            hostVO.getClusterId();

                    logger.warn(noSupportForResignErrMsg);

                    throw new CloudRuntimeException(noSupportForResignErrMsg);
                }
            }
            else if (volumeInfo.getFormat() == ImageFormat.OVA) {
                // all VMware hosts support resigning
                hostVO = getHost(volumeInfo.getDataCenterId(), HypervisorType.VMware, false);

                if (hostVO == null) {
                    throw new CloudRuntimeException("Unable to locate a host capable of resigning in the zone with the following ID: " +
                            volumeInfo.getDataCenterId());
                }
            }

            VolumeDetailVO volumeDetail = new VolumeDetailVO(volumeInfo.getId(),
                    "cloneOfTemplate",
                    String.valueOf(templateInfo.getId()),
                    false);

            volumeDetail = volumeDetailsDao.persist(volumeDetail);

            AsyncCallFuture<VolumeApiResult> future = _volumeService.createVolumeAsync(volumeInfo, volumeInfo.getDataStore());

            int storagePoolMaxWaitSeconds = NumbersUtil.parseInt(_configDao.getValue(Config.StoragePoolMaxWaitSeconds.key()), 3600);

            VolumeApiResult result = future.get(storagePoolMaxWaitSeconds, TimeUnit.SECONDS);

            if (volumeDetail != null) {
                volumeDetailsDao.remove(volumeDetail.getId());
            }

            if (result.isFailed()) {
                logger.warn("Failed to create a volume: " + result.getResult());

                throw new CloudRuntimeException(result.getResult());
            }

            volumeInfo = _volumeDataFactory.getVolume(volumeInfo.getId(), volumeInfo.getDataStore());
            volumeInfo.processEvent(Event.MigrationRequested);
            volumeInfo = _volumeDataFactory.getVolume(volumeInfo.getId(), volumeInfo.getDataStore());

            if (hostVO != null) {
                Map<String, String> extraDetails = null;

                if (HypervisorType.VMware.equals(templateInfo.getHypervisorType())) {
                    extraDetails = new HashMap<>();

                    String extraDetailsVmdk = templateInfo.getUniqueName() + ".vmdk";

                    extraDetails.put(DiskTO.VMDK, extraDetailsVmdk);
                    extraDetails.put(DiskTO.EXPAND_DATASTORE, Boolean.TRUE.toString());
                }

                copyCmdAnswer = performResignature(volumeInfo, hostVO, extraDetails);

                verifyCopyCmdAnswer(copyCmdAnswer, templateInfo);

                // If using VMware, have the host rescan its software HBA if dynamic discovery is in use.
                if (HypervisorType.VMware.equals(templateInfo.getHypervisorType())) {
                    disconnectHostFromVolume(hostVO, volumeInfo.getPoolId(), volumeInfo.get_iScsiName());
                }
            }
            else {
                VolumeObjectTO newVolume = new VolumeObjectTO();

                newVolume.setSize(volumeInfo.getSize());
                newVolume.setPath(volumeInfo.getPath());
                newVolume.setFormat(volumeInfo.getFormat());

                copyCmdAnswer = new CopyCmdAnswer(newVolume);
            }
        } catch (Exception ex) {
            try {
                volumeInfo.getDataStore().getDriver().deleteAsync(volumeInfo.getDataStore(), volumeInfo, null);
            }
            catch (Exception exc) {
                logger.warn("Failed to delete volume", exc);
            }

            if (templateInfo != null) {
                errMsg = "Create volume from template (ID = " + templateInfo.getId() + ") failed: " + ex.getMessage();
            }
            else {
                errMsg = "Create volume from template failed: " + ex.getMessage();
            }

            throw new CloudRuntimeException(errMsg);
        }
        finally {
            if (copyCmdAnswer == null) {
                copyCmdAnswer = new CopyCmdAnswer(errMsg);
            }

            CopyCommandResult result = new CopyCommandResult(null, copyCmdAnswer);

            result.setResult(errMsg);

            callback.complete(result);
        }
    }

    private void handleCreateManagedVolumeFromManagedSnapshot(SnapshotInfo snapshotInfo, VolumeInfo volumeInfo,
                                                              AsyncCompletionCallback<CopyCommandResult> callback) {
        String errMsg = null;
        CopyCmdAnswer copyCmdAnswer = null;

        boolean useCloning = true;

        try {
            verifyFormat(snapshotInfo);

            HostVO hostVO = getHost(snapshotInfo);

            boolean usingBackendSnapshot = usingBackendSnapshotFor(snapshotInfo);
            boolean computeClusterSupportsVolumeClone = true;

            if (HypervisorType.XenServer.equals(snapshotInfo.getHypervisorType())) {
                computeClusterSupportsVolumeClone = clusterDao.getSupportsResigning(hostVO.getClusterId());

                if (usingBackendSnapshot && !computeClusterSupportsVolumeClone) {
                    String noSupportForResignErrMsg = "Unable to locate an applicable host with which to perform a resignature operation : Cluster ID = " +
                            hostVO.getClusterId();

                    logger.warn(noSupportForResignErrMsg);

                    throw new CloudRuntimeException(noSupportForResignErrMsg);
                }
            }

            boolean canStorageSystemCreateVolumeFromVolume = canStorageSystemCreateVolumeFromVolume(snapshotInfo.getDataStore().getId());

            useCloning = usingBackendSnapshot || (canStorageSystemCreateVolumeFromVolume && computeClusterSupportsVolumeClone);

            VolumeDetailVO volumeDetail = null;

            if (useCloning) {
                volumeDetail = new VolumeDetailVO(volumeInfo.getId(),
                    "cloneOfSnapshot",
                    String.valueOf(snapshotInfo.getId()),
                    false);

                volumeDetail = volumeDetailsDao.persist(volumeDetail);
            }

            // at this point, the snapshotInfo and volumeInfo should have the same disk offering ID (so either one should be OK to get a DiskOfferingVO instance)
            DiskOfferingVO diskOffering = _diskOfferingDao.findByIdIncludingRemoved(volumeInfo.getDiskOfferingId());
            SnapshotVO snapshot = _snapshotDao.findById(snapshotInfo.getId());

            // update the volume's hv_ss_reserve (hypervisor snapshot reserve) from a disk offering (used for managed storage)
            _volumeService.updateHypervisorSnapshotReserveForVolume(diskOffering, volumeInfo.getId(), snapshot.getHypervisorType());

            AsyncCallFuture<VolumeApiResult> future = _volumeService.createVolumeAsync(volumeInfo, volumeInfo.getDataStore());
            VolumeApiResult result = future.get();

            if (volumeDetail != null) {
                volumeDetailsDao.remove(volumeDetail.getId());
            }

            if (result.isFailed()) {
                logger.warn("Failed to create a volume: " + result.getResult());

                throw new CloudRuntimeException(result.getResult());
            }

            volumeInfo = _volumeDataFactory.getVolume(volumeInfo.getId(), volumeInfo.getDataStore());
            volumeInfo.processEvent(Event.MigrationRequested);
            volumeInfo = _volumeDataFactory.getVolume(volumeInfo.getId(), volumeInfo.getDataStore());

            if (HypervisorType.XenServer.equals(snapshotInfo.getHypervisorType()) || HypervisorType.VMware.equals(snapshotInfo.getHypervisorType())) {
                if (useCloning) {
                    Map<String, String> extraDetails = null;

                    if (HypervisorType.VMware.equals(snapshotInfo.getHypervisorType())) {
                        extraDetails = new HashMap<>();

                        String extraDetailsVmdk = getSnapshotProperty(snapshotInfo.getId(), DiskTO.VMDK);

                        extraDetails.put(DiskTO.VMDK, extraDetailsVmdk);
                    }

                    copyCmdAnswer = performResignature(volumeInfo, hostVO, extraDetails);

                    // If using VMware, have the host rescan its software HBA if dynamic discovery is in use.
                    if (HypervisorType.VMware.equals(snapshotInfo.getHypervisorType())) {
                        disconnectHostFromVolume(hostVO, volumeInfo.getPoolId(), volumeInfo.get_iScsiName());
                    }
                } else {
                    // asking for a XenServer host here so we don't always prefer to use XenServer hosts that support resigning
                    // even when we don't need those hosts to do this kind of copy work
                    hostVO = getHost(snapshotInfo.getDataCenterId(), snapshotInfo.getHypervisorType(), false);

                    handleQualityOfServiceForVolumeMigration(volumeInfo, PrimaryDataStoreDriver.QualityOfServiceState.MIGRATION);

                    copyCmdAnswer = performCopyOfVdi(volumeInfo, snapshotInfo, hostVO);
                }

                verifyCopyCmdAnswer(copyCmdAnswer, snapshotInfo);
            }
            else if (HypervisorType.KVM.equals(snapshotInfo.getHypervisorType())) {
                VolumeObjectTO newVolume = new VolumeObjectTO();

                newVolume.setSize(volumeInfo.getSize());
                newVolume.setPath(volumeInfo.get_iScsiName());
                newVolume.setFormat(volumeInfo.getFormat());

                copyCmdAnswer = new CopyCmdAnswer(newVolume);
            }
            else {
                throw new CloudRuntimeException("Unsupported hypervisor type");
            }
        }
        catch (Exception ex) {
            errMsg = "Copy operation failed in 'StorageSystemDataMotionStrategy.handleCreateManagedVolumeFromManagedSnapshot': " +
                    ex.getMessage();

            throw new CloudRuntimeException(errMsg);
        }
        finally {
            if (useCloning) {
                handleQualityOfServiceForVolumeMigration(volumeInfo, PrimaryDataStoreDriver.QualityOfServiceState.NO_MIGRATION);
            }

            if (copyCmdAnswer == null) {
                copyCmdAnswer = new CopyCmdAnswer(errMsg);
            }

            CopyCommandResult result = new CopyCommandResult(null, copyCmdAnswer);

            result.setResult(errMsg);

            callback.complete(result);
        }
    }

    private void handleCreateVolumeFromVolumeOnSecondaryStorage(VolumeInfo srcVolumeInfo, VolumeInfo destVolumeInfo,
                                                                long dataCenterId, HypervisorType hypervisorType,
                                                                AsyncCompletionCallback<CopyCommandResult> callback) {
        String errMsg = null;
        CopyCmdAnswer copyCmdAnswer = null;

        try {
            // create a volume on the storage
            destVolumeInfo.getDataStore().getDriver().createAsync(destVolumeInfo.getDataStore(), destVolumeInfo, null);

            destVolumeInfo = _volumeDataFactory.getVolume(destVolumeInfo.getId(), destVolumeInfo.getDataStore());

            HostVO hostVO = getHost(dataCenterId, hypervisorType, false);

            handleQualityOfServiceForVolumeMigration(destVolumeInfo, PrimaryDataStoreDriver.QualityOfServiceState.MIGRATION);

            // copy the volume from secondary via the hypervisor
            copyCmdAnswer = copyImageToVolume(srcVolumeInfo, destVolumeInfo, hostVO);

            if (copyCmdAnswer == null || !copyCmdAnswer.getResult()) {
                if (copyCmdAnswer != null && StringUtils.isNotEmpty(copyCmdAnswer.getDetails())) {
                    throw new CloudRuntimeException(copyCmdAnswer.getDetails());
                }
                else {
                    throw new CloudRuntimeException("Unable to create volume from volume");
                }
            }
        }
        catch (Exception ex) {
            errMsg = "Copy operation failed in 'StorageSystemDataMotionStrategy.handleCreateVolumeFromVolumeOnSecondaryStorage': " +
                    ex.getMessage();

            throw new CloudRuntimeException(errMsg);
        }
        finally {
            handleQualityOfServiceForVolumeMigration(destVolumeInfo, PrimaryDataStoreDriver.QualityOfServiceState.NO_MIGRATION);

            if (copyCmdAnswer == null) {
                copyCmdAnswer = new CopyCmdAnswer(errMsg);
            }

            CopyCommandResult result = new CopyCommandResult(null, copyCmdAnswer);

            result.setResult(errMsg);

            callback.complete(result);
        }
    }

    private CopyCmdAnswer copyImageToVolume(DataObject srcDataObject, VolumeInfo destVolumeInfo, HostVO hostVO) {
        int primaryStorageDownloadWait = StorageManager.PRIMARY_STORAGE_DOWNLOAD_WAIT.value();

        CopyCommand copyCommand = new CopyCommand(srcDataObject.getTO(), destVolumeInfo.getTO(), primaryStorageDownloadWait,
                VirtualMachineManager.ExecuteInSequence.value());

        CopyCmdAnswer copyCmdAnswer;

        try {
            _volumeService.grantAccess(destVolumeInfo, hostVO, destVolumeInfo.getDataStore());

            Map<String, String> destDetails = getVolumeDetails(destVolumeInfo);

            copyCommand.setOptions2(destDetails);

            copyCmdAnswer = (CopyCmdAnswer)agentManager.send(hostVO.getId(), copyCommand);
        }
        catch (CloudRuntimeException | AgentUnavailableException | OperationTimedoutException ex) {
            String msg = "Failed to copy image : ";

            logger.warn(msg, ex);

            throw new CloudRuntimeException(msg + ex.getMessage(), ex);
        }
        finally {
            _volumeService.revokeAccess(destVolumeInfo, hostVO, destVolumeInfo.getDataStore());
        }

        VolumeObjectTO volumeObjectTO = (VolumeObjectTO)copyCmdAnswer.getNewData();

        volumeObjectTO.setFormat(ImageFormat.QCOW2);

        return copyCmdAnswer;
    }

    /**
     * Use normal volume semantics (create a volume known to cloudstack, ask the storage driver to create it as a copy of the snapshot)

     * @param volumeVO
     * @param snapshotInfo
     */
    public void prepTempVolumeForCopyFromSnapshot(SnapshotInfo snapshotInfo) {
        VolumeVO volumeVO = null;
        try {
            volumeVO = new VolumeVO(Volume.Type.DATADISK, snapshotInfo.getName() + "_" + System.currentTimeMillis() + ".TMP",
                snapshotInfo.getDataCenterId(), snapshotInfo.getDomainId(), snapshotInfo.getAccountId(), 0, ProvisioningType.THIN, snapshotInfo.getSize(), 0L, 0L, "");
                volumeVO.setPoolId(snapshotInfo.getDataStore().getId());
            _volumeDao.persist(volumeVO);
            VolumeInfo tempVolumeInfo = this._volFactory.getVolume(volumeVO.getId());

            if (snapshotInfo.getDataStore().getDriver().canCopy(snapshotInfo, tempVolumeInfo)) {
                snapshotInfo.getDataStore().getDriver().copyAsync(snapshotInfo, tempVolumeInfo, null, null);
                // refresh volume info as data could have changed
                tempVolumeInfo = this._volFactory.getVolume(volumeVO.getId());
                // save the "temp" volume info into the snapshot details (we need this to clean up at the end)
                _snapshotDetailsDao.addDetail(snapshotInfo.getId(), "TemporaryVolumeCopyUUID", tempVolumeInfo.getUuid(), true);
                _snapshotDetailsDao.addDetail(snapshotInfo.getId(), "TemporaryVolumeCopyPath", tempVolumeInfo.getPath(), true);
                // NOTE: for this to work, the Driver must return a custom SnapshotObjectTO object from getTO()
                // whenever the TemporaryVolumeCopyPath is set.
            } else {
                throw new CloudRuntimeException("Storage driver indicated it could create a volume from the snapshot but rejected the subsequent request to do so");
            }
        } catch (Throwable e) {
            // cleanup temporary volume
            if (volumeVO != null) {
                _volumeDao.remove(volumeVO.getId());
            }
            throw e;
        }
    }

    /**
     * If the underlying storage system is making use of read-only snapshots, this gives the storage system the opportunity to
     * create a volume from the snapshot so that we can copy the VHD file that should be inside of the snapshot to secondary storage.
     *
     * The resultant volume must be writable because we need to resign the SR and the VDI that should be inside of it before we copy
     * the VHD file to secondary storage.
     *
     * If the storage system is using writable snapshots, then nothing need be done by that storage system here because we can just
     * resign the SR and the VDI that should be inside of the snapshot before copying the VHD file to secondary storage.
     */
    private void createVolumeFromSnapshot(SnapshotInfo snapshotInfo) {
        if ("true".equalsIgnoreCase(snapshotInfo.getDataStore().getDriver().getCapabilities().get("CAN_CREATE_TEMP_VOLUME_FROM_SNAPSHOT"))) {
            prepTempVolumeForCopyFromSnapshot(snapshotInfo);
            return;

        }

        SnapshotDetailsVO snapshotDetails = handleSnapshotDetails(snapshotInfo.getId(), "create");
        try {
            snapshotInfo.getDataStore().getDriver().createAsync(snapshotInfo.getDataStore(), snapshotInfo, null);
        }
        finally {
            _snapshotDetailsDao.remove(snapshotDetails.getId());
        }
    }

    /**
     * If the underlying storage system needed to create a volume from a snapshot for createVolumeFromSnapshot(SnapshotInfo), then
     * this is its opportunity to delete that temporary volume and restore properties in snapshot_details to the way they were before the
     * invocation of createVolumeFromSnapshot(SnapshotInfo).
     */
    private void deleteVolumeFromSnapshot(SnapshotInfo snapshotInfo) {
        VolumeVO volumeVO = null;
        // cleanup any temporary volume previously created for copy from a snapshot
        if ("true".equalsIgnoreCase(snapshotInfo.getDataStore().getDriver().getCapabilities().get("CAN_CREATE_TEMP_VOLUME_FROM_SNAPSHOT"))) {
            SnapshotDetailsVO tempUuid = null;
            tempUuid = _snapshotDetailsDao.findDetail(snapshotInfo.getId(), "TemporaryVolumeCopyUUID");
            if (tempUuid == null || tempUuid.getValue() == null) {
                return;
            }

            volumeVO = _volumeDao.findByUuid(tempUuid.getValue());
            if (volumeVO != null) {
                _volumeDao.remove(volumeVO.getId());
            }
            _snapshotDetailsDao.remove(tempUuid.getId());
            _snapshotDetailsDao.removeDetail(snapshotInfo.getId(), "TemporaryVolumeCopyUUID");
            return;
        }

        SnapshotDetailsVO snapshotDetails = handleSnapshotDetails(snapshotInfo.getId(), "delete");

        try {
            snapshotInfo.getDataStore().getDriver().createAsync(snapshotInfo.getDataStore(), snapshotInfo, null);
        }
        finally {
            _snapshotDetailsDao.remove(snapshotDetails.getId());
        }
    }

    private void handleQualityOfServiceForVolumeMigration(VolumeInfo volumeInfo, PrimaryDataStoreDriver.QualityOfServiceState qualityOfServiceState) {
        try {
            ((PrimaryDataStoreDriver)volumeInfo.getDataStore().getDriver()).handleQualityOfServiceForVolumeMigration(volumeInfo, qualityOfServiceState);
        }
        catch (Exception ex) {
            logger.warn(ex);
        }
    }

    private SnapshotDetailsVO handleSnapshotDetails(long csSnapshotId, String value) {
        String name = "tempVolume";

        _snapshotDetailsDao.removeDetail(csSnapshotId, name);

        SnapshotDetailsVO snapshotDetails = new SnapshotDetailsVO(csSnapshotId, name, value, false);

        return _snapshotDetailsDao.persist(snapshotDetails);
    }

    /**
     * Return expected MigrationOptions for a linked clone volume live storage migration
     */
    protected MigrationOptions createLinkedCloneMigrationOptions(VolumeInfo srcVolumeInfo, VolumeInfo destVolumeInfo, String srcVolumeBackingFile, String srcPoolUuid, Storage.StoragePoolType srcPoolType) {
        VMTemplateStoragePoolVO ref = templatePoolDao.findByPoolTemplate(destVolumeInfo.getPoolId(), srcVolumeInfo.getTemplateId(), null);
        boolean updateBackingFileReference = ref == null;
        String backingFile = !updateBackingFileReference ? ref.getInstallPath() : srcVolumeBackingFile;
        return new MigrationOptions(srcPoolUuid, srcPoolType, backingFile, updateBackingFileReference, srcVolumeInfo.getDataStore().getScope().getScopeType());
    }

    /**
     * Return expected MigrationOptions for a full clone volume live storage migration
     */
    protected MigrationOptions createFullCloneMigrationOptions(VolumeInfo srcVolumeInfo, VirtualMachineTO vmTO, Host srcHost, String srcPoolUuid, Storage.StoragePoolType srcPoolType) {
        return new MigrationOptions(srcPoolUuid, srcPoolType, srcVolumeInfo.getPath(), srcVolumeInfo.getDataStore().getScope().getScopeType());
    }

    /**
     * Prepare hosts for KVM live storage migration depending on volume type by setting MigrationOptions on destination volume:
     * - Linked clones (backing file on disk): Decide if template (backing file) should be copied to destination storage prior disk creation
     * - Full clones (no backing file): Take snapshot of the VM prior disk creation
     * Return this information
     */
    protected void setVolumeMigrationOptions(VolumeInfo srcVolumeInfo, VolumeInfo destVolumeInfo,
                                             VirtualMachineTO vmTO, Host srcHost, StoragePoolVO destStoragePool) {
        if (!destStoragePool.isManaged()) {
            String srcVolumeBackingFile = getVolumeBackingFile(srcVolumeInfo);

            String srcPoolUuid = srcVolumeInfo.getDataStore().getUuid();
            StoragePoolVO srcPool = _storagePoolDao.findById(srcVolumeInfo.getPoolId());
            Storage.StoragePoolType srcPoolType = srcPool.getPoolType();

            MigrationOptions migrationOptions;
            if (StringUtils.isNotBlank(srcVolumeBackingFile)) {
                migrationOptions = createLinkedCloneMigrationOptions(srcVolumeInfo, destVolumeInfo,
                        srcVolumeBackingFile, srcPoolUuid, srcPoolType);
            } else {
                migrationOptions = createFullCloneMigrationOptions(srcVolumeInfo, vmTO, srcHost, srcPoolUuid, srcPoolType);
            }
            migrationOptions.setTimeout(StorageManager.KvmStorageOnlineMigrationWait.value());
            destVolumeInfo.setMigrationOptions(migrationOptions);
        }
    }

    /**
     * For each disk to migrate:
     * <ul>
     *  <li>Create a volume on the target storage system.</li>
     *  <li>Make the newly created volume accessible to the target KVM host.</li>
     *  <li>Send a command to the target KVM host to connect to the newly created volume.</li>
     *  <li>Send a command to the source KVM host to migrate the VM and its storage.</li>
     * </ul>
     */
    @Override
    public void copyAsync(Map<VolumeInfo, DataStore> volumeDataStoreMap, VirtualMachineTO vmTO, Host srcHost, Host destHost, AsyncCompletionCallback<CopyCommandResult> callback) {
        String errMsg = null;

        try {
            if (srcHost.getHypervisorType() != HypervisorType.KVM) {
                throw new CloudRuntimeException("Invalid hypervisor type (only KVM supported for this operation at the time being)");
            }

            verifyLiveMigrationForKVM(volumeDataStoreMap, destHost);

            VMInstanceVO vmInstance = _vmDao.findById(vmTO.getId());
            vmTO.setState(vmInstance.getState());
            List<MigrateDiskInfo> migrateDiskInfoList = new ArrayList<MigrateDiskInfo>();

            Map<String, MigrateCommand.MigrateDiskInfo> migrateStorage = new HashMap<>();
            Map<VolumeInfo, VolumeInfo> srcVolumeInfoToDestVolumeInfo = new HashMap<>();

            boolean managedStorageDestination = false;
            for (Map.Entry<VolumeInfo, DataStore> entry : volumeDataStoreMap.entrySet()) {
                VolumeInfo srcVolumeInfo = entry.getKey();
                DataStore destDataStore = entry.getValue();

                VolumeVO srcVolume = _volumeDao.findById(srcVolumeInfo.getId());
                StoragePoolVO destStoragePool = _storagePoolDao.findById(destDataStore.getId());
                StoragePoolVO sourceStoragePool = _storagePoolDao.findById(srcVolumeInfo.getPoolId());

                // do not initiate migration for the same PowerFlex/ScaleIO pool
                if (sourceStoragePool.getId() == destStoragePool.getId() && sourceStoragePool.getPoolType() == Storage.StoragePoolType.PowerFlex) {
                    continue;
                }

                if (!shouldMigrateVolume(sourceStoragePool, destHost, destStoragePool)) {
                    continue;
                }

                if (srcVolumeInfo.getTemplateId() != null) {
                    logger.debug(String.format("Copying template [%s] of volume [%s] from source storage pool [%s] to target storage pool [%s].", srcVolumeInfo.getTemplateId(), srcVolumeInfo.getId(), sourceStoragePool.getId(), destStoragePool.getId()));
                    copyTemplateToTargetFilesystemStorageIfNeeded(srcVolumeInfo, sourceStoragePool, destDataStore, destStoragePool, destHost);
                } else {
                    logger.debug(String.format("Skipping copy template from source storage pool [%s] to target storage pool [%s] before migration due to volume [%s] does not have a template.", sourceStoragePool.getId(), destStoragePool.getId(), srcVolumeInfo.getId()));
                }

                VolumeVO destVolume = duplicateVolumeOnAnotherStorage(srcVolume, destStoragePool);
                VolumeInfo destVolumeInfo = _volumeDataFactory.getVolume(destVolume.getId(), destDataStore);

                // move the volume from Allocated to Creating
                destVolumeInfo.processEvent(Event.MigrationCopyRequested);
                // move the volume from Creating to Ready
                destVolumeInfo.processEvent(Event.MigrationCopySucceeded);
                // move the volume from Ready to Migrating
                destVolumeInfo.processEvent(Event.MigrationRequested);

                setVolumeMigrationOptions(srcVolumeInfo, destVolumeInfo, vmTO, srcHost, destStoragePool);

                // create a volume on the destination storage
                destDataStore.getDriver().createAsync(destDataStore, destVolumeInfo, null);

                managedStorageDestination = destStoragePool.isManaged();
                String volumeIdentifier = managedStorageDestination ? destVolumeInfo.get_iScsiName() : destVolumeInfo.getUuid();

                destVolume = _volumeDao.findById(destVolume.getId());
                destVolume.setPath(volumeIdentifier);

                setVolumePath(destVolume);

                _volumeDao.update(destVolume.getId(), destVolume);

                postVolumeCreationActions(srcVolumeInfo, destVolumeInfo, vmTO, srcHost);

                destVolumeInfo = _volumeDataFactory.getVolume(destVolume.getId(), destDataStore);

                handleQualityOfServiceForVolumeMigration(destVolumeInfo, PrimaryDataStoreDriver.QualityOfServiceState.MIGRATION);

                _volumeService.grantAccess(destVolumeInfo, destHost, destDataStore);

                String destPath = generateDestPath(destHost, destStoragePool, destVolumeInfo);

                MigrateCommand.MigrateDiskInfo migrateDiskInfo;

                boolean isNonManagedNfsToNfsOrSharedMountPointToNfs = supportStoragePoolType(sourceStoragePool.getPoolType()) && destStoragePool.getPoolType() == StoragePoolType.NetworkFilesystem && !managedStorageDestination;
                if (isNonManagedNfsToNfsOrSharedMountPointToNfs) {
                    migrateDiskInfo = new MigrateCommand.MigrateDiskInfo(srcVolumeInfo.getPath(),
                            MigrateCommand.MigrateDiskInfo.DiskType.FILE,
                            MigrateCommand.MigrateDiskInfo.DriverType.QCOW2,
                            MigrateCommand.MigrateDiskInfo.Source.FILE,
                            connectHostToVolume(destHost, destVolumeInfo.getPoolId(), volumeIdentifier));
                } else {
                    String backingPath = generateBackingPath(destStoragePool, destVolumeInfo);
                    migrateDiskInfo = configureMigrateDiskInfo(srcVolumeInfo, destPath, backingPath);
                    migrateDiskInfo.setSourceDiskOnStorageFileSystem(isStoragePoolTypeOfFile(sourceStoragePool));
                    migrateDiskInfoList.add(migrateDiskInfo);
                    prepareDiskWithSecretConsumerDetail(vmTO, srcVolumeInfo, destVolumeInfo.getPath());
                }

                migrateStorage.put(srcVolumeInfo.getPath(), migrateDiskInfo);

                srcVolumeInfoToDestVolumeInfo.put(srcVolumeInfo, destVolumeInfo);
            }

            PrepareForMigrationCommand pfmc = new PrepareForMigrationCommand(vmTO);
            Answer pfma;

            try {
                pfma = agentManager.send(destHost.getId(), pfmc);

                if (pfma == null || !pfma.getResult()) {
                    String details = pfma != null ? pfma.getDetails() : "null answer returned";
                    String msg = "Unable to prepare for migration due to the following: " + details;

                    throw new AgentUnavailableException(msg, destHost.getId());
                }
            } catch (final OperationTimedoutException e) {
                throw new AgentUnavailableException("Operation timed out", destHost.getId());
            }

            VMInstanceVO vm = _vmDao.findById(vmTO.getId());
            boolean isWindows = _guestOsCategoryDao.findById(_guestOsDao.findById(vm.getGuestOSId()).getCategoryId()).getName().equalsIgnoreCase("Windows");

            boolean migrateNonSharedInc = isSourceAndDestinationPoolTypeOfNfs(volumeDataStoreMap);

            MigrateCommand migrateCommand = new MigrateCommand(vmTO.getName(), destHost.getPrivateIpAddress(), isWindows, vmTO, true);
            migrateCommand.setWait(StorageManager.KvmStorageOnlineMigrationWait.value());
            migrateCommand.setMigrateStorage(migrateStorage);
            migrateCommand.setMigrateDiskInfoList(migrateDiskInfoList);
            migrateCommand.setMigrateStorageManaged(managedStorageDestination);
            migrateCommand.setMigrateNonSharedInc(migrateNonSharedInc);

            Integer newVmCpuShares = ((PrepareForMigrationAnswer) pfma).getNewVmCpuShares();
            if (newVmCpuShares != null) {
                LOGGER.debug(String.format("Setting CPU shares to [%d] as part of migrate VM with volumes command for VM [%s].", newVmCpuShares, vmTO));
                migrateCommand.setNewVmCpuShares(newVmCpuShares);
            }

            boolean kvmAutoConvergence = StorageManager.KvmAutoConvergence.value();
            migrateCommand.setAutoConvergence(kvmAutoConvergence);

            MigrateAnswer migrateAnswer = (MigrateAnswer)agentManager.send(srcHost.getId(), migrateCommand);

            boolean success = migrateAnswer != null && migrateAnswer.getResult();

            handlePostMigration(success, srcVolumeInfoToDestVolumeInfo, vmTO, destHost);

            if (migrateAnswer == null) {
                throw new CloudRuntimeException("Unable to get an answer to the migrate command");
            }

            if (!migrateAnswer.getResult()) {
                errMsg = migrateAnswer.getDetails();

                throw new CloudRuntimeException(errMsg);
            }
        } catch (AgentUnavailableException | OperationTimedoutException | CloudRuntimeException ex) {
            String volumesAndStorages = volumeDataStoreMap.entrySet().stream().map(entry -> formatEntryOfVolumesAndStoragesAsJsonToDisplayOnLog(entry)).collect(Collectors.joining(","));

            errMsg = String.format("Copy volume(s) to storage(s) [%s] and VM to host [%s] failed in StorageSystemDataMotionStrategy.copyAsync. Error message: [%s].", volumesAndStorages, formatMigrationElementsAsJsonToDisplayOnLog("vm", vmTO.getId(), srcHost.getId(), destHost.getId()), ex.getMessage());
            logger.error(errMsg, ex);

            throw new CloudRuntimeException(errMsg);
        } finally {
            CopyCmdAnswer copyCmdAnswer = new CopyCmdAnswer(errMsg);

            CopyCommandResult result = new CopyCommandResult(null, copyCmdAnswer);

            result.setResult(errMsg);

            callback.complete(result);
        }
    }

    protected String formatMigrationElementsAsJsonToDisplayOnLog(String objectName, Object object, Object from, Object to){
        return String.format("{%s: \"%s\", from: \"%s\", to:\"%s\"}", objectName, object, from, to);
    }

    protected String formatEntryOfVolumesAndStoragesAsJsonToDisplayOnLog(Map.Entry<VolumeInfo, DataStore> entry ){
        VolumeInfo srcVolumeInfo = entry.getKey();
        DataStore destDataStore = entry.getValue();
        return formatMigrationElementsAsJsonToDisplayOnLog("volume", srcVolumeInfo.getId(), srcVolumeInfo.getPoolId(), destDataStore.getId());
    }

    /**
     * Returns true if at least one of the entries on the map 'volumeDataStoreMap' has both source and destination storage pools of Network Filesystem (NFS).
     */
    protected boolean isSourceAndDestinationPoolTypeOfNfs(Map<VolumeInfo, DataStore> volumeDataStoreMap) {
        for (Map.Entry<VolumeInfo, DataStore> entry : volumeDataStoreMap.entrySet()) {
            VolumeInfo srcVolumeInfo = entry.getKey();
            DataStore destDataStore = entry.getValue();

            StoragePoolVO destStoragePool = _storagePoolDao.findById(destDataStore.getId());
            StoragePoolVO sourceStoragePool = _storagePoolDao.findById(srcVolumeInfo.getPoolId());
            if (sourceStoragePool.getPoolType() == StoragePoolType.NetworkFilesystem && destStoragePool.getPoolType() == StoragePoolType.NetworkFilesystem) {
                return true;
            }
        }
        return false;
    }

    /**
     * Returns true. This method was implemented considering the classes that extend this {@link StorageSystemDataMotionStrategy} and cannot migrate volumes from certain types of source storage pools and/or to a different kind of destiny storage pool.
     */
    protected boolean shouldMigrateVolume(StoragePoolVO sourceStoragePool, Host destHost, StoragePoolVO destStoragePool) {
        return true;
    }

    /**
     * Returns true if the storage pool type is {@link StoragePoolType.Filesystem}.
     */
    protected boolean isStoragePoolTypeOfFile(StoragePoolVO sourceStoragePool) {
        return sourceStoragePool.getPoolType() == StoragePoolType.Filesystem;
    }

    /**
     * Returns the iScsi connection path.
     */
    protected String generateDestPath(Host destHost, StoragePoolVO destStoragePool, VolumeInfo destVolumeInfo) {
        return connectHostToVolume(destHost, destVolumeInfo.getPoolId(), destVolumeInfo.get_iScsiName());
    }

    protected String generateBackingPath(StoragePoolVO destStoragePool, VolumeInfo destVolumeInfo) {
        return null;
    }

    /**
     * Configures a {@link MigrateDiskInfo} object with disk type of BLOCK, Driver type RAW and Source DEV
     */
    protected MigrateCommand.MigrateDiskInfo configureMigrateDiskInfo(VolumeInfo srcVolumeInfo, String destPath, String backingPath) {
        return new MigrateCommand.MigrateDiskInfo(srcVolumeInfo.getPath(),
                MigrateCommand.MigrateDiskInfo.DiskType.BLOCK,
                MigrateCommand.MigrateDiskInfo.DriverType.RAW,
                MigrateCommand.MigrateDiskInfo.Source.DEV, destPath, backingPath);
    }

    /**
     * Sets the volume path as the iScsi name in case of a configured iScsi.
     */
    protected void setVolumePath(VolumeVO volume) {
        volume.setPath(volume.get_iScsiName());
    }

    /**
     * For this strategy it is not necessary to copy the template before migrating the VM.
     * However, classes that extend this one may need to copy the template to the target storage pool before migrating the VM.
     */
    protected void copyTemplateToTargetFilesystemStorageIfNeeded(VolumeInfo srcVolumeInfo, StoragePool srcStoragePool, DataStore destDataStore, StoragePool destStoragePool,
            Host destHost) {
        // This method is used by classes that extend this one
    }

    /*
     * Return backing file for volume (if any), only for KVM volumes
     */
    String getVolumeBackingFile(VolumeInfo srcVolumeInfo) {
        if (srcVolumeInfo.getHypervisorType() == HypervisorType.KVM &&
                srcVolumeInfo.getTemplateId() != null && srcVolumeInfo.getPoolId() != null) {
            VMTemplateVO template = _vmTemplateDao.findById(srcVolumeInfo.getTemplateId());
            if (template.getFormat() != null && template.getFormat() != Storage.ImageFormat.ISO) {
                VMTemplateStoragePoolVO ref = templatePoolDao.findByPoolTemplate(srcVolumeInfo.getPoolId(), srcVolumeInfo.getTemplateId(), null);
                return ref != null ? ref.getInstallPath() : null;
            }
        }
        return null;
    }

    private void handlePostMigration(boolean success, Map<VolumeInfo, VolumeInfo> srcVolumeInfoToDestVolumeInfo, VirtualMachineTO vmTO, Host destHost) {
        if (!success) {
            try {
                PrepareForMigrationCommand pfmc = new PrepareForMigrationCommand(vmTO);

                pfmc.setRollback(true);

                Answer pfma = agentManager.send(destHost.getId(), pfmc);

                if (pfma == null || !pfma.getResult()) {
                    String details = pfma != null ? pfma.getDetails() : "null answer returned";
                    String msg = "Unable to rollback prepare for migration due to the following: " + details;

                    throw new AgentUnavailableException(msg, destHost.getId());
                }
            }
            catch (Exception e) {
                logger.debug("Failed to disconnect one or more (original) dest volumes", e);
            }
        }

        for (Map.Entry<VolumeInfo, VolumeInfo> entry : srcVolumeInfoToDestVolumeInfo.entrySet()) {
            VolumeInfo srcVolumeInfo = entry.getKey();
            VolumeInfo destVolumeInfo = entry.getValue();

            handleQualityOfServiceForVolumeMigration(destVolumeInfo, PrimaryDataStoreDriver.QualityOfServiceState.NO_MIGRATION);

            if (success) {
                VolumeVO volumeVO = _volumeDao.findById(destVolumeInfo.getId());
                volumeVO.setFormat(ImageFormat.QCOW2);
                _volumeDao.update(volumeVO.getId(), volumeVO);

                _volumeService.copyPoliciesBetweenVolumesAndDestroySourceVolumeAfterMigration(Event.OperationSuccessed, null, srcVolumeInfo, destVolumeInfo, false);


                // Update the volume ID for snapshots on secondary storage
                if (!_snapshotDao.listByVolumeId(srcVolumeInfo.getId()).isEmpty()) {
                    _snapshotDao.updateVolumeIds(srcVolumeInfo.getId(), destVolumeInfo.getId());
                    _snapshotDataStoreDao.updateVolumeIds(srcVolumeInfo.getId(), destVolumeInfo.getId());
                }
            }
            else {
                try {
                    disconnectHostFromVolume(destHost, destVolumeInfo.getPoolId(), destVolumeInfo.get_iScsiName());
                }
                catch (Exception e) {
                    logger.debug("Failed to disconnect (new) dest volume", e);
                }

                try {
                    _volumeService.revokeAccess(destVolumeInfo, destHost, destVolumeInfo.getDataStore());
                }
                catch (Exception e) {
                    logger.debug("Failed to revoke access from dest volume", e);
                }

                destVolumeInfo.processEvent(Event.OperationFailed);
                srcVolumeInfo.processEvent(Event.OperationFailed);

                try {
                    _volumeService.destroyVolume(destVolumeInfo.getId());

                    destVolumeInfo = _volumeDataFactory.getVolume(destVolumeInfo.getId());

                    AsyncCallFuture<VolumeApiResult> destroyFuture = _volumeService.expungeVolumeAsync(destVolumeInfo);

                    if (destroyFuture.get().isFailed()) {
                        logger.debug("Failed to clean up dest volume on storage");
                    }
                } catch (Exception e) {
                    logger.debug("Failed to clean up dest volume on storage", e);
                }
            }
        }
    }

    private VolumeVO duplicateVolumeOnAnotherStorage(Volume volume, StoragePoolVO storagePoolVO) {
        Long lastPoolId = volume.getPoolId();

        VolumeVO newVol = new VolumeVO(volume);

        newVol.setInstanceId(null);
        newVol.setChainInfo(null);
        newVol.setPath(null);
        newVol.setFolder(null);
        newVol.setPodId(storagePoolVO.getPodId());
        newVol.setPoolId(storagePoolVO.getId());
        newVol.setLastPoolId(lastPoolId);

        if (volume.getPassphraseId() != null) {
            newVol.setPassphraseId(volume.getPassphraseId());
            newVol.setEncryptFormat(volume.getEncryptFormat());
        }

        return _volumeDao.persist(newVol);
    }

    protected String connectHostToVolume(Host host, long storagePoolId, String iqn) {
        ModifyTargetsCommand modifyTargetsCommand = getModifyTargetsCommand(storagePoolId, iqn, true);

        return sendModifyTargetsCommand(modifyTargetsCommand, host.getId()).get(0);
    }

    private void disconnectHostFromVolume(Host host, long storagePoolId, String iqn) {
        ModifyTargetsCommand modifyTargetsCommand = getModifyTargetsCommand(storagePoolId, iqn, false);

        sendModifyTargetsCommand(modifyTargetsCommand, host.getId());
    }

    private ModifyTargetsCommand getModifyTargetsCommand(long storagePoolId, String iqn, boolean add) {
        StoragePoolVO storagePool = _storagePoolDao.findById(storagePoolId);

        Map<String, String> details = new HashMap<>();

        details.put(ModifyTargetsCommand.IQN, iqn);
        details.put(ModifyTargetsCommand.STORAGE_TYPE, storagePool.getPoolType().name());
        details.put(ModifyTargetsCommand.STORAGE_UUID, storagePool.getUuid());
        details.put(ModifyTargetsCommand.STORAGE_HOST, storagePool.getHostAddress());
        details.put(ModifyTargetsCommand.STORAGE_PORT, String.valueOf(storagePool.getPort()));

        ModifyTargetsCommand cmd = new ModifyTargetsCommand();

        List<Map<String, String>> targets = new ArrayList<>();

        targets.add(details);

        cmd.setTargets(targets);
        cmd.setApplyToAllHostsInCluster(true);
        cmd.setAdd(add);
        cmd.setTargetTypeToRemove(ModifyTargetsCommand.TargetTypeToRemove.DYNAMIC);

        return cmd;
    }

    private List<String> sendModifyTargetsCommand(ModifyTargetsCommand cmd, long hostId) {
        ModifyTargetsAnswer modifyTargetsAnswer = (ModifyTargetsAnswer)agentManager.easySend(hostId, cmd);

        if (modifyTargetsAnswer == null) {
            throw new CloudRuntimeException("Unable to get an answer to the modify targets command");
        }

        if (!modifyTargetsAnswer.getResult()) {
            String msg = "Unable to modify targets on the following host: " + hostId;

            throw new CloudRuntimeException(msg);
        }

        return modifyTargetsAnswer.getConnectedPaths();
    }

    /**
     * Update reference on template_spool_ref table of copied template to destination storage
     */
    protected void updateCopiedTemplateReference(VolumeInfo srcVolumeInfo, VolumeInfo destVolumeInfo) {
        VMTemplateStoragePoolVO ref = templatePoolDao.findByPoolTemplate(srcVolumeInfo.getPoolId(), srcVolumeInfo.getTemplateId(), null);
        VMTemplateStoragePoolVO newRef = new VMTemplateStoragePoolVO(destVolumeInfo.getPoolId(), ref.getTemplateId(), null);
        newRef.setDownloadPercent(100);
        newRef.setDownloadState(VMTemplateStorageResourceAssoc.Status.DOWNLOADED);
        newRef.setState(ObjectInDataStoreStateMachine.State.Ready);
        newRef.setTemplateSize(ref.getTemplateSize());
        newRef.setLocalDownloadPath(ref.getLocalDownloadPath());
        newRef.setInstallPath(ref.getInstallPath());
        templatePoolDao.persist(newRef);
    }

    /**
     * Handle post destination volume creation actions depending on the migrating volume type: full clone or linked clone
     */
    protected void postVolumeCreationActions(VolumeInfo srcVolumeInfo, VolumeInfo destVolumeInfo, VirtualMachineTO vmTO, Host srcHost) {
        MigrationOptions migrationOptions = destVolumeInfo.getMigrationOptions();
        if (migrationOptions != null) {
            if (migrationOptions.getType() == MigrationOptions.Type.LinkedClone && migrationOptions.isCopySrcTemplate()) {
                updateCopiedTemplateReference(srcVolumeInfo, destVolumeInfo);
            }
        }
    }

    /**
     * Include some destination volume info in vmTO, required for some PrepareForMigrationCommand processing
     *
     */
    protected void prepareDiskWithSecretConsumerDetail(VirtualMachineTO vmTO, VolumeInfo srcVolume, String destPath) {
        if (vmTO.getDisks() != null) {
            logger.debug(String.format("Preparing VM TO '%s' disks with migration data", vmTO));
            Arrays.stream(vmTO.getDisks()).filter(diskTO -> diskTO.getData().getId() == srcVolume.getId()).forEach( diskTO -> {
                if (diskTO.getDetails() == null) {
                    diskTO.setDetails(new HashMap<>());
                }
                diskTO.getDetails().put(DiskTO.SECRET_CONSUMER_DETAIL, destPath);
            });
        }
    }

    /**
    * At a high level: The source storage cannot be managed and
    *                  the destination storages can be all managed or all not managed, not mixed.
    */
    protected void verifyLiveMigrationForKVM(Map<VolumeInfo, DataStore> volumeDataStoreMap, Host destHost) {
        Boolean storageTypeConsistency = null;
        Map<String, Storage.StoragePoolType> sourcePools = new HashMap<>();
        for (Map.Entry<VolumeInfo, DataStore> entry : volumeDataStoreMap.entrySet()) {
            VolumeInfo volumeInfo = entry.getKey();

            Long storagePoolId = volumeInfo.getPoolId();
            StoragePoolVO srcStoragePoolVO = _storagePoolDao.findById(storagePoolId);

            if (srcStoragePoolVO == null) {
                throw new CloudRuntimeException("Volume with ID " + volumeInfo.getId() + " is not associated with a storage pool.");
            }

            DataStore dataStore = entry.getValue();
            StoragePoolVO destStoragePoolVO = _storagePoolDao.findById(dataStore.getId());

            if (destStoragePoolVO == null) {
                throw new CloudRuntimeException("Destination storage pool with ID " + dataStore.getId() + " was not located.");
            }

            if (srcStoragePoolVO.isManaged() && srcStoragePoolVO.getId() != destStoragePoolVO.getId()) {
                throw new CloudRuntimeException("Migrating a volume online with KVM from managed storage is not currently supported.");
            }

            if (storageTypeConsistency == null) {
                storageTypeConsistency = destStoragePoolVO.isManaged();
            } else if (storageTypeConsistency != destStoragePoolVO.isManaged()) {
                throw new CloudRuntimeException("Destination storage pools must be either all managed or all not managed");
            }

            addSourcePoolToPoolsMap(sourcePools, srcStoragePoolVO, destStoragePoolVO);
        }
        verifyDestinationStorage(sourcePools, destHost);
    }

    /**
     * Adds source storage pool to the migration map if the destination pool is not managed and it is NFS.
     */
    protected void addSourcePoolToPoolsMap(Map<String, Storage.StoragePoolType> sourcePools, StoragePoolVO srcStoragePoolVO, StoragePoolVO destStoragePoolVO) {
        if (destStoragePoolVO.isManaged() || !StoragePoolType.NetworkFilesystem.equals(destStoragePoolVO.getPoolType())) {
            logger.trace(String.format("Skipping adding source pool [%s] to map due to destination pool [%s] is managed or not NFS.", srcStoragePoolVO, destStoragePoolVO));
            return;
        }

        String sourceStoragePoolUuid = srcStoragePoolVO.getUuid();
        if (!sourcePools.containsKey(sourceStoragePoolUuid)) {
            sourcePools.put(sourceStoragePoolUuid, srcStoragePoolVO.getPoolType());
        }
    }

    /**
     * Perform storage validation on destination host for KVM live storage migrations.
     * Validate that volume source storage pools are mounted on the destination host prior the migration
     * @throws CloudRuntimeException if any source storage pool is not mounted on the destination host
     */
    private void verifyDestinationStorage(Map<String, Storage.StoragePoolType> sourcePools, Host destHost) {
        if (MapUtils.isNotEmpty(sourcePools)) {
            logger.debug("Verifying source pools are already available on destination host " + destHost.getUuid());
            CheckStorageAvailabilityCommand cmd = new CheckStorageAvailabilityCommand(sourcePools);
            try {
                Answer answer = agentManager.send(destHost.getId(), cmd);
                if (answer == null || !answer.getResult()) {
                    throw new CloudRuntimeException("Storage verification failed on host "
                            + destHost.getUuid() +": " + answer.getDetails());
                }
            } catch (AgentUnavailableException | OperationTimedoutException e) {
                e.printStackTrace();
                throw new CloudRuntimeException("Cannot perform storage verification on host " + destHost.getUuid() +
                        "due to: " + e.getMessage());
            }
        }
    }

    private boolean canStorageSystemCreateVolumeFromVolume(long storagePoolId) {
        return storageSystemSupportsCapability(storagePoolId, DataStoreCapabilities.CAN_CREATE_VOLUME_FROM_VOLUME.toString());
    }

    private boolean canStorageSystemCreateVolumeFromSnapshot(long storagePoolId) {
        return storageSystemSupportsCapability(storagePoolId, DataStoreCapabilities.CAN_CREATE_VOLUME_FROM_SNAPSHOT.toString());
    }

    private boolean storageSystemSupportsCapability(long storagePoolId, String capability) {
        boolean supportsCapability = false;

        DataStore dataStore = dataStoreMgr.getDataStore(storagePoolId, DataStoreRole.Primary);

        Map<String, String> mapCapabilities = dataStore.getDriver().getCapabilities();

        if (mapCapabilities != null) {
            String value = mapCapabilities.get(capability);

            supportsCapability = Boolean.valueOf(value);
        }

        return supportsCapability;
    }

    private String getVolumeProperty(long volumeId, String property) {
        VolumeDetailVO volumeDetails = volumeDetailsDao.findDetail(volumeId, property);

        if (volumeDetails != null) {
            return volumeDetails.getValue();
        }

        return null;
    }

    private String getSnapshotProperty(long snapshotId, String property) {
        SnapshotDetailsVO snapshotDetails = _snapshotDetailsDao.findDetail(snapshotId, property);

        if (snapshotDetails != null) {
            return snapshotDetails.getValue();
        }

        return null;
    }

    private void handleCreateTemplateFromManagedVolume(VolumeInfo volumeInfo, TemplateInfo templateInfo, AsyncCompletionCallback<CopyCommandResult> callback) {
        boolean srcVolumeDetached = volumeInfo.getAttachedVM() == null;

        String errMsg = null;
        CopyCmdAnswer copyCmdAnswer = null;

        try {
            StoragePoolVO storagePoolVO = _storagePoolDao.findById(volumeInfo.getPoolId());

            if (!ImageFormat.QCOW2.equals(volumeInfo.getFormat()) &&
                !(ImageFormat.RAW.equals(volumeInfo.getFormat()) && (
                    StoragePoolType.PowerFlex == storagePoolVO.getPoolType() ||
                    StoragePoolType.FiberChannel == storagePoolVO.getPoolType()))) {
                throw new CloudRuntimeException("When using managed storage, you can only create a template from a volume on KVM currently.");
            }

            volumeInfo.processEvent(Event.MigrationRequested);

            HostVO hostVO = getHost(volumeInfo.getDataCenterId(), HypervisorType.KVM, false);
            DataStore srcDataStore = volumeInfo.getDataStore();

            int primaryStorageDownloadWait = StorageManager.PRIMARY_STORAGE_DOWNLOAD_WAIT.value();

            CopyCommand copyCommand = new CopyCommand(volumeInfo.getTO(), templateInfo.getTO(), primaryStorageDownloadWait, VirtualMachineManager.ExecuteInSequence.value());

            try {
                handleQualityOfServiceForVolumeMigration(volumeInfo, PrimaryDataStoreDriver.QualityOfServiceState.MIGRATION);

                if (srcVolumeDetached || StoragePoolType.PowerFlex == storagePoolVO.getPoolType()) {
                    _volumeService.grantAccess(volumeInfo, hostVO, srcDataStore);
                }

                Map<String, String> srcDetails = getVolumeDetails(volumeInfo);

                copyCommand.setOptions(srcDetails);

                copyCmdAnswer = (CopyCmdAnswer)agentManager.send(hostVO.getId(), copyCommand);

                if (!copyCmdAnswer.getResult()) {
                    errMsg = copyCmdAnswer.getDetails();

                    logger.warn(errMsg);

                    throw new CloudRuntimeException(errMsg);
                }

                VMTemplateVO vmTemplateVO = _vmTemplateDao.findById(templateInfo.getId());

                vmTemplateVO.setHypervisorType(HypervisorType.KVM);

                _vmTemplateDao.update(vmTemplateVO.getId(), vmTemplateVO);
            }
            catch (CloudRuntimeException | AgentUnavailableException | OperationTimedoutException ex) {
                String msg = "Failed to create template from volume (Volume ID = " + volumeInfo.getId() + ") : ";

                logger.warn(msg, ex);

                throw new CloudRuntimeException(msg + ex.getMessage(), ex);
            }
            finally {
                if (srcVolumeDetached || StoragePoolType.PowerFlex == storagePoolVO.getPoolType()) {
                    try {
                        _volumeService.revokeAccess(volumeInfo, hostVO, srcDataStore);
                    }
                    catch (Exception ex) {
                        logger.warn("Error revoking access to volume (Volume ID = " + volumeInfo.getId() + "): " + ex.getMessage(), ex);
                    }
                }

                handleQualityOfServiceForVolumeMigration(volumeInfo, PrimaryDataStoreDriver.QualityOfServiceState.NO_MIGRATION);

                if (copyCmdAnswer == null || !copyCmdAnswer.getResult()) {
                    if (copyCmdAnswer != null && StringUtils.isNotEmpty(copyCmdAnswer.getDetails())) {
                        errMsg = copyCmdAnswer.getDetails();
                    }
                    else {
                        errMsg = "Unable to create template from volume";
                    }
                }

                try {
                    if (StringUtils.isEmpty(errMsg)) {
                        volumeInfo.processEvent(Event.OperationSuccessed);
                    }
                    else {
                        volumeInfo.processEvent(Event.OperationFailed);
                    }
                }
                catch (Exception ex) {
                    logger.warn("Error processing snapshot event: " + ex.getMessage(), ex);
                }
            }
        }
        catch (Exception ex) {
            errMsg = ex.getMessage();

            throw new CloudRuntimeException(errMsg);
        }
        finally {
            if (copyCmdAnswer == null) {
                copyCmdAnswer = new CopyCmdAnswer(errMsg);
            }

            CopyCommandResult result = new CopyCommandResult(null, copyCmdAnswer);

            result.setResult(errMsg);

            callback.complete(result);
        }
    }

    private Map<String, String> getVolumeDetails(VolumeInfo volumeInfo) {
        long storagePoolId = volumeInfo.getPoolId();
        StoragePoolVO storagePoolVO = _storagePoolDao.findById(storagePoolId);

        if (!storagePoolVO.isManaged()) {
            return null;
        }

        Map<String, String> volumeDetails = new HashMap<>();

        VolumeVO volumeVO = _volumeDao.findById(volumeInfo.getId());

        volumeDetails.put(DiskTO.STORAGE_HOST, storagePoolVO.getHostAddress());
        volumeDetails.put(DiskTO.STORAGE_PORT, String.valueOf(storagePoolVO.getPort()));
        volumeDetails.put(DiskTO.IQN, volumeVO.get_iScsiName());
        volumeDetails.put(DiskTO.PROTOCOL_TYPE, (volumeVO.getPoolType() != null) ? volumeVO.getPoolType().toString() : null);
        volumeDetails.put(StorageManager.STORAGE_POOL_DISK_WAIT.toString(), String.valueOf(StorageManager.STORAGE_POOL_DISK_WAIT.valueIn(storagePoolVO.getId())));

        volumeDetails.put(DiskTO.VOLUME_SIZE, String.valueOf(volumeVO.getSize()));
        volumeDetails.put(DiskTO.SCSI_NAA_DEVICE_ID, getVolumeProperty(volumeInfo.getId(), DiskTO.SCSI_NAA_DEVICE_ID));

        ChapInfo chapInfo = _volumeService.getChapInfo(volumeInfo, volumeInfo.getDataStore());

        if (chapInfo != null) {
            volumeDetails.put(DiskTO.CHAP_INITIATOR_USERNAME, chapInfo.getInitiatorUsername());
            volumeDetails.put(DiskTO.CHAP_INITIATOR_SECRET, chapInfo.getInitiatorSecret());
            volumeDetails.put(DiskTO.CHAP_TARGET_USERNAME, chapInfo.getTargetUsername());
            volumeDetails.put(DiskTO.CHAP_TARGET_SECRET, chapInfo.getTargetSecret());
        }

        return volumeDetails;
    }

    private Map<String, String> getSnapshotDetails(SnapshotInfo snapshotInfo) {
        Map<String, String> snapshotDetails = new HashMap<>();

        long storagePoolId = snapshotInfo.getDataStore().getId();
        StoragePoolVO storagePoolVO = _storagePoolDao.findById(storagePoolId);

        snapshotDetails.put(DiskTO.STORAGE_HOST, storagePoolVO.getHostAddress());
        snapshotDetails.put(DiskTO.STORAGE_PORT, String.valueOf(storagePoolVO.getPort()));

        long snapshotId = snapshotInfo.getId();

        // if the snapshot required a temporary volume be created check if the UUID is set so we can
        // retrieve the temporary volume's path to use during remote copy
        List<SnapshotDetailsVO> storedDetails = _snapshotDetailsDao.findDetails(snapshotInfo.getId(), "TemporaryVolumeCopyPath");
        if (storedDetails != null && storedDetails.size() > 0) {
            String value = storedDetails.get(0).getValue();
            snapshotDetails.put(DiskTO.PATH, value);
        } else if (storagePoolVO.getPoolType() == StoragePoolType.PowerFlex || storagePoolVO.getPoolType() == StoragePoolType.FiberChannel) {
            snapshotDetails.put(DiskTO.IQN, snapshotInfo.getPath());
        } else {
            snapshotDetails.put(DiskTO.IQN, getSnapshotProperty(snapshotId, DiskTO.IQN));
        }

        snapshotDetails.put(DiskTO.VOLUME_SIZE, String.valueOf(snapshotInfo.getSize()));
        snapshotDetails.put(DiskTO.SCSI_NAA_DEVICE_ID, getSnapshotProperty(snapshotId, DiskTO.SCSI_NAA_DEVICE_ID));

        snapshotDetails.put(DiskTO.CHAP_INITIATOR_USERNAME, getSnapshotProperty(snapshotId, DiskTO.CHAP_INITIATOR_USERNAME));
        snapshotDetails.put(DiskTO.CHAP_INITIATOR_SECRET, getSnapshotProperty(snapshotId, DiskTO.CHAP_INITIATOR_SECRET));
        snapshotDetails.put(DiskTO.CHAP_TARGET_USERNAME, getSnapshotProperty(snapshotId, DiskTO.CHAP_TARGET_USERNAME));
        snapshotDetails.put(DiskTO.CHAP_TARGET_SECRET, getSnapshotProperty(snapshotId, DiskTO.CHAP_TARGET_SECRET));

        return snapshotDetails;
    }

    private HostVO getHost(SnapshotInfo snapshotInfo) {
        HypervisorType hypervisorType = snapshotInfo.getHypervisorType();

        if (HypervisorType.XenServer.equals(hypervisorType)) {
            HostVO hostVO = getHost(snapshotInfo.getDataCenterId(), hypervisorType, true);

            if (hostVO == null) {
                hostVO = getHost(snapshotInfo.getDataCenterId(), hypervisorType, false);

                if (hostVO == null) {
                    throw new CloudRuntimeException("Unable to locate an applicable host in data center with ID = " + snapshotInfo.getDataCenterId());
                }
            }

            return hostVO;
        }

        if (HypervisorType.VMware.equals(hypervisorType) || HypervisorType.KVM.equals(hypervisorType)) {
            return getHost(snapshotInfo.getDataCenterId(), hypervisorType, false);
        }

        throw new CloudRuntimeException("Unsupported hypervisor type");
    }

    private HostVO getHostInCluster(long clusterId) {
        List<HostVO> hosts = _hostDao.findByClusterId(clusterId);

        if (hosts != null && hosts.size() > 0) {
            Collections.shuffle(hosts, RANDOM);

            for (HostVO host : hosts) {
                if (ResourceState.Enabled.equals(host.getResourceState())) {
                    return host;
                }
            }
        }

        throw new CloudRuntimeException("Unable to locate a host");
    }

    private HostVO getHost(Long zoneId, HypervisorType hypervisorType, boolean computeClusterMustSupportResign) {
        Preconditions.checkArgument(zoneId != null, "Zone ID cannot be null.");
        Preconditions.checkArgument(hypervisorType != null, "Hypervisor type cannot be null.");

        List<HostVO> hosts = _hostDao.listByDataCenterIdAndHypervisorType(zoneId, hypervisorType);

        if (hosts == null) {
            return null;
        }

        List<Long> clustersToSkip = new ArrayList<>();

        Collections.shuffle(hosts, RANDOM);

        for (HostVO host : hosts) {
            if (!ResourceState.Enabled.equals(host.getResourceState())) {
                continue;
            }

            if (computeClusterMustSupportResign) {
                long clusterId = host.getClusterId();

                if (clustersToSkip.contains(clusterId)) {
                    continue;
                }

                if (clusterDao.getSupportsResigning(clusterId)) {
                    return host;
                }
                else {
                    clustersToSkip.add(clusterId);
                }
            }
            else {
                return host;
            }
        }

        return null;
    }

    private Map<String, String> getDetails(DataObject dataObj) {
        if (dataObj instanceof VolumeInfo) {
            return getVolumeDetails((VolumeInfo)dataObj);
        }
        else if (dataObj instanceof SnapshotInfo) {
            return getSnapshotDetails((SnapshotInfo)dataObj);
        }

        throw new CloudRuntimeException("'dataObj' must be of type 'VolumeInfo' or 'SnapshotInfo'.");
    }

    private boolean isForVMware(DataObject dataObj) {
        if (dataObj instanceof VolumeInfo) {
            return ImageFormat.OVA.equals(((VolumeInfo)dataObj).getFormat());
        }

        if (dataObj instanceof SnapshotInfo) {
            return ImageFormat.OVA.equals(((SnapshotInfo)dataObj).getBaseVolume().getFormat());
        }

        return dataObj instanceof TemplateInfo && HypervisorType.VMware.equals(((TemplateInfo)dataObj).getHypervisorType());
    }

    private CopyCmdAnswer performResignature(DataObject dataObj, HostVO hostVO, Map<String, String> extraDetails) {
        return performResignature(dataObj, hostVO, extraDetails, false);
    }

    private CopyCmdAnswer performResignature(DataObject dataObj, HostVO hostVO, Map<String, String> extraDetails, boolean keepGrantedAccess) {
        long storagePoolId = dataObj.getDataStore().getId();
        DataStore dataStore = dataStoreMgr.getDataStore(storagePoolId, DataStoreRole.Primary);

        Map<String, String> details = getDetails(dataObj);

        if (extraDetails != null) {
            details.putAll(extraDetails);
        }

        ResignatureCommand command = new ResignatureCommand(details);

        ResignatureAnswer answer;

        GlobalLock lock = GlobalLock.getInternLock(dataStore.getUuid());

        if (!lock.lock(LOCK_TIME_IN_SECONDS)) {
            String errMsg = "Couldn't lock the DB (in performResignature) on the following string: " + dataStore.getUuid();

            logger.warn(errMsg);

            throw new CloudRuntimeException(errMsg);
        }

        try {
            _volumeService.grantAccess(dataObj, hostVO, dataStore);

            answer = (ResignatureAnswer)agentManager.send(hostVO.getId(), command);
        }
        catch (CloudRuntimeException | AgentUnavailableException | OperationTimedoutException ex) {
            keepGrantedAccess = false;

            String msg = "Failed to resign the DataObject with the following ID: " + dataObj.getId();

            logger.warn(msg, ex);

            throw new CloudRuntimeException(msg + ex.getMessage());
        }
        finally {
            lock.unlock();
            lock.releaseRef();

            if (!keepGrantedAccess) {
                _volumeService.revokeAccess(dataObj, hostVO, dataStore);
            }
        }

        if (answer == null || !answer.getResult()) {
            final String errMsg;

            if (answer != null && answer.getDetails() != null && !answer.getDetails().isEmpty()) {
                errMsg = answer.getDetails();
            }
            else {
                errMsg = "Unable to perform resignature operation in 'StorageSystemDataMotionStrategy.performResignature'";
            }

            throw new CloudRuntimeException(errMsg);
        }

        VolumeObjectTO newVolume = new VolumeObjectTO();

        newVolume.setSize(answer.getSize());
        newVolume.setPath(answer.getPath());
        newVolume.setFormat(answer.getFormat());

        return new CopyCmdAnswer(newVolume);
    }

    private DataObject cacheSnapshotChain(SnapshotInfo snapshot, Scope scope) {
        DataObject leafData = null;
        DataStore store = cacheMgr.getCacheStorage(snapshot, scope);

        while (snapshot != null) {
            DataObject cacheData = cacheMgr.createCacheObject(snapshot, store);

            if (leafData == null) {
                leafData = cacheData;
            }

            snapshot = snapshot.getParent();
        }

        return leafData;
    }

    private String migrateVolumeForKVM(VolumeInfo srcVolumeInfo, VolumeInfo destVolumeInfo, HostVO hostVO, String errMsg) {
        try {
            Map<String, String> srcDetails = getVolumeDetails(srcVolumeInfo);
            Map<String, String> destDetails = getVolumeDetails(destVolumeInfo);

            MigrateVolumeCommand migrateVolumeCommand = new MigrateVolumeCommand(srcVolumeInfo.getTO(), destVolumeInfo.getTO(),
                    srcDetails, destDetails, StorageManager.KvmStorageOfflineMigrationWait.value());

            _volumeService.grantAccess(srcVolumeInfo, hostVO, srcVolumeInfo.getDataStore());
            handleQualityOfServiceForVolumeMigration(destVolumeInfo, PrimaryDataStoreDriver.QualityOfServiceState.MIGRATION);
            _volumeService.grantAccess(destVolumeInfo, hostVO, destVolumeInfo.getDataStore());

            MigrateVolumeAnswer migrateVolumeAnswer = (MigrateVolumeAnswer)agentManager.send(hostVO.getId(), migrateVolumeCommand);
            if (migrateVolumeAnswer == null || !migrateVolumeAnswer.getResult()) {
                if (migrateVolumeAnswer != null && StringUtils.isNotEmpty(migrateVolumeAnswer.getDetails())) {
                    throw new CloudRuntimeException(migrateVolumeAnswer.getDetails());
                }
                else {
                    throw new CloudRuntimeException(errMsg);
                }
            }
<<<<<<< HEAD

            if (srcVolumeDetached) {
                _volumeService.revokeAccess(destVolumeInfo, hostVO, destVolumeInfo.getDataStore());
            }

            try {
                _volumeService.revokeAccess(srcVolumeInfo, hostVO, srcVolumeInfo.getDataStore());
            }
            catch (Exception e) {
                // This volume should be deleted soon, so just log a warning here.
                logger.warn(e.getMessage(), e);
            }

=======
>>>>>>> 33e2a4dd
            return migrateVolumeAnswer.getVolumePath();
        } catch (CloudRuntimeException ex) {
            throw ex;
        } catch (Exception ex) {
            throw new CloudRuntimeException("Unexpected error during volume migration: " + ex.getMessage(), ex);
        } finally {
            try {
<<<<<<< HEAD
                _volumeService.revokeAccess(destVolumeInfo, hostVO, destVolumeInfo.getDataStore());
            }
            catch (Exception e) {
                // This volume should be deleted soon, so just log a warning here.
                logger.warn(e.getMessage(), e);
            }

            if (srcVolumeDetached) {
=======
>>>>>>> 33e2a4dd
                _volumeService.revokeAccess(srcVolumeInfo, hostVO, srcVolumeInfo.getDataStore());
                _volumeService.revokeAccess(destVolumeInfo, hostVO, destVolumeInfo.getDataStore());
                handleQualityOfServiceForVolumeMigration(destVolumeInfo, PrimaryDataStoreDriver.QualityOfServiceState.NO_MIGRATION);
            } catch (Throwable e) {
                LOGGER.warn("During cleanup post-migration and exception occured: " + e);
                if (LOGGER.isDebugEnabled()) {
                    LOGGER.debug("Exception during post-migration cleanup.", e);
                }
            }
<<<<<<< HEAD

            String msg = "Failed to perform volume migration : ";

            logger.warn(msg, ex);

            throw new CloudRuntimeException(msg + ex.getMessage(), ex);
        }
        finally {
            handleQualityOfServiceForVolumeMigration(destVolumeInfo, PrimaryDataStoreDriver.QualityOfServiceState.NO_MIGRATION);
=======
>>>>>>> 33e2a4dd
        }
    }

    private String copyManagedVolumeToSecondaryStorage(VolumeInfo srcVolumeInfo, VolumeInfo destVolumeInfo, HostVO hostVO, String errMsg) {
        boolean srcVolumeDetached = srcVolumeInfo.getAttachedVM() == null;

        try {
            StoragePoolVO storagePoolVO = _storagePoolDao.findById(srcVolumeInfo.getPoolId());
            Map<String, String> srcDetails = getVolumeDetails(srcVolumeInfo);

            CopyVolumeCommand copyVolumeCommand = new CopyVolumeCommand(srcVolumeInfo.getId(), destVolumeInfo.getPath(), storagePoolVO,
                    destVolumeInfo.getDataStore().getUri(), true, StorageManager.KvmStorageOfflineMigrationWait.value(), true);

            copyVolumeCommand.setSrcData(srcVolumeInfo.getTO());
            copyVolumeCommand.setSrcDetails(srcDetails);

            handleQualityOfServiceForVolumeMigration(srcVolumeInfo, PrimaryDataStoreDriver.QualityOfServiceState.MIGRATION);

            if (srcVolumeDetached) {
                _volumeService.grantAccess(srcVolumeInfo, hostVO, srcVolumeInfo.getDataStore());
            }

            CopyVolumeAnswer copyVolumeAnswer = (CopyVolumeAnswer)agentManager.send(hostVO.getId(), copyVolumeCommand);

            if (copyVolumeAnswer == null || !copyVolumeAnswer.getResult()) {
                if (copyVolumeAnswer != null && StringUtils.isNotEmpty(copyVolumeAnswer.getDetails())) {
                    throw new CloudRuntimeException(copyVolumeAnswer.getDetails());
                }
                else {
                    throw new CloudRuntimeException(errMsg);
                }
            }

            return copyVolumeAnswer.getVolumePath();
        }
        catch (Exception ex) {
            String msg = "Failed to perform volume copy to secondary storage : ";

            logger.warn(msg, ex);

            throw new CloudRuntimeException(msg + ex.getMessage());
        }
        finally {
            if (srcVolumeDetached) {
                _volumeService.revokeAccess(srcVolumeInfo, hostVO, srcVolumeInfo.getDataStore());
            }

            handleQualityOfServiceForVolumeMigration(srcVolumeInfo, PrimaryDataStoreDriver.QualityOfServiceState.NO_MIGRATION);
        }
    }

    private void setCertainVolumeValuesNull(long volumeId) {
        VolumeVO volumeVO = _volumeDao.findById(volumeId);

        volumeVO.set_iScsiName(null);
        volumeVO.setMinIops(null);
        volumeVO.setMaxIops(null);
        volumeVO.setHypervisorSnapshotReserve(null);

        _volumeDao.update(volumeId, volumeVO);
    }

    private void updateVolumePath(long volumeId, String path) {
        VolumeVO volumeVO = _volumeDao.findById(volumeId);

        volumeVO.setPath(path);

        _volumeDao.update(volumeId, volumeVO);
    }

    /**
     * Copies data from secondary storage to a primary volume
     * @param volumeInfo The primary volume
     * @param snapshotInfo  destination of the copy
     * @param hostVO the host used to copy the data
     * @return result of the copy
     */
    private CopyCmdAnswer performCopyOfVdi(VolumeInfo volumeInfo, SnapshotInfo snapshotInfo, HostVO hostVO) {
        Snapshot.LocationType locationType = snapshotInfo.getLocationType();

        int primaryStorageDownloadWait = StorageManager.PRIMARY_STORAGE_DOWNLOAD_WAIT.value();

        DataObject srcData = snapshotInfo;
        CopyCmdAnswer copyCmdAnswer = null;
        DataObject cacheData = null;

        boolean needCacheStorage = needCacheStorage(snapshotInfo, volumeInfo);

        if (needCacheStorage) {
            cacheData = cacheSnapshotChain(snapshotInfo, new ZoneScope(volumeInfo.getDataCenterId()));
            srcData = cacheData;
        }

        CopyCommand copyCommand = new CopyCommand(srcData.getTO(), volumeInfo.getTO(), primaryStorageDownloadWait, VirtualMachineManager.ExecuteInSequence.value());

        try {
            if (Snapshot.LocationType.PRIMARY.equals(locationType)) {
                _volumeService.grantAccess(snapshotInfo, hostVO, snapshotInfo.getDataStore());

                Map<String, String> srcDetails = getSnapshotDetails(snapshotInfo);

                copyCommand.setOptions(srcDetails);
            }

            _volumeService.grantAccess(volumeInfo, hostVO, volumeInfo.getDataStore());

            Map<String, String> destDetails = getVolumeDetails(volumeInfo);

            copyCommand.setOptions2(destDetails);

            copyCmdAnswer = (CopyCmdAnswer)agentManager.send(hostVO.getId(), copyCommand);
        }
        catch (CloudRuntimeException | AgentUnavailableException | OperationTimedoutException ex) {
            String msg = "Failed to perform VDI copy : ";

            logger.warn(msg, ex);

            throw new CloudRuntimeException(msg + ex.getMessage(), ex);
        }
        finally {
            if (Snapshot.LocationType.PRIMARY.equals(locationType)) {
                _volumeService.revokeAccess(snapshotInfo, hostVO, snapshotInfo.getDataStore());
            }

            _volumeService.revokeAccess(volumeInfo, hostVO, volumeInfo.getDataStore());

            if (needCacheStorage && copyCmdAnswer != null && copyCmdAnswer.getResult()) {
                cacheMgr.deleteCacheObject(cacheData);
            }
        }

        return copyCmdAnswer;
    }

    protected Boolean supportStoragePoolType(StoragePoolType storagePoolTypeToValidate, StoragePoolType... extraAcceptedValues) {
        List<StoragePoolType> values = new ArrayList<>();

        values.add(StoragePoolType.NetworkFilesystem);
        values.add(StoragePoolType.SharedMountPoint);

        if (extraAcceptedValues != null) {
            CollectionUtils.addAll(values, extraAcceptedValues);
        }

        return isStoragePoolTypeInList(storagePoolTypeToValidate, values.toArray(new StoragePoolType[values.size()]));
    }

    protected Boolean isStoragePoolTypeInList(StoragePoolType storagePoolTypeToValidate, StoragePoolType... acceptedValues){
        Set<StoragePoolType> supportedTypes = new HashSet<>();

        if (acceptedValues != null) {
            supportedTypes.addAll(Arrays.asList(acceptedValues));
        }

        return supportedTypes.contains(storagePoolTypeToValidate);
    };
}<|MERGE_RESOLUTION|>--- conflicted
+++ resolved
@@ -2867,22 +2867,6 @@
                     throw new CloudRuntimeException(errMsg);
                 }
             }
-<<<<<<< HEAD
-
-            if (srcVolumeDetached) {
-                _volumeService.revokeAccess(destVolumeInfo, hostVO, destVolumeInfo.getDataStore());
-            }
-
-            try {
-                _volumeService.revokeAccess(srcVolumeInfo, hostVO, srcVolumeInfo.getDataStore());
-            }
-            catch (Exception e) {
-                // This volume should be deleted soon, so just log a warning here.
-                logger.warn(e.getMessage(), e);
-            }
-
-=======
->>>>>>> 33e2a4dd
             return migrateVolumeAnswer.getVolumePath();
         } catch (CloudRuntimeException ex) {
             throw ex;
@@ -2890,38 +2874,15 @@
             throw new CloudRuntimeException("Unexpected error during volume migration: " + ex.getMessage(), ex);
         } finally {
             try {
-<<<<<<< HEAD
-                _volumeService.revokeAccess(destVolumeInfo, hostVO, destVolumeInfo.getDataStore());
-            }
-            catch (Exception e) {
-                // This volume should be deleted soon, so just log a warning here.
-                logger.warn(e.getMessage(), e);
-            }
-
-            if (srcVolumeDetached) {
-=======
->>>>>>> 33e2a4dd
                 _volumeService.revokeAccess(srcVolumeInfo, hostVO, srcVolumeInfo.getDataStore());
                 _volumeService.revokeAccess(destVolumeInfo, hostVO, destVolumeInfo.getDataStore());
                 handleQualityOfServiceForVolumeMigration(destVolumeInfo, PrimaryDataStoreDriver.QualityOfServiceState.NO_MIGRATION);
             } catch (Throwable e) {
-                LOGGER.warn("During cleanup post-migration and exception occured: " + e);
+                logger.warn("During cleanup post-migration and exception occured: " + e);
                 if (LOGGER.isDebugEnabled()) {
                     LOGGER.debug("Exception during post-migration cleanup.", e);
                 }
             }
-<<<<<<< HEAD
-
-            String msg = "Failed to perform volume migration : ";
-
-            logger.warn(msg, ex);
-
-            throw new CloudRuntimeException(msg + ex.getMessage(), ex);
-        }
-        finally {
-            handleQualityOfServiceForVolumeMigration(destVolumeInfo, PrimaryDataStoreDriver.QualityOfServiceState.NO_MIGRATION);
-=======
->>>>>>> 33e2a4dd
         }
     }
 
