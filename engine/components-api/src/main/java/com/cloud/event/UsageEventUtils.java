// Licensed to the Apache Software Foundation (ASF) under one
// or more contributor license agreements.  See the NOTICE file
// distributed with this work for additional information
// regarding copyright ownership.  The ASF licenses this file
// to you under the Apache License, Version 2.0 (the
// "License"); you may not use this file except in compliance
// with the License.  You may obtain a copy of the License at
//
//   http://www.apache.org/licenses/LICENSE-2.0
//
// Unless required by applicable law or agreed to in writing,
// software distributed under the License is distributed on an
// "AS IS" BASIS, WITHOUT WARRANTIES OR CONDITIONS OF ANY
// KIND, either express or implied.  See the License for the
// specific language governing permissions and limitations
// under the License.

package com.cloud.event;

import java.text.SimpleDateFormat;
import java.util.Date;
import java.util.HashMap;
import java.util.Map;

import javax.annotation.PostConstruct;
import javax.inject.Inject;

<<<<<<< HEAD
=======
import org.apache.commons.collections.MapUtils;
import org.apache.logging.log4j.Logger;
import org.apache.logging.log4j.LogManager;
import org.springframework.beans.factory.NoSuchBeanDefinitionException;

>>>>>>> 6af1c25f
import org.apache.cloudstack.framework.config.dao.ConfigurationDao;
import org.apache.cloudstack.framework.events.Event;
import org.apache.cloudstack.framework.events.EventBus;
import org.apache.cloudstack.framework.events.EventDistributor;
import org.apache.commons.collections.MapUtils;
import org.apache.log4j.Logger;
import org.springframework.beans.factory.NoSuchBeanDefinitionException;

import com.cloud.dc.DataCenterVO;
import com.cloud.dc.dao.DataCenterDao;
import com.cloud.event.dao.UsageEventDao;
import com.cloud.user.Account;
import com.cloud.user.dao.AccountDao;
import com.cloud.utils.component.ComponentContext;

public class UsageEventUtils {

    private static UsageEventDao s_usageEventDao;
    private static AccountDao s_accountDao;
    private static DataCenterDao s_dcDao;
    protected static Logger LOGGER = LogManager.getLogger(UsageEventUtils.class);
    protected static EventBus s_eventBus = null;
    protected static ConfigurationDao s_configDao;
    private static EventDistributor eventDistributor;

    @Inject
    UsageEventDao usageEventDao;
    @Inject
    AccountDao accountDao;
    @Inject
    DataCenterDao dcDao;
    @Inject
    ConfigurationDao configDao;

    public UsageEventUtils() {
    }

    @PostConstruct
    void init() {
        s_usageEventDao = usageEventDao;
        s_accountDao = accountDao;
        s_dcDao = dcDao;
        s_configDao = configDao;
    }

    public static void publishUsageEvent(String usageType, long accountId, long zoneId, long resourceId, String resourceName, Long offeringId, Long templateId,
                                         Long size, String entityType, String entityUUID, Map<String, String> details) {
        saveUsageEvent(usageType, accountId, zoneId, resourceId, resourceName, offeringId, templateId, size, details);
        publishUsageEvent(usageType, accountId, zoneId, entityType, entityUUID);
    }

    public static void publishUsageEvent(String usageType, long accountId, long zoneId, long resourceId, String resourceName, Long offeringId, Long templateId,
        Long size, String entityType, String entityUUID) {
        saveUsageEvent(usageType, accountId, zoneId, resourceId, resourceName, offeringId, templateId, size);
        publishUsageEvent(usageType, accountId, zoneId, entityType, entityUUID);
    }

    public static void publishUsageEvent(String usageType, long accountId, long zoneId, long resourceId, String resourceName, Long offeringId, Long templateId,
                                         Long size, String entityType, String entityUUID, boolean displayResource) {
        if(displayResource){
            saveUsageEvent(usageType, accountId, zoneId, resourceId, resourceName, offeringId, templateId, size);
        }
        publishUsageEvent(usageType, accountId, zoneId, entityType, entityUUID);

    }

    public static void publishUsageEvent(String usageType, long accountId, long zoneId, long resourceId, String resourceName, Long offeringId, Long templateId,
                                         Long size, Long virtualSize, String entityType, String entityUUID, Map<String, String> details) {
        saveUsageEvent(usageType, accountId, zoneId, resourceId, resourceName, offeringId, templateId, size, virtualSize, details);
        publishUsageEvent(usageType, accountId, zoneId, entityType, entityUUID);
    }

    public static void publishUsageEvent(String usageType, long accountId, long zoneId, long resourceId, String resourceName, Long offeringId, Long templateId,
        Long size, Long virtualSize, String entityType, String entityUUID) {
        saveUsageEvent(usageType, accountId, zoneId, resourceId, resourceName, offeringId, templateId, size, virtualSize);
        publishUsageEvent(usageType, accountId, zoneId, entityType, entityUUID);
    }

    public static void publishUsageEvent(String usageType, long accountId, long zoneId, long resourceId, String resourceName, String entityType, String entityUUID) {
        saveUsageEvent(usageType, accountId, zoneId, resourceId, resourceName);
        publishUsageEvent(usageType, accountId, zoneId, entityType, entityUUID);
    }

    public static void publishUsageEvent(String usageType, long accountId, long zoneId, long resourceId, String resourceName, String entityType, String entityUUID, boolean diplayResource) {
        if (diplayResource){
            saveUsageEvent(usageType, accountId, zoneId, resourceId, resourceName);
            publishUsageEvent(usageType, accountId, zoneId, entityType, entityUUID);
        }
    }

    public static void publishUsageEvent(String usageType, long accountId, long zoneId, long ipAddressId, String ipAddress, boolean isSourceNat, String guestType,
        boolean isSystem, boolean usageHidden, String entityType, String entityUUID) {
        saveUsageEvent(usageType, accountId, zoneId, ipAddressId, ipAddress, isSourceNat, guestType, isSystem, usageHidden);
        publishUsageEvent(usageType, accountId, zoneId, entityType, entityUUID);
    }

    public static void publishUsageEvent(String usageType, long accountId, long zoneId, long resourceId, String resourceName, Long offeringId, Long templateId,
        String resourceType, String entityType, String entityUUID, boolean displayResource) {
        if(displayResource){
            saveUsageEvent(usageType, accountId, zoneId, resourceId, resourceName, offeringId, templateId, resourceType);
        }
        publishUsageEvent(usageType, accountId, zoneId, entityType, entityUUID);

    }

    public static void publishUsageEvent(String usageType, long accountId, long zoneId, long vmId, long securityGroupId, String entityType, String entityUUID) {
        saveUsageEvent(usageType, accountId, zoneId, vmId, securityGroupId);
        publishUsageEvent(usageType, accountId, zoneId, entityType, entityUUID);
    }

    public static void publishUsageEvent(String usageType, long accountId, long zoneId, long resourceId, String resourceName, Long offeringId, Long templateId,
        String resourceType, String entityType, String entityUUID, Map<String, String> details, boolean displayResource) {
        if(displayResource){
            saveUsageEvent(usageType, accountId, zoneId, resourceId, resourceName, offeringId, templateId, resourceType, details);
        }
        publishUsageEvent(usageType, accountId, zoneId, entityType, entityUUID);

    }

    private static void saveUsageEvent(String usageType, long accountId, long zoneId, long resourceId, String resourceName, Long offeringId, Long templateId,
        String resourceType, Map<String, String> details) {
        UsageEventVO usageEvent = new UsageEventVO(usageType, accountId, zoneId, resourceId, resourceName, offeringId, templateId, resourceType);
        s_usageEventDao.persist(usageEvent);
        s_usageEventDao.saveDetails(usageEvent.getId(), details);
    }

    public static void saveUsageEvent(String usageType, long accountId, long zoneId, long resourceId, String resourceName, Long offeringId, Long templateId, Long size) {
        s_usageEventDao.persist(new UsageEventVO(usageType, accountId, zoneId, resourceId, resourceName, offeringId, templateId, size));
    }

    public static void saveUsageEvent(String usageType, long accountId, long zoneId, long resourceId, String resourceName, Long offeringId, Long templateId, Long size, Map<String, String> details) {
        UsageEventVO usageEventVO = new UsageEventVO(usageType, accountId, zoneId, resourceId, resourceName, offeringId, templateId, size);
        s_usageEventDao.persist(usageEventVO);
        if (MapUtils.isNotEmpty(details)) {
            s_usageEventDao.saveDetails(usageEventVO.getId(), details);
        }
    }

    public static void saveUsageEvent(String usageType, long accountId, long zoneId, long resourceId, String resourceName, Long offeringId, Long templateId, Long size,
        Long virtualSize) {
        s_usageEventDao.persist(new UsageEventVO(usageType, accountId, zoneId, resourceId, resourceName, offeringId, templateId, size, virtualSize));
    }

    public static void saveUsageEvent(String usageType, long accountId, long zoneId, long resourceId, String resourceName, Long offeringId, Long templateId, Long size,
                                      Long virtualSize, Map<String, String> details) {
        UsageEventVO usageEventVO = new UsageEventVO(usageType, accountId, zoneId, resourceId, resourceName, offeringId, templateId, size, virtualSize);
        s_usageEventDao.persist(usageEventVO);
        if (MapUtils.isNotEmpty(details)) {
            s_usageEventDao.saveDetails(usageEventVO.getId(), details);
        }
    }

    public static void saveUsageEvent(String usageType, long accountId, long zoneId, long resourceId, String resourceName) {
        s_usageEventDao.persist(new UsageEventVO(usageType, accountId, zoneId, resourceId, resourceName));
    }

    public static void saveUsageEvent(String usageType, long accountId, long zoneId, long ipAddressId, String ipAddress, boolean isSourceNat, String guestType,
        boolean isSystem, boolean usageHidden) {
        final UsageEventVO usageEventVO = new UsageEventVO(usageType, accountId, zoneId, ipAddressId, ipAddress, isSourceNat, guestType, isSystem);
        s_usageEventDao.persist(usageEventVO);
        if (usageHidden) {
            s_usageEventDao.saveDetails(usageEventVO.getId(), Map.of("hidden", "true"));
        }
    }

    public static void saveUsageEvent(String usageType, long accountId, long zoneId, long resourceId, String resourceName, Long offeringId, Long templateId,
        String resourceType) {
        s_usageEventDao.persist(new UsageEventVO(usageType, accountId, zoneId, resourceId, resourceName, offeringId, templateId, resourceType));
    }

    public static void saveUsageEvent(String usageType, long accountId, long zoneId, long vmId, long securityGroupId) {
        s_usageEventDao.persist(new UsageEventVO(usageType, accountId, zoneId, vmId, securityGroupId));
    }

    private static void publishUsageEvent(String usageEventType, Long accountId, Long zoneId, String resourceType, String resourceUUID) {
        String configKey = "publish.usage.events";
        String value = s_configDao.getValue(configKey);
        boolean configValue = Boolean.parseBoolean(value);
        if( !configValue)
            return;
        try {
            eventDistributor = ComponentContext.getComponent(EventDistributor.class);
        } catch (NoSuchBeanDefinitionException nbe) {
            return; // no provider is configured to provide events distributor, so just return
        }

        Account account = s_accountDao.findById(accountId);
        DataCenterVO dc = s_dcDao.findById(zoneId);

        // if account has been deleted, this might be called during cleanup of resources and results in null pointer
        if (account == null)
            return;

        // if an invalid zone is passed in, create event without zone UUID
        String zoneUuid = null;
        if (dc != null)
            zoneUuid = dc.getUuid();

        Event event = new Event(Name, EventCategory.USAGE_EVENT.getName(), usageEventType, resourceType, resourceUUID);

        Map<String, String> eventDescription = new HashMap<String, String>();
        eventDescription.put("account", account.getUuid());
        eventDescription.put("zone", zoneUuid);
        eventDescription.put("event", usageEventType);
        eventDescription.put("resource", resourceType);
        eventDescription.put("id", resourceUUID);

        String eventDate = new SimpleDateFormat("yyyy-MM-dd HH:mm:ss Z").format(new Date());
        eventDescription.put("eventDateTime", eventDate);

        event.setDescription(eventDescription);

<<<<<<< HEAD
        eventDistributor.publish(event);
=======
        try {
            s_eventBus.publish(event);
        } catch (EventBusException e) {
            LOGGER.warn("Failed to publish usage event on the event bus.");
        }
>>>>>>> 6af1c25f
    }

    static final String Name = "management-server";

}<|MERGE_RESOLUTION|>--- conflicted
+++ resolved
@@ -25,20 +25,13 @@
 import javax.annotation.PostConstruct;
 import javax.inject.Inject;
 
-<<<<<<< HEAD
-=======
-import org.apache.commons.collections.MapUtils;
-import org.apache.logging.log4j.Logger;
-import org.apache.logging.log4j.LogManager;
-import org.springframework.beans.factory.NoSuchBeanDefinitionException;
-
->>>>>>> 6af1c25f
 import org.apache.cloudstack.framework.config.dao.ConfigurationDao;
 import org.apache.cloudstack.framework.events.Event;
 import org.apache.cloudstack.framework.events.EventBus;
 import org.apache.cloudstack.framework.events.EventDistributor;
 import org.apache.commons.collections.MapUtils;
-import org.apache.log4j.Logger;
+import org.apache.logging.log4j.LogManager;
+import org.apache.logging.log4j.Logger;
 import org.springframework.beans.factory.NoSuchBeanDefinitionException;
 
 import com.cloud.dc.DataCenterVO;
@@ -245,15 +238,7 @@
 
         event.setDescription(eventDescription);
 
-<<<<<<< HEAD
         eventDistributor.publish(event);
-=======
-        try {
-            s_eventBus.publish(event);
-        } catch (EventBusException e) {
-            LOGGER.warn("Failed to publish usage event on the event bus.");
-        }
->>>>>>> 6af1c25f
     }
 
     static final String Name = "management-server";
