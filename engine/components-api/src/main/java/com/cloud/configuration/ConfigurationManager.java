// Licensed to the Apache Software Foundation (ASF) under one
// or more contributor license agreements.  See the NOTICE file
// distributed with this work for additional information
// regarding copyright ownership.  The ASF licenses this file
// to you under the Apache License, Version 2.0 (the
// "License"); you may not use this file except in compliance
// with the License.  You may obtain a copy of the License at
//
//   http://www.apache.org/licenses/LICENSE-2.0
//
// Unless required by applicable law or agreed to in writing,
// software distributed under the License is distributed on an
// "AS IS" BASIS, WITHOUT WARRANTIES OR CONDITIONS OF ANY
// KIND, either express or implied.  See the License for the
// specific language governing permissions and limitations
// under the License.
package com.cloud.configuration;

import java.util.List;
import java.util.Map;
import java.util.Set;

import org.apache.cloudstack.framework.config.impl.ConfigurationSubGroupVO;

import com.cloud.dc.ClusterVO;
import com.cloud.dc.DataCenter;
import com.cloud.dc.DataCenter.NetworkType;
import com.cloud.dc.DataCenterVO;
import com.cloud.dc.HostPodVO;
import com.cloud.dc.Pod;
import com.cloud.dc.Vlan;
import com.cloud.domain.Domain;
import com.cloud.exception.ConcurrentOperationException;
import com.cloud.exception.InsufficientCapacityException;
import com.cloud.exception.InvalidParameterValueException;
import com.cloud.network.Network;
import com.cloud.network.Network.Capability;
import com.cloud.network.Network.Provider;
import com.cloud.network.Network.Service;
import com.cloud.network.Networks.TrafficType;
import com.cloud.offering.DiskOffering;
import com.cloud.offering.NetworkOffering;
import com.cloud.offering.NetworkOffering.Availability;
import com.cloud.offerings.NetworkOfferingVO;
import com.cloud.org.Grouping.AllocationState;
import com.cloud.user.Account;
import com.cloud.utils.Pair;
import com.cloud.utils.net.NetUtils;

/**
 * ConfigurationManager handles adding pods/zones, changing IP ranges, enabling external firewalls, and editing
 * configuration values
 *
 */
public interface ConfigurationManager {
    /**
     * @param offering
     * @return
     */
    boolean isOfferingForVpc(NetworkOffering offering);

    Integer getNetworkOfferingNetworkRate(long networkOfferingId, Long dataCenterId);

    Integer getServiceOfferingNetworkRate(long serviceOfferingId, Long dataCenterId);

    /**
     * Updates a configuration entry with a new value
     *
     * @param userId
     * @param name
     * @param value
     */
    String updateConfiguration(long userId, String name, String category, String value, String scope, Long id);

//    /**
//     * Creates a new service offering
//     *
//     * @param name
//     * @param cpu
//     * @param ramSize
//     * @param speed
//     * @param displayText
//     * @param localStorageRequired
//     * @param offerHA
//     * @param domainId
//     * @param volatileVm
//     * @param hostTag
//     * @param networkRate
//     *            TODO
//     * @param id
//     * @param useVirtualNetwork
//     * @param deploymentPlanner
//     * @param details
//     * @param bytesReadRate
//     * @param bytesWriteRate
//     * @param iopsReadRate
//     * @param iopsWriteRate
//     * @return ID
//     */
//    ServiceOfferingVO createServiceOffering(long userId, boolean isSystem, VirtualMachine.Type vm_typeType, String name, int cpu, int ramSize, int speed, String displayText, boolean localStorageRequired,
//            boolean offerHA, boolean limitResourceUse, boolean volatileVm, String tags, Long domainId, String hostTag, Integer networkRate, String deploymentPlanner, Map<String, String> details,
//            Long bytesReadRate, Long bytesWriteRate, Long iopsReadRate, Long iopsWriteRate);

//    /**
//     * Creates a new disk offering
//     *
//     * @param domainId
//     * @param name
//     * @param description
//     * @param numGibibytes
//     * @param tags
//     * @param isCustomized
//     * @param localStorageRequired
//     * @param isDisplayOfferingEnabled
//     * @param isCustomizedIops (is admin allowing users to set custom iops?)
//     * @param minIops
//     * @param maxIops
//     * @param bytesReadRate
//     * @param bytesWriteRate
//     * @param iopsReadRate
//     * @param iopsWriteRate
//     * @return newly created disk offering
//     */
//    DiskOfferingVO createDiskOffering(Long domainId, String name, String description, Long numGibibytes, String tags, boolean isCustomized,
//            boolean localStorageRequired, boolean isDisplayOfferingEnabled, Boolean isCustomizedIops, Long minIops, Long maxIops,
//            Long bytesReadRate, Long bytesWriteRate, Long iopsReadRate, Long iopsWriteRate);

    /**
     * Creates a new pod
     *
     * @param userId
     * @param podName
     * @param zone
     * @param gateway
     * @param cidr
     * @param startIp
     * @param endIp
     * @param allocationState
     * @param skipGatewayOverlapCheck
     *            (true if it is ok to not validate that gateway IP address overlap with Start/End IP of the POD)
     * @return Pod
     */
    HostPodVO createPod(long userId, String podName, DataCenter zone, String gateway, String cidr, String startIp, String endIp, String allocationState,
        boolean skipGatewayOverlapCheck);

    /**
     * Creates a new zone
     *
     * @param userId
     * @param zoneName
     * @param dns1
     * @param dns2
     * @param internalDns1
     * @param internalDns2
     * @param guestCidr
     * @param zoneType
     * @param allocationState
     * @param networkDomain
     *            TODO
     * @param isSecurityGroupEnabled
     *            TODO
     * @param ip6Dns1 TODO
     * @param ip6Dns2 TODO
     * @return
     * @throws
     * @throws
     */
    DataCenterVO createZone(long userId, String zoneName, String dns1, String dns2, String internalDns1, String internalDns2, String guestCidr, String domain,
        Long domainId, NetworkType zoneType, String allocationState, String networkDomain, boolean isSecurityGroupEnabled, boolean isLocalStorageEnabled, String ip6Dns1,
        String ip6Dns2, boolean isEdge);

    /**
     * Deletes a VLAN from the database, along with all of its IP addresses. Will not delete VLANs that have allocated
     * IP addresses.
     *
     * @param userId
     * @param vlanDbId
     * @param caller TODO
     * @return success/failure
     */
    boolean deleteVlanAndPublicIpRange(long userId, long vlanDbId, Account caller);

    void checkZoneAccess(Account caller, DataCenter zone);

    void checkDiskOfferingAccess(Account caller, DiskOffering dof, DataCenter zone);

    /**
     * Creates a new network offering
     * @param name
     * @param displayText
     * @param trafficType
     * @param tags
     * @param specifyVlan
     * @param networkRate
     *            TODO
     * @param serviceProviderMap
     *            TODO
     * @param isDefault
     *            TODO
     * @param type
     *            TODO
     * @param systemOnly
     *            TODO
     * @param serviceOfferingId
     * @param conserveMode
     *            ;
     * @param specifyIpRanges
     *            TODO
     * @param isPersistent
     *            ;
     * @param details TODO
     * @param forVpc
     * @param domainIds
     * @param zoneIds
     * @return network offering object
     */

    NetworkOfferingVO createNetworkOffering(String name, String displayText, TrafficType trafficType, String tags, boolean specifyVlan, Availability availability,
                                            Integer networkRate, Map<Service, Set<Provider>> serviceProviderMap, boolean isDefault, Network.GuestType type, boolean systemOnly, Long serviceOfferingId,
                                            boolean conserveMode, Map<Service, Map<Capability, String>> serviceCapabilityMap, boolean specifyIpRanges, boolean isPersistent,
                                            Map<NetworkOffering.Detail, String> details, boolean egressDefaultPolicy, Integer maxconn, boolean enableKeepAlive, Boolean forVpc,
                                            Boolean forTungsten, List<Long> domainIds, List<Long> zoneIds, boolean enableOffering, final NetUtils.InternetProtocol internetProtocol);

    Vlan createVlanAndPublicIpRange(long zoneId, long networkId, long physicalNetworkId, boolean forVirtualNetwork, boolean forSystemVms, Long podId, String startIP, String endIP,
        String vlanGateway, String vlanNetmask, String vlanId, boolean bypassVlanOverlapCheck, Domain domain, Account vlanOwner, String startIPv6, String endIPv6, String vlanIp6Gateway, String vlanIp6Cidr)
        throws InsufficientCapacityException, ConcurrentOperationException, InvalidParameterValueException;

    void createDefaultSystemNetworks(long zoneId) throws ConcurrentOperationException;

    /**
     * Release dedicated virtual ip ranges of a domain.
     *
     * @param domainId
     * @return success/failure
     */
    boolean releaseDomainSpecificVirtualRanges(long domainId);

    /**
     * Release dedicated virtual ip ranges of an account.
     *
     * @param accountId
     * @return success/failure
     */
    boolean releaseAccountSpecificVirtualRanges(long accountId);

    /**
     * Edits a pod in the database. Will not allow you to edit pods that are being used anywhere in the system.
     *
     * @param id
     * @param name
     * @param startIp
     * @param endIp
     * @param gateway
     * @param netmask
     * @param allocationState
     * @return Pod
     * @throws
     * @throws
     */
    Pod editPod(long id, String name, String startIp, String endIp, String gateway, String netmask, String allocationState);

    void checkPodCidrSubnets(long zoneId, Long podIdToBeSkipped, String cidr);

    AllocationState findPodAllocationState(HostPodVO pod);

    AllocationState findClusterAllocationState(ClusterVO cluster);

<<<<<<< HEAD
    public static final String MESSAGE_CREATE_POD_IP_RANGE_EVENT = "Message.CreatePodIpRange.Event";
    public static final String MESSAGE_DELETE_POD_IP_RANGE_EVENT = "Message.DeletePodIpRange.Event";
    public static final String MESSAGE_CREATE_VLAN_IP_RANGE_EVENT = "Message.CreateVlanIpRange.Event";
    public static final String MESSAGE_DELETE_VLAN_IP_RANGE_EVENT = "Message.DeleteVlanIpRange.Event";
=======
    String getConfigurationType(String configName);

    Pair<String, String> getConfigurationGroupAndSubGroup(String configName);

    List<ConfigurationSubGroupVO> getConfigurationSubGroups(Long groupId);
>>>>>>> d8c7e34b
}<|MERGE_RESOLUTION|>--- conflicted
+++ resolved
@@ -53,6 +53,12 @@
  *
  */
 public interface ConfigurationManager {
+
+    public static final String MESSAGE_CREATE_POD_IP_RANGE_EVENT = "Message.CreatePodIpRange.Event";
+    public static final String MESSAGE_DELETE_POD_IP_RANGE_EVENT = "Message.DeletePodIpRange.Event";
+    public static final String MESSAGE_CREATE_VLAN_IP_RANGE_EVENT = "Message.CreateVlanIpRange.Event";
+    public static final String MESSAGE_DELETE_VLAN_IP_RANGE_EVENT = "Message.DeleteVlanIpRange.Event";
+
     /**
      * @param offering
      * @return
@@ -265,16 +271,9 @@
 
     AllocationState findClusterAllocationState(ClusterVO cluster);
 
-<<<<<<< HEAD
-    public static final String MESSAGE_CREATE_POD_IP_RANGE_EVENT = "Message.CreatePodIpRange.Event";
-    public static final String MESSAGE_DELETE_POD_IP_RANGE_EVENT = "Message.DeletePodIpRange.Event";
-    public static final String MESSAGE_CREATE_VLAN_IP_RANGE_EVENT = "Message.CreateVlanIpRange.Event";
-    public static final String MESSAGE_DELETE_VLAN_IP_RANGE_EVENT = "Message.DeleteVlanIpRange.Event";
-=======
     String getConfigurationType(String configName);
 
     Pair<String, String> getConfigurationGroupAndSubGroup(String configName);
 
     List<ConfigurationSubGroupVO> getConfigurationSubGroups(Long groupId);
->>>>>>> d8c7e34b
 }