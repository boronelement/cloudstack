--- conflicted
+++ resolved
@@ -60,15 +60,9 @@
     public static final String MESSAGE_CREATE_VLAN_IP_RANGE_EVENT = "Message.CreateVlanIpRange.Event";
     public static final String MESSAGE_DELETE_VLAN_IP_RANGE_EVENT = "Message.DeleteVlanIpRange.Event";
 
-<<<<<<< HEAD
-    static final String VM_USERDATA_MAX_LENGTH_STRING = "vm.userdata.max.length";
-    static final ConfigKey<Integer> VM_USERDATA_MAX_LENGTH = new ConfigKey<>("Advanced", Integer.class, VM_USERDATA_MAX_LENGTH_STRING, "32768",
-            "Max length of vm userdata after base64 decoding. Default is 32768 and maximum is 1048576", true);
     public static final ConfigKey<Boolean> AllowNonRFC1918CompliantIPs = new ConfigKey<>(Boolean.class,
             "allow.non.rfc1918.compliant.ips", "Advanced", "false",
             "Allows non-compliant RFC 1918 IPs for Shared, Isolated networks and VPCs", true, null);
-=======
->>>>>>> 84b91cc9
 
     /**
      * @param offering
