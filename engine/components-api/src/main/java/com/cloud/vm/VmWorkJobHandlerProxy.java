// Licensed to the Apache Software Foundation (ASF) under one
// or more contributor license agreements.  See the NOTICE file
// distributed with this work for additional information
// regarding copyright ownership.  The ASF licenses this file
// to you under the Apache License, Version 2.0 (the
// "License"); you may not use this file except in compliance
// with the License.  You may obtain a copy of the License at
//
//   http://www.apache.org/licenses/LICENSE-2.0
//
// Unless required by applicable law or agreed to in writing,
// software distributed under the License is distributed on an
// "AS IS" BASIS, WITHOUT WARRANTIES OR CONDITIONS OF ANY
// KIND, either express or implied.  See the License for the
// specific language governing permissions and limitations
// under the License.
package com.cloud.vm;

import java.lang.reflect.InvocationTargetException;
import java.lang.reflect.Method;
import java.util.HashMap;
import java.util.Map;

<<<<<<< HEAD
import org.apache.logging.log4j.Logger;
import org.apache.logging.log4j.LogManager;

import com.google.gson.Gson;

=======
>>>>>>> 4d370a37
import org.apache.cloudstack.framework.jobs.impl.JobSerializerHelper;
import org.apache.cloudstack.jobs.JobInfo;
import org.apache.log4j.Logger;

import com.cloud.serializer.GsonHelper;
import com.cloud.utils.Pair;
import com.google.gson.Gson;

/**
 * VmWorkJobHandlerProxy can not be used as standalone due to run-time
 * reflection usage in its implementation, run-time reflection conflicts with Spring proxy mode.
 * It means that we can not instantiate VmWorkJobHandlerProxy beans directly in Spring and expect
 * it can handle VmWork directly from there.
 *
 */
public class VmWorkJobHandlerProxy implements VmWorkJobHandler {

    protected Logger logger = LogManager.getLogger(getClass());

    private Object _target;
    private Map<Class<?>, Method> _handlerMethodMap = new HashMap<Class<?>, Method>();

    private Gson _gsonLogger;

    public VmWorkJobHandlerProxy(Object target) {
        _gsonLogger = GsonHelper.getGsonLogger();

        buildLookupMap(target.getClass());
        _target = target;
    }

    private void buildLookupMap(Class<?> hostClass) {
        Class<?> clz = hostClass;
        while (clz != null && clz != Object.class) {
            Method[] hostHandlerMethods = clz.getDeclaredMethods();

            for (Method method : hostHandlerMethods) {
                if (isVmWorkJobHandlerMethod(method)) {
                    Class<?> paramType = method.getParameterTypes()[0];
                    assert (_handlerMethodMap.get(paramType) == null);

                    method.setAccessible(true);
                    _handlerMethodMap.put(paramType, method);
                }
            }

            clz = clz.getSuperclass();
        }
    }

    @SuppressWarnings("deprecation")
    private boolean isVmWorkJobHandlerMethod(Method method) {
        if (method.getParameterTypes().length != 1)
            return false;

        Class<?> returnType = method.getReturnType();
        if (!Pair.class.isAssignableFrom(returnType))
            return false;

        Class<?> paramType = method.getParameterTypes()[0];
        if (!VmWork.class.isAssignableFrom(paramType))
            return false;

        return true;
    }

    private Method getHandlerMethod(Class<?> paramType) {
        return _handlerMethodMap.get(paramType);
    }

    @SuppressWarnings("unchecked")
    @Override
    public Pair<JobInfo.Status, String> handleVmWorkJob(VmWork work) throws Exception {

        Method method = getHandlerMethod(work.getClass());
        if (method != null) {

            try {
<<<<<<< HEAD
                if (logger.isDebugEnabled())
                    logger.debug("Execute VM work job: " + work.getClass().getName() + _gsonLogger.toJson(work));

                Object obj = method.invoke(_target, work);

                if (logger.isDebugEnabled())
                    logger.debug("Done executing VM work job: " + work.getClass().getName() + _gsonLogger.toJson(work));
=======
                if (s_logger.isDebugEnabled())
                    s_logger.debug("Execute VM work job: " + work.getClass().getName() + work);

                Object obj = method.invoke(_target, work);

                if (s_logger.isDebugEnabled())
                    s_logger.debug("Done executing VM work job: " + work.getClass().getName() + work);
>>>>>>> 4d370a37

                assert (obj instanceof Pair);
                return (Pair<JobInfo.Status, String>)obj;
            } catch (InvocationTargetException e) {
                logger.error("Invocation exception, caused by: " + e.getCause());

                // legacy CloudStack code relies on checked exception for error handling
                // we need to re-throw the real exception here
                if (e.getCause() != null && e.getCause() instanceof Exception) {
                    logger.info("Rethrow exception " + e.getCause());
                    throw (Exception)e.getCause();
                }

                throw e;
            }
        } else {
            logger.error("Unable to find handler for VM work job: " + work.getClass().getName() + _gsonLogger.toJson(work));

            RuntimeException ex = new RuntimeException("Unable to find handler for VM work job: " + work.getClass().getName());
            return new Pair<JobInfo.Status, String>(JobInfo.Status.FAILED, JobSerializerHelper.toObjectSerializedString(ex));
        }
    }
}<|MERGE_RESOLUTION|>--- conflicted
+++ resolved
@@ -21,17 +21,10 @@
 import java.util.HashMap;
 import java.util.Map;
 
-<<<<<<< HEAD
-import org.apache.logging.log4j.Logger;
-import org.apache.logging.log4j.LogManager;
-
-import com.google.gson.Gson;
-
-=======
->>>>>>> 4d370a37
 import org.apache.cloudstack.framework.jobs.impl.JobSerializerHelper;
 import org.apache.cloudstack.jobs.JobInfo;
-import org.apache.log4j.Logger;
+import org.apache.logging.log4j.LogManager;
+import org.apache.logging.log4j.Logger;
 
 import com.cloud.serializer.GsonHelper;
 import com.cloud.utils.Pair;
@@ -107,23 +100,13 @@
         if (method != null) {
 
             try {
-<<<<<<< HEAD
                 if (logger.isDebugEnabled())
-                    logger.debug("Execute VM work job: " + work.getClass().getName() + _gsonLogger.toJson(work));
+                    logger.debug("Execute VM work job: " + work.getClass().getName() + work);
 
                 Object obj = method.invoke(_target, work);
 
                 if (logger.isDebugEnabled())
-                    logger.debug("Done executing VM work job: " + work.getClass().getName() + _gsonLogger.toJson(work));
-=======
-                if (s_logger.isDebugEnabled())
-                    s_logger.debug("Execute VM work job: " + work.getClass().getName() + work);
-
-                Object obj = method.invoke(_target, work);
-
-                if (s_logger.isDebugEnabled())
-                    s_logger.debug("Done executing VM work job: " + work.getClass().getName() + work);
->>>>>>> 4d370a37
+                    logger.debug("Done executing VM work job: " + work.getClass().getName() + work);
 
                 assert (obj instanceof Pair);
                 return (Pair<JobInfo.Status, String>)obj;
