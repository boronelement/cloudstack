--- conflicted
+++ resolved
@@ -235,7 +235,6 @@
     public static final String MESSAGE_ASSIGN_IPADDR_EVENT = "Message.AssignIpAddr.Event";
     public static final String MESSAGE_RELEASE_IPADDR_EVENT = "Message.ReleaseIpAddr.Event";
 
-<<<<<<< HEAD
 
     /**
      * Checks if the given public IP address is not in active quarantine.
@@ -281,7 +280,6 @@
      * @return the updated quarantine object.
      */
     PublicIpQuarantine updatePublicIpAddressInQuarantine(Long quarantineProcessId, Date endDate);
-=======
+
     void updateSourceNatIpAddress(IPAddressVO requestedIp, List<IPAddressVO> userIps) throws Exception;
->>>>>>> 27b0a64b
 }