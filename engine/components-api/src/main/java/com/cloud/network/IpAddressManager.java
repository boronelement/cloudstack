// Licensed to the Apache Software Foundation (ASF) under one
// or more contributor license agreements.  See the NOTICE file
// distributed with this work for additional information
// regarding copyright ownership.  The ASF licenses this file
// to you under the Apache License, Version 2.0 (the
// "License"); you may not use this file except in compliance
// with the License.  You may obtain a copy of the License at
//
//   http://www.apache.org/licenses/LICENSE-2.0
//
// Unless required by applicable law or agreed to in writing,
// software distributed under the License is distributed on an
// "AS IS" BASIS, WITHOUT WARRANTIES OR CONDITIONS OF ANY
// KIND, either express or implied.  See the License for the
// specific language governing permissions and limitations
// under the License.
package com.cloud.network;

import java.util.Date;
import java.util.List;

import org.apache.cloudstack.api.response.AcquirePodIpCmdResponse;
import org.apache.cloudstack.framework.config.ConfigKey;

import com.cloud.dc.DataCenter;
import com.cloud.dc.Vlan.VlanType;
import com.cloud.exception.ConcurrentOperationException;
import com.cloud.exception.InsufficientAddressCapacityException;
import com.cloud.exception.InsufficientCapacityException;
import com.cloud.exception.InsufficientVirtualNetworkCapacityException;
import com.cloud.exception.ResourceAllocationException;
import com.cloud.exception.ResourceUnavailableException;
import com.cloud.network.addr.PublicIp;
import com.cloud.network.dao.IPAddressVO;
import com.cloud.network.rules.FirewallRule;
import com.cloud.network.rules.StaticNat;
import com.cloud.user.Account;
import com.cloud.utils.db.DB;
import com.cloud.utils.db.SearchCriteria;
import com.cloud.utils.exception.CloudRuntimeException;
import com.cloud.vm.NicProfile;
import com.cloud.vm.VirtualMachineProfile;

public interface IpAddressManager {
    String UseSystemPublicIpsCK = "use.system.public.ips";
    ConfigKey<Boolean> UseSystemPublicIps = new ConfigKey<Boolean>("Advanced", Boolean.class, UseSystemPublicIpsCK, "true",
            "If true, when account has dedicated public ip range(s), once the ips dedicated to the account have been consumed ips will be acquired from the system pool",
            true, ConfigKey.Scope.Account);

    ConfigKey<Boolean> RulesContinueOnError = new ConfigKey<Boolean>("Advanced", Boolean.class, "network.rule.delete.ignoreerror", "true",
            "When true, ip address delete (ipassoc) failures are  ignored", true);

    ConfigKey<String> VrouterRedundantTiersPlacement = new ConfigKey<String>(
            String.class,
            "vrouter.redundant.tiers.placement",
            "Advanced",
            "random",
            "Set placement of vrouter ips in redundant mode in vpc tiers, this can be 3 value: `first` to use first ips in tiers, `last` to use last ips in tiers and `random` to take random ips in tiers.",
            true, ConfigKey.Scope.Account, null, null, null, null, null, ConfigKey.Kind.Select, "first,last,random");

    /**
     * Assigns a new public ip address.
     *
     * @param dcId
     * @param podId
     * @param owner
     * @param type
     * @param networkId
     * @param requestedIp
     * @param isSystem
     * @return
     * @throws InsufficientAddressCapacityException
     */
    PublicIp assignPublicIpAddress(long dcId, Long podId, Account owner, VlanType type, Long networkId, String requestedIp, boolean isSystem, boolean forSystemVms)
            throws InsufficientAddressCapacityException;

    PublicIp assignSourceNatPublicIpAddress(long dcId, Long podId, Account owner, VlanType type, Long networkId, String requestedIp, boolean isSystem, boolean forSystemVms)
        throws InsufficientAddressCapacityException;

    /**
     * Do all of the work of releasing public ip addresses. Note that if this method fails, there can be side effects.
     *
     * @param userId
     * @param caller
     * @param caller
     * @return true if it did; false if it didn't
     */
    boolean disassociatePublicIpAddress(long id, long userId, Account caller);

    boolean applyRules(List<? extends FirewallRule> rules, FirewallRule.Purpose purpose, NetworkRuleApplier applier, boolean continueOnError)
            throws ResourceUnavailableException;

    /**
     * @param userId
     * @param accountId
     * @param zoneId
     * @param vlanId
     * @param guestNetwork
     * @throws InsufficientCapacityException
     * @throws ConcurrentOperationException
     * @throws ResourceUnavailableException
     * @throws ResourceAllocationException
     *             Associates an ip address list to an account. The list of ip addresses are all addresses associated
     *             with the
     *             given vlan id.
     */
    boolean associateIpAddressListToAccount(long userId, long accountId, long zoneId, Long vlanId, Network guestNetwork) throws InsufficientCapacityException,
            ConcurrentOperationException, ResourceUnavailableException, ResourceAllocationException;

    boolean applyIpAssociations(Network network, boolean continueOnError) throws ResourceUnavailableException;

    boolean applyIpAssociations(Network network, boolean rulesRevoked, boolean continueOnError, List<? extends PublicIpAddress> publicIps)
            throws ResourceUnavailableException;

    IPAddressVO markIpAsUnavailable(long addrId);

    String acquireGuestIpAddress(Network network, String requestedIp);

    String acquireFirstGuestIpAddress(Network network);

    String acquireLastGuestIpAddress(Network network);

    String acquireGuestIpAddressByPlacement(Network network, String requestedIp);

    boolean applyStaticNats(List<? extends StaticNat> staticNats, boolean continueOnError, boolean forRevoke) throws ResourceUnavailableException;

    IpAddress assignSystemIp(long networkId, Account owner, boolean forElasticLb, boolean forElasticIp) throws InsufficientAddressCapacityException;

    boolean handleSystemIpRelease(IpAddress ip);

    void allocateDirectIp(NicProfile nic, DataCenter dc, VirtualMachineProfile vm, Network network, String requestedIpv4, String requestedIpv6)
            throws InsufficientVirtualNetworkCapacityException, InsufficientAddressCapacityException;

    /**
     * @param owner
     * @param guestNetwork
     * @return
     * @throws ConcurrentOperationException
     * @throws InsufficientAddressCapacityException
     */
    PublicIp assignSourceNatIpAddressToGuestNetwork(Account owner, Network guestNetwork) throws InsufficientAddressCapacityException, ConcurrentOperationException;

    /**
     *
     * @param ipAddrId
     * @param networkId
     * @param releaseOnFailure
     * @return
     * @throws ResourceAllocationException
     * @throws ResourceUnavailableException
     * @throws InsufficientAddressCapacityException
     * @throws ConcurrentOperationException
     */
    IPAddressVO associateIPToGuestNetwork(long ipAddrId, long networkId, boolean releaseOnFailure) throws ResourceAllocationException, ResourceUnavailableException,
            InsufficientAddressCapacityException, ConcurrentOperationException;

    IpAddress allocatePortableIp(Account ipOwner, Account caller, long dcId, Long networkId, Long vpcID) throws ConcurrentOperationException,
            ResourceAllocationException, InsufficientAddressCapacityException;

    boolean releasePortableIpAddress(long addrId);

    IPAddressVO associatePortableIPToGuestNetwork(long ipAddrId, long networkId, boolean releaseOnFailure) throws ResourceAllocationException,
            ResourceUnavailableException, InsufficientAddressCapacityException, ConcurrentOperationException;

    IPAddressVO disassociatePortableIPToGuestNetwork(long ipAddrId, long networkId) throws ResourceAllocationException, ResourceUnavailableException,
            InsufficientAddressCapacityException, ConcurrentOperationException;

    boolean isPortableIpTransferableFromNetwork(long ipAddrId, long networkId);

    void transferPortableIP(long ipAddrId, long currentNetworkId, long newNetworkId) throws ResourceAllocationException, ResourceUnavailableException,
            InsufficientAddressCapacityException, ConcurrentOperationException;;

    /**
     * @param addr
     */
    void markPublicIpAsAllocated(IPAddressVO addr);

    /**
     * @param owner
     * @param guestNtwkId
     * @param vpcId
     * @param dcId
     * @param isSourceNat
     * @return
     * @throws ConcurrentOperationException
     * @throws InsufficientAddressCapacityException
     */
    PublicIp assignDedicateIpAddress(Account owner, Long guestNtwkId, Long vpcId, long dcId, boolean isSourceNat)
            throws ConcurrentOperationException, InsufficientAddressCapacityException;

    IpAddress allocateIp(Account ipOwner, boolean isSystem, Account caller, long callerId, DataCenter zone, Boolean displayIp, String ipaddress)
            throws ConcurrentOperationException, ResourceAllocationException, InsufficientAddressCapacityException;

    PublicIp assignPublicIpAddressFromVlans(long dcId, Long podId, Account owner, VlanType type, List<Long> vlanDbIds, Long networkId, String requestedIp, String requestedGateway, boolean isSystem)
            throws InsufficientAddressCapacityException;

    PublicIp getAvailablePublicIpAddressFromVlans(long dcId, Long podId, Account owner, VlanType type, List<Long> vlanDbIds, Long networkId, String requestedIp, boolean isSystem)
            throws InsufficientAddressCapacityException;

    @DB
    void allocateNicValues(NicProfile nic, DataCenter dc, VirtualMachineProfile vm, Network network, String requestedIpv4, String requestedIpv6)
            throws InsufficientVirtualNetworkCapacityException, InsufficientAddressCapacityException;

    int getRuleCountForIp(Long addressId, FirewallRule.Purpose purpose, FirewallRule.State state);

    String allocateGuestIP(Network network, String requestedIp) throws InsufficientAddressCapacityException;

    String allocatePublicIpForGuestNic(Network network, Long podId, Account ipOwner, String requestedIp) throws InsufficientAddressCapacityException;

    AcquirePodIpCmdResponse allocatePodIp(String zoneId, String podId) throws ConcurrentOperationException, ResourceAllocationException;

    public boolean isIpEqualsGatewayOrNetworkOfferingsEmpty(Network network, String requestedIp);

    void releasePodIp(Long id) throws CloudRuntimeException;

    boolean isUsageHidden(IPAddressVO address);

    List<IPAddressVO> listAvailablePublicIps(final long dcId,
                                             final Long podId,
                                             final List<Long> vlanDbIds,
                                             final Account owner,
                                             final VlanType vlanUse,
                                             final Long guestNetworkId,
                                             final boolean sourceNat,
                                             final boolean assign,
                                             final boolean allocate,
                                             final String requestedIp,
                                             final String requestedGateway,
                                             final boolean isSystem,
                                             final Long vpcId,
                                             final Boolean displayIp,
                                             final boolean forSystemVms,
                                             final boolean lockOneRow)
            throws InsufficientAddressCapacityException;

    public static final String MESSAGE_ASSIGN_IPADDR_EVENT = "Message.AssignIpAddr.Event";
    public static final String MESSAGE_RELEASE_IPADDR_EVENT = "Message.ReleaseIpAddr.Event";
<<<<<<< HEAD


    /**
     * Checks if the given public IP address is not in active quarantine.
     * It returns `true` if:
     *  <ul>
     *   <li>The IP was never in quarantine;</li>
     *   <li>The IP was in quarantine, but the quarantine expired;</li>
     *   <li>The IP is still in quarantine; however, the new owner is the same as the previous owner, therefore, the IP can be allocated.</li>
     * </ul>
     *
     * It returns `false` if:
     * <ul>
     *   <li>The IP is in active quarantine and the new owner is different from the previous owner.</li>
     * </ul>
     *
     * @param ip used to check if it is in active quarantine.
     * @param account used to identify the new owner of the public IP.
     * @return true if the IP can be allocated, and false otherwise.
     */
    boolean checkIfPublicIpAddressIsNotInQuarantineAndCanBeAllocated(IpAddress ip, Account account);

    /**
     * Adds the given public IP address to quarantine for the duration of the global configuration `public.ip.address.quarantine.duration` value.
     *
     * @param publicIpAddress to be quarantined.
     * @return the {@link PublicIpQuarantine} persisted in the database.
     */
    PublicIpQuarantine addPublicIpAddressToQuarantine(IpAddress publicIpAddress);

    /**
     * Prematurely removes a public IP address from quarantine. It is required to provide a reason for removing it.
     *
     * @param quarantineProcessId the ID of the active quarantine process.
     * @param removalReason       for prematurely removing the public IP address from quarantine.
     */
    void removePublicIpAddressFromQuarantine(Long quarantineProcessId, String removalReason);

    /**
     * Updates the end date of a public IP address in active quarantine. It can increase and decrease the duration of the quarantine.
     *
     * @param quarantineProcessId the ID of the quarantine process.
     * @param endDate             the new end date for the quarantine.
     * @return the updated quarantine object.
     */
    PublicIpQuarantine updatePublicIpAddressInQuarantine(Long quarantineProcessId, Date endDate);

    void buildQuarantineSearchCriteria(SearchCriteria<IPAddressVO> sc);
}
=======
}
>>>>>>> c2e17310
<|MERGE_RESOLUTION|>--- conflicted
+++ resolved
@@ -235,7 +235,6 @@
 
     public static final String MESSAGE_ASSIGN_IPADDR_EVENT = "Message.AssignIpAddr.Event";
     public static final String MESSAGE_RELEASE_IPADDR_EVENT = "Message.ReleaseIpAddr.Event";
-<<<<<<< HEAD
 
 
     /**
@@ -284,7 +283,4 @@
     PublicIpQuarantine updatePublicIpAddressInQuarantine(Long quarantineProcessId, Date endDate);
 
     void buildQuarantineSearchCriteria(SearchCriteria<IPAddressVO> sc);
-}
-=======
-}
->>>>>>> c2e17310
+}