--- conflicted
+++ resolved
@@ -109,14 +109,8 @@
      */
     Network
         createVpcGuestNetwork(long ntwkOffId, String name, String displayText, String gateway, String cidr, String vlanId, String networkDomain, Account owner,
-<<<<<<< HEAD
-                              Long domainId, PhysicalNetwork pNtwk, long zoneId, ACLType aclType, Boolean subdomainAccess, long vpcId, Long aclId, Account caller,
-                              Boolean displayNetworkEnabled, String externalId, String ip6Gateway, String ip6Cidr, Pair<Integer, Integer> vrIfaceMTUs)
-
-=======
             Long domainId, PhysicalNetwork pNtwk, long zoneId, ACLType aclType, Boolean subdomainAccess, long vpcId, Long aclId, Account caller,
-            Boolean displayNetworkEnabled, String externalId, String ip6Gateway, String ip6Cidr, String ip4Dns1, String ip4Dns2, String ip6Dns1, String ip6Dns2)
->>>>>>> bbc12605
+            Boolean displayNetworkEnabled, String externalId, String ip6Gateway, String ip6Cidr, String ip4Dns1, String ip4Dns2, String ip6Dns1, String ip6Dns2, Pair<Integer, Integer> vrIfaceMTUs)
             throws ConcurrentOperationException, InsufficientCapacityException, ResourceAllocationException;
 
     /**
