// Licensed to the Apache Software Foundation (ASF) under one
// or more contributor license agreements.  See the NOTICE file
// distributed with this work for additional information
// regarding copyright ownership.  The ASF licenses this file
// to you under the Apache License, Version 2.0 (the
// "License"); you may not use this file except in compliance
// with the License.  You may obtain a copy of the License at
//
//   http://www.apache.org/licenses/LICENSE-2.0
//
// Unless required by applicable law or agreed to in writing,
// software distributed under the License is distributed on an
// "AS IS" BASIS, WITHOUT WARRANTIES OR CONDITIONS OF ANY
// KIND, either express or implied.  See the License for the
// specific language governing permissions and limitations
// under the License.
package org.apache.cloudstack.engine.subsystem.api.storage;

import java.util.List;

import com.cloud.deploy.DeploymentPlan;
import com.cloud.deploy.DeploymentPlanner.ExcludeList;
import com.cloud.storage.StoragePool;
import com.cloud.utils.component.Adapter;
import com.cloud.vm.DiskProfile;
import com.cloud.vm.VirtualMachine;
import com.cloud.vm.VirtualMachineProfile;

/**
 */
public interface StoragePoolAllocator extends Adapter {
<<<<<<< HEAD
	/** 
	* Determines which storage pools are suitable for the guest virtual machine 
	* 
	* @param DiskProfile dskCh
	* @param VirtualMachineProfile vmProfile
	* @param DeploymentPlan plan
	* @param ExcludeList avoid
	* @param int returnUpTo (use -1 to return all possible pools)
	* @return List<StoragePool> List of storage pools that are suitable for the VM 
	**/ 
	List<StoragePool> allocateToPool(DiskProfile dskCh, VirtualMachineProfile vmProfile, DeploymentPlan plan, ExcludeList avoid, int returnUpTo);	
	
	public static int RETURN_UPTO_ALL = -1;
=======
    /**
     * Determines which storage pools are suitable for the guest virtual machine
     * 
     * @param DiskProfile
     *            dskCh
     * @param VirtualMachineProfile
     *            vmProfile
     * @param DeploymentPlan
     *            plan
     * @param ExcludeList
     *            avoid
     * @param int returnUpTo (use -1 to return all possible pools)
     * @return List<StoragePool> List of storage pools that are suitable for the
     *         VM
     **/
    List<StoragePool> allocateToPool(DiskProfile dskCh, VirtualMachineProfile<? extends VirtualMachine> vmProfile,
            DeploymentPlan plan, ExcludeList avoid, int returnUpTo);

    static int RETURN_UPTO_ALL = -1;
>>>>>>> f7b1d3d8
}<|MERGE_RESOLUTION|>--- conflicted
+++ resolved
@@ -23,30 +23,14 @@
 import com.cloud.storage.StoragePool;
 import com.cloud.utils.component.Adapter;
 import com.cloud.vm.DiskProfile;
-import com.cloud.vm.VirtualMachine;
 import com.cloud.vm.VirtualMachineProfile;
 
 /**
  */
 public interface StoragePoolAllocator extends Adapter {
-<<<<<<< HEAD
-	/** 
-	* Determines which storage pools are suitable for the guest virtual machine 
+	/**
+	* Determines which storage pools are suitable for the guest virtual machine
 	* 
-	* @param DiskProfile dskCh
-	* @param VirtualMachineProfile vmProfile
-	* @param DeploymentPlan plan
-	* @param ExcludeList avoid
-	* @param int returnUpTo (use -1 to return all possible pools)
-	* @return List<StoragePool> List of storage pools that are suitable for the VM 
-	**/ 
-	List<StoragePool> allocateToPool(DiskProfile dskCh, VirtualMachineProfile vmProfile, DeploymentPlan plan, ExcludeList avoid, int returnUpTo);	
-	
-	public static int RETURN_UPTO_ALL = -1;
-=======
-    /**
-     * Determines which storage pools are suitable for the guest virtual machine
-     * 
      * @param DiskProfile
      *            dskCh
      * @param VirtualMachineProfile
@@ -55,13 +39,12 @@
      *            plan
      * @param ExcludeList
      *            avoid
-     * @param int returnUpTo (use -1 to return all possible pools)
+	* @param int returnUpTo (use -1 to return all possible pools)
      * @return List<StoragePool> List of storage pools that are suitable for the
      *         VM
-     **/
-    List<StoragePool> allocateToPool(DiskProfile dskCh, VirtualMachineProfile<? extends VirtualMachine> vmProfile,
+	**/
+    List<StoragePool> allocateToPool(DiskProfile dskCh, VirtualMachineProfile vmProfile,
             DeploymentPlan plan, ExcludeList avoid, int returnUpTo);
-
+	
     static int RETURN_UPTO_ALL = -1;
->>>>>>> f7b1d3d8
 }