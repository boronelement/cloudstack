--- conflicted
+++ resolved
@@ -265,11 +265,10 @@
 
     UserVm restoreVirtualMachine(long vmId, Long newTemplateId) throws ResourceUnavailableException, InsufficientCapacityException;
 
-<<<<<<< HEAD
     boolean checkIfVmHasClusterWideVolumes(Long vmId);
 
     DataCenterDeployment getMigrationDeployment(Long vmId, Host host, Long poolId, ExcludeList excludes);
-=======
+
     /**
      * Returns true if the VM's Root volume is allocated at a local storage pool
      */
@@ -277,5 +276,4 @@
 
     Pair<Long, Long> findClusterAndHostIdForVm(long vmId);
 
->>>>>>> 953f5b81
 }