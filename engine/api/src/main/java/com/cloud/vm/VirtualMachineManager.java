--- conflicted
+++ resolved
@@ -70,8 +70,6 @@
     ConfigKey<Boolean> AllowExposeHypervisorHostname = new ConfigKey<Boolean>("Advanced", Boolean.class, "global.allow.expose.host.hostname",
             "false", "If set to true, it allows the hypervisor host name on which the VM is spawned on to be exposed to the VM", true, ConfigKey.Scope.Global);
 
-<<<<<<< HEAD
-=======
     static final ConfigKey<Integer> VmServiceOfferingMaxCPUCores = new ConfigKey<Integer>("Advanced",
             Integer.class,
             "vm.serviceoffering.cpu.cores.max",
@@ -88,7 +86,6 @@
             true
     );
 
->>>>>>> 71c5dbcf
     interface Topics {
         String VM_POWER_STATE = "vm.powerstate";
     }
