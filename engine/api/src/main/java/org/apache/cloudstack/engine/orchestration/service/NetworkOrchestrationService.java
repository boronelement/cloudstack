--- conflicted
+++ resolved
@@ -299,16 +299,10 @@
      * service provider is ConfigDrive or VirtualRouter
      * @param vm holds the details of the Virtual Machine
      * @param dest holds information of the destination
-<<<<<<< HEAD
-     * @throws ResourceUnavailableException in case Datastore or agent to which a command is to be sent is unavailable
-     */
-    void addHypervisorHostname(VirtualMachineProfile vm, DeployDestination dest) throws ResourceUnavailableException;
-=======
      * @param migrationSuccessful
      * @throws ResourceUnavailableException in case Datastore or agent to which a command is to be sent is unavailable
      */
     void setHypervisorHostname(VirtualMachineProfile vm, DeployDestination dest, boolean migrationSuccessful) throws ResourceUnavailableException;
->>>>>>> 9f121f3c
 
     List<NetworkGuru> getNetworkGurus();
 
