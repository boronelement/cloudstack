--- conflicted
+++ resolved
@@ -357,7 +357,6 @@
 
     void unmanageNics(VirtualMachineProfile vm);
 
-<<<<<<< HEAD
     /**
      * Returns the maximum number of NICs that the given virtual machine can have considering its hypervisor.
      * <br/><br/>
@@ -368,7 +367,6 @@
      * @return The maximum number of NICs that the virtual machine can have.
      */
     Integer getVirtualMachineMaxNicsValue(VirtualMachine virtualMachine);
-=======
+
     void expungeLbVmRefs(List<Long> vmIds, Long batchSize);
->>>>>>> cea4801b
 }