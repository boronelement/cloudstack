--- conflicted
+++ resolved
@@ -187,12 +187,8 @@
 
     Network createGuestNetwork(long networkOfferingId, String name, String displayText, String gateway, String cidr, String vlanId, boolean bypassVlanOverlapCheck, String networkDomain, Account owner,
                                Long domainId, PhysicalNetwork physicalNetwork, long zoneId, ACLType aclType, Boolean subdomainAccess, Long vpcId, String ip6Gateway, String ip6Cidr,
-<<<<<<< HEAD
-                               Boolean displayNetworkEnabled, String isolatedPvlan, Network.PVlanType isolatedPvlanType, String externalId, String routerIp, String routerIpv6, Pair<Integer, Integer> vrIfaceMTUs) throws ConcurrentOperationException, InsufficientCapacityException, ResourceAllocationException;
-=======
                                Boolean displayNetworkEnabled, String isolatedPvlan, Network.PVlanType isolatedPvlanType, String externalId, String routerIp, String routerIpv6,
-                               String ip4Dns1, String ip4Dns2, String ip6Dns1, String ip6Dns2) throws ConcurrentOperationException, InsufficientCapacityException, ResourceAllocationException;
->>>>>>> bbc12605
+                               String ip4Dns1, String ip4Dns2, String ip6Dns1, String ip6Dns2, Pair<Integer, Integer> vrIfaceMTUs) throws ConcurrentOperationException, InsufficientCapacityException, ResourceAllocationException;
 
     UserDataServiceProvider getPasswordResetProvider(Network network);
 
