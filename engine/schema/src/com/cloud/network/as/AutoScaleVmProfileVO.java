// Licensed to the Apache Software Foundation (ASF) under one
// or more contributor license agreements.  See the NOTICE file
// distributed with this work for additional information
// regarding copyright ownership.  The ASF licenses this file
// to you under the Apache License, Version 2.0 (the
// "License"); you may not use this file except in compliance
// with the License.  You may obtain a copy of the License at
//
//   http://www.apache.org/licenses/LICENSE-2.0
//
// Unless required by applicable law or agreed to in writing,
// software distributed under the License is distributed on an
// "AS IS" BASIS, WITHOUT WARRANTIES OR CONDITIONS OF ANY
// KIND, either express or implied.  See the License for the
// specific language governing permissions and limitations
// under the License.
package com.cloud.network.as;

import java.util.ArrayList;
import java.util.Date;
import java.util.HashMap;
import java.util.Iterator;
import java.util.List;
import java.util.Map;
import java.util.UUID;

import javax.persistence.Column;
import javax.persistence.Entity;
import javax.persistence.GeneratedValue;
import javax.persistence.GenerationType;
import javax.persistence.Id;
import javax.persistence.Inheritance;
import javax.persistence.InheritanceType;
import javax.persistence.Table;

import org.apache.cloudstack.acl.IAMEntityType;
import org.apache.cloudstack.api.Identity;
import org.apache.cloudstack.api.InternalIdentity;

import com.cloud.utils.Pair;
import com.cloud.utils.db.GenericDao;
import com.cloud.utils.net.NetUtils;

@Entity
@Table(name = "autoscale_vmprofiles")
@Inheritance(strategy = InheritanceType.JOINED)
public class AutoScaleVmProfileVO implements AutoScaleVmProfile, Identity, InternalIdentity {

    @Id
    @GeneratedValue(strategy = GenerationType.IDENTITY)
    @Column(name = "id")
    protected long id;

    @Column(name = "uuid")
    protected String uuid;

    @Column(name = "zone_id", updatable = true, nullable = false)
    protected Long zoneId;

    @Column(name = "domain_id", updatable = true)
    private long domainId;

    @Column(name = "account_id")
    private long accountId;

    @Column(name = "autoscale_user_id")
    private long autoscaleUserId;

    @Column(name = "service_offering_id", updatable = true, nullable = false)
    private Long serviceOfferingId;

    @Column(name = "template_id", updatable = true, nullable = false, length = 17)
    private Long templateId;

    @Column(name = "other_deploy_params", updatable = true, length = 1024)
    private String otherDeployParams;

    @Column(name = "destroy_vm_grace_period", updatable = true)
    private Integer destroyVmGraceperiod = NetUtils.DEFAULT_AUTOSCALE_VM_DESTROY_TIME;

    @Column(name = "counter_params", updatable = true)
    private String counterParams;

    @Column(name = GenericDao.REMOVED_COLUMN)
    protected Date removed;

    @Column(name = GenericDao.CREATED_COLUMN)
    protected Date created;

    @Column(name = "display", updatable = true, nullable = false)
    protected boolean display = true;

    public AutoScaleVmProfileVO() {
    }

    public AutoScaleVmProfileVO(long zoneId, long domainId, long accountId, long serviceOfferingId, long templateId, String otherDeployParams, Map counterParamList,
            Integer destroyVmGraceperiod, long autoscaleUserId) {
        uuid = UUID.randomUUID().toString();
        this.zoneId = zoneId;
        this.domainId = domainId;
        this.accountId = accountId;
        this.serviceOfferingId = serviceOfferingId;
        this.templateId = templateId;
        this.otherDeployParams = otherDeployParams;
        this.autoscaleUserId = autoscaleUserId;
        if (destroyVmGraceperiod != null) {
            this.destroyVmGraceperiod = destroyVmGraceperiod;
        }
        setCounterParamsForUpdate(counterParamList);
    }

    @Override
    public String toString() {
        return new StringBuilder("AutoScaleVMProfileVO[").append("id").append(id).append("-").append("templateId").append("-").append(templateId).append("]").toString();
    }

    @Override
    public Long getTemplateId() {
        return templateId;
    }

    public void setTemplateId(Long templateId) {
        this.templateId = templateId;
    }

    @Override
    public Long getServiceOfferingId() {
        return serviceOfferingId;
    }

    @Override
    public String getOtherDeployParams() {
        return otherDeployParams;
    }

    public void setOtherDeployParams(String otherDeployParams) {
        this.otherDeployParams = otherDeployParams;
    }

    @Override
    public List<Pair<String, String>> getCounterParams() {
        List<Pair<String, String>> paramsList = new ArrayList<Pair<String, String>>();
        if (counterParams != null) {
            String[] params = counterParams.split("[=&]");
            for (int i = 0; i < (params.length - 1); i = i + 2) {
                paramsList.add(new Pair<String, String>(params[i], params[i + 1]));
            }
        }
        return paramsList;
    }

    public void setCounterParams(String counterParam) {
        counterParams = counterParam;
    }

    public void setCounterParamsForUpdate(Map counterParamList) {
        StringBuilder sb = new StringBuilder("");
        boolean isFirstParam = true;
        if (counterParamList != null) {
            Iterator<HashMap<String, String>> iter = counterParamList.values().iterator();
            while (iter.hasNext()) {
                HashMap<String, String> paramKVpair = iter.next();
                if (!isFirstParam) {
                    sb.append("&");
                }
                String paramName = paramKVpair.get("name");
                String paramValue = paramKVpair.get("value");
                sb.append(paramName + "=" + paramValue);
                isFirstParam = false;
            }
        }
        /*
         * setCounterParams(String counterParam)'s String param is caught by UpdateBuilder and stored in an internal
         * list.
         * Which is used later to update the db. The variables in a VO object is not used to update the db.
         * Hence calling the function which is intercepted.
         */
        setCounterParams(sb.toString());
    }

    @Override
    public String getUuid() {
        return uuid;
    }

    public void setAutoscaleUserId(long autoscaleUserId) {
        this.autoscaleUserId = autoscaleUserId;
    }

    @Override
    public Long getZoneId() {
        return zoneId;
    }

    @Override
    public long getAccountId() {
        return accountId;
    }

    @Override
    public long getDomainId() {
        return domainId;
    }

    @Override
    public long getId() {
        return id;
    }

    @Override
    public Integer getDestroyVmGraceperiod() {
        return destroyVmGraceperiod;
    }

    public void setDestroyVmGraceperiod(Integer destroyVmGraceperiod) {
        this.destroyVmGraceperiod = destroyVmGraceperiod;
    }

    @Override
    public long getAutoScaleUserId() {
        return autoscaleUserId;
    }

    public void setUuid(String uuid) {
        this.uuid = uuid;
    }

<<<<<<< HEAD
=======
    public void setDisplay(boolean display) {
        this.display = display;
    }

    @Override
    public boolean isDisplay() {
        return display;
    }

>>>>>>> 63e3eea7
    @Override
    public IAMEntityType getEntityType() {
        return IAMEntityType.AutoScaleVmProfile;
    }

}<|MERGE_RESOLUTION|>--- conflicted
+++ resolved
@@ -225,8 +225,6 @@
         this.uuid = uuid;
     }
 
-<<<<<<< HEAD
-=======
     public void setDisplay(boolean display) {
         this.display = display;
     }
@@ -236,7 +234,6 @@
         return display;
     }
 
->>>>>>> 63e3eea7
     @Override
     public IAMEntityType getEntityType() {
         return IAMEntityType.AutoScaleVmProfile;
