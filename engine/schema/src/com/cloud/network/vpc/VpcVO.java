--- conflicted
+++ resolved
@@ -188,8 +188,7 @@
         this.uuid = uuid;
     }
 
-<<<<<<< HEAD
-=======
+
     public void setDisplay(boolean display) {
         this.display = display;
     }
@@ -199,7 +198,6 @@
         return display;
     }
 
->>>>>>> 63e3eea7
     @Override
     public IAMEntityType getEntityType() {
         return IAMEntityType.Vpc;
