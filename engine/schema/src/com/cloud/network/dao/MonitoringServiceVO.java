// Licensed to the Apache Software Foundation (ASF) under one
// or more contributor license agreements.  See the NOTICE file
// distributed with this work for additional information
// regarding copyright ownership.  The ASF licenses this file
// to you under the Apache License, Version 2.0 (the
// "License"); you may not use this file except in compliance
// with the License.  You may obtain a copy of the License at
//
//   http://www.apache.org/licenses/LICENSE-2.0
//
// Unless required by applicable law or agreed to in writing,
// software distributed under the License is distributed on an
// "AS IS" BASIS, WITHOUT WARRANTIES OR CONDITIONS OF ANY
// KIND, either express or implied.  See the License for the
// specific language governing permissions and limitations
// under the License.
package com.cloud.network.dao;

import java.util.UUID;

import javax.persistence.Column;
import javax.persistence.Entity;
import javax.persistence.GeneratedValue;
import javax.persistence.GenerationType;
import javax.persistence.Id;
import javax.persistence.Table;

import org.apache.cloudstack.acl.IAMEntityType;

import com.cloud.network.MonitoringService;

@Entity
@Table(name = "monitoring_services")
public class MonitoringServiceVO implements MonitoringService {

    public MonitoringServiceVO(String service, String processName, String serviceName, String servicePath, String servicePidFile, boolean defaultService) {
        this.service = service;
        this.processName = processName;
        this.serviceName = serviceName;
        this.servicePath = servicePath;
        this.servicePidFile = servicePidFile;
        this.defaultService = defaultService;
    }

    protected MonitoringServiceVO() {
    }

    @Id
    @GeneratedValue(strategy = GenerationType.IDENTITY)
    @Column(name = "id")
    long id;

    @Column(name = "service")
    String service;

    @Column(name = "process_name", updatable = false)
    String processName;

    @Column(name = "service_name", updatable = false)
    String serviceName;

    @Column(name = "service_path", updatable = false)
    private String servicePath;

    @Column(name = "pidFile", updatable = false)
    private String servicePidFile;

    @Column(name = "isDefault")
    private boolean defaultService;

    @Column(name = "uuid")
    String uuid = UUID.randomUUID().toString();

    @Override
    public long getId() {
        return id;
    }

    @Override
    public String getService() {
        return service;
    }

    @Override
    public String getServiceName() {
        return serviceName;  //To change body of implemented methods use File | Settings | File Templates.
    }

    @Override
    public String getServicePidFile() {
        return servicePidFile;
    }

    @Override
    public String getServicePath() {
        return servicePidFile;
    }

    @Override
    public String getUuid() {
        return null;  //To change body of implemented methods use File | Settings | File Templates.
    }

    @Override
    public long getAccountId() {
        return 0;  //To change body of implemented methods use File | Settings | File Templates.
    }

    @Override
    public long getDomainId() {
        return 0;  //To change body of implemented methods use File | Settings | File Templates.
    }

    public boolean isDefaultService() {
        return defaultService;
    }

    public String getProcessName() {
        return processName;
    }

    @Override
    public IAMEntityType getEntityType() {
        return IAMEntityType.MonitorService;
    }
<<<<<<< HEAD

=======
>>>>>>> 63e3eea7
}<|MERGE_RESOLUTION|>--- conflicted
+++ resolved
@@ -123,8 +123,4 @@
     public IAMEntityType getEntityType() {
         return IAMEntityType.MonitorService;
     }
-<<<<<<< HEAD
-
-=======
->>>>>>> 63e3eea7
 }