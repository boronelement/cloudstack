// Licensed to the Apache Software Foundation (ASF) under one
// or more contributor license agreements.  See the NOTICE file
// distributed with this work for additional information
// regarding copyright ownership.  The ASF licenses this file
// to you under the Apache License, Version 2.0 (the
// "License"); you may not use this file except in compliance
// with the License.  You may obtain a copy of the License at
//
//   http://www.apache.org/licenses/LICENSE-2.0
//
// Unless required by applicable law or agreed to in writing,
// software distributed under the License is distributed on an
// "AS IS" BASIS, WITHOUT WARRANTIES OR CONDITIONS OF ANY
// KIND, either express or implied.  See the License for the
// specific language governing permissions and limitations
// under the License.
package com.cloud.network.dao;

import java.util.Date;
import java.util.UUID;

import javax.persistence.Column;
import javax.persistence.Entity;
import javax.persistence.GeneratedValue;
import javax.persistence.GenerationType;
import javax.persistence.Id;
import javax.persistence.Table;

import com.cloud.network.Site2SiteCustomerGateway;
import com.cloud.utils.db.Encrypt;
import com.cloud.utils.db.GenericDao;
<<<<<<< HEAD

import org.apache.cloudstack.acl.AclEntityType;
import org.apache.cloudstack.api.InternalIdentity;
=======
>>>>>>> da8ee45a

@Entity
@Table(name = ("s2s_customer_gateway"))
public class Site2SiteCustomerGatewayVO implements Site2SiteCustomerGateway {
    @Id
    @GeneratedValue(strategy = GenerationType.IDENTITY)
    @Column(name = "id")
    private long id;

    @Column(name = "uuid")
    private String uuid;

    @Column(name = "name")
    private String name;

    @Column(name = "gateway_ip")
    private String gatewayIp;

    @Column(name = "guest_cidr_list")
    private String guestCidrList;

    @Encrypt
    @Column(name = "ipsec_psk")
    private String ipsecPsk;

    @Column(name = "ike_policy")
    private String ikePolicy;

    @Column(name = "esp_policy")
    private String espPolicy;

    @Column(name = "ike_lifetime")
    private long ikeLifetime;

    @Column(name = "esp_lifetime")
    private long espLifetime;

    @Column(name = "dpd")
    private boolean dpd;

    @Column(name = "domain_id")
    private Long domainId;

<<<<<<< HEAD
    @Column(name="account_id")
=======
    @Column(name = "account_id")
>>>>>>> da8ee45a
    private Long accountId;

    @Column(name = GenericDao.REMOVED_COLUMN)
    private Date removed;

    public Site2SiteCustomerGatewayVO() {
    }

    public Site2SiteCustomerGatewayVO(String name, long accountId, long domainId, String gatewayIp, String guestCidrList, String ipsecPsk, String ikePolicy,
            String espPolicy, long ikeLifetime, long espLifetime, boolean dpd) {
        this.name = name;
        this.gatewayIp = gatewayIp;
        this.guestCidrList = guestCidrList;
        this.ipsecPsk = ipsecPsk;
        this.ikePolicy = ikePolicy;
        this.espPolicy = espPolicy;
        this.ikeLifetime = ikeLifetime;
        this.espLifetime = espLifetime;
        this.dpd = dpd;
        this.uuid = UUID.randomUUID().toString();
        this.accountId = accountId;
        this.domainId = domainId;
    }

    @Override
    public long getId() {
        return id;
    }

    @Override
    public String getName() {
        return name;
    }

    public void setName(String name) {
        this.name = name;
    }

    @Override
    public String getGatewayIp() {
        return gatewayIp;
    }

    public void setGatewayIp(String gatewayIp) {
        this.gatewayIp = gatewayIp;
    }

    @Override
    public String getGuestCidrList() {
        return guestCidrList;
    }

    public void setGuestCidrList(String guestCidrList) {
        this.guestCidrList = guestCidrList;
    }

    @Override
    public String getIpsecPsk() {
        return ipsecPsk;
    }

    public void setIpsecPsk(String ipsecPsk) {
        this.ipsecPsk = ipsecPsk;
    }

    @Override
    public Date getRemoved() {
        return removed;
    }

    public void setRemoved(Date removed) {
        this.removed = removed;
    }

    @Override
    public Long getIkeLifetime() {
        return ikeLifetime;
    }

    public void setIkeLifetime(long ikeLifetime) {
        this.ikeLifetime = ikeLifetime;
    }

    @Override
    public Long getEspLifetime() {
        return espLifetime;
    }

    public void setEspLifetime(long espLifetime) {
        this.espLifetime = espLifetime;
    }

    @Override
    public String getIkePolicy() {
        return ikePolicy;
    }

    public void setIkePolicy(String ikePolicy) {
        this.ikePolicy = ikePolicy;
    }

    @Override
    public String getEspPolicy() {
        return espPolicy;
    }

    public void setEspPolicy(String espPolicy) {
        this.espPolicy = espPolicy;
    }

    @Override
    public Boolean getDpd() {
        return dpd;
    }

    public void setDpd(boolean dpd) {
        this.dpd = dpd;
    }

    @Override
    public String getUuid() {
        return uuid;
    }

    @Override
    public long getDomainId() {
        return domainId;
    }

    @Override
    public long getAccountId() {
        return accountId;
    }

    @Override
    public AclEntityType getEntityType() {
        return AclEntityType.Site2SiteCustomerGateway;
    }
}<|MERGE_RESOLUTION|>--- conflicted
+++ resolved
@@ -26,15 +26,12 @@
 import javax.persistence.Id;
 import javax.persistence.Table;
 
+import org.apache.cloudstack.acl.AclEntityType;
+
 import com.cloud.network.Site2SiteCustomerGateway;
 import com.cloud.utils.db.Encrypt;
 import com.cloud.utils.db.GenericDao;
-<<<<<<< HEAD
-
-import org.apache.cloudstack.acl.AclEntityType;
-import org.apache.cloudstack.api.InternalIdentity;
-=======
->>>>>>> da8ee45a
+
 
 @Entity
 @Table(name = ("s2s_customer_gateway"))
@@ -78,11 +75,7 @@
     @Column(name = "domain_id")
     private Long domainId;
 
-<<<<<<< HEAD
-    @Column(name="account_id")
-=======
     @Column(name = "account_id")
->>>>>>> da8ee45a
     private Long accountId;
 
     @Column(name = GenericDao.REMOVED_COLUMN)
@@ -102,7 +95,7 @@
         this.ikeLifetime = ikeLifetime;
         this.espLifetime = espLifetime;
         this.dpd = dpd;
-        this.uuid = UUID.randomUUID().toString();
+        uuid = UUID.randomUUID().toString();
         this.accountId = accountId;
         this.domainId = domainId;
     }
