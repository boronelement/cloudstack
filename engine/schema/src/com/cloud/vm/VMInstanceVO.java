--- conflicted
+++ resolved
@@ -147,15 +147,6 @@
     @Enumerated(value=EnumType.STRING)
     protected HypervisorType hypervisorType;
 
-<<<<<<< HEAD
-=======
-
-/*
-    @Column(name="tags")
-    protected String tags;
-*/
-    
->>>>>>> f7b1d3d8
     @Transient
     Map<String, String> details;
 
@@ -194,24 +185,24 @@
             long accountId,
             boolean haEnabled) {
         this.id = id;
-        this.hostName = name != null ? name : this.uuid;
+        hostName = name != null ? name : uuid;
         if (vmTemplateId != null) {
-            this.templateId = vmTemplateId;
+            templateId = vmTemplateId;
         }
         this.instanceName = instanceName;
         this.type = type;
         this.guestOSId = guestOSId;
         this.haEnabled = haEnabled;
-        this.vncPassword = Long.toHexString(new Random().nextLong());
-        this.state = State.Stopped;
+        vncPassword = Long.toHexString(new Random().nextLong());
+        state = State.Stopped;
         this.accountId = accountId;
         this.domainId = domainId;
         this.serviceOfferingId = serviceOfferingId;
         this.hypervisorType = hypervisorType;
-        this.limitCpuUse = false;
+        limitCpuUse = false;
         
-        this.powerState = PowerState.PowerUnknown;
-        this.powerStateUpdateTime = DateUtil.currentGMTTime();
+        powerState = PowerState.PowerUnknown;
+        powerStateUpdateTime = DateUtil.currentGMTTime();
     }
 
     public VMInstanceVO(long id,
@@ -227,11 +218,11 @@
             boolean haEnabled,
             boolean limitResourceUse, Long diskOfferingId) {
         this(id, serviceOfferingId, name, instanceName, type, vmTemplateId, hypervisorType, guestOSId, domainId, accountId, haEnabled);
-        this.limitCpuUse = limitResourceUse;
+        limitCpuUse = limitResourceUse;
         this.diskOfferingId = diskOfferingId;
 
-        this.powerState = PowerState.PowerUnknown;
-        this.powerStateUpdateTime = DateUtil.currentGMTTime();
+        powerState = PowerState.PowerUnknown;
+        powerStateUpdateTime = DateUtil.currentGMTTime();
     }
 
     protected VMInstanceVO() {
@@ -346,11 +337,11 @@
     }
 
     public Date getProxyAssignTime() {
-        return this.proxyAssignTime;
+        return proxyAssignTime;
     }
 
     public void setProxyAssignTime(Date time) {
-        this.proxyAssignTime = time;
+        proxyAssignTime = time;
     }
 
     @Override
@@ -434,7 +425,7 @@
     }
 
     public void setPodId(long podId) {
-        this.podIdToDeployIn = podId;
+        podIdToDeployIn = podId;
     }
 
     public void setPrivateMacAddress(String privateMacAddress) {
@@ -458,7 +449,7 @@
     }
 
     public String getReservationId() {
-        return this.reservationId;
+        return reservationId;
     }
 
     @Override
@@ -518,7 +509,7 @@
 	}
 	
 	public VirtualMachine.PowerState getPowerState() {
-		return this.powerState;
+		return powerState;
 	}
 	
 	public void setPowerState(PowerState powerState) {
@@ -526,26 +517,26 @@
 	}
 	
 	public Date getPowerStateUpdateTime() {
-		return this.powerStateUpdateTime;
+		return powerStateUpdateTime;
 	}
     
 	public void setPowerStateUpdateTime(Date updateTime) {
-		this.powerStateUpdateTime = updateTime;
+		powerStateUpdateTime = updateTime;
 	}
 	
 	public int getPowerStateUpdateCount() {
-		return this.powerStateUpdateCount;
+		return powerStateUpdateCount;
 	}
 	
 	public void setPowerStateUpdateCount(int count) {
-		this.powerStateUpdateCount = count;
+		powerStateUpdateCount = count;
 	}
 	
 	public Long getPowerHostId() {
-		return this.powerHostId;
+		return powerHostId;
 	}
 	
 	public void setPowerHostId(Long hostId) {
-		this.powerHostId = hostId;
+		powerHostId = hostId;
 	}
 }