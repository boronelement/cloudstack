--- conflicted
+++ resolved
@@ -87,30 +87,30 @@
     protected GenericSearchBuilder<VMInstanceVO, String> DistinctHostNameSearch;
     protected SearchBuilder<VMInstanceVO> HostAndStateSearch;
     protected SearchBuilder<VMInstanceVO> StartingWithNoHostSearch;
-
+    
     @Inject ResourceTagDao _tagsDao;
     @Inject NicDao _nicDao;
-
+    
     protected Attribute _updateTimeAttr;
-
+    
     private static final String ORDER_CLUSTERS_NUMBER_OF_VMS_FOR_ACCOUNT_PART1 =
             "SELECT host.cluster_id, SUM(IF(vm.state='Running' AND vm.account_id = ?, 1, 0)) FROM `cloud`.`host` host LEFT JOIN `cloud`.`vm_instance` vm ON host.id = vm.host_id WHERE ";
     private static final String ORDER_CLUSTERS_NUMBER_OF_VMS_FOR_ACCOUNT_PART2 =
             " AND host.type = 'Routing' GROUP BY host.cluster_id ORDER BY 2 ASC ";
-
+    
     private static final String ORDER_PODS_NUMBER_OF_VMS_FOR_ACCOUNT = "SELECT pod.id, SUM(IF(vm.state='Running' AND vm.account_id = ?, 1, 0)) FROM `cloud`.`host_pod_ref` pod LEFT JOIN `cloud`.`vm_instance` vm ON pod.id = vm.pod_id WHERE pod.data_center_id = ? " +
                                                                        " GROUP BY pod.id ORDER BY 2 ASC ";
-
+    
     private static final String ORDER_HOSTS_NUMBER_OF_VMS_FOR_ACCOUNT =
             "SELECT host.id, SUM(IF(vm.state='Running' AND vm.account_id = ?, 1, 0)) FROM `cloud`.`host` host LEFT JOIN `cloud`.`vm_instance` vm ON host.id = vm.host_id WHERE host.data_center_id = ? " +
     		                                                            " AND host.pod_id = ? AND host.cluster_id = ? AND host.type = 'Routing' " +
     		                                                            " GROUP BY host.id ORDER BY 2 ASC ";
 
     @Inject protected HostDao _hostDao;
-
+    
     public VMInstanceDaoImpl() {
     }
-
+    
     @PostConstruct
     protected void init() {
 
@@ -118,14 +118,14 @@
         IdStatesSearch.and("id", IdStatesSearch.entity().getId(), Op.EQ);
         IdStatesSearch.and("states", IdStatesSearch.entity().getState(), Op.IN);
         IdStatesSearch.done();
-
+               
         VMClusterSearch = createSearchBuilder();
         SearchBuilder<HostVO> hostSearch = _hostDao.createSearchBuilder();
         VMClusterSearch.join("hostSearch", hostSearch, hostSearch.entity().getId(), VMClusterSearch.entity().getHostId(), JoinType.INNER);
         hostSearch.and("clusterId", hostSearch.entity().getClusterId(), SearchCriteria.Op.EQ);
         VMClusterSearch.done();
 
-
+        
         LHVMClusterSearch = createSearchBuilder();
         SearchBuilder<HostVO> hostSearch1 = _hostDao.createSearchBuilder();
         LHVMClusterSearch.join("hostSearch1", hostSearch1, hostSearch1.entity().getId(), LHVMClusterSearch.entity().getLastHostId(), JoinType.INNER);
@@ -133,7 +133,7 @@
         hostSearch1.and("clusterId", hostSearch1.entity().getClusterId(), SearchCriteria.Op.EQ);
         LHVMClusterSearch.done();
 
-
+        
         AllFieldsSearch = createSearchBuilder();
         AllFieldsSearch.and("host", AllFieldsSearch.entity().getHostId(), Op.EQ);
         AllFieldsSearch.and("lastHost", AllFieldsSearch.entity().getLastHostId(), Op.EQ);
@@ -173,23 +173,23 @@
         IdTypesSearch.and("id", IdTypesSearch.entity().getId(), Op.EQ);
         IdTypesSearch.and("types", IdTypesSearch.entity().getType(), Op.IN);
         IdTypesSearch.done();
-
+        
         HostIdTypesSearch = createSearchBuilder();
         HostIdTypesSearch.and("hostid", HostIdTypesSearch.entity().getHostId(), Op.EQ);
         HostIdTypesSearch.and("types", HostIdTypesSearch.entity().getType(), Op.IN);
         HostIdTypesSearch.done();
-
+        
         HostIdUpTypesSearch = createSearchBuilder();
         HostIdUpTypesSearch.and("hostid", HostIdUpTypesSearch.entity().getHostId(), Op.EQ);
         HostIdUpTypesSearch.and("types", HostIdUpTypesSearch.entity().getType(), Op.IN);
         HostIdUpTypesSearch.and("states", HostIdUpTypesSearch.entity().getState(), Op.NIN);
         HostIdUpTypesSearch.done();
-
+        
         HostUpSearch = createSearchBuilder();
         HostUpSearch.and("host", HostUpSearch.entity().getHostId(), Op.EQ);
         HostUpSearch.and("states", HostUpSearch.entity().getState(), Op.IN);
         HostUpSearch.done();
-
+        
         InstanceNameSearch = createSearchBuilder();
         InstanceNameSearch.and("instanceName", InstanceNameSearch.entity().getInstanceName(), Op.EQ);
         InstanceNameSearch.done();
@@ -200,7 +200,7 @@
         CountVirtualRoutersByAccount.and("type", CountVirtualRoutersByAccount.entity().getType(), SearchCriteria.Op.EQ);
         CountVirtualRoutersByAccount.and("state", CountVirtualRoutersByAccount.entity().getState(), SearchCriteria.Op.NIN);
         CountVirtualRoutersByAccount.done();
-
+        
         CountRunningByHost = createSearchBuilder(Long.class);
         CountRunningByHost.select(null, Func.COUNT, null);
         CountRunningByHost.and("host", CountRunningByHost.entity().getHostId(), SearchCriteria.Op.EQ);
@@ -212,7 +212,7 @@
         CountRunningByAccount.and("account", CountRunningByAccount.entity().getAccountId(), SearchCriteria.Op.EQ);
         CountRunningByAccount.and("state", CountRunningByAccount.entity().getState(), SearchCriteria.Op.EQ);
         CountRunningByAccount.done();
-
+        
         HostAndStateSearch = createSearchBuilder();
         HostAndStateSearch.and("host", HostAndStateSearch.entity().getHostId(), Op.EQ);
         HostAndStateSearch.and("states", HostAndStateSearch.entity().getState(), Op.IN);
@@ -233,7 +233,7 @@
         sc.setParameters("account", accountId);
         return listBy(sc);
     }
-
+    
     @Override
     public List<VMInstanceVO> findVMInstancesLike(String name) {
         SearchCriteria<VMInstanceVO> sc = NameLikeSearch.create();
@@ -248,7 +248,7 @@
 
         return listBy(sc);
     }
-
+    
     @Override
     public List<VMInstanceVO> listByZoneId(long zoneId) {
         SearchCriteria<VMInstanceVO> sc = AllFieldsSearch.create();
@@ -256,7 +256,7 @@
 
         return listBy(sc);
     }
-
+    
     @Override
     public List<VMInstanceVO> listByPodId(long podId) {
         SearchCriteria<VMInstanceVO> sc = AllFieldsSearch.create();
@@ -277,7 +277,7 @@
         sc.setJoinParameters("hostSearch1", "clusterId", clusterId);
         return listBy(sc);
     }
-
+    
     @Override
     public List<VMInstanceVO> listByZoneIdAndType(long zoneId, VirtualMachine.Type type) {
         SearchCriteria<VMInstanceVO> sc = AllFieldsSearch.create();
@@ -285,8 +285,8 @@
         sc.setParameters("type", type.toString());
         return listBy(sc);
     }
-
-
+    
+    
     @Override
     public List<VMInstanceVO> listNonExpungedByZoneAndTemplate(long zoneId, long templateId) {
         SearchCriteria<VMInstanceVO> sc = ZoneTemplateNonExpungedSearch.create();
@@ -324,7 +324,7 @@
         sc.setParameters("states", new Object[] {State.Destroyed, State.Stopped, State.Expunging});
         return listBy(sc);
     }
-
+    
     @Override
     public List<VMInstanceVO> listUpByHostId(Long hostId) {
         SearchCriteria<VMInstanceVO> sc = HostUpSearch.create();
@@ -332,14 +332,14 @@
         sc.setParameters("states", new Object[] {State.Starting, State.Running});
         return listBy(sc);
     }
-
+    
     @Override
     public List<VMInstanceVO> listByTypes(Type... types) {
         SearchCriteria<VMInstanceVO> sc = TypesSearch.create();
         sc.setParameters("types", (Object[]) types);
         return listBy(sc);
     }
-
+    
     @Override
     public List<VMInstanceVO> listByTypeAndState(VirtualMachine.Type type, State state) {
         SearchCriteria<VMInstanceVO> sc = AllFieldsSearch.create();
@@ -362,7 +362,7 @@
         sc.setParameters("instanceName", name);
         return findOneBy(sc);
     }
-
+   
     @Override
     public void updateProxyId(long id, Long proxyId, Date time) {
         VMInstanceVO vo = createForUpdate();
@@ -383,12 +383,12 @@
     	@SuppressWarnings("unchecked")
 		Pair<Long, Long> hosts = (Pair<Long,Long>)opaque;
 		Long newHostId = hosts.second();
-
+    	
     	VMInstanceVO vmi = (VMInstanceVO)vm;
     	Long oldHostId = vmi.getHostId();
     	Long oldUpdated = vmi.getUpdated();
     	Date oldUpdateDate = vmi.getUpdateTime();
-
+    	
     	SearchCriteria<VMInstanceVO> sc = StateChangeSearch.create();
     	sc.setParameters("id", vmi.getId());
     	sc.setParameters("states", oldState);
@@ -397,7 +397,7 @@
 
     	vmi.incrUpdated();
     	UpdateBuilder ub = getUpdateBuilder(vmi);
-
+    	
     	ub.set(vmi, "state", newState);
     	ub.set(vmi, "hostId", newHostId);
     	ub.set(vmi, "podIdToDeployIn", vmi.getPodIdToDeployIn());
@@ -407,7 +407,7 @@
     	if (result == 0 && s_logger.isDebugEnabled()) {
 
     		VMInstanceVO vo = findByIdIncludingRemoved(vm.getId());
-
+    		
     		if (vo != null) {
         		StringBuilder str = new StringBuilder("Unable to update ").append(vo.toString());
         		str.append(": DB Data={Host=").append(vo.getHostId()).append("; State=").append(vo.getState().toString()).append("; updated=").append(vo.getUpdated()).append("; time=").append(vo.getUpdateTime());
@@ -421,7 +421,7 @@
     	}
     	return result > 0;
     }
-
+    
     @Override
 	public List<VMInstanceVO> listByLastHostId(Long hostId) {
 		SearchCriteria<VMInstanceVO> sc = AllFieldsSearch.create();
@@ -429,7 +429,7 @@
 		sc.setParameters("state", State.Stopped);
 		return listBy(sc);
 	}
-
+    
     @Override
     public Long countAllocatedVirtualRoutersForAccount(long accountId) {
     	SearchCriteria<Long> sc = CountVirtualRoutersByAccount.create();
@@ -438,7 +438,7 @@
 		sc.setParameters("state", new Object[] {State.Destroyed, State.Error, State.Expunging});
         return customSearch(sc, null).get(0);
     }
-
+    
     @Override
     public List<VMInstanceVO> listVmsMigratingFromHost(Long hostId) {
         SearchCriteria<VMInstanceVO> sc = AllFieldsSearch.create();
@@ -446,7 +446,7 @@
         sc.setParameters("state", State.Migrating);
         return listBy(sc);
     }
-
+    
     @Override
     public Long countRunningByHostId(long hostId){
         SearchCriteria<Long> sc = CountRunningByHost.create();
@@ -469,7 +469,7 @@
             pstmt = txn.prepareAutoCloseStatement(sql.toString());
             pstmt.setLong(1, accountId);
             pstmt.setLong(2, zoneId);
-
+            
             ResultSet rs = pstmt.executeQuery();
             while (rs.next()) {
                 Long clusterId = rs.getLong(1);
@@ -498,7 +498,7 @@
             pstmt = txn.prepareAutoCloseStatement(sql.toString());
             pstmt.setLong(1, accountId);
             pstmt.setLong(2, podId);
-
+            
             ResultSet rs = pstmt.executeQuery();
             while (rs.next()) {
                 Long clusterId = rs.getLong(1);
@@ -525,7 +525,7 @@
             pstmt = txn.prepareAutoCloseStatement(sql);
             pstmt.setLong(1, accountId);
             pstmt.setLong(2, dataCenterId);
-
+            
             ResultSet rs = pstmt.executeQuery();
             while (rs.next()) {
                 Long podId = rs.getLong(1);
@@ -552,7 +552,7 @@
             pstmt.setLong(2, dcId);
             pstmt.setLong(3, podId);
             pstmt.setLong(4, clusterId);
-
+            
             ResultSet rs = pstmt.executeQuery();
             while (rs.next()) {
                 result.add(rs.getLong(1));
@@ -564,7 +564,7 @@
             throw new CloudRuntimeException("Caught: " + ORDER_PODS_NUMBER_OF_VMS_FOR_ACCOUNT, e);
         }
     }
-
+    
     @Override
     public Long countRunningByAccount(long accountId){
         SearchCriteria<Long> sc = CountRunningByAccount.create();
@@ -572,11 +572,11 @@
         sc.setParameters("state", State.Running);
         return customSearch(sc, null).get(0);
     }
-
+    
     @Override
     public List<VMInstanceVO> listNonRemovedVmsByTypeAndNetwork(long networkId, VirtualMachine.Type... types) {
         if (NetworkTypeSearch == null) {
-
+            
             SearchBuilder<NicVO> nicSearch = _nicDao.createSearchBuilder();
             nicSearch.and("networkId", nicSearch.entity().getNetworkId(), SearchCriteria.Op.EQ);
 
@@ -596,19 +596,19 @@
 
         return listBy(sc);
     }
-
-
-
+    
+    
+    
     @Override
     public List<String> listDistinctHostNames(long networkId, VirtualMachine.Type... types) {
         if (DistinctHostNameSearch == null) {
-
+            
             SearchBuilder<NicVO> nicSearch = _nicDao.createSearchBuilder();
             nicSearch.and("networkId", nicSearch.entity().getNetworkId(), SearchCriteria.Op.EQ);
 
             DistinctHostNameSearch = createSearchBuilder(String.class);
             DistinctHostNameSearch.selectField(DistinctHostNameSearch.entity().getHostName());
-
+            
             DistinctHostNameSearch.and("types", DistinctHostNameSearch.entity().getType(), SearchCriteria.Op.IN);
             DistinctHostNameSearch.and("removed", DistinctHostNameSearch.entity().getRemoved(), SearchCriteria.Op.NULL);
             DistinctHostNameSearch.join("nicSearch", nicSearch, DistinctHostNameSearch.entity().getId(),
@@ -624,7 +624,7 @@
 
         return  customSearch(sc, null);
     }
-
+    
     @Override
     @DB
     public boolean remove(Long id) {
@@ -638,7 +638,6 @@
         txn.commit();
         return result;
     }
-<<<<<<< HEAD
     
     @Override @DB
     public boolean updatePowerState(long instanceId, long powerHostId, VirtualMachine.PowerState powerState) {
@@ -687,7 +686,7 @@
     
     @Override @DB
     public void resetHostPowerStateTracking(long hostId) {
-    	SearchCriteria<VMInstanceVO> sc = this.createSearchCriteria();
+    	SearchCriteria<VMInstanceVO> sc = createSearchCriteria();
     	sc.addAnd("powerHostId", SearchCriteria.Op.EQ, hostId);
     	
     	VMInstanceVO instance = this.createForUpdate();
@@ -696,7 +695,6 @@
     	
     	this.update(instance, sc);
     }
-=======
 
     @Override
     public List<VMInstanceVO> findByHostInStates(Long hostId, State... states) {
@@ -713,5 +711,4 @@
         return listBy(sc);
     }
 
->>>>>>> 85d54cd1
 }