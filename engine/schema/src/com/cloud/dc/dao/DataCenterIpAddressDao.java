--- conflicted
+++ resolved
@@ -23,19 +23,11 @@
 
 public interface DataCenterIpAddressDao extends GenericDao<DataCenterIpAddressVO, Long> {
 
-<<<<<<< HEAD
-    DataCenterIpAddressVO takeIpAddress(long dcId, long podId, long instanceId, String reservationId);
-
-    DataCenterIpAddressVO takeDataCenterIpAddress(long dcId, String reservationId);
-
-    void addIpRange(long dcId, long podId, String start, String end);
-=======
     DataCenterIpAddressVO takeIpAddress(long dcId, long podId, long instanceId, String reservationId, boolean forSystemVms);
 
     DataCenterIpAddressVO takeDataCenterIpAddress(long dcId, String reservationId);
 
     void addIpRange(long dcId, long podId, String start, String end, boolean forSystemVms, Integer vlan);
->>>>>>> b0bcd33d
 
     void releaseIpAddress(String ipAddress, long dcId, Long instanceId);
 
