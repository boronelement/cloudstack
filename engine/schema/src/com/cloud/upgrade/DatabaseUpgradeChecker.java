--- conflicted
+++ resolved
@@ -63,12 +63,8 @@
 import com.cloud.upgrade.dao.Upgrade471to480;
 import com.cloud.upgrade.dao.Upgrade480to481;
 import com.cloud.upgrade.dao.Upgrade481to490;
-<<<<<<< HEAD
-import com.cloud.upgrade.dao.Upgrade490to491;
-import com.cloud.upgrade.dao.Upgrade491to4100;
-=======
 import com.cloud.upgrade.dao.Upgrade490to4910;
->>>>>>> de73bdd5
+import com.cloud.upgrade.dao.Upgrade4910to41000;
 import com.cloud.upgrade.dao.UpgradeSnapshot217to224;
 import com.cloud.upgrade.dao.UpgradeSnapshot223to224;
 import com.cloud.upgrade.dao.VersionDao;
@@ -127,11 +123,7 @@
             new Upgrade2211to2212(), new Upgrade2212to2213(), new Upgrade2213to2214(), new Upgrade2214to30(),
             new Upgrade30to301(), new Upgrade301to302(), new Upgrade302to40(), new Upgrade40to41(), new Upgrade410to420(),
             new Upgrade420to421(), new Upgrade421to430(), new Upgrade430to440(), new Upgrade440to441(), new Upgrade441to442(),
-<<<<<<< HEAD
-            new Upgrade442to450(), new Upgrade450to451(), new Upgrade451to452(), new Upgrade452to460(), new Upgrade460to461(), new Upgrade461to470(), new Upgrade470to471(), new Upgrade471to480(), new Upgrade480to481(), new Upgrade481to490(), new Upgrade490to491(), new Upgrade491to4100()});
-=======
-            new Upgrade442to450(), new Upgrade450to451(), new Upgrade451to452(), new Upgrade452to460(), new Upgrade460to461(), new Upgrade461to470(), new Upgrade470to471(), new Upgrade471to480(), new Upgrade480to481(), new Upgrade481to490(), new Upgrade490to4910()});
->>>>>>> de73bdd5
+            new Upgrade442to450(), new Upgrade450to451(), new Upgrade451to452(), new Upgrade452to460(), new Upgrade460to461(), new Upgrade461to470(), new Upgrade470to471(), new Upgrade471to480(), new Upgrade480to481(), new Upgrade481to490(), new Upgrade490to4910(), new Upgrade4910to41000()});
 
         _upgradeMap.put(CloudStackVersion.parse("2.1.8"), new DbUpgrade[] {new Upgrade218to22(), new Upgrade221to222(), new UpgradeSnapshot217to224(),
             new Upgrade222to224(), new Upgrade218to224DomainVlans(), new Upgrade224to225(), new Upgrade225to226(),
@@ -139,11 +131,7 @@
             new Upgrade2211to2212(), new Upgrade2212to2213(), new Upgrade2213to2214(),
             new Upgrade2214to30(), new Upgrade30to301(), new Upgrade301to302(), new Upgrade302to40(), new Upgrade40to41(),
             new Upgrade410to420(), new Upgrade420to421(),
-<<<<<<< HEAD
-            new Upgrade421to430(), new Upgrade430to440(), new Upgrade440to441(), new Upgrade441to442(), new Upgrade442to450(), new Upgrade450to451(), new Upgrade451to452(), new Upgrade452to460(), new Upgrade460to461(), new Upgrade461to470(), new Upgrade470to471(), new Upgrade471to480(), new Upgrade480to481(), new Upgrade481to490(), new Upgrade490to491(), new Upgrade491to4100()});
-=======
-            new Upgrade421to430(), new Upgrade430to440(), new Upgrade440to441(), new Upgrade441to442(), new Upgrade442to450(), new Upgrade450to451(), new Upgrade451to452(), new Upgrade452to460(), new Upgrade460to461(), new Upgrade461to470(), new Upgrade470to471(), new Upgrade471to480(), new Upgrade480to481(), new Upgrade481to490(), new Upgrade490to4910()});
->>>>>>> de73bdd5
+            new Upgrade421to430(), new Upgrade430to440(), new Upgrade440to441(), new Upgrade441to442(), new Upgrade442to450(), new Upgrade450to451(), new Upgrade451to452(), new Upgrade452to460(), new Upgrade460to461(), new Upgrade461to470(), new Upgrade470to471(), new Upgrade471to480(), new Upgrade480to481(), new Upgrade481to490(), new Upgrade490to4910(), new Upgrade4910to41000()});
 
         _upgradeMap.put(CloudStackVersion.parse("2.1.9"), new DbUpgrade[] {new Upgrade218to22(), new Upgrade221to222(), new UpgradeSnapshot217to224(),
             new Upgrade222to224(), new Upgrade218to224DomainVlans(), new Upgrade224to225(), new Upgrade225to226(),
@@ -151,320 +139,173 @@
             new Upgrade2211to2212(), new Upgrade2212to2213(), new Upgrade2213to2214(), new Upgrade2214to30(),
             new Upgrade30to301(), new Upgrade301to302(), new Upgrade302to40(), new Upgrade40to41(), new Upgrade410to420(),
             new Upgrade420to421(), new Upgrade421to430(), new Upgrade430to440(), new Upgrade440to441(), new Upgrade441to442(),
-<<<<<<< HEAD
-            new Upgrade442to450(), new Upgrade450to451(), new Upgrade451to452(), new Upgrade452to460(), new Upgrade460to461(), new Upgrade461to470(), new Upgrade470to471(), new Upgrade471to480(), new Upgrade480to481(), new Upgrade481to490(), new Upgrade490to491(), new Upgrade491to4100()});
-=======
-            new Upgrade442to450(), new Upgrade450to451(), new Upgrade451to452(), new Upgrade452to460(), new Upgrade460to461(), new Upgrade461to470(), new Upgrade470to471(), new Upgrade471to480(), new Upgrade480to481(), new Upgrade481to490(), new Upgrade490to4910()});
->>>>>>> de73bdd5
+            new Upgrade442to450(), new Upgrade450to451(), new Upgrade451to452(), new Upgrade452to460(), new Upgrade460to461(), new Upgrade461to470(), new Upgrade470to471(), new Upgrade471to480(), new Upgrade480to481(), new Upgrade481to490(), new Upgrade490to4910(), new Upgrade4910to41000()});
 
         _upgradeMap.put(CloudStackVersion.parse("2.2.1"), new DbUpgrade[] {new Upgrade221to222(), new UpgradeSnapshot223to224(), new Upgrade222to224(),
             new Upgrade224to225(), new Upgrade225to226(), new Upgrade227to228(), new Upgrade228to229(),
             new Upgrade229to2210(), new Upgrade2210to2211(), new Upgrade2211to2212(), new Upgrade2212to2213(),
             new Upgrade2213to2214(), new Upgrade2214to30(), new Upgrade30to301(), new Upgrade301to302(), new Upgrade302to40(),
             new Upgrade40to41(), new Upgrade410to420(), new Upgrade420to421(), new Upgrade421to430(), new Upgrade430to440(),
-<<<<<<< HEAD
-            new Upgrade440to441(), new Upgrade441to442(), new Upgrade442to450(), new Upgrade450to451(), new Upgrade451to452(), new Upgrade452to460(), new Upgrade460to461(), new Upgrade461to470(), new Upgrade470to471(), new Upgrade471to480(), new Upgrade480to481(), new Upgrade481to490(), new Upgrade490to491(), new Upgrade491to4100()});
-=======
-            new Upgrade440to441(), new Upgrade441to442(), new Upgrade442to450(), new Upgrade450to451(), new Upgrade451to452(), new Upgrade452to460(), new Upgrade460to461(), new Upgrade461to470(), new Upgrade470to471(), new Upgrade471to480(), new Upgrade480to481(), new Upgrade481to490(), new Upgrade490to4910()});
->>>>>>> de73bdd5
+            new Upgrade440to441(), new Upgrade441to442(), new Upgrade442to450(), new Upgrade450to451(), new Upgrade451to452(), new Upgrade452to460(), new Upgrade460to461(), new Upgrade461to470(), new Upgrade470to471(), new Upgrade471to480(), new Upgrade480to481(), new Upgrade481to490(), new Upgrade490to4910(), new Upgrade4910to41000()});
 
         _upgradeMap.put(CloudStackVersion.parse("2.2.2"), new DbUpgrade[] {new Upgrade222to224(), new UpgradeSnapshot223to224(), new Upgrade224to225(),
             new Upgrade225to226(), new Upgrade227to228(), new Upgrade228to229(), new Upgrade229to2210(),
             new Upgrade2210to2211(), new Upgrade2211to2212(), new Upgrade2212to2213(), new Upgrade2213to2214(),
             new Upgrade2214to30(), new Upgrade30to301(), new Upgrade301to302(), new Upgrade302to40(), new Upgrade40to41(), new Upgrade410to420(), new Upgrade420to421(),
-<<<<<<< HEAD
-            new Upgrade421to430(), new Upgrade430to440(), new Upgrade440to441(), new Upgrade441to442(), new Upgrade442to450(), new Upgrade450to451(), new Upgrade451to452(), new Upgrade452to460(), new Upgrade460to461(), new Upgrade461to470(), new Upgrade470to471(), new Upgrade471to480(), new Upgrade480to481(), new Upgrade481to490(), new Upgrade490to491(), new Upgrade491to4100()});
-=======
-            new Upgrade421to430(), new Upgrade430to440(), new Upgrade440to441(), new Upgrade441to442(), new Upgrade442to450(), new Upgrade450to451(), new Upgrade451to452(), new Upgrade452to460(), new Upgrade460to461(), new Upgrade461to470(), new Upgrade470to471(), new Upgrade471to480(), new Upgrade480to481(), new Upgrade481to490(), new Upgrade490to4910()});
->>>>>>> de73bdd5
+            new Upgrade421to430(), new Upgrade430to440(), new Upgrade440to441(), new Upgrade441to442(), new Upgrade442to450(), new Upgrade450to451(), new Upgrade451to452(), new Upgrade452to460(), new Upgrade460to461(), new Upgrade461to470(), new Upgrade470to471(), new Upgrade471to480(), new Upgrade480to481(), new Upgrade481to490(), new Upgrade490to4910(), new Upgrade4910to41000()});
 
         _upgradeMap.put(CloudStackVersion.parse("2.2.3"), new DbUpgrade[] {new Upgrade222to224(), new UpgradeSnapshot223to224(), new Upgrade224to225(),
             new Upgrade225to226(), new Upgrade227to228(), new Upgrade228to229(), new Upgrade229to2210(),
             new Upgrade2210to2211(), new Upgrade2211to2212(), new Upgrade2212to2213(), new Upgrade2213to2214(),
             new Upgrade2214to30(), new Upgrade30to301(), new Upgrade301to302(), new Upgrade302to40(), new Upgrade40to41(), new Upgrade410to420(), new Upgrade420to421(),
-<<<<<<< HEAD
-            new Upgrade421to430(), new Upgrade430to440(), new Upgrade440to441(), new Upgrade441to442(), new Upgrade442to450(), new Upgrade450to451(), new Upgrade451to452(), new Upgrade452to460(), new Upgrade460to461(), new Upgrade461to470(), new Upgrade470to471(), new Upgrade471to480(), new Upgrade480to481(), new Upgrade481to490(), new Upgrade490to491(), new Upgrade491to4100()});
-=======
-            new Upgrade421to430(), new Upgrade430to440(), new Upgrade440to441(), new Upgrade441to442(), new Upgrade442to450(), new Upgrade450to451(), new Upgrade451to452(), new Upgrade452to460(), new Upgrade460to461(), new Upgrade461to470(), new Upgrade470to471(), new Upgrade471to480(), new Upgrade480to481(), new Upgrade481to490(), new Upgrade490to4910()});
->>>>>>> de73bdd5
+            new Upgrade421to430(), new Upgrade430to440(), new Upgrade440to441(), new Upgrade441to442(), new Upgrade442to450(), new Upgrade450to451(), new Upgrade451to452(), new Upgrade452to460(), new Upgrade460to461(), new Upgrade461to470(), new Upgrade470to471(), new Upgrade471to480(), new Upgrade480to481(), new Upgrade481to490(), new Upgrade490to4910(), new Upgrade4910to41000()});
 
         _upgradeMap.put(CloudStackVersion.parse("2.2.4"), new DbUpgrade[] {new Upgrade224to225(), new Upgrade225to226(), new Upgrade227to228(),
             new Upgrade228to229(), new Upgrade229to2210(), new Upgrade2210to2211(), new Upgrade2211to2212(),
             new Upgrade2212to2213(), new Upgrade2213to2214(), new Upgrade2214to30(), new Upgrade30to301(),
             new Upgrade301to302(), new Upgrade302to40(), new Upgrade40to41(), new Upgrade410to420(), new Upgrade420to421(),
-<<<<<<< HEAD
-            new Upgrade421to430(), new Upgrade430to440(), new Upgrade440to441(), new Upgrade441to442(), new Upgrade442to450(), new Upgrade450to451(), new Upgrade451to452(), new Upgrade452to460(), new Upgrade460to461(), new Upgrade461to470(), new Upgrade470to471(), new Upgrade471to480(), new Upgrade480to481(), new Upgrade481to490(), new Upgrade490to491(), new Upgrade491to4100()});
-=======
-            new Upgrade421to430(), new Upgrade430to440(), new Upgrade440to441(), new Upgrade441to442(), new Upgrade442to450(), new Upgrade450to451(), new Upgrade451to452(), new Upgrade452to460(), new Upgrade460to461(), new Upgrade461to470(), new Upgrade470to471(), new Upgrade471to480(), new Upgrade480to481(), new Upgrade481to490(), new Upgrade490to4910()});
->>>>>>> de73bdd5
+            new Upgrade421to430(), new Upgrade430to440(), new Upgrade440to441(), new Upgrade441to442(), new Upgrade442to450(), new Upgrade450to451(), new Upgrade451to452(), new Upgrade452to460(), new Upgrade460to461(), new Upgrade461to470(), new Upgrade470to471(), new Upgrade471to480(), new Upgrade480to481(), new Upgrade481to490(), new Upgrade490to4910(), new Upgrade4910to41000()});
 
         _upgradeMap.put(CloudStackVersion.parse("2.2.5"), new DbUpgrade[] {new Upgrade225to226(), new Upgrade227to228(), new Upgrade228to229(),
             new Upgrade229to2210(), new Upgrade2210to2211(), new Upgrade2211to2212(), new Upgrade2212to2213(),
             new Upgrade2213to2214(), new Upgrade2214to30(), new Upgrade30to301(), new Upgrade301to302(),
             new Upgrade302to40(), new Upgrade40to41(), new Upgrade410to420(), new Upgrade420to421(), new Upgrade421to430(),
-<<<<<<< HEAD
-            new Upgrade430to440(), new Upgrade440to441(), new Upgrade441to442(), new Upgrade442to450(), new Upgrade450to451(), new Upgrade451to452(), new Upgrade452to460(), new Upgrade460to461(), new Upgrade461to470(), new Upgrade470to471(), new Upgrade471to480(), new Upgrade480to481(), new Upgrade481to490(), new Upgrade490to491(), new Upgrade491to4100()});
-=======
-            new Upgrade430to440(), new Upgrade440to441(), new Upgrade441to442(), new Upgrade442to450(), new Upgrade450to451(), new Upgrade451to452(), new Upgrade452to460(), new Upgrade460to461(), new Upgrade461to470(), new Upgrade470to471(), new Upgrade471to480(), new Upgrade480to481(), new Upgrade481to490(), new Upgrade490to4910()});
->>>>>>> de73bdd5
+            new Upgrade430to440(), new Upgrade440to441(), new Upgrade441to442(), new Upgrade442to450(), new Upgrade450to451(), new Upgrade451to452(), new Upgrade452to460(), new Upgrade460to461(), new Upgrade461to470(), new Upgrade470to471(), new Upgrade471to480(), new Upgrade480to481(), new Upgrade481to490(), new Upgrade490to4910(), new Upgrade4910to41000()});
 
         _upgradeMap.put(CloudStackVersion.parse("2.2.6"), new DbUpgrade[] {new Upgrade227to228(), new Upgrade228to229(), new Upgrade229to2210(),
             new Upgrade2210to2211(), new Upgrade2211to2212(), new Upgrade2212to2213(), new Upgrade2213to2214(),
             new Upgrade2214to30(), new Upgrade30to301(), new Upgrade301to302(), new Upgrade302to40(), new Upgrade40to41(),
             new Upgrade410to420(), new Upgrade420to421(),
-<<<<<<< HEAD
-            new Upgrade421to430(), new Upgrade430to440(), new Upgrade440to441(), new Upgrade441to442(), new Upgrade442to450(), new Upgrade450to451(), new Upgrade451to452(), new Upgrade452to460(), new Upgrade460to461(), new Upgrade461to470(), new Upgrade470to471(), new Upgrade471to480(), new Upgrade480to481(), new Upgrade481to490(), new Upgrade490to491(), new Upgrade491to4100()});
-=======
-            new Upgrade421to430(), new Upgrade430to440(), new Upgrade440to441(), new Upgrade441to442(), new Upgrade442to450(), new Upgrade450to451(), new Upgrade451to452(), new Upgrade452to460(), new Upgrade460to461(), new Upgrade461to470(), new Upgrade470to471(), new Upgrade471to480(), new Upgrade480to481(), new Upgrade481to490(), new Upgrade490to4910()});
->>>>>>> de73bdd5
+            new Upgrade421to430(), new Upgrade430to440(), new Upgrade440to441(), new Upgrade441to442(), new Upgrade442to450(), new Upgrade450to451(), new Upgrade451to452(), new Upgrade452to460(), new Upgrade460to461(), new Upgrade461to470(), new Upgrade470to471(), new Upgrade471to480(), new Upgrade480to481(), new Upgrade481to490(), new Upgrade490to4910(), new Upgrade4910to41000()});
 
         _upgradeMap.put(CloudStackVersion.parse("2.2.7"), new DbUpgrade[] {new Upgrade227to228(), new Upgrade228to229(), new Upgrade229to2210(),
             new Upgrade2210to2211(), new Upgrade2211to2212(), new Upgrade2212to2213(),
             new Upgrade2213to2214(), new Upgrade2214to30(), new Upgrade30to301(), new Upgrade301to302(), new Upgrade302to40(), new Upgrade40to41(),
             new Upgrade410to420(),
             new Upgrade420to421(), new Upgrade421to430(), new Upgrade430to440(), new Upgrade440to441(), new Upgrade441to442(),
-<<<<<<< HEAD
-            new Upgrade442to450(), new Upgrade450to451(), new Upgrade451to452(), new Upgrade452to460(), new Upgrade460to461(), new Upgrade461to470(), new Upgrade470to471(), new Upgrade471to480(), new Upgrade480to481(), new Upgrade481to490(), new Upgrade490to491(), new Upgrade491to4100()});
-=======
-            new Upgrade442to450(), new Upgrade450to451(), new Upgrade451to452(), new Upgrade452to460(), new Upgrade460to461(), new Upgrade461to470(), new Upgrade470to471(), new Upgrade471to480(), new Upgrade480to481(), new Upgrade481to490(), new Upgrade490to4910()});
->>>>>>> de73bdd5
+            new Upgrade442to450(), new Upgrade450to451(), new Upgrade451to452(), new Upgrade452to460(), new Upgrade460to461(), new Upgrade461to470(), new Upgrade470to471(), new Upgrade471to480(), new Upgrade480to481(), new Upgrade481to490(), new Upgrade490to4910(), new Upgrade4910to41000()});
 
         _upgradeMap.put(CloudStackVersion.parse("2.2.8"), new DbUpgrade[] {new Upgrade228to229(), new Upgrade229to2210(), new Upgrade2210to2211(),
             new Upgrade2211to2212(), new Upgrade2212to2213(), new Upgrade2213to2214(), new Upgrade2214to30()
             , new Upgrade30to301(), new Upgrade301to302(), new Upgrade302to40(), new Upgrade40to41(), new Upgrade410to420(), new Upgrade420to421(),
-<<<<<<< HEAD
-            new Upgrade421to430(), new Upgrade430to440(), new Upgrade440to441(), new Upgrade441to442(), new Upgrade442to450(), new Upgrade450to451(), new Upgrade451to452(), new Upgrade452to460(), new Upgrade460to461(), new Upgrade461to470(), new Upgrade470to471(), new Upgrade471to480(), new Upgrade480to481(), new Upgrade481to490(), new Upgrade490to491(), new Upgrade491to4100()});
-=======
-            new Upgrade421to430(), new Upgrade430to440(), new Upgrade440to441(), new Upgrade441to442(), new Upgrade442to450(), new Upgrade450to451(), new Upgrade451to452(), new Upgrade452to460(), new Upgrade460to461(), new Upgrade461to470(), new Upgrade470to471(), new Upgrade471to480(), new Upgrade480to481(), new Upgrade481to490(), new Upgrade490to4910()});
->>>>>>> de73bdd5
+            new Upgrade421to430(), new Upgrade430to440(), new Upgrade440to441(), new Upgrade441to442(), new Upgrade442to450(), new Upgrade450to451(), new Upgrade451to452(), new Upgrade452to460(), new Upgrade460to461(), new Upgrade461to470(), new Upgrade470to471(), new Upgrade471to480(), new Upgrade480to481(), new Upgrade481to490(), new Upgrade490to4910(), new Upgrade4910to41000()});
 
         _upgradeMap.put(CloudStackVersion.parse("2.2.9"), new DbUpgrade[] {new Upgrade229to2210(), new Upgrade2210to2211(), new Upgrade2211to2212(),
             new Upgrade2212to2213(), new Upgrade2213to2214(), new Upgrade2214to30(), new Upgrade30to301(),
             new Upgrade301to302(), new Upgrade302to40(), new Upgrade40to41(), new Upgrade410to420(), new Upgrade420to421(),
-<<<<<<< HEAD
-            new Upgrade421to430(), new Upgrade430to440(), new Upgrade440to441(), new Upgrade441to442(), new Upgrade442to450(), new Upgrade450to451(), new Upgrade451to452(), new Upgrade452to460(), new Upgrade460to461(), new Upgrade461to470(), new Upgrade470to471(), new Upgrade471to480(), new Upgrade480to481(), new Upgrade481to490(), new Upgrade490to491(), new Upgrade491to4100()});
-=======
-            new Upgrade421to430(), new Upgrade430to440(), new Upgrade440to441(), new Upgrade441to442(), new Upgrade442to450(), new Upgrade450to451(), new Upgrade451to452(), new Upgrade452to460(), new Upgrade460to461(), new Upgrade461to470(), new Upgrade470to471(), new Upgrade471to480(), new Upgrade480to481(), new Upgrade481to490(), new Upgrade490to4910()});
->>>>>>> de73bdd5
+            new Upgrade421to430(), new Upgrade430to440(), new Upgrade440to441(), new Upgrade441to442(), new Upgrade442to450(), new Upgrade450to451(), new Upgrade451to452(), new Upgrade452to460(), new Upgrade460to461(), new Upgrade461to470(), new Upgrade470to471(), new Upgrade471to480(), new Upgrade480to481(), new Upgrade481to490(), new Upgrade490to4910(), new Upgrade4910to41000()});
 
         _upgradeMap.put(CloudStackVersion.parse("2.2.10"), new DbUpgrade[] {new Upgrade2210to2211(), new Upgrade2211to2212(), new Upgrade2212to2213(),
             new Upgrade2213to2214(), new Upgrade2214to30(), new Upgrade30to301(), new Upgrade301to302(), new Upgrade302to40(),
             new Upgrade40to41(), new Upgrade410to420(), new Upgrade420to421(), new Upgrade421to430(), new Upgrade430to440(),
-<<<<<<< HEAD
-            new Upgrade440to441(), new Upgrade441to442(), new Upgrade442to450(), new Upgrade450to451(), new Upgrade451to452(), new Upgrade452to460(), new Upgrade460to461(), new Upgrade461to470(), new Upgrade470to471(), new Upgrade471to480(), new Upgrade480to481(), new Upgrade481to490(), new Upgrade490to491(), new Upgrade491to4100()});
+            new Upgrade440to441(), new Upgrade441to442(), new Upgrade442to450(), new Upgrade450to451(), new Upgrade451to452(), new Upgrade452to460(), new Upgrade460to461(), new Upgrade461to470(), new Upgrade470to471(), new Upgrade471to480(), new Upgrade480to481(), new Upgrade481to490(), new Upgrade490to4910(), new Upgrade4910to41000()});
 
         _upgradeMap.put(CloudStackVersion.parse("2.2.12"), new DbUpgrade[] {new Upgrade2212to2213(), new Upgrade2213to2214(), new Upgrade2214to30(),
             new Upgrade30to301(), new Upgrade301to302(), new Upgrade302to40(), new Upgrade40to41(), new Upgrade410to420(), new Upgrade420to421(), new Upgrade421to430(),
-            new Upgrade430to440(), new Upgrade440to441(), new Upgrade441to442(), new Upgrade442to450(), new Upgrade450to451(), new Upgrade451to452(), new Upgrade452to460(), new Upgrade460to461(), new Upgrade461to470(), new Upgrade470to471(), new Upgrade471to480(), new Upgrade480to481(), new Upgrade481to490(), new Upgrade490to491(), new Upgrade491to4100()});
+            new Upgrade430to440(), new Upgrade440to441(), new Upgrade441to442(), new Upgrade442to450(), new Upgrade450to451(), new Upgrade451to452(), new Upgrade452to460(), new Upgrade460to461(), new Upgrade461to470(), new Upgrade470to471(), new Upgrade471to480(), new Upgrade480to481(), new Upgrade481to490(), new Upgrade490to4910(), new Upgrade4910to41000()});
 
         _upgradeMap.put(CloudStackVersion.parse("2.2.13"), new DbUpgrade[] {new Upgrade2213to2214(), new Upgrade2214to30(), new Upgrade30to301(),
             new Upgrade301to302(), new Upgrade302to40(), new Upgrade40to41(), new Upgrade410to420(), new Upgrade420to421(),
-            new Upgrade421to430(), new Upgrade430to440(), new Upgrade440to441(), new Upgrade441to442(), new Upgrade442to450(), new Upgrade450to451(), new Upgrade451to452(), new Upgrade452to460(), new Upgrade460to461(), new Upgrade461to470(), new Upgrade470to471(), new Upgrade471to480(), new Upgrade480to481(), new Upgrade481to490(), new Upgrade490to491(), new Upgrade491to4100()});
+            new Upgrade421to430(), new Upgrade430to440(), new Upgrade440to441(), new Upgrade441to442(), new Upgrade442to450(), new Upgrade450to451(), new Upgrade451to452(), new Upgrade452to460(), new Upgrade460to461(), new Upgrade461to470(), new Upgrade470to471(), new Upgrade471to480(), new Upgrade480to481(), new Upgrade481to490(), new Upgrade490to4910(), new Upgrade4910to41000()});
 
         _upgradeMap.put(CloudStackVersion.parse("2.2.14"), new DbUpgrade[] {new Upgrade2214to30(), new Upgrade30to301(), new Upgrade301to302(),
             new Upgrade302to40(), new Upgrade40to41(), new Upgrade410to420(), new Upgrade420to421(), new Upgrade421to430(),
-            new Upgrade430to440(), new Upgrade440to441(), new Upgrade441to442(), new Upgrade442to450(), new Upgrade450to451(), new Upgrade451to452(), new Upgrade452to460(), new Upgrade460to461(), new Upgrade461to470(), new Upgrade470to471(), new Upgrade471to480(), new Upgrade480to481(), new Upgrade481to490(), new Upgrade490to491(), new Upgrade491to4100()});
+            new Upgrade430to440(), new Upgrade440to441(), new Upgrade441to442(), new Upgrade442to450(), new Upgrade450to451(), new Upgrade451to452(), new Upgrade452to460(), new Upgrade460to461(), new Upgrade461to470(), new Upgrade470to471(), new Upgrade471to480(), new Upgrade480to481(), new Upgrade481to490(), new Upgrade490to4910(), new Upgrade4910to41000()});
 
         _upgradeMap.put(CloudStackVersion.parse("3.0.0"), new DbUpgrade[] {new Upgrade30to301(), new Upgrade301to302(), new Upgrade302to40(),
             new Upgrade40to41(), new Upgrade410to420(),
-            new Upgrade420to421(), new Upgrade421to430(), new Upgrade430to440(), new Upgrade440to441(), new Upgrade441to442(), new Upgrade442to450(), new Upgrade450to451(), new Upgrade451to452(), new Upgrade452to460(), new Upgrade460to461(), new Upgrade461to470(), new Upgrade470to471(), new Upgrade471to480(), new Upgrade480to481(), new Upgrade481to490(), new Upgrade490to491(), new Upgrade491to4100()});
+            new Upgrade420to421(), new Upgrade421to430(), new Upgrade430to440(), new Upgrade440to441(), new Upgrade441to442(), new Upgrade442to450(), new Upgrade450to451(), new Upgrade451to452(), new Upgrade452to460(), new Upgrade460to461(), new Upgrade461to470(), new Upgrade470to471(), new Upgrade471to480(), new Upgrade480to481(), new Upgrade481to490(), new Upgrade490to4910(), new Upgrade4910to41000()});
 
         _upgradeMap.put(CloudStackVersion.parse("3.0.1"), new DbUpgrade[] {new Upgrade301to302(), new Upgrade302to40(), new Upgrade40to41(), new Upgrade410to420(), new Upgrade420to421(),
-            new Upgrade421to430(), new Upgrade430to440(), new Upgrade440to441(), new Upgrade441to442(), new Upgrade442to450(), new Upgrade450to451(), new Upgrade451to452(), new Upgrade452to460(), new Upgrade460to461(), new Upgrade461to470(), new Upgrade470to471(), new Upgrade471to480(), new Upgrade480to481(), new Upgrade481to490(), new Upgrade490to491(), new Upgrade491to4100()});
+            new Upgrade421to430(), new Upgrade430to440(), new Upgrade440to441(), new Upgrade441to442(), new Upgrade442to450(), new Upgrade450to451(), new Upgrade451to452(), new Upgrade452to460(), new Upgrade460to461(), new Upgrade461to470(), new Upgrade470to471(), new Upgrade471to480(), new Upgrade480to481(), new Upgrade481to490(), new Upgrade490to4910(), new Upgrade4910to41000()});
 
         _upgradeMap.put(CloudStackVersion.parse("3.0.2"), new DbUpgrade[] {new Upgrade302to40(), new Upgrade40to41(), new Upgrade410to420(), new Upgrade420to421(), new Upgrade421to430(),
-            new Upgrade430to440(), new Upgrade440to441(), new Upgrade441to442(), new Upgrade442to450(), new Upgrade450to451(), new Upgrade451to452(), new Upgrade452to460(), new Upgrade460to461(), new Upgrade461to470(), new Upgrade470to471(), new Upgrade471to480(), new Upgrade480to481(), new Upgrade481to490(), new Upgrade490to491(), new Upgrade491to4100()});
-
-        _upgradeMap.put(CloudStackVersion.parse("4.0.0"), new DbUpgrade[] {new Upgrade40to41(), new Upgrade410to420(), new Upgrade420to421(), new Upgrade421to430(), new Upgrade430to440(), new Upgrade440to441(), new Upgrade441to442(), new Upgrade442to450(), new Upgrade450to451(), new Upgrade451to452(), new Upgrade452to460(), new Upgrade460to461(), new Upgrade461to470(), new Upgrade470to471(), new Upgrade471to480(), new Upgrade480to481(), new Upgrade481to490(), new Upgrade490to491(), new Upgrade491to4100()});
-
-        _upgradeMap.put(CloudStackVersion.parse("4.0.1"), new DbUpgrade[] {new Upgrade40to41(), new Upgrade410to420(), new Upgrade420to421(), new Upgrade421to430(), new Upgrade430to440(), new Upgrade440to441(), new Upgrade441to442(), new Upgrade442to450(), new Upgrade450to451(), new Upgrade451to452(), new Upgrade452to460(), new Upgrade460to461(), new Upgrade461to470(), new Upgrade470to471(), new Upgrade471to480(), new Upgrade480to481(), new Upgrade481to490(), new Upgrade490to491(), new Upgrade491to4100()});
-
-        _upgradeMap.put(CloudStackVersion.parse("4.0.2"), new DbUpgrade[] {new Upgrade40to41(), new Upgrade410to420(), new Upgrade420to421(), new Upgrade421to430(), new Upgrade430to440(), new Upgrade440to441(), new Upgrade441to442(), new Upgrade442to450(), new Upgrade450to451(), new Upgrade451to452(), new Upgrade452to460(), new Upgrade460to461(), new Upgrade461to470(), new Upgrade470to471(), new Upgrade471to480(), new Upgrade480to481(), new Upgrade481to490(), new Upgrade490to491(), new Upgrade491to4100()});
-
-        _upgradeMap.put(CloudStackVersion.parse("4.1.0"), new DbUpgrade[] {new Upgrade410to420(), new Upgrade420to421(), new Upgrade421to430(), new Upgrade430to440(), new Upgrade440to441(), new Upgrade441to442(), new Upgrade442to450(), new Upgrade450to451(), new Upgrade451to452(), new Upgrade452to460(), new Upgrade460to461(), new Upgrade461to470(), new Upgrade470to471(), new Upgrade471to480(), new Upgrade480to481(), new Upgrade481to490(), new Upgrade490to491(), new Upgrade491to4100()});
-
-        _upgradeMap.put(CloudStackVersion.parse("4.1.1"), new DbUpgrade[] {new Upgrade410to420(), new Upgrade420to421(), new Upgrade421to430(), new Upgrade430to440(), new Upgrade440to441(), new Upgrade441to442(), new Upgrade442to450(), new Upgrade450to451(), new Upgrade451to452(), new Upgrade452to460(), new Upgrade460to461(), new Upgrade461to470(), new Upgrade470to471(), new Upgrade471to480(), new Upgrade480to481(), new Upgrade481to490(), new Upgrade490to491(), new Upgrade491to4100()});
-
-        _upgradeMap.put(CloudStackVersion.parse("4.2.0"), new DbUpgrade[] {new Upgrade420to421(), new Upgrade421to430(), new Upgrade430to440(), new Upgrade440to441(), new Upgrade441to442(), new Upgrade442to450(), new Upgrade450to451(), new Upgrade451to452(), new Upgrade452to460(), new Upgrade460to461(), new Upgrade461to470(), new Upgrade470to471(), new Upgrade471to480(), new Upgrade480to481(), new Upgrade481to490(), new Upgrade490to491(), new Upgrade491to4100()});
-
-        _upgradeMap.put(CloudStackVersion.parse("4.2.1"), new DbUpgrade[] {new Upgrade421to430(), new Upgrade430to440(), new Upgrade440to441(), new Upgrade441to442(), new Upgrade442to450(), new Upgrade450to451(), new Upgrade451to452(), new Upgrade452to460(), new Upgrade460to461(), new Upgrade461to470(), new Upgrade470to471(), new Upgrade471to480(), new Upgrade480to481(), new Upgrade481to490(), new Upgrade490to491(), new Upgrade491to4100()});
-
-        _upgradeMap.put(CloudStackVersion.parse("4.3.0"), new DbUpgrade[] {new Upgrade430to440(), new Upgrade440to441(), new Upgrade441to442(), new Upgrade442to450(), new Upgrade450to451(), new Upgrade451to452(), new Upgrade452to460(), new Upgrade460to461(), new Upgrade461to470(), new Upgrade470to471(), new Upgrade471to480(), new Upgrade480to481(), new Upgrade481to490(), new Upgrade490to491(), new Upgrade491to4100()});
-
-        _upgradeMap.put(CloudStackVersion.parse("4.3.1"), new DbUpgrade[] {new Upgrade431to440(), new Upgrade440to441(), new Upgrade441to442(), new Upgrade442to450(), new Upgrade450to451(), new Upgrade451to452(), new Upgrade452to460(), new Upgrade460to461(), new Upgrade461to470(), new Upgrade470to471(), new Upgrade471to480(), new Upgrade480to481(), new Upgrade481to490(), new Upgrade490to491(), new Upgrade491to4100()});
-
-        _upgradeMap.put(CloudStackVersion.parse("4.3.2"), new DbUpgrade[] {new Upgrade432to440(), new Upgrade440to441(), new Upgrade441to442(), new Upgrade442to450(), new Upgrade450to451(), new Upgrade451to452(), new Upgrade452to460(), new Upgrade460to461(), new Upgrade461to470(), new Upgrade470to471(), new Upgrade471to480(), new Upgrade480to481(), new Upgrade481to490(), new Upgrade490to491(), new Upgrade491to4100()});
-
-        _upgradeMap.put(CloudStackVersion.parse("4.4.0"), new DbUpgrade[] {new Upgrade440to441(), new Upgrade441to442(), new Upgrade442to450(), new Upgrade450to451(), new Upgrade451to452(), new Upgrade452to460(), new Upgrade460to461(), new Upgrade461to470(), new Upgrade470to471(), new Upgrade471to480(), new Upgrade480to481(), new Upgrade481to490(), new Upgrade490to491(), new Upgrade491to4100()});
-
-        _upgradeMap.put(CloudStackVersion.parse("4.4.1"), new DbUpgrade[] {new Upgrade441to442(), new Upgrade442to450(), new Upgrade450to451(), new Upgrade451to452(), new Upgrade452to460(), new Upgrade460to461(), new Upgrade461to470(), new Upgrade470to471(), new Upgrade471to480(), new Upgrade480to481(), new Upgrade481to490(), new Upgrade490to491(), new Upgrade491to4100() });
-
-        _upgradeMap.put(CloudStackVersion.parse("4.4.2"), new DbUpgrade[] {new Upgrade442to450(), new Upgrade450to451(), new Upgrade451to452(), new Upgrade452to460(), new Upgrade460to461(), new Upgrade461to470(), new Upgrade470to471(), new Upgrade471to480(), new Upgrade480to481(), new Upgrade481to490(), new Upgrade490to491(), new Upgrade491to4100()});
-
-        _upgradeMap.put(CloudStackVersion.parse("4.4.3"), new DbUpgrade[] {new Upgrade443to450(), new Upgrade450to451(), new Upgrade451to452(), new Upgrade452to460(), new Upgrade460to461(), new Upgrade461to470(), new Upgrade470to471(), new Upgrade471to480(), new Upgrade480to481(), new Upgrade481to490(), new Upgrade490to491(), new Upgrade491to4100()});
-
-        _upgradeMap.put(CloudStackVersion.parse("4.4.4"), new DbUpgrade[] {new Upgrade444to450(), new Upgrade450to451(), new Upgrade451to452(), new Upgrade452to460(), new Upgrade460to461(), new Upgrade461to470(), new Upgrade470to471(), new Upgrade471to480(), new Upgrade480to481(), new Upgrade481to490(), new Upgrade490to491(), new Upgrade491to4100()});
-
-        _upgradeMap.put(CloudStackVersion.parse("4.5.0"), new DbUpgrade[] {new Upgrade450to451(), new Upgrade451to452(), new Upgrade452to460(), new Upgrade460to461(), new Upgrade461to470(), new Upgrade470to471(), new Upgrade471to480(), new Upgrade480to481(), new Upgrade481to490(), new Upgrade490to491(), new Upgrade491to4100()});
-
-        _upgradeMap.put(CloudStackVersion.parse("4.5.1"), new DbUpgrade[] {new Upgrade451to452(), new Upgrade452to460(), new Upgrade460to461(), new Upgrade461to470(), new Upgrade470to471(), new Upgrade471to480(), new Upgrade480to481(), new Upgrade481to490(), new Upgrade490to491(), new Upgrade491to4100()});
-
-        _upgradeMap.put(CloudStackVersion.parse("4.5.2"), new DbUpgrade[] {new Upgrade452to460(), new Upgrade460to461(), new Upgrade461to470(), new Upgrade470to471(), new Upgrade471to480(), new Upgrade480to481(), new Upgrade481to490(), new Upgrade490to491(), new Upgrade491to4100()});
-
-        _upgradeMap.put(CloudStackVersion.parse("4.5.3"), new DbUpgrade[] {new Upgrade453to460(), new Upgrade460to461(), new Upgrade461to470(), new Upgrade470to471(), new Upgrade471to480(), new Upgrade480to481(), new Upgrade481to490(), new Upgrade490to491(), new Upgrade491to4100()});
-
-        _upgradeMap.put(CloudStackVersion.parse("4.6.0"), new DbUpgrade[] {new Upgrade460to461(), new Upgrade461to470(), new Upgrade470to471(), new Upgrade471to480(), new Upgrade480to481(), new Upgrade481to490(), new Upgrade490to491(), new Upgrade491to4100()});
-
-        _upgradeMap.put(CloudStackVersion.parse("4.6.1"), new DbUpgrade[] {new Upgrade461to470(), new Upgrade470to471(), new Upgrade471to480(), new Upgrade480to481(), new Upgrade481to490(), new Upgrade490to491(), new Upgrade491to4100()});
-
-        _upgradeMap.put(CloudStackVersion.parse("4.6.2"), new DbUpgrade[] {new Upgrade461to470(), new Upgrade470to471(), new Upgrade471to480(), new Upgrade480to481(), new Upgrade481to490(), new Upgrade490to491(), new Upgrade491to4100()});
-
-        _upgradeMap.put(CloudStackVersion.parse("4.7.0"), new DbUpgrade[] {new Upgrade470to471(), new Upgrade471to480(), new Upgrade480to481(), new Upgrade481to490(), new Upgrade490to491(), new Upgrade491to4100()});
-
-        _upgradeMap.put(CloudStackVersion.parse("4.7.1"), new DbUpgrade[] {new Upgrade471to480(), new Upgrade480to481(), new Upgrade481to490(), new Upgrade490to491(), new Upgrade491to4100()});
-
-        _upgradeMap.put(CloudStackVersion.parse("4.7.2"), new DbUpgrade[] {new Upgrade471to480(), new Upgrade480to481(), new Upgrade481to490(), new Upgrade490to491(), new Upgrade491to4100()});
-
-        _upgradeMap.put(CloudStackVersion.parse("4.8.0"), new DbUpgrade[] {new Upgrade480to481(), new Upgrade481to490(), new Upgrade490to491(), new Upgrade491to4100()});
-
-        _upgradeMap.put(CloudStackVersion.parse("4.8.1"), new DbUpgrade[] {new Upgrade481to490(), new Upgrade490to491(), new Upgrade491to4100()});
-
-        _upgradeMap.put(CloudStackVersion.parse("4.8.2.0"), new DbUpgrade[] {new Upgrade481to490(), new Upgrade490to491(), new Upgrade491to4100()});
-
-        _upgradeMap.put(CloudStackVersion.parse("4.9.0"), new DbUpgrade[] {new Upgrade490to491(), new Upgrade491to4100()});
-
-        _upgradeMap.put(CloudStackVersion.parse("4.9.1.0"), new DbUpgrade[] {new Upgrade491to4100()});
+            new Upgrade430to440(), new Upgrade440to441(), new Upgrade441to442(), new Upgrade442to450(), new Upgrade450to451(), new Upgrade451to452(), new Upgrade452to460(), new Upgrade460to461(), new Upgrade461to470(), new Upgrade470to471(), new Upgrade471to480(), new Upgrade480to481(), new Upgrade481to490(), new Upgrade490to4910(), new Upgrade4910to41000()});
+
+        _upgradeMap.put(CloudStackVersion.parse("4.0.0"), new DbUpgrade[] {new Upgrade40to41(), new Upgrade410to420(), new Upgrade420to421(), new Upgrade421to430(), new Upgrade430to440(), new Upgrade440to441(), new Upgrade441to442(), new Upgrade442to450(), new Upgrade450to451(), new Upgrade451to452(), new Upgrade452to460(), new Upgrade460to461(), new Upgrade461to470(), new Upgrade470to471(), new Upgrade471to480(), new Upgrade480to481(), new Upgrade481to490(), new Upgrade490to4910(), new Upgrade4910to41000()});
+
+        _upgradeMap.put(CloudStackVersion.parse("4.0.1"), new DbUpgrade[] {new Upgrade40to41(), new Upgrade410to420(), new Upgrade420to421(), new Upgrade421to430(), new Upgrade430to440(), new Upgrade440to441(), new Upgrade441to442(), new Upgrade442to450(), new Upgrade450to451(), new Upgrade451to452(), new Upgrade452to460(), new Upgrade460to461(), new Upgrade461to470(), new Upgrade470to471(), new Upgrade471to480(), new Upgrade480to481(), new Upgrade481to490(), new Upgrade490to4910(), new Upgrade4910to41000()});
+
+        _upgradeMap.put(CloudStackVersion.parse("4.0.2"), new DbUpgrade[] {new Upgrade40to41(), new Upgrade410to420(), new Upgrade420to421(), new Upgrade421to430(), new Upgrade430to440(), new Upgrade440to441(), new Upgrade441to442(), new Upgrade442to450(), new Upgrade450to451(), new Upgrade451to452(), new Upgrade452to460(), new Upgrade460to461(), new Upgrade461to470(), new Upgrade470to471(), new Upgrade471to480(), new Upgrade480to481(), new Upgrade481to490(), new Upgrade490to4910(), new Upgrade4910to41000()});
+
+        _upgradeMap.put(CloudStackVersion.parse("4.1.0"), new DbUpgrade[] {new Upgrade410to420(), new Upgrade420to421(), new Upgrade421to430(), new Upgrade430to440(), new Upgrade440to441(), new Upgrade441to442(), new Upgrade442to450(), new Upgrade450to451(), new Upgrade451to452(), new Upgrade452to460(), new Upgrade460to461(), new Upgrade461to470(), new Upgrade470to471(), new Upgrade471to480(), new Upgrade480to481(), new Upgrade481to490(), new Upgrade490to4910(), new Upgrade4910to41000()});
+
+        _upgradeMap.put(CloudStackVersion.parse("4.1.1"), new DbUpgrade[] {new Upgrade410to420(), new Upgrade420to421(), new Upgrade421to430(), new Upgrade430to440(), new Upgrade440to441(), new Upgrade441to442(), new Upgrade442to450(), new Upgrade450to451(), new Upgrade451to452(), new Upgrade452to460(), new Upgrade460to461(), new Upgrade461to470(), new Upgrade470to471(), new Upgrade471to480(), new Upgrade480to481(), new Upgrade481to490(), new Upgrade490to4910(), new Upgrade4910to41000()});
+
+        _upgradeMap.put(CloudStackVersion.parse("4.2.0"), new DbUpgrade[] {new Upgrade420to421(), new Upgrade421to430(), new Upgrade430to440(), new Upgrade440to441(), new Upgrade441to442(), new Upgrade442to450(), new Upgrade450to451(), new Upgrade451to452(), new Upgrade452to460(), new Upgrade460to461(), new Upgrade461to470(), new Upgrade470to471(), new Upgrade471to480(), new Upgrade480to481(), new Upgrade481to490(), new Upgrade490to4910(), new Upgrade4910to41000()});
+
+        _upgradeMap.put(CloudStackVersion.parse("4.2.1"), new DbUpgrade[] {new Upgrade421to430(), new Upgrade430to440(), new Upgrade440to441(), new Upgrade441to442(), new Upgrade442to450(), new Upgrade450to451(), new Upgrade451to452(), new Upgrade452to460(), new Upgrade460to461(), new Upgrade461to470(), new Upgrade470to471(), new Upgrade471to480(), new Upgrade480to481(), new Upgrade481to490(), new Upgrade490to4910(), new Upgrade4910to41000()});
+
+        _upgradeMap.put(CloudStackVersion.parse("4.3.0"), new DbUpgrade[] {new Upgrade430to440(), new Upgrade440to441(), new Upgrade441to442(), new Upgrade442to450(), new Upgrade450to451(), new Upgrade451to452(), new Upgrade452to460(), new Upgrade460to461(), new Upgrade461to470(), new Upgrade470to471(), new Upgrade471to480(), new Upgrade480to481(), new Upgrade481to490(), new Upgrade490to4910(), new Upgrade4910to41000()});
+
+        _upgradeMap.put(CloudStackVersion.parse("4.3.1"), new DbUpgrade[] {new Upgrade431to440(), new Upgrade440to441(), new Upgrade441to442(), new Upgrade442to450(), new Upgrade450to451(), new Upgrade451to452(), new Upgrade452to460(), new Upgrade460to461(), new Upgrade461to470(), new Upgrade470to471(), new Upgrade471to480(), new Upgrade480to481(), new Upgrade481to490(), new Upgrade490to4910(), new Upgrade4910to41000()});
+
+        _upgradeMap.put(CloudStackVersion.parse("4.3.2"), new DbUpgrade[] {new Upgrade432to440(), new Upgrade440to441(), new Upgrade441to442(), new Upgrade442to450(), new Upgrade450to451(), new Upgrade451to452(), new Upgrade452to460(), new Upgrade460to461(), new Upgrade461to470(), new Upgrade470to471(), new Upgrade471to480(), new Upgrade480to481(), new Upgrade481to490(), new Upgrade490to4910(), new Upgrade4910to41000()});
+
+        _upgradeMap.put(CloudStackVersion.parse("4.4.0"), new DbUpgrade[] {new Upgrade440to441(), new Upgrade441to442(), new Upgrade442to450(), new Upgrade450to451(), new Upgrade451to452(), new Upgrade452to460(), new Upgrade460to461(), new Upgrade461to470(), new Upgrade470to471(), new Upgrade471to480(), new Upgrade480to481(), new Upgrade481to490(), new Upgrade490to4910(), new Upgrade4910to41000()});
+
+        _upgradeMap.put(CloudStackVersion.parse("4.4.1"), new DbUpgrade[] {new Upgrade441to442(), new Upgrade442to450(), new Upgrade450to451(), new Upgrade451to452(), new Upgrade452to460(), new Upgrade460to461(), new Upgrade461to470(), new Upgrade470to471(), new Upgrade471to480(), new Upgrade480to481(), new Upgrade481to490(), new Upgrade490to4910(), new Upgrade4910to41000() });
+
+        _upgradeMap.put(CloudStackVersion.parse("4.4.2"), new DbUpgrade[] {new Upgrade442to450(), new Upgrade450to451(), new Upgrade451to452(), new Upgrade452to460(), new Upgrade460to461(), new Upgrade461to470(), new Upgrade470to471(), new Upgrade471to480(), new Upgrade480to481(), new Upgrade481to490(), new Upgrade490to4910(), new Upgrade4910to41000()});
+
+        _upgradeMap.put(CloudStackVersion.parse("4.4.3"), new DbUpgrade[] {new Upgrade443to450(), new Upgrade450to451(), new Upgrade451to452(), new Upgrade452to460(), new Upgrade460to461(), new Upgrade461to470(), new Upgrade470to471(), new Upgrade471to480(), new Upgrade480to481(), new Upgrade481to490(), new Upgrade490to4910(), new Upgrade4910to41000()});
+
+        _upgradeMap.put(CloudStackVersion.parse("4.4.4"), new DbUpgrade[] {new Upgrade444to450(), new Upgrade450to451(), new Upgrade451to452(), new Upgrade452to460(), new Upgrade460to461(), new Upgrade461to470(), new Upgrade470to471(), new Upgrade471to480(), new Upgrade480to481(), new Upgrade481to490(), new Upgrade490to4910(), new Upgrade4910to41000()});
+
+        _upgradeMap.put(CloudStackVersion.parse("4.5.0"), new DbUpgrade[] {new Upgrade450to451(), new Upgrade451to452(), new Upgrade452to460(), new Upgrade460to461(), new Upgrade461to470(), new Upgrade470to471(), new Upgrade471to480(), new Upgrade480to481(), new Upgrade481to490(), new Upgrade490to4910(), new Upgrade4910to41000()});
+
+        _upgradeMap.put(CloudStackVersion.parse("4.5.1"), new DbUpgrade[] {new Upgrade451to452(), new Upgrade452to460(), new Upgrade460to461(), new Upgrade461to470(), new Upgrade470to471(), new Upgrade471to480(), new Upgrade480to481(), new Upgrade481to490(), new Upgrade490to4910(), new Upgrade4910to41000()});
+
+        _upgradeMap.put(CloudStackVersion.parse("4.5.2"), new DbUpgrade[] {new Upgrade452to460(), new Upgrade460to461(), new Upgrade461to470(), new Upgrade470to471(), new Upgrade471to480(), new Upgrade480to481(), new Upgrade481to490(), new Upgrade490to4910(), new Upgrade4910to41000()});
+
+        _upgradeMap.put(CloudStackVersion.parse("4.5.3"), new DbUpgrade[] {new Upgrade453to460(), new Upgrade460to461(), new Upgrade461to470(), new Upgrade470to471(), new Upgrade471to480(), new Upgrade480to481(), new Upgrade481to490(), new Upgrade490to4910(), new Upgrade4910to41000()});
+
+        _upgradeMap.put(CloudStackVersion.parse("4.6.0"), new DbUpgrade[] {new Upgrade460to461(), new Upgrade461to470(), new Upgrade470to471(), new Upgrade471to480(), new Upgrade480to481(), new Upgrade481to490(), new Upgrade490to4910(), new Upgrade4910to41000()});
+
+        _upgradeMap.put(CloudStackVersion.parse("4.6.1"), new DbUpgrade[] {new Upgrade461to470(), new Upgrade470to471(), new Upgrade471to480(), new Upgrade480to481(), new Upgrade481to490(), new Upgrade490to4910(), new Upgrade4910to41000()});
+
+        _upgradeMap.put(CloudStackVersion.parse("4.6.2"), new DbUpgrade[] {new Upgrade461to470(), new Upgrade470to471(), new Upgrade471to480(), new Upgrade480to481(), new Upgrade481to490(), new Upgrade490to4910(), new Upgrade4910to41000()});
+
+        _upgradeMap.put(CloudStackVersion.parse("4.7.0"), new DbUpgrade[] {new Upgrade470to471(), new Upgrade471to480(), new Upgrade480to481(), new Upgrade481to490(), new Upgrade490to4910(), new Upgrade4910to41000()});
+
+        _upgradeMap.put(CloudStackVersion.parse("4.7.1"), new DbUpgrade[] {new Upgrade471to480(), new Upgrade480to481(), new Upgrade481to490(), new Upgrade490to4910(), new Upgrade4910to41000()});
+
+        _upgradeMap.put(CloudStackVersion.parse("4.7.2"), new DbUpgrade[] {new Upgrade471to480(), new Upgrade480to481(), new Upgrade481to490(), new Upgrade490to4910(), new Upgrade4910to41000()});
+
+        _upgradeMap.put(CloudStackVersion.parse("4.8.0"), new DbUpgrade[] {new Upgrade480to481(), new Upgrade481to490(), new Upgrade490to4910(), new Upgrade4910to41000()});
+
+        _upgradeMap.put(CloudStackVersion.parse("4.8.1"), new DbUpgrade[] {new Upgrade481to490(), new Upgrade490to4910(), new Upgrade4910to41000()});
+
+        _upgradeMap.put(CloudStackVersion.parse("4.8.2.0"), new DbUpgrade[] {new Upgrade481to490(), new Upgrade490to4910(), new Upgrade4910to41000()});
+
+        _upgradeMap.put(CloudStackVersion.parse("4.9.0"), new DbUpgrade[] {new Upgrade490to4910(), new Upgrade4910to41000()});
+
+        _upgradeMap.put(CloudStackVersion.parse("4.9.1.0"), new DbUpgrade[] {new Upgrade4910to41000()});
 
         //CP Upgrades
         _upgradeMap.put(CloudStackVersion.parse("3.0.3"), new DbUpgrade[] {new Upgrade303to304(), new Upgrade304to305(), new Upgrade305to306(), new Upgrade306to307(), new Upgrade307to410(),
-            new Upgrade410to420(), new Upgrade420to421(), new Upgrade421to430(), new Upgrade430to440(), new Upgrade440to441(), new Upgrade441to442(), new Upgrade442to450(), new Upgrade450to451(), new Upgrade451to452(), new Upgrade452to460(), new Upgrade460to461(), new Upgrade461to470(), new Upgrade470to471(), new Upgrade471to480(), new Upgrade480to481(), new Upgrade481to490(), new Upgrade490to491(), new Upgrade491to4100()});
+            new Upgrade410to420(), new Upgrade420to421(), new Upgrade421to430(), new Upgrade430to440(), new Upgrade440to441(), new Upgrade441to442(), new Upgrade442to450(), new Upgrade450to451(), new Upgrade451to452(), new Upgrade452to460(), new Upgrade460to461(), new Upgrade461to470(), new Upgrade470to471(), new Upgrade471to480(), new Upgrade480to481(), new Upgrade481to490(), new Upgrade490to4910(), new Upgrade4910to41000()});
 
         _upgradeMap.put(CloudStackVersion.parse("3.0.4"), new DbUpgrade[] {new Upgrade304to305(), new Upgrade305to306(), new Upgrade306to307(), new Upgrade307to410(), new Upgrade410to420(),
-            new Upgrade420to421(), new Upgrade421to430(), new Upgrade430to440(), new Upgrade440to441(), new Upgrade441to442(), new Upgrade442to450(), new Upgrade450to451(), new Upgrade451to452(), new Upgrade452to460(), new Upgrade460to461(), new Upgrade461to470(), new Upgrade470to471(), new Upgrade471to480(), new Upgrade480to481(), new Upgrade481to490(), new Upgrade490to491(), new Upgrade491to4100()});
+            new Upgrade420to421(), new Upgrade421to430(), new Upgrade430to440(), new Upgrade440to441(), new Upgrade441to442(), new Upgrade442to450(), new Upgrade450to451(), new Upgrade451to452(), new Upgrade452to460(), new Upgrade460to461(), new Upgrade461to470(), new Upgrade470to471(), new Upgrade471to480(), new Upgrade480to481(), new Upgrade481to490(), new Upgrade490to4910(), new Upgrade4910to41000()});
 
         _upgradeMap.put(CloudStackVersion.parse("3.0.5"), new DbUpgrade[] {new Upgrade305to306(), new Upgrade306to307(), new Upgrade307to410(), new Upgrade410to420(), new Upgrade420to421(),
-            new Upgrade421to430(), new Upgrade430to440(), new Upgrade440to441(), new Upgrade441to442(), new Upgrade442to450(), new Upgrade450to451(), new Upgrade451to452(), new Upgrade452to460(), new Upgrade460to461(), new Upgrade461to470(), new Upgrade470to471(), new Upgrade471to480(), new Upgrade480to481(), new Upgrade481to490(), new Upgrade490to491(), new Upgrade491to4100()});
+            new Upgrade421to430(), new Upgrade430to440(), new Upgrade440to441(), new Upgrade441to442(), new Upgrade442to450(), new Upgrade450to451(), new Upgrade451to452(), new Upgrade452to460(), new Upgrade460to461(), new Upgrade461to470(), new Upgrade470to471(), new Upgrade471to480(), new Upgrade480to481(), new Upgrade481to490(), new Upgrade490to4910(), new Upgrade4910to41000()});
 
         _upgradeMap.put(CloudStackVersion.parse("3.0.6"), new DbUpgrade[] {new Upgrade306to307(), new Upgrade307to410(), new Upgrade410to420(), new Upgrade420to421(), new Upgrade421to430(),
-            new Upgrade430to440(), new Upgrade440to441(), new Upgrade441to442(), new Upgrade442to450(), new Upgrade450to451(), new Upgrade451to452(), new Upgrade452to460(), new Upgrade460to461(), new Upgrade461to470(), new Upgrade470to471(), new Upgrade471to480(), new Upgrade480to481(), new Upgrade481to490(), new Upgrade490to491(), new Upgrade491to4100()});
-
-        _upgradeMap.put(CloudStackVersion.parse("3.0.7"), new DbUpgrade[] {new Upgrade307to410(), new Upgrade410to420(), new Upgrade420to421(), new Upgrade421to430(), new Upgrade430to440(), new Upgrade440to441(), new Upgrade441to442(), new Upgrade442to450(), new Upgrade450to451(), new Upgrade451to452(), new Upgrade452to460(), new Upgrade460to461(), new Upgrade461to470(), new Upgrade470to471(), new Upgrade471to480(), new Upgrade480to481(), new Upgrade481to490(), new Upgrade490to491(), new Upgrade491to4100()});
-=======
-            new Upgrade440to441(), new Upgrade441to442(), new Upgrade442to450(), new Upgrade450to451(), new Upgrade451to452(), new Upgrade452to460(), new Upgrade460to461(), new Upgrade461to470(), new Upgrade470to471(), new Upgrade471to480(), new Upgrade480to481(), new Upgrade481to490(), new Upgrade490to4910()});
-
-        _upgradeMap.put(CloudStackVersion.parse("2.2.12"), new DbUpgrade[] {new Upgrade2212to2213(), new Upgrade2213to2214(), new Upgrade2214to30(),
-            new Upgrade30to301(), new Upgrade301to302(), new Upgrade302to40(), new Upgrade40to41(), new Upgrade410to420(), new Upgrade420to421(), new Upgrade421to430(),
-            new Upgrade430to440(), new Upgrade440to441(), new Upgrade441to442(), new Upgrade442to450(), new Upgrade450to451(), new Upgrade451to452(), new Upgrade452to460(), new Upgrade460to461(), new Upgrade461to470(), new Upgrade470to471(), new Upgrade471to480(), new Upgrade480to481(), new Upgrade481to490(), new Upgrade490to4910()});
-
-        _upgradeMap.put(CloudStackVersion.parse("2.2.13"), new DbUpgrade[] {new Upgrade2213to2214(), new Upgrade2214to30(), new Upgrade30to301(),
-            new Upgrade301to302(), new Upgrade302to40(), new Upgrade40to41(), new Upgrade410to420(), new Upgrade420to421(),
-            new Upgrade421to430(), new Upgrade430to440(), new Upgrade440to441(), new Upgrade441to442(), new Upgrade442to450(), new Upgrade450to451(), new Upgrade451to452(), new Upgrade452to460(), new Upgrade460to461(), new Upgrade461to470(), new Upgrade470to471(), new Upgrade471to480(), new Upgrade480to481(), new Upgrade481to490(), new Upgrade490to4910()});
-
-        _upgradeMap.put(CloudStackVersion.parse("2.2.14"), new DbUpgrade[] {new Upgrade2214to30(), new Upgrade30to301(), new Upgrade301to302(),
-            new Upgrade302to40(), new Upgrade40to41(), new Upgrade410to420(), new Upgrade420to421(), new Upgrade421to430(),
-            new Upgrade430to440(), new Upgrade440to441(), new Upgrade441to442(), new Upgrade442to450(), new Upgrade450to451(), new Upgrade451to452(), new Upgrade452to460(), new Upgrade460to461(), new Upgrade461to470(), new Upgrade470to471(), new Upgrade471to480(), new Upgrade480to481(), new Upgrade481to490(), new Upgrade490to4910()});
-
-        _upgradeMap.put(CloudStackVersion.parse("3.0.0"), new DbUpgrade[] {new Upgrade30to301(), new Upgrade301to302(), new Upgrade302to40(),
-            new Upgrade40to41(), new Upgrade410to420(),
-            new Upgrade420to421(), new Upgrade421to430(), new Upgrade430to440(), new Upgrade440to441(), new Upgrade441to442(), new Upgrade442to450(), new Upgrade450to451(), new Upgrade451to452(), new Upgrade452to460(), new Upgrade460to461(), new Upgrade461to470(), new Upgrade470to471(), new Upgrade471to480(), new Upgrade480to481(), new Upgrade481to490(), new Upgrade490to4910()});
-
-        _upgradeMap.put(CloudStackVersion.parse("3.0.1"), new DbUpgrade[] {new Upgrade301to302(), new Upgrade302to40(), new Upgrade40to41(), new Upgrade410to420(), new Upgrade420to421(),
-            new Upgrade421to430(), new Upgrade430to440(), new Upgrade440to441(), new Upgrade441to442(), new Upgrade442to450(), new Upgrade450to451(), new Upgrade451to452(), new Upgrade452to460(), new Upgrade460to461(), new Upgrade461to470(), new Upgrade470to471(), new Upgrade471to480(), new Upgrade480to481(), new Upgrade481to490(), new Upgrade490to4910()});
-
-        _upgradeMap.put(CloudStackVersion.parse("3.0.2"), new DbUpgrade[] {new Upgrade302to40(), new Upgrade40to41(), new Upgrade410to420(), new Upgrade420to421(), new Upgrade421to430(),
-            new Upgrade430to440(), new Upgrade440to441(), new Upgrade441to442(), new Upgrade442to450(), new Upgrade450to451(), new Upgrade451to452(), new Upgrade452to460(), new Upgrade460to461(), new Upgrade461to470(), new Upgrade470to471(), new Upgrade471to480(), new Upgrade480to481(), new Upgrade481to490(), new Upgrade490to4910()});
-
-        _upgradeMap.put(CloudStackVersion.parse("4.0.0"), new DbUpgrade[] {new Upgrade40to41(), new Upgrade410to420(), new Upgrade420to421(), new Upgrade421to430(), new Upgrade430to440(), new Upgrade440to441(), new Upgrade441to442(), new Upgrade442to450(), new Upgrade450to451(), new Upgrade451to452(), new Upgrade452to460(), new Upgrade460to461(), new Upgrade461to470(), new Upgrade470to471(), new Upgrade471to480(), new Upgrade480to481(), new Upgrade481to490(), new Upgrade490to4910()});
-
-        _upgradeMap.put(CloudStackVersion.parse("4.0.1"), new DbUpgrade[] {new Upgrade40to41(), new Upgrade410to420(), new Upgrade420to421(), new Upgrade421to430(), new Upgrade430to440(), new Upgrade440to441(), new Upgrade441to442(), new Upgrade442to450(), new Upgrade450to451(), new Upgrade451to452(), new Upgrade452to460(), new Upgrade460to461(), new Upgrade461to470(), new Upgrade470to471(), new Upgrade471to480(), new Upgrade480to481(), new Upgrade481to490(), new Upgrade490to4910()});
-
-        _upgradeMap.put(CloudStackVersion.parse("4.0.2"), new DbUpgrade[] {new Upgrade40to41(), new Upgrade410to420(), new Upgrade420to421(), new Upgrade421to430(), new Upgrade430to440(), new Upgrade440to441(), new Upgrade441to442(), new Upgrade442to450(), new Upgrade450to451(), new Upgrade451to452(), new Upgrade452to460(), new Upgrade460to461(), new Upgrade461to470(), new Upgrade470to471(), new Upgrade471to480(), new Upgrade480to481(), new Upgrade481to490(), new Upgrade490to4910()});
-
-        _upgradeMap.put(CloudStackVersion.parse("4.1.0"), new DbUpgrade[] {new Upgrade410to420(), new Upgrade420to421(), new Upgrade421to430(), new Upgrade430to440(), new Upgrade440to441(), new Upgrade441to442(), new Upgrade442to450(), new Upgrade450to451(), new Upgrade451to452(), new Upgrade452to460(), new Upgrade460to461(), new Upgrade461to470(), new Upgrade470to471(), new Upgrade471to480(), new Upgrade480to481(), new Upgrade481to490(), new Upgrade490to4910()});
-
-        _upgradeMap.put(CloudStackVersion.parse("4.1.1"), new DbUpgrade[] {new Upgrade410to420(), new Upgrade420to421(), new Upgrade421to430(), new Upgrade430to440(), new Upgrade440to441(), new Upgrade441to442(), new Upgrade442to450(), new Upgrade450to451(), new Upgrade451to452(), new Upgrade452to460(), new Upgrade460to461(), new Upgrade461to470(), new Upgrade470to471(), new Upgrade471to480(), new Upgrade480to481(), new Upgrade481to490(), new Upgrade490to4910()});
-
-        _upgradeMap.put(CloudStackVersion.parse("4.2.0"), new DbUpgrade[] {new Upgrade420to421(), new Upgrade421to430(), new Upgrade430to440(), new Upgrade440to441(), new Upgrade441to442(), new Upgrade442to450(), new Upgrade450to451(), new Upgrade451to452(), new Upgrade452to460(), new Upgrade460to461(), new Upgrade461to470(), new Upgrade470to471(), new Upgrade471to480(), new Upgrade480to481(), new Upgrade481to490(), new Upgrade490to4910()});
-
-        _upgradeMap.put(CloudStackVersion.parse("4.2.1"), new DbUpgrade[] {new Upgrade421to430(), new Upgrade430to440(), new Upgrade440to441(), new Upgrade441to442(), new Upgrade442to450(), new Upgrade450to451(), new Upgrade451to452(), new Upgrade452to460(), new Upgrade460to461(), new Upgrade461to470(), new Upgrade470to471(), new Upgrade471to480(), new Upgrade480to481(), new Upgrade481to490(), new Upgrade490to4910()});
-
-        _upgradeMap.put(CloudStackVersion.parse("4.3.0"), new DbUpgrade[] {new Upgrade430to440(), new Upgrade440to441(), new Upgrade441to442(), new Upgrade442to450(), new Upgrade450to451(), new Upgrade451to452(), new Upgrade452to460(), new Upgrade460to461(), new Upgrade461to470(), new Upgrade470to471(), new Upgrade471to480(), new Upgrade480to481(), new Upgrade481to490(), new Upgrade490to4910()});
-
-        _upgradeMap.put(CloudStackVersion.parse("4.3.1"), new DbUpgrade[] {new Upgrade431to440(), new Upgrade440to441(), new Upgrade441to442(), new Upgrade442to450(), new Upgrade450to451(), new Upgrade451to452(), new Upgrade452to460(), new Upgrade460to461(), new Upgrade461to470(), new Upgrade470to471(), new Upgrade471to480(), new Upgrade480to481(), new Upgrade481to490(), new Upgrade490to4910()});
-
-        _upgradeMap.put(CloudStackVersion.parse("4.3.2"), new DbUpgrade[] {new Upgrade432to440(), new Upgrade440to441(), new Upgrade441to442(), new Upgrade442to450(), new Upgrade450to451(), new Upgrade451to452(), new Upgrade452to460(), new Upgrade460to461(), new Upgrade461to470(), new Upgrade470to471(), new Upgrade471to480(), new Upgrade480to481(), new Upgrade481to490(), new Upgrade490to4910()});
-
-        _upgradeMap.put(CloudStackVersion.parse("4.4.0"), new DbUpgrade[] {new Upgrade440to441(), new Upgrade441to442(), new Upgrade442to450(), new Upgrade450to451(), new Upgrade451to452(), new Upgrade452to460(), new Upgrade460to461(), new Upgrade461to470(), new Upgrade470to471(), new Upgrade471to480(), new Upgrade480to481(), new Upgrade481to490(), new Upgrade490to4910()});
-
-        _upgradeMap.put(CloudStackVersion.parse("4.4.1"), new DbUpgrade[] {new Upgrade441to442(), new Upgrade442to450(), new Upgrade450to451(), new Upgrade451to452(), new Upgrade452to460(), new Upgrade460to461(), new Upgrade461to470(), new Upgrade470to471(), new Upgrade471to480(), new Upgrade480to481(), new Upgrade481to490(), new Upgrade490to4910() });
-
-        _upgradeMap.put(CloudStackVersion.parse("4.4.2"), new DbUpgrade[] {new Upgrade442to450(), new Upgrade450to451(), new Upgrade451to452(), new Upgrade452to460(), new Upgrade460to461(), new Upgrade461to470(), new Upgrade470to471(), new Upgrade471to480(), new Upgrade480to481(), new Upgrade481to490(), new Upgrade490to4910()});
-
-        _upgradeMap.put(CloudStackVersion.parse("4.4.3"), new DbUpgrade[] {new Upgrade443to450(), new Upgrade450to451(), new Upgrade451to452(), new Upgrade452to460(), new Upgrade460to461(), new Upgrade461to470(), new Upgrade470to471(), new Upgrade471to480(), new Upgrade480to481(), new Upgrade481to490(), new Upgrade490to4910()});
-
-        _upgradeMap.put(CloudStackVersion.parse("4.4.4"), new DbUpgrade[] {new Upgrade444to450(), new Upgrade450to451(), new Upgrade451to452(), new Upgrade452to460(), new Upgrade460to461(), new Upgrade461to470(), new Upgrade470to471(), new Upgrade471to480(), new Upgrade480to481(), new Upgrade481to490(), new Upgrade490to4910()});
-
-        _upgradeMap.put(CloudStackVersion.parse("4.5.0"), new DbUpgrade[] {new Upgrade450to451(), new Upgrade451to452(), new Upgrade452to460(), new Upgrade460to461(), new Upgrade461to470(), new Upgrade470to471(), new Upgrade471to480(), new Upgrade480to481(), new Upgrade481to490(), new Upgrade490to4910()});
-
-        _upgradeMap.put(CloudStackVersion.parse("4.5.1"), new DbUpgrade[] {new Upgrade451to452(), new Upgrade452to460(), new Upgrade460to461(), new Upgrade461to470(), new Upgrade470to471(), new Upgrade471to480(), new Upgrade480to481(), new Upgrade481to490(), new Upgrade490to4910()});
-
-        _upgradeMap.put(CloudStackVersion.parse("4.5.2"), new DbUpgrade[] {new Upgrade452to460(), new Upgrade460to461(), new Upgrade461to470(), new Upgrade470to471(), new Upgrade471to480(), new Upgrade480to481(), new Upgrade481to490(), new Upgrade490to4910()});
-
-        _upgradeMap.put(CloudStackVersion.parse("4.5.3"), new DbUpgrade[] {new Upgrade453to460(), new Upgrade460to461(), new Upgrade461to470(), new Upgrade470to471(), new Upgrade471to480(), new Upgrade480to481(), new Upgrade481to490(), new Upgrade490to4910()});
-
-        _upgradeMap.put(CloudStackVersion.parse("4.6.0"), new DbUpgrade[] {new Upgrade460to461(), new Upgrade461to470(), new Upgrade470to471(), new Upgrade471to480(), new Upgrade480to481(), new Upgrade481to490(), new Upgrade490to4910()});
-
-        _upgradeMap.put(CloudStackVersion.parse("4.6.1"), new DbUpgrade[] {new Upgrade461to470(), new Upgrade470to471(), new Upgrade471to480(), new Upgrade480to481(), new Upgrade481to490(), new Upgrade490to4910()});
-
-        _upgradeMap.put(CloudStackVersion.parse("4.6.2"), new DbUpgrade[] {new Upgrade461to470(), new Upgrade470to471(), new Upgrade471to480(), new Upgrade480to481(), new Upgrade481to490(), new Upgrade490to4910()});
-
-        _upgradeMap.put(CloudStackVersion.parse("4.7.0"), new DbUpgrade[] {new Upgrade470to471(), new Upgrade471to480(), new Upgrade480to481(), new Upgrade481to490(), new Upgrade490to4910()});
-
-        _upgradeMap.put(CloudStackVersion.parse("4.7.1"), new DbUpgrade[] {new Upgrade471to480(), new Upgrade480to481(), new Upgrade481to490(), new Upgrade490to4910()});
-
-        _upgradeMap.put(CloudStackVersion.parse("4.7.2"), new DbUpgrade[] {new Upgrade471to480(), new Upgrade480to481(), new Upgrade481to490(), new Upgrade490to4910()});
-
-        _upgradeMap.put(CloudStackVersion.parse("4.8.0"), new DbUpgrade[] {new Upgrade480to481(), new Upgrade481to490(), new Upgrade490to4910()});
-
-        _upgradeMap.put(CloudStackVersion.parse("4.8.1"), new DbUpgrade[] {new Upgrade481to490(), new Upgrade490to4910()});
-
-        _upgradeMap.put(CloudStackVersion.parse("4.8.2.0"), new DbUpgrade[] {new Upgrade481to490(), new Upgrade490to4910()});
-
-        _upgradeMap.put(CloudStackVersion.parse("4.9.0"), new DbUpgrade[] {new Upgrade490to4910()});
-
-        //CP Upgrades
-        _upgradeMap.put(CloudStackVersion.parse("3.0.3"), new DbUpgrade[] {new Upgrade303to304(), new Upgrade304to305(), new Upgrade305to306(), new Upgrade306to307(), new Upgrade307to410(),
-            new Upgrade410to420(), new Upgrade420to421(), new Upgrade421to430(), new Upgrade430to440(), new Upgrade440to441(), new Upgrade441to442(), new Upgrade442to450(), new Upgrade450to451(), new Upgrade451to452(), new Upgrade452to460(), new Upgrade460to461(), new Upgrade461to470(), new Upgrade470to471(), new Upgrade471to480(), new Upgrade480to481(), new Upgrade481to490(), new Upgrade490to4910()});
-
-        _upgradeMap.put(CloudStackVersion.parse("3.0.4"), new DbUpgrade[] {new Upgrade304to305(), new Upgrade305to306(), new Upgrade306to307(), new Upgrade307to410(), new Upgrade410to420(),
-            new Upgrade420to421(), new Upgrade421to430(), new Upgrade430to440(), new Upgrade440to441(), new Upgrade441to442(), new Upgrade442to450(), new Upgrade450to451(), new Upgrade451to452(), new Upgrade452to460(), new Upgrade460to461(), new Upgrade461to470(), new Upgrade470to471(), new Upgrade471to480(), new Upgrade480to481(), new Upgrade481to490(), new Upgrade490to4910()});
-
-        _upgradeMap.put(CloudStackVersion.parse("3.0.5"), new DbUpgrade[] {new Upgrade305to306(), new Upgrade306to307(), new Upgrade307to410(), new Upgrade410to420(), new Upgrade420to421(),
-            new Upgrade421to430(), new Upgrade430to440(), new Upgrade440to441(), new Upgrade441to442(), new Upgrade442to450(), new Upgrade450to451(), new Upgrade451to452(), new Upgrade452to460(), new Upgrade460to461(), new Upgrade461to470(), new Upgrade470to471(), new Upgrade471to480(), new Upgrade480to481(), new Upgrade481to490(), new Upgrade490to4910()});
-
-        _upgradeMap.put(CloudStackVersion.parse("3.0.6"), new DbUpgrade[] {new Upgrade306to307(), new Upgrade307to410(), new Upgrade410to420(), new Upgrade420to421(), new Upgrade421to430(),
-            new Upgrade430to440(), new Upgrade440to441(), new Upgrade441to442(), new Upgrade442to450(), new Upgrade450to451(), new Upgrade451to452(), new Upgrade452to460(), new Upgrade460to461(), new Upgrade461to470(), new Upgrade470to471(), new Upgrade471to480(), new Upgrade480to481(), new Upgrade481to490(), new Upgrade490to4910()});
-
-        _upgradeMap.put(CloudStackVersion.parse("3.0.7"), new DbUpgrade[] {new Upgrade307to410(), new Upgrade410to420(), new Upgrade420to421(), new Upgrade421to430(), new Upgrade430to440(), new Upgrade440to441(), new Upgrade441to442(), new Upgrade442to450(), new Upgrade450to451(), new Upgrade451to452(), new Upgrade452to460(), new Upgrade460to461(), new Upgrade461to470(), new Upgrade470to471(), new Upgrade471to480(), new Upgrade480to481(), new Upgrade481to490(), new Upgrade490to4910()});
->>>>>>> de73bdd5
+            new Upgrade430to440(), new Upgrade440to441(), new Upgrade441to442(), new Upgrade442to450(), new Upgrade450to451(), new Upgrade451to452(), new Upgrade452to460(), new Upgrade460to461(), new Upgrade461to470(), new Upgrade470to471(), new Upgrade471to480(), new Upgrade480to481(), new Upgrade481to490(), new Upgrade490to4910(), new Upgrade4910to41000()});
+
+        _upgradeMap.put(CloudStackVersion.parse("3.0.7"), new DbUpgrade[] {new Upgrade307to410(), new Upgrade410to420(), new Upgrade420to421(), new Upgrade421to430(), new Upgrade430to440(), new Upgrade440to441(), new Upgrade441to442(), new Upgrade442to450(), new Upgrade450to451(), new Upgrade451to452(), new Upgrade452to460(), new Upgrade460to461(), new Upgrade461to470(), new Upgrade470to471(), new Upgrade471to480(), new Upgrade480to481(), new Upgrade481to490(), new Upgrade490to4910(), new Upgrade4910to41000()});
 
         _upgradeMap.put(CloudStackVersion.parse("2.2.15"), new DbUpgrade[] {new Upgrade2214to30(), new Upgrade30to301(), new Upgrade301to302(),
             new Upgrade302to303(), new Upgrade303to304(), new Upgrade304to305(), new Upgrade305to306(), new Upgrade306to307(), new Upgrade307to410(),
             new Upgrade410to420(),
-<<<<<<< HEAD
-            new Upgrade420to421(), new Upgrade421to430(), new Upgrade430to440(), new Upgrade440to441(), new Upgrade441to442(), new Upgrade442to450(), new Upgrade450to451(), new Upgrade451to452(), new Upgrade452to460(), new Upgrade460to461(), new Upgrade461to470(), new Upgrade470to471(), new Upgrade471to480(), new Upgrade480to481(), new Upgrade481to490(), new Upgrade490to491(), new Upgrade491to4100()});
-=======
-            new Upgrade420to421(), new Upgrade421to430(), new Upgrade430to440(), new Upgrade440to441(), new Upgrade441to442(), new Upgrade442to450(), new Upgrade450to451(), new Upgrade451to452(), new Upgrade452to460(), new Upgrade460to461(), new Upgrade461to470(), new Upgrade470to471(), new Upgrade471to480(), new Upgrade480to481(), new Upgrade481to490(), new Upgrade490to4910()});
->>>>>>> de73bdd5
+            new Upgrade420to421(), new Upgrade421to430(), new Upgrade430to440(), new Upgrade440to441(), new Upgrade441to442(), new Upgrade442to450(), new Upgrade450to451(), new Upgrade451to452(), new Upgrade452to460(), new Upgrade460to461(), new Upgrade461to470(), new Upgrade470to471(), new Upgrade471to480(), new Upgrade480to481(), new Upgrade481to490(), new Upgrade490to4910(), new Upgrade4910to41000()});
 
         _upgradeMap.put(CloudStackVersion.parse("2.2.16"), new DbUpgrade[] {new Upgrade2214to30(), new Upgrade30to301(), new Upgrade301to302(),
             new Upgrade302to303(), new Upgrade303to304(), new Upgrade304to305(), new Upgrade305to306(), new Upgrade306to307(), new Upgrade307to410(),
             new Upgrade410to420(),
-<<<<<<< HEAD
-            new Upgrade420to421(), new Upgrade421to430(), new Upgrade430to440(), new Upgrade440to441(), new Upgrade441to442(), new Upgrade442to450(), new Upgrade450to451(), new Upgrade451to452(), new Upgrade452to460(), new Upgrade460to461(), new Upgrade461to470(), new Upgrade470to471(), new Upgrade471to480(), new Upgrade480to481(), new Upgrade481to490(), new Upgrade490to491(), new Upgrade491to4100()});
-=======
-            new Upgrade420to421(), new Upgrade421to430(), new Upgrade430to440(), new Upgrade440to441(), new Upgrade441to442(), new Upgrade442to450(), new Upgrade450to451(), new Upgrade451to452(), new Upgrade452to460(), new Upgrade460to461(), new Upgrade461to470(), new Upgrade470to471(), new Upgrade471to480(), new Upgrade480to481(), new Upgrade481to490(), new Upgrade490to4910()});
->>>>>>> de73bdd5
+            new Upgrade420to421(), new Upgrade421to430(), new Upgrade430to440(), new Upgrade440to441(), new Upgrade441to442(), new Upgrade442to450(), new Upgrade450to451(), new Upgrade451to452(), new Upgrade452to460(), new Upgrade460to461(), new Upgrade461to470(), new Upgrade470to471(), new Upgrade471to480(), new Upgrade480to481(), new Upgrade481to490(), new Upgrade490to4910(), new Upgrade4910to41000()});
 
         final List<CloudStackVersion> sortedVersions = newArrayList(_upgradeMap.keySet());
         sort(sortedVersions);
