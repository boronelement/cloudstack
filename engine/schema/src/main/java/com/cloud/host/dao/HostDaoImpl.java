// Licensed to the Apache Software Foundation (ASF) under one
// or more contributor license agreements.  See the NOTICE file
// distributed with this work for additional information
// regarding copyright ownership.  The ASF licenses this file
// to you under the Apache License, Version 2.0 (the
// "License"); you may not use this file except in compliance
// with the License.  You may obtain a copy of the License at
//
//   http://www.apache.org/licenses/LICENSE-2.0
//
// Unless required by applicable law or agreed to in writing,
// software distributed under the License is distributed on an
// "AS IS" BASIS, WITHOUT WARRANTIES OR CONDITIONS OF ANY
// KIND, either express or implied.  See the License for the
// specific language governing permissions and limitations
// under the License.
package com.cloud.host.dao;

import java.sql.PreparedStatement;
import java.sql.ResultSet;
import java.sql.SQLException;
import java.util.ArrayList;
import java.util.Date;
import java.util.HashMap;
import java.util.List;
import java.util.Map;
import java.util.Objects;
import java.util.TimeZone;
import java.util.stream.Collectors;

import javax.annotation.PostConstruct;
import javax.inject.Inject;
import javax.persistence.TableGenerator;

import org.apache.log4j.Logger;

import com.cloud.agent.api.VgpuTypesInfo;
import com.cloud.cluster.agentlb.HostTransferMapVO;
import com.cloud.cluster.agentlb.dao.HostTransferMapDao;
import com.cloud.configuration.ManagementServiceConfiguration;
import com.cloud.dc.ClusterVO;
import com.cloud.dc.dao.ClusterDao;
import com.cloud.gpu.dao.HostGpuGroupsDao;
import com.cloud.gpu.dao.VGPUTypesDao;
import com.cloud.host.Host;
import com.cloud.host.DetailVO;
import com.cloud.host.Host.Type;
import com.cloud.host.HostTagVO;
import com.cloud.host.HostVO;
import com.cloud.host.Status;
import com.cloud.host.Status.Event;
import com.cloud.hypervisor.Hypervisor;
import com.cloud.hypervisor.Hypervisor.HypervisorType;
import com.cloud.info.RunningHostCountInfo;
import com.cloud.org.Grouping;
import com.cloud.org.Managed;
import com.cloud.resource.ResourceState;
import com.cloud.utils.DateUtil;
import com.cloud.utils.db.Attribute;
import com.cloud.utils.db.DB;
import com.cloud.utils.db.Filter;
import com.cloud.utils.db.GenericDaoBase;
import com.cloud.utils.db.GenericSearchBuilder;
import com.cloud.utils.db.JoinBuilder;
import com.cloud.utils.db.JoinBuilder.JoinType;
import com.cloud.utils.db.SearchBuilder;
import com.cloud.utils.db.SearchCriteria;
import com.cloud.utils.db.SearchCriteria.Func;
import com.cloud.utils.db.SearchCriteria.Op;
import com.cloud.utils.db.TransactionLegacy;
import com.cloud.utils.db.UpdateBuilder;
import com.cloud.utils.exception.CloudRuntimeException;

@DB
@TableGenerator(name = "host_req_sq", table = "op_host", pkColumnName = "id", valueColumnName = "sequence", allocationSize = 1)
public class HostDaoImpl extends GenericDaoBase<HostVO, Long> implements HostDao { //FIXME: , ExternalIdDao {
    private static final Logger s_logger = Logger.getLogger(HostDaoImpl.class);
    private static final Logger status_logger = Logger.getLogger(Status.class);
    private static final Logger state_logger = Logger.getLogger(ResourceState.class);

    private static final String LIST_CLUSTERID_FOR_HOST_TAG = "select distinct cluster_id from host join host_tags on host.id = host_tags.host_id and host_tags.tag = ?";

    protected SearchBuilder<HostVO> TypePodDcStatusSearch;

    protected SearchBuilder<HostVO> IdStatusSearch;
    protected SearchBuilder<HostVO> TypeDcSearch;
    protected SearchBuilder<HostVO> TypeDcStatusSearch;
    protected SearchBuilder<HostVO> TypeClusterStatusSearch;
    protected SearchBuilder<HostVO> MsStatusSearch;
    protected SearchBuilder<HostVO> DcPrivateIpAddressSearch;
    protected SearchBuilder<HostVO> DcStorageIpAddressSearch;
    protected SearchBuilder<HostVO> PublicIpAddressSearch;
    protected SearchBuilder<HostVO> AnyIpAddressSearch;

    protected SearchBuilder<HostVO> GuidSearch;
    protected SearchBuilder<HostVO> DcSearch;
    protected SearchBuilder<HostVO> PodSearch;
    protected SearchBuilder<HostVO> ClusterSearch;
    protected SearchBuilder<HostVO> TypeSearch;
    protected SearchBuilder<HostVO> StatusSearch;
    protected SearchBuilder<HostVO> ResourceStateSearch;
    protected SearchBuilder<HostVO> NameLikeSearch;
    protected SearchBuilder<HostVO> NameSearch;
    protected SearchBuilder<HostVO> SequenceSearch;
    protected SearchBuilder<HostVO> DirectlyConnectedSearch;
    protected SearchBuilder<HostVO> UnmanagedDirectConnectSearch;
    protected SearchBuilder<HostVO> UnmanagedApplianceSearch;
    protected SearchBuilder<HostVO> MaintenanceCountSearch;
    protected SearchBuilder<HostVO> HostTypeCountSearch;
    protected SearchBuilder<HostVO> ClusterStatusSearch;
    protected SearchBuilder<HostVO> TypeNameZoneSearch;
    protected SearchBuilder<HostVO> AvailHypevisorInZone;
    protected SearchBuilder<HostVO> ClusterHypervisorSearch;

    protected SearchBuilder<HostVO> DirectConnectSearch;
    protected SearchBuilder<HostVO> ManagedDirectConnectSearch;
    protected SearchBuilder<HostVO> ManagedRoutingServersSearch;
    protected SearchBuilder<HostVO> SecondaryStorageVMSearch;

    protected GenericSearchBuilder<HostVO, Long> HostIdSearch;
    protected GenericSearchBuilder<HostVO, Long> HostsInStatusSearch;
    protected GenericSearchBuilder<HostVO, Long> CountRoutingByDc;
    protected SearchBuilder<HostTransferMapVO> HostTransferSearch;
    protected SearchBuilder<ClusterVO> ClusterManagedSearch;
    protected SearchBuilder<HostVO> RoutingSearch;

    protected SearchBuilder<HostVO> HostsForReconnectSearch;
    protected GenericSearchBuilder<HostVO, Long> ClustersOwnedByMSSearch;
    protected GenericSearchBuilder<HostVO, Long> ClustersForHostsNotOwnedByAnyMSSearch;
    protected GenericSearchBuilder<ClusterVO, Long> AllClustersSearch;
    protected SearchBuilder<HostVO> HostsInClusterSearch;

    protected Attribute _statusAttr;
    protected Attribute _resourceStateAttr;
    protected Attribute _msIdAttr;
    protected Attribute _pingTimeAttr;

    @Inject
    protected HostDetailsDao _detailsDao;
    @Inject
    protected HostGpuGroupsDao _hostGpuGroupsDao;
    @Inject
    protected VGPUTypesDao _vgpuTypesDao;
    @Inject
    protected HostTagsDao _hostTagsDao;
    @Inject
    protected HostTransferMapDao _hostTransferDao;
    @Inject
    protected ClusterDao _clusterDao;
    @Inject
    ManagementServiceConfiguration mgmtServiceConf;

    public HostDaoImpl() {
        super();
    }

    @PostConstruct
    public void init() {

        MaintenanceCountSearch = createSearchBuilder();
        MaintenanceCountSearch.and("cluster", MaintenanceCountSearch.entity().getClusterId(), SearchCriteria.Op.EQ);
        MaintenanceCountSearch.and("resourceState", MaintenanceCountSearch.entity().getResourceState(), SearchCriteria.Op.IN);
        MaintenanceCountSearch.done();

        HostTypeCountSearch = createSearchBuilder();
        HostTypeCountSearch.and("type", HostTypeCountSearch.entity().getType(), SearchCriteria.Op.EQ);
        HostTypeCountSearch.and("removed", HostTypeCountSearch.entity().getRemoved(), SearchCriteria.Op.NULL);
        HostTypeCountSearch.done();

        TypePodDcStatusSearch = createSearchBuilder();
        HostVO entity = TypePodDcStatusSearch.entity();
        TypePodDcStatusSearch.and("type", entity.getType(), SearchCriteria.Op.EQ);
        TypePodDcStatusSearch.and("pod", entity.getPodId(), SearchCriteria.Op.EQ);
        TypePodDcStatusSearch.and("dc", entity.getDataCenterId(), SearchCriteria.Op.EQ);
        TypePodDcStatusSearch.and("cluster", entity.getClusterId(), SearchCriteria.Op.EQ);
        TypePodDcStatusSearch.and("status", entity.getStatus(), SearchCriteria.Op.EQ);
        TypePodDcStatusSearch.and("resourceState", entity.getResourceState(), SearchCriteria.Op.EQ);
        TypePodDcStatusSearch.done();

        MsStatusSearch = createSearchBuilder();
        MsStatusSearch.and("ms", MsStatusSearch.entity().getManagementServerId(), SearchCriteria.Op.EQ);
        MsStatusSearch.and("type", MsStatusSearch.entity().getType(), SearchCriteria.Op.EQ);
        MsStatusSearch.and("resourceState", MsStatusSearch.entity().getResourceState(), SearchCriteria.Op.NIN);
        MsStatusSearch.done();

        TypeDcSearch = createSearchBuilder();
        TypeDcSearch.and("type", TypeDcSearch.entity().getType(), SearchCriteria.Op.EQ);
        TypeDcSearch.and("dc", TypeDcSearch.entity().getDataCenterId(), SearchCriteria.Op.EQ);
        TypeDcSearch.done();

        SecondaryStorageVMSearch = createSearchBuilder();
        SecondaryStorageVMSearch.and("type", SecondaryStorageVMSearch.entity().getType(), SearchCriteria.Op.EQ);
        SecondaryStorageVMSearch.and("dc", SecondaryStorageVMSearch.entity().getDataCenterId(), SearchCriteria.Op.EQ);
        SecondaryStorageVMSearch.and("status", SecondaryStorageVMSearch.entity().getStatus(), SearchCriteria.Op.EQ);
        SecondaryStorageVMSearch.done();

        TypeDcStatusSearch = createSearchBuilder();
        TypeDcStatusSearch.and("type", TypeDcStatusSearch.entity().getType(), SearchCriteria.Op.EQ);
        TypeDcStatusSearch.and("dc", TypeDcStatusSearch.entity().getDataCenterId(), SearchCriteria.Op.EQ);
        TypeDcStatusSearch.and("status", TypeDcStatusSearch.entity().getStatus(), SearchCriteria.Op.EQ);
        TypeDcStatusSearch.and("resourceState", TypeDcStatusSearch.entity().getResourceState(), SearchCriteria.Op.EQ);
        TypeDcStatusSearch.done();

        TypeClusterStatusSearch = createSearchBuilder();
        TypeClusterStatusSearch.and("type", TypeClusterStatusSearch.entity().getType(), SearchCriteria.Op.EQ);
        TypeClusterStatusSearch.and("cluster", TypeClusterStatusSearch.entity().getClusterId(), SearchCriteria.Op.EQ);
        TypeClusterStatusSearch.and("status", TypeClusterStatusSearch.entity().getStatus(), SearchCriteria.Op.EQ);
        TypeClusterStatusSearch.and("resourceState", TypeClusterStatusSearch.entity().getResourceState(), SearchCriteria.Op.EQ);
        TypeClusterStatusSearch.done();

        IdStatusSearch = createSearchBuilder();
        IdStatusSearch.and("id", IdStatusSearch.entity().getId(), SearchCriteria.Op.EQ);
        IdStatusSearch.and("states", IdStatusSearch.entity().getStatus(), SearchCriteria.Op.IN);
        IdStatusSearch.done();

        DcPrivateIpAddressSearch = createSearchBuilder();
        DcPrivateIpAddressSearch.and("privateIpAddress", DcPrivateIpAddressSearch.entity().getPrivateIpAddress(), SearchCriteria.Op.EQ);
        DcPrivateIpAddressSearch.and("dc", DcPrivateIpAddressSearch.entity().getDataCenterId(), SearchCriteria.Op.EQ);
        DcPrivateIpAddressSearch.done();

        DcStorageIpAddressSearch = createSearchBuilder();
        DcStorageIpAddressSearch.and("storageIpAddress", DcStorageIpAddressSearch.entity().getStorageIpAddress(), SearchCriteria.Op.EQ);
        DcStorageIpAddressSearch.and("dc", DcStorageIpAddressSearch.entity().getDataCenterId(), SearchCriteria.Op.EQ);
        DcStorageIpAddressSearch.done();

        PublicIpAddressSearch = createSearchBuilder();
        PublicIpAddressSearch.and("publicIpAddress", PublicIpAddressSearch.entity().getPublicIpAddress(), SearchCriteria.Op.EQ);
        PublicIpAddressSearch.done();

        AnyIpAddressSearch = createSearchBuilder();
        AnyIpAddressSearch.or("publicIpAddress", AnyIpAddressSearch.entity().getPublicIpAddress(), SearchCriteria.Op.EQ);
        AnyIpAddressSearch.or("privateIpAddress", AnyIpAddressSearch.entity().getPrivateIpAddress(), SearchCriteria.Op.EQ);
        AnyIpAddressSearch.done();

        GuidSearch = createSearchBuilder();
        GuidSearch.and("guid", GuidSearch.entity().getGuid(), SearchCriteria.Op.EQ);
        GuidSearch.done();

        DcSearch = createSearchBuilder();
        DcSearch.and("dc", DcSearch.entity().getDataCenterId(), SearchCriteria.Op.EQ);
        DcSearch.and("hypervisorType", DcSearch.entity().getHypervisorType(), Op.EQ);
        DcSearch.and("type", DcSearch.entity().getType(), Op.EQ);
        DcSearch.and("status", DcSearch.entity().getStatus(), Op.EQ);
        DcSearch.and("resourceState", DcSearch.entity().getResourceState(), Op.EQ);
        DcSearch.done();

        ClusterStatusSearch = createSearchBuilder();
        ClusterStatusSearch.and("cluster", ClusterStatusSearch.entity().getClusterId(), SearchCriteria.Op.EQ);
        ClusterStatusSearch.and("status", ClusterStatusSearch.entity().getStatus(), SearchCriteria.Op.EQ);
        ClusterStatusSearch.done();

        TypeNameZoneSearch = createSearchBuilder();
        TypeNameZoneSearch.and("name", TypeNameZoneSearch.entity().getName(), SearchCriteria.Op.EQ);
        TypeNameZoneSearch.and("type", TypeNameZoneSearch.entity().getType(), SearchCriteria.Op.EQ);
        TypeNameZoneSearch.and("zoneId", TypeNameZoneSearch.entity().getDataCenterId(), SearchCriteria.Op.EQ);
        TypeNameZoneSearch.done();

        PodSearch = createSearchBuilder();
        PodSearch.and("podId", PodSearch.entity().getPodId(), SearchCriteria.Op.EQ);
        PodSearch.done();

        ClusterSearch = createSearchBuilder();
        ClusterSearch.and("clusterId", ClusterSearch.entity().getClusterId(), SearchCriteria.Op.EQ);
        ClusterSearch.done();

        TypeSearch = createSearchBuilder();
        TypeSearch.and("type", TypeSearch.entity().getType(), SearchCriteria.Op.EQ);
        TypeSearch.done();

        StatusSearch = createSearchBuilder();
        StatusSearch.and("status", StatusSearch.entity().getStatus(), SearchCriteria.Op.IN);
        StatusSearch.done();

        ResourceStateSearch = createSearchBuilder();
        ResourceStateSearch.and("resourceState", ResourceStateSearch.entity().getResourceState(), SearchCriteria.Op.IN);
        ResourceStateSearch.done();

        NameLikeSearch = createSearchBuilder();
        NameLikeSearch.and("name", NameLikeSearch.entity().getName(), SearchCriteria.Op.LIKE);
        NameLikeSearch.done();

        NameSearch = createSearchBuilder();
        NameSearch.and("name", NameSearch.entity().getName(), SearchCriteria.Op.EQ);
        NameSearch.done();

        SequenceSearch = createSearchBuilder();
        SequenceSearch.and("id", SequenceSearch.entity().getId(), SearchCriteria.Op.EQ);
        // SequenceSearch.addRetrieve("sequence", SequenceSearch.entity().getSequence());
        SequenceSearch.done();

        DirectlyConnectedSearch = createSearchBuilder();
        DirectlyConnectedSearch.and("resource", DirectlyConnectedSearch.entity().getResource(), SearchCriteria.Op.NNULL);
        DirectlyConnectedSearch.and("ms", DirectlyConnectedSearch.entity().getManagementServerId(), SearchCriteria.Op.EQ);
        DirectlyConnectedSearch.and("statuses", DirectlyConnectedSearch.entity().getStatus(), SearchCriteria.Op.EQ);
        DirectlyConnectedSearch.and("resourceState", DirectlyConnectedSearch.entity().getResourceState(), SearchCriteria.Op.NOTIN);
        DirectlyConnectedSearch.done();

        ClusterHypervisorSearch = createSearchBuilder();
        ClusterHypervisorSearch.and("clusterId", ClusterHypervisorSearch.entity().getClusterId(), SearchCriteria.Op.EQ);
        ClusterHypervisorSearch.and("hypervisor", ClusterHypervisorSearch.entity().getHypervisorType(), SearchCriteria.Op.EQ);
        ClusterHypervisorSearch.and("type", ClusterHypervisorSearch.entity().getType(), SearchCriteria.Op.EQ);
        ClusterHypervisorSearch.and("status", ClusterHypervisorSearch.entity().getStatus(), SearchCriteria.Op.EQ);
        ClusterHypervisorSearch.done();

        UnmanagedDirectConnectSearch = createSearchBuilder();
        UnmanagedDirectConnectSearch.and("resource", UnmanagedDirectConnectSearch.entity().getResource(), SearchCriteria.Op.NNULL);
        UnmanagedDirectConnectSearch.and("server", UnmanagedDirectConnectSearch.entity().getManagementServerId(), SearchCriteria.Op.NULL);
        UnmanagedDirectConnectSearch.and("lastPinged", UnmanagedDirectConnectSearch.entity().getLastPinged(), SearchCriteria.Op.LTEQ);
        UnmanagedDirectConnectSearch.and("resourceStates", UnmanagedDirectConnectSearch.entity().getResourceState(), SearchCriteria.Op.NIN);
        UnmanagedDirectConnectSearch.and("clusterIn", UnmanagedDirectConnectSearch.entity().getClusterId(), SearchCriteria.Op.IN);
        /*
         * UnmanagedDirectConnectSearch.op(SearchCriteria.Op.OR, "managementServerId",
         * UnmanagedDirectConnectSearch.entity().getManagementServerId(), SearchCriteria.Op.EQ);
         * UnmanagedDirectConnectSearch.and("lastPinged", UnmanagedDirectConnectSearch.entity().getLastPinged(),
         * SearchCriteria.Op.LTEQ); UnmanagedDirectConnectSearch.cp(); UnmanagedDirectConnectSearch.cp();
         */
        try {
            HostTransferSearch = _hostTransferDao.createSearchBuilder();
        } catch (Throwable e) {
            s_logger.debug("error", e);
        }
        HostTransferSearch.and("id", HostTransferSearch.entity().getId(), SearchCriteria.Op.NULL);
        UnmanagedDirectConnectSearch.join("hostTransferSearch", HostTransferSearch, HostTransferSearch.entity().getId(), UnmanagedDirectConnectSearch.entity().getId(),
                JoinType.LEFTOUTER);
        ClusterManagedSearch = _clusterDao.createSearchBuilder();
        ClusterManagedSearch.and("managed", ClusterManagedSearch.entity().getManagedState(), SearchCriteria.Op.EQ);
        UnmanagedDirectConnectSearch.join("ClusterManagedSearch", ClusterManagedSearch, ClusterManagedSearch.entity().getId(), UnmanagedDirectConnectSearch.entity().getClusterId(),
                JoinType.INNER);
        UnmanagedDirectConnectSearch.done();

        DirectConnectSearch = createSearchBuilder();
        DirectConnectSearch.and("resource", DirectConnectSearch.entity().getResource(), SearchCriteria.Op.NNULL);
        DirectConnectSearch.and("id", DirectConnectSearch.entity().getId(), SearchCriteria.Op.EQ);
        DirectConnectSearch.and().op("nullserver", DirectConnectSearch.entity().getManagementServerId(), SearchCriteria.Op.NULL);
        DirectConnectSearch.or("server", DirectConnectSearch.entity().getManagementServerId(), SearchCriteria.Op.EQ);
        DirectConnectSearch.cp();
        DirectConnectSearch.done();

        UnmanagedApplianceSearch = createSearchBuilder();
        UnmanagedApplianceSearch.and("resource", UnmanagedApplianceSearch.entity().getResource(), SearchCriteria.Op.NNULL);
        UnmanagedApplianceSearch.and("server", UnmanagedApplianceSearch.entity().getManagementServerId(), SearchCriteria.Op.NULL);
        UnmanagedApplianceSearch.and("types", UnmanagedApplianceSearch.entity().getType(), SearchCriteria.Op.IN);
        UnmanagedApplianceSearch.and("lastPinged", UnmanagedApplianceSearch.entity().getLastPinged(), SearchCriteria.Op.LTEQ);
        UnmanagedApplianceSearch.done();

        AvailHypevisorInZone = createSearchBuilder();
        AvailHypevisorInZone.and("zoneId", AvailHypevisorInZone.entity().getDataCenterId(), SearchCriteria.Op.EQ);
        AvailHypevisorInZone.and("hostId", AvailHypevisorInZone.entity().getId(), SearchCriteria.Op.NEQ);
        AvailHypevisorInZone.and("type", AvailHypevisorInZone.entity().getType(), SearchCriteria.Op.EQ);
        AvailHypevisorInZone.groupBy(AvailHypevisorInZone.entity().getHypervisorType());
        AvailHypevisorInZone.done();

        HostsInStatusSearch = createSearchBuilder(Long.class);
        HostsInStatusSearch.selectFields(HostsInStatusSearch.entity().getId());
        HostsInStatusSearch.and("dc", HostsInStatusSearch.entity().getDataCenterId(), Op.EQ);
        HostsInStatusSearch.and("pod", HostsInStatusSearch.entity().getPodId(), Op.EQ);
        HostsInStatusSearch.and("cluster", HostsInStatusSearch.entity().getClusterId(), Op.EQ);
        HostsInStatusSearch.and("type", HostsInStatusSearch.entity().getType(), Op.EQ);
        HostsInStatusSearch.and("statuses", HostsInStatusSearch.entity().getStatus(), Op.IN);
        HostsInStatusSearch.done();

        CountRoutingByDc = createSearchBuilder(Long.class);
        CountRoutingByDc.select(null, Func.COUNT, null);
        CountRoutingByDc.and("dc", CountRoutingByDc.entity().getDataCenterId(), SearchCriteria.Op.EQ);
        CountRoutingByDc.and("type", CountRoutingByDc.entity().getType(), SearchCriteria.Op.EQ);
        CountRoutingByDc.and("status", CountRoutingByDc.entity().getStatus(), SearchCriteria.Op.EQ);
        CountRoutingByDc.done();

        ManagedDirectConnectSearch = createSearchBuilder();
        ManagedDirectConnectSearch.and("resource", ManagedDirectConnectSearch.entity().getResource(), SearchCriteria.Op.NNULL);
        ManagedDirectConnectSearch.and("server", ManagedDirectConnectSearch.entity().getManagementServerId(), SearchCriteria.Op.NULL);
        ManagedDirectConnectSearch.done();

        ManagedRoutingServersSearch = createSearchBuilder();
        ManagedRoutingServersSearch.and("server", ManagedRoutingServersSearch.entity().getManagementServerId(), SearchCriteria.Op.NNULL);
        ManagedRoutingServersSearch.and("type", ManagedRoutingServersSearch.entity().getType(), SearchCriteria.Op.EQ);
        ManagedRoutingServersSearch.done();

        RoutingSearch = createSearchBuilder();
        RoutingSearch.and("type", RoutingSearch.entity().getType(), SearchCriteria.Op.EQ);
        RoutingSearch.done();

        HostsForReconnectSearch = createSearchBuilder();
        HostsForReconnectSearch.and("resource", HostsForReconnectSearch.entity().getResource(), SearchCriteria.Op.NNULL);
        HostsForReconnectSearch.and("server", HostsForReconnectSearch.entity().getManagementServerId(), SearchCriteria.Op.EQ);
        HostsForReconnectSearch.and("lastPinged", HostsForReconnectSearch.entity().getLastPinged(), SearchCriteria.Op.LTEQ);
        HostsForReconnectSearch.and("resourceStates", HostsForReconnectSearch.entity().getResourceState(), SearchCriteria.Op.NIN);
        HostsForReconnectSearch.and("cluster", HostsForReconnectSearch.entity().getClusterId(), SearchCriteria.Op.NNULL);
        HostsForReconnectSearch.and("status", HostsForReconnectSearch.entity().getStatus(), SearchCriteria.Op.IN);
        HostsForReconnectSearch.done();

        ClustersOwnedByMSSearch = createSearchBuilder(Long.class);
        ClustersOwnedByMSSearch.select(null, Func.DISTINCT, ClustersOwnedByMSSearch.entity().getClusterId());
        ClustersOwnedByMSSearch.and("resource", ClustersOwnedByMSSearch.entity().getResource(), SearchCriteria.Op.NNULL);
        ClustersOwnedByMSSearch.and("cluster", ClustersOwnedByMSSearch.entity().getClusterId(), SearchCriteria.Op.NNULL);
        ClustersOwnedByMSSearch.and("server", ClustersOwnedByMSSearch.entity().getManagementServerId(), SearchCriteria.Op.EQ);
        ClustersOwnedByMSSearch.done();

        ClustersForHostsNotOwnedByAnyMSSearch = createSearchBuilder(Long.class);
        ClustersForHostsNotOwnedByAnyMSSearch.select(null, Func.DISTINCT, ClustersForHostsNotOwnedByAnyMSSearch.entity().getClusterId());
        ClustersForHostsNotOwnedByAnyMSSearch.and("resource", ClustersForHostsNotOwnedByAnyMSSearch.entity().getResource(), SearchCriteria.Op.NNULL);
        ClustersForHostsNotOwnedByAnyMSSearch.and("cluster", ClustersForHostsNotOwnedByAnyMSSearch.entity().getClusterId(), SearchCriteria.Op.NNULL);
        ClustersForHostsNotOwnedByAnyMSSearch.and("server", ClustersForHostsNotOwnedByAnyMSSearch.entity().getManagementServerId(), SearchCriteria.Op.NULL);

        ClusterManagedSearch = _clusterDao.createSearchBuilder();
        ClusterManagedSearch.and("managed", ClusterManagedSearch.entity().getManagedState(), SearchCriteria.Op.EQ);
        ClustersForHostsNotOwnedByAnyMSSearch.join("ClusterManagedSearch", ClusterManagedSearch, ClusterManagedSearch.entity().getId(),
                ClustersForHostsNotOwnedByAnyMSSearch.entity().getClusterId(), JoinType.INNER);

        ClustersForHostsNotOwnedByAnyMSSearch.done();

        AllClustersSearch = _clusterDao.createSearchBuilder(Long.class);
        AllClustersSearch.select(null, Func.NATIVE, AllClustersSearch.entity().getId());
        AllClustersSearch.and("managed", AllClustersSearch.entity().getManagedState(), SearchCriteria.Op.EQ);
        AllClustersSearch.done();

        HostsInClusterSearch = createSearchBuilder();
        HostsInClusterSearch.and("resource", HostsInClusterSearch.entity().getResource(), SearchCriteria.Op.NNULL);
        HostsInClusterSearch.and("cluster", HostsInClusterSearch.entity().getClusterId(), SearchCriteria.Op.EQ);
        HostsInClusterSearch.and("server", HostsInClusterSearch.entity().getManagementServerId(), SearchCriteria.Op.NNULL);
        HostsInClusterSearch.done();

        HostIdSearch = createSearchBuilder(Long.class);
        HostIdSearch.selectFields(HostIdSearch.entity().getId());
        HostIdSearch.and("dataCenterId", HostIdSearch.entity().getDataCenterId(), Op.EQ);
        HostIdSearch.done();

        _statusAttr = _allAttributes.get("status");
        _msIdAttr = _allAttributes.get("managementServerId");
        _pingTimeAttr = _allAttributes.get("lastPinged");
        _resourceStateAttr = _allAttributes.get("resourceState");

        assert (_statusAttr != null && _msIdAttr != null && _pingTimeAttr != null) : "Couldn't find one of these attributes";
    }

    @Override
    public long countBy(long clusterId, ResourceState... states) {
        SearchCriteria<HostVO> sc = MaintenanceCountSearch.create();

        sc.setParameters("resourceState", (Object[])states);
        sc.setParameters("cluster", clusterId);

        List<HostVO> hosts = listBy(sc);
        return hosts.size();
    }

    @Override
    public Integer countAllByType(final Host.Type type) {
        SearchCriteria<HostVO> sc = HostTypeCountSearch.create();
        sc.setParameters("type", type);
        return getCount(sc);
    }

    @Override
    public List<HostVO> listByDataCenterId(long id) {
        SearchCriteria<HostVO> sc = DcSearch.create();
        sc.setParameters("dc", id);
        sc.setParameters("status", Status.Up);
        sc.setParameters("type", Host.Type.Routing);
        sc.setParameters("resourceState", ResourceState.Enabled);

        return listBy(sc);
    }

    @Override
    public List<HostVO> listByDataCenterIdAndHypervisorType(long zoneId, Hypervisor.HypervisorType hypervisorType) {
        SearchBuilder<ClusterVO> clusterSearch = _clusterDao.createSearchBuilder();

        clusterSearch.and("allocationState", clusterSearch.entity().getAllocationState(), SearchCriteria.Op.EQ);
        clusterSearch.and("hypervisorType", clusterSearch.entity().getHypervisorType(), SearchCriteria.Op.EQ);

        SearchBuilder<HostVO> hostSearch = createSearchBuilder();

        hostSearch.and("dc", hostSearch.entity().getDataCenterId(), SearchCriteria.Op.EQ);
        hostSearch.and("type", hostSearch.entity().getType(), Op.EQ);
        hostSearch.and("status", hostSearch.entity().getStatus(), Op.EQ);
        hostSearch.and("resourceState", hostSearch.entity().getResourceState(), Op.EQ);

        hostSearch.join("clusterSearch", clusterSearch, hostSearch.entity().getClusterId(), clusterSearch.entity().getId(), JoinBuilder.JoinType.INNER);

        hostSearch.done();

        SearchCriteria<HostVO> sc = hostSearch.create();

        sc.setParameters("dc", zoneId);
        sc.setParameters("type", Host.Type.Routing);
        sc.setParameters("status", Status.Up);
        sc.setParameters("resourceState", ResourceState.Enabled);

        sc.setJoinParameters("clusterSearch", "allocationState", Grouping.AllocationState.Enabled);
        sc.setJoinParameters("clusterSearch", "hypervisorType", hypervisorType.toString());

        return listBy(sc);
    }

    @Override
    public HostVO findByGuid(String guid) {
        SearchCriteria<HostVO> sc = GuidSearch.create("guid", guid);
        return findOneBy(sc);
    }

    /*
     * Find hosts which is in Disconnected, Down, Alert and ping timeout and server is not null, set server to null
     */
    private void resetHosts(long managementServerId, long lastPingSecondsAfter) {
        SearchCriteria<HostVO> sc = HostsForReconnectSearch.create();
        sc.setParameters("server", managementServerId);
        sc.setParameters("lastPinged", lastPingSecondsAfter);
        sc.setParameters("status", Status.Disconnected, Status.Down, Status.Alert);

        StringBuilder sb = new StringBuilder();
        List<HostVO> hosts = lockRows(sc, null, true); // exclusive lock
        for (HostVO host : hosts) {
            host.setManagementServerId(null);
            update(host.getId(), host);
            sb.append(host.getId());
            sb.append(" ");
        }

        if (s_logger.isTraceEnabled()) {
            s_logger.trace("Following hosts got reset: " + sb.toString());
        }
    }

    /*
     * Returns a list of cluster owned by @managementServerId
     */
    private List<Long> findClustersOwnedByManagementServer(long managementServerId) {
        SearchCriteria<Long> sc = ClustersOwnedByMSSearch.create();
        sc.setParameters("server", managementServerId);

        List<Long> clusters = customSearch(sc, null);
        return clusters;
    }

    /*
     * Returns clusters based on the list of hosts not owned by any MS
     */
    private List<Long> findClustersForHostsNotOwnedByAnyManagementServer() {
        SearchCriteria<Long> sc = ClustersForHostsNotOwnedByAnyMSSearch.create();
        sc.setJoinParameters("ClusterManagedSearch", "managed", Managed.ManagedState.Managed);

        List<Long> clusters = customSearch(sc, null);
        return clusters;
    }

    /**
     * This determines if hosts belonging to cluster(@clusterId) are up for grabs
     *
     * This is used for handling following cases:
     * 1. First host added in cluster
     * 2. During MS restart all hosts in a cluster are without any MS
     */
    private boolean canOwnCluster(long clusterId) {
        SearchCriteria<HostVO> sc = HostsInClusterSearch.create();
        sc.setParameters("cluster", clusterId);

        List<HostVO> hosts = search(sc, null);
        boolean ownCluster = (hosts == null || hosts.size() == 0);

        return ownCluster;
    }

    @Override
    @DB
    public List<HostVO> findAndUpdateDirectAgentToLoad(long lastPingSecondsAfter, Long limit, long managementServerId) {
        TransactionLegacy txn = TransactionLegacy.currentTxn();

        if (s_logger.isDebugEnabled()) {
            s_logger.debug("Resetting hosts suitable for reconnect");
        }
        // reset hosts that are suitable candidates for reconnect
        resetHosts(managementServerId, lastPingSecondsAfter);
        if (s_logger.isDebugEnabled()) {
            s_logger.debug("Completed resetting hosts suitable for reconnect");
        }

        List<HostVO> assignedHosts = new ArrayList<HostVO>();

        if (s_logger.isDebugEnabled()) {
            s_logger.debug("Acquiring hosts for clusters already owned by this management server");
        }
        List<Long> clusters = findClustersOwnedByManagementServer(managementServerId);
        txn.start();
        if (clusters.size() > 0) {
            // handle clusters already owned by @managementServerId
            SearchCriteria<HostVO> sc = UnmanagedDirectConnectSearch.create();
            sc.setParameters("lastPinged", lastPingSecondsAfter);
            sc.setJoinParameters("ClusterManagedSearch", "managed", Managed.ManagedState.Managed);
            sc.setParameters("clusterIn", clusters.toArray());
            List<HostVO> unmanagedHosts = lockRows(sc, new Filter(HostVO.class, "clusterId", true, 0L, limit), true); // host belongs to clusters owned by @managementServerId
            StringBuilder sb = new StringBuilder();
            for (HostVO host : unmanagedHosts) {
                host.setManagementServerId(managementServerId);
                update(host.getId(), host);
                assignedHosts.add(host);
                sb.append(host.getId());
                sb.append(" ");
            }
            if (s_logger.isTraceEnabled()) {
                s_logger.trace("Following hosts got acquired for clusters already owned: " + sb.toString());
            }
        }
        if (s_logger.isDebugEnabled()) {
            s_logger.debug("Completed acquiring hosts for clusters already owned by this management server");
        }

        if (assignedHosts.size() < limit) {
            if (s_logger.isDebugEnabled()) {
                s_logger.debug("Acquiring hosts for clusters not owned by any management server");
            }
            // for remaining hosts not owned by any MS check if they can be owned (by owning full cluster)
            clusters = findClustersForHostsNotOwnedByAnyManagementServer();
            List<Long> updatedClusters = clusters;
            if (clusters.size() > limit) {
                updatedClusters = clusters.subList(0, limit.intValue());
            }
            if (updatedClusters.size() > 0) {
                SearchCriteria<HostVO> sc = UnmanagedDirectConnectSearch.create();
                sc.setParameters("lastPinged", lastPingSecondsAfter);
                sc.setJoinParameters("ClusterManagedSearch", "managed", Managed.ManagedState.Managed);
                sc.setParameters("clusterIn", updatedClusters.toArray());
                List<HostVO> unmanagedHosts = lockRows(sc, null, true);

                // group hosts based on cluster
                Map<Long, List<HostVO>> hostMap = new HashMap<Long, List<HostVO>>();
                for (HostVO host : unmanagedHosts) {
                    if (hostMap.get(host.getClusterId()) == null) {
                        hostMap.put(host.getClusterId(), new ArrayList<HostVO>());
                    }
                    hostMap.get(host.getClusterId()).add(host);
                }

                StringBuilder sb = new StringBuilder();
                for (Long clusterId : hostMap.keySet()) {
                    if (canOwnCluster(clusterId)) { // cluster is not owned by any other MS, so @managementServerId can own it
                        List<HostVO> hostList = hostMap.get(clusterId);
                        for (HostVO host : hostList) {
                            host.setManagementServerId(managementServerId);
                            update(host.getId(), host);
                            assignedHosts.add(host);
                            sb.append(host.getId());
                            sb.append(" ");
                        }
                    }
                    if (assignedHosts.size() > limit) {
                        break;
                    }
                }
                if (s_logger.isTraceEnabled()) {
                    s_logger.trace("Following hosts got acquired from newly owned clusters: " + sb.toString());
                }
            }
            if (s_logger.isDebugEnabled()) {
                s_logger.debug("Completed acquiring hosts for clusters not owned by any management server");
            }
        }
        txn.commit();

        return assignedHosts;
    }

    @Override
    @DB
    public List<HostVO> findAndUpdateApplianceToLoad(long lastPingSecondsAfter, long managementServerId) {
        TransactionLegacy txn = TransactionLegacy.currentTxn();

        txn.start();
        SearchCriteria<HostVO> sc = UnmanagedApplianceSearch.create();
        sc.setParameters("lastPinged", lastPingSecondsAfter);
        sc.setParameters("types", Type.ExternalDhcp, Type.ExternalFirewall, Type.ExternalLoadBalancer, Type.BaremetalDhcp, Type.BaremetalPxe, Type.TrafficMonitor,
                Type.L2Networking, Type.NetScalerControlCenter);
        List<HostVO> hosts = lockRows(sc, null, true);

        for (HostVO host : hosts) {
            host.setManagementServerId(managementServerId);
            update(host.getId(), host);
        }

        txn.commit();

        return hosts;
    }

    @Override
    public void markHostsAsDisconnected(long msId, long lastPing) {
        SearchCriteria<HostVO> sc = MsStatusSearch.create();
        sc.setParameters("ms", msId);

        HostVO host = createForUpdate();
        host.setLastPinged(lastPing);
        host.setDisconnectedOn(new Date());
        UpdateBuilder ub = getUpdateBuilder(host);
        ub.set(host, "status", Status.Disconnected);

        update(ub, sc, null);

        sc = MsStatusSearch.create();
        sc.setParameters("ms", msId);

        host = createForUpdate();
        host.setManagementServerId(null);
        host.setLastPinged(lastPing);
        host.setDisconnectedOn(new Date());
        ub = getUpdateBuilder(host);
        update(ub, sc, null);
    }

    @Override
    public List<HostVO> listByHostTag(Host.Type type, Long clusterId, Long podId, long dcId, String hostTag) {

        SearchBuilder<HostTagVO> hostTagSearch = _hostTagsDao.createSearchBuilder();
        HostTagVO tagEntity = hostTagSearch.entity();
        hostTagSearch.and("tag", tagEntity.getTag(), SearchCriteria.Op.EQ);

        SearchBuilder<HostVO> hostSearch = createSearchBuilder();
        HostVO entity = hostSearch.entity();
        hostSearch.and("type", entity.getType(), SearchCriteria.Op.EQ);
        hostSearch.and("pod", entity.getPodId(), SearchCriteria.Op.EQ);
        hostSearch.and("dc", entity.getDataCenterId(), SearchCriteria.Op.EQ);
        hostSearch.and("cluster", entity.getClusterId(), SearchCriteria.Op.EQ);
        hostSearch.and("status", entity.getStatus(), SearchCriteria.Op.EQ);
        hostSearch.and("resourceState", entity.getResourceState(), SearchCriteria.Op.EQ);
        hostSearch.join("hostTagSearch", hostTagSearch, entity.getId(), tagEntity.getHostId(), JoinBuilder.JoinType.INNER);

        SearchCriteria<HostVO> sc = hostSearch.create();
        sc.setJoinParameters("hostTagSearch", "tag", hostTag);
        sc.setParameters("type", type.toString());
        if (podId != null) {
            sc.setParameters("pod", podId);
        }
        if (clusterId != null) {
            sc.setParameters("cluster", clusterId);
        }
        sc.setParameters("dc", dcId);
        sc.setParameters("status", Status.Up.toString());
        sc.setParameters("resourceState", ResourceState.Enabled.toString());

        return listBy(sc);
    }

    @Override
    public List<HostVO> listAllUpAndEnabledNonHAHosts(Type type, Long clusterId, Long podId, long dcId, String haTag) {
        SearchBuilder<HostTagVO> hostTagSearch = null;
        if (haTag != null && !haTag.isEmpty()) {
            hostTagSearch = _hostTagsDao.createSearchBuilder();
            hostTagSearch.and().op("tag", hostTagSearch.entity().getTag(), SearchCriteria.Op.NEQ);
            hostTagSearch.or("tagNull", hostTagSearch.entity().getTag(), SearchCriteria.Op.NULL);
            hostTagSearch.cp();
        }

        SearchBuilder<HostVO> hostSearch = createSearchBuilder();

        hostSearch.and("type", hostSearch.entity().getType(), SearchCriteria.Op.EQ);
        hostSearch.and("clusterId", hostSearch.entity().getClusterId(), SearchCriteria.Op.EQ);
        hostSearch.and("podId", hostSearch.entity().getPodId(), SearchCriteria.Op.EQ);
        hostSearch.and("zoneId", hostSearch.entity().getDataCenterId(), SearchCriteria.Op.EQ);
        hostSearch.and("status", hostSearch.entity().getStatus(), SearchCriteria.Op.EQ);
        hostSearch.and("resourceState", hostSearch.entity().getResourceState(), SearchCriteria.Op.EQ);

        if (haTag != null && !haTag.isEmpty()) {
            hostSearch.join("hostTagSearch", hostTagSearch, hostSearch.entity().getId(), hostTagSearch.entity().getHostId(), JoinBuilder.JoinType.LEFTOUTER);
        }

        SearchCriteria<HostVO> sc = hostSearch.create();

        if (haTag != null && !haTag.isEmpty()) {
            sc.setJoinParameters("hostTagSearch", "tag", haTag);
        }

        if (type != null) {
            sc.setParameters("type", type);
        }

        if (clusterId != null) {
            sc.setParameters("clusterId", clusterId);
        }

        if (podId != null) {
            sc.setParameters("podId", podId);
        }

        sc.setParameters("zoneId", dcId);
        sc.setParameters("status", Status.Up);
        sc.setParameters("resourceState", ResourceState.Enabled);

        return listBy(sc);
    }

    @Override
    public void loadDetails(HostVO host) {
        Map<String, String> details = _detailsDao.findDetails(host.getId());
        host.setDetails(details);
    }

    @Override
    public void loadHostTags(HostVO host) {
        List<String> hostTags = _hostTagsDao.gethostTags(host.getId());
        host.setHostTags(hostTags);
    }

    @DB
    @Override
    public List<HostVO> findLostHosts(long timeout) {
        List<HostVO> result = new ArrayList<HostVO>();
        String sql = "select h.id from host h left join  cluster c on h.cluster_id=c.id where h.mgmt_server_id is not null and h.last_ping < ? and h.status in ('Up', 'Updating', 'Disconnected', 'Connecting') and h.type not in ('ExternalFirewall', 'ExternalLoadBalancer', 'TrafficMonitor', 'SecondaryStorage', 'LocalSecondaryStorage', 'L2Networking') and (h.cluster_id is null or c.managed_state = 'Managed') ;";
        try (TransactionLegacy txn = TransactionLegacy.currentTxn();
                PreparedStatement pstmt = txn.prepareStatement(sql);) {
            pstmt.setLong(1, timeout);
            try (ResultSet rs = pstmt.executeQuery();) {
                while (rs.next()) {
                    long id = rs.getLong(1); //ID column
                    result.add(findById(id));
                }
            }
        } catch (SQLException e) {
            s_logger.warn("Exception: ", e);
        }
        return result;
    }

    @Override
    public void saveDetails(HostVO host) {
        Map<String, String> details = host.getDetails();
        if (details == null) {
            return;
        }
        _detailsDao.persist(host.getId(), details);
    }

    protected void saveHostTags(HostVO host) {
        List<String> hostTags = host.getHostTags();
        if (hostTags == null || (hostTags != null && hostTags.isEmpty())) {
            return;
        }
        _hostTagsDao.persist(host.getId(), hostTags);
    }

    protected void saveGpuRecords(HostVO host) {
        HashMap<String, HashMap<String, VgpuTypesInfo>> groupDetails = host.getGpuGroupDetails();
        if (groupDetails != null) {
            // Create/Update GPU group entries
            _hostGpuGroupsDao.persist(host.getId(), new ArrayList<String>(groupDetails.keySet()));
            // Create/Update VGPU types entries
            _vgpuTypesDao.persist(host.getId(), groupDetails);
        }
    }

    @Override
    @DB
    public HostVO persist(HostVO host) {
        final String InsertSequenceSql = "INSERT INTO op_host(id) VALUES(?)";

        TransactionLegacy txn = TransactionLegacy.currentTxn();
        txn.start();

        HostVO dbHost = super.persist(host);

        try {
            PreparedStatement pstmt = txn.prepareAutoCloseStatement(InsertSequenceSql);
            pstmt.setLong(1, dbHost.getId());
            pstmt.executeUpdate();
        } catch (SQLException e) {
            throw new CloudRuntimeException("Unable to persist the sequence number for this host");
        }

        saveDetails(host);
        loadDetails(dbHost);
        saveHostTags(host);
        loadHostTags(dbHost);
        saveGpuRecords(host);

        txn.commit();

        return dbHost;
    }

    @Override
    @DB
    public boolean update(Long hostId, HostVO host) {
        TransactionLegacy txn = TransactionLegacy.currentTxn();
        txn.start();

        boolean persisted = super.update(hostId, host);
        if (!persisted) {
            return persisted;
        }

        saveDetails(host);
        saveHostTags(host);
        saveGpuRecords(host);

        txn.commit();

        return persisted;
    }

    @Override
    @DB
    public List<RunningHostCountInfo> getRunningHostCounts(Date cutTime) {
        String sql = "select * from (" + "select h.data_center_id, h.type, count(*) as count from host as h INNER JOIN mshost as m ON h.mgmt_server_id=m.msid "
                + "where h.status='Up' and h.type='SecondaryStorage' and m.last_update > ? " + "group by h.data_center_id, h.type " + "UNION ALL "
                + "select h.data_center_id, h.type, count(*) as count from host as h INNER JOIN mshost as m ON h.mgmt_server_id=m.msid "
                + "where h.status='Up' and h.type='Routing' and m.last_update > ? " + "group by h.data_center_id, h.type) as t " + "ORDER by t.data_center_id, t.type";

        ArrayList<RunningHostCountInfo> l = new ArrayList<RunningHostCountInfo>();

        TransactionLegacy txn = TransactionLegacy.currentTxn();
        ;
        PreparedStatement pstmt = null;
        try {
            pstmt = txn.prepareAutoCloseStatement(sql);
            String gmtCutTime = DateUtil.getDateDisplayString(TimeZone.getTimeZone("GMT"), cutTime);
            pstmt.setString(1, gmtCutTime);
            pstmt.setString(2, gmtCutTime);

            ResultSet rs = pstmt.executeQuery();
            while (rs.next()) {
                RunningHostCountInfo info = new RunningHostCountInfo();
                info.setDcId(rs.getLong(1));
                info.setHostType(rs.getString(2));
                info.setCount(rs.getInt(3));

                l.add(info);
            }
        } catch (SQLException e) {
            s_logger.debug("SQLException caught", e);
        }
        return l;
    }

    @Override
    public long getNextSequence(long hostId) {
        if (s_logger.isTraceEnabled()) {
            s_logger.trace("getNextSequence(), hostId: " + hostId);
        }

        TableGenerator tg = _tgs.get("host_req_sq");
        assert tg != null : "how can this be wrong!";

        return s_seqFetcher.getNextSequence(Long.class, tg, hostId);
    }

    @Override
    public boolean updateState(Status oldStatus, Event event, Status newStatus, Host vo, Object data) {
        // lock target row from beginning to avoid lock-promotion caused deadlock
        HostVO host = lockRow(vo.getId(), true);
        if (host == null) {
            if (event == Event.Remove && newStatus == Status.Removed) {
                host = findByIdIncludingRemoved(vo.getId());
            }
        }

        if (host == null) {
            return false;
        }
        long oldPingTime = host.getLastPinged();

        SearchBuilder<HostVO> sb = createSearchBuilder();
        sb.and("status", sb.entity().getStatus(), SearchCriteria.Op.EQ);
        sb.and("id", sb.entity().getId(), SearchCriteria.Op.EQ);
        sb.and("update", sb.entity().getUpdated(), SearchCriteria.Op.EQ);
        if (newStatus.checkManagementServer()) {
            sb.and("ping", sb.entity().getLastPinged(), SearchCriteria.Op.EQ);
            sb.and().op("nullmsid", sb.entity().getManagementServerId(), SearchCriteria.Op.NULL);
            sb.or("msid", sb.entity().getManagementServerId(), SearchCriteria.Op.EQ);
            sb.cp();
        }
        sb.done();

        SearchCriteria<HostVO> sc = sb.create();

        sc.setParameters("status", oldStatus);
        sc.setParameters("id", host.getId());
        sc.setParameters("update", host.getUpdated());
        long oldUpdateCount = host.getUpdated();
        if (newStatus.checkManagementServer()) {
            sc.setParameters("ping", oldPingTime);
            sc.setParameters("msid", host.getManagementServerId());
        }

        long newUpdateCount = host.incrUpdated();
        UpdateBuilder ub = getUpdateBuilder(host);
        ub.set(host, _statusAttr, newStatus);
        if (newStatus.updateManagementServer()) {
            if (newStatus.lostConnection()) {
                ub.set(host, _msIdAttr, null);
            } else {
                ub.set(host, _msIdAttr, host.getManagementServerId());
            }
            if (event.equals(Event.Ping) || event.equals(Event.AgentConnected)) {
                ub.set(host, _pingTimeAttr, System.currentTimeMillis() >> 10);
            }
        }
        if (event.equals(Event.ManagementServerDown)) {
            ub.set(host, _pingTimeAttr, ((System.currentTimeMillis() >> 10) - mgmtServiceConf.getTimeout()));
        }
        int result = update(ub, sc, null);
        assert result <= 1 : "How can this update " + result + " rows? ";

        if (result == 0) {
            HostVO ho = findById(host.getId());
            assert ho != null : "How how how? : " + host.getId();

            if (status_logger.isDebugEnabled()) {

                StringBuilder str = new StringBuilder("Unable to update host for event:").append(event.toString());
                str.append(". Name=").append(host.getName());
                str.append("; New=[status=").append(newStatus.toString()).append(":msid=").append(newStatus.lostConnection() ? "null" : host.getManagementServerId())
                .append(":lastpinged=").append(host.getLastPinged()).append("]");
                str.append("; Old=[status=").append(oldStatus.toString()).append(":msid=").append(host.getManagementServerId()).append(":lastpinged=").append(oldPingTime)
                .append("]");
                str.append("; DB=[status=").append(vo.getStatus().toString()).append(":msid=").append(vo.getManagementServerId()).append(":lastpinged=").append(vo.getLastPinged())
                .append(":old update count=").append(oldUpdateCount).append("]");
                status_logger.debug(str.toString());
            } else {
                StringBuilder msg = new StringBuilder("Agent status update: [");
                msg.append("id = " + host.getId());
                msg.append("; name = " + host.getName());
                msg.append("; old status = " + oldStatus);
                msg.append("; event = " + event);
                msg.append("; new status = " + newStatus);
                msg.append("; old update count = " + oldUpdateCount);
                msg.append("; new update count = " + newUpdateCount + "]");
                status_logger.debug(msg.toString());
            }

            if (ho.getState() == newStatus) {
                status_logger.debug("Host " + ho.getName() + " state has already been updated to " + newStatus);
                return true;
            }
        }

        return result > 0;
    }

    @Override
    public boolean updateResourceState(ResourceState oldState, ResourceState.Event event, ResourceState newState, Host vo) {
        HostVO host = (HostVO)vo;
        SearchBuilder<HostVO> sb = createSearchBuilder();
        sb.and("resource_state", sb.entity().getResourceState(), SearchCriteria.Op.EQ);
        sb.and("id", sb.entity().getId(), SearchCriteria.Op.EQ);
        sb.done();

        SearchCriteria<HostVO> sc = sb.create();

        sc.setParameters("resource_state", oldState);
        sc.setParameters("id", host.getId());

        UpdateBuilder ub = getUpdateBuilder(host);
        ub.set(host, _resourceStateAttr, newState);
        int result = update(ub, sc, null);
        assert result <= 1 : "How can this update " + result + " rows? ";

        if (state_logger.isDebugEnabled() && result == 0) {
            HostVO ho = findById(host.getId());
            assert ho != null : "How how how? : " + host.getId();

            StringBuilder str = new StringBuilder("Unable to update resource state: [");
            str.append("m = " + host.getId());
            str.append("; name = " + host.getName());
            str.append("; old state = " + oldState);
            str.append("; event = " + event);
            str.append("; new state = " + newState + "]");
            state_logger.debug(str.toString());
        } else {
            StringBuilder msg = new StringBuilder("Resource state update: [");
            msg.append("id = " + host.getId());
            msg.append("; name = " + host.getName());
            msg.append("; old state = " + oldState);
            msg.append("; event = " + event);
            msg.append("; new state = " + newState + "]");
            state_logger.debug(msg.toString());
        }

        return result > 0;
    }

    @Override
    public HostVO findByTypeNameAndZoneId(long zoneId, String name, Host.Type type) {
        SearchCriteria<HostVO> sc = TypeNameZoneSearch.create();
        sc.setParameters("type", type);
        sc.setParameters("name", name);
        sc.setParameters("zoneId", zoneId);
        return findOneBy(sc);
    }

    @Override
    public List<HostVO> findByDataCenterId(Long zoneId) {
        SearchCriteria<HostVO> sc = DcSearch.create();
        sc.setParameters("dc", zoneId);
        sc.setParameters("type", Type.Routing);
        return listBy(sc);
    }

    @Override
    public List<HostVO> findByPodId(Long podId) {
        SearchCriteria<HostVO> sc = PodSearch.create();
        sc.setParameters("podId", podId);
        return listBy(sc);
    }

    @Override
    public List<HostVO> findByClusterId(Long clusterId) {
        SearchCriteria<HostVO> sc = ClusterSearch.create();
        sc.setParameters("clusterId", clusterId);
        return listBy(sc);
    }

    @Override
    public HostVO findByPublicIp(String publicIp) {
        SearchCriteria<HostVO> sc = PublicIpAddressSearch.create();
        sc.setParameters("publicIpAddress", publicIp);
        return findOneBy(sc);
    }

    @Override
    public HostVO findByIp(final String ipAddress) {
        SearchCriteria<HostVO> sc = AnyIpAddressSearch.create();
        sc.setParameters("publicIpAddress", ipAddress);
        sc.setParameters("privateIpAddress", ipAddress);
        return findOneBy(sc);
    }

    @Override
    public List<HostVO> findHypervisorHostInCluster(long clusterId) {
        SearchCriteria<HostVO> sc = TypeClusterStatusSearch.create();
        sc.setParameters("type", Host.Type.Routing);
        sc.setParameters("cluster", clusterId);
        sc.setParameters("status", Status.Up);
        sc.setParameters("resourceState", ResourceState.Enabled);

        return listBy(sc);
    }

    @Override
    public List<Long> listAllHosts(long zoneId) {
        SearchCriteria<Long> sc = HostIdSearch.create();
        sc.addAnd("dataCenterId", SearchCriteria.Op.EQ, zoneId);
        return customSearch(sc, null);
    }

    @Override
    public List<HostVO> listAllHostsByZoneAndHypervisorType(long zoneId, HypervisorType hypervisorType) {
        SearchCriteria<HostVO> sc = DcSearch.create();
        sc.setParameters("dc", zoneId);
        if (hypervisorType != null) {
            sc.setParameters("hypervisorType", hypervisorType.toString());
        }
        return listBy(sc);
    }

    @Override
    public List<Long> listClustersByHostTag(String hostTagOnOffering) {
        TransactionLegacy txn = TransactionLegacy.currentTxn();
        PreparedStatement pstmt = null;
        List<Long> result = new ArrayList<Long>();
        StringBuilder sql = new StringBuilder(LIST_CLUSTERID_FOR_HOST_TAG);
        // during listing the clusters that cross the threshold
        // we need to check with disabled thresholds of each cluster if not defined at cluster consider the global value
        try {
            pstmt = txn.prepareAutoCloseStatement(sql.toString());
            pstmt.setString(1, hostTagOnOffering);
            ResultSet rs = pstmt.executeQuery();
            while (rs.next()) {
                result.add(rs.getLong(1));
            }
            return result;
        } catch (SQLException e) {
            throw new CloudRuntimeException("DB Exception on: " + sql, e);
        } catch (Throwable e) {
            throw new CloudRuntimeException("Caught: " + sql, e);
        }
    }

    @Override
    public List<HostVO> listAllHostsByType(Host.Type type) {
        SearchCriteria<HostVO> sc = TypeSearch.create();
        sc.setParameters("type", type);
        sc.setParameters("resourceState", ResourceState.Enabled);

        return listBy(sc);
    }

    @Override
    public List<HostVO> listByType(Host.Type type) {
        SearchCriteria<HostVO> sc = TypeSearch.create();
        sc.setParameters("type", type);
        return listBy(sc);
    }

    String sqlFindHostInZoneToExecuteCommand = "Select  id from host "
            + " where type = 'Routing' and hypervisor_type = ? and data_center_id = ? and status = 'Up' "
            + " and resource_state = '%s' "
            + " ORDER by rand() limit 1";

    @Override
    public HostVO findHostInZoneToExecuteCommand(long zoneId, HypervisorType hypervisorType) {
        try (TransactionLegacy tx = TransactionLegacy.currentTxn()) {
            String sql = createSqlFindHostToExecuteCommand(false);
            ResultSet rs = executeSqlGetResultsetForMethodFindHostInZoneToExecuteCommand(hypervisorType, zoneId, tx, sql);
            if (rs.next()) {
                return findById(rs.getLong("id"));
            }
            sql = createSqlFindHostToExecuteCommand(true);
            rs = executeSqlGetResultsetForMethodFindHostInZoneToExecuteCommand(hypervisorType, zoneId, tx, sql);
            if (!rs.next()) {
                throw new CloudRuntimeException(String.format("Could not find a host in zone [zoneId=%d] to operate on. ", zoneId));
            }
            return findById(rs.getLong("id"));
        } catch (SQLException e) {
            throw new CloudRuntimeException(e);
        }
    }

    @Override
    public List<HostVO> listAllHostsUpByZoneAndHypervisor(long zoneId, HypervisorType hypervisorType) {
        return listByDataCenterIdAndHypervisorType(zoneId, hypervisorType)
                .stream()
                .filter(x -> x.getStatus().equals(Status.Up) &&
                        x.getType() == Host.Type.Routing)
                .collect(Collectors.toList());
    }

    @Override
<<<<<<< HEAD
    public List<HostVO> listByHostCapability(Type type, Long clusterId, Long podId, long dcId, String hostCapabilty) {
        SearchBuilder<DetailVO> hostCapabilitySearch = _detailsDao.createSearchBuilder();
        DetailVO tagEntity = hostCapabilitySearch.entity();
        hostCapabilitySearch.and("capability", tagEntity.getName(), SearchCriteria.Op.EQ);
        hostCapabilitySearch.and("value", tagEntity.getValue(), SearchCriteria.Op.EQ);

        SearchBuilder<HostVO> hostSearch = createSearchBuilder();
        HostVO entity = hostSearch.entity();
        hostSearch.and("type", entity.getType(), SearchCriteria.Op.EQ);
        hostSearch.and("pod", entity.getPodId(), SearchCriteria.Op.EQ);
        hostSearch.and("dc", entity.getDataCenterId(), SearchCriteria.Op.EQ);
        hostSearch.and("cluster", entity.getClusterId(), SearchCriteria.Op.EQ);
        hostSearch.and("status", entity.getStatus(), SearchCriteria.Op.EQ);
        hostSearch.and("resourceState", entity.getResourceState(), SearchCriteria.Op.EQ);
        hostSearch.join("hostCapabilitySearch", hostCapabilitySearch, entity.getId(), tagEntity.getHostId(), JoinBuilder.JoinType.INNER);

        SearchCriteria<HostVO> sc = hostSearch.create();
        sc.setJoinParameters("hostCapabilitySearch", "value", Boolean.toString(true));
        sc.setJoinParameters("hostCapabilitySearch", "capability", hostCapabilty);
        sc.setParameters("type", type.toString());
        if (podId != null) {
            sc.setParameters("pod", podId);
        }
        if (clusterId != null) {
            sc.setParameters("cluster", clusterId);
        }
        sc.setParameters("dc", dcId);
        sc.setParameters("status", Status.Up.toString());
        sc.setParameters("resourceState", ResourceState.Enabled.toString());

        return listBy(sc);

=======
    public List<HostVO> listByClusterAndHypervisorType(long clusterId, HypervisorType hypervisorType) {
        SearchCriteria<HostVO> sc = ClusterHypervisorSearch.create();
        sc.setParameters("clusterId", clusterId);
        sc.setParameters("hypervisor", hypervisorType);
        sc.setParameters("type", Type.Routing);
        sc.setParameters("status", Status.Up);
        return listBy(sc);
>>>>>>> 32b509a8
    }

    private ResultSet executeSqlGetResultsetForMethodFindHostInZoneToExecuteCommand(HypervisorType hypervisorType, long zoneId, TransactionLegacy tx, String sql) throws SQLException {
        PreparedStatement pstmt = tx.prepareAutoCloseStatement(sql);
        pstmt.setString(1, Objects.toString(hypervisorType));
        pstmt.setLong(2, zoneId);
        return pstmt.executeQuery();
    }

    private String createSqlFindHostToExecuteCommand(boolean useDisabledHosts) {
        String hostResourceStatus = "Enabled";
        if (useDisabledHosts) {
            hostResourceStatus = "Disabled";
        }
        return String.format(sqlFindHostInZoneToExecuteCommand, hostResourceStatus);
    }
}<|MERGE_RESOLUTION|>--- conflicted
+++ resolved
@@ -1223,7 +1223,6 @@
     }
 
     @Override
-<<<<<<< HEAD
     public List<HostVO> listByHostCapability(Type type, Long clusterId, Long podId, long dcId, String hostCapabilty) {
         SearchBuilder<DetailVO> hostCapabilitySearch = _detailsDao.createSearchBuilder();
         DetailVO tagEntity = hostCapabilitySearch.entity();
@@ -1255,8 +1254,8 @@
         sc.setParameters("resourceState", ResourceState.Enabled.toString());
 
         return listBy(sc);
-
-=======
+    }
+
     public List<HostVO> listByClusterAndHypervisorType(long clusterId, HypervisorType hypervisorType) {
         SearchCriteria<HostVO> sc = ClusterHypervisorSearch.create();
         sc.setParameters("clusterId", clusterId);
@@ -1264,7 +1263,6 @@
         sc.setParameters("type", Type.Routing);
         sc.setParameters("status", Status.Up);
         return listBy(sc);
->>>>>>> 32b509a8
     }
 
     private ResultSet executeSqlGetResultsetForMethodFindHostInZoneToExecuteCommand(HypervisorType hypervisorType, long zoneId, TransactionLegacy tx, String sql) throws SQLException {
