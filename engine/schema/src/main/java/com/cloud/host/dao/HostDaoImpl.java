--- conflicted
+++ resolved
@@ -79,22 +79,18 @@
     private static final Logger status_logger = Logger.getLogger(Status.class);
     private static final Logger state_logger = Logger.getLogger(ResourceState.class);
 
-<<<<<<< HEAD
-    private static final String LIST_CLUSTERID_FOR_HOST_TAG = "SELECT cluster_id FROM host JOIN (%s) AS tags ON host.id = tags.host_id;";
-
     private static final String LIST_HOST_IDS_BY_COMPUTETAGS = "SELECT filtered.host_id, COUNT(filtered.tag) AS tag_count "
                                                              + "FROM (SELECT host_id, tag FROM host_tags GROUP BY host_id,tag) AS filtered "
                                                              + "WHERE tag IN(%s) "
                                                              + "GROUP BY host_id "
                                                              + "HAVING tag_count = %s ";
     private static final String SEPARATOR = ",";
-=======
     private static final String LIST_CLUSTERID_FOR_HOST_TAG = "select distinct cluster_id from host join host_tags on host.id = host_tags.host_id and host_tags.tag = ?";
     private static final String GET_HOSTS_OF_ACTIVE_VMS = "select h.id " +
             "from vm_instance vm " +
             "join host h on (vm.host_id=h.id) " +
             "where vm.service_offering_id= ? and vm.state not in (\"Destroyed\", \"Expunging\", \"Error\") group by h.id";
->>>>>>> 450de92e
+
 
     protected SearchBuilder<HostVO> TypePodDcStatusSearch;
 
