--- conflicted
+++ resolved
@@ -171,9 +171,7 @@
 
     List<Long> findClustersThatMatchHostTagRule(String computeOfferingTags);
 
-<<<<<<< HEAD
+    List<Long> listSsvmHostsWithPendingMigrateJobsOrderedByJobCount();
+
     Long findClusterIdByVolumeInfo(VolumeInfo volumeInfo);
-=======
-    List<Long> listSsvmHostsWithPendingMigrateJobsOrderedByJobCount();
->>>>>>> 5a496e72
 }