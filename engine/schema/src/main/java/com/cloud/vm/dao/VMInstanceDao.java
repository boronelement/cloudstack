--- conflicted
+++ resolved
@@ -164,11 +164,7 @@
 
     void updateSystemVmTemplateId(long templateId, Hypervisor.HypervisorType hypervisorType);
 
-<<<<<<< HEAD
-    List<VMInstanceVO> listByHostOrLastHostOrHostPod(long hostId, long podId);
+    List<VMInstanceVO> listByHostOrLastHostOrHostPod(List<Long> hostIds, long podId);
 
     VMInstanceVO findVMInStatesAndWithInternalNameIncludingRemoved(String vmInternalName,  State ... states);
-=======
-    List<VMInstanceVO> listByHostOrLastHostOrHostPod(List<Long> hostIds, long podId);
->>>>>>> 3486a3c3
 }