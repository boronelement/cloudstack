// Licensed to the Apache Software Foundation (ASF) under one
// or more contributor license agreements.  See the NOTICE file
// distributed with this work for additional information
// regarding copyright ownership.  The ASF licenses this file
// to you under the Apache License, Version 2.0 (the
// "License"); you may not use this file except in compliance
// with the License.  You may obtain a copy of the License at
//
//   http://www.apache.org/licenses/LICENSE-2.0
//
// Unless required by applicable law or agreed to in writing,
// software distributed under the License is distributed on an
// "AS IS" BASIS, WITHOUT WARRANTIES OR CONDITIONS OF ANY
// KIND, either express or implied.  See the License for the
// specific language governing permissions and limitations
// under the License.
package com.cloud.vm.dao;

import java.net.URI;
import java.util.List;

import com.cloud.utils.db.GenericDao;
import com.cloud.vm.NicVO;
import com.cloud.vm.VirtualMachine;

public interface NicDao extends GenericDao<NicVO, Long> {
    List<NicVO> listByVmId(long instanceId);

    List<NicVO> listByVmIdOrderByDeviceId(long instanceId);

    List<String> listIpAddressInNetwork(long networkConfigId);

    List<NicVO> listByVmIdIncludingRemoved(long instanceId);

    List<NicVO> listByNetworkId(long networkId);

    NicVO findByNtwkIdAndInstanceId(long networkId, long instanceId);

    NicVO findByInstanceIdAndNetworkIdIncludingRemoved(long networkId, long instanceId);

    NicVO findByNetworkIdTypeAndGateway(long networkId, VirtualMachine.Type vmType, String gateway);

    void removeNicsForInstance(long instanceId);

    NicVO findByNetworkIdAndType(long networkId, VirtualMachine.Type vmType);

    NicVO findByIp4AddressAndNetworkId(String ip4Address, long networkId);

    NicVO findByNetworkIdAndMacAddress(long networkId, String mac);

    NicVO findDefaultNicForVM(long instanceId);

    NicVO findFirstNicForVM(long instanceId);

    /**
     * @param networkId
     * @param instanceId
     * @return
     */
    NicVO findNonReleasedByInstanceIdAndNetworkId(long networkId, long instanceId);

    String getIpAddress(long networkId, long instanceId);

    int getFreeDeviceId(long instanceId);

    NicVO findByNetworkIdInstanceIdAndBroadcastUri(long networkId, long instanceId, String broadcastUri);

    NicVO findByIp4AddressAndNetworkIdAndInstanceId(long networkId, long instanceId, String ip4Address);

    List<NicVO> listByVmIdAndNicIdAndNtwkId(long vmId, Long nicId, Long networkId);

    NicVO findByIp4AddressAndVmId(String ip4Address, long instance);

    List<NicVO> listPlaceholderNicsByNetworkId(long networkId);

    List<NicVO> listPlaceholderNicsByNetworkIdAndVmType(long networkId, VirtualMachine.Type vmType);

    NicVO findByInstanceIdAndIpAddressAndVmtype(long instanceId, String ipaddress, VirtualMachine.Type type);

    List<NicVO> listByNetworkIdTypeAndGatewayAndBroadcastUri(long networkId, VirtualMachine.Type vmType, String gateway, URI broadcastUri);

    int countNicsForStartingVms(long networkId);

    NicVO getControlNicForVM(long vmId);

    Long getPeerRouterId(String publicMacAddress, long routerId);

    List<NicVO> listByVmIdAndKeyword(long instanceId, String keyword);

    NicVO findByInstanceIdAndMacAddress(long instanceId, String macAddress);

<<<<<<< HEAD
    NicVO findByNetworkIdAndMacAddressIncludingRemoved(long networkId, String mac);
=======
    List<NicVO> findNicsByIpv6GatewayIpv6CidrAndReserver(String ipv6Gateway, String ipv6Cidr, String reserverName);
>>>>>>> 06e2c386
}<|MERGE_RESOLUTION|>--- conflicted
+++ resolved
@@ -89,9 +89,7 @@
 
     NicVO findByInstanceIdAndMacAddress(long instanceId, String macAddress);
 
-<<<<<<< HEAD
     NicVO findByNetworkIdAndMacAddressIncludingRemoved(long networkId, String mac);
-=======
+
     List<NicVO> findNicsByIpv6GatewayIpv6CidrAndReserver(String ipv6Gateway, String ipv6Cidr, String reserverName);
->>>>>>> 06e2c386
 }