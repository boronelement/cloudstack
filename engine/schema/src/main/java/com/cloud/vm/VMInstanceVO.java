// Licensed to the Apache Software Foundation (ASF) under one
// or more contributor license agreements.  See the NOTICE file
// distributed with this work for additional information
// regarding copyright ownership.  The ASF licenses this file
// to you under the Apache License, Version 2.0 (the
// "License"); you may not use this file except in compliance
// with the License.  You may obtain a copy of the License at
//
//   http://www.apache.org/licenses/LICENSE-2.0
//
// Unless required by applicable law or agreed to in writing,
// software distributed under the License is distributed on an
// "AS IS" BASIS, WITHOUT WARRANTIES OR CONDITIONS OF ANY
// KIND, either express or implied.  See the License for the
// specific language governing permissions and limitations
// under the License.
package com.cloud.vm;

import java.security.NoSuchAlgorithmException;
import java.security.SecureRandom;
import java.util.Arrays;
import java.util.Collections;
import java.util.Date;
import java.util.List;
import java.util.Map;
import java.util.UUID;

import javax.persistence.Column;
import javax.persistence.DiscriminatorColumn;
import javax.persistence.DiscriminatorType;
import javax.persistence.Entity;
import javax.persistence.EnumType;
import javax.persistence.Enumerated;
import javax.persistence.Id;
import javax.persistence.Inheritance;
import javax.persistence.InheritanceType;
import javax.persistence.Table;
import javax.persistence.TableGenerator;
import javax.persistence.Temporal;
import javax.persistence.TemporalType;
import javax.persistence.Transient;

import org.apache.cloudstack.backup.Backup;
import org.apache.commons.codec.binary.Base64;
import org.apache.log4j.Logger;

import com.cloud.hypervisor.Hypervisor.HypervisorType;
import com.cloud.utils.db.Encrypt;
import com.cloud.utils.db.GenericDao;
import com.cloud.utils.db.StateMachine;
import com.cloud.utils.fsm.FiniteStateObject;
import com.cloud.vm.VirtualMachine.State;
import com.google.common.base.Strings;
import com.google.gson.Gson;

@Entity
@Table(name = "vm_instance")
@Inheritance(strategy = InheritanceType.JOINED)
@DiscriminatorColumn(name = "type", discriminatorType = DiscriminatorType.STRING, length = 32)
public class VMInstanceVO implements VirtualMachine, FiniteStateObject<State, VirtualMachine.Event> {
    private static final Logger s_logger = Logger.getLogger(VMInstanceVO.class);
    @Id
    @TableGenerator(name = "vm_instance_sq", table = "sequence", pkColumnName = "name", valueColumnName = "value", pkColumnValue = "vm_instance_seq", allocationSize = 1)
    @Column(name = "id", updatable = false, nullable = false)
    protected long id;

    @Column(name = "name", nullable = false, length = 255)
    protected String hostName = null;

    @Encrypt
    @Column(name = "vnc_password", updatable = true, nullable = false, length = 255)
    protected String vncPassword;

    @Column(name = "proxy_id", updatable = true, nullable = true)
    protected Long proxyId;

    @Temporal(TemporalType.TIMESTAMP)
    @Column(name = "proxy_assign_time", updatable = true, nullable = true)
    protected Date proxyAssignTime;

    /**
     * Note that state is intentionally missing the setter.  Any updates to
     * the state machine needs to go through the DAO object because someone
     * else could be updating it as well.
     */
    @Enumerated(value = EnumType.STRING)
    @StateMachine(state = State.class, event = Event.class)
    @Column(name = "state", updatable = true, nullable = false, length = 32)
    protected State state = null;

    @Column(name = "private_ip_address", updatable = true)
    protected String privateIpAddress;

    @Column(name = "instance_name", updatable = true, nullable = false)
    protected String instanceName;

    @Column(name = "vm_template_id", updatable = true, nullable = true, length = 17)
    protected Long templateId = new Long(-1);

    @Column(name = "guest_os_id", nullable = false, length = 17)
    protected long guestOSId;

    @Column(name = "host_id", updatable = true, nullable = true)
    protected Long hostId;

    @Column(name = "last_host_id", updatable = true, nullable = true)
    protected Long lastHostId;

    @Column(name = "pod_id", updatable = true, nullable = false)
    protected Long podIdToDeployIn;

    @Column(name = "private_mac_address", updatable = true, nullable = true)
    protected String privateMacAddress;

    @Column(name = "data_center_id", updatable = true, nullable = false)
    protected long dataCenterId;

    @Column(name = "vm_type", updatable = false, nullable = false, length = 32)
    @Enumerated(value = EnumType.STRING)
    protected Type type;

    @Column(name = "ha_enabled", updatable = true, nullable = true)
    protected boolean haEnabled;

    @Column(name = "display_vm", updatable = true, nullable = false)
    protected boolean displayVm = true;

    @Column(name = "limit_cpu_use", updatable = true, nullable = true)
    private boolean limitCpuUse;

    @Column(name = "update_count", updatable = true, nullable = false)
    protected long updated; // This field should be updated everytime the state is updated.  There's no set method in the vo object because it is done with in the dao code.

    @Column(name = GenericDao.CREATED_COLUMN)
    protected Date created;

    @Column(name = GenericDao.REMOVED_COLUMN)
    protected Date removed;

    @Column(name = "update_time", updatable = true)
    @Temporal(value = TemporalType.TIMESTAMP)
    protected Date updateTime;

    @Column(name = "domain_id")
    protected long domainId;

    @Column(name = "account_id")
    protected long accountId;

    @Column(name = "user_id")
    protected long userId;

    @Column(name = "service_offering_id")
    protected long serviceOfferingId;

    @Column(name = "reservation_id")
    protected String reservationId;

    @Column(name = "hypervisor_type")
    @Enumerated(value = EnumType.STRING)
    protected HypervisorType hypervisorType;

    @Column(name = "dynamically_scalable")
    protected boolean dynamicallyScalable;

    /*
    @Column(name="tags")
    protected String tags;
    */

    @Transient
    Map<String, String> details;

    @Column(name = "uuid")
    protected String uuid = UUID.randomUUID().toString();

    @Column(name = "disk_offering_id")
    protected Long diskOfferingId;

    //
    // Power state for VM state sync
    //
    @Enumerated(value = EnumType.STRING)
    @Column(name = "power_state", updatable = true)
    protected PowerState powerState;

    @Column(name = "power_state_update_time", updatable = true, nullable = false)
    @Temporal(value = TemporalType.TIMESTAMP)
    protected Date powerStateUpdateTime;

    @Column(name = "power_state_update_count", updatable = true)
    protected int powerStateUpdateCount;

    @Column(name = "power_host", updatable = true)
    protected Long powerHostId;

    @Column(name = "backup_offering_id")
    protected Long backupOfferingId;

    @Column(name = "backup_external_id")
    protected String backupExternalId;

    @Column(name = "backup_volumes", length = 65535)
    protected String backupVolumes;

    public VMInstanceVO(long id, long serviceOfferingId, String name, String instanceName, Type type, Long vmTemplateId, HypervisorType hypervisorType, long guestOSId,
                        long domainId, long accountId, long userId, boolean haEnabled) {
        this.id = id;
        hostName = name != null ? name : uuid;
        if (vmTemplateId != null) {
            templateId = vmTemplateId;
        }
        this.instanceName = instanceName;
        this.type = type;
        this.guestOSId = guestOSId;
        this.haEnabled = haEnabled;
        state = State.Stopped;
        this.accountId = accountId;
        this.domainId = domainId;
        this.serviceOfferingId = serviceOfferingId;
        this.hypervisorType = hypervisorType;
        this.userId = userId;
        limitCpuUse = false;
        try {
            SecureRandom random = SecureRandom.getInstance("SHA1PRNG");
            byte[] randomBytes = new byte[16];
            random.nextBytes(randomBytes);
            vncPassword = Base64.encodeBase64URLSafeString(randomBytes);
        } catch (NoSuchAlgorithmException e) {
            s_logger.error("Unexpected exception in SecureRandom Algorithm selection ", e);
        }
    }

    public VMInstanceVO(long id, long serviceOfferingId, String name, String instanceName, Type type, Long vmTemplateId, HypervisorType hypervisorType, long guestOSId,
                        long domainId, long accountId, long userId, boolean haEnabled, boolean limitResourceUse, Long diskOfferingId) {
        this(id, serviceOfferingId, name, instanceName, type, vmTemplateId, hypervisorType, guestOSId, domainId, accountId, userId, haEnabled);
        limitCpuUse = limitResourceUse;
        this.diskOfferingId = diskOfferingId;
    }

    public VMInstanceVO() {
    }

    public Date getRemoved() {
        return removed;
    }

    @Override
    public long getDomainId() {
        return domainId;
    }

    @Override
    public long getAccountId() {
        return accountId;
    }

    @Override
    public Type getType() {
        return type;
    }

    @Override
    public long getUpdated() {
        return updated;
    }

    @Override
    public long getId() {
        return id;
    }

    @Override
    public String getUuid() {
        return uuid;
    }

    public void setUuid(String uuid) {
        this.uuid = uuid;
    }

    @Override
    public HypervisorType getHypervisorType() {
        return hypervisorType;
    }

    public void setHypervisorType(HypervisorType hypervisorType) {
        this.hypervisorType = hypervisorType;
    }

    @Override
    public Date getCreated() {
        return created;
    }

    public Date getUpdateTime() {
        return updateTime;
    }

    @Override
    public long getDataCenterId() {
        return dataCenterId;
    }

    @Override
    public String getHostName() {
        return hostName;
    }

    public void setHostName(String hostName) {
        this.hostName = hostName;
    }

    @Override
    public String getInstanceName() {
        return instanceName;
    }

    // Be very careful to use this. This has to be unique for the vm and if changed should be done by root admin only.
    public void setInstanceName(String instanceName) {
        this.instanceName = instanceName;
    }

    @Override
    public State getState() {
        return state;
    }

    // don't use this directly, use VM state machine instead, this method is added for migration tool only
    @Override
    public void setState(State state) {
        this.state = state;
    }

    @Override
    public String getPrivateIpAddress() {
        return privateIpAddress;
    }

    public void setPrivateIpAddress(String address) {
        privateIpAddress = address;
    }

    public void setVncPassword(String vncPassword) {
        this.vncPassword = vncPassword;
    }

    @Override
    public String getVncPassword() {
        return vncPassword;
    }

    @Override
    public long getServiceOfferingId() {
        return serviceOfferingId;
    }

    public Long getProxyId() {
        return proxyId;
    }

    public void setProxyId(Long proxyId) {
        this.proxyId = proxyId;
    }

    public Date getProxyAssignTime() {
        return proxyAssignTime;
    }

    public void setProxyAssignTime(Date time) {
        proxyAssignTime = time;
    }

    @Override
    public long getTemplateId() {
        if (templateId == null) {
            return -1;
        } else {
            return templateId;
        }
    }

    public void setTemplateId(Long templateId) {
        this.templateId = templateId;
    }

    @Override
    public long getGuestOSId() {
        return guestOSId;
    }

    public void setGuestOSId(long guestOSId) {
        this.guestOSId = guestOSId;
    }

    public void incrUpdated() {
        updated++;
    }

    public void decrUpdated() {
        updated--;
    }

    @Override
    public Long getHostId() {
        return hostId;
    }

    @Override
    public Long getLastHostId() {
        return lastHostId;
    }

    public void setLastHostId(Long lastHostId) {
        this.lastHostId = lastHostId;
    }

    public void setHostId(Long hostId) {
        this.hostId = hostId;
    }

    @Override
    public boolean isHaEnabled() {
        return haEnabled;
    }

    //FIXME - Remove this and use isDisplay() instead
    public boolean isDisplayVm() {
        return displayVm;
    }

    @Override
    public boolean isDisplay() {
        return displayVm;
    }

    public void setDisplayVm(boolean displayVm) {
        this.displayVm = displayVm;
    }

    @Override
    public boolean limitCpuUse() {
        return limitCpuUse;
    }

    public void setLimitCpuUse(boolean value) {
        limitCpuUse = value;
    }

    @Override
    public String getPrivateMacAddress() {
        return privateMacAddress;
    }

    @Override
    public Long getPodIdToDeployIn() {
        return podIdToDeployIn;
    }

    public void setPodIdToDeployIn(Long podId) {
        this.podIdToDeployIn = podId;
    }

    public void setPrivateMacAddress(String privateMacAddress) {
        this.privateMacAddress = privateMacAddress;
    }

    public void setDataCenterId(long dataCenterId) {
        this.dataCenterId = dataCenterId;
    }

    public boolean isRemoved() {
        return removed != null;
    }

    public void setHaEnabled(boolean value) {
        haEnabled = value;
    }

    public void setReservationId(String reservationId) {
        this.reservationId = reservationId;
    }

    public String getReservationId() {
        return reservationId;
    }

    @Override
    public Map<String, String> getDetails() {
        return details;
    }

    public void setDetail(String name, String value) {
        assert (details != null) : "Did you forget to load the details?";

        details.put(name, value);
    }

    public void setDetails(Map<String, String> details) {
        this.details = details;
    }

    public void setRemoved(Date removed) {
        this.removed = removed;
    }

    @Override
    public String toString() {
<<<<<<< HEAD
        return String.format("VM {\"id\": %s, \"name\": \"%s\", \"uuid\": \"%s\", \"type\": \"%s\"}", getId(), getInstanceName(), getUuid(), getType());
=======
        return String.format("VM instance {id: \"%s\", name: \"%s\", uuid: \"%s\", type=\"%s\"}", id, getInstanceName(), uuid, type);
>>>>>>> 6f93e5cd
    }

    @Override
    public int hashCode() {
        final int prime = 31;
        int result = 1;
        result = prime * result + (int)(id ^ (id >>> 32));
        return result;
    }

    @Override
    public boolean equals(Object obj) {
        if (this == obj)
            return true;
        if (obj == null)
            return false;
        if (getClass() != obj.getClass())
            return false;
        VMInstanceVO other = (VMInstanceVO)obj;
        if (id != other.id)
            return false;
        return true;
    }

    public void setServiceOfferingId(long serviceOfferingId) {
        this.serviceOfferingId = serviceOfferingId;
    }

    @Override
    public Long getDiskOfferingId() {
        return diskOfferingId;
    }

    public void setDynamicallyScalable(boolean dynamicallyScalable) {
        this.dynamicallyScalable = dynamicallyScalable;
    }

    public boolean isDynamicallyScalable() {
        return dynamicallyScalable;
    }

    @Override
    public Class<?> getEntityType() {
        return VirtualMachine.class;
    }

    public VirtualMachine.PowerState getPowerState() {
        return powerState;
    }

    public void setPowerState(PowerState powerState) {
        this.powerState = powerState;
    }

    public Date getPowerStateUpdateTime() {
        return powerStateUpdateTime;
    }

    public void setPowerStateUpdateTime(Date updateTime) {
        powerStateUpdateTime = updateTime;
    }

    public int getPowerStateUpdateCount() {
        return powerStateUpdateCount;
    }

    public void setPowerStateUpdateCount(int count) {
        powerStateUpdateCount = count;
    }

    public Long getPowerHostId() {
        return powerHostId;
    }

    public void setPowerHostId(Long hostId) {
        powerHostId = hostId;
    }

    @Override
    public PartitionType partitionType() {
        return PartitionType.VM;
    }

    public long getUserId() {
        return userId;
    }

    @Override
    public Long getBackupOfferingId() {
        return backupOfferingId;
    }

    public void setBackupOfferingId(Long backupOfferingId) {
        this.backupOfferingId = backupOfferingId;
    }

    @Override
    public String getBackupExternalId() {
        return backupExternalId;
    }

    public void setBackupExternalId(String backupExternalId) {
        this.backupExternalId = backupExternalId;
    }

    @Override
    public List<Backup.VolumeInfo> getBackupVolumeList() {
        if (Strings.isNullOrEmpty(this.backupVolumes)) {
            return Collections.emptyList();
        }
        return Arrays.asList(new Gson().fromJson(this.backupVolumes, Backup.VolumeInfo[].class));
    }

    public void setBackupVolumes(String backupVolumes) {
        this.backupVolumes = backupVolumes;
    }
}<|MERGE_RESOLUTION|>--- conflicted
+++ resolved
@@ -506,11 +506,7 @@
 
     @Override
     public String toString() {
-<<<<<<< HEAD
-        return String.format("VM {\"id\": %s, \"name\": \"%s\", \"uuid\": \"%s\", \"type\": \"%s\"}", getId(), getInstanceName(), getUuid(), getType());
-=======
         return String.format("VM instance {id: \"%s\", name: \"%s\", uuid: \"%s\", type=\"%s\"}", id, getInstanceName(), uuid, type);
->>>>>>> 6f93e5cd
     }
 
     @Override
