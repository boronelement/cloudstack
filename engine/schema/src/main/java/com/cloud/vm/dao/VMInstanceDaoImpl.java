// Licensed to the Apache Software Foundation (ASF) under one
// or more contributor license agreements.  See the NOTICE file
// distributed with this work for additional information
// regarding copyright ownership.  The ASF licenses this file
// to you under the Apache License, Version 2.0 (the
// "License"); you may not use this file except in compliance
// with the License.  You may obtain a copy of the License at
//
//   http://www.apache.org/licenses/LICENSE-2.0
//
// Unless required by applicable law or agreed to in writing,
// software distributed under the License is distributed on an
// "AS IS" BASIS, WITHOUT WARRANTIES OR CONDITIONS OF ANY
// KIND, either express or implied.  See the License for the
// specific language governing permissions and limitations
// under the License.
package com.cloud.vm.dao;

import java.sql.PreparedStatement;
import java.sql.ResultSet;
import java.sql.SQLException;
import java.util.ArrayList;
import java.util.Date;
import java.util.HashMap;
import java.util.List;
import java.util.Map;

import javax.annotation.PostConstruct;
import javax.inject.Inject;

import org.apache.log4j.Logger;
import org.springframework.stereotype.Component;

import com.cloud.host.HostVO;
import com.cloud.host.dao.HostDao;
import com.cloud.server.ResourceTag.ResourceObjectType;
import com.cloud.tags.dao.ResourceTagDao;
import com.cloud.utils.DateUtil;
import com.cloud.utils.Pair;
import com.cloud.utils.db.Attribute;
import com.cloud.utils.db.DB;
import com.cloud.utils.db.GenericDaoBase;
import com.cloud.utils.db.GenericSearchBuilder;
import com.cloud.utils.db.JoinBuilder;
import com.cloud.utils.db.JoinBuilder.JoinType;
import com.cloud.utils.db.SearchBuilder;
import com.cloud.utils.db.SearchCriteria;
import com.cloud.utils.db.SearchCriteria.Func;
import com.cloud.utils.db.SearchCriteria.Op;
import com.cloud.utils.db.Transaction;
import com.cloud.utils.db.TransactionCallback;
import com.cloud.utils.db.TransactionCallbackNoReturn;
import com.cloud.utils.db.TransactionLegacy;
import com.cloud.utils.db.TransactionStatus;
import com.cloud.utils.db.UpdateBuilder;
import com.cloud.utils.exception.CloudRuntimeException;
import com.cloud.vm.NicVO;
import com.cloud.vm.VMInstanceVO;
import com.cloud.vm.VirtualMachine;
import com.cloud.vm.VirtualMachine.Event;
import com.cloud.vm.VirtualMachine.State;
import com.cloud.vm.VirtualMachine.Type;

@Component
public class VMInstanceDaoImpl extends GenericDaoBase<VMInstanceVO, Long> implements VMInstanceDao {

    public static final Logger s_logger = Logger.getLogger(VMInstanceDaoImpl.class);
    private static final int MAX_CONSECUTIVE_SAME_STATE_UPDATE_COUNT = 3;

    protected SearchBuilder<VMInstanceVO> VMClusterSearch;
    protected SearchBuilder<VMInstanceVO> LHVMClusterSearch;
    protected SearchBuilder<VMInstanceVO> IdStatesSearch;
    protected SearchBuilder<VMInstanceVO> AllFieldsSearch;
    protected SearchBuilder<VMInstanceVO> ZoneTemplateNonExpungedSearch;
    protected SearchBuilder<VMInstanceVO> TemplateNonExpungedSearch;
    protected SearchBuilder<VMInstanceVO> NameLikeSearch;
    protected SearchBuilder<VMInstanceVO> StateChangeSearch;
    protected SearchBuilder<VMInstanceVO> TransitionSearch;
    protected SearchBuilder<VMInstanceVO> TypesSearch;
    protected SearchBuilder<VMInstanceVO> IdTypesSearch;
    protected SearchBuilder<VMInstanceVO> HostIdTypesSearch;
    protected SearchBuilder<VMInstanceVO> HostIdStatesSearch;
    protected SearchBuilder<VMInstanceVO> HostIdUpTypesSearch;
    protected SearchBuilder<VMInstanceVO> HostUpSearch;
    protected SearchBuilder<VMInstanceVO> InstanceNameSearch;
    protected SearchBuilder<VMInstanceVO> HostNameSearch;
    protected SearchBuilder<VMInstanceVO> HostNameAndZoneSearch;
    protected GenericSearchBuilder<VMInstanceVO, Long> FindIdsOfVirtualRoutersByAccount;
    protected GenericSearchBuilder<VMInstanceVO, Long> CountActiveByHost;
    protected GenericSearchBuilder<VMInstanceVO, Long> CountRunningAndStartingByAccount;
    protected GenericSearchBuilder<VMInstanceVO, Long> CountByZoneAndState;
    protected SearchBuilder<VMInstanceVO> NetworkTypeSearch;
    protected GenericSearchBuilder<VMInstanceVO, String> DistinctHostNameSearch;
    protected SearchBuilder<VMInstanceVO> HostAndStateSearch;
    protected SearchBuilder<VMInstanceVO> StartingWithNoHostSearch;
    protected SearchBuilder<VMInstanceVO> NotMigratingSearch;
<<<<<<< HEAD
    protected SearchBuilder<VMInstanceVO> BackupSearch;
=======
    protected SearchBuilder<VMInstanceVO> LastHostAndStatesSearch;
>>>>>>> 107bba3d

    @Inject
    ResourceTagDao _tagsDao;
    @Inject
    NicDao _nicDao;

    protected Attribute _updateTimeAttr;

    private static final String ORDER_CLUSTERS_NUMBER_OF_VMS_FOR_ACCOUNT_PART1 = "SELECT host.cluster_id, SUM(IF(vm.state='Running' AND vm.account_id = ?, 1, 0)) " +
        "FROM `cloud`.`host` host LEFT JOIN `cloud`.`vm_instance` vm ON host.id = vm.host_id WHERE ";
    private static final String ORDER_CLUSTERS_NUMBER_OF_VMS_FOR_ACCOUNT_PART2 = " AND host.type = 'Routing' AND host.removed is null GROUP BY host.cluster_id " +
        "ORDER BY 2 ASC ";

    private static final String ORDER_PODS_NUMBER_OF_VMS_FOR_ACCOUNT = "SELECT pod.id, SUM(IF(vm.state='Running' AND vm.account_id = ?, 1, 0)) FROM `cloud`.`" +
        "host_pod_ref` pod LEFT JOIN `cloud`.`vm_instance` vm ON pod.id = vm.pod_id WHERE pod.data_center_id = ? AND pod.removed is null "
        + " GROUP BY pod.id ORDER BY 2 ASC ";

    private static final String ORDER_HOSTS_NUMBER_OF_VMS_FOR_ACCOUNT =
        "SELECT host.id, SUM(IF(vm.state='Running' AND vm.account_id = ?, 1, 0)) FROM `cloud`.`host` host LEFT JOIN `cloud`.`vm_instance` vm ON host.id = vm.host_id " +
            "WHERE host.data_center_id = ? AND host.type = 'Routing' AND host.removed is null ";

    private static final String ORDER_HOSTS_NUMBER_OF_VMS_FOR_ACCOUNT_PART2 = " GROUP BY host.id ORDER BY 2 ASC ";

    private static final String COUNT_VMS_BASED_ON_VGPU_TYPES1 =
            "SELECT pci, type, SUM(vmcount) FROM (SELECT MAX(IF(offering.name = 'pciDevice',value,'')) AS pci, MAX(IF(offering.name = 'vgpuType', value,'')) " +
            "AS type, COUNT(DISTINCT vm.id) AS vmcount FROM service_offering_details offering INNER JOIN vm_instance vm ON offering.service_offering_id = vm.service_offering_id " +
            "INNER JOIN `cloud`.`host` ON vm.host_id = host.id WHERE vm.state = 'Running' AND host.data_center_id = ? ";
    private static final String COUNT_VMS_BASED_ON_VGPU_TYPES2 =
            "GROUP BY offering.service_offering_id) results GROUP BY pci, type";

    @Inject
    protected HostDao _hostDao;

    public VMInstanceDaoImpl() {
    }

    @PostConstruct
    protected void init() {

        IdStatesSearch = createSearchBuilder();
        IdStatesSearch.and("id", IdStatesSearch.entity().getId(), Op.EQ);
        IdStatesSearch.and("states", IdStatesSearch.entity().getState(), Op.IN);
        IdStatesSearch.done();

        VMClusterSearch = createSearchBuilder();
        SearchBuilder<HostVO> hostSearch = _hostDao.createSearchBuilder();
        VMClusterSearch.join("hostSearch", hostSearch, hostSearch.entity().getId(), VMClusterSearch.entity().getHostId(), JoinType.INNER);
        hostSearch.and("clusterId", hostSearch.entity().getClusterId(), SearchCriteria.Op.EQ);
        VMClusterSearch.done();

        LHVMClusterSearch = createSearchBuilder();
        SearchBuilder<HostVO> hostSearch1 = _hostDao.createSearchBuilder();
        LHVMClusterSearch.join("hostSearch1", hostSearch1, hostSearch1.entity().getId(), LHVMClusterSearch.entity().getLastHostId(), JoinType.INNER);
        LHVMClusterSearch.and("hostid", LHVMClusterSearch.entity().getHostId(), Op.NULL);
        hostSearch1.and("clusterId", hostSearch1.entity().getClusterId(), SearchCriteria.Op.EQ);
        LHVMClusterSearch.done();

        AllFieldsSearch = createSearchBuilder();
        AllFieldsSearch.and("host", AllFieldsSearch.entity().getHostId(), Op.EQ);
        AllFieldsSearch.and("lastHost", AllFieldsSearch.entity().getLastHostId(), Op.EQ);
        AllFieldsSearch.and("state", AllFieldsSearch.entity().getState(), Op.EQ);
        AllFieldsSearch.and("zone", AllFieldsSearch.entity().getDataCenterId(), Op.EQ);
        AllFieldsSearch.and("pod", AllFieldsSearch.entity().getPodIdToDeployIn(), Op.EQ);
        AllFieldsSearch.and("type", AllFieldsSearch.entity().getType(), Op.EQ);
        AllFieldsSearch.and("account", AllFieldsSearch.entity().getAccountId(), Op.EQ);
        AllFieldsSearch.done();

        ZoneTemplateNonExpungedSearch = createSearchBuilder();
        ZoneTemplateNonExpungedSearch.and("zone", ZoneTemplateNonExpungedSearch.entity().getDataCenterId(), Op.EQ);
        ZoneTemplateNonExpungedSearch.and("template", ZoneTemplateNonExpungedSearch.entity().getTemplateId(), Op.EQ);
        ZoneTemplateNonExpungedSearch.and("state", ZoneTemplateNonExpungedSearch.entity().getState(), Op.NEQ);
        ZoneTemplateNonExpungedSearch.done();


        TemplateNonExpungedSearch = createSearchBuilder();
        TemplateNonExpungedSearch.and("template", TemplateNonExpungedSearch.entity().getTemplateId(), Op.EQ);
        TemplateNonExpungedSearch.and("state", TemplateNonExpungedSearch.entity().getState(), Op.NEQ);
        TemplateNonExpungedSearch.done();

        NameLikeSearch = createSearchBuilder();
        NameLikeSearch.and("name", NameLikeSearch.entity().getHostName(), Op.LIKE);
        NameLikeSearch.done();

        StateChangeSearch = createSearchBuilder();
        StateChangeSearch.and("id", StateChangeSearch.entity().getId(), Op.EQ);
        StateChangeSearch.and("states", StateChangeSearch.entity().getState(), Op.EQ);
        StateChangeSearch.and("host", StateChangeSearch.entity().getHostId(), Op.EQ);
        StateChangeSearch.and("update", StateChangeSearch.entity().getUpdated(), Op.EQ);
        StateChangeSearch.done();

        TransitionSearch = createSearchBuilder();
        TransitionSearch.and("updateTime", TransitionSearch.entity().getUpdateTime(), Op.LT);
        TransitionSearch.and("states", TransitionSearch.entity().getState(), Op.IN);
        TransitionSearch.done();

        TypesSearch = createSearchBuilder();
        TypesSearch.and("types", TypesSearch.entity().getType(), Op.IN);
        TypesSearch.done();

        IdTypesSearch = createSearchBuilder();
        IdTypesSearch.and("id", IdTypesSearch.entity().getId(), Op.EQ);
        IdTypesSearch.and("types", IdTypesSearch.entity().getType(), Op.IN);
        IdTypesSearch.done();

        HostIdTypesSearch = createSearchBuilder();
        HostIdTypesSearch.and("hostid", HostIdTypesSearch.entity().getHostId(), Op.EQ);
        HostIdTypesSearch.and("types", HostIdTypesSearch.entity().getType(), Op.IN);
        HostIdTypesSearch.done();

        HostIdStatesSearch = createSearchBuilder();
        HostIdStatesSearch.and("hostId", HostIdStatesSearch.entity().getHostId(), Op.EQ);
        HostIdStatesSearch.and("states", HostIdStatesSearch.entity().getState(), Op.IN);
        HostIdStatesSearch.done();

        HostIdUpTypesSearch = createSearchBuilder();
        HostIdUpTypesSearch.and("hostid", HostIdUpTypesSearch.entity().getHostId(), Op.EQ);
        HostIdUpTypesSearch.and("types", HostIdUpTypesSearch.entity().getType(), Op.IN);
        HostIdUpTypesSearch.and("states", HostIdUpTypesSearch.entity().getState(), Op.NIN);
        HostIdUpTypesSearch.done();

        HostUpSearch = createSearchBuilder();
        HostUpSearch.and("host", HostUpSearch.entity().getHostId(), Op.EQ);
        HostUpSearch.and("states", HostUpSearch.entity().getState(), Op.IN);
        HostUpSearch.done();

        InstanceNameSearch = createSearchBuilder();
        InstanceNameSearch.and("instanceName", InstanceNameSearch.entity().getInstanceName(), Op.EQ);
        InstanceNameSearch.done();

        HostNameSearch = createSearchBuilder();
        HostNameSearch.and("hostName", HostNameSearch.entity().getHostName(), Op.EQ);
        HostNameSearch.done();

        HostNameAndZoneSearch = createSearchBuilder();
        HostNameAndZoneSearch.and("hostName", HostNameAndZoneSearch.entity().getHostName(), Op.EQ);
        HostNameAndZoneSearch.and("zone", HostNameAndZoneSearch.entity().getDataCenterId(), Op.EQ);
        HostNameAndZoneSearch.done();

        FindIdsOfVirtualRoutersByAccount = createSearchBuilder(Long.class);
        FindIdsOfVirtualRoutersByAccount.selectFields(FindIdsOfVirtualRoutersByAccount.entity().getId());
        FindIdsOfVirtualRoutersByAccount.and("account", FindIdsOfVirtualRoutersByAccount.entity().getAccountId(), SearchCriteria.Op.EQ);
        FindIdsOfVirtualRoutersByAccount.and("type", FindIdsOfVirtualRoutersByAccount.entity().getType(), SearchCriteria.Op.EQ);
        FindIdsOfVirtualRoutersByAccount.and("state", FindIdsOfVirtualRoutersByAccount.entity().getState(), SearchCriteria.Op.NIN);
        FindIdsOfVirtualRoutersByAccount.done();

        CountActiveByHost = createSearchBuilder(Long.class);
        CountActiveByHost.select(null, Func.COUNT, null);
        CountActiveByHost.and("host", CountActiveByHost.entity().getHostId(), SearchCriteria.Op.EQ);
        CountActiveByHost.and("state", CountActiveByHost.entity().getState(), SearchCriteria.Op.IN);
        CountActiveByHost.done();

        CountRunningAndStartingByAccount = createSearchBuilder(Long.class);
        CountRunningAndStartingByAccount.select(null, Func.COUNT, null);
        CountRunningAndStartingByAccount.and("account", CountRunningAndStartingByAccount.entity().getAccountId(), SearchCriteria.Op.EQ);
        CountRunningAndStartingByAccount.and("states", CountRunningAndStartingByAccount.entity().getState(), SearchCriteria.Op.IN);
        CountRunningAndStartingByAccount.done();

        CountByZoneAndState = createSearchBuilder(Long.class);
        CountByZoneAndState.select(null, Func.COUNT, null);
        CountByZoneAndState.and("zone", CountByZoneAndState.entity().getDataCenterId(), SearchCriteria.Op.EQ);
        CountByZoneAndState.and("state", CountByZoneAndState.entity().getState(), SearchCriteria.Op.EQ);
        CountByZoneAndState.done();

        HostAndStateSearch = createSearchBuilder();
        HostAndStateSearch.and("host", HostAndStateSearch.entity().getHostId(), Op.EQ);
        HostAndStateSearch.and("states", HostAndStateSearch.entity().getState(), Op.IN);
        HostAndStateSearch.done();

        StartingWithNoHostSearch = createSearchBuilder();
        StartingWithNoHostSearch.and("state", StartingWithNoHostSearch.entity().getState(), Op.EQ);
        StartingWithNoHostSearch.and("host", StartingWithNoHostSearch.entity().getHostId(), Op.NULL);
        StartingWithNoHostSearch.done();

        _updateTimeAttr = _allAttributes.get("updateTime");
        assert _updateTimeAttr != null : "Couldn't get this updateTime attribute";

        SearchBuilder<NicVO> nicSearch = _nicDao.createSearchBuilder();
        nicSearch.and("networkId", nicSearch.entity().getNetworkId(), SearchCriteria.Op.EQ);

        DistinctHostNameSearch = createSearchBuilder(String.class);
        DistinctHostNameSearch.selectFields(DistinctHostNameSearch.entity().getHostName());

        DistinctHostNameSearch.and("types", DistinctHostNameSearch.entity().getType(), SearchCriteria.Op.IN);
        DistinctHostNameSearch.and("removed", DistinctHostNameSearch.entity().getRemoved(), SearchCriteria.Op.NULL);
        DistinctHostNameSearch.join("nicSearch", nicSearch, DistinctHostNameSearch.entity().getId(), nicSearch.entity().getInstanceId(), JoinBuilder.JoinType.INNER);
        DistinctHostNameSearch.done();

        NotMigratingSearch = createSearchBuilder();
        NotMigratingSearch.and("host", NotMigratingSearch.entity().getHostId(), Op.EQ);
        NotMigratingSearch.and("lastHost", NotMigratingSearch.entity().getLastHostId(), Op.EQ);
        NotMigratingSearch.and("state", NotMigratingSearch.entity().getState(), Op.NEQ);
        NotMigratingSearch.done();

<<<<<<< HEAD
        BackupSearch = createSearchBuilder();
        BackupSearch.and("zone_id", BackupSearch.entity().getDataCenterId(), Op.EQ);
        BackupSearch.and("backup_offering_not_null", BackupSearch.entity().getBackupOfferingId(), Op.NNULL);
        BackupSearch.and("backup_offering_id", BackupSearch.entity().getBackupOfferingId(), Op.EQ);
        BackupSearch.done();
=======
        LastHostAndStatesSearch = createSearchBuilder();
        LastHostAndStatesSearch.and("lastHost", LastHostAndStatesSearch.entity().getLastHostId(), Op.EQ);
        LastHostAndStatesSearch.and("states", LastHostAndStatesSearch.entity().getState(), Op.IN);
        LastHostAndStatesSearch.done();
>>>>>>> 107bba3d
    }

    @Override
    public List<VMInstanceVO> listByAccountId(long accountId) {
        SearchCriteria<VMInstanceVO> sc = AllFieldsSearch.create();
        sc.setParameters("account", accountId);
        return listBy(sc);
    }

    @Override
    public List<VMInstanceVO> findVMInstancesLike(String name) {
        SearchCriteria<VMInstanceVO> sc = NameLikeSearch.create();
        sc.setParameters("name", "%" + name + "%");
        return listBy(sc);
    }

    @Override
    public List<VMInstanceVO> listByHostId(long hostid) {
        SearchCriteria<VMInstanceVO> sc = AllFieldsSearch.create();
        sc.setParameters("host", hostid);

        return listBy(sc);
    }

    @Override
    public List<VMInstanceVO> listNonMigratingVmsByHostEqualsLastHost(long hostId) {
        SearchCriteria<VMInstanceVO> sc = NotMigratingSearch.create();
        sc.setParameters("host", hostId);
        sc.setParameters("lastHost", hostId);
        sc.setParameters("state", State.Migrating);
        return listBy(sc);
    }

    @Override
    public List<VMInstanceVO> listByZoneId(long zoneId) {
        SearchCriteria<VMInstanceVO> sc = AllFieldsSearch.create();
        sc.setParameters("zone", zoneId);

        return listBy(sc);
    }

    @Override
    public List<VMInstanceVO> listByPodId(long podId) {
        SearchCriteria<VMInstanceVO> sc = AllFieldsSearch.create();
        sc.setParameters("pod", podId);
        return listBy(sc);
    }

    @Override
    public List<VMInstanceVO> listByClusterId(long clusterId) {
        SearchCriteria<VMInstanceVO> sc = VMClusterSearch.create();
        sc.setJoinParameters("hostSearch", "clusterId", clusterId);
        return listBy(sc);
    }

    @Override
    public List<VMInstanceVO> listLHByClusterId(long clusterId) {
        SearchCriteria<VMInstanceVO> sc = LHVMClusterSearch.create();
        sc.setJoinParameters("hostSearch1", "clusterId", clusterId);
        return listBy(sc);
    }

    @Override
    public List<VMInstanceVO> listByZoneIdAndType(long zoneId, VirtualMachine.Type type) {
        SearchCriteria<VMInstanceVO> sc = AllFieldsSearch.create();
        sc.setParameters("zone", zoneId);
        sc.setParameters("type", type.toString());
        return listBy(sc);
    }

    @Override
    public List<VMInstanceVO> listNonExpungedByTemplate(long templateId) {
        SearchCriteria<VMInstanceVO> sc = TemplateNonExpungedSearch.create();

        sc.setParameters("template", templateId);
        sc.setParameters("state", State.Expunging);
        return listBy(sc);
    }

    @Override
    public List<VMInstanceVO> listNonExpungedByZoneAndTemplate(long zoneId, long templateId) {
        SearchCriteria<VMInstanceVO> sc = ZoneTemplateNonExpungedSearch.create();

        sc.setParameters("zone", zoneId);
        sc.setParameters("template", templateId);
        sc.setParameters("state", State.Expunging);

        return listBy(sc);
    }

    @Override
    public List<VMInstanceVO> findVMInTransition(Date time, State... states) {
        SearchCriteria<VMInstanceVO> sc = TransitionSearch.create();

        sc.setParameters("states", (Object[])states);
        sc.setParameters("updateTime", time);

        return search(sc, null);
    }

    @Override
    public List<VMInstanceVO> listByHostIdTypes(long hostid, Type... types) {
        SearchCriteria<VMInstanceVO> sc = HostIdTypesSearch.create();
        sc.setParameters("hostid", hostid);
        sc.setParameters("types", (Object[])types);
        return listBy(sc);
    }

    @Override
    public List<VMInstanceVO> listByHostAndState(long hostId, State... states) {
        SearchCriteria<VMInstanceVO> sc = HostIdStatesSearch.create();
        sc.setParameters("hostId", hostId);
        sc.setParameters("states", (Object[])states);

        return listBy(sc);
    }

    @Override
    public List<VMInstanceVO> listUpByHostIdTypes(long hostid, Type... types) {
        SearchCriteria<VMInstanceVO> sc = HostIdUpTypesSearch.create();
        sc.setParameters("hostid", hostid);
        sc.setParameters("types", (Object[])types);
        sc.setParameters("states", new Object[] {State.Destroyed, State.Stopped, State.Expunging});
        return listBy(sc);
    }

    @Override
    public List<VMInstanceVO> listUpByHostId(Long hostId) {
        SearchCriteria<VMInstanceVO> sc = HostUpSearch.create();
        sc.setParameters("host", hostId);
        sc.setParameters("states", new Object[] {State.Starting, State.Running, State.Stopping, State.Migrating});
        return listBy(sc);
    }

    @Override
    public List<VMInstanceVO> listByTypes(Type... types) {
        SearchCriteria<VMInstanceVO> sc = TypesSearch.create();
        sc.setParameters("types", (Object[])types);
        return listBy(sc);
    }

    @Override
    public List<VMInstanceVO> listByTypeAndState(VirtualMachine.Type type, State state) {
        SearchCriteria<VMInstanceVO> sc = AllFieldsSearch.create();
        sc.setParameters("type", type);
        sc.setParameters("state", state);
        return listBy(sc);
    }

    @Override
    public VMInstanceVO findByIdTypes(long id, Type... types) {
        SearchCriteria<VMInstanceVO> sc = IdTypesSearch.create();
        sc.setParameters("id", id);
        sc.setParameters("types", (Object[])types);
        return findOneIncludingRemovedBy(sc);
    }

    @Override
    public VMInstanceVO findVMByInstanceName(String name) {
        SearchCriteria<VMInstanceVO> sc = InstanceNameSearch.create();
        sc.setParameters("instanceName", name);
        return findOneBy(sc);
    }

    @Override
    public VMInstanceVO findVMByInstanceNameIncludingRemoved(String name) {
        SearchCriteria<VMInstanceVO> sc = InstanceNameSearch.create();
        sc.setParameters("instanceName", name);
        return findOneIncludingRemovedBy(sc);
    }

    @Override
    public VMInstanceVO findVMByHostName(String hostName) {
        SearchCriteria<VMInstanceVO> sc = HostNameSearch.create();
        sc.setParameters("hostName", hostName);
        return findOneBy(sc);
    }

    @Override
    public VMInstanceVO findVMByHostNameInZone(String hostName, long zoneId) {
        SearchCriteria<VMInstanceVO> sc = HostNameAndZoneSearch.create();
        sc.setParameters("hostName", hostName);
        sc.setParameters("zone", zoneId);
        return findOneBy(sc);
    }

    @Override
    public void updateProxyId(long id, Long proxyId, Date time) {
        VMInstanceVO vo = createForUpdate();
        vo.setProxyId(proxyId);
        vo.setProxyAssignTime(time);
        update(id, vo);
    }

    @Override
    public boolean updateState(State oldState, Event event, State newState, VirtualMachine vm, Object opaque) {
        if (newState == null) {
            if (s_logger.isDebugEnabled()) {
                s_logger.debug("There's no way to transition from old state: " + oldState.toString() + " event: " + event.toString());
            }
            return false;
        }

        @SuppressWarnings("unchecked")
        Pair<Long, Long> hosts = (Pair<Long, Long>)opaque;
        Long newHostId = hosts.second();

        VMInstanceVO vmi = (VMInstanceVO)vm;
        Long oldHostId = vmi.getHostId();
        Long oldUpdated = vmi.getUpdated();
        Date oldUpdateDate = vmi.getUpdateTime();
        if (newState.equals(oldState) && newHostId != null && newHostId.equals(oldHostId)) {
            // state is same, don't need to update
            return true;
        }
        if(ifStateUnchanged(oldState,newState, oldHostId, newHostId)) {
            return true;
        }

        // lock the target row at beginning to avoid lock-promotion caused deadlock
        lockRow(vm.getId(), true);

        SearchCriteria<VMInstanceVO> sc = StateChangeSearch.create();
        sc.setParameters("id", vmi.getId());
        sc.setParameters("states", oldState);
        sc.setParameters("host", vmi.getHostId());
        sc.setParameters("update", vmi.getUpdated());

        vmi.incrUpdated();
        UpdateBuilder ub = getUpdateBuilder(vmi);

        ub.set(vmi, "state", newState);
        ub.set(vmi, "hostId", newHostId);
        ub.set(vmi, "podIdToDeployIn", vmi.getPodIdToDeployIn());
        ub.set(vmi, _updateTimeAttr, new Date());

        int result = update(vmi, sc);
        if (result == 0) {
            VMInstanceVO vo = findByIdIncludingRemoved(vm.getId());

            if (s_logger.isDebugEnabled()) {
                if (vo != null) {
                    StringBuilder str = new StringBuilder("Unable to update ").append(vo.toString());
                    str.append(": DB Data={Host=").append(vo.getHostId()).append("; State=").append(vo.getState().toString()).append("; updated=").append(vo.getUpdated())
                            .append("; time=").append(vo.getUpdateTime());
                    str.append("} New Data: {Host=").append(vm.getHostId()).append("; State=").append(vm.getState().toString()).append("; updated=").append(vmi.getUpdated())
                            .append("; time=").append(vo.getUpdateTime());
                    str.append("} Stale Data: {Host=").append(oldHostId).append("; State=").append(oldState).append("; updated=").append(oldUpdated).append("; time=")
                            .append(oldUpdateDate).append("}");
                    s_logger.debug(str.toString());

                } else {
                    s_logger.debug("Unable to update the vm id=" + vm.getId() + "; the vm either doesn't exist or already removed");
                }
            }

            if (vo != null && vo.getState() == newState) {
                // allow for concurrent update if target state has already been matched
                s_logger.debug("VM " + vo.getInstanceName() + " state has been already been updated to " + newState);
                return true;
            }
        }
        return result > 0;
    }

    boolean ifStateUnchanged(State oldState, State newState, Long oldHostId, Long newHostId ) {
        if (oldState == State.Stopped && newState == State.Stopped && newHostId == null && oldHostId == null) {
            // No change , no need to update
            return true;
        }
        return false;
    }

    @Override
    public List<VMInstanceVO> listByLastHostId(Long hostId) {
        SearchCriteria<VMInstanceVO> sc = AllFieldsSearch.create();
        sc.setParameters("lastHost", hostId);
        sc.setParameters("state", State.Stopped);
        return listBy(sc);
    }

    @Override
    public List<VMInstanceVO> listByLastHostIdAndStates(Long hostId, State... states) {
        SearchCriteria<VMInstanceVO> sc = LastHostAndStatesSearch.create();
        sc.setParameters("lastHost", hostId);
        sc.setParameters("states", (Object[])states);
        return listBy(sc);
    }

    @Override
    public List<Long> findIdsOfAllocatedVirtualRoutersForAccount(long accountId) {
        SearchCriteria<Long> sc = FindIdsOfVirtualRoutersByAccount.create();
        sc.setParameters("account", accountId);
        sc.setParameters("type", VirtualMachine.Type.DomainRouter);
        sc.setParameters("state", new Object[] {State.Destroyed, State.Error, State.Expunging});
        return customSearch(sc, null);
    }

    @Override
    public List<VMInstanceVO> listVmsMigratingFromHost(Long hostId) {
        SearchCriteria<VMInstanceVO> sc = AllFieldsSearch.create();
        sc.setParameters("lastHost", hostId);
        sc.setParameters("state", State.Migrating);
        return listBy(sc);
    }

    @Override
    public List<VMInstanceVO> listByZoneWithBackups(Long zoneId, Long backupOfferingId) {
        SearchCriteria<VMInstanceVO> sc = BackupSearch.create();
        sc.setParameters("zone_id", zoneId);
        if (backupOfferingId != null) {
            sc.setParameters("backup_offering_id", backupOfferingId);
        }
        return listBy(sc);
    }

    @Override
    public Long countActiveByHostId(long hostId) {
        SearchCriteria<Long> sc = CountActiveByHost.create();
        sc.setParameters("host", hostId);
        sc.setParameters("state", State.Running, State.Starting, State.Stopping, State.Migrating);
        return customSearch(sc, null).get(0);
    }

    @Override
    public Pair<List<Long>, Map<Long, Double>> listClusterIdsInZoneByVmCount(long zoneId, long accountId) {
        TransactionLegacy txn = TransactionLegacy.currentTxn();
        PreparedStatement pstmt = null;
        List<Long> result = new ArrayList<Long>();
        Map<Long, Double> clusterVmCountMap = new HashMap<Long, Double>();

        StringBuilder sql = new StringBuilder(ORDER_CLUSTERS_NUMBER_OF_VMS_FOR_ACCOUNT_PART1);
        sql.append("host.data_center_id = ?");
        sql.append(ORDER_CLUSTERS_NUMBER_OF_VMS_FOR_ACCOUNT_PART2);
        try {
            pstmt = txn.prepareAutoCloseStatement(sql.toString());
            pstmt.setLong(1, accountId);
            pstmt.setLong(2, zoneId);

            ResultSet rs = pstmt.executeQuery();
            while (rs.next()) {
                Long clusterId = rs.getLong(1);
                result.add(clusterId);
                clusterVmCountMap.put(clusterId, rs.getDouble(2));
            }
            return new Pair<List<Long>, Map<Long, Double>>(result, clusterVmCountMap);
        } catch (SQLException e) {
            throw new CloudRuntimeException("DB Exception on: " + sql, e);
        } catch (Throwable e) {
            throw new CloudRuntimeException("Caught: " + sql, e);
        }
    }

    @Override
    public Pair<List<Long>, Map<Long, Double>> listClusterIdsInPodByVmCount(long podId, long accountId) {
        TransactionLegacy txn = TransactionLegacy.currentTxn();
        PreparedStatement pstmt = null;
        List<Long> result = new ArrayList<Long>();
        Map<Long, Double> clusterVmCountMap = new HashMap<Long, Double>();

        StringBuilder sql = new StringBuilder(ORDER_CLUSTERS_NUMBER_OF_VMS_FOR_ACCOUNT_PART1);
        sql.append("host.pod_id = ?");
        sql.append(ORDER_CLUSTERS_NUMBER_OF_VMS_FOR_ACCOUNT_PART2);
        try {
            pstmt = txn.prepareAutoCloseStatement(sql.toString());
            pstmt.setLong(1, accountId);
            pstmt.setLong(2, podId);

            ResultSet rs = pstmt.executeQuery();
            while (rs.next()) {
                Long clusterId = rs.getLong(1);
                result.add(clusterId);
                clusterVmCountMap.put(clusterId, rs.getDouble(2));
            }
            return new Pair<List<Long>, Map<Long, Double>>(result, clusterVmCountMap);
        } catch (SQLException e) {
            throw new CloudRuntimeException("DB Exception on: " + sql, e);
        } catch (Throwable e) {
            throw new CloudRuntimeException("Caught: " + sql, e);
        }

    }

    @Override
    public Pair<List<Long>, Map<Long, Double>> listPodIdsInZoneByVmCount(long dataCenterId, long accountId) {
        TransactionLegacy txn = TransactionLegacy.currentTxn();
        PreparedStatement pstmt = null;
        List<Long> result = new ArrayList<Long>();
        Map<Long, Double> podVmCountMap = new HashMap<Long, Double>();
        try {
            String sql = ORDER_PODS_NUMBER_OF_VMS_FOR_ACCOUNT;
            pstmt = txn.prepareAutoCloseStatement(sql);
            pstmt.setLong(1, accountId);
            pstmt.setLong(2, dataCenterId);

            ResultSet rs = pstmt.executeQuery();
            while (rs.next()) {
                Long podId = rs.getLong(1);
                result.add(podId);
                podVmCountMap.put(podId, rs.getDouble(2));
            }
            return new Pair<List<Long>, Map<Long, Double>>(result, podVmCountMap);
        } catch (SQLException e) {
            throw new CloudRuntimeException("DB Exception on: " + ORDER_PODS_NUMBER_OF_VMS_FOR_ACCOUNT, e);
        } catch (Throwable e) {
            throw new CloudRuntimeException("Caught: " + ORDER_PODS_NUMBER_OF_VMS_FOR_ACCOUNT, e);
        }
    }

    @Override
    public List<Long> listHostIdsByVmCount(long dcId, Long podId, Long clusterId, long accountId) {
        TransactionLegacy txn = TransactionLegacy.currentTxn();
        PreparedStatement pstmt = null;
        List<Long> result = new ArrayList<Long>();
        try {
            String sql = ORDER_HOSTS_NUMBER_OF_VMS_FOR_ACCOUNT;
            if (podId != null) {
                sql = sql + " AND host.pod_id = ? ";
            }

            if (clusterId != null) {
                sql = sql + " AND host.cluster_id = ? ";
            }

            sql = sql + ORDER_HOSTS_NUMBER_OF_VMS_FOR_ACCOUNT_PART2;

            pstmt = txn.prepareAutoCloseStatement(sql);
            pstmt.setLong(1, accountId);
            pstmt.setLong(2, dcId);
            if (podId != null) {
                pstmt.setLong(3, podId);
            }
            if (clusterId != null) {
                pstmt.setLong(4, clusterId);
            }

            ResultSet rs = pstmt.executeQuery();
            while (rs.next()) {
                result.add(rs.getLong(1));
            }
            return result;
        } catch (SQLException e) {
            throw new CloudRuntimeException("DB Exception on: " + ORDER_PODS_NUMBER_OF_VMS_FOR_ACCOUNT, e);
        } catch (Throwable e) {
            throw new CloudRuntimeException("Caught: " + ORDER_PODS_NUMBER_OF_VMS_FOR_ACCOUNT, e);
        }
    }

    @Override
    public HashMap<String, Long> countVgpuVMs(Long dcId, Long podId, Long clusterId) {
        StringBuilder finalQuery = new StringBuilder();
        TransactionLegacy txn = TransactionLegacy.currentTxn();
        PreparedStatement pstmt = null;
        List<Long> resourceIdList = new ArrayList<Long>();
        HashMap<String, Long> result = new HashMap<String, Long>();

        resourceIdList.add(dcId);
        finalQuery.append(COUNT_VMS_BASED_ON_VGPU_TYPES1);

        if (podId != null) {
            finalQuery.append("AND host.pod_id = ? ");
            resourceIdList.add(podId);
        }

        if (clusterId != null) {
            finalQuery.append("AND host.cluster_id = ? ");
            resourceIdList.add(clusterId);
        }
        finalQuery.append(COUNT_VMS_BASED_ON_VGPU_TYPES2);

        try {
            pstmt = txn.prepareAutoCloseStatement(finalQuery.toString());
            for (int i = 0; i < resourceIdList.size(); i++) {
                pstmt.setLong(1 + i, resourceIdList.get(i));
            }
            ResultSet rs = pstmt.executeQuery();
            while (rs.next()) {
                result.put(rs.getString(1).concat(rs.getString(2)), rs.getLong(3));
            }
            return result;
        } catch (SQLException e) {
            throw new CloudRuntimeException("DB Exception on: " + finalQuery, e);
        } catch (Throwable e) {
            throw new CloudRuntimeException("Caught: " + finalQuery, e);
        }
    }

    @Override
    public Long countRunningAndStartingByAccount(long accountId) {
        SearchCriteria<Long> sc = CountRunningAndStartingByAccount.create();
        sc.setParameters("account", accountId);
        sc.setParameters("states", new Object[] {State.Starting, State.Running});
        return customSearch(sc, null).get(0);
    }

    @Override
    public Long countByZoneAndState(long zoneId, State state) {
        SearchCriteria<Long> sc = CountByZoneAndState.create();
        sc.setParameters("zone", zoneId);
        sc.setParameters("state", state);
        return customSearch(sc, null).get(0);
    }

    @Override
    public List<VMInstanceVO> listNonRemovedVmsByTypeAndNetwork(long networkId, VirtualMachine.Type... types) {
        if (NetworkTypeSearch == null) {

            SearchBuilder<NicVO> nicSearch = _nicDao.createSearchBuilder();
            nicSearch.and("networkId", nicSearch.entity().getNetworkId(), SearchCriteria.Op.EQ);

            NetworkTypeSearch = createSearchBuilder();
            NetworkTypeSearch.and("types", NetworkTypeSearch.entity().getType(), SearchCriteria.Op.IN);
            NetworkTypeSearch.and("removed", NetworkTypeSearch.entity().getRemoved(), SearchCriteria.Op.NULL);
            NetworkTypeSearch.join("nicSearch", nicSearch, NetworkTypeSearch.entity().getId(), nicSearch.entity().getInstanceId(), JoinBuilder.JoinType.INNER);
            NetworkTypeSearch.done();
        }

        SearchCriteria<VMInstanceVO> sc = NetworkTypeSearch.create();
        if (types != null && types.length != 0) {
            sc.setParameters("types", (Object[])types);
        }
        sc.setJoinParameters("nicSearch", "networkId", networkId);

        return listBy(sc);
    }

    @Override
    public List<String> listDistinctHostNames(long networkId, VirtualMachine.Type... types) {
        SearchCriteria<String> sc = DistinctHostNameSearch.create();
        if (types != null && types.length != 0) {
            sc.setParameters("types", (Object[])types);
        }
        sc.setJoinParameters("nicSearch", "networkId", networkId);

        return customSearch(sc, null);
    }

    @Override
    @DB
    public boolean remove(Long id) {
        TransactionLegacy txn = TransactionLegacy.currentTxn();
        txn.start();
        VMInstanceVO vm = findById(id);
        if (vm != null && vm.getType() == Type.User) {
            _tagsDao.removeByIdAndType(id, ResourceObjectType.UserVm);
        }
        boolean result = super.remove(id);
        txn.commit();
        return result;
    }

    @Override
    public List<VMInstanceVO> findByHostInStates(Long hostId, State... states) {
        SearchCriteria<VMInstanceVO> sc = HostAndStateSearch.create();
        sc.setParameters("host", hostId);
        sc.setParameters("states", (Object[])states);
        return listBy(sc);
    }

    @Override
    public List<VMInstanceVO> listStartingWithNoHostId() {
        SearchCriteria<VMInstanceVO> sc = StartingWithNoHostSearch.create();
        sc.setParameters("state", State.Starting);
        return listBy(sc);
    }

    @Override
    public boolean updatePowerState(final long instanceId, final long powerHostId, final VirtualMachine.PowerState powerState, Date wisdomEra) {
        return Transaction.execute(new TransactionCallback<Boolean>() {
            @Override
            public Boolean doInTransaction(TransactionStatus status) {
                boolean needToUpdate = false;
                VMInstanceVO instance = findById(instanceId);
                if (instance != null
                &&  (null == instance.getPowerStateUpdateTime()
                        || instance.getPowerStateUpdateTime().before(wisdomEra))) {
                    Long savedPowerHostId = instance.getPowerHostId();
                    if (instance.getPowerState() != powerState || savedPowerHostId == null
                            || savedPowerHostId.longValue() != powerHostId) {
                        instance.setPowerState(powerState);
                        instance.setPowerHostId(powerHostId);
                        instance.setPowerStateUpdateCount(1);
                        instance.setPowerStateUpdateTime(DateUtil.currentGMTTime());
                        needToUpdate = true;
                        update(instanceId, instance);
                    } else {
                        // to reduce DB updates, consecutive same state update for more than 3 times
                        if (instance.getPowerStateUpdateCount() < MAX_CONSECUTIVE_SAME_STATE_UPDATE_COUNT) {
                            instance.setPowerStateUpdateCount(instance.getPowerStateUpdateCount() + 1);
                            instance.setPowerStateUpdateTime(DateUtil.currentGMTTime());
                            needToUpdate = true;
                            update(instanceId, instance);
                        }
                    }
                }
                return needToUpdate;
            }
        });
    }

    @Override
    public boolean isPowerStateUpToDate(final long instanceId) {
        VMInstanceVO instance = findById(instanceId);
        if(instance == null) {
            throw new CloudRuntimeException("checking power state update count on non existing instance " + instanceId);
        }
        return instance.getPowerStateUpdateCount() < MAX_CONSECUTIVE_SAME_STATE_UPDATE_COUNT;
    }

    @Override
    public void resetVmPowerStateTracking(final long instanceId) {
        Transaction.execute(new TransactionCallbackNoReturn() {
            @Override
            public void doInTransactionWithoutResult(TransactionStatus status) {
                VMInstanceVO instance = findById(instanceId);
                if (instance != null) {
                    instance.setPowerStateUpdateCount(0);
                    instance.setPowerStateUpdateTime(DateUtil.currentGMTTime());
                    update(instanceId, instance);
                }
            }
        });
    }

    @Override @DB
    public void resetHostPowerStateTracking(final long hostId) {
        Transaction.execute(new TransactionCallbackNoReturn() {
            @Override
            public void doInTransactionWithoutResult(TransactionStatus status) {
                SearchCriteria<VMInstanceVO> sc = createSearchCriteria();
                sc.addAnd("powerHostId", SearchCriteria.Op.EQ, hostId);

                VMInstanceVO instance = createForUpdate();
                instance.setPowerStateUpdateCount(0);
                instance.setPowerStateUpdateTime(DateUtil.currentGMTTime());

                update(instance, sc);
            }
        });
    }
}<|MERGE_RESOLUTION|>--- conflicted
+++ resolved
@@ -94,11 +94,8 @@
     protected SearchBuilder<VMInstanceVO> HostAndStateSearch;
     protected SearchBuilder<VMInstanceVO> StartingWithNoHostSearch;
     protected SearchBuilder<VMInstanceVO> NotMigratingSearch;
-<<<<<<< HEAD
     protected SearchBuilder<VMInstanceVO> BackupSearch;
-=======
     protected SearchBuilder<VMInstanceVO> LastHostAndStatesSearch;
->>>>>>> 107bba3d
 
     @Inject
     ResourceTagDao _tagsDao;
@@ -292,18 +289,16 @@
         NotMigratingSearch.and("state", NotMigratingSearch.entity().getState(), Op.NEQ);
         NotMigratingSearch.done();
 
-<<<<<<< HEAD
         BackupSearch = createSearchBuilder();
         BackupSearch.and("zone_id", BackupSearch.entity().getDataCenterId(), Op.EQ);
         BackupSearch.and("backup_offering_not_null", BackupSearch.entity().getBackupOfferingId(), Op.NNULL);
         BackupSearch.and("backup_offering_id", BackupSearch.entity().getBackupOfferingId(), Op.EQ);
         BackupSearch.done();
-=======
+
         LastHostAndStatesSearch = createSearchBuilder();
         LastHostAndStatesSearch.and("lastHost", LastHostAndStatesSearch.entity().getLastHostId(), Op.EQ);
         LastHostAndStatesSearch.and("states", LastHostAndStatesSearch.entity().getState(), Op.IN);
         LastHostAndStatesSearch.done();
->>>>>>> 107bba3d
     }
 
     @Override
