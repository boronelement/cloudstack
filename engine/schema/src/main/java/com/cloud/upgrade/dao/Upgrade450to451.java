// Licensed to the Apache Software Foundation (ASF) under one
// or more contributor license agreements.  See the NOTICE file
// distributed with this work for additional information
// regarding copyright ownership.  The ASF licenses this file
// to you under the Apache License, Version 2.0 (the
// "License"); you may not use this file except in compliance
// with the License.  You may obtain a copy of the License at
//
//   http://www.apache.org/licenses/LICENSE-2.0
//
// Unless required by applicable law or agreed to in writing,
// software distributed under the License is distributed on an
// "AS IS" BASIS, WITHOUT WARRANTIES OR CONDITIONS OF ANY
// KIND, either express or implied.  See the License for the
// specific language governing permissions and limitations
// under the License.

package com.cloud.upgrade.dao;

import java.io.InputStream;
import java.io.UnsupportedEncodingException;
import java.sql.Connection;
import java.sql.PreparedStatement;
import java.sql.ResultSet;
import java.sql.SQLException;
import java.util.ArrayList;
import java.util.List;

<<<<<<< HEAD
import org.jasypt.exceptions.EncryptionOperationNotPossibleException;
=======
import org.apache.log4j.Logger;
>>>>>>> 62e342c1

import com.cloud.utils.crypt.DBEncryptionUtil;
import com.cloud.utils.exception.CloudRuntimeException;

public class Upgrade450to451 extends DbUpgradeAbstractImpl {

    @Override
    public String[] getUpgradableVersionRange() {
        return new String[] {"4.5.0", "4.5.1"};
    }

    @Override
    public String getUpgradedVersion() {
        return "4.5.1";
    }

    @Override
    public boolean supportsRollingUpgrade() {
        return false;
    }

    @Override
    public InputStream[] getPrepareScripts() {
        final String scriptFile = "META-INF/db/schema-450to451.sql";
        final InputStream script = Thread.currentThread().getContextClassLoader().getResourceAsStream(scriptFile);
        if (script == null) {
            throw new CloudRuntimeException("Unable to find " + scriptFile);
        }

        return new InputStream[] {script};
    }

    @Override
    public InputStream[] getCleanupScripts() {
        final String scriptFile = "META-INF/db/schema-450to451-cleanup.sql";
        final InputStream script = Thread.currentThread().getContextClassLoader().getResourceAsStream(scriptFile);
        if (script == null) {
            throw new CloudRuntimeException("Unable to find " + scriptFile);
        }

        return new InputStream[] {script};
    }

    @Override
    public void performDataMigration(Connection conn) {
        encryptKeyInKeyStore(conn);
        encryptIpSecPresharedKeysOfRemoteAccessVpn(conn);
        encryptStoragePoolUserInfo(conn);
        updateUserVmDetailsWithNicAdapterType(conn);
        upgradeVMWareLocalStorage(conn);
    }

    private void encryptKeyInKeyStore(Connection conn) {
        try (
                PreparedStatement selectStatement = conn.prepareStatement("SELECT ks.id, ks.key FROM cloud.keystore ks WHERE ks.key IS NOT null");
                ResultSet selectResultSet = selectStatement.executeQuery();
            ) {
            while (selectResultSet.next()) {
                Long keyId = selectResultSet.getLong(1);
                String preSharedKey = selectResultSet.getString(2);
                try (PreparedStatement updateStatement = conn.prepareStatement("UPDATE cloud.keystore ks SET ks.key = ? WHERE ks.id = ?");) {
                    updateStatement.setString(1, DBEncryptionUtil.encrypt(preSharedKey));
                    updateStatement.setLong(2, keyId);
                    updateStatement.executeUpdate();
                }
            }
        } catch (SQLException e) {
            throw new CloudRuntimeException("Exception while encrypting key column in keystore table", e);
        }
        logger.debug("Done encrypting keystore's key column");
    }

    private void encryptIpSecPresharedKeysOfRemoteAccessVpn(Connection conn) {
        try (
                PreparedStatement selectStatement = conn.prepareStatement("SELECT id, ipsec_psk FROM `cloud`.`remote_access_vpn`");
                ResultSet resultSet = selectStatement.executeQuery();
            ) {
            while (resultSet.next()) {
                Long rowId = resultSet.getLong(1);
                String preSharedKey = resultSet.getString(2);
                try {
                    preSharedKey = DBEncryptionUtil.decrypt(preSharedKey);
<<<<<<< HEAD
                } catch (EncryptionOperationNotPossibleException ignored) {
                    logger.debug("The ipsec_psk preshared key id=" + rowId + "in remote_access_vpn is not encrypted, encrypting it.");
=======
                } catch (CloudRuntimeException ignored) {
                    s_logger.debug("The ipsec_psk preshared key id=" + rowId + "in remote_access_vpn is not encrypted, encrypting it.");
>>>>>>> 62e342c1
                }
                try (PreparedStatement updateStatement = conn.prepareStatement("UPDATE `cloud`.`remote_access_vpn` SET ipsec_psk=? WHERE id=?");) {
                    updateStatement.setString(1, DBEncryptionUtil.encrypt(preSharedKey));
                    updateStatement.setLong(2, rowId);
                    updateStatement.executeUpdate();
                }
            }
        } catch (SQLException e) {
            throw new CloudRuntimeException("Unable to update the remote_access_vpn's preshared key ipsec_psk column", e);
        }
        logger.debug("Done encrypting remote_access_vpn's ipsec_psk column");
    }

    private void encryptStoragePoolUserInfo(Connection conn) {
        List<PreparedStatement> listOfStatements = new ArrayList<PreparedStatement>();
        try (
                PreparedStatement selectStatement = conn.prepareStatement("SELECT id, user_info FROM `cloud`.`storage_pool` WHERE user_info IS NOT NULL");
                ResultSet resultSet = selectStatement.executeQuery();
            ) {
            while (resultSet.next()) {
                long id = resultSet.getLong(1);
                String userInfo = resultSet.getString(2);
                String encryptedUserInfo = DBEncryptionUtil.encrypt(userInfo);
                try (PreparedStatement preparedStatement = conn.prepareStatement("UPDATE `cloud`.`storage_pool` SET user_info=? WHERE id=?");) {
                    listOfStatements.add(preparedStatement);
                    if (encryptedUserInfo == null)
                        preparedStatement.setNull(1, 12);
                    else {
                        preparedStatement.setBytes(1, encryptedUserInfo.getBytes("UTF-8"));
                    }
                    preparedStatement.setLong(2, id);
                    preparedStatement.executeUpdate();
                }
            }
        } catch (SQLException e) {
            throw new CloudRuntimeException("Unable encrypt storage pool user info ", e);
        } catch (UnsupportedEncodingException e) {
            throw new CloudRuntimeException("Unable encrypt storage pool user info ", e);
        }
        logger.debug("Done encrypting storage_pool's user_info column");
    }

    private void updateUserVmDetailsWithNicAdapterType(Connection conn) {
        try (PreparedStatement insertPstmt = conn.prepareStatement("INSERT INTO `cloud`.`user_vm_details`(vm_id,name,value,display) select v.id as vm_id, details.name, details.value, details.display from `cloud`.`vm_instance` as v, `cloud`.`vm_template_details` as details  where v.removed is null and v.vm_template_id=details.template_id and details.name='nicAdapter' and details.template_id in (select id from `cloud`.`vm_template` where hypervisor_type = 'vmware') and v.id not in (select vm_id from `cloud`.`user_vm_details` where name='nicAdapter');");) {
            insertPstmt.executeUpdate();
        } catch (SQLException e) {
            throw new CloudRuntimeException("Failed to update user_vm_details table with nicAdapter entries by copying from vm_template_detail table", e);
        }
        logger.debug("Done. Updated user_vm_details table with nicAdapter entries by copying from vm_template_detail table. This affects only VM/templates with hypervisor_type as VMware.");
    }

    private void upgradeVMWareLocalStorage(Connection conn) {
        try (PreparedStatement updatePstmt = conn.prepareStatement("UPDATE storage_pool SET pool_type='VMFS',host_address=@newaddress WHERE (@newaddress:=concat('VMFS datastore: ', path)) IS NOT NULL AND scope = 'HOST' AND pool_type = 'LVM' AND id IN (SELECT * FROM (SELECT storage_pool.id FROM storage_pool,cluster WHERE storage_pool.cluster_id = cluster.id AND cluster.hypervisor_type='VMware') AS t);");) {
            updatePstmt.executeUpdate();
            logger.debug("Done, upgraded VMWare local storage pool type to VMFS and host_address to the VMFS format");
        } catch (SQLException e) {
            throw new CloudRuntimeException("Unable to upgrade VMWare local storage pool type", e);
        }
    }
}<|MERGE_RESOLUTION|>--- conflicted
+++ resolved
@@ -26,11 +26,6 @@
 import java.util.ArrayList;
 import java.util.List;
 
-<<<<<<< HEAD
-import org.jasypt.exceptions.EncryptionOperationNotPossibleException;
-=======
-import org.apache.log4j.Logger;
->>>>>>> 62e342c1
 
 import com.cloud.utils.crypt.DBEncryptionUtil;
 import com.cloud.utils.exception.CloudRuntimeException;
@@ -113,13 +108,8 @@
                 String preSharedKey = resultSet.getString(2);
                 try {
                     preSharedKey = DBEncryptionUtil.decrypt(preSharedKey);
-<<<<<<< HEAD
-                } catch (EncryptionOperationNotPossibleException ignored) {
+                } catch (CloudRuntimeException ignored) {
                     logger.debug("The ipsec_psk preshared key id=" + rowId + "in remote_access_vpn is not encrypted, encrypting it.");
-=======
-                } catch (CloudRuntimeException ignored) {
-                    s_logger.debug("The ipsec_psk preshared key id=" + rowId + "in remote_access_vpn is not encrypted, encrypting it.");
->>>>>>> 62e342c1
                 }
                 try (PreparedStatement updateStatement = conn.prepareStatement("UPDATE `cloud`.`remote_access_vpn` SET ipsec_psk=? WHERE id=?");) {
                     updateStatement.setString(1, DBEncryptionUtil.encrypt(preSharedKey));
