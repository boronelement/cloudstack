--- conflicted
+++ resolved
@@ -31,15 +31,7 @@
 import java.sql.PreparedStatement;
 import java.sql.ResultSet;
 import java.sql.SQLException;
-<<<<<<< HEAD
-import java.util.Arrays;
-import java.util.Date;
-import java.util.LinkedHashMap;
-import java.util.List;
-import java.util.Map;
-=======
 import java.util.UUID;
->>>>>>> c1691a9e
 
 public class Upgrade41610to41700 implements DbUpgrade, DbUpgradeSystemVmTemplate {
 
@@ -74,12 +66,7 @@
 
     @Override
     public void performDataMigration(Connection conn) {
-<<<<<<< HEAD
-        convertQuotaTariffsToNewParadigm(conn);
-        convertVmResourcesQuotaTypesToRunningVmQuotaType(conn);
-=======
         fixWrongPoolUuid(conn);
->>>>>>> c1691a9e
     }
 
     @Override
@@ -108,137 +95,6 @@
         }
     }
 
-<<<<<<< HEAD
-    protected void convertQuotaTariffsToNewParadigm(Connection conn) {
-        LOG.info("Converting quota tariffs to new paradigm.");
-
-        List<UsageTypeResponse> usageTypeResponses = UsageTypes.listUsageTypes();
-
-        for (UsageTypeResponse usageTypeResponse : usageTypeResponses) {
-            Integer usageType = usageTypeResponse.getUsageType();
-
-            String tariffTypeDescription = ReflectionToStringBuilderUtils.reflectOnlySelectedFields(usageTypeResponse, "description", "usageType");
-
-            LOG.info(String.format("Converting quota tariffs of type %s to new paradigm.", tariffTypeDescription));
-
-            for (boolean previousTariff : Arrays.asList(true, false)) {
-                Map<Long, Date> tariffs = selectTariffs(conn, usageType, previousTariff, tariffTypeDescription);
-
-                int tariffsSize = tariffs.size();
-                if (tariffsSize <  2) {
-                    LOG.info(String.format("Quota tariff of type %s has [%s] %s register(s). Tariffs with less than 2 register do not need to be converted to new paradigm.",
-                            tariffTypeDescription, tariffsSize, previousTariff ? "previous of current" : "next to current"));
-                    continue;
-                }
-
-                executeUpdateQuotaTariffSetEndDateAndRemoved(conn, usageType, tariffs, previousTariff, tariffTypeDescription);
-            }
-        }
-    }
-
-    protected Map<Long, Date> selectTariffs(Connection conn, Integer usageType, boolean previousTariff, String tariffTypeDescription) {
-        Map<Long, Date> quotaTariffs = new LinkedHashMap<>();
-
-        String selectQuotaTariffs = String.format("SELECT id, effective_on FROM cloud_usage.quota_tariff WHERE %s AND usage_type = ? ORDER BY effective_on, updated_on;",
-                previousTariff ? "usage_name = name" : "removed is null");
-
-        LOG.info(String.format("Selecting %s quota tariffs of type [%s] according to SQL [%s].", previousTariff ? "previous of current" : "next to current",
-                tariffTypeDescription, selectQuotaTariffs));
-
-        try (PreparedStatement pstmt = conn.prepareStatement(selectQuotaTariffs)) {
-            pstmt.setInt(1, usageType);
-
-            try (ResultSet result = pstmt.executeQuery()) {
-                while (result.next()) {
-                    quotaTariffs.put(result.getLong("id"), result.getDate("effective_on"));
-                }
-            }
-            return quotaTariffs;
-        } catch (SQLException e) {
-            String message = String.format("Unable to retrieve %s quota tariffs of type [%s] due to [%s].", previousTariff ? "previous" : "next", tariffTypeDescription,
-                    e.getMessage());
-            LOG.error(message, e);
-            throw new CloudRuntimeException(message, e);
-        }
-    }
-
-    protected void executeUpdateQuotaTariffSetEndDateAndRemoved(Connection conn, Integer usageType, Map<Long, Date> tariffs, boolean setRemoved, String tariffTypeDescription) {
-        String updateQuotaTariff = String.format("UPDATE cloud_usage.quota_tariff SET end_date = ? %s WHERE id = ?;", setRemoved ? ", removed = ?" : "");
-
-        Object[] ids = tariffs.keySet().toArray();
-
-        LOG.info(String.format("Updating %s registers of %s quota tariffs of type [%s] with SQL [%s].", tariffs.size() -1, setRemoved ? "previous of current" :
-            "next to current", tariffTypeDescription, updateQuotaTariff));
-
-        for (int i = 0; i < tariffs.size() - 1; i++) {
-            Long id = Long.valueOf(String.valueOf(ids[i]));
-            Long nextId = Long.valueOf(String.valueOf(ids[i + 1]));
-
-            Date endDate = tariffs.get(nextId);
-
-            if (!DateUtils.isSameDay(endDate, tariffs.get(id))) {
-                endDate = DateUtils.addDays(endDate, -1);
-            }
-
-            try (PreparedStatement pstmt = conn.prepareStatement(updateQuotaTariff)) {
-                java.sql.Date sqlEndDate = new java.sql.Date(endDate.getTime());
-                pstmt.setDate(1, sqlEndDate);
-
-                String updateRemoved = "";
-                if (setRemoved) {
-                    pstmt.setDate(2, sqlEndDate);
-                    pstmt.setLong(3, id);
-
-                    updateRemoved = String.format("and \"removed\" to [%s] ", sqlEndDate);
-                } else {
-                    pstmt.setLong(2, id);
-                }
-
-                LOG.info(String.format("Updating \"end_date\" to [%s] %sof quota tariff with ID [%s].", sqlEndDate, updateRemoved, id));
-                pstmt.executeUpdate();
-            } catch (SQLException e) {
-                String message = String.format("Unable to update \"end_date\" %s of quota tariffs of usage type [%s] due to [%s].", setRemoved ? "and \"removed\"" : "",
-                        usageType, e.getMessage());
-                LOG.error(message, e);
-                throw new CloudRuntimeException(message, e);
-            }
-        }
-    }
-
-    protected void convertVmResourcesQuotaTypesToRunningVmQuotaType(Connection conn) {
-        LOG.info("Converting quota tariffs of type \"vCPU\", \"CPU_SPEED\" and \"MEMORY\" to \"RUNNING_VM\".");
-
-        String insertSql = String.format("INSERT INTO cloud_usage.quota_tariff (usage_type, usage_name, usage_unit, usage_discriminator, currency_value, effective_on, updated_on,"
-                + " updated_by, uuid, name, description, removed, end_date, activation_rule)\n"
-                + "SELECT  1, 'RUNNING_VM', usage_unit, '', 0, effective_on, updated_on, updated_by, UUID(), name, description, removed, end_date,\n"
-                + "        CASE\n"
-                + "            WHEN usage_type = 15 THEN CONCAT('((value.computingResources ? (value.computingResources.cpuSpeed * value.computingResources.cpuNumber) : 0) / 100) * ', currency_value)\n"
-                + "            WHEN usage_type = 16 THEN CONCAT('(value.computingResources ? value.computingResources.cpuNumber : 0) * ', currency_value)\n"
-                + "            WHEN usage_type = 17 THEN CONCAT('(value.computingResources ? value.computingResources.memory : 0)* ', currency_value)\n"
-                + "        END\n"
-                + "FROM    cloud_usage.quota_tariff \n"
-                + "WHERE   usage_type in (15, 16, 17) \n"
-                + "AND     currency_value > 0.0;");
-
-        try (PreparedStatement pstmt = conn.prepareStatement(insertSql)) {
-            pstmt.executeUpdate();
-        } catch (SQLException e) {
-            String message = String.format("Failed to convert quota tariffs of type \"vCPU\", \"CPU_SPEED\" and \"MEMORY\" to \"RUNNING_VM\" due to [%s].", e.getMessage());
-            LOG.error(message, e);
-            throw new CloudRuntimeException(message, e);
-        }
-
-        LOG.info("Disabling unused quota tariffs of type \"vCPU\", \"CPU_SPEED\" and \"MEMORY\".");
-
-        String updateSql = String.format("UPDATE cloud_usage.quota_tariff SET removed = now() WHERE usage_type in (15, 16, 17) and removed is null;");
-
-        try (PreparedStatement pstmt = conn.prepareStatement(updateSql)) {
-            pstmt.executeUpdate();
-        } catch (SQLException e) {
-            String message = String.format("Failed disable quota tariffs of type \"vCPU\", \"CPU_SPEED\" and \"MEMORY\" due to [%s].", e.getMessage());
-            LOG.error(message, e);
-            throw new CloudRuntimeException(message, e);
-=======
     public void fixWrongPoolUuid(Connection conn) {
         LOG.debug("Replacement of faulty pool uuids");
         try (PreparedStatement pstmt = conn.prepareStatement("SELECT id,uuid FROM storage_pool "
@@ -258,7 +114,6 @@
             String errorMsg = "fixWrongPoolUuid:Exception while updating faulty pool uuids";
             LOG.error(errorMsg,ex);
             throw new CloudRuntimeException(errorMsg, ex);
->>>>>>> c1691a9e
         }
     }
 }