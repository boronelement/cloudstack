--- conflicted
+++ resolved
@@ -33,11 +33,7 @@
 
 import javax.inject.Inject;
 
-<<<<<<< HEAD
-import com.cloud.upgrade.dao.Upgrade41900to41910;
-=======
 import com.cloud.upgrade.dao.Upgrade41900to42000;
->>>>>>> 399bd0a0
 import com.cloud.utils.FileUtil;
 import org.apache.cloudstack.utils.CloudStackVersion;
 import org.apache.commons.lang3.StringUtils;
@@ -229,11 +225,7 @@
                 .next("4.17.2.0", new Upgrade41720to41800())
                 .next("4.18.0.0", new Upgrade41800to41810())
                 .next("4.18.1.0", new Upgrade41810to41900())
-<<<<<<< HEAD
-                .next("4.19.0.0", new Upgrade41900to41910())
-=======
                 .next("4.19.0.0", new Upgrade41900to42000())
->>>>>>> 399bd0a0
                 .build();
     }
 
