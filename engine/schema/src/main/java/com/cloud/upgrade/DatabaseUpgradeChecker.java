// Licensed to the Apache Software Foundation (ASF) under one
// or more contributor license agreements.  See the NOTICE file
// distributed with this work for additional information
// regarding copyright ownership.  The ASF licenses this file
// to you under the Apache License, Version 2.0 (the
// "License"); you may not use this file except in compliance
// with the License.  You may obtain a copy of the License at
//
//   http://www.apache.org/licenses/LICENSE-2.0
//
// Unless required by applicable law or agreed to in writing,
// software distributed under the License is distributed on an
// "AS IS" BASIS, WITHOUT WARRANTIES OR CONDITIONS OF ANY
// KIND, either express or implied.  See the License for the
// specific language governing permissions and limitations
// under the License.
package com.cloud.upgrade;

import static com.google.common.base.Preconditions.checkArgument;
import static com.google.common.collect.ObjectArrays.concat;

import java.io.IOException;
import java.io.InputStream;
import java.io.InputStreamReader;
import java.sql.Connection;
import java.sql.SQLException;
import java.util.Arrays;
import java.util.Date;

import javax.inject.Inject;

import com.cloud.upgrade.dao.Upgrade41510to41520;
import com.cloud.upgrade.dao.Upgrade41600to41610;
import com.cloud.upgrade.dao.Upgrade41610to41700;
<<<<<<< HEAD
import com.cloud.upgrade.dao.Upgrade41700to41800;
=======
import com.cloud.upgrade.dao.Upgrade41700to41710;
import com.cloud.upgrade.dao.Upgrade41710to41800;
>>>>>>> 117ce1aa
import org.apache.cloudstack.utils.CloudStackVersion;
import org.apache.commons.lang3.StringUtils;
import org.apache.log4j.Logger;

import com.cloud.upgrade.dao.DbUpgrade;
import com.cloud.upgrade.dao.DbUpgradeSystemVmTemplate;
import com.cloud.upgrade.dao.Upgrade217to218;
import com.cloud.upgrade.dao.Upgrade218to22;
import com.cloud.upgrade.dao.Upgrade218to224DomainVlans;
import com.cloud.upgrade.dao.Upgrade2210to2211;
import com.cloud.upgrade.dao.Upgrade2211to2212;
import com.cloud.upgrade.dao.Upgrade2212to2213;
import com.cloud.upgrade.dao.Upgrade2213to2214;
import com.cloud.upgrade.dao.Upgrade2214to30;
import com.cloud.upgrade.dao.Upgrade221to222;
import com.cloud.upgrade.dao.Upgrade222to224;
import com.cloud.upgrade.dao.Upgrade224to225;
import com.cloud.upgrade.dao.Upgrade225to226;
import com.cloud.upgrade.dao.Upgrade227to228;
import com.cloud.upgrade.dao.Upgrade228to229;
import com.cloud.upgrade.dao.Upgrade229to2210;
import com.cloud.upgrade.dao.Upgrade301to302;
import com.cloud.upgrade.dao.Upgrade302to303;
import com.cloud.upgrade.dao.Upgrade302to40;
import com.cloud.upgrade.dao.Upgrade303to304;
import com.cloud.upgrade.dao.Upgrade304to305;
import com.cloud.upgrade.dao.Upgrade305to306;
import com.cloud.upgrade.dao.Upgrade306to307;
import com.cloud.upgrade.dao.Upgrade307to410;
import com.cloud.upgrade.dao.Upgrade30to301;
import com.cloud.upgrade.dao.Upgrade40to41;
import com.cloud.upgrade.dao.Upgrade41000to41100;
import com.cloud.upgrade.dao.Upgrade410to420;
import com.cloud.upgrade.dao.Upgrade41100to41110;
import com.cloud.upgrade.dao.Upgrade41110to41120;
import com.cloud.upgrade.dao.Upgrade41120to41130;
import com.cloud.upgrade.dao.Upgrade41120to41200;
import com.cloud.upgrade.dao.Upgrade41200to41300;
import com.cloud.upgrade.dao.Upgrade41300to41310;
import com.cloud.upgrade.dao.Upgrade41310to41400;
import com.cloud.upgrade.dao.Upgrade41400to41500;
import com.cloud.upgrade.dao.Upgrade41500to41510;
import com.cloud.upgrade.dao.Upgrade41520to41600;
import com.cloud.upgrade.dao.Upgrade420to421;
import com.cloud.upgrade.dao.Upgrade421to430;
import com.cloud.upgrade.dao.Upgrade430to440;
import com.cloud.upgrade.dao.Upgrade431to440;
import com.cloud.upgrade.dao.Upgrade432to440;
import com.cloud.upgrade.dao.Upgrade440to441;
import com.cloud.upgrade.dao.Upgrade441to442;
import com.cloud.upgrade.dao.Upgrade442to450;
import com.cloud.upgrade.dao.Upgrade443to444;
import com.cloud.upgrade.dao.Upgrade444to450;
import com.cloud.upgrade.dao.Upgrade450to451;
import com.cloud.upgrade.dao.Upgrade451to452;
import com.cloud.upgrade.dao.Upgrade452to453;
import com.cloud.upgrade.dao.Upgrade453to460;
import com.cloud.upgrade.dao.Upgrade460to461;
import com.cloud.upgrade.dao.Upgrade461to470;
import com.cloud.upgrade.dao.Upgrade470to471;
import com.cloud.upgrade.dao.Upgrade471to480;
import com.cloud.upgrade.dao.Upgrade480to481;
import com.cloud.upgrade.dao.Upgrade481to490;
import com.cloud.upgrade.dao.Upgrade490to4910;
import com.cloud.upgrade.dao.Upgrade4910to4920;
import com.cloud.upgrade.dao.Upgrade4920to4930;
import com.cloud.upgrade.dao.Upgrade4930to41000;
import com.cloud.upgrade.dao.UpgradeSnapshot217to224;
import com.cloud.upgrade.dao.UpgradeSnapshot223to224;
import com.cloud.upgrade.dao.VersionDao;
import com.cloud.upgrade.dao.VersionDaoImpl;
import com.cloud.upgrade.dao.VersionVO;
import com.cloud.upgrade.dao.VersionVO.Step;
import com.cloud.utils.component.SystemIntegrityChecker;
import com.cloud.utils.db.GlobalLock;
import com.cloud.utils.db.ScriptRunner;
import com.cloud.utils.db.TransactionLegacy;
import com.cloud.utils.exception.CloudRuntimeException;
import com.google.common.annotations.VisibleForTesting;

public class DatabaseUpgradeChecker implements SystemIntegrityChecker {
    private static final Logger s_logger = Logger.getLogger(DatabaseUpgradeChecker.class);
    private final DatabaseVersionHierarchy hierarchy;

    @Inject
    VersionDao _dao;

    public DatabaseUpgradeChecker() {
        _dao = new VersionDaoImpl();

        hierarchy = DatabaseVersionHierarchy.builder()
                // legacy
                .next("2.1.7"   , new Upgrade217to218())
                .next("2.1.7.1" , new UpgradeSnapshot217to224())
                .next("2.1.8"   , new Upgrade218to22())
                .next("2.1.8.1" , new Upgrade218to224DomainVlans())
                .next("2.1.9"   , new Upgrade218to22())
                .next("2.2.1"   , new Upgrade221to222())
                .next("2.2.2"   , new Upgrade222to224())
                .next("2.2.3"   , new Upgrade222to224())
                .next("2.2.3.1" , new UpgradeSnapshot223to224())
                .next("2.2.4"   , new Upgrade224to225())
                .next("2.2.5"   , new Upgrade225to226())
                .next("2.2.6"   , new Upgrade227to228())
                .next("2.2.7"   , new Upgrade227to228())
                .next("2.2.8"   , new Upgrade228to229())
                .next("2.2.9"   , new Upgrade229to2210())
                .next("2.2.10"  , new Upgrade2210to2211())
                .next("2.2.11"  , new Upgrade2211to2212())
                .next("2.2.12"  , new Upgrade2212to2213())
                .next("2.2.13"  , new Upgrade2213to2214())
                .next("2.2.14"  , new Upgrade2214to30())
                .next("2.2.15"  , new Upgrade2214to30())
                .next("2.2.16"  , new Upgrade2214to30())
                .next("3.0.0"   , new Upgrade30to301())
                .next("3.0.1"   , new Upgrade301to302())
                .next("3.0.2"   , new Upgrade302to303())
                .next("3.0.2.1" , new Upgrade302to40())
                .next("3.0.3"   , new Upgrade303to304())
                .next("3.0.4"   , new Upgrade304to305())
                .next("3.0.5"   , new Upgrade305to306())
                .next("3.0.6"   , new Upgrade306to307())
                .next("3.0.7"   , new Upgrade307to410())

                // recent
                .next("4.0.0"   , new Upgrade40to41())
                .next("4.0.1"   , new Upgrade40to41())
                .next("4.0.2"   , new Upgrade40to41())
                .next("4.1.0"   , new Upgrade410to420())
                .next("4.1.1"   , new Upgrade410to420())
                .next("4.2.0"   , new Upgrade420to421())
                .next("4.2.1"   , new Upgrade421to430())
                .next("4.3.0"   , new Upgrade430to440())
                .next("4.3.1"   , new Upgrade431to440())
                .next("4.3.2"   , new Upgrade432to440())
                .next("4.4.0"   , new Upgrade440to441())
                .next("4.4.1"   , new Upgrade441to442())
                .next("4.4.2"   , new Upgrade442to450())
                .next("4.4.3"   , new Upgrade443to444())
                .next("4.4.4"   , new Upgrade444to450())
                .next("4.5.0"   , new Upgrade450to451())
                .next("4.5.1"   , new Upgrade451to452())
                .next("4.5.2"   , new Upgrade452to453())
                .next("4.5.3"   , new Upgrade453to460())
                .next("4.6.0"   , new Upgrade460to461())
                .next("4.6.1"   , new Upgrade461to470())
                .next("4.6.2"   , new Upgrade461to470())
                .next("4.7.0"   , new Upgrade470to471())
                .next("4.7.1"   , new Upgrade471to480())
                .next("4.7.2"   , new Upgrade471to480())
                .next("4.8.0"   , new Upgrade480to481())
                .next("4.8.1"   , new Upgrade481to490())
                .next("4.8.2.0" , new Upgrade481to490())
                .next("4.9.0"   , new Upgrade490to4910())
                .next("4.9.1.0" , new Upgrade4910to4920())
                .next("4.9.2.0" , new Upgrade4920to4930())
                .next("4.9.3.0" , new Upgrade4930to41000())
                .next("4.9.3.1" , new Upgrade4930to41000())
                .next("4.10.0.0", new Upgrade41000to41100())
                .next("4.11.0.0", new Upgrade41100to41110())
                .next("4.11.1.0", new Upgrade41110to41120())
                .next("4.11.2.0", new Upgrade41120to41130())
                .next("4.11.3.0", new Upgrade41120to41200())
                .next("4.12.0.0", new Upgrade41200to41300())
                .next("4.13.0.0", new Upgrade41300to41310())
                .next("4.13.1.0", new Upgrade41310to41400())
                .next("4.14.0.0", new Upgrade41400to41500())
                .next("4.14.1.0", new Upgrade41400to41500())
                .next("4.15.0.0", new Upgrade41500to41510())
                .next("4.15.1.0", new Upgrade41510to41520())
                .next("4.15.2.0", new Upgrade41520to41600())
                .next("4.16.0.0", new Upgrade41600to41610())
                .next("4.16.1.0", new Upgrade41610to41700())
<<<<<<< HEAD
                .next("4.17.0.0", new Upgrade41700to41800())
=======
                .next("4.16.1.1", new Upgrade41610to41700())
                .next("4.17.0.0", new Upgrade41700to41710())
                .next("4.17.1.0", new Upgrade41710to41800())
>>>>>>> 117ce1aa
                .build();
    }

    protected void runScript(Connection conn, InputStream file) {

        try (InputStreamReader reader = new InputStreamReader(file)) {
            ScriptRunner runner = new ScriptRunner(conn, false, true);
            runner.runScript(reader);
        } catch (IOException e) {
            s_logger.error("Unable to read upgrade script", e);
            throw new CloudRuntimeException("Unable to read upgrade script", e);
        } catch (SQLException e) {
            s_logger.error("Unable to execute upgrade script", e);
            throw new CloudRuntimeException("Unable to execute upgrade script", e);
        }

    }

    @VisibleForTesting
    DbUpgrade[] calculateUpgradePath(final CloudStackVersion dbVersion, final CloudStackVersion currentVersion) {

        checkArgument(dbVersion != null);
        checkArgument(currentVersion != null);
        checkArgument(currentVersion.compareTo(dbVersion) > 0);

        final DbUpgrade[] upgrades = hierarchy.getPath(dbVersion, currentVersion);

        // When there is no upgrade defined for the target version, we assume that there were no schema changes or
        // data migrations required.  Based on that assumption, we add a noop DbUpgrade to the end of the list ...
        final CloudStackVersion tailVersion = upgrades.length > 0 ? CloudStackVersion.parse(upgrades[upgrades.length - 1].getUpgradedVersion()) : dbVersion;

        if (currentVersion.compareTo(tailVersion) != 0) {
            return concat(upgrades, new NoopDbUpgrade(tailVersion, currentVersion));
        }

        return upgrades;

    }

    private void updateSystemVmTemplates(DbUpgrade[] upgrades) {
        for (int i = upgrades.length - 1; i >= 0; i--) {
            DbUpgrade upgrade = upgrades[i];
            if (upgrade instanceof DbUpgradeSystemVmTemplate) {
                TransactionLegacy txn = TransactionLegacy.open("Upgrade");
                txn.start();
                try {
                    Connection conn;
                    try {
                        conn = txn.getConnection();
                    } catch (SQLException e) {
                        String errorMessage = "Unable to upgrade the database";
                        s_logger.error(errorMessage, e);
                        throw new CloudRuntimeException(errorMessage, e);
                    }
                    ((DbUpgradeSystemVmTemplate)upgrade).updateSystemVmTemplates(conn);
                    txn.commit();
                    break;
                } catch (CloudRuntimeException e) {
                    String errorMessage = "Unable to upgrade the database";
                    s_logger.error(errorMessage, e);
                    throw new CloudRuntimeException(errorMessage, e);
                } finally {
                    txn.close();
                }
            }
        }
    }

    protected void upgrade(CloudStackVersion dbVersion, CloudStackVersion currentVersion) {
        s_logger.info("Database upgrade must be performed from " + dbVersion + " to " + currentVersion);

        final DbUpgrade[] upgrades = calculateUpgradePath(dbVersion, currentVersion);

        for (DbUpgrade upgrade : upgrades) {
            VersionVO version;
            s_logger.debug("Running upgrade " + upgrade.getClass().getSimpleName() + " to upgrade from " + upgrade.getUpgradableVersionRange()[0] + "-" + upgrade
                .getUpgradableVersionRange()[1] + " to " + upgrade.getUpgradedVersion());
            TransactionLegacy txn = TransactionLegacy.open("Upgrade");
            txn.start();
            try {
                Connection conn;
                try {
                    conn = txn.getConnection();
                } catch (SQLException e) {
                    String errorMessage = "Unable to upgrade the database";
                    s_logger.error(errorMessage, e);
                    throw new CloudRuntimeException(errorMessage, e);
                }
                InputStream[] scripts = upgrade.getPrepareScripts();
                if (scripts != null) {
                    for (InputStream script : scripts) {
                        runScript(conn, script);
                    }
                }

                upgrade.performDataMigration(conn);

                version = new VersionVO(upgrade.getUpgradedVersion());
                version = _dao.persist(version);

                txn.commit();
            } catch (CloudRuntimeException e) {
                String errorMessage = "Unable to upgrade the database";
                s_logger.error(errorMessage, e);
                throw new CloudRuntimeException(errorMessage, e);
            } finally {
                txn.close();
            }

            // Run the corresponding '-cleanup.sql' script
            txn = TransactionLegacy.open("Cleanup");
            try {
                s_logger.info("Cleanup upgrade " + upgrade.getClass().getSimpleName() + " to upgrade from " + upgrade.getUpgradableVersionRange()[0] + "-" + upgrade
                    .getUpgradableVersionRange()[1] + " to " + upgrade.getUpgradedVersion());

                txn.start();
                Connection conn;
                try {
                    conn = txn.getConnection();
                } catch (SQLException e) {
                    s_logger.error("Unable to cleanup the database", e);
                    throw new CloudRuntimeException("Unable to cleanup the database", e);
                }

                InputStream[] scripts = upgrade.getCleanupScripts();
                if (scripts != null) {
                    for (InputStream script : scripts) {
                        runScript(conn, script);
                        s_logger.debug("Cleanup script " + upgrade.getClass().getSimpleName() + " is executed successfully");
                    }
                }
                txn.commit();

                txn.start();
                version.setStep(Step.Complete);
                version.setUpdated(new Date());
                _dao.update(version.getId(), version);
                txn.commit();
                s_logger.debug("Upgrade completed for version " + version.getVersion());
            } finally {
                txn.close();
            }
        }
        updateSystemVmTemplates(upgrades);
    }

    @Override
    public void check() {
        GlobalLock lock = GlobalLock.getInternLock("DatabaseUpgrade");
        try {
            s_logger.info("Grabbing lock to check for database upgrade.");
            if (!lock.lock(20 * 60)) {
                throw new CloudRuntimeException("Unable to acquire lock to check for database integrity.");
            }

            try {

                final CloudStackVersion dbVersion = CloudStackVersion.parse(_dao.getCurrentVersion());
                final String currentVersionValue = this.getClass().getPackage().getImplementationVersion();

                if (StringUtils.isBlank(currentVersionValue)) {
                    return;
                }

                String csVersion = SystemVmTemplateRegistration.parseMetadataFile();
                final CloudStackVersion sysVmVersion = CloudStackVersion.parse(csVersion);
                final  CloudStackVersion currentVersion = CloudStackVersion.parse(currentVersionValue);
                SystemVmTemplateRegistration.CS_MAJOR_VERSION  = String.valueOf(sysVmVersion.getMajorRelease()) + "." + String.valueOf(sysVmVersion.getMinorRelease());
                SystemVmTemplateRegistration.CS_TINY_VERSION = String.valueOf(sysVmVersion.getPatchRelease());

                s_logger.info("DB version = " + dbVersion + " Code Version = " + currentVersion);

                if (dbVersion.compareTo(currentVersion) > 0) {
                    throw new CloudRuntimeException("Database version " + dbVersion + " is higher than management software version " + currentVersionValue);
                }

                if (dbVersion.compareTo(currentVersion) == 0) {
                    s_logger.info("DB version and code version matches so no upgrade needed.");
                    return;
                }

                upgrade(dbVersion, currentVersion);
            } finally {
                lock.unlock();
            }
        } finally {
            lock.releaseRef();
        }
    }

    @VisibleForTesting
    protected static final class NoopDbUpgrade implements DbUpgrade {

        private final String upgradedVersion;
        private final String[] upgradeRange;

        private NoopDbUpgrade(final CloudStackVersion fromVersion, final CloudStackVersion toVersion) {

            super();

            upgradedVersion = toVersion.toString();
            upgradeRange = new String[] {fromVersion.toString(), toVersion.toString()};

        }

        @Override
        public String[] getUpgradableVersionRange() {
            return Arrays.copyOf(upgradeRange, upgradeRange.length);
        }

        @Override
        public String getUpgradedVersion() {
            return upgradedVersion;
        }

        @Override
        public boolean supportsRollingUpgrade() {
            return false;
        }

        @Override
        public InputStream[] getPrepareScripts() {
            return new InputStream[0];
        }

        @Override
        public void performDataMigration(Connection conn) {

        }

        @Override
        public InputStream[] getCleanupScripts() {
            return new InputStream[0];
        }

    }
}<|MERGE_RESOLUTION|>--- conflicted
+++ resolved
@@ -32,12 +32,8 @@
 import com.cloud.upgrade.dao.Upgrade41510to41520;
 import com.cloud.upgrade.dao.Upgrade41600to41610;
 import com.cloud.upgrade.dao.Upgrade41610to41700;
-<<<<<<< HEAD
-import com.cloud.upgrade.dao.Upgrade41700to41800;
-=======
 import com.cloud.upgrade.dao.Upgrade41700to41710;
 import com.cloud.upgrade.dao.Upgrade41710to41800;
->>>>>>> 117ce1aa
 import org.apache.cloudstack.utils.CloudStackVersion;
 import org.apache.commons.lang3.StringUtils;
 import org.apache.log4j.Logger;
@@ -211,13 +207,9 @@
                 .next("4.15.2.0", new Upgrade41520to41600())
                 .next("4.16.0.0", new Upgrade41600to41610())
                 .next("4.16.1.0", new Upgrade41610to41700())
-<<<<<<< HEAD
-                .next("4.17.0.0", new Upgrade41700to41800())
-=======
                 .next("4.16.1.1", new Upgrade41610to41700())
                 .next("4.17.0.0", new Upgrade41700to41710())
                 .next("4.17.1.0", new Upgrade41710to41800())
->>>>>>> 117ce1aa
                 .build();
     }
 
