// Licensed to the Apache Software Foundation (ASF) under one
// or more contributor license agreements.  See the NOTICE file
// distributed with this work for additional information
// regarding copyright ownership.  The ASF licenses this file
// to you under the Apache License, Version 2.0 (the
// "License"); you may not use this file except in compliance
// with the License.  You may obtain a copy of the License at
//
//   http://www.apache.org/licenses/LICENSE-2.0
//
// Unless required by applicable law or agreed to in writing,
// software distributed under the License is distributed on an
// "AS IS" BASIS, WITHOUT WARRANTIES OR CONDITIONS OF ANY
// KIND, either express or implied.  See the License for the
// specific language governing permissions and limitations
// under the License.
package com.cloud.upgrade;

import static com.google.common.base.Preconditions.checkArgument;
import static com.google.common.collect.ObjectArrays.concat;

import java.io.IOException;
import java.io.InputStream;
import java.io.InputStreamReader;
import java.sql.Connection;
import java.sql.SQLException;
import java.util.Arrays;
import java.util.Date;

import javax.inject.Inject;

import org.apache.cloudstack.utils.CloudStackVersion;
import org.apache.commons.lang.StringUtils;
import org.apache.log4j.Logger;

import com.cloud.upgrade.dao.DbUpgrade;
import com.cloud.upgrade.dao.DbUpgradeSystemVmTemplate;
import com.cloud.upgrade.dao.Upgrade217to218;
import com.cloud.upgrade.dao.Upgrade218to22;
import com.cloud.upgrade.dao.Upgrade218to224DomainVlans;
import com.cloud.upgrade.dao.Upgrade2210to2211;
import com.cloud.upgrade.dao.Upgrade2211to2212;
import com.cloud.upgrade.dao.Upgrade2212to2213;
import com.cloud.upgrade.dao.Upgrade2213to2214;
import com.cloud.upgrade.dao.Upgrade2214to30;
import com.cloud.upgrade.dao.Upgrade221to222;
import com.cloud.upgrade.dao.Upgrade222to224;
import com.cloud.upgrade.dao.Upgrade224to225;
import com.cloud.upgrade.dao.Upgrade225to226;
import com.cloud.upgrade.dao.Upgrade227to228;
import com.cloud.upgrade.dao.Upgrade228to229;
import com.cloud.upgrade.dao.Upgrade229to2210;
import com.cloud.upgrade.dao.Upgrade301to302;
import com.cloud.upgrade.dao.Upgrade302to303;
import com.cloud.upgrade.dao.Upgrade302to40;
import com.cloud.upgrade.dao.Upgrade303to304;
import com.cloud.upgrade.dao.Upgrade304to305;
import com.cloud.upgrade.dao.Upgrade305to306;
import com.cloud.upgrade.dao.Upgrade306to307;
import com.cloud.upgrade.dao.Upgrade307to410;
import com.cloud.upgrade.dao.Upgrade30to301;
import com.cloud.upgrade.dao.Upgrade40to41;
import com.cloud.upgrade.dao.Upgrade41000to41100;
import com.cloud.upgrade.dao.Upgrade410to420;
import com.cloud.upgrade.dao.Upgrade41100to41110;
import com.cloud.upgrade.dao.Upgrade41110to41120;
import com.cloud.upgrade.dao.Upgrade41120to41130;
import com.cloud.upgrade.dao.Upgrade41120to41200;
import com.cloud.upgrade.dao.Upgrade41200to41300;
import com.cloud.upgrade.dao.Upgrade41300to41310;
import com.cloud.upgrade.dao.Upgrade41310to41400;
import com.cloud.upgrade.dao.Upgrade41400to41500;
import com.cloud.upgrade.dao.Upgrade41500to41510;
import com.cloud.upgrade.dao.Upgrade41510to41600;
import com.cloud.upgrade.dao.Upgrade420to421;
import com.cloud.upgrade.dao.Upgrade421to430;
import com.cloud.upgrade.dao.Upgrade430to440;
import com.cloud.upgrade.dao.Upgrade431to440;
import com.cloud.upgrade.dao.Upgrade432to440;
import com.cloud.upgrade.dao.Upgrade440to441;
import com.cloud.upgrade.dao.Upgrade441to442;
import com.cloud.upgrade.dao.Upgrade442to450;
import com.cloud.upgrade.dao.Upgrade443to444;
import com.cloud.upgrade.dao.Upgrade444to450;
import com.cloud.upgrade.dao.Upgrade450to451;
import com.cloud.upgrade.dao.Upgrade451to452;
import com.cloud.upgrade.dao.Upgrade452to453;
import com.cloud.upgrade.dao.Upgrade453to460;
import com.cloud.upgrade.dao.Upgrade460to461;
import com.cloud.upgrade.dao.Upgrade461to470;
import com.cloud.upgrade.dao.Upgrade470to471;
import com.cloud.upgrade.dao.Upgrade471to480;
import com.cloud.upgrade.dao.Upgrade480to481;
import com.cloud.upgrade.dao.Upgrade481to490;
import com.cloud.upgrade.dao.Upgrade490to4910;
import com.cloud.upgrade.dao.Upgrade4910to4920;
import com.cloud.upgrade.dao.Upgrade4920to4930;
import com.cloud.upgrade.dao.Upgrade4930to41000;
import com.cloud.upgrade.dao.UpgradeSnapshot217to224;
import com.cloud.upgrade.dao.UpgradeSnapshot223to224;
import com.cloud.upgrade.dao.VersionDao;
import com.cloud.upgrade.dao.VersionDaoImpl;
import com.cloud.upgrade.dao.VersionVO;
import com.cloud.upgrade.dao.VersionVO.Step;
import com.cloud.utils.component.SystemIntegrityChecker;
import com.cloud.utils.db.GlobalLock;
import com.cloud.utils.db.ScriptRunner;
import com.cloud.utils.db.TransactionLegacy;
import com.cloud.utils.exception.CloudRuntimeException;
import com.google.common.annotations.VisibleForTesting;

public class DatabaseUpgradeChecker implements SystemIntegrityChecker {
    private static final Logger s_logger = Logger.getLogger(DatabaseUpgradeChecker.class);
    private final DatabaseVersionHierarchy hierarchy;

    @Inject
    VersionDao _dao;

    public DatabaseUpgradeChecker() {
        _dao = new VersionDaoImpl();

        hierarchy = DatabaseVersionHierarchy.builder()
                // legacy
                .next("2.1.7"   , new Upgrade217to218())
                .next("2.1.7.1" , new UpgradeSnapshot217to224())
                .next("2.1.8"   , new Upgrade218to22())
                .next("2.1.8.1" , new Upgrade218to224DomainVlans())
                .next("2.1.9"   , new Upgrade218to22())
                .next("2.2.1"   , new Upgrade221to222())
                .next("2.2.2"   , new Upgrade222to224())
                .next("2.2.3"   , new Upgrade222to224())
                .next("2.2.3.1" , new UpgradeSnapshot223to224())
                .next("2.2.4"   , new Upgrade224to225())
                .next("2.2.5"   , new Upgrade225to226())
                .next("2.2.6"   , new Upgrade227to228())
                .next("2.2.7"   , new Upgrade227to228())
                .next("2.2.8"   , new Upgrade228to229())
                .next("2.2.9"   , new Upgrade229to2210())
                .next("2.2.10"  , new Upgrade2210to2211())
                .next("2.2.11"  , new Upgrade2211to2212())
                .next("2.2.12"  , new Upgrade2212to2213())
                .next("2.2.13"  , new Upgrade2213to2214())
                .next("2.2.14"  , new Upgrade2214to30())
                .next("2.2.15"  , new Upgrade2214to30())
                .next("2.2.16"  , new Upgrade2214to30())
                .next("3.0.0"   , new Upgrade30to301())
                .next("3.0.1"   , new Upgrade301to302())
                .next("3.0.2"   , new Upgrade302to303())
                .next("3.0.2.1" , new Upgrade302to40())
                .next("3.0.3"   , new Upgrade303to304())
                .next("3.0.4"   , new Upgrade304to305())
                .next("3.0.5"   , new Upgrade305to306())
                .next("3.0.6"   , new Upgrade306to307())
                .next("3.0.7"   , new Upgrade307to410())

                // recent
                .next("4.0.0"   , new Upgrade40to41())
                .next("4.0.1"   , new Upgrade40to41())
                .next("4.0.2"   , new Upgrade40to41())
                .next("4.1.0"   , new Upgrade410to420())
                .next("4.1.1"   , new Upgrade410to420())
                .next("4.2.0"   , new Upgrade420to421())
                .next("4.2.1"   , new Upgrade421to430())
                .next("4.3.0"   , new Upgrade430to440())
                .next("4.3.1"   , new Upgrade431to440())
                .next("4.3.2"   , new Upgrade432to440())
                .next("4.4.0"   , new Upgrade440to441())
                .next("4.4.1"   , new Upgrade441to442())
                .next("4.4.2"   , new Upgrade442to450())
                .next("4.4.3"   , new Upgrade443to444())
                .next("4.4.4"   , new Upgrade444to450())
                .next("4.5.0"   , new Upgrade450to451())
                .next("4.5.1"   , new Upgrade451to452())
                .next("4.5.2"   , new Upgrade452to453())
                .next("4.5.3"   , new Upgrade453to460())
                .next("4.6.0"   , new Upgrade460to461())
                .next("4.6.1"   , new Upgrade461to470())
                .next("4.6.2"   , new Upgrade461to470())
                .next("4.7.0"   , new Upgrade470to471())
                .next("4.7.1"   , new Upgrade471to480())
                .next("4.7.2"   , new Upgrade471to480())
                .next("4.8.0"   , new Upgrade480to481())
                .next("4.8.1"   , new Upgrade481to490())
                .next("4.8.2.0" , new Upgrade481to490())
                .next("4.9.0"   , new Upgrade490to4910())
                .next("4.9.1.0" , new Upgrade4910to4920())
                .next("4.9.2.0" , new Upgrade4920to4930())
                .next("4.9.3.0" , new Upgrade4930to41000())
                .next("4.9.3.1" , new Upgrade4930to41000())
                .next("4.10.0.0", new Upgrade41000to41100())
                .next("4.11.0.0", new Upgrade41100to41110())
                .next("4.11.1.0", new Upgrade41110to41120())
                .next("4.11.2.0", new Upgrade41120to41130())
                .next("4.11.3.0", new Upgrade41120to41200())
                .next("4.12.0.0", new Upgrade41200to41300())
                .next("4.13.0.0", new Upgrade41300to41310())
                .next("4.13.1.0", new Upgrade41310to41400())
                .next("4.14.0.0", new Upgrade41400to41500())
                .next("4.14.1.0", new Upgrade41400to41500())
                .next("4.15.0.0", new Upgrade41500to41510())
                .next("4.15.1.0", new Upgrade41510to41600())
                .build();
    }

    protected void runScript(Connection conn, InputStream file) {

        try (InputStreamReader reader = new InputStreamReader(file)) {
            ScriptRunner runner = new ScriptRunner(conn, false, true);
            runner.runScript(reader);
        } catch (IOException e) {
            s_logger.error("Unable to read upgrade script", e);
            throw new CloudRuntimeException("Unable to read upgrade script", e);
        } catch (SQLException e) {
            s_logger.error("Unable to execute upgrade script", e);
            throw new CloudRuntimeException("Unable to execute upgrade script", e);
        }

    }

    @VisibleForTesting
    DbUpgrade[] calculateUpgradePath(final CloudStackVersion dbVersion, final CloudStackVersion currentVersion) {

        checkArgument(dbVersion != null);
        checkArgument(currentVersion != null);
        checkArgument(currentVersion.compareTo(dbVersion) > 0);

        final DbUpgrade[] upgrades = hierarchy.getPath(dbVersion, currentVersion);

        // When there is no upgrade defined for the target version, we assume that there were no schema changes or
        // data migrations required.  Based on that assumption, we add a noop DbUpgrade to the end of the list ...
        final CloudStackVersion tailVersion = upgrades.length > 0 ? CloudStackVersion.parse(upgrades[upgrades.length - 1].getUpgradedVersion()) : dbVersion;

        if (currentVersion.compareTo(tailVersion) != 0) {
            return concat(upgrades, new NoopDbUpgrade(tailVersion, currentVersion));
        }

        return upgrades;

    }

    private void updateSystemVmTemplates(DbUpgrade[] upgrades) {
        for (int i = upgrades.length - 1; i >= 0; i--) {
            DbUpgrade upgrade = upgrades[i];
            if (upgrade instanceof DbUpgradeSystemVmTemplate) {
                TransactionLegacy txn = TransactionLegacy.open("Upgrade");
                txn.start();
                try {
                    Connection conn;
                    try {
                        conn = txn.getConnection();
                    } catch (SQLException e) {
                        String errorMessage = "Unable to upgrade the database";
                        s_logger.error(errorMessage, e);
                        throw new CloudRuntimeException(errorMessage, e);
                    }
                    ((DbUpgradeSystemVmTemplate)upgrade).updateSystemVmTemplates(conn);
                    txn.commit();
                    break;
                } catch (CloudRuntimeException e) {
                    String errorMessage = "Unable to upgrade the database";
                    s_logger.error(errorMessage, e);
                    throw new CloudRuntimeException(errorMessage, e);
                } finally {
                    txn.close();
                }
            }
        }
    }

    protected void upgrade(CloudStackVersion dbVersion, CloudStackVersion currentVersion) {
        s_logger.info("Database upgrade must be performed from " + dbVersion + " to " + currentVersion);

        final DbUpgrade[] upgrades = calculateUpgradePath(dbVersion, currentVersion);

        updateSystemVmTemplates(upgrades);

        for (DbUpgrade upgrade : upgrades) {
            VersionVO version;
            s_logger.debug("Running upgrade " + upgrade.getClass().getSimpleName() + " to upgrade from " + upgrade.getUpgradableVersionRange()[0] + "-" + upgrade
                .getUpgradableVersionRange()[1] + " to " + upgrade.getUpgradedVersion());
            TransactionLegacy txn = TransactionLegacy.open("Upgrade");
            txn.start();
            try {
                Connection conn;
                try {
                    conn = txn.getConnection();
                } catch (SQLException e) {
                    String errorMessage = "Unable to upgrade the database";
                    s_logger.error(errorMessage, e);
                    throw new CloudRuntimeException(errorMessage, e);
                }
                InputStream[] scripts = upgrade.getPrepareScripts();
                if (scripts != null) {
                    for (InputStream script : scripts) {
                        runScript(conn, script);
                    }
                }

                upgrade.performDataMigration(conn);

                version = new VersionVO(upgrade.getUpgradedVersion());
                version = _dao.persist(version);

                txn.commit();
            } catch (CloudRuntimeException e) {
                String errorMessage = "Unable to upgrade the database";
                s_logger.error(errorMessage, e);
                throw new CloudRuntimeException(errorMessage, e);
            } finally {
                txn.close();
            }

            // Run the corresponding '-cleanup.sql' script
            txn = TransactionLegacy.open("Cleanup");
            try {
                s_logger.info("Cleanup upgrade " + upgrade.getClass().getSimpleName() + " to upgrade from " + upgrade.getUpgradableVersionRange()[0] + "-" + upgrade
                    .getUpgradableVersionRange()[1] + " to " + upgrade.getUpgradedVersion());

                txn.start();
                Connection conn;
                try {
                    conn = txn.getConnection();
                } catch (SQLException e) {
                    s_logger.error("Unable to cleanup the database", e);
                    throw new CloudRuntimeException("Unable to cleanup the database", e);
                }

                InputStream[] scripts = upgrade.getCleanupScripts();
                if (scripts != null) {
                    for (InputStream script : scripts) {
                        runScript(conn, script);
                        s_logger.debug("Cleanup script " + upgrade.getClass().getSimpleName() + " is executed successfully");
                    }
                }
                txn.commit();

                txn.start();
                version.setStep(Step.Complete);
                version.setUpdated(new Date());
                _dao.update(version.getId(), version);
                txn.commit();
                s_logger.debug("Upgrade completed for version " + version.getVersion());
            } finally {
                txn.close();
            }
        }
    }

    @Override
    public void check() {
        GlobalLock lock = GlobalLock.getInternLock("DatabaseUpgrade");
        try {
            s_logger.info("Grabbing lock to check for database upgrade.");
            if (!lock.lock(20 * 60)) {
                throw new CloudRuntimeException("Unable to acquire lock to check for database integrity.");
            }

            try {

                final CloudStackVersion dbVersion = CloudStackVersion.parse(_dao.getCurrentVersion());
                final String currentVersionValue = this.getClass().getPackage().getImplementationVersion();

                if (StringUtils.isBlank(currentVersionValue)) {
                    return;
                }

                final CloudStackVersion currentVersion = CloudStackVersion.parse(currentVersionValue);
                SystemVmTemplateRegistration.CS_MAJOR_VERSION  = String.valueOf(currentVersion.getMajorRelease()) + "." + String.valueOf(currentVersion.getMinorRelease());
<<<<<<< HEAD
                SystemVmTemplateRegistration.CS_MINOR_VERSION = String.valueOf(currentVersion.getPatchRelease());
=======
                SystemVmTemplateRegistration.CS_TINY_VERSION = String.valueOf(currentVersion.getPatchRelease());
>>>>>>> 433db66a
                s_logger.info("DB version = " + dbVersion + " Code Version = " + currentVersion);

                if (dbVersion.compareTo(currentVersion) > 0) {
                    throw new CloudRuntimeException("Database version " + dbVersion + " is higher than management software version " + currentVersionValue);
                }

                if (dbVersion.compareTo(currentVersion) == 0) {
                    s_logger.info("DB version and code version matches so no upgrade needed.");
                    return;
                }

                upgrade(dbVersion, currentVersion);
            } finally {
                lock.unlock();
            }
        } finally {
            lock.releaseRef();
        }
    }

    @VisibleForTesting
    protected static final class NoopDbUpgrade implements DbUpgrade {

        private final String upgradedVersion;
        private final String[] upgradeRange;

        private NoopDbUpgrade(final CloudStackVersion fromVersion, final CloudStackVersion toVersion) {

            super();

            upgradedVersion = toVersion.toString();
            upgradeRange = new String[] {fromVersion.toString(), toVersion.toString()};

        }

        @Override
        public String[] getUpgradableVersionRange() {
            return Arrays.copyOf(upgradeRange, upgradeRange.length);
        }

        @Override
        public String getUpgradedVersion() {
            return upgradedVersion;
        }

        @Override
        public boolean supportsRollingUpgrade() {
            return false;
        }

        @Override
        public InputStream[] getPrepareScripts() {
            return new InputStream[0];
        }

        @Override
        public void performDataMigration(Connection conn) {

        }

        @Override
        public InputStream[] getCleanupScripts() {
            return new InputStream[0];
        }

    }
}<|MERGE_RESOLUTION|>--- conflicted
+++ resolved
@@ -366,11 +366,8 @@
 
                 final CloudStackVersion currentVersion = CloudStackVersion.parse(currentVersionValue);
                 SystemVmTemplateRegistration.CS_MAJOR_VERSION  = String.valueOf(currentVersion.getMajorRelease()) + "." + String.valueOf(currentVersion.getMinorRelease());
-<<<<<<< HEAD
-                SystemVmTemplateRegistration.CS_MINOR_VERSION = String.valueOf(currentVersion.getPatchRelease());
-=======
                 SystemVmTemplateRegistration.CS_TINY_VERSION = String.valueOf(currentVersion.getPatchRelease());
->>>>>>> 433db66a
+
                 s_logger.info("DB version = " + dbVersion + " Code Version = " + currentVersion);
 
                 if (dbVersion.compareTo(currentVersion) > 0) {
