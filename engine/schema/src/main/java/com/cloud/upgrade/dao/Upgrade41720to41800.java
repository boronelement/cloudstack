--- conflicted
+++ resolved
@@ -16,12 +16,9 @@
 // under the License.
 package com.cloud.upgrade.dao;
 
-<<<<<<< HEAD
+import com.cloud.storage.GuestOSHypervisorMapping;
 import com.cloud.upgrade.ConfigurationGroupsAggregator;
-=======
-import com.cloud.storage.GuestOSHypervisorMapping;
 import com.cloud.upgrade.GuestOsMapper;
->>>>>>> d74f64a2
 import com.cloud.upgrade.SystemVmTemplateRegistration;
 import com.cloud.utils.exception.CloudRuntimeException;
 import org.apache.cloudstack.api.response.UsageTypeResponse;
@@ -81,13 +78,10 @@
     public void performDataMigration(Connection conn) {
         convertQuotaTariffsToNewParadigm(conn);
         convertVmResourcesQuotaTypesToRunningVmQuotaType(conn);
-<<<<<<< HEAD
-        updateConfigurationGroups();
-=======
         correctGuestOsNames();
         updateGuestOsMappings();
         correctGuestOsIdsInHypervisorMapping(conn);
->>>>>>> d74f64a2
+        updateConfigurationGroups();
     }
 
     @Override
@@ -248,10 +242,6 @@
         }
     }
 
-<<<<<<< HEAD
-    private void updateConfigurationGroups() {
-        configGroupsAggregator.updateConfigurationGroups();
-=======
     private void correctGuestOsNames() {
         guestOsMapper.updateGuestOsName(7, "Fedora Linux", "Fedora Linux (32 bit)");
         guestOsMapper.updateGuestOsName(7, "Mandriva Linux", "Mandriva Linux (32 bit)");
@@ -714,6 +704,9 @@
     private void correctGuestOsIdsInHypervisorMapping(final Connection conn) {
         LOG.debug("Correcting guest OS ids in hypervisor mappings");
         guestOsMapper.updateGuestOsIdInHypervisorMapping(conn, 10, "Ubuntu 20.04 LTS", new GuestOSHypervisorMapping("Xenserver", "8.2.0", "Ubuntu Focal Fossa 20.04"));
->>>>>>> d74f64a2
+    }
+
+    private void updateConfigurationGroups() {
+        configGroupsAggregator.updateConfigurationGroups();
     }
 }