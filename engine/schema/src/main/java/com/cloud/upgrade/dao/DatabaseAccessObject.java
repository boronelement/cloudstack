// Licensed to the Apache Software Foundation (ASF) under one
// or more contributor license agreements.  See the NOTICE file
// distributed with this work for additional information
// regarding copyright ownership.  The ASF licenses this file
// to you under the Apache License, Version 2.0 (the
// "License"); you may not use this file except in compliance
// with the License.  You may obtain a copy of the License at
//
//   http://www.apache.org/licenses/LICENSE-2.0
//
// Unless required by applicable law or agreed to in writing,
// software distributed under the License is distributed on an
// "AS IS" BASIS, WITHOUT WARRANTIES OR CONDITIONS OF ANY
// KIND, either express or implied.  See the License for the
// specific language governing permissions and limitations
// under the License.
package com.cloud.upgrade.dao;

import java.sql.Connection;
import java.sql.PreparedStatement;
import java.sql.ResultSet;
import java.sql.SQLException;

import org.apache.logging.log4j.Logger;
import org.apache.logging.log4j.LogManager;

public class DatabaseAccessObject {

    protected Logger logger = LogManager.getLogger(DatabaseAccessObject.class);

    public void addForeignKey(Connection conn, String tableName, String tableColumn, String foreignTableName, String foreignColumnName) {
        String addForeignKeyStmt = String.format("ALTER TABLE `cloud`.`%s` ADD CONSTRAINT `fk_%s__%s` FOREIGN KEY `fk_%s__%s`(`%s`) REFERENCES `%s`(`%s`)", tableName, tableName, tableColumn, tableName, tableColumn, tableColumn, foreignTableName, foreignColumnName);
        try(PreparedStatement pstmt = conn.prepareStatement(addForeignKeyStmt);)
        {
            pstmt.executeUpdate();
            logger.debug(String.format("Foreign key is added successfully from the table %s", tableName));
        } catch (SQLException e) {
            logger.error("Ignored SQL Exception when trying to add foreign key on table "  + tableName + " exception: " + e.getMessage());
        }
    }

    public void dropKey(Connection conn, String tableName, String key, boolean isForeignKey)
    {
        String alter_sql_str;
        if (isForeignKey) {
            alter_sql_str = "ALTER TABLE " + tableName + " DROP FOREIGN KEY " + key;
        } else {
            alter_sql_str = "ALTER TABLE " + tableName + " DROP KEY " + key;
        }
        try(PreparedStatement pstmt = conn.prepareStatement(alter_sql_str);)
        {
            pstmt.executeUpdate();
            logger.debug("Key " + key + " is dropped successfully from the table " + tableName);
        } catch (SQLException e) {
            logger.debug("Ignored SQL Exception when trying to drop " + (isForeignKey ? "foreign " : "") + "key " + key + " on table "  + tableName + " exception: " + e.getMessage());

        }
    }

    public void dropPrimaryKey(Connection conn, String tableName) {
        try(PreparedStatement pstmt = conn.prepareStatement("ALTER TABLE " + tableName + " DROP PRIMARY KEY ");) {
            pstmt.executeUpdate();
            logger.debug("Primary key is dropped successfully from the table " + tableName);
        } catch (SQLException e) {
            logger.debug("Ignored SQL Exception when trying to drop primary key on table " + tableName + " exception: " + e.getMessage());
        }
    }

    public void dropColumn(Connection conn, String tableName, String columnName) {
        try (PreparedStatement pstmt = conn.prepareStatement("ALTER TABLE " + tableName + " DROP COLUMN " + columnName);){
            pstmt.executeUpdate();
            logger.debug("Column " + columnName + " is dropped successfully from the table " + tableName);
        } catch (SQLException e) {
            logger.warn("Unable to drop column " + columnName + " due to exception", e);
        }
    }

    public boolean columnExists(Connection conn, String tableName, String columnName) {
        boolean columnExists = false;
        try (PreparedStatement pstmt = conn.prepareStatement("SELECT " + columnName + " FROM " + tableName);){
            pstmt.executeQuery();
            columnExists = true;
        } catch (SQLException e) {
            logger.debug("Field " + columnName + " doesn't exist in " + tableName + " ignoring exception: " + e.getMessage());
        }
        return columnExists;
    }

<<<<<<< HEAD
    protected void closePreparedStatement(PreparedStatement pstmt, String errorMessage) {
=======
    public String generateIndexName(String tableName, String columnName) {
        return String.format("i_%s__%s", tableName, columnName);
    }

    public boolean indexExists(Connection conn, String tableName, String indexName) {
        try (PreparedStatement pstmt = conn.prepareStatement(String.format("SHOW INDEXES FROM %s where Key_name = \"%s\"", tableName, indexName))) {
            ResultSet result = pstmt.executeQuery();
            if (result.next()) {
                return true;
            }
        } catch (SQLException e) {
            s_logger.debug(String.format("Index %s doesn't exist, ignoring exception:", indexName, e.getMessage()));
        }
        return false;
    }

    public void createIndex(Connection conn, String tableName, String columnName, String indexName) {
        String stmt = String.format("CREATE INDEX %s on %s (%s)", indexName, tableName, columnName);
        s_logger.debug("Statement: " + stmt);
        try (PreparedStatement pstmt = conn.prepareStatement(stmt)) {
            pstmt.execute();
            s_logger.debug(String.format("Created index %s", indexName));
        } catch (SQLException e) {
            s_logger.warn(String.format("Unable to create index %s", indexName), e);
        }
    }

    protected static void closePreparedStatement(PreparedStatement pstmt, String errorMessage) {
>>>>>>> f6b2a587
        try {
            if (pstmt != null) {
                pstmt.close();
            }
        } catch (SQLException e) {
            logger.warn(errorMessage, e);
        }
    }
}<|MERGE_RESOLUTION|>--- conflicted
+++ resolved
@@ -86,9 +86,6 @@
         return columnExists;
     }
 
-<<<<<<< HEAD
-    protected void closePreparedStatement(PreparedStatement pstmt, String errorMessage) {
-=======
     public String generateIndexName(String tableName, String columnName) {
         return String.format("i_%s__%s", tableName, columnName);
     }
@@ -100,24 +97,23 @@
                 return true;
             }
         } catch (SQLException e) {
-            s_logger.debug(String.format("Index %s doesn't exist, ignoring exception:", indexName, e.getMessage()));
+            logger.debug(String.format("Index %s doesn't exist, ignoring exception:", indexName, e.getMessage()));
         }
         return false;
     }
 
     public void createIndex(Connection conn, String tableName, String columnName, String indexName) {
         String stmt = String.format("CREATE INDEX %s on %s (%s)", indexName, tableName, columnName);
-        s_logger.debug("Statement: " + stmt);
+        logger.debug("Statement: " + stmt);
         try (PreparedStatement pstmt = conn.prepareStatement(stmt)) {
             pstmt.execute();
-            s_logger.debug(String.format("Created index %s", indexName));
+            logger.debug(String.format("Created index %s", indexName));
         } catch (SQLException e) {
-            s_logger.warn(String.format("Unable to create index %s", indexName), e);
+            logger.warn(String.format("Unable to create index %s", indexName), e);
         }
     }
 
-    protected static void closePreparedStatement(PreparedStatement pstmt, String errorMessage) {
->>>>>>> f6b2a587
+    protected void closePreparedStatement(PreparedStatement pstmt, String errorMessage) {
         try {
             if (pstmt != null) {
                 pstmt.close();
