// Licensed to the Apache Software Foundation (ASF) under one
// or more contributor license agreements.  See the NOTICE file
// distributed with this work for additional information
// regarding copyright ownership.  The ASF licenses this file
// to you under the Apache License, Version 2.0 (the
// "License"); you may not use this file except in compliance
// with the License.  You may obtain a copy of the License at
//
//   http://www.apache.org/licenses/LICENSE-2.0
//
// Unless required by applicable law or agreed to in writing,
// software distributed under the License is distributed on an
// "AS IS" BASIS, WITHOUT WARRANTIES OR CONDITIONS OF ANY
// KIND, either express or implied.  See the License for the
// specific language governing permissions and limitations
// under the License.

package com.cloud.upgrade.dao;

import java.io.InputStream;
import java.sql.Connection;
import java.sql.PreparedStatement;
import java.sql.ResultSet;
import java.sql.SQLException;
import java.util.ArrayList;
import java.util.LinkedHashMap;
import java.util.List;
import java.util.Map;


import com.cloud.utils.exception.CloudRuntimeException;

public class Upgrade41400to41500 extends DbUpgradeAbstractImpl {

<<<<<<< HEAD
    private GuestOsMapper guestOsMapper = new GuestOsMapper();
=======
    final static Logger LOG = Logger.getLogger(Upgrade41400to41500.class);
>>>>>>> 10c77c88

    @Override
    public String[] getUpgradableVersionRange() {
        return new String[] {"4.14.0.0", "4.15.0.0"};
    }

    @Override
    public String getUpgradedVersion() {
        return "4.15.0.0";
    }

    @Override
    public boolean supportsRollingUpgrade() {
        return false;
    }

    @Override
    public InputStream[] getPrepareScripts() {
        final String scriptFile = "META-INF/db/schema-41400to41500.sql";
        final InputStream script = Thread.currentThread().getContextClassLoader().getResourceAsStream(scriptFile);
        if (script == null) {
            throw new CloudRuntimeException("Unable to find " + scriptFile);
        }

        return new InputStream[] {script};
    }

    @Override
    public void performDataMigration(Connection conn) {
        addRolePermissionsForNewReadOnlyAndSupportRoles(conn);
    }

    private void addRolePermissionsForNewReadOnlyAndSupportRoles(final Connection conn) {
        addRolePermissionsForReadOnlyAdmin(conn);
        addRolePermissionsForReadOnlyUser(conn);
        addRolePermissionsForSupportAdmin(conn);
        addRolePermissionsForSupportUser(conn);
    }

    private void addRolePermissionsForReadOnlyAdmin(final Connection conn) {
        logger.debug("Adding role permissions for new read-only admin role");
        try {
            PreparedStatement pstmt = conn.prepareStatement("SELECT id FROM `cloud`.`roles` WHERE name = 'Read-Only Admin - Default' AND is_default = 1");
            ResultSet rs = pstmt.executeQuery();
            if (rs.next()) {
                long readOnlyAdminRoleId = rs.getLong(1);
                int readOnlyAdminSortOrder = 0;
                Map<String, String> readOnlyAdminRules = new LinkedHashMap<>();
                readOnlyAdminRules.put("list*", "ALLOW");
                readOnlyAdminRules.put("getUploadParamsFor*", "DENY");
                readOnlyAdminRules.put("get*", "ALLOW");
                readOnlyAdminRules.put("cloudianIsEnabled", "ALLOW");
                readOnlyAdminRules.put("queryAsyncJobResult", "ALLOW");
                readOnlyAdminRules.put("quotaIsEnabled", "ALLOW");
                readOnlyAdminRules.put("quotaTariffList", "ALLOW");
                readOnlyAdminRules.put("quotaSummary", "ALLOW");
                readOnlyAdminRules.put("*", "DENY");

                for (Map.Entry<String, String> readOnlyAdminRule : readOnlyAdminRules.entrySet()) {
                    pstmt = conn.prepareStatement("INSERT INTO `cloud`.`role_permissions` (`uuid`, `role_id`, `rule`, `permission`, `sort_order`) VALUES (UUID(), ?, ?, ?, ?) ON DUPLICATE KEY UPDATE rule=rule");
                    pstmt.setLong(1, readOnlyAdminRoleId);
                    pstmt.setString(2, readOnlyAdminRule.getKey());
                    pstmt.setString(3, readOnlyAdminRule.getValue());
                    pstmt.setLong(4, readOnlyAdminSortOrder++);
                    pstmt.executeUpdate();
                }
            }

            if (rs != null && !rs.isClosed())  {
                rs.close();
            }
            if (pstmt != null && !pstmt.isClosed())  {
                pstmt.close();
            }
            logger.debug("Successfully added role permissions for new read-only admin role");
        } catch (final SQLException e) {
            logger.error("Exception while adding role permissions for read-only admin role: " + e.getMessage());
            throw new CloudRuntimeException("Exception while adding role permissions for read-only admin role: " + e.getMessage(), e);
        }
    }

    private void addRolePermissionsForReadOnlyUser(final Connection conn) {
        logger.debug("Adding role permissions for new read-only user role");
        try {
            PreparedStatement pstmt = conn.prepareStatement("SELECT id FROM `cloud`.`roles` WHERE name = 'Read-Only User - Default' AND is_default = 1");
            ResultSet rs = pstmt.executeQuery();
            if (rs.next()) {
                long readOnlyUserRoleId = rs.getLong(1);
                int readOnlyUserSortOrder = 0;

                pstmt = conn.prepareStatement("SELECT rule FROM `cloud`.`role_permissions` WHERE role_id = 4 AND permission = 'ALLOW' AND rule LIKE 'list%' ORDER BY sort_order");
                ResultSet rsRolePermissions = pstmt.executeQuery();

                while (rsRolePermissions.next()) {
                    String rule = rsRolePermissions.getString(1);
                    pstmt = conn.prepareStatement("INSERT INTO `cloud`.`role_permissions` (`uuid`, `role_id`, `rule`, `permission`, `sort_order`) VALUES (UUID(), ?, ?, 'ALLOW', ?) ON DUPLICATE KEY UPDATE rule=rule");
                    pstmt.setLong(1, readOnlyUserRoleId);
                    pstmt.setString(2, rule);
                    pstmt.setLong(3, readOnlyUserSortOrder++);
                    pstmt.executeUpdate();
                }

                pstmt = conn.prepareStatement("SELECT rule FROM `cloud`.`role_permissions` WHERE role_id = 4 AND permission = 'ALLOW' AND rule LIKE 'get%' AND rule NOT LIKE 'getUploadParamsFor%' ORDER BY sort_order");
                rsRolePermissions = pstmt.executeQuery();

                while (rsRolePermissions.next()) {
                    String rule = rsRolePermissions.getString(1);
                    pstmt = conn.prepareStatement("INSERT INTO `cloud`.`role_permissions` (`uuid`, `role_id`, `rule`, `permission`, `sort_order`) VALUES (UUID(), ?, ?, 'ALLOW', ?) ON DUPLICATE KEY UPDATE rule=rule");
                    pstmt.setLong(1, readOnlyUserRoleId);
                    pstmt.setString(2, rule);
                    pstmt.setLong(3, readOnlyUserSortOrder++);
                    pstmt.executeUpdate();
                }

                List<String> readOnlyUserRulesAllowed = new ArrayList<>();
                readOnlyUserRulesAllowed.add("cloudianIsEnabled");
                readOnlyUserRulesAllowed.add("queryAsyncJobResult");
                readOnlyUserRulesAllowed.add("quotaIsEnabled");
                readOnlyUserRulesAllowed.add("quotaTariffList");
                readOnlyUserRulesAllowed.add("quotaSummary");

                for(String readOnlyUserRule : readOnlyUserRulesAllowed) {
                    pstmt = conn.prepareStatement("INSERT INTO `cloud`.`role_permissions` (`uuid`, `role_id`, `rule`, `permission`, `sort_order`) VALUES (UUID(), ?, ?, 'ALLOW', ?) ON DUPLICATE KEY UPDATE rule=rule");
                    pstmt.setLong(1, readOnlyUserRoleId);
                    pstmt.setString(2, readOnlyUserRule);
                    pstmt.setLong(3, readOnlyUserSortOrder++);
                    pstmt.executeUpdate();
                }

                pstmt = conn.prepareStatement("INSERT INTO `cloud`.`role_permissions` (`uuid`, `role_id`, `rule`, `permission`, `sort_order`) VALUES (UUID(), ?, '*', 'DENY', ?) ON DUPLICATE KEY UPDATE rule=rule");
                pstmt.setLong(1, readOnlyUserRoleId);
                pstmt.setLong(2, readOnlyUserSortOrder);
                pstmt.executeUpdate();

                if (rsRolePermissions != null && !rsRolePermissions.isClosed())  {
                    rsRolePermissions.close();
                }
            }

            if (rs != null && !rs.isClosed())  {
                rs.close();
            }
            if (pstmt != null && !pstmt.isClosed())  {
                pstmt.close();
            }
            logger.debug("Successfully added role permissions for new read-only user role");
        } catch (final SQLException e) {
            logger.error("Exception while adding role permissions for read-only user role: " + e.getMessage());
            throw new CloudRuntimeException("Exception while adding role permissions for read-only user role: " + e.getMessage(), e);
        }
    }

    private void addRolePermissionsForSupportAdmin(final Connection conn) {
        logger.debug("Adding role permissions for new support admin role");
        try {
            PreparedStatement pstmt = conn.prepareStatement("SELECT id FROM `cloud`.`roles` WHERE name = 'Support Admin - Default' AND is_default = 1");
            ResultSet rs = pstmt.executeQuery();
            if (rs.next()) {
                long supportAdminRoleId = rs.getLong(1);
                int supportAdminSortOrder = 0;

                pstmt = conn.prepareStatement("SELECT id FROM `cloud`.`roles` WHERE name = 'Read-Only Admin - Default' AND is_default = 1");
                ResultSet rsReadOnlyAdmin = pstmt.executeQuery();
                if (rsReadOnlyAdmin.next()) {
                    long readOnlyAdminRoleId = rsReadOnlyAdmin.getLong(1);
                    pstmt = conn.prepareStatement("SELECT rule FROM `cloud`.`role_permissions` WHERE role_id = ? AND permission = 'ALLOW' ORDER BY sort_order");
                    pstmt.setLong(1, readOnlyAdminRoleId);
                    ResultSet rsRolePermissions = pstmt.executeQuery();

                    while (rsRolePermissions.next()) {
                        String rule = rsRolePermissions.getString(1);
                        pstmt = conn.prepareStatement("INSERT INTO `cloud`.`role_permissions` (`uuid`, `role_id`, `rule`, `permission`, `sort_order`) VALUES (UUID(), ?, ?, 'ALLOW', ?) ON DUPLICATE KEY UPDATE rule=rule");
                        pstmt.setLong(1, supportAdminRoleId);
                        pstmt.setString(2, rule);
                        pstmt.setLong(3, supportAdminSortOrder++);
                        pstmt.executeUpdate();
                    }

                    List<String> supportAdminRulesAllowed = new ArrayList<>();
                    supportAdminRulesAllowed.add("prepareHostForMaintenance");
                    supportAdminRulesAllowed.add("cancelHostMaintenance");
                    supportAdminRulesAllowed.add("enableStorageMaintenance");
                    supportAdminRulesAllowed.add("cancelStorageMaintenance");
                    supportAdminRulesAllowed.add("createServiceOffering");
                    supportAdminRulesAllowed.add("createDiskOffering");
                    supportAdminRulesAllowed.add("createNetworkOffering");
                    supportAdminRulesAllowed.add("createVPCOffering");
                    supportAdminRulesAllowed.add("startVirtualMachine");
                    supportAdminRulesAllowed.add("stopVirtualMachine");
                    supportAdminRulesAllowed.add("rebootVirtualMachine");
                    supportAdminRulesAllowed.add("startKubernetesCluster");
                    supportAdminRulesAllowed.add("stopKubernetesCluster");
                    supportAdminRulesAllowed.add("createVolume");
                    supportAdminRulesAllowed.add("attachVolume");
                    supportAdminRulesAllowed.add("detachVolume");
                    supportAdminRulesAllowed.add("uploadVolume");
                    supportAdminRulesAllowed.add("attachIso");
                    supportAdminRulesAllowed.add("detachIso");
                    supportAdminRulesAllowed.add("registerTemplate");
                    supportAdminRulesAllowed.add("registerIso");

                    for(String supportAdminRule : supportAdminRulesAllowed) {
                        pstmt = conn.prepareStatement("INSERT INTO `cloud`.`role_permissions` (`uuid`, `role_id`, `rule`, `permission`, `sort_order`) VALUES (UUID(), ?, ?, 'ALLOW', ?) ON DUPLICATE KEY UPDATE rule=rule");
                        pstmt.setLong(1, supportAdminRoleId);
                        pstmt.setString(2, supportAdminRule);
                        pstmt.setLong(3, supportAdminSortOrder++);
                        pstmt.executeUpdate();
                    }

                    pstmt = conn.prepareStatement("INSERT INTO `cloud`.`role_permissions` (`uuid`, `role_id`, `rule`, `permission`, `sort_order`) VALUES (UUID(), ?, '*', 'DENY', ?) ON DUPLICATE KEY UPDATE rule=rule");
                    pstmt.setLong(1, supportAdminRoleId);
                    pstmt.setLong(2, supportAdminSortOrder);
                    pstmt.executeUpdate();

                    if (rsRolePermissions != null && !rsRolePermissions.isClosed())  {
                        rsRolePermissions.close();
                    }
                }

                if (rsReadOnlyAdmin != null && !rsReadOnlyAdmin.isClosed())  {
                    rsReadOnlyAdmin.close();
                }
            }

            if (rs != null && !rs.isClosed())  {
                rs.close();
            }
            if (pstmt != null && !pstmt.isClosed())  {
                pstmt.close();
            }
            logger.debug("Successfully added role permissions for new support admin role");
        } catch (final SQLException e) {
            logger.error("Exception while adding role permissions for support admin role: " + e.getMessage());
            throw new CloudRuntimeException("Exception while adding role permissions for support admin role: " + e.getMessage(), e);
        }
    }

    private void addRolePermissionsForSupportUser(final Connection conn) {
        logger.debug("Adding role permissions for new support user role");
        try {
            PreparedStatement pstmt = conn.prepareStatement("SELECT id FROM `cloud`.`roles` WHERE name = 'Support User - Default' AND is_default = 1");
            ResultSet rs = pstmt.executeQuery();
            if (rs.next()) {
                long supportUserRoleId = rs.getLong(1);
                int supportUserSortOrder = 0;

                pstmt = conn.prepareStatement("SELECT id FROM `cloud`.`roles` WHERE name = 'Read-Only User - Default' AND is_default = 1");
                ResultSet rsReadOnlyUser = pstmt.executeQuery();
                if (rsReadOnlyUser.next()) {
                    long readOnlyUserRoleId = rsReadOnlyUser.getLong(1);
                    pstmt = conn.prepareStatement("SELECT rule FROM `cloud`.`role_permissions` WHERE role_id = ? AND permission = 'ALLOW' ORDER BY sort_order");
                    pstmt.setLong(1, readOnlyUserRoleId);
                    ResultSet rsRolePermissions = pstmt.executeQuery();
                    while (rsRolePermissions.next()) {
                        String rule = rsRolePermissions.getString(1);
                        pstmt = conn.prepareStatement("INSERT INTO `cloud`.`role_permissions` (`uuid`, `role_id`, `rule`, `permission`, `sort_order`) VALUES (UUID(), ?, ?, 'ALLOW', ?) ON DUPLICATE KEY UPDATE rule=rule");
                        pstmt.setLong(1, supportUserRoleId);
                        pstmt.setString(2, rule);
                        pstmt.setLong(3, supportUserSortOrder++);
                        pstmt.executeUpdate();
                    }

                    List<String> supportUserRulesAllowed = new ArrayList<>();
                    supportUserRulesAllowed.add("startVirtualMachine");
                    supportUserRulesAllowed.add("stopVirtualMachine");
                    supportUserRulesAllowed.add("rebootVirtualMachine");
                    supportUserRulesAllowed.add("startKubernetesCluster");
                    supportUserRulesAllowed.add("stopKubernetesCluster");
                    supportUserRulesAllowed.add("createVolume");
                    supportUserRulesAllowed.add("attachVolume");
                    supportUserRulesAllowed.add("detachVolume");
                    supportUserRulesAllowed.add("uploadVolume");
                    supportUserRulesAllowed.add("attachIso");
                    supportUserRulesAllowed.add("detachIso");
                    supportUserRulesAllowed.add("registerTemplate");
                    supportUserRulesAllowed.add("registerIso");
                    supportUserRulesAllowed.add("getUploadParamsFor*");

                    for(String supportUserRule : supportUserRulesAllowed) {
                        pstmt = conn.prepareStatement("INSERT INTO `cloud`.`role_permissions` (`uuid`, `role_id`, `rule`, `permission`, `sort_order`) VALUES (UUID(), ?, ?, 'ALLOW', ?) ON DUPLICATE KEY UPDATE rule=rule");
                        pstmt.setLong(1, supportUserRoleId);
                        pstmt.setString(2, supportUserRule);
                        pstmt.setLong(3, supportUserSortOrder++);
                        pstmt.executeUpdate();
                    }

                    pstmt = conn.prepareStatement("INSERT INTO `cloud`.`role_permissions` (`uuid`, `role_id`, `rule`, `permission`, `sort_order`) VALUES (UUID(), ?, '*', 'DENY', ?) ON DUPLICATE KEY UPDATE rule=rule");
                    pstmt.setLong(1, supportUserRoleId);
                    pstmt.setLong(2, supportUserSortOrder);
                    pstmt.executeUpdate();

                    if (rsRolePermissions != null && !rsRolePermissions.isClosed())  {
                        rsRolePermissions.close();
                    }
                }

                if (rsReadOnlyUser != null && !rsReadOnlyUser.isClosed())  {
                    rsReadOnlyUser.close();
                }
            }

            if (rs != null && !rs.isClosed())  {
                rs.close();
            }
            if (pstmt != null && !pstmt.isClosed())  {
                pstmt.close();
            }
            logger.debug("Successfully added role permissions for new support user role");
        } catch (final SQLException e) {
            logger.error("Exception while adding role permissions for support user role: " + e.getMessage());
            throw new CloudRuntimeException("Exception while adding role permissions for support user role: " + e.getMessage(), e);
        }
    }

<<<<<<< HEAD
    private void updateGuestOsMappings(final Connection conn) {
        logger.debug("Updating guest OS mappings");

        // The below existing Guest OS Ids must be used for updating the guest OS hypervisor mappings
        // CentOS - 1, Debian - 2, Oracle - 3, RedHat - 4, SUSE - 5, Windows - 6, Other - 7, Novel - 8, Unix - 9, Ubuntu - 10, None - 11

        // OVF configured OS while registering deploy-as-is templates Linux 3.x Kernel OS
        guestOsMapper.addGuestOsAndHypervisorMappings(11, "OVF Configured OS", null);

        List<GuestOSHypervisorMapping> mappings = new ArrayList<GuestOSHypervisorMapping>();
        mappings.add(new GuestOSHypervisorMapping("VMware", "6.0", "other3xLinux64Guest"));
        mappings.add(new GuestOSHypervisorMapping("VMware", "6.5", "other3xLinux64Guest"));
        mappings.add(new GuestOSHypervisorMapping("VMware", "6.7", "other3xLinux64Guest"));
        mappings.add(new GuestOSHypervisorMapping("VMware", "6.7.1", "other3xLinux64Guest"));
        mappings.add(new GuestOSHypervisorMapping("VMware", "6.7.2", "other3xLinux64Guest"));
        mappings.add(new GuestOSHypervisorMapping("VMware", "6.7.3", "other3xLinux64Guest"));
        guestOsMapper.addGuestOsAndHypervisorMappings(2, "Linux 3.x Kernel (64 bit)", mappings);
        mappings.clear();

        mappings.add(new GuestOSHypervisorMapping("VMware", "6.0", "other3xLinuxGuest"));
        mappings.add(new GuestOSHypervisorMapping("VMware", "6.5", "other3xLinuxGuest"));
        mappings.add(new GuestOSHypervisorMapping("VMware", "6.7", "other3xLinuxGuest"));
        mappings.add(new GuestOSHypervisorMapping("VMware", "6.7.1", "other3xLinuxGuest"));
        mappings.add(new GuestOSHypervisorMapping("VMware", "6.7.2", "other3xLinuxGuest"));
        mappings.add(new GuestOSHypervisorMapping("VMware", "6.7.3", "other3xLinuxGuest"));
        guestOsMapper.addGuestOsAndHypervisorMappings(2, "Linux 3.x Kernel (32 bit)", mappings);
        mappings.clear();

        // Add Amazonlinux as support guest os, and VMWare guest os mappings
        mappings.add(new GuestOSHypervisorMapping("VMware", "6.7.1", "amazonlinux2_64Guest"));
        mappings.add(new GuestOSHypervisorMapping("VMware", "6.7.2", "amazonlinux2_64Guest"));
        mappings.add(new GuestOSHypervisorMapping("VMware", "6.7.3", "amazonlinux2_64Guest"));
        guestOsMapper.addGuestOsAndHypervisorMappings(7, "Amazon Linux 2 (64 bit)", mappings);
        mappings.clear();

        // Add asianux4 32 as support guest os, and VMWare guest os mappings
        mappings.add(new GuestOSHypervisorMapping("VMware", "6.0", "asianux4Guest"));
        mappings.add(new GuestOSHypervisorMapping("VMware", "6.5", "asianux4Guest"));
        mappings.add(new GuestOSHypervisorMapping("VMware", "6.7", "asianux4Guest"));
        mappings.add(new GuestOSHypervisorMapping("VMware", "6.7.1", "asianux4Guest"));
        mappings.add(new GuestOSHypervisorMapping("VMware", "6.7.2", "asianux4Guest"));
        mappings.add(new GuestOSHypervisorMapping("VMware", "6.7.3", "asianux4Guest"));
        guestOsMapper.addGuestOsAndHypervisorMappings(7, "Asianux Server 4 (32 bit)", mappings);
        mappings.clear();

        // Add asianux4 64 as support guest os, and VMWare guest os mappings
        mappings.add(new GuestOSHypervisorMapping("VMware", "6.0", "asianux4_64Guest"));
        mappings.add(new GuestOSHypervisorMapping("VMware", "6.5", "asianux4_64Guest"));
        mappings.add(new GuestOSHypervisorMapping("VMware", "6.7", "asianux4_64Guest"));
        mappings.add(new GuestOSHypervisorMapping("VMware", "6.7.1", "asianux4_64Guest"));
        mappings.add(new GuestOSHypervisorMapping("VMware", "6.7.2", "asianux4_64Guest"));
        mappings.add(new GuestOSHypervisorMapping("VMware", "6.7.3", "asianux4_64Guest"));
        guestOsMapper.addGuestOsAndHypervisorMappings(7, "Asianux Server 4 (64 bit)", mappings);
        mappings.clear();

        // Add asianux5 32 as support guest os, and VMWare guest os mappings
        mappings.add(new GuestOSHypervisorMapping("VMware", "6.0", "asianux5Guest"));
        mappings.add(new GuestOSHypervisorMapping("VMware", "6.5", "asianux5Guest"));
        mappings.add(new GuestOSHypervisorMapping("VMware", "6.7", "asianux5Guest"));
        mappings.add(new GuestOSHypervisorMapping("VMware", "6.7.1", "asianux5Guest"));
        mappings.add(new GuestOSHypervisorMapping("VMware", "6.7.2", "asianux5Guest"));
        mappings.add(new GuestOSHypervisorMapping("VMware", "6.7.3", "asianux5Guest"));
        guestOsMapper.addGuestOsAndHypervisorMappings(7, "Asianux Server 5 (32 bit)", mappings);
        mappings.clear();

        // Add asianux5 64 as support guest os, and VMWare guest os mappings
        mappings.add(new GuestOSHypervisorMapping("VMware", "6.0", "asianux5_64Guest"));
        mappings.add(new GuestOSHypervisorMapping("VMware", "6.5", "asianux5_64Guest"));
        mappings.add(new GuestOSHypervisorMapping("VMware", "6.7", "asianux5_64Guest"));
        mappings.add(new GuestOSHypervisorMapping("VMware", "6.7.1", "asianux5_64Guest"));
        mappings.add(new GuestOSHypervisorMapping("VMware", "6.7.2", "asianux5_64Guest"));
        mappings.add(new GuestOSHypervisorMapping("VMware", "6.7.3", "asianux5_64Guest"));
        guestOsMapper.addGuestOsAndHypervisorMappings(7, "Asianux Server 5 (64 bit)", mappings);
        mappings.clear();

        // Add asianux7 32 as support guest os, and VMWare guest os mappings
        mappings.add(new GuestOSHypervisorMapping("VMware", "6.5", "asianux7Guest"));
        mappings.add(new GuestOSHypervisorMapping("VMware", "6.7", "asianux7Guest"));
        mappings.add(new GuestOSHypervisorMapping("VMware", "6.7.1", "asianux7Guest"));
        mappings.add(new GuestOSHypervisorMapping("VMware", "6.7.2", "asianux7Guest"));
        mappings.add(new GuestOSHypervisorMapping("VMware", "6.7.3", "asianux7Guest"));
        guestOsMapper.addGuestOsAndHypervisorMappings(7, "Asianux Server 7 (32 bit)", mappings);
        mappings.clear();

        // Add asianux7 64 as support guest os, and  VMWare guest os mappings
        mappings.add(new GuestOSHypervisorMapping("VMware", "6.5", "asianux7_64Guest"));
        mappings.add(new GuestOSHypervisorMapping("VMware", "6.7", "asianux7_64Guest"));
        mappings.add(new GuestOSHypervisorMapping("VMware", "6.7.1", "asianux7_64Guest"));
        mappings.add(new GuestOSHypervisorMapping("VMware", "6.7.2", "asianux7_64Guest"));
        mappings.add(new GuestOSHypervisorMapping("VMware", "6.7.3", "asianux7_64Guest"));
        guestOsMapper.addGuestOsAndHypervisorMappings(7, "Asianux Server 7 (64 bit)", mappings);
        mappings.clear();

        // Add asianux8 as support guest os, and VMWare guest os mappings
        mappings.add(new GuestOSHypervisorMapping("VMware", "6.7", "asianux8_64Guest"));
        mappings.add(new GuestOSHypervisorMapping("VMware", "6.7.1", "asianux8_64Guest"));
        mappings.add(new GuestOSHypervisorMapping("VMware", "6.7.2", "asianux8_64Guest"));
        mappings.add(new GuestOSHypervisorMapping("VMware", "6.7.3", "asianux8_64Guest"));
        guestOsMapper.addGuestOsAndHypervisorMappings(7, "Asianux Server 8 (64 bit)", mappings);
        mappings.clear();

        // Add eComStation 2.0 as support guest os, and VMWare guest os mappings
        mappings.add(new GuestOSHypervisorMapping("VMware", "6.7", "eComStation2Guest"));
        mappings.add(new GuestOSHypervisorMapping("VMware", "6.7.1", "eComStation2Guest"));
        mappings.add(new GuestOSHypervisorMapping("VMware", "6.7.2", "eComStation2Guest"));
        mappings.add(new GuestOSHypervisorMapping("VMware", "6.7.3", "eComStation2Guest"));
        guestOsMapper.addGuestOsAndHypervisorMappings(7, "eComStation 2.0", mappings);
        mappings.clear();

        // Add macOS 10.13 (64 bit) as support guest os, and VMWare guest os mappings
        mappings.add(new GuestOSHypervisorMapping("VMware", "6.7", "darwin17_64Guest"));
        mappings.add(new GuestOSHypervisorMapping("VMware", "6.7.1", "darwin17_64Guest"));
        mappings.add(new GuestOSHypervisorMapping("VMware", "6.7.2", "darwin17_64Guest"));
        mappings.add(new GuestOSHypervisorMapping("VMware", "6.7.3", "darwin17_64Guest"));
        guestOsMapper.addGuestOsAndHypervisorMappings(7, "macOS 10.13 (64 bit)", mappings);
        mappings.clear();

        // Add macOS 10.14 (64 bit) as support guest os, and VMWare guest os mapping
        mappings.add(new GuestOSHypervisorMapping("VMware", "6.7", "darwin18_64Guest"));
        mappings.add(new GuestOSHypervisorMapping("VMware", "6.7.1", "darwin18_64Guest"));
        mappings.add(new GuestOSHypervisorMapping("VMware", "6.7.2", "darwin18_64Guest"));
        mappings.add(new GuestOSHypervisorMapping("VMware", "6.7.3", "darwin18_64Guest"));
        guestOsMapper.addGuestOsAndHypervisorMappings(7, "macOS 10.14 (64 bit)", mappings);
        mappings.clear();

        // Add Fedora Linux (64 bit) as support guest os, and VMWare guest os mappings
        mappings.add(new GuestOSHypervisorMapping("VMware", "6.0", "fedora64Guest"));
        mappings.add(new GuestOSHypervisorMapping("VMware", "6.5", "fedora64Guest"));
        mappings.add(new GuestOSHypervisorMapping("VMware", "6.7", "fedora64Guest"));
        mappings.add(new GuestOSHypervisorMapping("VMware", "6.7.1", "fedora64Guest"));
        mappings.add(new GuestOSHypervisorMapping("VMware", "6.7.2", "fedora64Guest"));
        mappings.add(new GuestOSHypervisorMapping("VMware", "6.7.3", "fedora64Guest"));
        guestOsMapper.addGuestOsAndHypervisorMappings(7, "Fedora Linux (64 bit)", mappings);
        mappings.clear();

        // Add Fedora Linux as support guest os, and VMWare guest os mappings
        mappings.add(new GuestOSHypervisorMapping("VMware", "6.0", "fedoraGuest"));
        mappings.add(new GuestOSHypervisorMapping("VMware", "6.5", "fedoraGuest"));
        mappings.add(new GuestOSHypervisorMapping("VMware", "6.7", "fedoraGuest"));
        mappings.add(new GuestOSHypervisorMapping("VMware", "6.7.1", "fedoraGuest"));
        mappings.add(new GuestOSHypervisorMapping("VMware", "6.7.2", "fedoraGuest"));
        mappings.add(new GuestOSHypervisorMapping("VMware", "6.7.3", "fedoraGuest"));
        guestOsMapper.addGuestOsAndHypervisorMappings(7, "Fedora Linux", mappings);
        mappings.clear();

        // Add Mandrake Linux as support guest os, and VMWare guest os mappings
        mappings.add(new GuestOSHypervisorMapping("VMware", "6.0", "mandrakeGuest"));
        mappings.add(new GuestOSHypervisorMapping("VMware", "6.5", "mandrakeGuest"));
        mappings.add(new GuestOSHypervisorMapping("VMware", "6.7", "mandrakeGuest"));
        mappings.add(new GuestOSHypervisorMapping("VMware", "6.7.1", "mandrakeGuest"));
        mappings.add(new GuestOSHypervisorMapping("VMware", "6.7.2", "mandrakeGuest"));
        mappings.add(new GuestOSHypervisorMapping("VMware", "6.7.3", "mandrakeGuest"));
        guestOsMapper.addGuestOsAndHypervisorMappings(7, "Mandrake Linux", mappings);
        mappings.clear();

        // Add Mandriva Linux (64 bit)  as support guest os, and VMWare guest os mappings
        mappings.add(new GuestOSHypervisorMapping("VMware", "6.0", "mandriva64Guest"));
        mappings.add(new GuestOSHypervisorMapping("VMware", "6.5", "mandriva64Guest"));
        mappings.add(new GuestOSHypervisorMapping("VMware", "6.7", "mandriva64Guest"));
        mappings.add(new GuestOSHypervisorMapping("VMware", "6.7.1", "mandriva64Guest"));
        mappings.add(new GuestOSHypervisorMapping("VMware", "6.7.2", "mandriva64Guest"));
        mappings.add(new GuestOSHypervisorMapping("VMware", "6.7.3", "mandriva64Guest"));
        guestOsMapper.addGuestOsAndHypervisorMappings(7, "Mandriva Linux (64 bit)", mappings);
        mappings.clear();

        // Add Mandriva Linux  as support guest os, and VMWare guest os mappings
        mappings.add(new GuestOSHypervisorMapping("VMware", "6.0", "mandrivaGuest"));
        mappings.add(new GuestOSHypervisorMapping("VMware", "6.5", "mandrivaGuest"));
        mappings.add(new GuestOSHypervisorMapping("VMware", "6.7", "mandrivaGuest"));
        mappings.add(new GuestOSHypervisorMapping("VMware", "6.7.1", "mandrivaGuest"));
        mappings.add(new GuestOSHypervisorMapping("VMware", "6.7.2", "mandrivaGuest"));
        mappings.add(new GuestOSHypervisorMapping("VMware", "6.7.3", "mandrivaGuest"));
        guestOsMapper.addGuestOsAndHypervisorMappings(7, "Mandriva Linux", mappings);
        mappings.clear();

        // Add SCO OpenServer 5   as support guest os, and VMWare guest os mappings
        mappings.add(new GuestOSHypervisorMapping("VMware", "6.0", "openServer5Guest"));
        mappings.add(new GuestOSHypervisorMapping("VMware", "6.5", "openServer5Guest"));
        mappings.add(new GuestOSHypervisorMapping("VMware", "6.7", "openServer5Guest"));
        mappings.add(new GuestOSHypervisorMapping("VMware", "6.7.1", "openServer5Guest"));
        mappings.add(new GuestOSHypervisorMapping("VMware", "6.7.2", "openServer5Guest"));
        mappings.add(new GuestOSHypervisorMapping("VMware", "6.7.3", "openServer5Guest"));
        guestOsMapper.addGuestOsAndHypervisorMappings(7, "SCO OpenServer 5", mappings);
        mappings.clear();

        // Add SCO OpenServer 6 as support guest os, and VMWare guest os mappings
        mappings.add(new GuestOSHypervisorMapping("VMware", "6.0", "openServer6Guest"));
        mappings.add(new GuestOSHypervisorMapping("VMware", "6.5", "openServer6Guest"));
        mappings.add(new GuestOSHypervisorMapping("VMware", "6.7", "openServer6Guest"));
        mappings.add(new GuestOSHypervisorMapping("VMware", "6.7.1", "openServer6Guest"));
        mappings.add(new GuestOSHypervisorMapping("VMware", "6.7.2", "openServer6Guest"));
        mappings.add(new GuestOSHypervisorMapping("VMware", "6.7.3", "openServer6Guest"));
        guestOsMapper.addGuestOsAndHypervisorMappings(7, "SCO OpenServer 6", mappings);
        mappings.clear();

        // Add OpenSUSE Linux (64 bit) as support guest os, and VMWare guest os mappings
        mappings.add(new GuestOSHypervisorMapping("VMware", "6.0", "opensuse64Guest"));
        mappings.add(new GuestOSHypervisorMapping("VMware", "6.5", "opensuse64Guest"));
        mappings.add(new GuestOSHypervisorMapping("VMware", "6.7", "opensuse64Guest"));
        mappings.add(new GuestOSHypervisorMapping("VMware", "6.7.1", "opensuse64Guest"));
        mappings.add(new GuestOSHypervisorMapping("VMware", "6.7.2", "opensuse64Guest"));
        mappings.add(new GuestOSHypervisorMapping("VMware", "6.7.3", "opensuse64Guest"));
        guestOsMapper.addGuestOsAndHypervisorMappings(7, "OpenSUSE Linux (64 bit)", mappings);
        mappings.clear();

        // Add OpenSUSE Linux (32 bit) as support guest os, and VMWare guest os mappings
        mappings.add(new GuestOSHypervisorMapping("VMware", "6.0", "opensuseGuest"));
        mappings.add(new GuestOSHypervisorMapping("VMware", "6.5", "opensuseGuest"));
        mappings.add(new GuestOSHypervisorMapping("VMware", "6.7", "opensuseGuest"));
        mappings.add(new GuestOSHypervisorMapping("VMware", "6.7.1", "opensuseGuest"));
        mappings.add(new GuestOSHypervisorMapping("VMware", "6.7.2", "opensuseGuest"));
        mappings.add(new GuestOSHypervisorMapping("VMware", "6.7.3", "opensuseGuest"));
        guestOsMapper.addGuestOsAndHypervisorMappings(7, "OpenSUSE Linux (32 bit)", mappings);
        mappings.clear();

        // Add Solaris 11 (64 bit) as support guest os, and VMWare guest os mappings
        mappings.add(new GuestOSHypervisorMapping("VMware", "6.0", "solaris11_64Guest"));
        mappings.add(new GuestOSHypervisorMapping("VMware", "6.5", "solaris11_64Guest"));
        mappings.add(new GuestOSHypervisorMapping("VMware", "6.7", "solaris11_64Guest"));
        mappings.add(new GuestOSHypervisorMapping("VMware", "6.7.1", "solaris11_64Guest"));
        mappings.add(new GuestOSHypervisorMapping("VMware", "6.7.2", "solaris11_64Guest"));
        mappings.add(new GuestOSHypervisorMapping("VMware", "6.7.3", "solaris11_64Guest"));
        guestOsMapper.addGuestOsAndHypervisorMappings(7, "Solaris 11 (64 bit)", mappings);
        mappings.clear();

        // Add  VMware Photon (64 bit) as support guest os, and VMWare guest os mappings
        mappings.add(new GuestOSHypervisorMapping("VMware", "6.5", "vmwarePhoton64Guest"));
        mappings.add(new GuestOSHypervisorMapping("VMware", "6.7", "vmwarePhoton64Guest"));
        mappings.add(new GuestOSHypervisorMapping("VMware", "6.7.1", "vmwarePhoton64Guest"));
        mappings.add(new GuestOSHypervisorMapping("VMware", "6.7.2", "vmwarePhoton64Guest"));
        mappings.add(new GuestOSHypervisorMapping("VMware", "6.7.3", "vmwarePhoton64Guest"));
        guestOsMapper.addGuestOsAndHypervisorMappings(7, "VMware Photon (64 bit)", mappings);
    }

=======
>>>>>>> 10c77c88
    @Override
    public InputStream[] getCleanupScripts() {
        final String scriptFile = "META-INF/db/schema-41400to41500-cleanup.sql";
        final InputStream script = Thread.currentThread().getContextClassLoader().getResourceAsStream(scriptFile);
        if (script == null) {
            throw new CloudRuntimeException("Unable to find " + scriptFile);
        }

        return new InputStream[] {script};
    }
}<|MERGE_RESOLUTION|>--- conflicted
+++ resolved
@@ -31,12 +31,6 @@
 import com.cloud.utils.exception.CloudRuntimeException;
 
 public class Upgrade41400to41500 extends DbUpgradeAbstractImpl {
-
-<<<<<<< HEAD
-    private GuestOsMapper guestOsMapper = new GuestOsMapper();
-=======
-    final static Logger LOG = Logger.getLogger(Upgrade41400to41500.class);
->>>>>>> 10c77c88
 
     @Override
     public String[] getUpgradableVersionRange() {
@@ -351,243 +345,6 @@
         }
     }
 
-<<<<<<< HEAD
-    private void updateGuestOsMappings(final Connection conn) {
-        logger.debug("Updating guest OS mappings");
-
-        // The below existing Guest OS Ids must be used for updating the guest OS hypervisor mappings
-        // CentOS - 1, Debian - 2, Oracle - 3, RedHat - 4, SUSE - 5, Windows - 6, Other - 7, Novel - 8, Unix - 9, Ubuntu - 10, None - 11
-
-        // OVF configured OS while registering deploy-as-is templates Linux 3.x Kernel OS
-        guestOsMapper.addGuestOsAndHypervisorMappings(11, "OVF Configured OS", null);
-
-        List<GuestOSHypervisorMapping> mappings = new ArrayList<GuestOSHypervisorMapping>();
-        mappings.add(new GuestOSHypervisorMapping("VMware", "6.0", "other3xLinux64Guest"));
-        mappings.add(new GuestOSHypervisorMapping("VMware", "6.5", "other3xLinux64Guest"));
-        mappings.add(new GuestOSHypervisorMapping("VMware", "6.7", "other3xLinux64Guest"));
-        mappings.add(new GuestOSHypervisorMapping("VMware", "6.7.1", "other3xLinux64Guest"));
-        mappings.add(new GuestOSHypervisorMapping("VMware", "6.7.2", "other3xLinux64Guest"));
-        mappings.add(new GuestOSHypervisorMapping("VMware", "6.7.3", "other3xLinux64Guest"));
-        guestOsMapper.addGuestOsAndHypervisorMappings(2, "Linux 3.x Kernel (64 bit)", mappings);
-        mappings.clear();
-
-        mappings.add(new GuestOSHypervisorMapping("VMware", "6.0", "other3xLinuxGuest"));
-        mappings.add(new GuestOSHypervisorMapping("VMware", "6.5", "other3xLinuxGuest"));
-        mappings.add(new GuestOSHypervisorMapping("VMware", "6.7", "other3xLinuxGuest"));
-        mappings.add(new GuestOSHypervisorMapping("VMware", "6.7.1", "other3xLinuxGuest"));
-        mappings.add(new GuestOSHypervisorMapping("VMware", "6.7.2", "other3xLinuxGuest"));
-        mappings.add(new GuestOSHypervisorMapping("VMware", "6.7.3", "other3xLinuxGuest"));
-        guestOsMapper.addGuestOsAndHypervisorMappings(2, "Linux 3.x Kernel (32 bit)", mappings);
-        mappings.clear();
-
-        // Add Amazonlinux as support guest os, and VMWare guest os mappings
-        mappings.add(new GuestOSHypervisorMapping("VMware", "6.7.1", "amazonlinux2_64Guest"));
-        mappings.add(new GuestOSHypervisorMapping("VMware", "6.7.2", "amazonlinux2_64Guest"));
-        mappings.add(new GuestOSHypervisorMapping("VMware", "6.7.3", "amazonlinux2_64Guest"));
-        guestOsMapper.addGuestOsAndHypervisorMappings(7, "Amazon Linux 2 (64 bit)", mappings);
-        mappings.clear();
-
-        // Add asianux4 32 as support guest os, and VMWare guest os mappings
-        mappings.add(new GuestOSHypervisorMapping("VMware", "6.0", "asianux4Guest"));
-        mappings.add(new GuestOSHypervisorMapping("VMware", "6.5", "asianux4Guest"));
-        mappings.add(new GuestOSHypervisorMapping("VMware", "6.7", "asianux4Guest"));
-        mappings.add(new GuestOSHypervisorMapping("VMware", "6.7.1", "asianux4Guest"));
-        mappings.add(new GuestOSHypervisorMapping("VMware", "6.7.2", "asianux4Guest"));
-        mappings.add(new GuestOSHypervisorMapping("VMware", "6.7.3", "asianux4Guest"));
-        guestOsMapper.addGuestOsAndHypervisorMappings(7, "Asianux Server 4 (32 bit)", mappings);
-        mappings.clear();
-
-        // Add asianux4 64 as support guest os, and VMWare guest os mappings
-        mappings.add(new GuestOSHypervisorMapping("VMware", "6.0", "asianux4_64Guest"));
-        mappings.add(new GuestOSHypervisorMapping("VMware", "6.5", "asianux4_64Guest"));
-        mappings.add(new GuestOSHypervisorMapping("VMware", "6.7", "asianux4_64Guest"));
-        mappings.add(new GuestOSHypervisorMapping("VMware", "6.7.1", "asianux4_64Guest"));
-        mappings.add(new GuestOSHypervisorMapping("VMware", "6.7.2", "asianux4_64Guest"));
-        mappings.add(new GuestOSHypervisorMapping("VMware", "6.7.3", "asianux4_64Guest"));
-        guestOsMapper.addGuestOsAndHypervisorMappings(7, "Asianux Server 4 (64 bit)", mappings);
-        mappings.clear();
-
-        // Add asianux5 32 as support guest os, and VMWare guest os mappings
-        mappings.add(new GuestOSHypervisorMapping("VMware", "6.0", "asianux5Guest"));
-        mappings.add(new GuestOSHypervisorMapping("VMware", "6.5", "asianux5Guest"));
-        mappings.add(new GuestOSHypervisorMapping("VMware", "6.7", "asianux5Guest"));
-        mappings.add(new GuestOSHypervisorMapping("VMware", "6.7.1", "asianux5Guest"));
-        mappings.add(new GuestOSHypervisorMapping("VMware", "6.7.2", "asianux5Guest"));
-        mappings.add(new GuestOSHypervisorMapping("VMware", "6.7.3", "asianux5Guest"));
-        guestOsMapper.addGuestOsAndHypervisorMappings(7, "Asianux Server 5 (32 bit)", mappings);
-        mappings.clear();
-
-        // Add asianux5 64 as support guest os, and VMWare guest os mappings
-        mappings.add(new GuestOSHypervisorMapping("VMware", "6.0", "asianux5_64Guest"));
-        mappings.add(new GuestOSHypervisorMapping("VMware", "6.5", "asianux5_64Guest"));
-        mappings.add(new GuestOSHypervisorMapping("VMware", "6.7", "asianux5_64Guest"));
-        mappings.add(new GuestOSHypervisorMapping("VMware", "6.7.1", "asianux5_64Guest"));
-        mappings.add(new GuestOSHypervisorMapping("VMware", "6.7.2", "asianux5_64Guest"));
-        mappings.add(new GuestOSHypervisorMapping("VMware", "6.7.3", "asianux5_64Guest"));
-        guestOsMapper.addGuestOsAndHypervisorMappings(7, "Asianux Server 5 (64 bit)", mappings);
-        mappings.clear();
-
-        // Add asianux7 32 as support guest os, and VMWare guest os mappings
-        mappings.add(new GuestOSHypervisorMapping("VMware", "6.5", "asianux7Guest"));
-        mappings.add(new GuestOSHypervisorMapping("VMware", "6.7", "asianux7Guest"));
-        mappings.add(new GuestOSHypervisorMapping("VMware", "6.7.1", "asianux7Guest"));
-        mappings.add(new GuestOSHypervisorMapping("VMware", "6.7.2", "asianux7Guest"));
-        mappings.add(new GuestOSHypervisorMapping("VMware", "6.7.3", "asianux7Guest"));
-        guestOsMapper.addGuestOsAndHypervisorMappings(7, "Asianux Server 7 (32 bit)", mappings);
-        mappings.clear();
-
-        // Add asianux7 64 as support guest os, and  VMWare guest os mappings
-        mappings.add(new GuestOSHypervisorMapping("VMware", "6.5", "asianux7_64Guest"));
-        mappings.add(new GuestOSHypervisorMapping("VMware", "6.7", "asianux7_64Guest"));
-        mappings.add(new GuestOSHypervisorMapping("VMware", "6.7.1", "asianux7_64Guest"));
-        mappings.add(new GuestOSHypervisorMapping("VMware", "6.7.2", "asianux7_64Guest"));
-        mappings.add(new GuestOSHypervisorMapping("VMware", "6.7.3", "asianux7_64Guest"));
-        guestOsMapper.addGuestOsAndHypervisorMappings(7, "Asianux Server 7 (64 bit)", mappings);
-        mappings.clear();
-
-        // Add asianux8 as support guest os, and VMWare guest os mappings
-        mappings.add(new GuestOSHypervisorMapping("VMware", "6.7", "asianux8_64Guest"));
-        mappings.add(new GuestOSHypervisorMapping("VMware", "6.7.1", "asianux8_64Guest"));
-        mappings.add(new GuestOSHypervisorMapping("VMware", "6.7.2", "asianux8_64Guest"));
-        mappings.add(new GuestOSHypervisorMapping("VMware", "6.7.3", "asianux8_64Guest"));
-        guestOsMapper.addGuestOsAndHypervisorMappings(7, "Asianux Server 8 (64 bit)", mappings);
-        mappings.clear();
-
-        // Add eComStation 2.0 as support guest os, and VMWare guest os mappings
-        mappings.add(new GuestOSHypervisorMapping("VMware", "6.7", "eComStation2Guest"));
-        mappings.add(new GuestOSHypervisorMapping("VMware", "6.7.1", "eComStation2Guest"));
-        mappings.add(new GuestOSHypervisorMapping("VMware", "6.7.2", "eComStation2Guest"));
-        mappings.add(new GuestOSHypervisorMapping("VMware", "6.7.3", "eComStation2Guest"));
-        guestOsMapper.addGuestOsAndHypervisorMappings(7, "eComStation 2.0", mappings);
-        mappings.clear();
-
-        // Add macOS 10.13 (64 bit) as support guest os, and VMWare guest os mappings
-        mappings.add(new GuestOSHypervisorMapping("VMware", "6.7", "darwin17_64Guest"));
-        mappings.add(new GuestOSHypervisorMapping("VMware", "6.7.1", "darwin17_64Guest"));
-        mappings.add(new GuestOSHypervisorMapping("VMware", "6.7.2", "darwin17_64Guest"));
-        mappings.add(new GuestOSHypervisorMapping("VMware", "6.7.3", "darwin17_64Guest"));
-        guestOsMapper.addGuestOsAndHypervisorMappings(7, "macOS 10.13 (64 bit)", mappings);
-        mappings.clear();
-
-        // Add macOS 10.14 (64 bit) as support guest os, and VMWare guest os mapping
-        mappings.add(new GuestOSHypervisorMapping("VMware", "6.7", "darwin18_64Guest"));
-        mappings.add(new GuestOSHypervisorMapping("VMware", "6.7.1", "darwin18_64Guest"));
-        mappings.add(new GuestOSHypervisorMapping("VMware", "6.7.2", "darwin18_64Guest"));
-        mappings.add(new GuestOSHypervisorMapping("VMware", "6.7.3", "darwin18_64Guest"));
-        guestOsMapper.addGuestOsAndHypervisorMappings(7, "macOS 10.14 (64 bit)", mappings);
-        mappings.clear();
-
-        // Add Fedora Linux (64 bit) as support guest os, and VMWare guest os mappings
-        mappings.add(new GuestOSHypervisorMapping("VMware", "6.0", "fedora64Guest"));
-        mappings.add(new GuestOSHypervisorMapping("VMware", "6.5", "fedora64Guest"));
-        mappings.add(new GuestOSHypervisorMapping("VMware", "6.7", "fedora64Guest"));
-        mappings.add(new GuestOSHypervisorMapping("VMware", "6.7.1", "fedora64Guest"));
-        mappings.add(new GuestOSHypervisorMapping("VMware", "6.7.2", "fedora64Guest"));
-        mappings.add(new GuestOSHypervisorMapping("VMware", "6.7.3", "fedora64Guest"));
-        guestOsMapper.addGuestOsAndHypervisorMappings(7, "Fedora Linux (64 bit)", mappings);
-        mappings.clear();
-
-        // Add Fedora Linux as support guest os, and VMWare guest os mappings
-        mappings.add(new GuestOSHypervisorMapping("VMware", "6.0", "fedoraGuest"));
-        mappings.add(new GuestOSHypervisorMapping("VMware", "6.5", "fedoraGuest"));
-        mappings.add(new GuestOSHypervisorMapping("VMware", "6.7", "fedoraGuest"));
-        mappings.add(new GuestOSHypervisorMapping("VMware", "6.7.1", "fedoraGuest"));
-        mappings.add(new GuestOSHypervisorMapping("VMware", "6.7.2", "fedoraGuest"));
-        mappings.add(new GuestOSHypervisorMapping("VMware", "6.7.3", "fedoraGuest"));
-        guestOsMapper.addGuestOsAndHypervisorMappings(7, "Fedora Linux", mappings);
-        mappings.clear();
-
-        // Add Mandrake Linux as support guest os, and VMWare guest os mappings
-        mappings.add(new GuestOSHypervisorMapping("VMware", "6.0", "mandrakeGuest"));
-        mappings.add(new GuestOSHypervisorMapping("VMware", "6.5", "mandrakeGuest"));
-        mappings.add(new GuestOSHypervisorMapping("VMware", "6.7", "mandrakeGuest"));
-        mappings.add(new GuestOSHypervisorMapping("VMware", "6.7.1", "mandrakeGuest"));
-        mappings.add(new GuestOSHypervisorMapping("VMware", "6.7.2", "mandrakeGuest"));
-        mappings.add(new GuestOSHypervisorMapping("VMware", "6.7.3", "mandrakeGuest"));
-        guestOsMapper.addGuestOsAndHypervisorMappings(7, "Mandrake Linux", mappings);
-        mappings.clear();
-
-        // Add Mandriva Linux (64 bit)  as support guest os, and VMWare guest os mappings
-        mappings.add(new GuestOSHypervisorMapping("VMware", "6.0", "mandriva64Guest"));
-        mappings.add(new GuestOSHypervisorMapping("VMware", "6.5", "mandriva64Guest"));
-        mappings.add(new GuestOSHypervisorMapping("VMware", "6.7", "mandriva64Guest"));
-        mappings.add(new GuestOSHypervisorMapping("VMware", "6.7.1", "mandriva64Guest"));
-        mappings.add(new GuestOSHypervisorMapping("VMware", "6.7.2", "mandriva64Guest"));
-        mappings.add(new GuestOSHypervisorMapping("VMware", "6.7.3", "mandriva64Guest"));
-        guestOsMapper.addGuestOsAndHypervisorMappings(7, "Mandriva Linux (64 bit)", mappings);
-        mappings.clear();
-
-        // Add Mandriva Linux  as support guest os, and VMWare guest os mappings
-        mappings.add(new GuestOSHypervisorMapping("VMware", "6.0", "mandrivaGuest"));
-        mappings.add(new GuestOSHypervisorMapping("VMware", "6.5", "mandrivaGuest"));
-        mappings.add(new GuestOSHypervisorMapping("VMware", "6.7", "mandrivaGuest"));
-        mappings.add(new GuestOSHypervisorMapping("VMware", "6.7.1", "mandrivaGuest"));
-        mappings.add(new GuestOSHypervisorMapping("VMware", "6.7.2", "mandrivaGuest"));
-        mappings.add(new GuestOSHypervisorMapping("VMware", "6.7.3", "mandrivaGuest"));
-        guestOsMapper.addGuestOsAndHypervisorMappings(7, "Mandriva Linux", mappings);
-        mappings.clear();
-
-        // Add SCO OpenServer 5   as support guest os, and VMWare guest os mappings
-        mappings.add(new GuestOSHypervisorMapping("VMware", "6.0", "openServer5Guest"));
-        mappings.add(new GuestOSHypervisorMapping("VMware", "6.5", "openServer5Guest"));
-        mappings.add(new GuestOSHypervisorMapping("VMware", "6.7", "openServer5Guest"));
-        mappings.add(new GuestOSHypervisorMapping("VMware", "6.7.1", "openServer5Guest"));
-        mappings.add(new GuestOSHypervisorMapping("VMware", "6.7.2", "openServer5Guest"));
-        mappings.add(new GuestOSHypervisorMapping("VMware", "6.7.3", "openServer5Guest"));
-        guestOsMapper.addGuestOsAndHypervisorMappings(7, "SCO OpenServer 5", mappings);
-        mappings.clear();
-
-        // Add SCO OpenServer 6 as support guest os, and VMWare guest os mappings
-        mappings.add(new GuestOSHypervisorMapping("VMware", "6.0", "openServer6Guest"));
-        mappings.add(new GuestOSHypervisorMapping("VMware", "6.5", "openServer6Guest"));
-        mappings.add(new GuestOSHypervisorMapping("VMware", "6.7", "openServer6Guest"));
-        mappings.add(new GuestOSHypervisorMapping("VMware", "6.7.1", "openServer6Guest"));
-        mappings.add(new GuestOSHypervisorMapping("VMware", "6.7.2", "openServer6Guest"));
-        mappings.add(new GuestOSHypervisorMapping("VMware", "6.7.3", "openServer6Guest"));
-        guestOsMapper.addGuestOsAndHypervisorMappings(7, "SCO OpenServer 6", mappings);
-        mappings.clear();
-
-        // Add OpenSUSE Linux (64 bit) as support guest os, and VMWare guest os mappings
-        mappings.add(new GuestOSHypervisorMapping("VMware", "6.0", "opensuse64Guest"));
-        mappings.add(new GuestOSHypervisorMapping("VMware", "6.5", "opensuse64Guest"));
-        mappings.add(new GuestOSHypervisorMapping("VMware", "6.7", "opensuse64Guest"));
-        mappings.add(new GuestOSHypervisorMapping("VMware", "6.7.1", "opensuse64Guest"));
-        mappings.add(new GuestOSHypervisorMapping("VMware", "6.7.2", "opensuse64Guest"));
-        mappings.add(new GuestOSHypervisorMapping("VMware", "6.7.3", "opensuse64Guest"));
-        guestOsMapper.addGuestOsAndHypervisorMappings(7, "OpenSUSE Linux (64 bit)", mappings);
-        mappings.clear();
-
-        // Add OpenSUSE Linux (32 bit) as support guest os, and VMWare guest os mappings
-        mappings.add(new GuestOSHypervisorMapping("VMware", "6.0", "opensuseGuest"));
-        mappings.add(new GuestOSHypervisorMapping("VMware", "6.5", "opensuseGuest"));
-        mappings.add(new GuestOSHypervisorMapping("VMware", "6.7", "opensuseGuest"));
-        mappings.add(new GuestOSHypervisorMapping("VMware", "6.7.1", "opensuseGuest"));
-        mappings.add(new GuestOSHypervisorMapping("VMware", "6.7.2", "opensuseGuest"));
-        mappings.add(new GuestOSHypervisorMapping("VMware", "6.7.3", "opensuseGuest"));
-        guestOsMapper.addGuestOsAndHypervisorMappings(7, "OpenSUSE Linux (32 bit)", mappings);
-        mappings.clear();
-
-        // Add Solaris 11 (64 bit) as support guest os, and VMWare guest os mappings
-        mappings.add(new GuestOSHypervisorMapping("VMware", "6.0", "solaris11_64Guest"));
-        mappings.add(new GuestOSHypervisorMapping("VMware", "6.5", "solaris11_64Guest"));
-        mappings.add(new GuestOSHypervisorMapping("VMware", "6.7", "solaris11_64Guest"));
-        mappings.add(new GuestOSHypervisorMapping("VMware", "6.7.1", "solaris11_64Guest"));
-        mappings.add(new GuestOSHypervisorMapping("VMware", "6.7.2", "solaris11_64Guest"));
-        mappings.add(new GuestOSHypervisorMapping("VMware", "6.7.3", "solaris11_64Guest"));
-        guestOsMapper.addGuestOsAndHypervisorMappings(7, "Solaris 11 (64 bit)", mappings);
-        mappings.clear();
-
-        // Add  VMware Photon (64 bit) as support guest os, and VMWare guest os mappings
-        mappings.add(new GuestOSHypervisorMapping("VMware", "6.5", "vmwarePhoton64Guest"));
-        mappings.add(new GuestOSHypervisorMapping("VMware", "6.7", "vmwarePhoton64Guest"));
-        mappings.add(new GuestOSHypervisorMapping("VMware", "6.7.1", "vmwarePhoton64Guest"));
-        mappings.add(new GuestOSHypervisorMapping("VMware", "6.7.2", "vmwarePhoton64Guest"));
-        mappings.add(new GuestOSHypervisorMapping("VMware", "6.7.3", "vmwarePhoton64Guest"));
-        guestOsMapper.addGuestOsAndHypervisorMappings(7, "VMware Photon (64 bit)", mappings);
-    }
-
-=======
->>>>>>> 10c77c88
     @Override
     public InputStream[] getCleanupScripts() {
         final String scriptFile = "META-INF/db/schema-41400to41500-cleanup.sql";
