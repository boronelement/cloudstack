// Licensed to the Apache Software Foundation (ASF) under one
// or more contributor license agreements.  See the NOTICE file
// distributed with this work for additional information
// regarding copyright ownership.  The ASF licenses this file
// to you under the Apache License, Version 2.0 (the
// "License"); you may not use this file except in compliance
// with the License.  You may obtain a copy of the License at
//
//   http://www.apache.org/licenses/LICENSE-2.0
//
// Unless required by applicable law or agreed to in writing,
// software distributed under the License is distributed on an
// "AS IS" BASIS, WITHOUT WARRANTIES OR CONDITIONS OF ANY
// KIND, either express or implied.  See the License for the
// specific language governing permissions and limitations
// under the License.
package com.cloud.upgrade.dao;

import com.cloud.hypervisor.Hypervisor;
import com.cloud.storage.GuestOSHypervisorMapping;
import com.cloud.upgrade.GuestOsMapper;
import com.cloud.upgrade.SystemVmTemplateRegistration;
import com.cloud.utils.exception.CloudRuntimeException;
import org.apache.log4j.Logger;

import java.io.InputStream;
import java.sql.Connection;
import java.util.ArrayList;
import java.util.List;

public class Upgrade41800to41810 implements DbUpgrade, DbUpgradeSystemVmTemplate {
    final static Logger LOG = Logger.getLogger(Upgrade41800to41810.class);
    private SystemVmTemplateRegistration systemVmTemplateRegistration;

    @Override
    public String[] getUpgradableVersionRange() {
        return new String[] {"4.18.0.0", "4.18.1.0"};
    }

    @Override
    public String getUpgradedVersion() {
        return "4.18.1.0";
    }

    @Override
    public boolean supportsRollingUpgrade() {
        return false;
    }

    @Override
    public InputStream[] getPrepareScripts() {
        final String scriptFile = "META-INF/db/schema-41800to41810.sql";
        final InputStream script = Thread.currentThread().getContextClassLoader().getResourceAsStream(scriptFile);
        if (script == null) {
            throw new CloudRuntimeException("Unable to find " + scriptFile);
        }

        return new InputStream[] {script};
    }

    @Override
    public void performDataMigration(Connection conn) {
<<<<<<< HEAD
        updateGuestOsMappings();
        copyGuestOsMappingsToVMware80u1();
=======
        fixForeignKeyNames(conn);
>>>>>>> 939ee9e1
    }

    @Override
    public InputStream[] getCleanupScripts() {
        final String scriptFile = "META-INF/db/schema-41800to41810-cleanup.sql";
        final InputStream script = Thread.currentThread().getContextClassLoader().getResourceAsStream(scriptFile);
        if (script == null) {
            throw new CloudRuntimeException("Unable to find " + scriptFile);
        }

        return new InputStream[] {script};
    }

    private void initSystemVmTemplateRegistration() {
        systemVmTemplateRegistration = new SystemVmTemplateRegistration("");
    }

    @Override
    public void updateSystemVmTemplates(Connection conn) {
        LOG.debug("Updating System Vm template IDs");
        initSystemVmTemplateRegistration();
        try {
            systemVmTemplateRegistration.updateSystemVmTemplates(conn);
        } catch (Exception e) {
            throw new CloudRuntimeException("Failed to find / register SystemVM template(s)");
        }
    }

<<<<<<< HEAD
    private void updateGuestOsMappings() {
        LOG.debug("Updating guest OS mappings");

        GuestOsMapper guestOsMapper = new GuestOsMapper();
        List<GuestOSHypervisorMapping> mappings = new ArrayList<>();

        final String hypervisorVMware = Hypervisor.HypervisorType.VMware.name();
        final String hypervisorVersionVmware8 = "8.0";

        // Add support for almalinux_64Guest from VMware 8.0
        mappings.add(new GuestOSHypervisorMapping(hypervisorVMware, hypervisorVersionVmware8, "almalinux_64Guest"));
        guestOsMapper.addGuestOsAndHypervisorMappings(1, "AlmaLinux (64-bit)", mappings);
        mappings.clear();

        // Add support for darwin22_64Guest from VMware 8.0
        mappings.add(new GuestOSHypervisorMapping(hypervisorVMware, hypervisorVersionVmware8, "darwin22_64Guest"));
        guestOsMapper.addGuestOsAndHypervisorMappings(7, "macOS 13 (64-bit)", mappings);
        mappings.clear();

        // Add support for darwin23_64Guest from VMware 8.0
        mappings.add(new GuestOSHypervisorMapping(hypervisorVMware, hypervisorVersionVmware8, "darwin23_64Guest"));
        guestOsMapper.addGuestOsAndHypervisorMappings(7, "macOS 14 (64-bit)", mappings);
        mappings.clear();

        // Add support for debian12_64Guest from VMware 8.0
        mappings.add(new GuestOSHypervisorMapping(hypervisorVMware, hypervisorVersionVmware8, "debian12_64Guest"));
        guestOsMapper.addGuestOsAndHypervisorMappings(2, "Debian GNU/Linux 12 (64-bit)", mappings);
        mappings.clear();

        // Add support for debian12Guest from VMware 8.0
        mappings.add(new GuestOSHypervisorMapping(hypervisorVMware, hypervisorVersionVmware8, "debian12Guest"));
        guestOsMapper.addGuestOsAndHypervisorMappings(2, "Debian GNU/Linux 12 (32-bit)", mappings);
        mappings.clear();

        // Add support for freebsd14_64Guest from VMware 8.0
        mappings.add(new GuestOSHypervisorMapping(hypervisorVMware, hypervisorVersionVmware8, "freebsd14_64Guest"));
        guestOsMapper.addGuestOsAndHypervisorMappings(9, "FreeBSD 14 (64-bit)", mappings);
        mappings.clear();

        // Add support for freebsd14Guest from VMware 8.0
        mappings.add(new GuestOSHypervisorMapping(hypervisorVMware, hypervisorVersionVmware8, "freebsd14Guest"));
        guestOsMapper.addGuestOsAndHypervisorMappings(9, "FreeBSD 14 (32-bit)", mappings);
        mappings.clear();

        // Add support for other6xLinux64Guest from VMware 8.0
        mappings.add(new GuestOSHypervisorMapping(hypervisorVMware, hypervisorVersionVmware8, "other6xLinux64Guest"));
        guestOsMapper.addGuestOsAndHypervisorMappings(7, "Linux 6.x Kernel (64-bit)", mappings);
        mappings.clear();

        // Add support for other6xLinuxGuest from VMware 8.0
        mappings.add(new GuestOSHypervisorMapping(hypervisorVMware, hypervisorVersionVmware8, "other6xLinuxGuest"));
        guestOsMapper.addGuestOsAndHypervisorMappings(7, "Linux 6.x Kernel (32-bit)", mappings);
        mappings.clear();

        // Add support for rockylinux_64Guest from VMware 8.0
        mappings.add(new GuestOSHypervisorMapping(hypervisorVMware, hypervisorVersionVmware8, "rockylinux_64Guest"));
        guestOsMapper.addGuestOsAndHypervisorMappings(1, "Rocky Linux (64-bit)", mappings);
        mappings.clear();

        // Add support for vmkernel8Guest from VMware 8.0
        mappings.add(new GuestOSHypervisorMapping(hypervisorVMware, hypervisorVersionVmware8, "vmkernel8Guest"));
        guestOsMapper.addGuestOsAndHypervisorMappings(7, "VMware ESXi 8.0", mappings);
        mappings.clear();

        // Add support for windows11_64Guest from VMware 8.0
        mappings.add(new GuestOSHypervisorMapping(hypervisorVMware, hypervisorVersionVmware8, "windows11_64Guest"));
        guestOsMapper.addGuestOsAndHypervisorMappings(6, "Windows 11 (64-bit)", mappings);
        mappings.clear();

        // Add support for windows12_64Guest from VMware 8.0
        mappings.add(new GuestOSHypervisorMapping(hypervisorVMware, hypervisorVersionVmware8, "windows12_64Guest"));
        guestOsMapper.addGuestOsAndHypervisorMappings(6, "Windows 12 (64-bit)", mappings);
        mappings.clear();

        // Add support for windows2022srvNext_64Guest from VMware 8.0
        mappings.add(new GuestOSHypervisorMapping(hypervisorVMware, hypervisorVersionVmware8, "windows2022srvNext_64Guest"));
        guestOsMapper.addGuestOsAndHypervisorMappings(6, "Windows Server 2025 (64-bit)", mappings);
        mappings.clear();
    }

    private void copyGuestOsMappingsToVMware80u1() {
        LOG.debug("Copying guest OS mappings from VMware 8.0 to VMware 8.0.1");
        GuestOsMapper guestOsMapper = new GuestOsMapper();
        guestOsMapper.copyGuestOSHypervisorMappings(Hypervisor.HypervisorType.VMware, "8.0", "8.0.1");
=======
    private void fixForeignKeyNames(Connection conn) {
        //Alter foreign key name for user_vm table from fk_user_data_id to fk_user_vm__user_data_id (if exists)
        List<String> keys = new ArrayList<String>();
        keys.add("fk_user_data_id");
        keys.add("fk_user_vm__user_data_id");
        DbUpgradeUtils.dropKeysIfExist(conn, "cloud.user_vm", keys, true);
        DbUpgradeUtils.dropKeysIfExist(conn, "cloud.user_vm", keys, false);
        DbUpgradeUtils.addForeignKey(conn, "user_vm", "user_data_id", "user_data", "id");

        //Alter foreign key name for vm_template table from fk_user_data_id to fk_vm_template__user_data_id (if exists)
        keys = new ArrayList<>();
        keys.add("fk_user_data_id");
        keys.add("fk_vm_template__user_data_id");
        DbUpgradeUtils.dropKeysIfExist(conn, "cloud.vm_template", keys, true);
        DbUpgradeUtils.dropKeysIfExist(conn, "cloud.vm_template", keys, false);
        DbUpgradeUtils.addForeignKey(conn, "vm_template", "user_data_id", "user_data", "id");

        //Alter foreign key name for volumes table from fk_passphrase_id to fk_volumes__passphrase_id (if exists)
        keys = new ArrayList<>();
        keys.add("fk_passphrase_id");
        keys.add("fk_volumes__passphrase_id");
        DbUpgradeUtils.dropKeysIfExist(conn, "cloud.volumes", keys, true);
        DbUpgradeUtils.dropKeysIfExist(conn, "cloud.volumes", keys, false);
        DbUpgradeUtils.addForeignKey(conn, "volumes", "passphrase_id","passphrase", "id");
>>>>>>> 939ee9e1
    }
}<|MERGE_RESOLUTION|>--- conflicted
+++ resolved
@@ -60,12 +60,9 @@
 
     @Override
     public void performDataMigration(Connection conn) {
-<<<<<<< HEAD
+        fixForeignKeyNames(conn);
         updateGuestOsMappings();
         copyGuestOsMappingsToVMware80u1();
-=======
-        fixForeignKeyNames(conn);
->>>>>>> 939ee9e1
     }
 
     @Override
@@ -94,7 +91,6 @@
         }
     }
 
-<<<<<<< HEAD
     private void updateGuestOsMappings() {
         LOG.debug("Updating guest OS mappings");
 
@@ -179,7 +175,8 @@
         LOG.debug("Copying guest OS mappings from VMware 8.0 to VMware 8.0.1");
         GuestOsMapper guestOsMapper = new GuestOsMapper();
         guestOsMapper.copyGuestOSHypervisorMappings(Hypervisor.HypervisorType.VMware, "8.0", "8.0.1");
-=======
+    }
+
     private void fixForeignKeyNames(Connection conn) {
         //Alter foreign key name for user_vm table from fk_user_data_id to fk_user_vm__user_data_id (if exists)
         List<String> keys = new ArrayList<String>();
@@ -204,6 +201,5 @@
         DbUpgradeUtils.dropKeysIfExist(conn, "cloud.volumes", keys, true);
         DbUpgradeUtils.dropKeysIfExist(conn, "cloud.volumes", keys, false);
         DbUpgradeUtils.addForeignKey(conn, "volumes", "passphrase_id","passphrase", "id");
->>>>>>> 939ee9e1
     }
 }