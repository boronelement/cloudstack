// Licensed to the Apache Software Foundation (ASF) under one
// or more contributor license agreements.  See the NOTICE file
// distributed with this work for additional information
// regarding copyright ownership.  The ASF licenses this file
// to you under the Apache License, Version 2.0 (the
// "License"); you may not use this file except in compliance
// with the License.  You may obtain a copy of the License at
//
//   http://www.apache.org/licenses/LICENSE-2.0
//
// Unless required by applicable law or agreed to in writing,
// software distributed under the License is distributed on an
// "AS IS" BASIS, WITHOUT WARRANTIES OR CONDITIONS OF ANY
// KIND, either express or implied.  See the License for the
// specific language governing permissions and limitations
// under the License.
package com.cloud.upgrade.dao;

<<<<<<< HEAD
import com.cloud.storage.GuestOSVO;
=======
import com.cloud.hypervisor.Hypervisor;
import com.cloud.storage.GuestOSHypervisorMapping;
>>>>>>> d8a5c890
import com.cloud.upgrade.GuestOsMapper;
import com.cloud.upgrade.SystemVmTemplateRegistration;
import com.cloud.utils.exception.CloudRuntimeException;
import org.apache.log4j.Logger;

import java.io.InputStream;
import java.sql.Connection;
import java.util.ArrayList;
import java.util.HashSet;
import java.util.List;

public class Upgrade41800to41810 implements DbUpgrade, DbUpgradeSystemVmTemplate {
    final static Logger LOG = Logger.getLogger(Upgrade41800to41810.class);
    private GuestOsMapper guestOsMapper = new GuestOsMapper();

    private SystemVmTemplateRegistration systemVmTemplateRegistration;

    @Override
    public String[] getUpgradableVersionRange() {
        return new String[] {"4.18.0.0", "4.18.1.0"};
    }

    @Override
    public String getUpgradedVersion() {
        return "4.18.1.0";
    }

    @Override
    public boolean supportsRollingUpgrade() {
        return false;
    }

    @Override
    public InputStream[] getPrepareScripts() {
        final String scriptFile = "META-INF/db/schema-41800to41810.sql";
        final InputStream script = Thread.currentThread().getContextClassLoader().getResourceAsStream(scriptFile);
        if (script == null) {
            throw new CloudRuntimeException("Unable to find " + scriptFile);
        }

        return new InputStream[] {script};
    }

    @Override
    public void performDataMigration(Connection conn) {
        fixForeignKeyNames(conn);
<<<<<<< HEAD
        mergeDuplicateGuestOSes();
    }

    private void mergeDuplicateGuestOSes() {
        guestOsMapper.mergeDuplicates();
        List<GuestOSVO> nines = guestOsMapper.listByDisplayName("Red Hat Enterprise Linux 9");
        GuestOSVO nineDotZero = guestOsMapper.listByDisplayName("Red Hat Enterprise Linux 9.0").get(0);
        guestOsMapper.makeNormative(nineDotZero, new HashSet<>(nines));
=======
        updateGuestOsMappings(conn);
        copyGuestOsMappingsToVMware80u1();
>>>>>>> d8a5c890
    }

    @Override
    public InputStream[] getCleanupScripts() {
        final String scriptFile = "META-INF/db/schema-41800to41810-cleanup.sql";
        final InputStream script = Thread.currentThread().getContextClassLoader().getResourceAsStream(scriptFile);
        if (script == null) {
            throw new CloudRuntimeException("Unable to find " + scriptFile);
        }

        return new InputStream[] {script};
    }

    private void initSystemVmTemplateRegistration() {
        systemVmTemplateRegistration = new SystemVmTemplateRegistration("");
    }

    @Override
    public void updateSystemVmTemplates(Connection conn) {
        LOG.debug("Updating System Vm template IDs");
        initSystemVmTemplateRegistration();
        try {
            systemVmTemplateRegistration.updateSystemVmTemplates(conn);
        } catch (Exception e) {
            throw new CloudRuntimeException("Failed to find / register SystemVM template(s)");
        }
    }

    private void updateGuestOsMappings(Connection conn) {
        LOG.debug("Updating guest OS mappings");

        GuestOsMapper guestOsMapper = new GuestOsMapper();
        List<GuestOSHypervisorMapping> mappings = new ArrayList<>();

        LOG.debug("Adding Ubuntu 20.04 support for VMware 6.5+");
        guestOsMapper.addGuestOsHypervisorMapping(new GuestOSHypervisorMapping("VMware", "6.5", "ubuntu64Guest"), 10, "Ubuntu 20.04 LTS");
        guestOsMapper.addGuestOsHypervisorMapping(new GuestOSHypervisorMapping("VMware", "6.7", "ubuntu64Guest"), 10, "Ubuntu 20.04 LTS");
        guestOsMapper.addGuestOsHypervisorMapping(new GuestOSHypervisorMapping("VMware", "6.7.1", "ubuntu64Guest"), 10, "Ubuntu 20.04 LTS");
        guestOsMapper.addGuestOsHypervisorMapping(new GuestOSHypervisorMapping("VMware", "6.7.2", "ubuntu64Guest"), 10, "Ubuntu 20.04 LTS");
        guestOsMapper.addGuestOsHypervisorMapping(new GuestOSHypervisorMapping("VMware", "6.7.3", "ubuntu64Guest"), 10, "Ubuntu 20.04 LTS");
        guestOsMapper.addGuestOsHypervisorMapping(new GuestOSHypervisorMapping("VMware", "7.0", "ubuntu64Guest"), 10, "Ubuntu 20.04 LTS");
        guestOsMapper.addGuestOsHypervisorMapping(new GuestOSHypervisorMapping("VMware", "7.0.1.0", "ubuntu64Guest"), 10, "Ubuntu 20.04 LTS");
        guestOsMapper.addGuestOsHypervisorMapping(new GuestOSHypervisorMapping("VMware", "7.0.2.0", "ubuntu64Guest"), 10, "Ubuntu 20.04 LTS");
        guestOsMapper.addGuestOsHypervisorMapping(new GuestOSHypervisorMapping("VMware", "7.0.3.0", "ubuntu64Guest"), 10, "Ubuntu 20.04 LTS");
        guestOsMapper.addGuestOsHypervisorMapping(new GuestOSHypervisorMapping("VMware", "8.0", "ubuntu64Guest"), 10, "Ubuntu 20.04 LTS");

        LOG.debug("Adding Ubuntu 22.04 support for KVM and VMware 6.5+");
        mappings.add(new GuestOSHypervisorMapping("KVM", "default", "Ubuntu 22.04 LTS"));
        mappings.add(new GuestOSHypervisorMapping("VMware", "6.5", "ubuntu64Guest"));
        mappings.add(new GuestOSHypervisorMapping("VMware", "6.7", "ubuntu64Guest"));
        mappings.add(new GuestOSHypervisorMapping("VMware", "6.7.1", "ubuntu64Guest"));
        mappings.add(new GuestOSHypervisorMapping("VMware", "6.7.2", "ubuntu64Guest"));
        mappings.add(new GuestOSHypervisorMapping("VMware", "6.7.3", "ubuntu64Guest"));
        mappings.add(new GuestOSHypervisorMapping("VMware", "7.0", "ubuntu64Guest"));
        mappings.add(new GuestOSHypervisorMapping("VMware", "7.0.1.0", "ubuntu64Guest"));
        mappings.add(new GuestOSHypervisorMapping("VMware", "7.0.2.0", "ubuntu64Guest"));
        mappings.add(new GuestOSHypervisorMapping("VMware", "7.0.3.0", "ubuntu64Guest"));
        mappings.add(new GuestOSHypervisorMapping("VMware", "8.0", "ubuntu64Guest"));
        guestOsMapper.addGuestOsAndHypervisorMappings(10, "Ubuntu 22.04 LTS", mappings);
        mappings.clear();

        LOG.debug("Correcting guest OS names in hypervisor mappings for VMware 8.0 ad 8.0.0.1");
        final String hypervisorVMware = Hypervisor.HypervisorType.VMware.name();
        final String hypervisorVersionVmware8 = "8.0";
        guestOsMapper.updateGuestOsNameInHypervisorMapping(1, "AlmaLinux 9", new GuestOSHypervisorMapping(hypervisorVMware, hypervisorVersionVmware8, "almalinux_64Guest"));
        guestOsMapper.updateGuestOsNameInHypervisorMapping(1, "Oracle Linux 9", new GuestOSHypervisorMapping(hypervisorVMware, hypervisorVersionVmware8, "oracleLinux9_64Guest"));
        guestOsMapper.updateGuestOsNameInHypervisorMapping(1, "Rocky Linux 9", new GuestOSHypervisorMapping(hypervisorVMware, hypervisorVersionVmware8, "rockylinux_64Guest"));
        guestOsMapper.updateGuestOsNameInHypervisorMapping(1, "AlmaLinux 9", new GuestOSHypervisorMapping(hypervisorVMware, "8.0.0.1", "almalinux_64Guest"));
        guestOsMapper.updateGuestOsNameInHypervisorMapping(1, "Oracle Linux 9", new GuestOSHypervisorMapping(hypervisorVMware, "8.0.0.1", "oracleLinux9_64Guest"));
        guestOsMapper.updateGuestOsNameInHypervisorMapping(1, "Rocky Linux 9", new GuestOSHypervisorMapping(hypervisorVMware, "8.0.0.1", "rockylinux_64Guest"));

        LOG.debug("Correcting guest OS names in hypervisor mappings for Red Hat Enterprise Linux 9");
        guestOsMapper.updateGuestOsNameInHypervisorMapping(1, "Red Hat Enterprise Linux 9", new GuestOSHypervisorMapping(hypervisorVMware, "7.0", "rhel9_64Guest"));
        guestOsMapper.updateGuestOsNameInHypervisorMapping(1, "Red Hat Enterprise Linux 9", new GuestOSHypervisorMapping(hypervisorVMware, "7.0.1.0", "rhel9_64Guest"));
        guestOsMapper.updateGuestOsNameInHypervisorMapping(1, "Red Hat Enterprise Linux 9", new GuestOSHypervisorMapping(hypervisorVMware, "7.0.2.0", "rhel9_64Guest"));
        guestOsMapper.updateGuestOsNameInHypervisorMapping(1, "Red Hat Enterprise Linux 9", new GuestOSHypervisorMapping(hypervisorVMware, "7.0.3.0", "rhel9_64Guest"));
        guestOsMapper.updateGuestOsNameInHypervisorMapping(1, "Red Hat Enterprise Linux 9", new GuestOSHypervisorMapping(hypervisorVMware, hypervisorVersionVmware8, "rhel9_64Guest"));
        guestOsMapper.updateGuestOsNameInHypervisorMapping(1, "Red Hat Enterprise Linux 9", new GuestOSHypervisorMapping(hypervisorVMware, "8.0.0.1", "rhel9_64Guest"));

        LOG.debug("Adding new guest OS ids in hypervisor mappings for VMware 8.0");
        // Add support for darwin22_64Guest from VMware 8.0
        mappings.add(new GuestOSHypervisorMapping(hypervisorVMware, hypervisorVersionVmware8, "darwin22_64Guest"));
        guestOsMapper.addGuestOsAndHypervisorMappings(7, "macOS 13 (64-bit)", mappings);
        mappings.clear();

        // Add support for darwin23_64Guest from VMware 8.0
        mappings.add(new GuestOSHypervisorMapping(hypervisorVMware, hypervisorVersionVmware8, "darwin23_64Guest"));
        guestOsMapper.addGuestOsAndHypervisorMappings(7, "macOS 14 (64-bit)", mappings);
        mappings.clear();

        // Add support for debian12_64Guest from VMware 8.0
        mappings.add(new GuestOSHypervisorMapping(hypervisorVMware, hypervisorVersionVmware8, "debian12_64Guest"));
        guestOsMapper.addGuestOsAndHypervisorMappings(2, "Debian GNU/Linux 12 (64-bit)", mappings);
        mappings.clear();

        // Add support for debian12Guest from VMware 8.0
        mappings.add(new GuestOSHypervisorMapping(hypervisorVMware, hypervisorVersionVmware8, "debian12Guest"));
        guestOsMapper.addGuestOsAndHypervisorMappings(2, "Debian GNU/Linux 12 (32-bit)", mappings);
        mappings.clear();

        // Add support for freebsd14_64Guest from VMware 8.0
        mappings.add(new GuestOSHypervisorMapping(hypervisorVMware, hypervisorVersionVmware8, "freebsd14_64Guest"));
        guestOsMapper.addGuestOsAndHypervisorMappings(9, "FreeBSD 14 (64-bit)", mappings);
        mappings.clear();

        // Add support for freebsd14Guest from VMware 8.0
        mappings.add(new GuestOSHypervisorMapping(hypervisorVMware, hypervisorVersionVmware8, "freebsd14Guest"));
        guestOsMapper.addGuestOsAndHypervisorMappings(9, "FreeBSD 14 (32-bit)", mappings);
        mappings.clear();

        // Add support for other6xLinux64Guest from VMware 8.0
        mappings.add(new GuestOSHypervisorMapping(hypervisorVMware, hypervisorVersionVmware8, "other6xLinux64Guest"));
        guestOsMapper.addGuestOsAndHypervisorMappings(7, "Linux 6.x Kernel (64-bit)", mappings);
        mappings.clear();

        // Add support for other6xLinuxGuest from VMware 8.0
        mappings.add(new GuestOSHypervisorMapping(hypervisorVMware, hypervisorVersionVmware8, "other6xLinuxGuest"));
        guestOsMapper.addGuestOsAndHypervisorMappings(7, "Linux 6.x Kernel (32-bit)", mappings);
        mappings.clear();

        // Add support for vmkernel8Guest from VMware 8.0
        mappings.add(new GuestOSHypervisorMapping(hypervisorVMware, hypervisorVersionVmware8, "vmkernel8Guest"));
        guestOsMapper.addGuestOsAndHypervisorMappings(7, "VMware ESXi 8.0", mappings);
        mappings.clear();

        // Add support for windows11_64Guest from VMware 8.0
        mappings.add(new GuestOSHypervisorMapping(hypervisorVMware, hypervisorVersionVmware8, "windows11_64Guest"));
        guestOsMapper.addGuestOsAndHypervisorMappings(6, "Windows 11 (64-bit)", mappings);
        mappings.clear();
    }

    private void copyGuestOsMappingsToVMware80u1() {
        LOG.debug("Copying guest OS mappings from VMware 8.0 to VMware 8.0.1");
        GuestOsMapper guestOsMapper = new GuestOsMapper();
        guestOsMapper.copyGuestOSHypervisorMappings(Hypervisor.HypervisorType.VMware, "8.0", "8.0.1");
    }

    private void fixForeignKeyNames(Connection conn) {
        //Alter foreign key name for user_vm table from fk_user_data_id to fk_user_vm__user_data_id (if exists)
        List<String> keys = new ArrayList<String>();
        keys.add("fk_user_data_id");
        keys.add("fk_user_vm__user_data_id");
        DbUpgradeUtils.dropKeysIfExist(conn, "cloud.user_vm", keys, true);
        DbUpgradeUtils.dropKeysIfExist(conn, "cloud.user_vm", keys, false);
        DbUpgradeUtils.addForeignKey(conn, "user_vm", "user_data_id", "user_data", "id");

        //Alter foreign key name for vm_template table from fk_user_data_id to fk_vm_template__user_data_id (if exists)
        keys = new ArrayList<>();
        keys.add("fk_user_data_id");
        keys.add("fk_vm_template__user_data_id");
        DbUpgradeUtils.dropKeysIfExist(conn, "cloud.vm_template", keys, true);
        DbUpgradeUtils.dropKeysIfExist(conn, "cloud.vm_template", keys, false);
        DbUpgradeUtils.addForeignKey(conn, "vm_template", "user_data_id", "user_data", "id");

        //Alter foreign key name for volumes table from fk_passphrase_id to fk_volumes__passphrase_id (if exists)
        keys = new ArrayList<>();
        keys.add("fk_passphrase_id");
        keys.add("fk_volumes__passphrase_id");
        DbUpgradeUtils.dropKeysIfExist(conn, "cloud.volumes", keys, true);
        DbUpgradeUtils.dropKeysIfExist(conn, "cloud.volumes", keys, false);
        DbUpgradeUtils.addForeignKey(conn, "volumes", "passphrase_id","passphrase", "id");
    }
}<|MERGE_RESOLUTION|>--- conflicted
+++ resolved
@@ -16,13 +16,10 @@
 // under the License.
 package com.cloud.upgrade.dao;
 
-<<<<<<< HEAD
-import com.cloud.storage.GuestOSVO;
-=======
 import com.cloud.hypervisor.Hypervisor;
 import com.cloud.storage.GuestOSHypervisorMapping;
->>>>>>> d8a5c890
 import com.cloud.upgrade.GuestOsMapper;
+import com.cloud.storage.GuestOSVO;
 import com.cloud.upgrade.SystemVmTemplateRegistration;
 import com.cloud.utils.exception.CloudRuntimeException;
 import org.apache.log4j.Logger;
@@ -68,7 +65,8 @@
     @Override
     public void performDataMigration(Connection conn) {
         fixForeignKeyNames(conn);
-<<<<<<< HEAD
+        updateGuestOsMappings(conn);
+        copyGuestOsMappingsToVMware80u1();
         mergeDuplicateGuestOSes();
     }
 
@@ -77,10 +75,6 @@
         List<GuestOSVO> nines = guestOsMapper.listByDisplayName("Red Hat Enterprise Linux 9");
         GuestOSVO nineDotZero = guestOsMapper.listByDisplayName("Red Hat Enterprise Linux 9.0").get(0);
         guestOsMapper.makeNormative(nineDotZero, new HashSet<>(nines));
-=======
-        updateGuestOsMappings(conn);
-        copyGuestOsMappingsToVMware80u1();
->>>>>>> d8a5c890
     }
 
     @Override
