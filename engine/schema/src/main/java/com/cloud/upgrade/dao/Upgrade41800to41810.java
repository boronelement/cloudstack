--- conflicted
+++ resolved
@@ -67,7 +67,7 @@
         fixForeignKeyNames(conn);
         updateGuestOsMappings(conn);
         copyGuestOsMappingsToVMware80u1();
-<<<<<<< HEAD
+        addForeignKeyToAutoscaleVmprofiles(conn);
         mergeDuplicateGuestOSes();
     }
 
@@ -76,9 +76,6 @@
         List<GuestOSVO> nines = guestOsMapper.listByDisplayName("Red Hat Enterprise Linux 9");
         GuestOSVO nineDotZero = guestOsMapper.listByDisplayName("Red Hat Enterprise Linux 9.0").get(0);
         guestOsMapper.makeNormative(nineDotZero, new HashSet<>(nines));
-=======
-        addForeignKeyToAutoscaleVmprofiles(conn);
->>>>>>> db0e7a65
     }
 
     @Override
