// Licensed to the Apache Software Foundation (ASF) under one
// or more contributor license agreements.  See the NOTICE file
// distributed with this work for additional information
// regarding copyright ownership.  The ASF licenses this file
// to you under the Apache License, Version 2.0 (the
// "License"); you may not use this file except in compliance
// with the License.  You may obtain a copy of the License at
//
//   http://www.apache.org/licenses/LICENSE-2.0
//
// Unless required by applicable law or agreed to in writing,
// software distributed under the License is distributed on an
// "AS IS" BASIS, WITHOUT WARRANTIES OR CONDITIONS OF ANY
// KIND, either express or implied.  See the License for the
// specific language governing permissions and limitations
// under the License.
package com.cloud.upgrade.dao;

import com.cloud.hypervisor.Hypervisor;
import com.cloud.storage.GuestOSHypervisorMapping;
import com.cloud.upgrade.GuestOsMapper;
import com.cloud.upgrade.SystemVmTemplateRegistration;
import com.cloud.utils.exception.CloudRuntimeException;
import org.apache.log4j.Logger;

import java.io.InputStream;
import java.sql.Connection;
import java.util.ArrayList;
import java.util.List;

public class Upgrade41800to41810 implements DbUpgrade, DbUpgradeSystemVmTemplate {
    final static Logger LOG = Logger.getLogger(Upgrade41800to41810.class);
    private SystemVmTemplateRegistration systemVmTemplateRegistration;

    @Override
    public String[] getUpgradableVersionRange() {
        return new String[] {"4.18.0.0", "4.18.1.0"};
    }

    @Override
    public String getUpgradedVersion() {
        return "4.18.1.0";
    }

    @Override
    public boolean supportsRollingUpgrade() {
        return false;
    }

    @Override
    public InputStream[] getPrepareScripts() {
        final String scriptFile = "META-INF/db/schema-41800to41810.sql";
        final InputStream script = Thread.currentThread().getContextClassLoader().getResourceAsStream(scriptFile);
        if (script == null) {
            throw new CloudRuntimeException("Unable to find " + scriptFile);
        }

        return new InputStream[] {script};
    }

    @Override
    public void performDataMigration(Connection conn) {
        fixForeignKeyNames(conn);
<<<<<<< HEAD
        addForeignKeyToAutoscaleVmprofiles(conn);
=======
        updateGuestOsMappings(conn);
        copyGuestOsMappingsToVMware80u1();
>>>>>>> c8d6e505
    }

    @Override
    public InputStream[] getCleanupScripts() {
        final String scriptFile = "META-INF/db/schema-41800to41810-cleanup.sql";
        final InputStream script = Thread.currentThread().getContextClassLoader().getResourceAsStream(scriptFile);
        if (script == null) {
            throw new CloudRuntimeException("Unable to find " + scriptFile);
        }

        return new InputStream[] {script};
    }

    private void initSystemVmTemplateRegistration() {
        systemVmTemplateRegistration = new SystemVmTemplateRegistration("");
    }

    @Override
    public void updateSystemVmTemplates(Connection conn) {
        LOG.debug("Updating System Vm template IDs");
        initSystemVmTemplateRegistration();
        try {
            systemVmTemplateRegistration.updateSystemVmTemplates(conn);
        } catch (Exception e) {
            throw new CloudRuntimeException("Failed to find / register SystemVM template(s)");
        }
    }

    private void updateGuestOsMappings(Connection conn) {
        LOG.debug("Updating guest OS mappings");

        GuestOsMapper guestOsMapper = new GuestOsMapper();
        List<GuestOSHypervisorMapping> mappings = new ArrayList<>();

        LOG.debug("Adding Ubuntu 20.04 support for VMware 6.5+");
        guestOsMapper.addGuestOsHypervisorMapping(new GuestOSHypervisorMapping("VMware", "6.5", "ubuntu64Guest"), 10, "Ubuntu 20.04 LTS");
        guestOsMapper.addGuestOsHypervisorMapping(new GuestOSHypervisorMapping("VMware", "6.7", "ubuntu64Guest"), 10, "Ubuntu 20.04 LTS");
        guestOsMapper.addGuestOsHypervisorMapping(new GuestOSHypervisorMapping("VMware", "6.7.1", "ubuntu64Guest"), 10, "Ubuntu 20.04 LTS");
        guestOsMapper.addGuestOsHypervisorMapping(new GuestOSHypervisorMapping("VMware", "6.7.2", "ubuntu64Guest"), 10, "Ubuntu 20.04 LTS");
        guestOsMapper.addGuestOsHypervisorMapping(new GuestOSHypervisorMapping("VMware", "6.7.3", "ubuntu64Guest"), 10, "Ubuntu 20.04 LTS");
        guestOsMapper.addGuestOsHypervisorMapping(new GuestOSHypervisorMapping("VMware", "7.0", "ubuntu64Guest"), 10, "Ubuntu 20.04 LTS");
        guestOsMapper.addGuestOsHypervisorMapping(new GuestOSHypervisorMapping("VMware", "7.0.1.0", "ubuntu64Guest"), 10, "Ubuntu 20.04 LTS");
        guestOsMapper.addGuestOsHypervisorMapping(new GuestOSHypervisorMapping("VMware", "7.0.2.0", "ubuntu64Guest"), 10, "Ubuntu 20.04 LTS");
        guestOsMapper.addGuestOsHypervisorMapping(new GuestOSHypervisorMapping("VMware", "7.0.3.0", "ubuntu64Guest"), 10, "Ubuntu 20.04 LTS");
        guestOsMapper.addGuestOsHypervisorMapping(new GuestOSHypervisorMapping("VMware", "8.0", "ubuntu64Guest"), 10, "Ubuntu 20.04 LTS");

        LOG.debug("Adding Ubuntu 22.04 support for KVM and VMware 6.5+");
        mappings.add(new GuestOSHypervisorMapping("KVM", "default", "Ubuntu 22.04 LTS"));
        mappings.add(new GuestOSHypervisorMapping("VMware", "6.5", "ubuntu64Guest"));
        mappings.add(new GuestOSHypervisorMapping("VMware", "6.7", "ubuntu64Guest"));
        mappings.add(new GuestOSHypervisorMapping("VMware", "6.7.1", "ubuntu64Guest"));
        mappings.add(new GuestOSHypervisorMapping("VMware", "6.7.2", "ubuntu64Guest"));
        mappings.add(new GuestOSHypervisorMapping("VMware", "6.7.3", "ubuntu64Guest"));
        mappings.add(new GuestOSHypervisorMapping("VMware", "7.0", "ubuntu64Guest"));
        mappings.add(new GuestOSHypervisorMapping("VMware", "7.0.1.0", "ubuntu64Guest"));
        mappings.add(new GuestOSHypervisorMapping("VMware", "7.0.2.0", "ubuntu64Guest"));
        mappings.add(new GuestOSHypervisorMapping("VMware", "7.0.3.0", "ubuntu64Guest"));
        mappings.add(new GuestOSHypervisorMapping("VMware", "8.0", "ubuntu64Guest"));
        guestOsMapper.addGuestOsAndHypervisorMappings(10, "Ubuntu 22.04 LTS", mappings);
        mappings.clear();

        LOG.debug("Correcting guest OS names in hypervisor mappings for VMware 8.0 ad 8.0.0.1");
        final String hypervisorVMware = Hypervisor.HypervisorType.VMware.name();
        final String hypervisorVersionVmware8 = "8.0";
        guestOsMapper.updateGuestOsNameInHypervisorMapping(1, "AlmaLinux 9", new GuestOSHypervisorMapping(hypervisorVMware, hypervisorVersionVmware8, "almalinux_64Guest"));
        guestOsMapper.updateGuestOsNameInHypervisorMapping(1, "Oracle Linux 9", new GuestOSHypervisorMapping(hypervisorVMware, hypervisorVersionVmware8, "oracleLinux9_64Guest"));
        guestOsMapper.updateGuestOsNameInHypervisorMapping(1, "Rocky Linux 9", new GuestOSHypervisorMapping(hypervisorVMware, hypervisorVersionVmware8, "rockylinux_64Guest"));
        guestOsMapper.updateGuestOsNameInHypervisorMapping(1, "AlmaLinux 9", new GuestOSHypervisorMapping(hypervisorVMware, "8.0.0.1", "almalinux_64Guest"));
        guestOsMapper.updateGuestOsNameInHypervisorMapping(1, "Oracle Linux 9", new GuestOSHypervisorMapping(hypervisorVMware, "8.0.0.1", "oracleLinux9_64Guest"));
        guestOsMapper.updateGuestOsNameInHypervisorMapping(1, "Rocky Linux 9", new GuestOSHypervisorMapping(hypervisorVMware, "8.0.0.1", "rockylinux_64Guest"));

        LOG.debug("Correcting guest OS names in hypervisor mappings for Red Hat Enterprise Linux 9");
        guestOsMapper.updateGuestOsNameInHypervisorMapping(1, "Red Hat Enterprise Linux 9", new GuestOSHypervisorMapping(hypervisorVMware, "7.0", "rhel9_64Guest"));
        guestOsMapper.updateGuestOsNameInHypervisorMapping(1, "Red Hat Enterprise Linux 9", new GuestOSHypervisorMapping(hypervisorVMware, "7.0.1.0", "rhel9_64Guest"));
        guestOsMapper.updateGuestOsNameInHypervisorMapping(1, "Red Hat Enterprise Linux 9", new GuestOSHypervisorMapping(hypervisorVMware, "7.0.2.0", "rhel9_64Guest"));
        guestOsMapper.updateGuestOsNameInHypervisorMapping(1, "Red Hat Enterprise Linux 9", new GuestOSHypervisorMapping(hypervisorVMware, "7.0.3.0", "rhel9_64Guest"));
        guestOsMapper.updateGuestOsNameInHypervisorMapping(1, "Red Hat Enterprise Linux 9", new GuestOSHypervisorMapping(hypervisorVMware, hypervisorVersionVmware8, "rhel9_64Guest"));
        guestOsMapper.updateGuestOsNameInHypervisorMapping(1, "Red Hat Enterprise Linux 9", new GuestOSHypervisorMapping(hypervisorVMware, "8.0.0.1", "rhel9_64Guest"));

        LOG.debug("Adding new guest OS ids in hypervisor mappings for VMware 8.0");
        // Add support for darwin22_64Guest from VMware 8.0
        mappings.add(new GuestOSHypervisorMapping(hypervisorVMware, hypervisorVersionVmware8, "darwin22_64Guest"));
        guestOsMapper.addGuestOsAndHypervisorMappings(7, "macOS 13 (64-bit)", mappings);
        mappings.clear();

        // Add support for darwin23_64Guest from VMware 8.0
        mappings.add(new GuestOSHypervisorMapping(hypervisorVMware, hypervisorVersionVmware8, "darwin23_64Guest"));
        guestOsMapper.addGuestOsAndHypervisorMappings(7, "macOS 14 (64-bit)", mappings);
        mappings.clear();

        // Add support for debian12_64Guest from VMware 8.0
        mappings.add(new GuestOSHypervisorMapping(hypervisorVMware, hypervisorVersionVmware8, "debian12_64Guest"));
        guestOsMapper.addGuestOsAndHypervisorMappings(2, "Debian GNU/Linux 12 (64-bit)", mappings);
        mappings.clear();

        // Add support for debian12Guest from VMware 8.0
        mappings.add(new GuestOSHypervisorMapping(hypervisorVMware, hypervisorVersionVmware8, "debian12Guest"));
        guestOsMapper.addGuestOsAndHypervisorMappings(2, "Debian GNU/Linux 12 (32-bit)", mappings);
        mappings.clear();

        // Add support for freebsd14_64Guest from VMware 8.0
        mappings.add(new GuestOSHypervisorMapping(hypervisorVMware, hypervisorVersionVmware8, "freebsd14_64Guest"));
        guestOsMapper.addGuestOsAndHypervisorMappings(9, "FreeBSD 14 (64-bit)", mappings);
        mappings.clear();

        // Add support for freebsd14Guest from VMware 8.0
        mappings.add(new GuestOSHypervisorMapping(hypervisorVMware, hypervisorVersionVmware8, "freebsd14Guest"));
        guestOsMapper.addGuestOsAndHypervisorMappings(9, "FreeBSD 14 (32-bit)", mappings);
        mappings.clear();

        // Add support for other6xLinux64Guest from VMware 8.0
        mappings.add(new GuestOSHypervisorMapping(hypervisorVMware, hypervisorVersionVmware8, "other6xLinux64Guest"));
        guestOsMapper.addGuestOsAndHypervisorMappings(7, "Linux 6.x Kernel (64-bit)", mappings);
        mappings.clear();

        // Add support for other6xLinuxGuest from VMware 8.0
        mappings.add(new GuestOSHypervisorMapping(hypervisorVMware, hypervisorVersionVmware8, "other6xLinuxGuest"));
        guestOsMapper.addGuestOsAndHypervisorMappings(7, "Linux 6.x Kernel (32-bit)", mappings);
        mappings.clear();

        // Add support for vmkernel8Guest from VMware 8.0
        mappings.add(new GuestOSHypervisorMapping(hypervisorVMware, hypervisorVersionVmware8, "vmkernel8Guest"));
        guestOsMapper.addGuestOsAndHypervisorMappings(7, "VMware ESXi 8.0", mappings);
        mappings.clear();

        // Add support for windows11_64Guest from VMware 8.0
        mappings.add(new GuestOSHypervisorMapping(hypervisorVMware, hypervisorVersionVmware8, "windows11_64Guest"));
        guestOsMapper.addGuestOsAndHypervisorMappings(6, "Windows 11 (64-bit)", mappings);
        mappings.clear();
    }

    private void copyGuestOsMappingsToVMware80u1() {
        LOG.debug("Copying guest OS mappings from VMware 8.0 to VMware 8.0.1");
        GuestOsMapper guestOsMapper = new GuestOsMapper();
        guestOsMapper.copyGuestOSHypervisorMappings(Hypervisor.HypervisorType.VMware, "8.0", "8.0.1");
    }

    private void fixForeignKeyNames(Connection conn) {
        //Alter foreign key name for user_vm table from fk_user_data_id to fk_user_vm__user_data_id (if exists)
        List<String> keys = new ArrayList<String>();
        keys.add("fk_user_data_id");
        keys.add("fk_user_vm__user_data_id");
        DbUpgradeUtils.dropKeysIfExist(conn, "cloud.user_vm", keys, true);
        DbUpgradeUtils.dropKeysIfExist(conn, "cloud.user_vm", keys, false);
        DbUpgradeUtils.addForeignKey(conn, "user_vm", "user_data_id", "user_data", "id");

        //Alter foreign key name for vm_template table from fk_user_data_id to fk_vm_template__user_data_id (if exists)
        keys = new ArrayList<>();
        keys.add("fk_user_data_id");
        keys.add("fk_vm_template__user_data_id");
        DbUpgradeUtils.dropKeysIfExist(conn, "cloud.vm_template", keys, true);
        DbUpgradeUtils.dropKeysIfExist(conn, "cloud.vm_template", keys, false);
        DbUpgradeUtils.addForeignKey(conn, "vm_template", "user_data_id", "user_data", "id");

        //Alter foreign key name for volumes table from fk_passphrase_id to fk_volumes__passphrase_id (if exists)
        keys = new ArrayList<>();
        keys.add("fk_passphrase_id");
        keys.add("fk_volumes__passphrase_id");
        DbUpgradeUtils.dropKeysIfExist(conn, "cloud.volumes", keys, true);
        DbUpgradeUtils.dropKeysIfExist(conn, "cloud.volumes", keys, false);
        DbUpgradeUtils.addForeignKey(conn, "volumes", "passphrase_id","passphrase", "id");
    }

    private void addForeignKeyToAutoscaleVmprofiles(Connection conn) {
        DbUpgradeUtils.addForeignKey(conn, "autoscale_vmprofiles", "user_data_id", "user_data", "id");
    }
}<|MERGE_RESOLUTION|>--- conflicted
+++ resolved
@@ -61,12 +61,9 @@
     @Override
     public void performDataMigration(Connection conn) {
         fixForeignKeyNames(conn);
-<<<<<<< HEAD
-        addForeignKeyToAutoscaleVmprofiles(conn);
-=======
         updateGuestOsMappings(conn);
         copyGuestOsMappingsToVMware80u1();
->>>>>>> c8d6e505
+        addForeignKeyToAutoscaleVmprofiles(conn);
     }
 
     @Override
