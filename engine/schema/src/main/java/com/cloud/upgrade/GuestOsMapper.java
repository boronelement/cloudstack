// Licensed to the Apache Software Foundation (ASF) under one
// or more contributor license agreements.  See the NOTICE file
// distributed with this work for additional information
// regarding copyright ownership.  The ASF licenses this file
// to you under the Apache License, Version 2.0 (the
// "License"); you may not use this file except in compliance
// with the License.  You may obtain a copy of the License at
//
//   http://www.apache.org/licenses/LICENSE-2.0
//
// Unless required by applicable law or agreed to in writing,
// software distributed under the License is distributed on an
// "AS IS" BASIS, WITHOUT WARRANTIES OR CONDITIONS OF ANY
// KIND, either express or implied.  See the License for the
// specific language governing permissions and limitations
// under the License.
package com.cloud.upgrade;

import org.apache.commons.collections.CollectionUtils;
import org.apache.logging.log4j.Logger;
import org.apache.logging.log4j.LogManager;

import java.sql.Connection;
import java.sql.PreparedStatement;
import java.sql.SQLException;
import java.util.List;

import javax.inject.Inject;

import com.cloud.storage.GuestOSHypervisorMapping;
import com.cloud.storage.GuestOSHypervisorVO;
import com.cloud.storage.GuestOSVO;
import com.cloud.storage.dao.GuestOSDao;
import com.cloud.storage.dao.GuestOSDaoImpl;
import com.cloud.storage.dao.GuestOSHypervisorDao;
import com.cloud.storage.dao.GuestOSHypervisorDaoImpl;

public class GuestOsMapper {

    protected Logger logger = LogManager.getLogger(getClass());

    @Inject
    GuestOSHypervisorDao guestOSHypervisorDao;
    @Inject
    GuestOSDao guestOSDao;

    private static final String updateGuestOsHypervisorSql =
            "UPDATE `cloud`.`guest_os_hypervisor` SET guest_os_id = ? WHERE guest_os_id = ? AND hypervisor_type = ? AND hypervisor_version = ? AND guest_os_name = ? AND is_user_defined = 0 AND removed IS NULL";

    public GuestOsMapper() {
        guestOSHypervisorDao = new GuestOSHypervisorDaoImpl();
        guestOSDao = new GuestOSDaoImpl();
    }

    private long getGuestOsId(long categoryId, String displayName) {
        GuestOSVO guestOS = guestOSDao.findByCategoryIdAndDisplayNameOrderByCreatedDesc(categoryId, displayName);
        long id = 0l;
        if (guestOS != null) {
            id = guestOS.getId();
        } else {
            LOG.warn(String.format("Unable to find the guest OS details with category id: %d and display name: %s",  + categoryId, displayName));
        }
<<<<<<< HEAD

        logger.warn("Unable to find the guest OS details with category id: " + categoryId + " and display name: " + displayName);
        return 0;
=======
        return id;
>>>>>>> 10c77c88
    }

    private long getGuestOsIdFromHypervisorMapping(GuestOSHypervisorMapping mapping) {
        GuestOSHypervisorVO guestOSHypervisorVO = guestOSHypervisorDao.findByOsNameAndHypervisorOrderByCreatedDesc(mapping.getGuestOsName(), mapping.getHypervisorType(), mapping.getHypervisorVersion());
        long id = 0;
        if (guestOSHypervisorVO != null) {
            id = guestOSHypervisorVO.getGuestOsId();
        } else {
            LOG.warn(String.format("Unable to find the guest OS hypervisor mapping details for %s", mapping.toString()));
        }
<<<<<<< HEAD

        logger.debug("Unable to find the guest OS hypervisor mapping details for " + mapping.toString());
        return 0;
=======
        return id;
>>>>>>> 10c77c88
    }

    public void addGuestOsAndHypervisorMappings(long categoryId, String displayName, List<GuestOSHypervisorMapping> mappings) {
        if (!addGuestOs(categoryId, displayName)) {
            logger.warn("Couldn't add the guest OS with category id: " + categoryId + " and display name: " + displayName);
            return;
        }

        if (CollectionUtils.isEmpty(mappings)) {
            return;
        }

        long guestOsId = getGuestOsId(categoryId, displayName);
        if (guestOsId == 0) {
            logger.debug("No guest OS found with category id: " + categoryId + " and display name: " + displayName);
            return;
        }

        for (final GuestOSHypervisorMapping mapping : mappings) {
            addGuestOsHypervisorMapping(mapping, guestOsId);
        }
    }

    private boolean addGuestOs(long categoryId, String displayName) {
        logger.debug("Adding guest OS with category id: " + categoryId + " and display name: " + displayName);
        GuestOSVO guestOS = new GuestOSVO();
        guestOS.setCategoryId(categoryId);
        guestOS.setDisplayName(displayName);
        guestOS = guestOSDao.persist(guestOS);
        return (guestOS != null);
    }

    public void addGuestOsHypervisorMapping(GuestOSHypervisorMapping mapping, long guestOsId) {
        if(!isValidGuestOSHypervisorMapping(mapping)) {
            return;
        }

        logger.debug("Adding guest OS hypervisor mapping - " + mapping.toString());
        GuestOSHypervisorVO guestOsMapping = new GuestOSHypervisorVO();
        guestOsMapping.setHypervisorType(mapping.getHypervisorType());
        guestOsMapping.setHypervisorVersion(mapping.getHypervisorVersion());
        guestOsMapping.setGuestOsName(mapping.getGuestOsName());
        guestOsMapping.setGuestOsId(guestOsId);
        guestOSHypervisorDao.persist(guestOsMapping);
    }

    public void updateGuestOsName(long categoryId, String oldDisplayName, String newDisplayName) {
        GuestOSVO guestOS = guestOSDao.findByCategoryIdAndDisplayNameOrderByCreatedDesc(categoryId, oldDisplayName);
        if (guestOS == null) {
            logger.debug("Unable to update guest OS name, as there is no guest OS with category id: " + categoryId + " and display name: " + oldDisplayName);
            return;
        }

        guestOS.setDisplayName(newDisplayName);
        guestOSDao.update(guestOS.getId(), guestOS);
    }

    public void updateGuestOsNameFromMapping(String newDisplayName, GuestOSHypervisorMapping mapping) {
        if(!isValidGuestOSHypervisorMapping(mapping)) {
            return;
        }

        GuestOSHypervisorVO guestOSHypervisorVO = guestOSHypervisorDao.findByOsNameAndHypervisorOrderByCreatedDesc(mapping.getGuestOsName(), mapping.getHypervisorType(), mapping.getHypervisorVersion());
        if (guestOSHypervisorVO == null) {
            logger.debug("Unable to update guest OS name, as there is no guest os hypervisor mapping");
            return;
        }

        long guestOsId = guestOSHypervisorVO.getGuestOsId();
        GuestOSVO guestOS = guestOSDao.findById(guestOsId);
        if (guestOS != null) {
            guestOS.setDisplayName(newDisplayName);
            guestOSDao.update(guestOS.getId(), guestOS);
        }
    }

    public void updateGuestOsIdInHypervisorMapping(Connection conn, long categoryId, String displayName, GuestOSHypervisorMapping mapping) {
        if(!isValidGuestOSHypervisorMapping(mapping)) {
            return;
        }

        long oldGuestOsId = getGuestOsIdFromHypervisorMapping(mapping);
        if (oldGuestOsId == 0) {
            logger.debug("Unable to update guest OS in hypervisor mapping, as there is no guest os hypervisor mapping - " + mapping.toString());
            return;
        }

        long newGuestOsId = getGuestOsId(categoryId, displayName);
        if (newGuestOsId == 0) {
            logger.debug("Unable to update guest OS id in hypervisor mapping, as there is no guest OS with category id: " + categoryId + " and display name: " + displayName);
            return;
        }

        updateGuestOsIdInMapping(conn, oldGuestOsId, newGuestOsId, mapping);
    }

    private void updateGuestOsIdInMapping(Connection conn, long oldGuestOsId, long newGuestOsId, GuestOSHypervisorMapping mapping) {
        logger.debug("Updating guest os id: " + oldGuestOsId + " to id: " + newGuestOsId + " in hypervisor mapping - " + mapping.toString());
        try {
            PreparedStatement pstmt = conn.prepareStatement(updateGuestOsHypervisorSql);
            pstmt.setLong(1, newGuestOsId);
            pstmt.setLong(2, oldGuestOsId);
            pstmt.setString(3, mapping.getHypervisorType());
            pstmt.setString(4, mapping.getHypervisorVersion());
            pstmt.setString(5, mapping.getGuestOsName());
            pstmt.executeUpdate();
        } catch (SQLException e) {
            logger.error("Failed to update guest OS id in hypervisor mapping due to: " + e.getMessage(), e);
        }
    }

    private boolean isValidGuestOSHypervisorMapping(GuestOSHypervisorMapping mapping) {
        if (mapping != null && mapping.isValid()) {
            return true;
        }

        logger.warn("Invalid Guest OS hypervisor mapping");
        return false;
    }
}<|MERGE_RESOLUTION|>--- conflicted
+++ resolved
@@ -58,15 +58,9 @@
         if (guestOS != null) {
             id = guestOS.getId();
         } else {
-            LOG.warn(String.format("Unable to find the guest OS details with category id: %d and display name: %s",  + categoryId, displayName));
+            logger.warn(String.format("Unable to find the guest OS details with category id: %d and display name: %s",  + categoryId, displayName));
         }
-<<<<<<< HEAD
-
-        logger.warn("Unable to find the guest OS details with category id: " + categoryId + " and display name: " + displayName);
-        return 0;
-=======
         return id;
->>>>>>> 10c77c88
     }
 
     private long getGuestOsIdFromHypervisorMapping(GuestOSHypervisorMapping mapping) {
@@ -75,15 +69,9 @@
         if (guestOSHypervisorVO != null) {
             id = guestOSHypervisorVO.getGuestOsId();
         } else {
-            LOG.warn(String.format("Unable to find the guest OS hypervisor mapping details for %s", mapping.toString()));
+            logger.warn(String.format("Unable to find the guest OS hypervisor mapping details for %s", mapping.toString()));
         }
-<<<<<<< HEAD
-
-        logger.debug("Unable to find the guest OS hypervisor mapping details for " + mapping.toString());
-        return 0;
-=======
         return id;
->>>>>>> 10c77c88
     }
 
     public void addGuestOsAndHypervisorMappings(long categoryId, String displayName, List<GuestOSHypervisorMapping> mappings) {
