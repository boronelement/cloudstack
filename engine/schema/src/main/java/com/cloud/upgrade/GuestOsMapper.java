--- conflicted
+++ resolved
@@ -182,17 +182,13 @@
         }
     }
 
-<<<<<<< HEAD
     private void updateToSystemDefined(long guestOsId) {
         GuestOSVO guestOsVo = guestOSDao.findById(guestOsId);
         guestOsVo.setIsUserDefined(false);
         guestOSDao.update(guestOsId, guestOsVo);// TODO: update is_user_defined to false
     }
 
-    private boolean addGuestOs(long categoryId, String displayName) {
-=======
     public boolean addGuestOs(long categoryId, String displayName) {
->>>>>>> d8a5c890
         LOG.debug("Adding guest OS with category id: " + categoryId + " and display name: " + displayName);
         GuestOSVO guestOS = new GuestOSVO();
         guestOS.setCategoryId(categoryId);
