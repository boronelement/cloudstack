--- conflicted
+++ resolved
@@ -211,11 +211,7 @@
             return false;
         }
 
-<<<<<<< HEAD
         if (StringUtils.isAnyBlank(srcVersion, destVersion)) {
-=======
-        if (StringUtils.isBlank(srcVersion) || StringUtils.isBlank(destVersion)) {
->>>>>>> 6d242176
             LOG.warn("Unable to copy, invalid hypervisor version details");
             return false;
         }
@@ -233,8 +229,6 @@
         }
         return true;
     }
-<<<<<<< HEAD
-=======
 
     public void updateGuestOsNameInHypervisorMapping(long categoryId, String displayName, GuestOSHypervisorMapping mapping) {
         if (!isValidGuestOSHypervisorMapping(mapping)) {
@@ -251,5 +245,4 @@
         guestOsMapping.setGuestOsName(mapping.getGuestOsName());
         guestOSHypervisorDao.update(guestOsMapping.getId(), guestOsMapping);
     }
->>>>>>> 6d242176
 }