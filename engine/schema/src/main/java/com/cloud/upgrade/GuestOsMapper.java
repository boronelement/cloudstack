--- conflicted
+++ resolved
@@ -17,13 +17,9 @@
 package com.cloud.upgrade;
 
 import org.apache.commons.collections.CollectionUtils;
-<<<<<<< HEAD
+import org.apache.commons.lang3.StringUtils;
 import org.apache.logging.log4j.Logger;
 import org.apache.logging.log4j.LogManager;
-=======
-import org.apache.commons.lang3.StringUtils;
-import org.apache.log4j.Logger;
->>>>>>> 5975ea80
 
 import java.sql.Connection;
 import java.sql.PreparedStatement;
@@ -101,13 +97,8 @@
         }
     }
 
-<<<<<<< HEAD
-    private boolean addGuestOs(long categoryId, String displayName) {
+    public boolean addGuestOs(long categoryId, String displayName) {
         logger.debug("Adding guest OS with category id: " + categoryId + " and display name: " + displayName);
-=======
-    public boolean addGuestOs(long categoryId, String displayName) {
-        LOG.debug("Adding guest OS with category id: " + categoryId + " and display name: " + displayName);
->>>>>>> 5975ea80
         GuestOSVO guestOS = new GuestOSVO();
         guestOS.setCategoryId(categoryId);
         guestOS.setDisplayName(displayName);
@@ -128,11 +119,7 @@
             return;
         }
 
-<<<<<<< HEAD
-        logger.debug("Adding guest OS hypervisor mapping - " + mapping.toString());
-=======
-        LOG.debug("Adding guest OS hypervisor mapping - " + mapping.toString() + ", for guest OS with id - " + guestOsId);
->>>>>>> 5975ea80
+        logger.debug("Adding guest OS hypervisor mapping - " + mapping.toString() + ", for guest OS with id - " + guestOsId);
         GuestOSHypervisorVO guestOsMapping = new GuestOSHypervisorVO();
         guestOsMapping.setHypervisorType(mapping.getHypervisorType());
         guestOsMapping.setHypervisorVersion(mapping.getHypervisorVersion());
