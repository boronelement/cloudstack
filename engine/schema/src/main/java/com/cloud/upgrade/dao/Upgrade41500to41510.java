// Licensed to the Apache Software Foundation (ASF) under one
// or more contributor license agreements.  See the NOTICE file
// distributed with this work for additional information
// regarding copyright ownership.  The ASF licenses this file
// to you under the Apache License, Version 2.0 (the
// "License"); you may not use this file except in compliance
// with the License.  You may obtain a copy of the License at
//
//   http://www.apache.org/licenses/LICENSE-2.0
//
// Unless required by applicable law or agreed to in writing,
// software distributed under the License is distributed on an
// "AS IS" BASIS, WITHOUT WARRANTIES OR CONDITIONS OF ANY
// KIND, either express or implied.  See the License for the
// specific language governing permissions and limitations
// under the License.

package com.cloud.upgrade.dao;

import java.io.InputStream;
import java.sql.Connection;
import java.sql.PreparedStatement;
import java.sql.ResultSet;
import java.sql.SQLException;
import java.util.HashMap;
import java.util.HashSet;
import java.util.Map;
import java.util.Set;


import com.cloud.hypervisor.Hypervisor;
import com.cloud.utils.exception.CloudRuntimeException;

public class Upgrade41500to41510 extends DbUpgradeAbstractImpl implements DbUpgradeSystemVmTemplate {

<<<<<<< HEAD
    private GuestOsMapper guestOsMapper = new GuestOsMapper();
=======
    final static Logger LOG = Logger.getLogger(Upgrade41500to41510.class);
>>>>>>> 10c77c88

    @Override
    public String[] getUpgradableVersionRange() {
        return new String[] {"4.15.0.0", "4.15.1.0"};
    }

    @Override
    public String getUpgradedVersion() {
        return "4.15.1.0";
    }

    @Override
    public boolean supportsRollingUpgrade() {
        return false;
    }

    @Override
    public InputStream[] getPrepareScripts() {
        final String scriptFile = "META-INF/db/schema-41500to41510.sql";
        final InputStream script = Thread.currentThread().getContextClassLoader().getResourceAsStream(scriptFile);
        if (script == null) {
            throw new CloudRuntimeException("Unable to find " + scriptFile);
        }

        return new InputStream[] {script};
    }

    @Override
    public void performDataMigration(Connection conn) {
        // nothing to do for this upgrade
    }

    @Override
    @SuppressWarnings("serial")
    public void updateSystemVmTemplates(final Connection conn) {
        logger.debug("Updating System Vm template IDs");
        final Set<Hypervisor.HypervisorType> hypervisorsListInUse = new HashSet<Hypervisor.HypervisorType>();
        try (PreparedStatement pstmt = conn.prepareStatement("select distinct(hypervisor_type) from `cloud`.`cluster` where removed is null"); ResultSet rs = pstmt.executeQuery()) {
            while (rs.next()) {
                switch (Hypervisor.HypervisorType.getType(rs.getString(1))) {
                    case XenServer:
                        hypervisorsListInUse.add(Hypervisor.HypervisorType.XenServer);
                        break;
                    case KVM:
                        hypervisorsListInUse.add(Hypervisor.HypervisorType.KVM);
                        break;
                    case VMware:
                        hypervisorsListInUse.add(Hypervisor.HypervisorType.VMware);
                        break;
                    case Hyperv:
                        hypervisorsListInUse.add(Hypervisor.HypervisorType.Hyperv);
                        break;
                    case LXC:
                        hypervisorsListInUse.add(Hypervisor.HypervisorType.LXC);
                        break;
                    case Ovm3:
                        hypervisorsListInUse.add(Hypervisor.HypervisorType.Ovm3);
                        break;
                    default:
                        break;
                }
            }
        } catch (final SQLException e) {
            logger.error("updateSystemVmTemplates: Exception caught while getting hypervisor types from clusters: " + e.getMessage());
            throw new CloudRuntimeException("updateSystemVmTemplates:Exception while getting hypervisor types from clusters", e);
        }

        final Map<Hypervisor.HypervisorType, String> NewTemplateNameList = new HashMap<Hypervisor.HypervisorType, String>() {
            {
                put(Hypervisor.HypervisorType.KVM, "systemvm-kvm-4.15.1");
                put(Hypervisor.HypervisorType.VMware, "systemvm-vmware-4.15.1");
                put(Hypervisor.HypervisorType.XenServer, "systemvm-xenserver-4.15.1");
                put(Hypervisor.HypervisorType.Hyperv, "systemvm-hyperv-4.15.1");
                put(Hypervisor.HypervisorType.LXC, "systemvm-lxc-4.15.1");
                put(Hypervisor.HypervisorType.Ovm3, "systemvm-ovm3-4.15.1");
            }
        };

        final Map<Hypervisor.HypervisorType, String> routerTemplateConfigurationNames = new HashMap<Hypervisor.HypervisorType, String>() {
            {
                put(Hypervisor.HypervisorType.KVM, "router.template.kvm");
                put(Hypervisor.HypervisorType.VMware, "router.template.vmware");
                put(Hypervisor.HypervisorType.XenServer, "router.template.xenserver");
                put(Hypervisor.HypervisorType.Hyperv, "router.template.hyperv");
                put(Hypervisor.HypervisorType.LXC, "router.template.lxc");
                put(Hypervisor.HypervisorType.Ovm3, "router.template.ovm3");
            }
        };

        final Map<Hypervisor.HypervisorType, String> newTemplateUrl = new HashMap<Hypervisor.HypervisorType, String>() {
            {
                put(Hypervisor.HypervisorType.KVM, "https://download.cloudstack.org/systemvm/4.15/systemvmtemplate-4.15.1-kvm.qcow2.bz2");
                put(Hypervisor.HypervisorType.VMware, "https://download.cloudstack.org/systemvm/4.15/systemvmtemplate-4.15.1-vmware.ova");
                put(Hypervisor.HypervisorType.XenServer, "https://download.cloudstack.org/systemvm/4.15/systemvmtemplate-4.15.1-xen.vhd.bz2");
                put(Hypervisor.HypervisorType.Hyperv, "https://download.cloudstack.org/systemvm/4.15/systemvmtemplate-4.15.1-hyperv.vhd.zip");
                put(Hypervisor.HypervisorType.LXC, "https://download.cloudstack.org/systemvm/4.15/systemvmtemplate-4.15.1-kvm.qcow2.bz2");
                put(Hypervisor.HypervisorType.Ovm3, "https://download.cloudstack.org/systemvm/4.15/systemvmtemplate-4.15.1-ovm.raw.bz2");
            }
        };

        final Map<Hypervisor.HypervisorType, String> newTemplateChecksum = new HashMap<Hypervisor.HypervisorType, String>() {
            {
                put(Hypervisor.HypervisorType.KVM, "0e9f9a7d0957c3e0a2088e41b2da2cec");
                put(Hypervisor.HypervisorType.XenServer, "86373992740b1eca8aff8b08ebf3aea5");
                put(Hypervisor.HypervisorType.VMware, "4006982765846d373eb3719b2fe4d720");
                put(Hypervisor.HypervisorType.Hyperv, "0b9514e4b6cba1f636fea2125f0f7a5f");
                put(Hypervisor.HypervisorType.LXC, "0e9f9a7d0957c3e0a2088e41b2da2cec");
                put(Hypervisor.HypervisorType.Ovm3, "ae3977e696b3e6c81bdcbb792d514d29");
            }
        };

        for (final Map.Entry<Hypervisor.HypervisorType, String> hypervisorAndTemplateName : NewTemplateNameList.entrySet()) {
            logger.debug("Updating " + hypervisorAndTemplateName.getKey() + " System Vms");
            try (PreparedStatement pstmt = conn.prepareStatement("select id from `cloud`.`vm_template` where name = ? and removed is null and account_id in (select id from account where type = 1 and removed is NULL) order by id desc limit 1")) {
                // Get systemvm template id for corresponding hypervisor
                long templateId = -1;
                pstmt.setString(1, hypervisorAndTemplateName.getValue());
                try (ResultSet rs = pstmt.executeQuery()) {
                    if (rs.next()) {
                        templateId = rs.getLong(1);
                    }
                } catch (final SQLException e) {
                    logger.error("updateSystemVmTemplates: Exception caught while getting ids of templates: " + e.getMessage());
                    throw new CloudRuntimeException("updateSystemVmTemplates: Exception caught while getting ids of templates", e);
                }

                // change template type to SYSTEM
                if (templateId != -1) {
                    try (PreparedStatement templ_type_pstmt = conn.prepareStatement("update `cloud`.`vm_template` set type='SYSTEM' where id = ?");) {
                        templ_type_pstmt.setLong(1, templateId);
                        templ_type_pstmt.executeUpdate();
                    } catch (final SQLException e) {
                        logger.error("updateSystemVmTemplates:Exception while updating template with id " + templateId + " to be marked as 'system': " + e.getMessage());
                        throw new CloudRuntimeException("updateSystemVmTemplates:Exception while updating template with id " + templateId + " to be marked as 'system'", e);
                    }
                    // update template ID of system Vms
                    try (PreparedStatement update_templ_id_pstmt = conn
                            .prepareStatement("update `cloud`.`vm_instance` set vm_template_id = ? where type <> 'User' and hypervisor_type = ? and removed is NULL");) {
                        update_templ_id_pstmt.setLong(1, templateId);
                        update_templ_id_pstmt.setString(2, hypervisorAndTemplateName.getKey().toString());
                        update_templ_id_pstmt.executeUpdate();
                    } catch (final Exception e) {
                        logger.error("updateSystemVmTemplates:Exception while setting template for " + hypervisorAndTemplateName.getKey().toString() + " to " + templateId
                                + ": " + e.getMessage());
                        throw new CloudRuntimeException("updateSystemVmTemplates:Exception while setting template for " + hypervisorAndTemplateName.getKey().toString() + " to "
                                + templateId, e);
                    }

                    // Change value of global configuration parameter
                    // router.template.* for the corresponding hypervisor
                    try (PreparedStatement update_pstmt = conn.prepareStatement("UPDATE `cloud`.`configuration` SET value = ? WHERE name = ?");) {
                        update_pstmt.setString(1, hypervisorAndTemplateName.getValue());
                        update_pstmt.setString(2, routerTemplateConfigurationNames.get(hypervisorAndTemplateName.getKey()));
                        update_pstmt.executeUpdate();
                    } catch (final SQLException e) {
                        logger.error("updateSystemVmTemplates:Exception while setting " + routerTemplateConfigurationNames.get(hypervisorAndTemplateName.getKey()) + " to "
                                + hypervisorAndTemplateName.getValue() + ": " + e.getMessage());
                        throw new CloudRuntimeException("updateSystemVmTemplates:Exception while setting "
                                + routerTemplateConfigurationNames.get(hypervisorAndTemplateName.getKey()) + " to " + hypervisorAndTemplateName.getValue(), e);
                    }

                    // Change value of global configuration parameter
                    // minreq.sysvmtemplate.version for the ACS version
                    try (PreparedStatement update_pstmt = conn.prepareStatement("UPDATE `cloud`.`configuration` SET value = ? WHERE name = ?");) {
                        update_pstmt.setString(1, "4.15.1");
                        update_pstmt.setString(2, "minreq.sysvmtemplate.version");
                        update_pstmt.executeUpdate();
                    } catch (final SQLException e) {
                        logger.error("updateSystemVmTemplates:Exception while setting 'minreq.sysvmtemplate.version' to 4.15.1: " + e.getMessage());
                        throw new CloudRuntimeException("updateSystemVmTemplates:Exception while setting 'minreq.sysvmtemplate.version' to 4.15.1", e);
                    }
                } else {
                    if (hypervisorsListInUse.contains(hypervisorAndTemplateName.getKey())) {
                        throw new CloudRuntimeException(getUpgradedVersion() + hypervisorAndTemplateName.getKey() + " SystemVm template not found. Cannot upgrade system Vms");
                    } else {
                        logger.warn(getUpgradedVersion() + hypervisorAndTemplateName.getKey() + " SystemVm template not found. " + hypervisorAndTemplateName.getKey()
                                + " hypervisor is not used, so not failing upgrade");
                        // Update the latest template URLs for corresponding
                        // hypervisor
                        try (PreparedStatement update_templ_url_pstmt = conn
                                .prepareStatement("UPDATE `cloud`.`vm_template` SET url = ? , checksum = ? WHERE hypervisor_type = ? AND type = 'SYSTEM' AND removed is null order by id desc limit 1");) {
                            update_templ_url_pstmt.setString(1, newTemplateUrl.get(hypervisorAndTemplateName.getKey()));
                            update_templ_url_pstmt.setString(2, newTemplateChecksum.get(hypervisorAndTemplateName.getKey()));
                            update_templ_url_pstmt.setString(3, hypervisorAndTemplateName.getKey().toString());
                            update_templ_url_pstmt.executeUpdate();
                        } catch (final SQLException e) {
                            logger.error("updateSystemVmTemplates:Exception while updating 'url' and 'checksum' for hypervisor type "
                                    + hypervisorAndTemplateName.getKey().toString() + ": " + e.getMessage());
                            throw new CloudRuntimeException("updateSystemVmTemplates:Exception while updating 'url' and 'checksum' for hypervisor type "
                                    + hypervisorAndTemplateName.getKey().toString(), e);
                        }
                    }
                }
            } catch (final SQLException e) {
                logger.error("updateSystemVmTemplates:Exception while getting ids of templates: " + e.getMessage());
                throw new CloudRuntimeException("updateSystemVmTemplates:Exception while getting ids of templates", e);
            }
        }
        logger.debug("Updating System Vm Template IDs Complete");
    }

<<<<<<< HEAD
    private void correctGuestOsNames(final Connection conn) {
        guestOsMapper.updateGuestOsName(7, "Fedora Linux", "Fedora Linux (32 bit)");
        guestOsMapper.updateGuestOsName(7, "Mandriva Linux", "Mandriva Linux (32 bit)");

        GuestOSHypervisorMapping mapping = new GuestOSHypervisorMapping("VMware", "6.7.3", "opensuseGuest");
        guestOsMapper.updateGuestOsNameFromMapping("OpenSUSE Linux (32 bit)", mapping);
    }

    private void updateGuestOsMappings(final Connection conn) {
        logger.debug("Updating guest OS mappings");

        // Add support for SUSE Linux Enterprise Desktop 12 SP3 (64-bit) for Xenserver 8.1.0
        List<GuestOSHypervisorMapping> mappings = new ArrayList<GuestOSHypervisorMapping>();
        mappings.add(new GuestOSHypervisorMapping("Xenserver", "8.1.0", "SUSE Linux Enterprise Desktop 12 SP3 (64-bit)"));
        guestOsMapper.addGuestOsAndHypervisorMappings (5, "SUSE Linux Enterprise Desktop 12 SP3 (64-bit)", mappings);
        mappings.clear();

        // Add support for SUSE Linux Enterprise Desktop 12 SP4 (64-bit) for Xenserver 8.1.0
        mappings.add(new GuestOSHypervisorMapping("Xenserver", "8.1.0", "SUSE Linux Enterprise Desktop 12 SP4 (64-bit)"));
        guestOsMapper.addGuestOsAndHypervisorMappings (5, "SUSE Linux Enterprise Desktop 12 SP4 (64-bit)", mappings);
        mappings.clear();

        // Add support for SUSE Linux Enterprise Server 12 SP4 (64-bit) for Xenserver 8.1.0
        mappings.add(new GuestOSHypervisorMapping("Xenserver", "8.1.0", "SUSE Linux Enterprise Server 12 SP4 (64-bit)"));
        mappings.add(new GuestOSHypervisorMapping("Xenserver", "8.1.0", "NeoKylin Linux Server 7"));
        guestOsMapper.addGuestOsAndHypervisorMappings(5, "SUSE Linux Enterprise Server 12 SP4 (64-bit)", mappings);
        mappings.clear();

        // Add support for Scientific Linux 7 for Xenserver 8.1.0
        mappings.add(new GuestOSHypervisorMapping("Xenserver", "8.1.0", "Scientific Linux 7"));
        guestOsMapper.addGuestOsAndHypervisorMappings (9, "Scientific Linux 7", mappings);
        mappings.clear();

        // Add support for NeoKylin Linux Server 7 for Xenserver 8.1.0
        guestOsMapper.addGuestOsAndHypervisorMappings(9, "NeoKylin Linux Server 7", mappings); //334
        mappings.clear();

        // Pass Guest OS Ids to update pre-4.14 mappings
        // Add support CentOS 8 for Xenserver 8.1.0
        guestOsMapper.addGuestOsHypervisorMapping(new GuestOSHypervisorMapping("Xenserver", "8.1.0", "CentOS 8"), 297);

        // Add support for Debian Buster 10 for Xenserver 8.1.0
        guestOsMapper.addGuestOsHypervisorMapping(new GuestOSHypervisorMapping("Xenserver", "8.1.0", "Debian Buster 10"), 292);
        guestOsMapper.addGuestOsHypervisorMapping(new GuestOSHypervisorMapping("Xenserver", "8.1.0", "Debian Buster 10"), 293);

        // Add support for SUSE Linux Enterprise 15 (64-bit) for Xenserver 8.1.0
        guestOsMapper.addGuestOsHypervisorMapping(new GuestOSHypervisorMapping("Xenserver", "8.1.0", "SUSE Linux Enterprise 15 (64-bit)"), 291);

        // Add support for Ubuntu Focal Fossa 20.04 for Xenserver 8.2.0
        mappings.add(new GuestOSHypervisorMapping("Xenserver", "8.2.0", "Ubuntu Focal Fossa 20.04"));
        guestOsMapper.addGuestOsAndHypervisorMappings(10, "Ubuntu 20.04 LTS", mappings);
        mappings.clear();

        // Add support for darwin19_64Guest from VMware 7.0
        mappings.add(new GuestOSHypervisorMapping("VMware", "7.0", "darwin19_64Guest"));
        guestOsMapper.addGuestOsAndHypervisorMappings(7, "macOS 10.15 (64 bit)", mappings);
        mappings.clear();

        // Add support for debian11_64Guest from VMware 7.0
        mappings.add(new GuestOSHypervisorMapping("VMware", "7.0", "debian11_64Guest"));
        guestOsMapper.addGuestOsAndHypervisorMappings(2, "Debian GNU/Linux 11 (64-bit)", mappings);
        mappings.clear();

        // Add support for debian11Guest from VMware 7.0
        mappings.add(new GuestOSHypervisorMapping("VMware", "7.0", "debian11Guest"));
        guestOsMapper.addGuestOsAndHypervisorMappings(2, "Debian GNU/Linux 11 (32-bit)", mappings);
        mappings.clear();

        // Add support for windows2019srv_64Guest from VMware 7.0
        guestOsMapper.addGuestOsHypervisorMapping(new GuestOSHypervisorMapping("VMware", "7.0", "windows2019srv_64Guest"), 276);

        // Add support for amazonlinux3_64Guest from VMware 7.0.1.0
        mappings.add(new GuestOSHypervisorMapping("VMware", "7.0.1.0", "amazonlinux3_64Guest"));
        guestOsMapper.addGuestOsAndHypervisorMappings(7, "Amazon Linux 3 (64 bit)", mappings);
        mappings.clear();

        // Add support for asianux9_64Guest from VMware 7.0.1.0
        mappings.add(new GuestOSHypervisorMapping("VMware", "7.0.1.0", "asianux9_64Guest"));
        guestOsMapper.addGuestOsAndHypervisorMappings(7, "Asianux Server 9 (64 bit)", mappings);
        mappings.clear();

        // Add support for centos9_64Guest from VMware 7.0.1.0
        mappings.add(new GuestOSHypervisorMapping("VMware", "7.0.1.0", "centos9_64Guest"));
        guestOsMapper.addGuestOsAndHypervisorMappings(1, "CentOS 9", mappings);
        mappings.clear();

        // Add support for darwin20_64Guest from VMware 7.0.1.0
        mappings.add(new GuestOSHypervisorMapping("VMware", "7.0.1.0", "darwin20_64Guest"));
        // Add support for darwin21_64Guest from VMware 7.0.1.0
        mappings.add(new GuestOSHypervisorMapping("VMware", "7.0.1.0", "darwin21_64Guest"));
        guestOsMapper.addGuestOsAndHypervisorMappings(7, "macOS 11 (64 bit)", mappings);
        mappings.clear();

        // Add support for freebsd13_64Guest from VMware 7.0.1.0
        mappings.add(new GuestOSHypervisorMapping("VMware", "7.0.1.0", "freebsd13_64Guest"));
        guestOsMapper.addGuestOsAndHypervisorMappings(9, "FreeBSD 13 (64-bit)", mappings);
        mappings.clear();

        // Add support for freebsd13Guest from VMware 7.0.1.0
        mappings.add(new GuestOSHypervisorMapping("VMware", "7.0.1.0", "freebsd13Guest"));
        guestOsMapper.addGuestOsAndHypervisorMappings(9, "FreeBSD 13 (32-bit)", mappings);
        mappings.clear();

        // Add support for oracleLinux9_64Guest from VMware 7.0.1.0
        mappings.add(new GuestOSHypervisorMapping("VMware", "7.0.1.0", "oracleLinux9_64Guest"));
        guestOsMapper.addGuestOsAndHypervisorMappings(3, "Oracle Linux 9", mappings);
        mappings.clear();

        // Add support for other5xLinux64Guest from VMware 7.0.1.0
        mappings.add(new GuestOSHypervisorMapping("VMware", "7.0.1.0", "other5xLinux64Guest"));
        guestOsMapper.addGuestOsAndHypervisorMappings(2, "Linux 5.x Kernel (64-bit)", mappings);
        mappings.clear();

        // Add support for other5xLinuxGuest from VMware 7.0.1.0
        mappings.add(new GuestOSHypervisorMapping("VMware", "7.0.1.0", "other5xLinuxGuest"));
        guestOsMapper.addGuestOsAndHypervisorMappings(2, "Linux 5.x Kernel (32-bit)", mappings);
        mappings.clear();

        // Add support for rhel9_64Guest from VMware 7.0.1.0
        mappings.add(new GuestOSHypervisorMapping("VMware", "7.0.1.0", "rhel9_64Guest"));
        guestOsMapper.addGuestOsAndHypervisorMappings(4, "Red Hat Enterprise Linux 9.0", mappings);
        mappings.clear();

        // Add support for sles16_64Guest from VMware 7.0.1.0
        mappings.add(new GuestOSHypervisorMapping("VMware", "7.0.1.0", "sles16_64Guest"));
        guestOsMapper.addGuestOsAndHypervisorMappings(5, "SUSE Linux Enterprise Server 16 (64-bit)", mappings);
        mappings.clear();

        // Add support for windows2019srvNext_64Guest from VMware 7.0.1.0 - Pass Guest OS Ids to update pre-4.14 mappings
        guestOsMapper.addGuestOsHypervisorMapping(new GuestOSHypervisorMapping("VMware", "7.0.1.0", "windows2019srvNext_64Guest"), 276);
    }

=======
>>>>>>> 10c77c88
    @Override
    public InputStream[] getCleanupScripts() {
        final String scriptFile = "META-INF/db/schema-41500to41510-cleanup.sql";
        final InputStream script = Thread.currentThread().getContextClassLoader().getResourceAsStream(scriptFile);
        if (script == null) {
            throw new CloudRuntimeException("Unable to find " + scriptFile);
        }

        return new InputStream[] {script};
    }
}<|MERGE_RESOLUTION|>--- conflicted
+++ resolved
@@ -32,12 +32,6 @@
 import com.cloud.utils.exception.CloudRuntimeException;
 
 public class Upgrade41500to41510 extends DbUpgradeAbstractImpl implements DbUpgradeSystemVmTemplate {
-
-<<<<<<< HEAD
-    private GuestOsMapper guestOsMapper = new GuestOsMapper();
-=======
-    final static Logger LOG = Logger.getLogger(Upgrade41500to41510.class);
->>>>>>> 10c77c88
 
     @Override
     public String[] getUpgradableVersionRange() {
@@ -239,141 +233,6 @@
         logger.debug("Updating System Vm Template IDs Complete");
     }
 
-<<<<<<< HEAD
-    private void correctGuestOsNames(final Connection conn) {
-        guestOsMapper.updateGuestOsName(7, "Fedora Linux", "Fedora Linux (32 bit)");
-        guestOsMapper.updateGuestOsName(7, "Mandriva Linux", "Mandriva Linux (32 bit)");
-
-        GuestOSHypervisorMapping mapping = new GuestOSHypervisorMapping("VMware", "6.7.3", "opensuseGuest");
-        guestOsMapper.updateGuestOsNameFromMapping("OpenSUSE Linux (32 bit)", mapping);
-    }
-
-    private void updateGuestOsMappings(final Connection conn) {
-        logger.debug("Updating guest OS mappings");
-
-        // Add support for SUSE Linux Enterprise Desktop 12 SP3 (64-bit) for Xenserver 8.1.0
-        List<GuestOSHypervisorMapping> mappings = new ArrayList<GuestOSHypervisorMapping>();
-        mappings.add(new GuestOSHypervisorMapping("Xenserver", "8.1.0", "SUSE Linux Enterprise Desktop 12 SP3 (64-bit)"));
-        guestOsMapper.addGuestOsAndHypervisorMappings (5, "SUSE Linux Enterprise Desktop 12 SP3 (64-bit)", mappings);
-        mappings.clear();
-
-        // Add support for SUSE Linux Enterprise Desktop 12 SP4 (64-bit) for Xenserver 8.1.0
-        mappings.add(new GuestOSHypervisorMapping("Xenserver", "8.1.0", "SUSE Linux Enterprise Desktop 12 SP4 (64-bit)"));
-        guestOsMapper.addGuestOsAndHypervisorMappings (5, "SUSE Linux Enterprise Desktop 12 SP4 (64-bit)", mappings);
-        mappings.clear();
-
-        // Add support for SUSE Linux Enterprise Server 12 SP4 (64-bit) for Xenserver 8.1.0
-        mappings.add(new GuestOSHypervisorMapping("Xenserver", "8.1.0", "SUSE Linux Enterprise Server 12 SP4 (64-bit)"));
-        mappings.add(new GuestOSHypervisorMapping("Xenserver", "8.1.0", "NeoKylin Linux Server 7"));
-        guestOsMapper.addGuestOsAndHypervisorMappings(5, "SUSE Linux Enterprise Server 12 SP4 (64-bit)", mappings);
-        mappings.clear();
-
-        // Add support for Scientific Linux 7 for Xenserver 8.1.0
-        mappings.add(new GuestOSHypervisorMapping("Xenserver", "8.1.0", "Scientific Linux 7"));
-        guestOsMapper.addGuestOsAndHypervisorMappings (9, "Scientific Linux 7", mappings);
-        mappings.clear();
-
-        // Add support for NeoKylin Linux Server 7 for Xenserver 8.1.0
-        guestOsMapper.addGuestOsAndHypervisorMappings(9, "NeoKylin Linux Server 7", mappings); //334
-        mappings.clear();
-
-        // Pass Guest OS Ids to update pre-4.14 mappings
-        // Add support CentOS 8 for Xenserver 8.1.0
-        guestOsMapper.addGuestOsHypervisorMapping(new GuestOSHypervisorMapping("Xenserver", "8.1.0", "CentOS 8"), 297);
-
-        // Add support for Debian Buster 10 for Xenserver 8.1.0
-        guestOsMapper.addGuestOsHypervisorMapping(new GuestOSHypervisorMapping("Xenserver", "8.1.0", "Debian Buster 10"), 292);
-        guestOsMapper.addGuestOsHypervisorMapping(new GuestOSHypervisorMapping("Xenserver", "8.1.0", "Debian Buster 10"), 293);
-
-        // Add support for SUSE Linux Enterprise 15 (64-bit) for Xenserver 8.1.0
-        guestOsMapper.addGuestOsHypervisorMapping(new GuestOSHypervisorMapping("Xenserver", "8.1.0", "SUSE Linux Enterprise 15 (64-bit)"), 291);
-
-        // Add support for Ubuntu Focal Fossa 20.04 for Xenserver 8.2.0
-        mappings.add(new GuestOSHypervisorMapping("Xenserver", "8.2.0", "Ubuntu Focal Fossa 20.04"));
-        guestOsMapper.addGuestOsAndHypervisorMappings(10, "Ubuntu 20.04 LTS", mappings);
-        mappings.clear();
-
-        // Add support for darwin19_64Guest from VMware 7.0
-        mappings.add(new GuestOSHypervisorMapping("VMware", "7.0", "darwin19_64Guest"));
-        guestOsMapper.addGuestOsAndHypervisorMappings(7, "macOS 10.15 (64 bit)", mappings);
-        mappings.clear();
-
-        // Add support for debian11_64Guest from VMware 7.0
-        mappings.add(new GuestOSHypervisorMapping("VMware", "7.0", "debian11_64Guest"));
-        guestOsMapper.addGuestOsAndHypervisorMappings(2, "Debian GNU/Linux 11 (64-bit)", mappings);
-        mappings.clear();
-
-        // Add support for debian11Guest from VMware 7.0
-        mappings.add(new GuestOSHypervisorMapping("VMware", "7.0", "debian11Guest"));
-        guestOsMapper.addGuestOsAndHypervisorMappings(2, "Debian GNU/Linux 11 (32-bit)", mappings);
-        mappings.clear();
-
-        // Add support for windows2019srv_64Guest from VMware 7.0
-        guestOsMapper.addGuestOsHypervisorMapping(new GuestOSHypervisorMapping("VMware", "7.0", "windows2019srv_64Guest"), 276);
-
-        // Add support for amazonlinux3_64Guest from VMware 7.0.1.0
-        mappings.add(new GuestOSHypervisorMapping("VMware", "7.0.1.0", "amazonlinux3_64Guest"));
-        guestOsMapper.addGuestOsAndHypervisorMappings(7, "Amazon Linux 3 (64 bit)", mappings);
-        mappings.clear();
-
-        // Add support for asianux9_64Guest from VMware 7.0.1.0
-        mappings.add(new GuestOSHypervisorMapping("VMware", "7.0.1.0", "asianux9_64Guest"));
-        guestOsMapper.addGuestOsAndHypervisorMappings(7, "Asianux Server 9 (64 bit)", mappings);
-        mappings.clear();
-
-        // Add support for centos9_64Guest from VMware 7.0.1.0
-        mappings.add(new GuestOSHypervisorMapping("VMware", "7.0.1.0", "centos9_64Guest"));
-        guestOsMapper.addGuestOsAndHypervisorMappings(1, "CentOS 9", mappings);
-        mappings.clear();
-
-        // Add support for darwin20_64Guest from VMware 7.0.1.0
-        mappings.add(new GuestOSHypervisorMapping("VMware", "7.0.1.0", "darwin20_64Guest"));
-        // Add support for darwin21_64Guest from VMware 7.0.1.0
-        mappings.add(new GuestOSHypervisorMapping("VMware", "7.0.1.0", "darwin21_64Guest"));
-        guestOsMapper.addGuestOsAndHypervisorMappings(7, "macOS 11 (64 bit)", mappings);
-        mappings.clear();
-
-        // Add support for freebsd13_64Guest from VMware 7.0.1.0
-        mappings.add(new GuestOSHypervisorMapping("VMware", "7.0.1.0", "freebsd13_64Guest"));
-        guestOsMapper.addGuestOsAndHypervisorMappings(9, "FreeBSD 13 (64-bit)", mappings);
-        mappings.clear();
-
-        // Add support for freebsd13Guest from VMware 7.0.1.0
-        mappings.add(new GuestOSHypervisorMapping("VMware", "7.0.1.0", "freebsd13Guest"));
-        guestOsMapper.addGuestOsAndHypervisorMappings(9, "FreeBSD 13 (32-bit)", mappings);
-        mappings.clear();
-
-        // Add support for oracleLinux9_64Guest from VMware 7.0.1.0
-        mappings.add(new GuestOSHypervisorMapping("VMware", "7.0.1.0", "oracleLinux9_64Guest"));
-        guestOsMapper.addGuestOsAndHypervisorMappings(3, "Oracle Linux 9", mappings);
-        mappings.clear();
-
-        // Add support for other5xLinux64Guest from VMware 7.0.1.0
-        mappings.add(new GuestOSHypervisorMapping("VMware", "7.0.1.0", "other5xLinux64Guest"));
-        guestOsMapper.addGuestOsAndHypervisorMappings(2, "Linux 5.x Kernel (64-bit)", mappings);
-        mappings.clear();
-
-        // Add support for other5xLinuxGuest from VMware 7.0.1.0
-        mappings.add(new GuestOSHypervisorMapping("VMware", "7.0.1.0", "other5xLinuxGuest"));
-        guestOsMapper.addGuestOsAndHypervisorMappings(2, "Linux 5.x Kernel (32-bit)", mappings);
-        mappings.clear();
-
-        // Add support for rhel9_64Guest from VMware 7.0.1.0
-        mappings.add(new GuestOSHypervisorMapping("VMware", "7.0.1.0", "rhel9_64Guest"));
-        guestOsMapper.addGuestOsAndHypervisorMappings(4, "Red Hat Enterprise Linux 9.0", mappings);
-        mappings.clear();
-
-        // Add support for sles16_64Guest from VMware 7.0.1.0
-        mappings.add(new GuestOSHypervisorMapping("VMware", "7.0.1.0", "sles16_64Guest"));
-        guestOsMapper.addGuestOsAndHypervisorMappings(5, "SUSE Linux Enterprise Server 16 (64-bit)", mappings);
-        mappings.clear();
-
-        // Add support for windows2019srvNext_64Guest from VMware 7.0.1.0 - Pass Guest OS Ids to update pre-4.14 mappings
-        guestOsMapper.addGuestOsHypervisorMapping(new GuestOSHypervisorMapping("VMware", "7.0.1.0", "windows2019srvNext_64Guest"), 276);
-    }
-
-=======
->>>>>>> 10c77c88
     @Override
     public InputStream[] getCleanupScripts() {
         final String scriptFile = "META-INF/db/schema-41500to41510-cleanup.sql";
