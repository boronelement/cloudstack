--- conflicted
+++ resolved
@@ -137,21 +137,12 @@
 
         final Map<Hypervisor.HypervisorType, String> newTemplateChecksum = new HashMap<Hypervisor.HypervisorType, String>() {
             {
-<<<<<<< HEAD
-                put(Hypervisor.HypervisorType.KVM, "0493097e888e7bb86c7118d23c5eeb67");
-                put(Hypervisor.HypervisorType.XenServer, "b712722757fffcee0cfcdf63abdbbcff");
-                put(Hypervisor.HypervisorType.VMware, "3d903f31df5324f21a730cab76706786");
-                put(Hypervisor.HypervisorType.Hyperv, "54156ca498d5e96a6eb010c06d10ab55");
-                put(Hypervisor.HypervisorType.LXC, "0493097e888e7bb86c7118d23c5eeb67");
-                put(Hypervisor.HypervisorType.Ovm3, "e956da950052ad5e62098f3a366a6aa1");
-=======
                 put(Hypervisor.HypervisorType.KVM, "810b13ad9c095f3a69cfd8285f720507");
                 put(Hypervisor.HypervisorType.XenServer, "30a93ca4c80e929cfc8b806d6751a396");
                 put(Hypervisor.HypervisorType.VMware, "31d386e8abf5234dbbe1cae048bab700");
                 put(Hypervisor.HypervisorType.Hyperv, "474e4d4126cea4a0f55e925bace3457f");
                 put(Hypervisor.HypervisorType.LXC, "810b13ad9c095f3a69cfd8285f720507");
                 put(Hypervisor.HypervisorType.Ovm3, "6c06ec7c6c4b18ab7475d87a75b1edf1");
->>>>>>> 289b6de6
             }
         };
 
