--- conflicted
+++ resolved
@@ -66,7 +66,7 @@
 
     @Override
     public void performDataMigration(Connection conn) {
-        updateVMwareSystemvVMTemplateField(conn, "systemvm-vmware-4.16.0");
+        updateVMwareSystemvVMTemplateField(conn, SystemVmTemplateRegistration.NewTemplateNameList.get(Hypervisor.HypervisorType.VMware));
     }
 
     @Override
@@ -105,55 +105,7 @@
             throw new CloudRuntimeException("updateSystemVmTemplates:Exception while getting hypervisor types from clusters", e);
         }
 
-<<<<<<< HEAD
-        final Map<Hypervisor.HypervisorType, String> NewTemplateNameList = new HashMap<Hypervisor.HypervisorType, String>() {
-            {
-                put(Hypervisor.HypervisorType.KVM, "systemvm-kvm-4.16.0");
-                put(Hypervisor.HypervisorType.VMware, "systemvm-vmware-4.16.0");
-                put(Hypervisor.HypervisorType.XenServer, "systemvm-xenserver-4.16.0");
-                put(Hypervisor.HypervisorType.Hyperv, "systemvm-hyperv-4.16.0");
-                put(Hypervisor.HypervisorType.LXC, "systemvm-lxc-4.16.0");
-                put(Hypervisor.HypervisorType.Ovm3, "systemvm-ovm3-4.16.0");
-            }
-        };
-
-        final Map<Hypervisor.HypervisorType, String> routerTemplateConfigurationNames = new HashMap<Hypervisor.HypervisorType, String>() {
-            {
-                put(Hypervisor.HypervisorType.KVM, "router.template.kvm");
-                put(Hypervisor.HypervisorType.VMware, "router.template.vmware");
-                put(Hypervisor.HypervisorType.XenServer, "router.template.xenserver");
-                put(Hypervisor.HypervisorType.Hyperv, "router.template.hyperv");
-                put(Hypervisor.HypervisorType.LXC, "router.template.lxc");
-                put(Hypervisor.HypervisorType.Ovm3, "router.template.ovm3");
-            }
-        };
-
-        final Map<Hypervisor.HypervisorType, String> newTemplateUrl = new HashMap<Hypervisor.HypervisorType, String>() {
-            {
-                put(Hypervisor.HypervisorType.KVM, "http://sl-sb-repo.sofia.shapeblue.com/systemvmtemplate/custom/cks-debian/systemvmtemplate-kvm.qcow2.bz2");
-                put(Hypervisor.HypervisorType.VMware, "http://sl-sb-repo.sofia.shapeblue.com/systemvmtemplate/custom/cks-debian/systemvmtemplate-vmware.ova");
-                put(Hypervisor.HypervisorType.XenServer, "http://sl-sb-repo.sofia.shapeblue.com/systemvmtemplate/custom/cks-debian/systemvmtemplate-xen.vhd.bz2");
-                put(Hypervisor.HypervisorType.Hyperv, "http://sl-sb-repo.sofia.shapeblue.com/systemvmtemplate/custom/cks-debian/systemvmtemplate-hyperv.vhd.zip");
-                put(Hypervisor.HypervisorType.LXC, "http://sl-sb-repo.sofia.shapeblue.com/systemvmtemplate/custom/cks-debian/systemvmtemplate-kvm.qcow2.bz2");
-                put(Hypervisor.HypervisorType.Ovm3, "http://sl-sb-repo.sofia.shapeblue.com/systemvmtemplate/custom/cks-debian/systemvmtemplate-ovm.raw.bz2");
-            }
-        };
-
-        final Map<Hypervisor.HypervisorType, String> newTemplateChecksum = new HashMap<Hypervisor.HypervisorType, String>() {
-            {
-                put(Hypervisor.HypervisorType.KVM, "810b13ad9c095f3a69cfd8285f720507");
-                put(Hypervisor.HypervisorType.XenServer, "30a93ca4c80e929cfc8b806d6751a396");
-                put(Hypervisor.HypervisorType.VMware, "31d386e8abf5234dbbe1cae048bab700");
-                put(Hypervisor.HypervisorType.Hyperv, "474e4d4126cea4a0f55e925bace3457f");
-                put(Hypervisor.HypervisorType.LXC, "810b13ad9c095f3a69cfd8285f720507");
-                put(Hypervisor.HypervisorType.Ovm3, "6c06ec7c6c4b18ab7475d87a75b1edf1");
-            }
-        };
-
-        for (final Map.Entry<Hypervisor.HypervisorType, String> hypervisorAndTemplateName : NewTemplateNameList.entrySet()) {
-=======
         for (final Map.Entry<Hypervisor.HypervisorType, String> hypervisorAndTemplateName : SystemVmTemplateRegistration.NewTemplateNameList.entrySet()) {
->>>>>>> 820192f3
             LOG.debug("Updating " + hypervisorAndTemplateName.getKey() + " System Vms");
             try (PreparedStatement pstmt = conn.prepareStatement("select id from `cloud`.`vm_template` where name = ? and removed is null order by id desc limit 1")) {
                 // Get systemvm template id for corresponding hypervisor
