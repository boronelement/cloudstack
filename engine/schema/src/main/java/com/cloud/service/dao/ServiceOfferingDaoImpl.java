// Licensed to the Apache Software Foundation (ASF) under one
// or more contributor license agreements.  See the NOTICE file
// distributed with this work for additional information
// regarding copyright ownership.  The ASF licenses this file
// to you under the Apache License, Version 2.0 (the
// "License"); you may not use this file except in compliance
// with the License.  You may obtain a copy of the License at
//
//   http://www.apache.org/licenses/LICENSE-2.0
//
// Unless required by applicable law or agreed to in writing,
// software distributed under the License is distributed on an
// "AS IS" BASIS, WITHOUT WARRANTIES OR CONDITIONS OF ANY
// KIND, either express or implied.  See the License for the
// specific language governing permissions and limitations
// under the License.
package com.cloud.service.dao;

import java.util.ArrayList;
import java.util.Date;
import java.util.List;
import java.util.Map;

import javax.inject.Inject;
import javax.persistence.EntityExistsException;

import org.apache.log4j.Logger;
import org.springframework.stereotype.Component;

import com.cloud.event.UsageEventVO;
import com.cloud.service.ServiceOfferingDetailsVO;
import com.cloud.service.ServiceOfferingVO;
import com.cloud.storage.Storage.ProvisioningType;
import com.cloud.utils.db.DB;
import com.cloud.utils.db.GenericDaoBase;
import com.cloud.utils.db.SearchBuilder;
import com.cloud.utils.db.SearchCriteria;
import com.cloud.utils.exception.CloudRuntimeException;
import com.cloud.vm.VirtualMachine;
import com.cloud.vm.dao.UserVmDetailsDao;

@Component
@DB()
public class ServiceOfferingDaoImpl extends GenericDaoBase<ServiceOfferingVO, Long> implements ServiceOfferingDao {
    protected static final Logger s_logger = Logger.getLogger(ServiceOfferingDaoImpl.class);

    @Inject
    protected ServiceOfferingDetailsDao detailsDao;
    @Inject
    protected UserVmDetailsDao userVmDetailsDao;

    protected final SearchBuilder<ServiceOfferingVO> UniqueNameSearch;
    protected final SearchBuilder<ServiceOfferingVO> ServiceOfferingsByKeywordSearch;
<<<<<<< HEAD
    protected final SearchBuilder<ServiceOfferingVO> PublicServiceOfferingSearch;
    protected final SearchBuilder<ServiceOfferingVO> PublicCpuRamSearch;
=======
>>>>>>> d3b292ac

    public ServiceOfferingDaoImpl() {
        super();

        UniqueNameSearch = createSearchBuilder();
        UniqueNameSearch.and("name", UniqueNameSearch.entity().getUniqueName(), SearchCriteria.Op.EQ);
        UniqueNameSearch.and("system", UniqueNameSearch.entity().isSystemUse(), SearchCriteria.Op.EQ);
        UniqueNameSearch.done();

        ServiceOfferingsByKeywordSearch = createSearchBuilder();
        ServiceOfferingsByKeywordSearch.or("name", ServiceOfferingsByKeywordSearch.entity().getName(), SearchCriteria.Op.EQ);
        ServiceOfferingsByKeywordSearch.or("displayText", ServiceOfferingsByKeywordSearch.entity().getDisplayText(), SearchCriteria.Op.EQ);
        ServiceOfferingsByKeywordSearch.done();

        PublicCpuRamSearch = createSearchBuilder();
        PublicCpuRamSearch.and("cpu", PublicCpuRamSearch.entity().getCpu(), SearchCriteria.Op.EQ);
        PublicCpuRamSearch.and("ram", PublicCpuRamSearch.entity().getRamSize(), SearchCriteria.Op.EQ);
        PublicCpuRamSearch.and("system_use", PublicCpuRamSearch.entity().isSystemUse(), SearchCriteria.Op.EQ);
        PublicCpuRamSearch.done();
    }

    @Override
    public ServiceOfferingVO findByName(String name) {
        SearchCriteria<ServiceOfferingVO> sc = UniqueNameSearch.create();
        sc.setParameters("name", name);
        sc.setParameters("system", true);
        List<ServiceOfferingVO> vos = search(sc, null, null, false);
        if (vos.size() == 0) {
            return null;
        }

        return vos.get(0);
    }

    @Override
    @DB
    public ServiceOfferingVO persistSystemServiceOffering(ServiceOfferingVO offering) {
        assert offering.getUniqueName() != null : "how are you going to find this later if you don't set it?";
        ServiceOfferingVO vo = findByName(offering.getUniqueName());
        if (vo != null) {
            // check invalid CPU speed in system service offering, set it to default value of 500 Mhz if 0 CPU speed is found
            if (vo.getSpeed() <= 0) {
                vo.setSpeed(500);
                update(vo.getId(), vo);
            }
            if (!vo.getUniqueName().endsWith("-Local")) {
                if (vo.isUseLocalStorage()) {
                    vo.setUniqueName(vo.getUniqueName() + "-Local");
                    vo.setName(vo.getName() + " - Local Storage");
                    update(vo.getId(), vo);
                }
            }
            return vo;
        }
        try {
            return persist(offering);
        } catch (EntityExistsException e) {
            // Assume it's conflict on unique name
            return findByName(offering.getUniqueName());
        }
    }

    @Override
    @DB
    public ServiceOfferingVO persistDeafultServiceOffering(ServiceOfferingVO offering) {
        assert offering.getUniqueName() != null : "unique name should be set for the service offering";
        ServiceOfferingVO vo = findByName(offering.getUniqueName());
        if (vo != null) {
            return vo;
        }
        try {
            return persist(offering);
        } catch (EntityExistsException e) {
            // Assume it's conflict on unique name
            return findByName(offering.getUniqueName());
        }
    }

    @Override
    public boolean remove(Long id) {
        ServiceOfferingVO offering = createForUpdate();
        offering.setRemoved(new Date());

        return update(id, offering);
    }

    @Override
    public void loadDetails(ServiceOfferingVO serviceOffering) {
        Map<String, String> details = detailsDao.listDetailsKeyPairs(serviceOffering.getId());
        serviceOffering.setDetails(details);
    }

    @Override
    public void saveDetails(ServiceOfferingVO serviceOffering) {
        Map<String, String> details = serviceOffering.getDetails();
        if (details == null) {
            return;
        }

        List<ServiceOfferingDetailsVO> resourceDetails = new ArrayList<ServiceOfferingDetailsVO>();
        for (String key : details.keySet()) {
            resourceDetails.add(new ServiceOfferingDetailsVO(serviceOffering.getId(), key, details.get(key), true));
        }

        detailsDao.saveDetails(resourceDetails);
    }

    @Override
    public ServiceOfferingVO findById(Long vmId, long serviceOfferingId) {
        ServiceOfferingVO offering = super.findById(serviceOfferingId);
        if (offering.isDynamic()) {
            offering.setDynamicFlag(true);
            if (vmId == null) {
                throw new CloudRuntimeException("missing argument vmId");
            }
            Map<String, String> dynamicOffering = userVmDetailsDao.listDetailsKeyPairs(vmId);
            return getcomputeOffering(offering, dynamicOffering);
        }
        return offering;
    }

    @Override
    public ServiceOfferingVO findByIdIncludingRemoved(Long vmId, long serviceOfferingId) {
        ServiceOfferingVO offering = super.findByIdIncludingRemoved(serviceOfferingId);
        if (offering.isDynamic()) {
            offering.setDynamicFlag(true);
            if (vmId == null) {
                throw new CloudRuntimeException("missing argument vmId");
            }
            Map<String, String> dynamicOffering = userVmDetailsDao.listDetailsKeyPairs(vmId);
            return getcomputeOffering(offering, dynamicOffering);
        }
        return offering;
    }

    @Override
    public boolean isDynamic(long serviceOfferingId) {
        ServiceOfferingVO offering = super.findById(serviceOfferingId);
        return offering.getCpu() == null || offering.getSpeed() == null || offering.getRamSize() == null;
    }

    @Override
    public ServiceOfferingVO getcomputeOffering(ServiceOfferingVO serviceOffering, Map<String, String> customParameters) {
        ServiceOfferingVO dummyoffering = new ServiceOfferingVO(serviceOffering);
        dummyoffering.setDynamicFlag(true);
        if (customParameters.containsKey(UsageEventVO.DynamicParameters.cpuNumber.name())) {
            dummyoffering.setCpu(Integer.parseInt(customParameters.get(UsageEventVO.DynamicParameters.cpuNumber.name())));
        }
        if (customParameters.containsKey(UsageEventVO.DynamicParameters.cpuSpeed.name())) {
            dummyoffering.setSpeed(Integer.parseInt(customParameters.get(UsageEventVO.DynamicParameters.cpuSpeed.name())));
        }
        if (customParameters.containsKey(UsageEventVO.DynamicParameters.memory.name())) {
            dummyoffering.setRamSize(Integer.parseInt(customParameters.get(UsageEventVO.DynamicParameters.memory.name())));
        }

        return dummyoffering;
    }

    @Override
    public List<ServiceOfferingVO> createSystemServiceOfferings(String name, String uniqueName, int cpuCount, int ramSize, int cpuSpeed,
            Integer rateMbps, Integer multicastRateMbps, boolean offerHA, String displayText, ProvisioningType provisioningType,
            boolean recreatable, String tags, boolean systemUse, VirtualMachine.Type vmType, boolean defaultUse) {
        List<ServiceOfferingVO> list = new ArrayList<ServiceOfferingVO>();
        ServiceOfferingVO offering = new ServiceOfferingVO(name, cpuCount, ramSize, cpuSpeed, rateMbps, multicastRateMbps, offerHA, displayText,
                provisioningType, false, recreatable, tags, systemUse, vmType, defaultUse);
        offering.setUniqueName(uniqueName);
        offering = persistSystemServiceOffering(offering);
        if (offering != null) {
            list.add(offering);
        }

        boolean useLocal = true;
        if (offering.isUseLocalStorage()) { // if 1st one is already local then 2nd needs to be shared
            useLocal = false;
        }

        offering = new ServiceOfferingVO(name + (useLocal ? " - Local Storage" : ""), cpuCount, ramSize, cpuSpeed, rateMbps, multicastRateMbps, offerHA, displayText,
                provisioningType, useLocal, recreatable, tags, systemUse, vmType, defaultUse);
        offering.setUniqueName(uniqueName + (useLocal ? "-Local" : ""));
        offering = persistSystemServiceOffering(offering);
        if (offering != null) {
            list.add(offering);
        }

        return list;
    }

    @Override
    public ServiceOfferingVO findDefaultSystemOffering(String offeringName, Boolean useLocalStorage) {
        String name = offeringName;
        if (useLocalStorage != null && useLocalStorage.booleanValue()) {
            name += "-Local";
        }
        ServiceOfferingVO serviceOffering = findByName(name);
        if (serviceOffering == null) {
            String message = "System service offering " + name + " not found";
            s_logger.error(message);
            throw new CloudRuntimeException(message);
        }
        return serviceOffering;
    }

    @Override
    public List<ServiceOfferingVO> listPublicByCpuAndMemory(Integer cpus, Integer memory) {
        SearchCriteria<ServiceOfferingVO> sc = PublicCpuRamSearch.create();
        sc.setParameters("cpu", cpus);
        sc.setParameters("ram", memory);
        sc.setParameters("system_use", false);
        return listBy(sc);
    }
}<|MERGE_RESOLUTION|>--- conflicted
+++ resolved
@@ -51,11 +51,7 @@
 
     protected final SearchBuilder<ServiceOfferingVO> UniqueNameSearch;
     protected final SearchBuilder<ServiceOfferingVO> ServiceOfferingsByKeywordSearch;
-<<<<<<< HEAD
-    protected final SearchBuilder<ServiceOfferingVO> PublicServiceOfferingSearch;
     protected final SearchBuilder<ServiceOfferingVO> PublicCpuRamSearch;
-=======
->>>>>>> d3b292ac
 
     public ServiceOfferingDaoImpl() {
         super();
