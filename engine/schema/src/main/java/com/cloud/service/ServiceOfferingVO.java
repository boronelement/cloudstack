// Licensed to the Apache Software Foundation (ASF) under one
// or more contributor license agreements.  See the NOTICE file
// distributed with this work for additional information
// regarding copyright ownership.  The ASF licenses this file
// to you under the Apache License, Version 2.0 (the
// "License"); you may not use this file except in compliance
// with the License.  You may obtain a copy of the License at
//
//   http://www.apache.org/licenses/LICENSE-2.0
//
// Unless required by applicable law or agreed to in writing,
// software distributed under the License is distributed on an
// "AS IS" BASIS, WITHOUT WARRANTIES OR CONDITIONS OF ANY
// KIND, either express or implied.  See the License for the
// specific language governing permissions and limitations
// under the License.
package com.cloud.service;

import java.util.Map;

import javax.persistence.Column;
import javax.persistence.DiscriminatorValue;
import javax.persistence.Entity;
import javax.persistence.PrimaryKeyJoinColumn;
import javax.persistence.Table;
import javax.persistence.Transient;

import com.cloud.offering.ServiceOffering;
import com.cloud.storage.DiskOfferingVO;
import com.cloud.storage.Storage.ProvisioningType;
import com.cloud.vm.VirtualMachine;

@Entity
@Table(name = "service_offering")
@DiscriminatorValue(value = "Service")
@PrimaryKeyJoinColumn(name = "id")
public class ServiceOfferingVO extends DiskOfferingVO implements ServiceOffering {

    @Column(name = "cpu")
    private Integer cpu;

    @Column(name = "speed")
    private Integer speed;

    @Column(name = "ram_size")
    private Integer ramSize;

    @Column(name = "nw_rate")
    private Integer rateMbps;

    @Column(name = "mc_rate")
    private Integer multicastRateMbps;

    @Column(name = "ha_enabled")
    private boolean offerHA;

    @Column(name = "limit_cpu_use")
    private boolean limitCpuUse;

    @Column(name = "is_volatile")
    private boolean volatileVm;

    @Column(name = "host_tag")
    private String hostTag;

    @Column(name = "default_use")
    private boolean defaultUse;

    @Column(name = "vm_type")
    private String vmType;

    @Column(name = "sort_key")
    int sortKey;

    @Column(name = "deployment_planner")
    private String deploymentPlanner = null;

    @Column(name = "dynamic_scaling_enabled")
    private boolean dynamicScalingEnabled = true;

    // This is a delayed load value.  If the value is null,
    // then this field has not been loaded yet.
    // Call service offering dao to load it.
    @Transient
    Map<String, String> details;

    // This flag is required to tell if the offering is dynamic once the cpu, memory and speed are set.
    // In some cases cpu, memory and speed are set to non-null values even if the offering is dynamic.
    @Transient
    boolean isDynamic;

    protected ServiceOfferingVO() {
        super();
    }

    public ServiceOfferingVO(String name, Integer cpu, Integer ramSize, Integer speed, Integer rateMbps, Integer multicastRateMbps, boolean offerHA, String displayText,
                             ProvisioningType provisioningType, boolean useLocalStorage, boolean recreatable, String tags, boolean systemUse, VirtualMachine.Type vmType, boolean defaultUse) {
        super(name, displayText, provisioningType, false, tags, recreatable, useLocalStorage, systemUse, true);
        this.cpu = cpu;
        this.ramSize = ramSize;
        this.speed = speed;
        this.rateMbps = rateMbps;
        this.multicastRateMbps = multicastRateMbps;
        this.offerHA = offerHA;
        limitCpuUse = false;
        volatileVm = false;
        this.defaultUse = defaultUse;
        this.vmType = vmType == null ? null : vmType.toString().toLowerCase();
    }

    public ServiceOfferingVO(String name, Integer cpu, Integer ramSize, Integer speed, Integer rateMbps, Integer multicastRateMbps, boolean offerHA,
                             boolean limitResourceUse, boolean volatileVm, String displayText, ProvisioningType provisioningType, boolean useLocalStorage, boolean recreatable, String tags, boolean systemUse,
                             VirtualMachine.Type vmType, String hostTag, String deploymentPlanner, boolean dynamicScalingEnabled) {
        super(name, displayText, provisioningType, false, tags, recreatable, useLocalStorage, systemUse, true);
        this.cpu = cpu;
        this.ramSize = ramSize;
        this.speed = speed;
        this.rateMbps = rateMbps;
        this.multicastRateMbps = multicastRateMbps;
        this.offerHA = offerHA;
        this.limitCpuUse = limitResourceUse;
        this.volatileVm = volatileVm;
        this.vmType = vmType == null ? null : vmType.toString().toLowerCase();
        this.hostTag = hostTag;
        this.deploymentPlanner = deploymentPlanner;
        this.dynamicScalingEnabled = dynamicScalingEnabled;
    }

    public ServiceOfferingVO(ServiceOfferingVO offering) {
        super(offering.getId(),
            offering.getName(),
            offering.getDisplayText(),
            offering.getProvisioningType(),
            false,
            offering.getTags(),
            offering.isRecreatable(),
            offering.isUseLocalStorage(),
            offering.isSystemUse(),
            true,
            offering.isCustomizedIops()== null ? false:offering.isCustomizedIops(),
            offering.getMinIops(),
            offering.getMaxIops());
        cpu = offering.getCpu();
        ramSize = offering.getRamSize();
        speed = offering.getSpeed();
        rateMbps = offering.getRateMbps();
        multicastRateMbps = offering.getMulticastRateMbps();
        offerHA = offering.isOfferHA();
        limitCpuUse = offering.getLimitCpuUse();
        volatileVm = offering.isVolatileVm();
        hostTag = offering.getHostTag();
        vmType = offering.getSystemVmType();
        dynamicScalingEnabled = offering.isDynamicScalingEnabled();
    }

    @Override
    public boolean isOfferHA() {
        return offerHA;
    }

    public void setOfferHA(boolean offerHA) {
        this.offerHA = offerHA;
    }

    @Override
    public boolean getLimitCpuUse() {
        return limitCpuUse;
    }

    public void setLimitResourceUse(boolean limitCpuUse) {
        this.limitCpuUse = limitCpuUse;
    }

    @Override
    public boolean getDefaultUse() {
        return defaultUse;
    }

    @Override
    @Transient
    public String[] getTagsArray() {
        String tags = getTags();
        if (tags == null || tags.length() == 0) {
            return new String[0];
        }

        return tags.split(",");
    }

    @Override
    public Integer getCpu() {
        return cpu;
    }

    public void setCpu(int cpu) {
        this.cpu = cpu;
    }

    public void setSpeed(int speed) {
        this.speed = speed;
    }

    public void setRamSize(int ramSize) {
        this.ramSize = ramSize;
    }

    @Override
    public Integer getSpeed() {
        return speed;
    }

    @Override
    public Integer getRamSize() {
        return ramSize;
    }

    public void setRateMbps(Integer rateMbps) {
        this.rateMbps = rateMbps;
    }

    @Override
    public Integer getRateMbps() {
        return rateMbps;
    }

    public void setMulticastRateMbps(Integer multicastRateMbps) {
        this.multicastRateMbps = multicastRateMbps;
    }

    @Override
    public Integer getMulticastRateMbps() {
        return multicastRateMbps;
    }

    public void setHostTag(String hostTag) {
        this.hostTag = hostTag;
    }

    @Override
    public String getHostTag() {
        return hostTag;
    }

    @Override
    public String getSystemVmType() {
        return vmType;
    }

    @Override
    public void setSortKey(int key) {
        sortKey = key;
    }

    @Override
    public int getSortKey() {
        return sortKey;
    }

    @Override
    public boolean isVolatileVm() {
        return volatileVm;
    }

    @Override
    public String getDeploymentPlanner() {
        return deploymentPlanner;
    }

    public Map<String, String> getDetails() {
        return details;
    }

    public String getDetail(String name) {
        return details != null ? details.get(name) : null ;
    }

    public void setDetail(String name, String value) {
        assert (details != null) : "Did you forget to load the details?";

        details.put(name, value);
    }

    public void setDetails(Map<String, String> details) {
        this.details = details;
    }

    @Override
    public boolean isDynamic() {
        return cpu == null || speed == null || ramSize == null || isDynamic;
    }

    public void setDynamicFlag(boolean isdynamic) {
        isDynamic = isdynamic;
    }

    public boolean isCustomCpuSpeedSupported() {
        return isCustomized() && getDetail("minCPU") != null;
    }

    @Override
<<<<<<< HEAD
    public String toString() {
        return String.format("Service offering {\"id\": %s, \"name\": \"%s\", \"uuid\": \"%s\"}", getId(), getName(), getUuid());
=======
    public boolean isDynamicScalingEnabled() {
        return dynamicScalingEnabled;
    }

    public void setDynamicScalingEnabled(boolean dynamicScalingEnabled) {
        this.dynamicScalingEnabled = dynamicScalingEnabled;
>>>>>>> bf626618
    }
}<|MERGE_RESOLUTION|>--- conflicted
+++ resolved
@@ -298,16 +298,14 @@
     }
 
     @Override
-<<<<<<< HEAD
     public String toString() {
         return String.format("Service offering {\"id\": %s, \"name\": \"%s\", \"uuid\": \"%s\"}", getId(), getName(), getUuid());
-=======
+
     public boolean isDynamicScalingEnabled() {
         return dynamicScalingEnabled;
     }
 
     public void setDynamicScalingEnabled(boolean dynamicScalingEnabled) {
         this.dynamicScalingEnabled = dynamicScalingEnabled;
->>>>>>> bf626618
     }
 }