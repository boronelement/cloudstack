// Licensed to the Apache Software Foundation (ASF) under one
// or more contributor license agreements.  See the NOTICE file
// distributed with this work for additional information
// regarding copyright ownership.  The ASF licenses this file
// to you under the Apache License, Version 2.0 (the
// "License"); you may not use this file except in compliance
// with the License.  You may obtain a copy of the License at
//
//   http://www.apache.org/licenses/LICENSE-2.0
//
// Unless required by applicable law or agreed to in writing,
// software distributed under the License is distributed on an
// "AS IS" BASIS, WITHOUT WARRANTIES OR CONDITIONS OF ANY
// KIND, either express or implied.  See the License for the
// specific language governing permissions and limitations
// under the License.
package com.cloud.usage.dao;

import com.cloud.usage.BucketStatisticsVO;
import com.cloud.usage.UsageVO;
import com.cloud.user.AccountVO;
import com.cloud.user.UserStatisticsVO;
import com.cloud.user.VmDiskStatisticsVO;
import com.cloud.utils.DateUtil;
import com.cloud.utils.Pair;
import com.cloud.utils.db.Filter;
import com.cloud.utils.db.GenericDaoBase;
import com.cloud.utils.db.QueryBuilder;
import com.cloud.utils.db.SearchCriteria;
import com.cloud.utils.db.Transaction;
import com.cloud.utils.db.TransactionCallback;
import com.cloud.utils.db.TransactionCallbackNoReturn;
import com.cloud.utils.db.TransactionLegacy;
import com.cloud.utils.db.TransactionStatus;
import com.cloud.utils.exception.CloudRuntimeException;

import org.apache.cloudstack.acl.RoleType;
import org.springframework.stereotype.Component;

import java.sql.PreparedStatement;
import java.sql.ResultSet;
import java.sql.SQLException;
import java.sql.Timestamp;
import java.sql.Types;
import java.util.ArrayList;
import java.util.Date;
import java.util.List;
import java.util.TimeZone;

@Component
public class UsageDaoImpl extends GenericDaoBase<UsageVO, Long> implements UsageDao {
    private static final String DELETE_ALL = "DELETE FROM cloud_usage";
    private static final String DELETE_ALL_BY_ACCOUNTID = "DELETE FROM cloud_usage WHERE account_id = ?";
    private static final String DELETE_ALL_BY_INTERVAL = "DELETE FROM cloud_usage WHERE end_date < DATE_SUB(CURRENT_DATE(), INTERVAL ? DAY)";
    private static final String INSERT_ACCOUNT = "INSERT INTO cloud_usage.account (id, account_name, type, role_id, domain_id, removed, cleanup_needed) VALUES (?,?,?,?,?,?,?)";
    private static final String INSERT_USER_STATS = "INSERT INTO cloud_usage.user_statistics (id, data_center_id, account_id, public_ip_address, device_id, device_type, network_id, net_bytes_received,"
            + " net_bytes_sent, current_bytes_received, current_bytes_sent, agg_bytes_received, agg_bytes_sent) VALUES (?,?,?,?,?,?,?,?,?,?, ?, ?, ?)";

    private static final String UPDATE_ACCOUNT = "UPDATE cloud_usage.account SET account_name=?, removed=? WHERE id=?";
    private static final String UPDATE_USER_STATS = "UPDATE cloud_usage.user_statistics SET net_bytes_received=?, net_bytes_sent=?, current_bytes_received=?, current_bytes_sent=?, agg_bytes_received=?, agg_bytes_sent=? WHERE id=?";

    private static final String GET_LAST_ACCOUNT = "SELECT id FROM cloud_usage.account ORDER BY id DESC LIMIT 1";
    private static final String GET_LAST_USER_STATS = "SELECT id FROM cloud_usage.user_statistics ORDER BY id DESC LIMIT 1";
    private static final String GET_PUBLIC_TEMPLATES_BY_ACCOUNTID = "SELECT id FROM cloud.vm_template WHERE account_id = ? AND public = '1' AND removed IS NULL";

    private static final String GET_LAST_VM_DISK_STATS = "SELECT id FROM cloud_usage.vm_disk_statistics ORDER BY id DESC LIMIT 1";
    private static final String INSERT_VM_DISK_STATS = "INSERT INTO cloud_usage.vm_disk_statistics (id, data_center_id, account_id, vm_id, volume_id, net_io_read, net_io_write, current_io_read, "
            + "current_io_write, agg_io_read, agg_io_write, net_bytes_read, net_bytes_write, current_bytes_read, current_bytes_write, agg_bytes_read, agg_bytes_write) "
            + " VALUES (?,?,?,?,?,?,?,?,?,?, ?, ?, ?, ?,?, ?, ?)";
    private static final String UPDATE_VM_DISK_STATS = "UPDATE cloud_usage.vm_disk_statistics SET net_io_read=?, net_io_write=?, current_io_read=?, current_io_write=?, agg_io_read=?, agg_io_write=?, "
            + "net_bytes_read=?, net_bytes_write=?, current_bytes_read=?, current_bytes_write=?, agg_bytes_read=?, agg_bytes_write=?  WHERE id=?";
    private static final String INSERT_USAGE_RECORDS = "INSERT INTO cloud_usage.cloud_usage (zone_id, account_id, domain_id, description, usage_display, "
            + "usage_type, raw_usage, vm_instance_id, vm_name, offering_id, template_id, "
            + "usage_id, type, size, network_id, start_date, end_date, virtual_size) VALUES (?,?,?,?,?,?,?,?,?, ?, ?, ?,?,?,?,?,?,?)";

    protected final static TimeZone s_gmtTimeZone = TimeZone.getTimeZone("GMT");

    private static final String LIST_ACCOUNT_RESOURCES_IN_PERIOD = "SELECT zone.uuid as zone_uuid, domain.uuid as domain_uuid\n "
            + "FROM    cloud_usage.cloud_usage cloud_usage\n "
            + "INNER   JOIN cloud.data_center zone ON (zone.id = cloud_usage.zone_id)\n "
            + "INNER   JOIN cloud.domain domain ON (domain.id = cloud_usage.domain_id)\n "
            + "WHERE   cloud_usage.usage_type = ? AND cloud_usage.account_id = ? AND cloud_usage.start_date >= ? AND cloud_usage.end_date <= ? "
            + "GROUP   BY cloud_usage.usage_id ";

    private static final String GET_LAST_BUCKET_STATS_ID = "SELECT id FROM cloud_usage.bucket_statistics ORDER BY id DESC LIMIT 1";

    private static final String INSERT_BUCKET_STATS = "INSERT INTO cloud_usage.bucket_statistics (id, account_id, bucket_id, size) VALUES (?,?,?,?)";

    private static final String UPDATE_BUCKET_STATS = "UPDATE cloud_usage.bucket_statistics SET size=? WHERE id=?";


    public UsageDaoImpl() {
    }

    @Override
    public void deleteRecordsForAccount(Long accountId) {
        String sql = ((accountId == null) ? DELETE_ALL : DELETE_ALL_BY_ACCOUNTID);
        TransactionLegacy txn = TransactionLegacy.open(TransactionLegacy.USAGE_DB);
        PreparedStatement pstmt = null;
        try {
            txn.start();
            pstmt = txn.prepareAutoCloseStatement(sql);
            if (accountId != null) {
                pstmt.setLong(1, accountId.longValue());
            }
            pstmt.executeUpdate();
            txn.commit();
        } catch (Exception ex) {
            txn.rollback();
            logger.error("error retrieving usage vm instances for account id: " + accountId, ex);
        } finally {
            txn.close();
        }
    }

    @Override
    public Pair<List<UsageVO>, Integer> searchAndCountAllRecords(SearchCriteria<UsageVO> sc, Filter filter) {
        return listAndCountIncludingRemovedBy(sc, filter);
    }

    @Override
    public void saveAccounts(List<AccountVO> accounts) {
        TransactionLegacy txn = TransactionLegacy.currentTxn();
        try {
            txn.start();
            String sql = INSERT_ACCOUNT;
            PreparedStatement pstmt = null;
            pstmt = txn.prepareAutoCloseStatement(sql); // in reality I just want CLOUD_USAGE dataSource connection
            for (AccountVO acct : accounts) {
                pstmt.setLong(1, acct.getId());
                pstmt.setString(2, acct.getAccountName());
                pstmt.setInt(3, acct.getType().ordinal());

                //prevent autoboxing NPE by defaulting to User role
                if(acct.getRoleId() == null){
                    pstmt.setLong(4, RoleType.User.getId());
                }else{
                    pstmt.setLong(4, acct.getRoleId());
                }

                pstmt.setLong(5, acct.getDomainId());

                Date removed = acct.getRemoved();
                if (removed == null) {
                    pstmt.setString(6, null);
                } else {
                    pstmt.setString(6, DateUtil.getDateDisplayString(TimeZone.getTimeZone("GMT"), acct.getRemoved()));
                }

                pstmt.setBoolean(7, acct.getNeedsCleanup());

                pstmt.addBatch();
            }
            pstmt.executeBatch();
            txn.commit();
        } catch (Exception ex) {
            txn.rollback();
            logger.error("error saving account to cloud_usage db", ex);
            throw new CloudRuntimeException(ex.getMessage());
        }
    }

    @Override
    public void updateAccounts(List<AccountVO> accounts) {
        TransactionLegacy txn = TransactionLegacy.currentTxn();
        try {
            txn.start();
            String sql = UPDATE_ACCOUNT;
            PreparedStatement pstmt = null;
            pstmt = txn.prepareAutoCloseStatement(sql); // in reality I just want CLOUD_USAGE dataSource connection
            for (AccountVO acct : accounts) {
                pstmt.setString(1, acct.getAccountName());

                Date removed = acct.getRemoved();
                if (removed == null) {
                    pstmt.setString(2, null);
                } else {
                    pstmt.setString(2, DateUtil.getDateDisplayString(TimeZone.getTimeZone("GMT"), acct.getRemoved()));
                }

                pstmt.setLong(3, acct.getId());
                pstmt.addBatch();
            }
            pstmt.executeBatch();
            txn.commit();
        } catch (Exception ex) {
            txn.rollback();
            logger.error("error updating account to cloud_usage db", ex);
            throw new CloudRuntimeException(ex.getMessage());
        }
    }

    @Override
    public void saveUserStats(List<UserStatisticsVO> userStats) {
        TransactionLegacy txn = TransactionLegacy.currentTxn();
        try {
            txn.start();
            String sql = INSERT_USER_STATS;
            PreparedStatement pstmt = null;
            pstmt = txn.prepareAutoCloseStatement(sql); // in reality I just want CLOUD_USAGE dataSource connection
            for (UserStatisticsVO userStat : userStats) {
                pstmt.setLong(1, userStat.getId());
                pstmt.setLong(2, userStat.getDataCenterId());
                pstmt.setLong(3, userStat.getAccountId());
                pstmt.setString(4, userStat.getPublicIpAddress());
                if (userStat.getDeviceId() != null) {
                    pstmt.setLong(5, userStat.getDeviceId());
                } else {
                    pstmt.setNull(5, Types.BIGINT);
                }
                pstmt.setString(6, userStat.getDeviceType());
                if (userStat.getNetworkId() != null) {
                    pstmt.setLong(7, userStat.getNetworkId());
                } else {
                    pstmt.setNull(7, Types.BIGINT);
                }
                pstmt.setLong(8, userStat.getNetBytesReceived());
                pstmt.setLong(9, userStat.getNetBytesSent());
                pstmt.setLong(10, userStat.getCurrentBytesReceived());
                pstmt.setLong(11, userStat.getCurrentBytesSent());
                pstmt.setLong(12, userStat.getAggBytesReceived());
                pstmt.setLong(13, userStat.getAggBytesSent());
                pstmt.addBatch();
            }
            pstmt.executeBatch();
            txn.commit();
        } catch (Exception ex) {
            txn.rollback();
            logger.error("error saving user stats to cloud_usage db", ex);
            throw new CloudRuntimeException(ex.getMessage());
        }
    }

    @Override
    public void updateUserStats(List<UserStatisticsVO> userStats) {
        TransactionLegacy txn = TransactionLegacy.currentTxn();
        try {
            txn.start();
            String sql = UPDATE_USER_STATS;
            PreparedStatement pstmt = null;
            pstmt = txn.prepareAutoCloseStatement(sql); // in reality I just want CLOUD_USAGE dataSource connection
            for (UserStatisticsVO userStat : userStats) {
                pstmt.setLong(1, userStat.getNetBytesReceived());
                pstmt.setLong(2, userStat.getNetBytesSent());
                pstmt.setLong(3, userStat.getCurrentBytesReceived());
                pstmt.setLong(4, userStat.getCurrentBytesSent());
                pstmt.setLong(5, userStat.getAggBytesReceived());
                pstmt.setLong(6, userStat.getAggBytesSent());
                pstmt.setLong(7, userStat.getId());
                pstmt.addBatch();
            }
            pstmt.executeBatch();
            txn.commit();
        } catch (Exception ex) {
            txn.rollback();
            logger.error("error updating user stats to cloud_usage db", ex);
            throw new CloudRuntimeException(ex.getMessage());
        }
    }

    @Override
    public Long getLastAccountId() {
        TransactionLegacy txn = TransactionLegacy.currentTxn();
        PreparedStatement pstmt = null;
        String sql = GET_LAST_ACCOUNT;
        try {
            pstmt = txn.prepareAutoCloseStatement(sql);
            ResultSet rs = pstmt.executeQuery();
            if (rs.next()) {
                return Long.valueOf(rs.getLong(1));
            }
        } catch (Exception ex) {
            logger.error("error getting last account id", ex);
        }
        return null;
    }

    @Override
    public Long getLastUserStatsId() {
        TransactionLegacy txn = TransactionLegacy.currentTxn();
        PreparedStatement pstmt = null;
        String sql = GET_LAST_USER_STATS;
        try {
            pstmt = txn.prepareAutoCloseStatement(sql);
            ResultSet rs = pstmt.executeQuery();
            if (rs.next()) {
                return Long.valueOf(rs.getLong(1));
            }
        } catch (Exception ex) {
            logger.error("error getting last user stats id", ex);
        }
        return null;
    }

    @Override
    public Long getLastBucketStatsId() {
        TransactionLegacy txn = TransactionLegacy.currentTxn();
        PreparedStatement pstmt = null;
        String sql = GET_LAST_BUCKET_STATS_ID;
        try {
            pstmt = txn.prepareAutoCloseStatement(sql);
            ResultSet rs = pstmt.executeQuery();
            if (rs.next()) {
                return Long.valueOf(rs.getLong(1));
            }
        } catch (Exception ex) {
            logger.error("error getting last bucket stats id", ex);
        }
        return null;
    }

    @Override
    public void saveBucketStats(List<BucketStatisticsVO> bucketStats) {
        TransactionLegacy txn = TransactionLegacy.currentTxn();
        try {
            txn.start();
            String sql = INSERT_BUCKET_STATS;
            PreparedStatement pstmt = null;
            pstmt = txn.prepareAutoCloseStatement(sql); // in reality I just want CLOUD_USAGE dataSource connection
            for (BucketStatisticsVO bucketStat : bucketStats) {
                pstmt.setLong(1, bucketStat.getId());
                pstmt.setLong(2, bucketStat.getAccountId());
                pstmt.setLong(3, bucketStat.getBucketId());
                pstmt.setLong(4, bucketStat.getSize());
                pstmt.addBatch();
            }
            pstmt.executeBatch();
            txn.commit();
        } catch (Exception ex) {
            txn.rollback();
            logger.error("error saving bucket stats to cloud_usage db", ex);
            throw new CloudRuntimeException(ex.getMessage());
        }
    }

    @Override
    public void updateBucketStats(List<BucketStatisticsVO> bucketStats) {
        TransactionLegacy txn = TransactionLegacy.currentTxn();
        try {
            txn.start();
            String sql = UPDATE_BUCKET_STATS;
            PreparedStatement pstmt = null;
            pstmt = txn.prepareAutoCloseStatement(sql); // in reality I just want CLOUD_USAGE dataSource connection
            for (BucketStatisticsVO bucketStat : bucketStats) {
                pstmt.setLong(1, bucketStat.getSize());
                pstmt.setLong(2, bucketStat.getId());
                pstmt.addBatch();
            }
            pstmt.executeBatch();
            txn.commit();
        } catch (Exception ex) {
            txn.rollback();
            logger.error("error updating bucket stats to cloud_usage db", ex);
            throw new CloudRuntimeException(ex.getMessage());
        }
    }

    @Override
    public List<Long> listPublicTemplatesByAccount(long accountId) {
        TransactionLegacy txn = TransactionLegacy.currentTxn();
        PreparedStatement pstmt = null;
        String sql = GET_PUBLIC_TEMPLATES_BY_ACCOUNTID;
        List<Long> templateList = new ArrayList<Long>();
        try {
            pstmt = txn.prepareAutoCloseStatement(sql);
            pstmt.setLong(1, accountId);
            ResultSet rs = pstmt.executeQuery();
            if (rs.next()) {
                templateList.add(Long.valueOf(rs.getLong(1)));
            }
        } catch (Exception ex) {
            logger.error("error listing public templates", ex);
        }
        return templateList;
    }

    @Override
    public Long getLastVmDiskStatsId() {
        TransactionLegacy txn = TransactionLegacy.currentTxn();
        PreparedStatement pstmt = null;
        String sql = GET_LAST_VM_DISK_STATS;
        try {
            pstmt = txn.prepareAutoCloseStatement(sql);
            ResultSet rs = pstmt.executeQuery();
            if (rs.next()) {
                return Long.valueOf(rs.getLong(1));
            }
        } catch (Exception ex) {
            logger.error("error getting last vm disk stats id", ex);
        }
        return null;
    }

    @Override
    public void updateVmDiskStats(List<VmDiskStatisticsVO> vmDiskStats) {
        TransactionLegacy txn = TransactionLegacy.currentTxn();
        try {
            txn.start();
            String sql = UPDATE_VM_DISK_STATS;
            PreparedStatement pstmt = null;
            pstmt = txn.prepareAutoCloseStatement(sql); // in reality I just want CLOUD_USAGE dataSource connection
            for (VmDiskStatisticsVO vmDiskStat : vmDiskStats) {
                pstmt.setLong(1, vmDiskStat.getNetIORead());
                pstmt.setLong(2, vmDiskStat.getNetIOWrite());
                pstmt.setLong(3, vmDiskStat.getCurrentIORead());
                pstmt.setLong(4, vmDiskStat.getCurrentIOWrite());
                pstmt.setLong(5, vmDiskStat.getAggIORead());
                pstmt.setLong(6, vmDiskStat.getAggIOWrite());
                pstmt.setLong(7, vmDiskStat.getNetBytesRead());
                pstmt.setLong(8, vmDiskStat.getNetBytesWrite());
                pstmt.setLong(9, vmDiskStat.getCurrentBytesRead());
                pstmt.setLong(10, vmDiskStat.getCurrentBytesWrite());
                pstmt.setLong(11, vmDiskStat.getAggBytesRead());
                pstmt.setLong(12, vmDiskStat.getAggBytesWrite());
                pstmt.setLong(13, vmDiskStat.getId());
                pstmt.addBatch();
            }
            pstmt.executeBatch();
            txn.commit();
        } catch (Exception ex) {
            txn.rollback();
            logger.error("error updating vm disk stats to cloud_usage db", ex);
            throw new CloudRuntimeException(ex.getMessage());
        }

    }

    @Override
    public void saveVmDiskStats(List<VmDiskStatisticsVO> vmDiskStats) {
        TransactionLegacy txn = TransactionLegacy.currentTxn();
        try {
            txn.start();
            String sql = INSERT_VM_DISK_STATS;
            PreparedStatement pstmt = null;
            pstmt = txn.prepareAutoCloseStatement(sql); // in reality I just want CLOUD_USAGE dataSource connection
            for (VmDiskStatisticsVO vmDiskStat : vmDiskStats) {
                pstmt.setLong(1, vmDiskStat.getId());
                pstmt.setLong(2, vmDiskStat.getDataCenterId());
                pstmt.setLong(3, vmDiskStat.getAccountId());
                if (vmDiskStat.getVmId() != null) {
                    pstmt.setLong(4, vmDiskStat.getVmId());
                } else {
                    pstmt.setNull(4, Types.BIGINT);
                }
                if (vmDiskStat.getVolumeId() != null) {
                    pstmt.setLong(5, vmDiskStat.getVolumeId());
                } else {
                    pstmt.setNull(5, Types.BIGINT);
                }
                pstmt.setLong(6, vmDiskStat.getNetIORead());
                pstmt.setLong(7, vmDiskStat.getNetIOWrite());
                pstmt.setLong(8, vmDiskStat.getCurrentIORead());
                pstmt.setLong(9, vmDiskStat.getCurrentIOWrite());
                pstmt.setLong(10, vmDiskStat.getAggIORead());
                pstmt.setLong(11, vmDiskStat.getAggIOWrite());
                pstmt.setLong(12, vmDiskStat.getNetBytesRead());
                pstmt.setLong(13, vmDiskStat.getNetBytesWrite());
                pstmt.setLong(14, vmDiskStat.getCurrentBytesRead());
                pstmt.setLong(15, vmDiskStat.getCurrentBytesWrite());
                pstmt.setLong(16, vmDiskStat.getAggBytesRead());
                pstmt.setLong(17, vmDiskStat.getAggBytesWrite());
                pstmt.addBatch();
            }
            pstmt.executeBatch();
            txn.commit();
        } catch (Exception ex) {
            txn.rollback();
            logger.error("error saving vm disk stats to cloud_usage db", ex);
            throw new CloudRuntimeException(ex.getMessage());
        }

    }

    @Override
    public void saveUsageRecords(List<UsageVO> usageRecords) {
        TransactionLegacy txn = TransactionLegacy.currentTxn();
        try {
            txn.start();
            String sql = INSERT_USAGE_RECORDS;
            PreparedStatement pstmt = null;
            pstmt = txn.prepareAutoCloseStatement(sql); // in reality I just want CLOUD_USAGE dataSource connection
            for (UsageVO usageRecord : usageRecords) {
                pstmt.setLong(1, usageRecord.getZoneId());
                pstmt.setLong(2, usageRecord.getAccountId());
                pstmt.setLong(3, usageRecord.getDomainId());
                pstmt.setString(4, usageRecord.getDescription());
                pstmt.setString(5, usageRecord.getUsageDisplay());
                pstmt.setInt(6, usageRecord.getUsageType());
                pstmt.setDouble(7, usageRecord.getRawUsage());
                if (usageRecord.getVmInstanceId() != null) {
                    pstmt.setLong(8, usageRecord.getVmInstanceId());
                } else {
                    pstmt.setNull(8, Types.BIGINT);
                }
                pstmt.setString(9, usageRecord.getVmName());
                if (usageRecord.getOfferingId() != null) {
                    pstmt.setLong(10, usageRecord.getOfferingId());
                } else {
                    pstmt.setNull(10, Types.BIGINT);
                }
                if (usageRecord.getTemplateId() != null) {
                    pstmt.setLong(11, usageRecord.getTemplateId());
                } else {
                    pstmt.setNull(11, Types.BIGINT);
                }
                if (usageRecord.getUsageId() != null) {
                    pstmt.setLong(12, usageRecord.getUsageId());
                } else {
                    pstmt.setNull(12, Types.BIGINT);
                }
                pstmt.setString(13, usageRecord.getType());
                if (usageRecord.getSize() != null) {
                    pstmt.setLong(14, usageRecord.getSize());
                } else {
                    pstmt.setNull(14, Types.BIGINT);
                }
                if (usageRecord.getNetworkId() != null) {
                    pstmt.setLong(15, usageRecord.getNetworkId());
                } else {
                    pstmt.setNull(15, Types.BIGINT);
                }
                pstmt.setString(16, DateUtil.getDateDisplayString(s_gmtTimeZone, usageRecord.getStartDate()));
                pstmt.setString(17, DateUtil.getDateDisplayString(s_gmtTimeZone, usageRecord.getEndDate()));
                if (usageRecord.getVirtualSize() != null) {
                    pstmt.setLong(18, usageRecord.getVirtualSize());
                } else {
                    pstmt.setNull(18, Types.BIGINT);
                }
                pstmt.addBatch();
            }
            pstmt.executeBatch();
            txn.commit();
        } catch (Exception ex) {
            txn.rollback();
            logger.error("error saving usage records to cloud_usage db", ex);
            throw new CloudRuntimeException(ex.getMessage());
        }
    }

    @Override
    public void removeOldUsageRecords(int days) {
<<<<<<< HEAD
        String sql = DELETE_ALL_BY_INTERVAL;
        TransactionLegacy txn = TransactionLegacy.open(TransactionLegacy.USAGE_DB);
        PreparedStatement pstmt = null;
        try {
            txn.start();
            pstmt = txn.prepareAutoCloseStatement(sql);
            pstmt.setLong(1, days);
            pstmt.executeUpdate();
            txn.commit();
        } catch (Exception ex) {
            txn.rollback();
            logger.error("error removing old cloud_usage records for interval: " + days);
        } finally {
            txn.close();
            // switch back to VMOPS_DB
            TransactionLegacy swap = TransactionLegacy.open(TransactionLegacy.CLOUD_DB);
            swap.close();
        }
=======
        Transaction.execute(TransactionLegacy.USAGE_DB, new TransactionCallbackNoReturn() {
            @Override
            public void doInTransactionWithoutResult(TransactionStatus status) {
                TransactionLegacy txn = TransactionLegacy.currentTxn();
                PreparedStatement pstmt = null;
                try {
                    txn.start();
                    pstmt = txn.prepareAutoCloseStatement(DELETE_ALL_BY_INTERVAL);
                    pstmt.setLong(1, days);
                    pstmt.executeUpdate();
                    txn.commit();
                } catch (Exception ex) {
                    txn.rollback();
                    logger.error("error removing old cloud_usage records for interval: " + days);
                } finally {
                    txn.close();
                }
            }
        });
>>>>>>> d41dc17b
    }

    public UsageVO persistUsage(final UsageVO usage) {
        return Transaction.execute(TransactionLegacy.USAGE_DB, new TransactionCallback<UsageVO>() {
            @Override
            public UsageVO doInTransaction(final TransactionStatus status) {
                return persist(usage);
            }
        });
    }

    @Override
    public Pair<List<UsageVO>, Integer> listUsageRecordsPendingForQuotaAggregation(long accountId, long domainId) {
        logger.debug(String.format("Retrieving pending usage records for accountId [%s] and domainId [%s].", accountId, domainId));

        return Transaction.execute(TransactionLegacy.USAGE_DB, (TransactionCallback<Pair<List<UsageVO>, Integer>>) status -> {
            Filter usageFilter = new Filter(UsageVO.class, "startDate", true, null, null);
            QueryBuilder<UsageVO> qb = QueryBuilder.create(UsageVO.class);

            if (accountId != -1) {
                qb.and(qb.entity().getAccountId(), SearchCriteria.Op.EQ, accountId);
            }

            if (domainId != -1) {
                qb.and(qb.entity().getDomainId(), SearchCriteria.Op.EQ, domainId);
            }

            qb.and(qb.entity().getQuotaCalculated(), SearchCriteria.Op.NEQ, 1);
            qb.and(qb.entity().getRawUsage(), SearchCriteria.Op.GT, 0);

            return searchAndCountAllRecords(qb.create(), usageFilter);
        });
    }

    @Override
    public List<Pair<String, String>> listAccountResourcesInThePeriod(long accountId, int usageType, Date startDate, Date endDate) {
        String startDateString = DateUtil.getOutputString(startDate);
        String endDateString = DateUtil.getOutputString(endDate);

        logger.debug(String.format("Retrieving account resources between [%s] and [%s] for accountId [%s] and usageType [%s].", startDateString, endDateString, accountId,
                usageType));

        TransactionLegacy txn = TransactionLegacy.currentTxn();
        try (PreparedStatement pstmt = txn.prepareStatement(LIST_ACCOUNT_RESOURCES_IN_PERIOD)) {
            List<Pair<String, String>> accountResourcesOfTheLastDay = new ArrayList<>();

            pstmt.setInt(1, usageType);
            pstmt.setLong(2, accountId);
            pstmt.setTimestamp(3, new Timestamp(startDate.getTime()));
            pstmt.setTimestamp(4, new Timestamp(endDate.getTime()));

            try (ResultSet rs = pstmt.executeQuery()) {
                while (rs.next()) {
                    String zoneUuid = rs.getString("zone_uuid");
                    String domainUuid = rs.getString("domain_uuid");

                    accountResourcesOfTheLastDay.add(new Pair<>(zoneUuid, domainUuid));
                }
            }

            return accountResourcesOfTheLastDay;
        } catch (SQLException e) {
            logger.error(String.format("Failed to retrieve account resources between [%s] and [%s] for accountId [%s] and usageType [%s] due to [%s]. Returning an empty list of"
                    + " resources.", startDateString, endDateString, accountId, usageType, e.getMessage()), e);

            return new ArrayList<>();
        }
    }
}<|MERGE_RESOLUTION|>--- conflicted
+++ resolved
@@ -539,26 +539,6 @@
 
     @Override
     public void removeOldUsageRecords(int days) {
-<<<<<<< HEAD
-        String sql = DELETE_ALL_BY_INTERVAL;
-        TransactionLegacy txn = TransactionLegacy.open(TransactionLegacy.USAGE_DB);
-        PreparedStatement pstmt = null;
-        try {
-            txn.start();
-            pstmt = txn.prepareAutoCloseStatement(sql);
-            pstmt.setLong(1, days);
-            pstmt.executeUpdate();
-            txn.commit();
-        } catch (Exception ex) {
-            txn.rollback();
-            logger.error("error removing old cloud_usage records for interval: " + days);
-        } finally {
-            txn.close();
-            // switch back to VMOPS_DB
-            TransactionLegacy swap = TransactionLegacy.open(TransactionLegacy.CLOUD_DB);
-            swap.close();
-        }
-=======
         Transaction.execute(TransactionLegacy.USAGE_DB, new TransactionCallbackNoReturn() {
             @Override
             public void doInTransactionWithoutResult(TransactionStatus status) {
@@ -578,7 +558,6 @@
                 }
             }
         });
->>>>>>> d41dc17b
     }
 
     public UsageVO persistUsage(final UsageVO usage) {
