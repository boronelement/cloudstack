--- conflicted
+++ resolved
@@ -89,10 +89,9 @@
     @Column(name = "region_level_vpc")
     boolean regionLevelVpc = false;
 
-<<<<<<< HEAD
     @Column(name = "public_mtu")
     Integer publicMtu;
-=======
+
     @Column(name = "dns1")
     String ip4Dns1;
 
@@ -104,7 +103,6 @@
 
     @Column(name = "ip6Dns2")
     String ip6Dns2;
->>>>>>> bbc12605
 
     @Transient
     boolean rollingRestart = false;
@@ -278,14 +276,14 @@
         return usesDistributedRouter;
     }
 
-<<<<<<< HEAD
     public Integer getPublicMtu() {
         return publicMtu;
     }
 
     public void setPublicMtu(Integer publicMtu) {
         this.publicMtu = publicMtu;
-=======
+    }
+
     @Override
     public String getIp4Dns1() {
         return ip4Dns1;
@@ -304,6 +302,5 @@
     @Override
     public String getIp6Dns2() {
         return ip6Dns2;
->>>>>>> bbc12605
     }
 }