// Licensed to the Apache Software Foundation (ASF) under one
// or more contributor license agreements.  See the NOTICE file
// distributed with this work for additional information
// regarding copyright ownership.  The ASF licenses this file
// to you under the Apache License, Version 2.0 (the
// "License"); you may not use this file except in compliance
// with the License.  You may obtain a copy of the License at
//
//   http://www.apache.org/licenses/LICENSE-2.0
//
// Unless required by applicable law or agreed to in writing,
// software distributed under the License is distributed on an
// "AS IS" BASIS, WITHOUT WARRANTIES OR CONDITIONS OF ANY
// KIND, either express or implied.  See the License for the
// specific language governing permissions and limitations
// under the License.
package com.cloud.network.rules.dao;

import java.util.List;

import javax.inject.Inject;

import org.apache.commons.collections.CollectionUtils;
import org.springframework.stereotype.Component;

import com.cloud.network.dao.FirewallRulesCidrsDao;
import com.cloud.network.rules.FirewallRule.Purpose;
import com.cloud.network.rules.FirewallRule.State;
import com.cloud.network.rules.PortForwardingRuleVO;
import com.cloud.utils.db.GenericDaoBase;
import com.cloud.utils.db.SearchBuilder;
import com.cloud.utils.db.SearchCriteria;
import com.cloud.utils.db.SearchCriteria.Op;

@Component
public class PortForwardingRulesDaoImpl extends GenericDaoBase<PortForwardingRuleVO, Long> implements PortForwardingRulesDao {

    protected final SearchBuilder<PortForwardingRuleVO> AllFieldsSearch;
    protected final SearchBuilder<PortForwardingRuleVO> ApplicationSearch;
    protected final SearchBuilder<PortForwardingRuleVO> ActiveRulesSearch;
    protected final SearchBuilder<PortForwardingRuleVO> AllRulesSearchByVM;
    protected final SearchBuilder<PortForwardingRuleVO> ActiveRulesSearchByAccount;

    @Inject
    protected FirewallRulesCidrsDao _portForwardingRulesCidrsDao;

    protected PortForwardingRulesDaoImpl() {
        super();
        AllFieldsSearch = createSearchBuilder();
        AllFieldsSearch.and("id", AllFieldsSearch.entity().getId(), Op.EQ);
        AllFieldsSearch.and("state", AllFieldsSearch.entity().getState(), Op.EQ);
        AllFieldsSearch.and("ipId", AllFieldsSearch.entity().getSourceIpAddressId(), Op.EQ);
        AllFieldsSearch.and("protocol", AllFieldsSearch.entity().getProtocol(), Op.EQ);
        AllFieldsSearch.and("networkId", AllFieldsSearch.entity().getNetworkId(), Op.EQ);
        AllFieldsSearch.and("vmId", AllFieldsSearch.entity().getVirtualMachineId(), Op.EQ);
        AllFieldsSearch.and("purpose", AllFieldsSearch.entity().getPurpose(), Op.EQ);
        AllFieldsSearch.and("dstIp", AllFieldsSearch.entity().getDestinationIpAddress(), Op.EQ);
        AllFieldsSearch.and("sourcePortStart", AllFieldsSearch.entity().getSourcePortStart(), Op.EQ);
        AllFieldsSearch.and("sourcePortEnd", AllFieldsSearch.entity().getSourcePortEnd(), Op.EQ);
        AllFieldsSearch.done();

        ApplicationSearch = createSearchBuilder();
        ApplicationSearch.and("ipId", ApplicationSearch.entity().getSourceIpAddressId(), Op.EQ);
        ApplicationSearch.and("state", ApplicationSearch.entity().getState(), Op.NEQ);
        ApplicationSearch.and("purpose", ApplicationSearch.entity().getPurpose(), Op.EQ);
        ApplicationSearch.done();

        ActiveRulesSearch = createSearchBuilder();
        ActiveRulesSearch.and("ipId", ActiveRulesSearch.entity().getSourceIpAddressId(), Op.EQ);
        ActiveRulesSearch.and("networkId", ActiveRulesSearch.entity().getNetworkId(), Op.EQ);
        ActiveRulesSearch.and("state", ActiveRulesSearch.entity().getState(), Op.NEQ);
        ActiveRulesSearch.and("purpose", ActiveRulesSearch.entity().getPurpose(), Op.EQ);
        ActiveRulesSearch.done();

        AllRulesSearchByVM = createSearchBuilder();
        AllRulesSearchByVM.and("vmId", AllRulesSearchByVM.entity().getVirtualMachineId(), Op.EQ);
        AllRulesSearchByVM.and("purpose", AllRulesSearchByVM.entity().getPurpose(), Op.EQ);
        AllRulesSearchByVM.done();

        ActiveRulesSearchByAccount = createSearchBuilder();
        ActiveRulesSearchByAccount.and("accountId", ActiveRulesSearchByAccount.entity().getAccountId(), Op.EQ);
        ActiveRulesSearchByAccount.and("state", ActiveRulesSearchByAccount.entity().getState(), Op.NEQ);
        ActiveRulesSearchByAccount.and("purpose", ActiveRulesSearchByAccount.entity().getPurpose(), Op.EQ);
        ActiveRulesSearchByAccount.done();
    }

    @Override
    public List<PortForwardingRuleVO> listForApplication(long ipId) {
        SearchCriteria<PortForwardingRuleVO> sc = ApplicationSearch.create();
        sc.setParameters("ipId", ipId);
        sc.setParameters("state", State.Staged);
        sc.setParameters("purpose", Purpose.PortForwarding);

        return listBy(sc, null);
    }

    @Override
    public List<PortForwardingRuleVO> listByVm(Long vmId) {
        SearchCriteria<PortForwardingRuleVO> sc = AllRulesSearchByVM.create();
        sc.setParameters("vmId", vmId);
        sc.setParameters("purpose", Purpose.PortForwarding);

        return listBy(sc, null);
    }

    @Override
    public List<PortForwardingRuleVO> listByIpAndNotRevoked(long ipId) {
        SearchCriteria<PortForwardingRuleVO> sc = ActiveRulesSearch.create();
        sc.setParameters("ipId", ipId);
        sc.setParameters("state", State.Revoke);
        sc.setParameters("purpose", Purpose.PortForwarding);

        return listBy(sc, null);
    }

    @Override
    public List<PortForwardingRuleVO> listByNetworkAndNotRevoked(long networkId) {
        SearchCriteria<PortForwardingRuleVO> sc = ActiveRulesSearch.create();
        sc.setParameters("networkId", networkId);
        sc.setParameters("state", State.Revoke);
        sc.setParameters("purpose", Purpose.PortForwarding);

        return listBy(sc, null);
    }

    @Override
    public List<PortForwardingRuleVO> listByIp(long ipId) {
        SearchCriteria<PortForwardingRuleVO> sc = AllFieldsSearch.create();
        sc.setParameters("ipId", ipId);
        sc.setParameters("purpose", Purpose.PortForwarding);

        return listBy(sc, null);
    }

    @Override
    public List<PortForwardingRuleVO> listByNetwork(long networkId) {
        SearchCriteria<PortForwardingRuleVO> sc = AllFieldsSearch.create();
        sc.setParameters("networkId", networkId);
        sc.setParameters("purpose", Purpose.PortForwarding);

        return listBy(sc);
    }

    @Override
    public List<PortForwardingRuleVO> listByAccount(long accountId) {
        SearchCriteria<PortForwardingRuleVO> sc = ActiveRulesSearchByAccount.create();
        sc.setParameters("accountId", accountId);
        sc.setParameters("state", State.Revoke);
        sc.setParameters("purpose", Purpose.PortForwarding);

        return listBy(sc);
    }

    @Override
    public List<PortForwardingRuleVO> listByDestIpAddr(String ip4Address) {
        SearchCriteria<PortForwardingRuleVO> sc = AllFieldsSearch.create();
        sc.setParameters("dstIp", ip4Address);
        return listBy(sc);
    }

    @Override
    public List<PortForwardingRuleVO> listByNetworkAndDestIpAddr(String ip4Address, long networkId) {
        SearchCriteria<PortForwardingRuleVO> sc = AllFieldsSearch.create();
        sc.setParameters("dstIp", ip4Address);
        sc.setParameters("networkId", networkId);
        return listBy(sc);
    }

    @Override
    public PortForwardingRuleVO findByIdAndIp(long id, String secondaryIp) {
        SearchCriteria<PortForwardingRuleVO> sc = AllFieldsSearch.create();
        sc.setParameters("id", id);
        sc.setParameters("dstIp", secondaryIp);
        return findOneBy(sc);
    }

    @Override
<<<<<<< HEAD
=======
    public PortForwardingRuleVO findByNetworkAndPorts(long networkId, int startPort, int endPort) {
        SearchCriteria<PortForwardingRuleVO> sc = AllFieldsSearch.create();
        sc.setParameters("networkId", networkId);
        sc.setParameters("sourcePortStart", startPort);
        sc.setParameters("sourcePortEnd", endPort);
        return findOneBy(sc);
    }

    @Override
>>>>>>> f8fd8e03
    public int expungeByVmList(List<Long> vmIds, Long batchSize) {
        if (CollectionUtils.isEmpty(vmIds)) {
            return 0;
        }
        SearchBuilder<PortForwardingRuleVO> sb = createSearchBuilder();
        sb.and("vmIds", sb.entity().getVirtualMachineId(), SearchCriteria.Op.IN);
        SearchCriteria<PortForwardingRuleVO> sc = sb.create();
        sc.setParameters("vmIds", vmIds.toArray());
        return batchExpunge(sc, batchSize);
    }
}<|MERGE_RESOLUTION|>--- conflicted
+++ resolved
@@ -175,8 +175,6 @@
     }
 
     @Override
-<<<<<<< HEAD
-=======
     public PortForwardingRuleVO findByNetworkAndPorts(long networkId, int startPort, int endPort) {
         SearchCriteria<PortForwardingRuleVO> sc = AllFieldsSearch.create();
         sc.setParameters("networkId", networkId);
@@ -186,7 +184,6 @@
     }
 
     @Override
->>>>>>> f8fd8e03
     public int expungeByVmList(List<Long> vmIds, Long batchSize) {
         if (CollectionUtils.isEmpty(vmIds)) {
             return 0;
