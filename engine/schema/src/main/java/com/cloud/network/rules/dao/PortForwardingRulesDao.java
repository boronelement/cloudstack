// Licensed to the Apache Software Foundation (ASF) under one
// or more contributor license agreements.  See the NOTICE file
// distributed with this work for additional information
// regarding copyright ownership.  The ASF licenses this file
// to you under the Apache License, Version 2.0 (the
// "License"); you may not use this file except in compliance
// with the License.  You may obtain a copy of the License at
//
//   http://www.apache.org/licenses/LICENSE-2.0
//
// Unless required by applicable law or agreed to in writing,
// software distributed under the License is distributed on an
// "AS IS" BASIS, WITHOUT WARRANTIES OR CONDITIONS OF ANY
// KIND, either express or implied.  See the License for the
// specific language governing permissions and limitations
// under the License.
package com.cloud.network.rules.dao;

import java.util.List;

import com.cloud.network.rules.PortForwardingRuleVO;
import com.cloud.utils.db.GenericDao;

public interface PortForwardingRulesDao extends GenericDao<PortForwardingRuleVO, Long> {
    List<PortForwardingRuleVO> listForApplication(long ipId);

    /**
     * Find all port forwarding rules for the ip address that have not been revoked.
     *
     * @param ip ip address
     * @return List of PortForwardingRuleVO
     */
    List<PortForwardingRuleVO> listByIpAndNotRevoked(long ipId);

    List<PortForwardingRuleVO> listByNetworkAndNotRevoked(long networkId);

    List<PortForwardingRuleVO> listByIp(long ipId);

    List<PortForwardingRuleVO> listByVm(Long vmId);

    List<PortForwardingRuleVO> listByNetwork(long networkId);

    List<PortForwardingRuleVO> listByAccount(long accountId);

    List<PortForwardingRuleVO> listByDestIpAddr(String ip4Address);

    PortForwardingRuleVO findByIdAndIp(long id, String secondaryIp);

    List<PortForwardingRuleVO> listByNetworkAndDestIpAddr(String ip4Address, long networkId);
<<<<<<< HEAD
=======

    PortForwardingRuleVO findByNetworkAndPorts(long networkId, int startPort, int endPort);
>>>>>>> f8fd8e03
    int expungeByVmList(List<Long> vmIds, Long batchSize);
}<|MERGE_RESOLUTION|>--- conflicted
+++ resolved
@@ -47,10 +47,7 @@
     PortForwardingRuleVO findByIdAndIp(long id, String secondaryIp);
 
     List<PortForwardingRuleVO> listByNetworkAndDestIpAddr(String ip4Address, long networkId);
-<<<<<<< HEAD
-=======
 
     PortForwardingRuleVO findByNetworkAndPorts(long networkId, int startPort, int endPort);
->>>>>>> f8fd8e03
     int expungeByVmList(List<Long> vmIds, Long batchSize);
 }