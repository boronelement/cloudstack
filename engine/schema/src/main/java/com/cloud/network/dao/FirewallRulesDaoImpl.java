--- conflicted
+++ resolved
@@ -107,20 +107,18 @@
         RulesByIpCount.and("state", RulesByIpCount.entity().getState(), Op.EQ);
         RulesByIpCount.done();
 
-<<<<<<< HEAD
         FirewallByPortsAndNetwork = createSearchBuilder();
         FirewallByPortsAndNetwork.and("networkId", FirewallByPortsAndNetwork.entity().getNetworkId(), Op.EQ);
         FirewallByPortsAndNetwork.and("sourcePortStart", FirewallByPortsAndNetwork.entity().getSourcePortStart(), Op.EQ);
         FirewallByPortsAndNetwork.and("sourcePortEnd", FirewallByPortsAndNetwork.entity().getSourcePortEnd(), Op.EQ);
         FirewallByPortsAndNetwork.done();
-=======
+
         RoutingFirewallRulesSearch = createSearchBuilder();
         RoutingFirewallRulesSearch.and("networkId", RoutingFirewallRulesSearch.entity().getNetworkId(), Op.EQ);
         RoutingFirewallRulesSearch.and("purpose", RoutingFirewallRulesSearch.entity().getPurpose(), Op.EQ);
         RoutingFirewallRulesSearch.and("trafficType", RoutingFirewallRulesSearch.entity().getTrafficType(), Op.EQ);
         RoutingFirewallRulesSearch.and("ipId", RoutingFirewallRulesSearch.entity().getSourceIpAddressId(), Op.NULL);
         RoutingFirewallRulesSearch.done();
->>>>>>> 046870ef
     }
 
     @Override
@@ -404,7 +402,6 @@
     }
 
     @Override
-<<<<<<< HEAD
     public FirewallRuleVO findByNetworkIdAndPorts(long networkId, int startPort, int endPort) {
         SearchCriteria<FirewallRuleVO> sc = FirewallByPortsAndNetwork.create();
         sc.setParameters("networkId", networkId);
@@ -414,7 +411,7 @@
         return findOneBy(sc);
     }
 
-=======
+    @Override
     public List<FirewallRuleVO> listRoutingIngressFirewallRules(long networkId) {
         SearchCriteria<FirewallRuleVO> sc = RoutingFirewallRulesSearch.create();
         sc.setParameters("networkId", networkId);
@@ -422,5 +419,4 @@
         sc.setParameters("trafficType", TrafficType.Ingress);
         return listBy(sc);
     }
->>>>>>> 046870ef
 }