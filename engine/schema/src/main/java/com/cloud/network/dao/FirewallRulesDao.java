// Licensed to the Apache Software Foundation (ASF) under one
// or more contributor license agreements.  See the NOTICE file
// distributed with this work for additional information
// regarding copyright ownership.  The ASF licenses this file
// to you under the Apache License, Version 2.0 (the
// "License"); you may not use this file except in compliance
// with the License.  You may obtain a copy of the License at
//
//   http://www.apache.org/licenses/LICENSE-2.0
//
// Unless required by applicable law or agreed to in writing,
// software distributed under the License is distributed on an
// "AS IS" BASIS, WITHOUT WARRANTIES OR CONDITIONS OF ANY
// KIND, either express or implied.  See the License for the
// specific language governing permissions and limitations
// under the License.
package com.cloud.network.dao;

import java.util.List;

import com.cloud.network.rules.FirewallRule;
import com.cloud.network.rules.FirewallRuleVO;
import com.cloud.utils.db.GenericDao;

/*
 * Data Access Object for user_ip_address and ip_forwarding tables
 */
public interface FirewallRulesDao extends GenericDao<FirewallRuleVO, Long> {

    List<FirewallRuleVO> listByIpAndPurposeAndNotRevoked(long ipAddressId, FirewallRule.Purpose purpose);

    List<FirewallRuleVO> listByNetworkAndPurposeAndNotRevoked(long networkId, FirewallRule.Purpose purpose);

    boolean setStateToAdd(FirewallRuleVO rule);

    boolean revoke(FirewallRuleVO rule);

    boolean releasePorts(long ipAddressId, String protocol, FirewallRule.Purpose purpose, int[] ports);

    List<FirewallRuleVO> listByIpAndPurpose(long ipAddressId, FirewallRule.Purpose purpose);

    List<FirewallRuleVO> listByNetworkAndPurpose(long networkId, FirewallRule.Purpose purpose);

    List<FirewallRuleVO> listStaticNatByVmId(long vmId);

    List<FirewallRuleVO> listByIpPurposeAndProtocolAndNotRevoked(long ipAddressId, Integer startPort, Integer endPort, String protocol, FirewallRule.Purpose purpose);

    FirewallRuleVO findByRelatedId(long ruleId);

    List<FirewallRuleVO> listSystemRules();

    List<FirewallRuleVO> listByIp(long ipAddressId);

    List<FirewallRuleVO> listByIpAndNotRevoked(long ipAddressId);

    /**
     * counts the number of portforwarding rules for an IP address
     *
     * @param sourceIpId the id of the IP record
     * @return the number of portforwarding rules for this IP
     */
    long countRulesByIpId(long sourceIpId);

    long countRulesByIpIdAndState(long sourceIpId, FirewallRule.State state);

    List<FirewallRuleVO> listByNetworkPurposeTrafficTypeAndNotRevoked(long networkId, FirewallRule.Purpose purpose, FirewallRule.TrafficType trafficType);

    List<FirewallRuleVO> listByNetworkPurposeTrafficType(long networkId, FirewallRule.Purpose purpose, FirewallRule.TrafficType trafficType);

    List<FirewallRuleVO> listByIpAndPurposeWithState(Long addressId, FirewallRule.Purpose purpose, FirewallRule.State state);

    void loadSourceCidrs(FirewallRuleVO rule);

    void loadDestinationCidrs(FirewallRuleVO rule);

<<<<<<< HEAD
    FirewallRuleVO findByNetworkIdAndPorts(long networkId, int startPort, int endPort);
=======
    List<FirewallRuleVO> listRoutingIngressFirewallRules(long networkId);
>>>>>>> 046870ef
}<|MERGE_RESOLUTION|>--- conflicted
+++ resolved
@@ -73,9 +73,7 @@
 
     void loadDestinationCidrs(FirewallRuleVO rule);
 
-<<<<<<< HEAD
     FirewallRuleVO findByNetworkIdAndPorts(long networkId, int startPort, int endPort);
-=======
+
     List<FirewallRuleVO> listRoutingIngressFirewallRules(long networkId);
->>>>>>> 046870ef
 }