// Licensed to the Apache Software Foundation (ASF) under one
// or more contributor license agreements.  See the NOTICE file
// distributed with this work for additional information
// regarding copyright ownership.  The ASF licenses this file
// to you under the Apache License, Version 2.0 (the
// "License"); you may not use this file except in compliance
// with the License.  You may obtain a copy of the License at
//
//   http://www.apache.org/licenses/LICENSE-2.0
//
// Unless required by applicable law or agreed to in writing,
// software distributed under the License is distributed on an
// "AS IS" BASIS, WITHOUT WARRANTIES OR CONDITIONS OF ANY
// KIND, either express or implied.  See the License for the
// specific language governing permissions and limitations
// under the License.
package com.cloud.network.dao;

import javax.persistence.Column;
import javax.persistence.DiscriminatorValue;
import javax.persistence.Entity;
import javax.persistence.EnumType;
import javax.persistence.Enumerated;
import javax.persistence.PrimaryKeyJoinColumn;
import javax.persistence.Table;

import com.cloud.network.rules.FirewallRuleVO;
import com.cloud.network.rules.LoadBalancer;
import com.cloud.utils.net.NetUtils;

/**
 * This VO represents Public Load Balancer
 * It references source ip address by its Id.
 * To get the VO for Internal Load Balancer rule, please refer to LoadBalancerRuleVO
 *
 */
@Entity
@Table(name = "load_balancing_rules")
@DiscriminatorValue(value = "LoadBalancing")
@PrimaryKeyJoinColumn(name = "id")
public class LoadBalancerVO extends FirewallRuleVO implements LoadBalancer {

    @Column(name = "name")
    private String name;

    @Column(name = "description", length = 4096)
    private String description;

    @Column(name = "algorithm")
    private String algorithm;

    @Column(name = "default_port_start")
    private int defaultPortStart;

    @Column(name = "default_port_end")
    private int defaultPortEnd;

    @Enumerated(value = EnumType.STRING)
    @Column(name = "scheme")
    Scheme scheme = Scheme.Public;

    @Column(name = "lb_protocol")
    String lbProtocol;

    @Column(name = "cidr_list")
    String cidrList;

    public LoadBalancerVO() {
    }

    public LoadBalancerVO(String xId, String name, String description, long srcIpId, int srcPort, int dstPort, String algorithm, long networkId, long accountId,
            long domainId, String lbProtocol, String cidrList) {
        super(xId, srcIpId, srcPort, NetUtils.TCP_PROTO, networkId, accountId, domainId, Purpose.LoadBalancing, null, null, null, null);
        this.name = name;
        this.description = description;
        this.algorithm = algorithm;
        this.defaultPortStart = dstPort;
        this.defaultPortEnd = dstPort;
        this.scheme = Scheme.Public;
        this.lbProtocol = lbProtocol;
        this.cidrList = cidrList;
    }

    @Override
    public String getName() {
        return name;
    }

    @Override
    public String getDescription() {
        return description;
    }

    @Override
    public String getAlgorithm() {
        return algorithm;
    }

    @Override
    public int getDefaultPortStart() {
        return defaultPortStart;
    }

    @Override
    public int getDefaultPortEnd() {
        return defaultPortEnd;
    }

    public void setName(String name) {
        this.name = name;
    }

    @Override
    public String getLbProtocol() {
        return lbProtocol;
    }

    public void setLbProtocol(String lbProtocol) {
        this.lbProtocol = lbProtocol;
    }

    public void setAlgorithm(String algorithm) {
        this.algorithm = algorithm;
    }

    public void setDescription(String description) {
        this.description = description;
    }

    @Override
    public Scheme getScheme() {
        return scheme;
    }

    @Override
<<<<<<< HEAD
    public String toString() {
        return String.format("Load Balancer {uuid: \"%s\", name: \"%s\"}", getUuid(), name);
=======
    public String getCidrList() {
        return cidrList;
>>>>>>> 152a2748
    }
}<|MERGE_RESOLUTION|>--- conflicted
+++ resolved
@@ -133,12 +133,12 @@
     }
 
     @Override
-<<<<<<< HEAD
+    public String getCidrList() {
+        return cidrList;
+    }
+
+    @Override
     public String toString() {
         return String.format("Load Balancer {uuid: \"%s\", name: \"%s\"}", getUuid(), name);
-=======
-    public String getCidrList() {
-        return cidrList;
->>>>>>> 152a2748
     }
 }