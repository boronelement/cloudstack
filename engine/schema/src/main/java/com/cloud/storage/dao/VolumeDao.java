// Licensed to the Apache Software Foundation (ASF) under one
// or more contributor license agreements.  See the NOTICE file
// distributed with this work for additional information
// regarding copyright ownership.  The ASF licenses this file
// to you under the Apache License, Version 2.0 (the
// "License"); you may not use this file except in compliance
// with the License.  You may obtain a copy of the License at
//
//   http://www.apache.org/licenses/LICENSE-2.0
//
// Unless required by applicable law or agreed to in writing,
// software distributed under the License is distributed on an
// "AS IS" BASIS, WITHOUT WARRANTIES OR CONDITIONS OF ANY
// KIND, either express or implied.  See the License for the
// specific language governing permissions and limitations
// under the License.
package com.cloud.storage.dao;

import java.util.Date;
import java.util.List;

import com.cloud.hypervisor.Hypervisor.HypervisorType;
import com.cloud.storage.ScopeType;
import com.cloud.storage.Storage.ImageFormat;
import com.cloud.storage.Volume;
import com.cloud.storage.VolumeVO;
import com.cloud.utils.Pair;
import com.cloud.utils.db.GenericDao;
import com.cloud.utils.fsm.StateDao;

public interface VolumeDao extends GenericDao<VolumeVO, Long>, StateDao<Volume.State, Volume.Event, Volume> {

    List<VolumeVO> findDetachedByAccount(long accountId);

    List<VolumeVO> findByAccount(long accountId);

    List<VolumeVO> findIncludingRemovedByAccount(long accountId);

    Pair<Long, Long> getCountAndTotalByPool(long poolId);

    Pair<Long, Long> getNonDestroyedCountAndTotalByPool(long poolId);

    long getVMSnapshotSizeByPool(long poolId);

    List<VolumeVO> findByInstance(long id);

    List<VolumeVO> findByInstanceAndType(long id, Volume.Type vType);

    List<VolumeVO> findIncludingRemovedByInstanceAndType(long id, Volume.Type vType);

    List<VolumeVO> findByInstanceIdAndPoolId(long instanceId, long poolId);

    List<VolumeVO> findByInstanceIdDestroyed(long vmId);

    List<VolumeVO> findByPod(long podId);

    List<VolumeVO> findByDc(long dcId);

    List<VolumeVO> findByAccountAndPod(long accountId, long podId);

    List<VolumeVO> findByTemplateAndZone(long templateId, long zoneId);

    void deleteVolumesByInstance(long instanceId);

    void attachVolume(long volumeId, long vmId, long deviceId);

    void detachVolume(long volumeId);

    boolean isAnyVolumeActivelyUsingTemplateOnPool(long templateId, long poolId);

    List<VolumeVO> findCreatedByInstance(long id);

    List<VolumeVO> findByPoolId(long poolId);

    VolumeVO findByPoolIdName(long poolId, String name);

    List<VolumeVO> findByPoolId(long poolId, Volume.Type volumeType);

    List<VolumeVO> findByPoolIdAndState(long poolid, Volume.State state);

    List<VolumeVO> findByInstanceAndDeviceId(long instanceId, long deviceId);

    List<VolumeVO> findUsableVolumesForInstance(long instanceId);

    Long countAllocatedVolumesForAccount(long accountId);

    HypervisorType getHypervisorType(long volumeId);

    List<VolumeVO> listVolumesToBeDestroyed();

    List<VolumeVO> listVolumesToBeDestroyed(Date date);

    ImageFormat getImageFormat(Long volumeId);

    List<VolumeVO> findReadyRootVolumesByInstance(long instanceId);

    List<VolumeVO> findReadyAndAllocatedRootVolumesByInstance(long instanceId);

    List<Long> listPoolIdsByVolumeCount(long dcId, Long podId, Long clusterId, long accountId);

    List<Long> listZoneWidePoolIdsByVolumeCount(long dcId, long accountId);

    List<VolumeVO> findIncludingRemovedByZone(long zoneId);

    /**
     * Lists all volumes using a given passphrase ID
     * @param passphraseId
     * @return list of volumes
     */
    List<VolumeVO> listVolumesByPassphraseId(long passphraseId);

    /**
     * Gets the Total Primary Storage space allocated for an account
     *
     * @param accountId
     * @param virtualRouters list of ids of virtual router VMs under this account
     * @return total Primary Storage space (in bytes) used
     */
    long primaryStorageUsedForAccount(long accountId, List<Long> virtualRouters);

    /**
     * Gets the Total Secondary Storage space used by volumes allocated for an account
     * @return total Secondary Storage space (in bytes) used
     */
    long secondaryStorageUsedForAccount(long accountId);

    /***
     * @return the scope of the storage pool where the volume is present (ZONE/CLUSTER)
     */
    ScopeType getVolumeStoragePoolScope(long volumeId);

    /***
     * Updates the destVol uuid with srcVol uuid and sets the srcVol uuid as null.
     * @return returns true if transaction is successful.
     */
    boolean updateUuid(long srcVolId, long destVolId);

    /**
     *  Updates the disk offering for the given volume.
     */
    void updateDiskOffering(long volumeId, long diskOfferingId);

    /**
     *  Retrieves volumes that use the disk offering passed as parameter.
     *
     * @param diskOfferingId the disk offering ID.
     * @return the list of volumes that uses that disk offering.
     */
    List<VolumeVO> findByDiskOfferingId(long diskOfferingId);
    VolumeVO getInstanceRootVolume(long instanceId);

    void updateAndRemoveVolume(VolumeVO volume);

    List<VolumeVO> listByPoolIdAndPaths(long id, List<String> pathList);

    VolumeVO findByPoolIdAndPath(long id, String path);

    List<VolumeVO> listByIds(List<Long> ids);

<<<<<<< HEAD
    List<VolumeVO> listAllocatedVolumesForAccountDiskOfferingIdsAndNotForVms(long accountId, List<Long> diskOfferingIds, List<Long> vmIds);

    List<VolumeVO> searchRemovedByVms(List<Long> vmIds, Long batchSize);
=======
    VolumeVO findOneByIScsiName(String iScsiName);
>>>>>>> bcbf152a
}<|MERGE_RESOLUTION|>--- conflicted
+++ resolved
@@ -157,11 +157,9 @@
 
     List<VolumeVO> listByIds(List<Long> ids);
 
-<<<<<<< HEAD
     List<VolumeVO> listAllocatedVolumesForAccountDiskOfferingIdsAndNotForVms(long accountId, List<Long> diskOfferingIds, List<Long> vmIds);
 
     List<VolumeVO> searchRemovedByVms(List<Long> vmIds, Long batchSize);
-=======
+
     VolumeVO findOneByIScsiName(String iScsiName);
->>>>>>> bcbf152a
 }