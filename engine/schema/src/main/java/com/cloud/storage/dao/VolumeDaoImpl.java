// Licensed to the Apache Software Foundation (ASF) under one
// or more contributor license agreements.  See the NOTICE file
// distributed with this work for additional information
// regarding copyright ownership.  The ASF licenses this file
// to you under the Apache License, Version 2.0 (the
// "License"); you may not use this file except in compliance
// with the License.  You may obtain a copy of the License at
//
//   http://www.apache.org/licenses/LICENSE-2.0
//
// Unless required by applicable law or agreed to in writing,
// software distributed under the License is distributed on an
// "AS IS" BASIS, WITHOUT WARRANTIES OR CONDITIONS OF ANY
// KIND, either express or implied.  See the License for the
// specific language governing permissions and limitations
// under the License.
package com.cloud.storage.dao;

import java.sql.PreparedStatement;
import java.sql.ResultSet;
import java.sql.SQLException;
import java.util.ArrayList;
import java.util.Collections;
import java.util.Date;
import java.util.List;
import java.util.stream.Collectors;

import javax.inject.Inject;

import org.apache.cloudstack.reservation.ReservationVO;
import org.apache.cloudstack.reservation.dao.ReservationDao;
import org.apache.commons.collections.CollectionUtils;
import org.springframework.stereotype.Component;

import com.cloud.configuration.Resource;
import com.cloud.exception.InvalidParameterValueException;
import com.cloud.hypervisor.Hypervisor.HypervisorType;
import com.cloud.server.ResourceTag.ResourceObjectType;
import com.cloud.storage.ScopeType;
import com.cloud.storage.Storage.ImageFormat;
import com.cloud.storage.Volume;
import com.cloud.storage.Volume.Event;
import com.cloud.storage.Volume.State;
import com.cloud.storage.Volume.Type;
import com.cloud.storage.VolumeVO;
import com.cloud.tags.dao.ResourceTagDao;
import com.cloud.utils.Pair;
import com.cloud.utils.db.DB;
import com.cloud.utils.db.Filter;
import com.cloud.utils.db.GenericDaoBase;
import com.cloud.utils.db.GenericSearchBuilder;
import com.cloud.utils.db.SearchBuilder;
import com.cloud.utils.db.SearchCriteria;
import com.cloud.utils.db.SearchCriteria.Func;
import com.cloud.utils.db.SearchCriteria.Op;
import com.cloud.utils.db.Transaction;
import com.cloud.utils.db.TransactionCallback;
import com.cloud.utils.db.TransactionLegacy;
import com.cloud.utils.db.UpdateBuilder;
import com.cloud.utils.exception.CloudRuntimeException;

@Component
public class VolumeDaoImpl extends GenericDaoBase<VolumeVO, Long> implements VolumeDao {
    protected final SearchBuilder<VolumeVO> DetachedAccountIdSearch;
    protected final SearchBuilder<VolumeVO> TemplateZoneSearch;
    protected final GenericSearchBuilder<VolumeVO, SumCount> TotalSizeByPoolSearch;
    protected final GenericSearchBuilder<VolumeVO, SumCount> TotalVMSnapshotSizeByPoolSearch;
    protected final GenericSearchBuilder<VolumeVO, Long> ActiveTemplateSearch;
    protected final SearchBuilder<VolumeVO> InstanceStatesSearch;
    protected final SearchBuilder<VolumeVO> AllFieldsSearch;
    protected final SearchBuilder<VolumeVO> diskOfferingSearch;
    protected final SearchBuilder<VolumeVO> RootDiskStateSearch;
    private final SearchBuilder<VolumeVO> storeAndInstallPathSearch;
    private final SearchBuilder<VolumeVO> volumeIdSearch;
    protected GenericSearchBuilder<VolumeVO, Long> CountByAccount;
    protected GenericSearchBuilder<VolumeVO, SumCount> primaryStorageSearch;
    protected GenericSearchBuilder<VolumeVO, SumCount> primaryStorageSearch2;
    protected GenericSearchBuilder<VolumeVO, SumCount> secondaryStorageSearch;
    private final SearchBuilder<VolumeVO> poolAndPathSearch;

    @Inject
    ReservationDao reservationDao;
    @Inject
    ResourceTagDao tagsDao;

    // need to account for zone-wide primary storage where storage_pool has
    // null-value pod and cluster, where hypervisor information is stored in
    // storage_pool
    protected static final String SELECT_HYPERTYPE_FROM_CLUSTER_VOLUME = "SELECT c.hypervisor_type from volumes v, storage_pool s, cluster c where v.pool_id = s.id and s.cluster_id = c.id and v.id = ?";
    protected static final String SELECT_HYPERTYPE_FROM_ZONE_VOLUME = "SELECT s.hypervisor from volumes v, storage_pool s where v.pool_id = s.id and v.id = ?";
    protected static final String SELECT_POOLSCOPE = "SELECT s.scope from storage_pool s, volumes v where s.id = v.pool_id and v.id = ?";

    private static final String ORDER_POOLS_NUMBER_OF_VOLUMES_FOR_ACCOUNT_PART1 = "SELECT pool.id, SUM(IF(vol.state='Ready' AND vol.account_id = ?, 1, 0)) FROM `cloud`.`storage_pool` pool LEFT JOIN `cloud`.`volumes` vol ON pool.id = vol.pool_id WHERE pool.data_center_id = ? ";
    private static final String ORDER_POOLS_NUMBER_OF_VOLUMES_FOR_ACCOUNT_PART2 = " GROUP BY pool.id ORDER BY 2 ASC ";

    private static final String ORDER_ZONE_WIDE_POOLS_NUMBER_OF_VOLUMES_FOR_ACCOUNT = "SELECT pool.id, SUM(IF(vol.state='Ready' AND vol.account_id = ?, 1, 0)) FROM `cloud`.`storage_pool` pool LEFT JOIN `cloud`.`volumes` vol ON pool.id = vol.pool_id WHERE pool.data_center_id = ? "
            + " AND pool.scope = 'ZONE' AND pool.status='Up' " + " GROUP BY pool.id ORDER BY 2 ASC ";

    @Override
    public List<VolumeVO> findDetachedByAccount(long accountId) {
        SearchCriteria<VolumeVO> sc = DetachedAccountIdSearch.create();
        sc.setParameters("accountId", accountId);
        sc.setParameters("destroyed", Volume.State.Destroy);
        return listBy(sc);
    }

    @Override
    public List<VolumeVO> findByAccount(long accountId) {
        SearchCriteria<VolumeVO> sc = AllFieldsSearch.create();
        sc.setParameters("accountId", accountId);
        return listBy(sc);
    }

    @Override
    public List<VolumeVO> findIncludingRemovedByAccount(long accountId) {
        SearchCriteria<VolumeVO> sc = AllFieldsSearch.create();
        sc.setParameters("accountId", accountId);
        return listIncludingRemovedBy(sc);
    }

    @Override
    public List<VolumeVO> findByInstance(long id) {
        SearchCriteria<VolumeVO> sc = AllFieldsSearch.create();
        sc.setParameters("instanceId", id);
        return listBy(sc);
    }

    @Override
    public List<VolumeVO> findByInstanceAndDeviceId(long instanceId, long deviceId) {
        SearchCriteria<VolumeVO> sc = AllFieldsSearch.create();
        sc.setParameters("instanceId", instanceId);
        sc.setParameters("deviceId", deviceId);
        return listBy(sc);
    }

    @Override
    public List<VolumeVO> findByPoolId(long poolId) {
        SearchCriteria<VolumeVO> sc = AllFieldsSearch.create();
        sc.setParameters("poolId", poolId);
        sc.setParameters("notDestroyed", Volume.State.Destroy, Volume.State.Expunged);
        sc.setParameters("vType", Volume.Type.ROOT.toString());
        return listBy(sc);
    }

    @Override
    public List<VolumeVO> findByInstanceIdAndPoolId(long instanceId, long poolId) {
        SearchCriteria<VolumeVO> sc = AllFieldsSearch.create();
        sc.setParameters("instanceId", instanceId);
        sc.setParameters("poolId", poolId);
        sc.setParameters("notDestroyed", Volume.State.Destroy, Volume.State.Expunged);
        return listBy(sc);
    }

    @Override
    public VolumeVO findByPoolIdName(long poolId, String name) {
        SearchCriteria<VolumeVO> sc = AllFieldsSearch.create();
        sc.setParameters("poolId", poolId);
        sc.setParameters("name", name);
        return findOneBy(sc);
    }

    @Override
    public VolumeVO findByPath(String path) {
        SearchCriteria<VolumeVO> sc = AllFieldsSearch.create();
        sc.setParameters("path", path);
        return findOneBy(sc);
    }

    @Override
    public List<VolumeVO> findByPoolId(long poolId, Volume.Type volumeType) {
        SearchCriteria<VolumeVO> sc = AllFieldsSearch.create();
        sc.setParameters("poolId", poolId);
        sc.setParameters("notDestroyed", Volume.State.Destroy, Volume.State.Expunged);

        if (volumeType != null) {
            sc.setParameters("vType", volumeType.toString());
        }

        return listBy(sc);
    }

    @Override
    public List<VolumeVO> findByPoolIdAndState(long poolId, Volume.State state) {
        SearchCriteria<VolumeVO> sc = AllFieldsSearch.create();
        sc.setParameters("poolId", poolId);
        sc.setParameters("state", state);
        return listBy(sc);
    }

    @Override
    public List<VolumeVO> findCreatedByInstance(long id) {
        SearchCriteria<VolumeVO> sc = AllFieldsSearch.create();
        sc.setParameters("instanceId", id);
        sc.setParameters("state", Volume.State.Ready);
        return listBy(sc);
    }

    @Override
    public List<VolumeVO> findUsableVolumesForInstance(long instanceId) {
        SearchCriteria<VolumeVO> sc = InstanceStatesSearch.create();
        sc.setParameters("instance", instanceId);
        sc.setParameters("states", Volume.State.Creating, Volume.State.Ready, Volume.State.Allocated);

        return listBy(sc);
    }

    @Override
    public List<VolumeVO> findByInstanceAndType(long id, Type vType) {
        SearchCriteria<VolumeVO> sc = AllFieldsSearch.create();
        sc.setParameters("instanceId", id);
        sc.setParameters("vType", vType.toString());
        return listBy(sc);
    }

    @Override
    public List<VolumeVO> findIncludingRemovedByInstanceAndType(long id, Type vType) {
        SearchCriteria<VolumeVO> sc = AllFieldsSearch.create();
        sc.setParameters("instanceId", id);
        if (vType != null) {
            sc.setParameters("vType", vType.toString());
        }
        return listIncludingRemovedBy(sc);
    }

    @Override
    public List<VolumeVO> findByInstanceIdDestroyed(long vmId) {
        SearchCriteria<VolumeVO> sc = AllFieldsSearch.create();
        sc.setParameters("instanceId", vmId);
        sc.setParameters("destroyed", Volume.State.Destroy);
        return listBy(sc);
    }

    @Override
    public List<VolumeVO> findReadyRootVolumesByInstance(long instanceId) {
        SearchCriteria<VolumeVO> sc = AllFieldsSearch.create();
        sc.setParameters("instanceId", instanceId);
        sc.setParameters("state", Volume.State.Ready);
        sc.setParameters("vType", Volume.Type.ROOT);
        return listBy(sc);
    }

    @Override
    public List<VolumeVO> findReadyAndAllocatedRootVolumesByInstance(long instanceId) {
        SearchCriteria<VolumeVO> sc = RootDiskStateSearch.create();
        sc.setParameters("instanceId", instanceId);
        sc.setParameters("state", Volume.State.Ready, State.Allocated);
        sc.setParameters("vType", Volume.Type.ROOT);
        return listBy(sc);
    }

    @Override
    public List<VolumeVO> findByPod(long podId) {
        SearchCriteria<VolumeVO> sc = AllFieldsSearch.create();
        sc.setParameters("pod", podId);

        return listBy(sc);
    }

    @Override
    public List<VolumeVO> findByDc(long dcId) {
        SearchCriteria<VolumeVO> sc = AllFieldsSearch.create();
        sc.setParameters("dcId", dcId);

        return listBy(sc);
    }

    @Override
    public List<VolumeVO> findByAccountAndPod(long accountId, long podId) {
        SearchCriteria<VolumeVO> sc = AllFieldsSearch.create();
        sc.setParameters("accountId", accountId);
        sc.setParameters("pod", podId);
        sc.setParameters("state", Volume.State.Ready);

        return listIncludingRemovedBy(sc);
    }

    @Override
    public List<VolumeVO> findByTemplateAndZone(long templateId, long zoneId) {
        SearchCriteria<VolumeVO> sc = TemplateZoneSearch.create();
        sc.setParameters("template", templateId);
        sc.setParameters("zone", zoneId);

        return listIncludingRemovedBy(sc);
    }

    @Override
    public List<VolumeVO> findByDiskOfferingId(long diskOfferingId) {
        SearchCriteria<VolumeVO> sc = diskOfferingSearch.create();
        sc.setParameters("diskOfferingId", diskOfferingId);

        return listBy(sc);
    }

    @Override
    public boolean isAnyVolumeActivelyUsingTemplateOnPool(long templateId, long poolId) {
        SearchCriteria<Long> sc = ActiveTemplateSearch.create();
        sc.setParameters("template", templateId);
        sc.setParameters("pool", poolId);

        List<Long> results = customSearchIncludingRemoved(sc, null);
        assert results.size() > 0 : "How can this return a size of " + results.size();

        return results.get(0) > 0;
    }

    @Override
    public void deleteVolumesByInstance(long instanceId) {
        SearchCriteria<VolumeVO> sc = AllFieldsSearch.create();
        sc.setParameters("instanceId", instanceId);
        expunge(sc);
    }

    @Override
    public void attachVolume(long volumeId, long vmId, long deviceId) {
        VolumeVO volume = createForUpdate(volumeId);
        volume.setInstanceId(vmId);
        volume.setDeviceId(deviceId);
        volume.setUpdated(new Date());
        volume.setAttached(new Date());
        if (deviceId == 0L) {
            volume.setVolumeType(Type.ROOT);
        }
        update(volumeId, volume);
    }

    @Override
    public void detachVolume(long volumeId) {
        VolumeVO volume = createForUpdate(volumeId);
        volume.setInstanceId(null);
        volume.setDeviceId(null);
        volume.setUpdated(new Date());
        volume.setAttached(null);
        if (findById(volumeId).getVolumeType() == Type.ROOT) {
            volume.setVolumeType(Type.DATADISK);
        }
        update(volumeId, volume);
    }

    @Override
    @DB
    public HypervisorType getHypervisorType(long volumeId) {
        /* lookup from cluster of pool */
        TransactionLegacy txn = TransactionLegacy.currentTxn();
        PreparedStatement pstmt = null;
        String sql = null;
        try {
            ScopeType scope = getVolumeStoragePoolScope(volumeId);
            if (scope != null) {
                if (scope == ScopeType.CLUSTER || scope == ScopeType.HOST) {
                    sql = SELECT_HYPERTYPE_FROM_CLUSTER_VOLUME;
                } else if (scope == ScopeType.ZONE) {
                    sql = SELECT_HYPERTYPE_FROM_ZONE_VOLUME;
                } else {
                    logger.error("Unhandled scope type '" + scope + "' when running getHypervisorType on volume id " + volumeId);
                }

                pstmt = txn.prepareAutoCloseStatement(sql);
                pstmt.setLong(1, volumeId);
                ResultSet rs = pstmt.executeQuery();
                if (rs.next()) {
                    if (rs.getString(1) != null) {
                        return HypervisorType.getType(rs.getString(1));
                    }
                }
            }
            return HypervisorType.None;
        } catch (SQLException e) {
            throw new CloudRuntimeException("DB Exception on: " + sql, e);
        } catch (Throwable e) {
            throw new CloudRuntimeException("Caught: " + sql, e);
        }
    }

    @Override
    public ImageFormat getImageFormat(Long volumeId) {
        HypervisorType type = getHypervisorType(volumeId);
        if (type.equals(HypervisorType.KVM)) {
            return ImageFormat.QCOW2;
        } else if (type.equals(HypervisorType.XenServer)) {
            return ImageFormat.VHD;
        } else if (type.equals(HypervisorType.VMware)) {
            return ImageFormat.OVA;
        } else {
            logger.warn("Do not support hypervisor " + type.toString());
            return null;
        }
    }

    public VolumeDaoImpl() {
        AllFieldsSearch = createSearchBuilder();
        AllFieldsSearch.and("state", AllFieldsSearch.entity().getState(), Op.EQ);
        AllFieldsSearch.and("accountId", AllFieldsSearch.entity().getAccountId(), Op.EQ);
        AllFieldsSearch.and("dcId", AllFieldsSearch.entity().getDataCenterId(), Op.EQ);
        AllFieldsSearch.and("pod", AllFieldsSearch.entity().getPodId(), Op.EQ);
        AllFieldsSearch.and("instanceId", AllFieldsSearch.entity().getInstanceId(), Op.EQ);
        AllFieldsSearch.and("deviceId", AllFieldsSearch.entity().getDeviceId(), Op.EQ);
        AllFieldsSearch.and("poolId", AllFieldsSearch.entity().getPoolId(), Op.EQ);
        AllFieldsSearch.and("vType", AllFieldsSearch.entity().getVolumeType(), Op.EQ);
        AllFieldsSearch.and("id", AllFieldsSearch.entity().getId(), Op.EQ);
        AllFieldsSearch.and("destroyed", AllFieldsSearch.entity().getState(), Op.EQ);
        AllFieldsSearch.and("notDestroyed", AllFieldsSearch.entity().getState(), Op.NIN);
        AllFieldsSearch.and("updateTime", AllFieldsSearch.entity().getUpdated(), SearchCriteria.Op.LT);
        AllFieldsSearch.and("updatedCount", AllFieldsSearch.entity().getUpdatedCount(), Op.EQ);
        AllFieldsSearch.and("name", AllFieldsSearch.entity().getName(), Op.EQ);
        AllFieldsSearch.and("passphraseId", AllFieldsSearch.entity().getPassphraseId(), Op.EQ);
<<<<<<< HEAD
        AllFieldsSearch.and("path", AllFieldsSearch.entity().getPath(), Op.EQ);
=======
        AllFieldsSearch.and("iScsiName", AllFieldsSearch.entity().get_iScsiName(), Op.EQ);
>>>>>>> f358813e
        AllFieldsSearch.done();

        RootDiskStateSearch = createSearchBuilder();
        RootDiskStateSearch.and("state", RootDiskStateSearch.entity().getState(), Op.IN);
        RootDiskStateSearch.and("vType", RootDiskStateSearch.entity().getVolumeType(), Op.EQ);
        RootDiskStateSearch.and("instanceId", RootDiskStateSearch.entity().getInstanceId(), Op.EQ);
        RootDiskStateSearch.done();

        DetachedAccountIdSearch = createSearchBuilder();
        DetachedAccountIdSearch.and("accountId", DetachedAccountIdSearch.entity().getAccountId(), Op.EQ);
        DetachedAccountIdSearch.and("destroyed", DetachedAccountIdSearch.entity().getState(), Op.NEQ);
        DetachedAccountIdSearch.and("instanceId", DetachedAccountIdSearch.entity().getInstanceId(), Op.NULL);
        DetachedAccountIdSearch.done();

        TemplateZoneSearch = createSearchBuilder();
        TemplateZoneSearch.and("template", TemplateZoneSearch.entity().getTemplateId(), Op.EQ);
        TemplateZoneSearch.and("zone", TemplateZoneSearch.entity().getDataCenterId(), Op.EQ);
        TemplateZoneSearch.done();

        diskOfferingSearch = createSearchBuilder();
        diskOfferingSearch.and("diskOfferingId", diskOfferingSearch.entity().getDiskOfferingId(), Op.EQ);
        diskOfferingSearch.done();

        TotalSizeByPoolSearch = createSearchBuilder(SumCount.class);
        TotalSizeByPoolSearch.select("sum", Func.SUM, TotalSizeByPoolSearch.entity().getSize());
        TotalSizeByPoolSearch.select("count", Func.COUNT, (Object[])null);
        TotalSizeByPoolSearch.and("poolId", TotalSizeByPoolSearch.entity().getPoolId(), Op.EQ);
        TotalSizeByPoolSearch.and("removed", TotalSizeByPoolSearch.entity().getRemoved(), Op.NULL);
        TotalSizeByPoolSearch.and("state", TotalSizeByPoolSearch.entity().getState(), Op.NEQ);
        TotalSizeByPoolSearch.done();

        TotalVMSnapshotSizeByPoolSearch = createSearchBuilder(SumCount.class);
        TotalVMSnapshotSizeByPoolSearch.select("sum", Func.SUM, TotalVMSnapshotSizeByPoolSearch.entity().getVmSnapshotChainSize());
        TotalVMSnapshotSizeByPoolSearch.and("poolId", TotalVMSnapshotSizeByPoolSearch.entity().getPoolId(), Op.EQ);
        TotalVMSnapshotSizeByPoolSearch.and("removed", TotalVMSnapshotSizeByPoolSearch.entity().getRemoved(), Op.NULL);
        TotalVMSnapshotSizeByPoolSearch.and("state", TotalVMSnapshotSizeByPoolSearch.entity().getState(), Op.NEQ);
        TotalVMSnapshotSizeByPoolSearch.and("instanceId", TotalVMSnapshotSizeByPoolSearch.entity().getInstanceId(), Op.NNULL);
        TotalVMSnapshotSizeByPoolSearch.done();

        ActiveTemplateSearch = createSearchBuilder(Long.class);
        ActiveTemplateSearch.and("pool", ActiveTemplateSearch.entity().getPoolId(), Op.EQ);
        ActiveTemplateSearch.and("template", ActiveTemplateSearch.entity().getTemplateId(), Op.EQ);
        ActiveTemplateSearch.and("removed", ActiveTemplateSearch.entity().getRemoved(), Op.NULL);
        ActiveTemplateSearch.select(null, Func.COUNT, null);
        ActiveTemplateSearch.done();

        InstanceStatesSearch = createSearchBuilder();
        InstanceStatesSearch.and("instance", InstanceStatesSearch.entity().getInstanceId(), Op.EQ);
        InstanceStatesSearch.and("states", InstanceStatesSearch.entity().getState(), Op.IN);
        InstanceStatesSearch.done();

        CountByAccount = createSearchBuilder(Long.class);
        CountByAccount.select(null, Func.COUNT, null);
        CountByAccount.and("account", CountByAccount.entity().getAccountId(), SearchCriteria.Op.EQ);
        CountByAccount.and("state", CountByAccount.entity().getState(), SearchCriteria.Op.NIN);
        CountByAccount.and("displayVolume", CountByAccount.entity().isDisplayVolume(), Op.EQ);
        CountByAccount.and("idNIN", CountByAccount.entity().getId(), Op.NIN);
        CountByAccount.done();

        primaryStorageSearch = createSearchBuilder(SumCount.class);
        primaryStorageSearch.select("sum", Func.SUM, primaryStorageSearch.entity().getSize());
        primaryStorageSearch.and("accountId", primaryStorageSearch.entity().getAccountId(), Op.EQ);
        primaryStorageSearch.and().op("path", primaryStorageSearch.entity().getPath(), Op.NNULL);
        primaryStorageSearch.or("states", primaryStorageSearch.entity().getState(), Op.IN);
        primaryStorageSearch.cp();
        primaryStorageSearch.and("displayVolume", primaryStorageSearch.entity().isDisplayVolume(), Op.EQ);
        primaryStorageSearch.and("isRemoved", primaryStorageSearch.entity().getRemoved(), Op.NULL);
        primaryStorageSearch.and("NotCountStates", primaryStorageSearch.entity().getState(), Op.NIN);
        primaryStorageSearch.and("idNIN", primaryStorageSearch.entity().getId(), Op.NIN);
        primaryStorageSearch.done();

        primaryStorageSearch2 = createSearchBuilder(SumCount.class);
        primaryStorageSearch2.select("sum", Func.SUM, primaryStorageSearch2.entity().getSize());
        primaryStorageSearch2.and("accountId", primaryStorageSearch2.entity().getAccountId(), Op.EQ);
        primaryStorageSearch2.and().op("instanceId", primaryStorageSearch2.entity().getInstanceId(), Op.NULL);
        primaryStorageSearch2.or("virtualRouterVmIds", primaryStorageSearch2.entity().getInstanceId(), Op.NIN);
        primaryStorageSearch2.cp();
        primaryStorageSearch2.and().op("path", primaryStorageSearch2.entity().getPath(), Op.NNULL);
        primaryStorageSearch2.or("states", primaryStorageSearch2.entity().getState(), Op.IN);
        primaryStorageSearch2.cp();
        primaryStorageSearch2.and("displayVolume", primaryStorageSearch2.entity().isDisplayVolume(), Op.EQ);
        primaryStorageSearch2.and("isRemoved", primaryStorageSearch2.entity().getRemoved(), Op.NULL);
        primaryStorageSearch2.and("NotCountStates", primaryStorageSearch2.entity().getState(), Op.NIN);
        primaryStorageSearch2.and("idNIN", primaryStorageSearch2.entity().getId(), Op.NIN);
        primaryStorageSearch2.done();

        secondaryStorageSearch = createSearchBuilder(SumCount.class);
        secondaryStorageSearch.select("sum", Func.SUM, secondaryStorageSearch.entity().getSize());
        secondaryStorageSearch.and("accountId", secondaryStorageSearch.entity().getAccountId(), Op.EQ);
        secondaryStorageSearch.and("path", secondaryStorageSearch.entity().getPath(), Op.NULL);
        secondaryStorageSearch.and("states", secondaryStorageSearch.entity().getState(), Op.NIN);
        secondaryStorageSearch.and("isRemoved", secondaryStorageSearch.entity().getRemoved(), Op.NULL);
        secondaryStorageSearch.done();

        storeAndInstallPathSearch = createSearchBuilder();
        storeAndInstallPathSearch.and("poolId", storeAndInstallPathSearch.entity().getPoolId(), Op.EQ);
        storeAndInstallPathSearch.and("pathIN", storeAndInstallPathSearch.entity().getPath(), Op.IN);
        storeAndInstallPathSearch.done();

        volumeIdSearch = createSearchBuilder();
        volumeIdSearch.and("idIN", volumeIdSearch.entity().getId(), Op.IN);
        volumeIdSearch.done();

        poolAndPathSearch = createSearchBuilder();
        poolAndPathSearch.and("poolId", poolAndPathSearch.entity().getPoolId(), Op.EQ);
        poolAndPathSearch.and("path", poolAndPathSearch.entity().getPath(), Op.EQ);
        poolAndPathSearch.done();
    }

    @Override
    @DB()
    public Pair<Long, Long> getCountAndTotalByPool(long poolId) {
        SearchCriteria<SumCount> sc = TotalSizeByPoolSearch.create();
        sc.setParameters("poolId", poolId);
        List<SumCount> results = customSearch(sc, null);
        SumCount sumCount = results.get(0);
        return new Pair<Long, Long>(sumCount.count, sumCount.sum);
    }

    @Override
    public Long countAllocatedVolumesForAccount(long accountId) {
        List<ReservationVO> reservations = reservationDao.getReservationsForAccount(accountId, Resource.ResourceType.volume, null);
        List<Long> reservedResourceIds = reservations.stream().filter(reservation -> reservation.getReservedAmount() > 0).map(ReservationVO::getResourceId).collect(Collectors.toList());

        SearchCriteria<Long> sc = CountByAccount.create();
        sc.setParameters("account", accountId);
        sc.setParameters("state", State.Destroy, State.Expunged);
        sc.setParameters("displayVolume", 1);
        if (CollectionUtils.isNotEmpty(reservedResourceIds)) {
            sc.setParameters("idNIN", reservedResourceIds.toArray());
        }
        return customSearch(sc, null).get(0);
    }

    @Override
    public long primaryStorageUsedForAccount(long accountId, List<Long> virtualRouters) {
        List<ReservationVO> reservations = reservationDao.getReservationsForAccount(accountId, Resource.ResourceType.volume, null);
        List<Long> reservedResourceIds = reservations.stream().filter(reservation -> reservation.getReservedAmount() > 0).map(ReservationVO::getResourceId).collect(Collectors.toList());

        SearchCriteria<SumCount> sc;
        if (!virtualRouters.isEmpty()) {
            sc = primaryStorageSearch2.create();
            sc.setParameters("virtualRouterVmIds", virtualRouters.toArray(new Object[virtualRouters.size()]));
        } else {
            sc = primaryStorageSearch.create();
        }
        sc.setParameters("accountId", accountId);
        sc.setParameters("states", State.Allocated);
        sc.setParameters("NotCountStates", State.Destroy, State.Expunged);
        sc.setParameters("displayVolume", 1);
        if (CollectionUtils.isNotEmpty(reservedResourceIds)) {
            sc.setParameters("idNIN", reservedResourceIds.toArray());
        }
        List<SumCount> storageSpace = customSearch(sc, null);
        if (storageSpace != null) {
            return storageSpace.get(0).sum;
        } else {
            return 0;
        }
    }

    @Override
    public long secondaryStorageUsedForAccount(long accountId) {
        SearchCriteria<SumCount> sc = secondaryStorageSearch.create();
        sc.setParameters("accountId", accountId);
        sc.setParameters("states", State.Allocated);
        List<SumCount> storageSpace = customSearch(sc, null);
        if (storageSpace != null) {
            return storageSpace.get(0).sum;
        } else {
            return 0;
        }
    }

    public static class SumCount {
        public long sum;
        public long count;

        public SumCount() {
        }
    }

    @Override
    public List<VolumeVO> listVolumesToBeDestroyed() {
        SearchCriteria<VolumeVO> sc = AllFieldsSearch.create();
        sc.setParameters("state", Volume.State.Destroy);

        return listBy(sc);
    }

    @Override
    public List<VolumeVO> listVolumesToBeDestroyed(Date date) {
        SearchCriteria<VolumeVO> sc = AllFieldsSearch.create();
        sc.setParameters("state", Volume.State.Destroy);
        sc.setParameters("updateTime", date);

        return listBy(sc);
    }

    @Override
    public boolean updateState(com.cloud.storage.Volume.State currentState, Event event, com.cloud.storage.Volume.State nextState, Volume vo, Object data) {

        Long oldUpdated = vo.getUpdatedCount();
        Date oldUpdatedTime = vo.getUpdated();

        SearchCriteria<VolumeVO> sc = AllFieldsSearch.create();
        sc.setParameters("id", vo.getId());
        sc.setParameters("state", currentState);
        sc.setParameters("updatedCount", vo.getUpdatedCount());

        vo.incrUpdatedCount();

        UpdateBuilder builder = getUpdateBuilder(vo);
        builder.set(vo, "state", nextState);
        builder.set(vo, "updated", new Date());

        int rows = update((VolumeVO)vo, sc);
        if (rows == 0 && logger.isDebugEnabled()) {
            VolumeVO dbVol = findByIdIncludingRemoved(vo.getId());
            if (dbVol != null) {
                StringBuilder str = new StringBuilder("Unable to update ").append(vo.toString());
                str.append(": DB Data={id=").append(dbVol.getId()).append("; state=").append(dbVol.getState()).append("; updatecount=").append(dbVol.getUpdatedCount()).append(";updatedTime=")
                .append(dbVol.getUpdated());
                str.append(": New Data={id=").append(vo.getId()).append("; state=").append(nextState).append("; event=").append(event).append("; updatecount=").append(vo.getUpdatedCount())
                .append("; updatedTime=").append(vo.getUpdated());
                str.append(": stale Data={id=").append(vo.getId()).append("; state=").append(currentState).append("; event=").append(event).append("; updatecount=").append(oldUpdated)
                .append("; updatedTime=").append(oldUpdatedTime);
            } else {
                logger.debug("Unable to update volume: id=" + vo.getId() + ", as there is no such volume exists in the database anymore");
            }
        }
        return rows > 0;
    }

    @Override
    public List<Long> listPoolIdsByVolumeCount(long dcId, Long podId, Long clusterId, long accountId) {
        TransactionLegacy txn = TransactionLegacy.currentTxn();
        PreparedStatement pstmt = null;
        List<Long> result = new ArrayList<>();
        StringBuilder sql = new StringBuilder(ORDER_POOLS_NUMBER_OF_VOLUMES_FOR_ACCOUNT_PART1);
        try {
            List<Long> resourceIdList = new ArrayList<>();
            resourceIdList.add(accountId);
            resourceIdList.add(dcId);

            if (podId != null) {
                sql.append(" AND pool.pod_id = ?");
                resourceIdList.add(podId);
            }
            if (clusterId != null) {
                sql.append(" AND pool.cluster_id = ?");
                resourceIdList.add(clusterId);
            }
            sql.append(ORDER_POOLS_NUMBER_OF_VOLUMES_FOR_ACCOUNT_PART2);

            pstmt = txn.prepareAutoCloseStatement(sql.toString());
            for (int i = 0; i < resourceIdList.size(); i++) {
                pstmt.setLong(i + 1, resourceIdList.get(i));
            }

            ResultSet rs = pstmt.executeQuery();
            while (rs.next()) {
                result.add(rs.getLong(1));
            }
            return result;
        } catch (SQLException e) {
            logger.debug("DB Exception on: " + sql.toString(), e);
            throw new CloudRuntimeException(e);
        } catch (Throwable e) {
            logger.debug("Caught: " + sql.toString(), e);
            throw new CloudRuntimeException(e);
        }
    }

    @Override
    public List<Long> listZoneWidePoolIdsByVolumeCount(long dcId, long accountId) {

        TransactionLegacy txn = TransactionLegacy.currentTxn();
        PreparedStatement pstmt = null;
        List<Long> result = new ArrayList<Long>();
        try {
            String sql = ORDER_ZONE_WIDE_POOLS_NUMBER_OF_VOLUMES_FOR_ACCOUNT;
            pstmt = txn.prepareAutoCloseStatement(sql);
            pstmt.setLong(1, accountId);
            pstmt.setLong(2, dcId);

            ResultSet rs = pstmt.executeQuery();
            while (rs.next()) {
                result.add(rs.getLong(1));
            }
            return result;
        } catch (SQLException e) {
            throw new CloudRuntimeException("DB Exception on: " + ORDER_ZONE_WIDE_POOLS_NUMBER_OF_VOLUMES_FOR_ACCOUNT, e);
        } catch (Throwable e) {
            throw new CloudRuntimeException("Caught: " + ORDER_ZONE_WIDE_POOLS_NUMBER_OF_VOLUMES_FOR_ACCOUNT, e);
        }
    }

    @Override
    public List<VolumeVO> findIncludingRemovedByZone(long zoneId) {
        SearchCriteria<VolumeVO> sc = AllFieldsSearch.create();
        sc.setParameters("dcId", zoneId);
        return searchIncludingRemoved(sc, null, null, false);
    }

    @Override
    @DB()
    public Pair<Long, Long> getNonDestroyedCountAndTotalByPool(long poolId) {
        SearchCriteria<SumCount> sc = TotalSizeByPoolSearch.create();
        sc.setParameters("poolId", poolId);
        sc.setParameters("state", State.Destroy);
        List<SumCount> results = customSearch(sc, null);
        SumCount sumCount = results.get(0);
        return new Pair<Long, Long>(sumCount.count, sumCount.sum);
    }

    @Override
    public long getVMSnapshotSizeByPool(long poolId) {
        SearchCriteria<SumCount> sc = TotalVMSnapshotSizeByPoolSearch.create();
        sc.setParameters("poolId", poolId);
        sc.setParameters("state", State.Destroy);
        List<SumCount> results = customSearch(sc, null);
        if (results != null) {
            return results.get(0).sum;
        } else {
            return 0;
        }
    }

    @Override
    public List<VolumeVO> listVolumesByPassphraseId(long passphraseId) {
        SearchCriteria<VolumeVO> sc = AllFieldsSearch.create();
        sc.setParameters("passphraseId", passphraseId);
        return listBy(sc);
    }

    @Override
    @DB
    public boolean remove(Long id) {
        TransactionLegacy txn = TransactionLegacy.currentTxn();
        txn.start();
        logger.debug(String.format("Removing volume %s from DB", id));
        VolumeVO entry = findById(id);
        if (entry != null) {
            tagsDao.removeByIdAndType(id, ResourceObjectType.Volume);
        }
        boolean result = super.remove(id);

        txn.commit();
        return result;
    }

    @Override
    @DB
    public boolean updateUuid(long srcVolId, long destVolId) {
        TransactionLegacy txn = TransactionLegacy.currentTxn();
        txn.start();
        try {
            VolumeVO srcVol = findById(srcVolId);
            VolumeVO destVol = findById(destVolId);
            String uuid = srcVol.getUuid();
            Long instanceId = srcVol.getInstanceId();
            srcVol.setUuid(null);
            destVol.setUuid(uuid);
            destVol.setInstanceId(instanceId);
            update(srcVolId, srcVol);
            update(destVolId, destVol);
            tagsDao.updateResourceId(srcVolId, destVolId, ResourceObjectType.Volume);
        } catch (Exception e) {
            throw new CloudRuntimeException("Unable to persist the sequence number for this host");
        }
        txn.commit();
        return true;
    }

    @Override
    public ScopeType getVolumeStoragePoolScope(long volumeId) {
        // finding the storage scope where the volume is present
        TransactionLegacy txn = TransactionLegacy.currentTxn();
        PreparedStatement pstmt = null;

        try {
            String sql = SELECT_POOLSCOPE;
            pstmt = txn.prepareAutoCloseStatement(sql);
            pstmt.setLong(1, volumeId);
            ResultSet rs = pstmt.executeQuery();
            if (rs.next()) {
                String scope = rs.getString(1);
                if (scope != null) {
                    try {
                        return Enum.valueOf(ScopeType.class, scope.toUpperCase());
                    } catch (Exception e) {
                        throw new InvalidParameterValueException("invalid scope for pool " + scope);
                    }
                }
            }
        } catch (SQLException e) {
            throw new CloudRuntimeException("DB Exception on: " + SELECT_POOLSCOPE, e);
        } catch (Throwable e) {
            throw new CloudRuntimeException("Caught: " + SELECT_POOLSCOPE, e);
        }
        return null;
    }

    private String sqlUpdateDiskOffering = "UPDATE volumes SET disk_offering_id = ? where id =?";

    @Override
    public void updateDiskOffering(long volumeId, long diskOfferingId) {
        try (TransactionLegacy txn = TransactionLegacy.currentTxn();
                PreparedStatement pstmt = txn.prepareAutoCloseStatement(sqlUpdateDiskOffering)) {
            pstmt.setLong(1, diskOfferingId);
            pstmt.setLong(2, volumeId);
            pstmt.executeUpdate();
            txn.commit();
        } catch (SQLException e) {
            throw new CloudRuntimeException(e);
        }
    }
    @Override
    public VolumeVO getInstanceRootVolume(long instanceId) {
        SearchCriteria<VolumeVO> sc = RootDiskStateSearch.create();
        sc.setParameters("instanceId", instanceId);
        sc.setParameters("vType", Volume.Type.ROOT);
        return findOneBy(sc);
    }

    @Override
    public void updateAndRemoveVolume(VolumeVO volume) {
        if (volume.getState() != Volume.State.Destroy) {
            volume.setState(Volume.State.Destroy);
            volume.setPoolId(null);
            volume.setInstanceId(null);
            update(volume.getId(), volume);
            remove(volume.getId());
        }
    }

    @Override
    public List<VolumeVO> listByPoolIdAndPaths(long id, List<String> pathList) {
        if (CollectionUtils.isEmpty(pathList)) {
            return Collections.emptyList();
        }

        SearchCriteria<VolumeVO> sc = storeAndInstallPathSearch.create();
        sc.setParameters("poolId", id);
        sc.setParameters("pathIN", pathList.toArray());
        return listBy(sc);
    }

    @Override
    public VolumeVO findByPoolIdAndPath(long id, String path) {
        SearchCriteria<VolumeVO> sc = poolAndPathSearch.create();
        sc.setParameters("poolId", id);
        sc.setParameters("path", path);
        return findOneBy(sc);
    }

    @Override
    public List<VolumeVO> listByIds(List<Long> ids) {
        if (CollectionUtils.isEmpty(ids)) {
            return Collections.emptyList();
        }
        SearchCriteria<VolumeVO> sc = volumeIdSearch.create();
        sc.setParameters("idIN", ids.toArray());
        return listBy(sc, null);
    }

    @Override
    public List<VolumeVO> listAllocatedVolumesForAccountDiskOfferingIdsAndNotForVms(long accountId, List<Long> diskOfferingIds, List<Long> vmIds) {
        SearchBuilder<VolumeVO> sb = createSearchBuilder();
        sb.and("account", sb.entity().getAccountId(), SearchCriteria.Op.EQ);
        sb.and("state", sb.entity().getState(), SearchCriteria.Op.NIN);
        sb.and("diskOfferingIds", sb.entity().getDiskOfferingId(), SearchCriteria.Op.IN);
        sb.and("displayVolume", sb.entity().isDisplayVolume(), Op.EQ);
        if (CollectionUtils.isNotEmpty(vmIds)) {
            sb.and().op("instanceId", sb.entity().getInstanceId(), Op.NULL);
            sb.or("notVmIds", sb.entity().getInstanceId(), Op.NIN);
            sb.cp();
        }
        sb.done();
        SearchCriteria<VolumeVO> sc = sb.create();
        sc.setParameters("account", accountId);
        sc.setParameters("state", Volume.State.Destroy, Volume.State.Expunged);
        sc.setParameters("diskOfferingIds", diskOfferingIds.toArray());
        sc.setParameters("displayVolume", 1);
        if (CollectionUtils.isNotEmpty(vmIds)) {
            sc.setParameters("notVmIds", vmIds.toArray());
        }
        return listBy(sc);
    }

    @Override
    public VolumeVO persist(VolumeVO entity) {
        return Transaction.execute((TransactionCallback<VolumeVO>) status -> {
            VolumeVO volume = super.persist(entity);
            reservationDao.setResourceId(Resource.ResourceType.volume, volume.getId());
            reservationDao.setResourceId(Resource.ResourceType.primary_storage, volume.getId());
            return volume;
        });
    }

    @Override
    public List<VolumeVO> searchRemovedByVms(List<Long> vmIds, Long batchSize) {
        if (CollectionUtils.isEmpty(vmIds)) {
            return new ArrayList<>();
        }
        SearchBuilder<VolumeVO> sb = createSearchBuilder();
        sb.and("vmIds", sb.entity().getInstanceId(), SearchCriteria.Op.IN);
        sb.and("removed", sb.entity().getRemoved(), SearchCriteria.Op.NNULL);
        SearchCriteria<VolumeVO> sc = sb.create();
        sc.setParameters("vmIds", vmIds.toArray());
        Filter filter = new Filter(VolumeVO.class, "id", true, 0L, batchSize);
        return searchIncludingRemoved(sc, filter, null, false);
    }

    public VolumeVO findOneByIScsiName(String iScsiName) {
        SearchCriteria<VolumeVO> sc = AllFieldsSearch.create();
        sc.setParameters("iScsiName", iScsiName);
        return findOneIncludingRemovedBy(sc);
    }
}<|MERGE_RESOLUTION|>--- conflicted
+++ resolved
@@ -403,11 +403,8 @@
         AllFieldsSearch.and("updatedCount", AllFieldsSearch.entity().getUpdatedCount(), Op.EQ);
         AllFieldsSearch.and("name", AllFieldsSearch.entity().getName(), Op.EQ);
         AllFieldsSearch.and("passphraseId", AllFieldsSearch.entity().getPassphraseId(), Op.EQ);
-<<<<<<< HEAD
         AllFieldsSearch.and("path", AllFieldsSearch.entity().getPath(), Op.EQ);
-=======
         AllFieldsSearch.and("iScsiName", AllFieldsSearch.entity().get_iScsiName(), Op.EQ);
->>>>>>> f358813e
         AllFieldsSearch.done();
 
         RootDiskStateSearch = createSearchBuilder();
