--- conflicted
+++ resolved
@@ -79,13 +79,9 @@
     private final SearchBuilder<VolumeVO> poolAndPathSearch;
 
     @Inject
-<<<<<<< HEAD
     ReservationDao reservationDao;
     @Inject
-    ResourceTagDao _tagsDao;
-=======
     ResourceTagDao tagsDao;
->>>>>>> d7973560
 
     // need to account for zone-wide primary storage where storage_pool has
     // null-value pod and cluster, where hypervisor information is stored in
