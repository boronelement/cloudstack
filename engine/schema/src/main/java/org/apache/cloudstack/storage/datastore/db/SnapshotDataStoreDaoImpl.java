--- conflicted
+++ resolved
@@ -66,12 +66,9 @@
     private SearchBuilder<SnapshotDataStoreVO> idStateNeqSearch;
     protected SearchBuilder<SnapshotVO> snapshotVOSearch;
     private SearchBuilder<SnapshotDataStoreVO> snapshotCreatedSearch;
-<<<<<<< HEAD
     private SearchBuilder<SnapshotDataStoreVO> dataStoreAndInstallPathSearch;
     private SearchBuilder<SnapshotDataStoreVO> storeAndSnapshotIdsSearch;
-=======
     private SearchBuilder<SnapshotDataStoreVO> storeSnapshotDownloadStatusSearch;
->>>>>>> 543c54c7
 
     protected static final List<Hypervisor.HypervisorType> HYPERVISORS_SUPPORTING_SNAPSHOTS_CHAINING = List.of(Hypervisor.HypervisorType.XenServer);
 
@@ -138,7 +135,6 @@
         snapshotCreatedSearch.and(CREATED,  snapshotCreatedSearch.entity().getCreated(), SearchCriteria.Op.BETWEEN);
         snapshotCreatedSearch.done();
 
-<<<<<<< HEAD
         dataStoreAndInstallPathSearch = createSearchBuilder();
         dataStoreAndInstallPathSearch.and(STORE_ID, dataStoreAndInstallPathSearch.entity().getDataStoreId(), SearchCriteria.Op.EQ);
         dataStoreAndInstallPathSearch.and(STORE_ROLE, dataStoreAndInstallPathSearch.entity().getRole(), SearchCriteria.Op.EQ);
@@ -150,13 +146,12 @@
         storeAndSnapshotIdsSearch.and(STORE_ROLE, storeAndSnapshotIdsSearch.entity().getRole(), SearchCriteria.Op.EQ);
         storeAndSnapshotIdsSearch.and("snapshot_idIN", storeAndSnapshotIdsSearch.entity().getSnapshotId(), SearchCriteria.Op.IN);
         storeAndSnapshotIdsSearch.done();
-=======
+
         storeSnapshotDownloadStatusSearch = createSearchBuilder();
         storeSnapshotDownloadStatusSearch.and(SNAPSHOT_ID, storeSnapshotDownloadStatusSearch.entity().getSnapshotId(), SearchCriteria.Op.EQ);
         storeSnapshotDownloadStatusSearch.and(STORE_ID, storeSnapshotDownloadStatusSearch.entity().getDataStoreId(), SearchCriteria.Op.EQ);
         storeSnapshotDownloadStatusSearch.and("downloadState", storeSnapshotDownloadStatusSearch.entity().getDownloadState(), SearchCriteria.Op.IN);
         storeSnapshotDownloadStatusSearch.done();
->>>>>>> 543c54c7
 
         return true;
     }
@@ -516,7 +511,6 @@
     }
 
     @Override
-<<<<<<< HEAD
     public List<SnapshotDataStoreVO> listByStoreAndInstallPaths(long storeId, DataStoreRole role, List<String> pathList) {
         if (CollectionUtils.isEmpty(pathList)) {
             return Collections.emptyList();
@@ -540,7 +534,9 @@
         sc.setParameters(STORE_ROLE, role);
         sc.setParameters("snapshot_idIN", snapshotIds.toArray());
         return listBy(sc);
-=======
+    }
+
+    @Override
     public List<SnapshotDataStoreVO> listBySnasphotStoreDownloadStatus(long snapshotId, long storeId, VMTemplateStorageResourceAssoc.Status... status) {
         SearchCriteria<SnapshotDataStoreVO> sc = storeSnapshotDownloadStatusSearch.create();
         sc.setParameters("snapshot_id", snapshotId);
@@ -564,6 +560,5 @@
         }
         ref.setDisplay(display);
         update(ref.getId(), ref);
->>>>>>> 543c54c7
     }
 }