//Licensed to the Apache Software Foundation (ASF) under one
//or more contributor license agreements.  See the NOTICE file
//distributed with this work for additional information
//regarding copyright ownership.  The ASF licenses this file
//to you under the Apache License, Version 2.0 (the
//"License"); you may not use this file except in compliance
//the License.  You may obtain a copy of the License at
//
//http://www.apache.org/licenses/LICENSE-2.0
//
//Unless required by applicable law or agreed to in writing,
//software distributed under the License is distributed on an
//"AS IS" BASIS, WITHOUT WARRANTIES OR CONDITIONS OF ANY
//KIND, either express or implied.  See the License for the
//specific language governing permissions and limitations
//under the License.

package org.apache.cloudstack.backup;

import com.cloud.utils.db.GenericDao;
import com.google.gson.Gson;
import org.apache.commons.lang3.StringUtils;

import java.util.Arrays;
import java.util.Collections;
import java.util.Date;
import java.util.List;
import java.util.UUID;

import com.google.gson.Gson;
import javax.persistence.Column;
import javax.persistence.Entity;
import javax.persistence.EnumType;
import javax.persistence.Enumerated;
import javax.persistence.GeneratedValue;
import javax.persistence.GenerationType;
import javax.persistence.Id;
import javax.persistence.Table;
import org.apache.commons.lang3.StringUtils;
import javax.persistence.Temporal;
import javax.persistence.TemporalType;

@Entity
@Table(name = "backups")
public class BackupVO implements Backup {
    private static final Gson GSON = new Gson();

    @Id
    @GeneratedValue(strategy = GenerationType.IDENTITY)
    @Column(name = "id")
    private long id;

    @Column(name = "uuid")
    private String uuid;

    @Column(name = "vm_id")
    private long vmId;

    @Column(name = "external_id")
    private String externalId;

    @Column(name = "type")
    private String backupType;

    @Column(name = "date")
    @Temporal(value = TemporalType.DATE)
    private Date date;

    @Column(name = GenericDao.REMOVED_COLUMN)
    private Date removed;

    @Column(name = "size")
    private Long size;

    @Column(name = "protected_size")
    private Long protectedSize;

    @Enumerated(value = EnumType.STRING)
    @Column(name = "status")
    private Backup.Status status;

    @Column(name = "backup_offering_id")
    private long backupOfferingId;

    @Column(name = "account_id")
    private long accountId;

    @Column(name = "domain_id")
    private long domainId;

    @Column(name = "zone_id")
    private long zoneId;

<<<<<<< HEAD
    @Column(name = "backup_volumes", length = 65535)
    protected String backupVolumes;
=======
    @Column(name = "backed_volumes", length = 65535)
    protected String backedUpVolumes;
>>>>>>> 85765c31

    public BackupVO() {
        this.uuid = UUID.randomUUID().toString();
    }

    @Override
    public long getId() {
        return id;
    }

    @Override
    public String getUuid() {
        return uuid;
    }

    @Override
    public long getVmId() {
        return vmId;
    }

    public void setVmId(long vmId) {
        this.vmId = vmId;
    }

    @Override
    public String getExternalId() {
        return externalId;
    }

    public void setExternalId(String externalId) {
        this.externalId = externalId;
    }

    public String getType() {
        return backupType;
    }

    public void setType(String type) {
        this.backupType = type;
    }

    @Override
    public Date getDate() {
        return this.date;
    }

    public void setDate(Date date) {
        this.date = date;
    }

    @Override
    public Long getSize() {
        return size;
    }

    public void setSize(Long size) {
        this.size = size;
    }

    @Override
    public Long getProtectedSize() {
        return protectedSize;
    }

    public void setProtectedSize(Long protectedSize) {
        this.protectedSize = protectedSize;
    }

    @Override
    public Status getStatus() {
        return status;
    }

    public void setStatus(Status status) {
        this.status = status;
    }

    @Override
    public long getBackupOfferingId() {
        return backupOfferingId;
    }

    public void setBackupOfferingId(long backupOfferingId) {
        this.backupOfferingId = backupOfferingId;
    }

    @Override
    public long getAccountId() {
        return accountId;
    }

    public void setAccountId(long accountId) {
        this.accountId = accountId;
    }

    @Override
    public long getDomainId() {
        return domainId;
    }

    public void setDomainId(long domainId) {
        this.domainId = domainId;
    }

    public long getZoneId() {
        return zoneId;
    }

    public void setZoneId(long zoneId) {
        this.zoneId = zoneId;
    }

    @Override
    public Class<?> getEntityType() {
        return Backup.class;
    }

    @Override
    public String getName() {
        return null;
    }

<<<<<<< HEAD
    @Override
    public List<VolumeInfo> getBackupVolumeList() {
        if (StringUtils.isEmpty(this.backupVolumes)) {
            return Collections.emptyList();
        }
        return Arrays.asList(GSON.fromJson(this.backupVolumes, Backup.VolumeInfo[].class));
    }

    public void setBackupVolumes(String backupVolumes) {
        this.backupVolumes = backupVolumes;
=======
    public List<VolumeInfo> getBackedUpVolumes() {
        if (StringUtils.isEmpty(this.backedUpVolumes)) {
            return Collections.emptyList();
        }
        return Arrays.asList(new Gson().fromJson(this.backedUpVolumes, Backup.VolumeInfo[].class));
    }

    public void setBackedUpVolumes(String backedUpVolumes) {
        this.backedUpVolumes = backedUpVolumes;
>>>>>>> 85765c31
    }

    public Date getRemoved() {
        return removed;
    }

    public void setRemoved(Date removed) {
        this.removed = removed;
    }
}<|MERGE_RESOLUTION|>--- conflicted
+++ resolved
@@ -27,7 +27,6 @@
 import java.util.List;
 import java.util.UUID;
 
-import com.google.gson.Gson;
 import javax.persistence.Column;
 import javax.persistence.Entity;
 import javax.persistence.EnumType;
@@ -36,7 +35,6 @@
 import javax.persistence.GenerationType;
 import javax.persistence.Id;
 import javax.persistence.Table;
-import org.apache.commons.lang3.StringUtils;
 import javax.persistence.Temporal;
 import javax.persistence.TemporalType;
 
@@ -91,13 +89,8 @@
     @Column(name = "zone_id")
     private long zoneId;
 
-<<<<<<< HEAD
-    @Column(name = "backup_volumes", length = 65535)
-    protected String backupVolumes;
-=======
     @Column(name = "backed_volumes", length = 65535)
     protected String backedUpVolumes;
->>>>>>> 85765c31
 
     public BackupVO() {
         this.uuid = UUID.randomUUID().toString();
@@ -220,18 +213,6 @@
         return null;
     }
 
-<<<<<<< HEAD
-    @Override
-    public List<VolumeInfo> getBackupVolumeList() {
-        if (StringUtils.isEmpty(this.backupVolumes)) {
-            return Collections.emptyList();
-        }
-        return Arrays.asList(GSON.fromJson(this.backupVolumes, Backup.VolumeInfo[].class));
-    }
-
-    public void setBackupVolumes(String backupVolumes) {
-        this.backupVolumes = backupVolumes;
-=======
     public List<VolumeInfo> getBackedUpVolumes() {
         if (StringUtils.isEmpty(this.backedUpVolumes)) {
             return Collections.emptyList();
@@ -241,7 +222,6 @@
 
     public void setBackedUpVolumes(String backedUpVolumes) {
         this.backedUpVolumes = backedUpVolumes;
->>>>>>> 85765c31
     }
 
     public Date getRemoved() {
