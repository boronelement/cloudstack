// Licensed to the Apache Software Foundation (ASF) under one
// or more contributor license agreements.  See the NOTICE file
// distributed with this work for additional information
// regarding copyright ownership.  The ASF licenses this file
// to you under the Apache License, Version 2.0 (the
// "License"); you may not use this file except in compliance
// with the License.  You may obtain a copy of the License at
//
//   http://www.apache.org/licenses/LICENSE-2.0
//
// Unless required by applicable law or agreed to in writing,
// software distributed under the License is distributed on an
// "AS IS" BASIS, WITHOUT WARRANTIES OR CONDITIONS OF ANY
// KIND, either express or implied.  See the License for the
// specific language governing permissions and limitations
// under the License.
package org.apache.cloudstack.storage.datastore.db;

import java.util.Date;
import java.util.List;

import org.apache.cloudstack.engine.subsystem.api.storage.DataObjectInStore;
import org.apache.cloudstack.engine.subsystem.api.storage.ObjectInDataStoreStateMachine;

import com.cloud.storage.DataStoreRole;
import com.cloud.storage.VMTemplateStorageResourceAssoc;
import com.cloud.utils.db.GenericDao;
import com.cloud.utils.fsm.StateDao;

public interface SnapshotDataStoreDao extends GenericDao<SnapshotDataStoreVO, Long>,
StateDao<ObjectInDataStoreStateMachine.State, ObjectInDataStoreStateMachine.Event, DataObjectInStore> {

    List<SnapshotDataStoreVO> listByStoreId(long id, DataStoreRole role);

    List<SnapshotDataStoreVO> listByStoreIdAndState(long id, ObjectInDataStoreStateMachine.State state);

    List<SnapshotDataStoreVO> listBySnapshotIdAndState(long id, ObjectInDataStoreStateMachine.State state);

    List<SnapshotDataStoreVO> listActiveOnCache(long id);

    void deletePrimaryRecordsForStore(long id, DataStoreRole role);

    SnapshotDataStoreVO findByStoreSnapshot(DataStoreRole role, long storeId, long snapshotId);

    void removeBySnapshotStore(long snapshotId, long storeId, DataStoreRole role);

    SnapshotDataStoreVO findParent(DataStoreRole role, Long storeId, Long volumeId);

    List<SnapshotDataStoreVO> listBySnapshot(long snapshotId, DataStoreRole role);

    List<SnapshotDataStoreVO> listReadyBySnapshot(long snapshotId, DataStoreRole role);

    SnapshotDataStoreVO findBySourceSnapshot(long snapshotId, DataStoreRole role);

    List<SnapshotDataStoreVO> listDestroyed(long storeId);

    List<SnapshotDataStoreVO> findBySnapshotId(long snapshotId);

    void duplicateCacheRecordsOnRegionStore(long storeId);

    // delete the snapshot entry on primary data store to make sure that next snapshot will be full snapshot
    void deleteSnapshotRecordsOnPrimary();

    SnapshotDataStoreVO findReadyOnCache(long snapshotId);

    List<SnapshotDataStoreVO> listOnCache(long snapshotId);

    void updateStoreRoleToCache(long storeId);

    SnapshotDataStoreVO findLatestSnapshotForVolume(Long volumeId, DataStoreRole role);

    SnapshotDataStoreVO findOldestSnapshotForVolume(Long volumeId, DataStoreRole role);

    void updateVolumeIds(long oldVolId, long newVolId);

    List<SnapshotDataStoreVO> findByVolume(long snapshotId, long volumeId, DataStoreRole role);

    /**
     * List all snapshots in 'snapshot_store_ref' by volume and data store role. Therefore, it is possible to list all snapshots that are in the primary storage or in the secondary storage.
     */
    List<SnapshotDataStoreVO> listAllByVolumeAndDataStore(long volumeId, DataStoreRole role);

    List<SnapshotDataStoreVO> listByState(ObjectInDataStoreStateMachine.State... states);

    List<SnapshotDataStoreVO> findSnapshots(Long storeId, Date start, Date end);

    SnapshotDataStoreVO findDestroyedReferenceBySnapshot(long snapshotId, DataStoreRole role);

    /**
     * Removes the snapshot reference from the database according to its id and data store role.
     * @return true if success, otherwise, false.
     */
    boolean expungeReferenceBySnapshotIdAndDataStoreRole(long snapshotId, long storeId, DataStoreRole dataStorerole);

    /**
     * List all snapshots in 'snapshot_store_ref' with state 'Ready' by volume ID.
     */
    List<SnapshotDataStoreVO> listReadyByVolumeId(long volumeId);

<<<<<<< HEAD
    List<SnapshotDataStoreVO> listByStoreAndInstallPaths(long storeId, DataStoreRole role, List<String> pathList);

    List<SnapshotDataStoreVO> listByStoreAndSnapshotIds(long storeId, DataStoreRole role, List<Long> snapshotIds);
=======
    List<SnapshotDataStoreVO> listBySnasphotStoreDownloadStatus(long snapshotId, long storeId, VMTemplateStorageResourceAssoc.Status... status);

    SnapshotDataStoreVO findOneBySnapshotAndDatastoreRole(long snapshotId, DataStoreRole role);

    void updateDisplayForSnapshotStoreRole(long snapshotId, long storeId, DataStoreRole role, boolean display);
>>>>>>> 543c54c7
}<|MERGE_RESOLUTION|>--- conflicted
+++ resolved
@@ -97,15 +97,13 @@
      */
     List<SnapshotDataStoreVO> listReadyByVolumeId(long volumeId);
 
-<<<<<<< HEAD
     List<SnapshotDataStoreVO> listByStoreAndInstallPaths(long storeId, DataStoreRole role, List<String> pathList);
 
     List<SnapshotDataStoreVO> listByStoreAndSnapshotIds(long storeId, DataStoreRole role, List<Long> snapshotIds);
-=======
+
     List<SnapshotDataStoreVO> listBySnasphotStoreDownloadStatus(long snapshotId, long storeId, VMTemplateStorageResourceAssoc.Status... status);
 
     SnapshotDataStoreVO findOneBySnapshotAndDatastoreRole(long snapshotId, DataStoreRole role);
 
     void updateDisplayForSnapshotStoreRole(long snapshotId, long storeId, DataStoreRole role, boolean display);
->>>>>>> 543c54c7
 }