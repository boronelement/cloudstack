// Licensed to the Apache Software Foundation (ASF) under one
// or more contributor license agreements.  See the NOTICE file
// distributed with this work for additional information
// regarding copyright ownership.  The ASF licenses this file
// to you under the Apache License, Version 2.0 (the
// "License"); you may not use this file except in compliance
// with the License.  You may obtain a copy of the License at
//
//   http://www.apache.org/licenses/LICENSE-2.0
//
// Unless required by applicable law or agreed to in writing,
// software distributed under the License is distributed on an
// "AS IS" BASIS, WITHOUT WARRANTIES OR CONDITIONS OF ANY
// KIND, either express or implied.  See the License for the
// specific language governing permissions and limitations
// under the License.
package org.apache.cloudstack.storage.datastore.db;

import java.util.Date;
import java.util.List;

import org.apache.cloudstack.engine.subsystem.api.storage.DataObjectInStore;
import org.apache.cloudstack.engine.subsystem.api.storage.ObjectInDataStoreStateMachine;

import com.cloud.storage.DataStoreRole;
import com.cloud.utils.db.GenericDao;
import com.cloud.utils.fsm.StateDao;

public interface SnapshotDataStoreDao extends GenericDao<SnapshotDataStoreVO, Long>,
StateDao<ObjectInDataStoreStateMachine.State, ObjectInDataStoreStateMachine.Event, DataObjectInStore> {

    List<SnapshotDataStoreVO> listByStoreId(long id, DataStoreRole role);

    List<SnapshotDataStoreVO> listByStoreIdAndState(long id, ObjectInDataStoreStateMachine.State state);

    List<SnapshotDataStoreVO> listActiveOnCache(long id);

    void deletePrimaryRecordsForStore(long id, DataStoreRole role);

    SnapshotDataStoreVO findByStoreSnapshot(DataStoreRole role, long storeId, long snapshotId);

    SnapshotDataStoreVO findParent(DataStoreRole role, Long storeId, Long volumeId);

    SnapshotDataStoreVO findBySnapshot(long snapshotId, DataStoreRole role);

    List<SnapshotDataStoreVO> listDestroyed(long storeId);

    List<SnapshotDataStoreVO> findBySnapshotId(long snapshotId);

    void duplicateCacheRecordsOnRegionStore(long storeId);

    // delete the snapshot entry on primary data store to make sure that next snapshot will be full snapshot
    void deleteSnapshotRecordsOnPrimary();

    SnapshotDataStoreVO findReadyOnCache(long snapshotId);

    List<SnapshotDataStoreVO> listOnCache(long snapshotId);

    void updateStoreRoleToCache(long storeId);

    SnapshotDataStoreVO findLatestSnapshotForVolume(Long volumeId, DataStoreRole role);

    SnapshotDataStoreVO findOldestSnapshotForVolume(Long volumeId, DataStoreRole role);

    void updateVolumeIds(long oldVolId, long newVolId);

    SnapshotDataStoreVO findByVolume(long volumeId, DataStoreRole role);

    /**
     * List all snapshots in 'snapshot_store_ref' by volume and data store role. Therefore, it is possible to list all snapshots that are in the primary storage or in the secondary storage.
     */
    List<SnapshotDataStoreVO> listAllByVolumeAndDataStore(long volumeId, DataStoreRole role);

    List<SnapshotDataStoreVO> listByState(ObjectInDataStoreStateMachine.State... states);

<<<<<<< HEAD
    List<SnapshotDataStoreVO> findSnapshots(Long storeId, Date start, Date end);
=======
    SnapshotDataStoreVO findDestroyedReferenceBySnapshot(long snapshotId, DataStoreRole role);
>>>>>>> 7e3b61b7
}<|MERGE_RESOLUTION|>--- conflicted
+++ resolved
@@ -73,9 +73,7 @@
 
     List<SnapshotDataStoreVO> listByState(ObjectInDataStoreStateMachine.State... states);
 
-<<<<<<< HEAD
     List<SnapshotDataStoreVO> findSnapshots(Long storeId, Date start, Date end);
-=======
+
     SnapshotDataStoreVO findDestroyedReferenceBySnapshot(long snapshotId, DataStoreRole role);
->>>>>>> 7e3b61b7
 }