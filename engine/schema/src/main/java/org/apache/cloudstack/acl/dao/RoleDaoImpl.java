--- conflicted
+++ resolved
@@ -62,24 +62,14 @@
     }
 
     @Override
-<<<<<<< HEAD
     public List<RoleVO> findAllByName(final String roleName, boolean showPrivateRole) {
-        return findAllByName(roleName, null, null, showPrivateRole).first();
+        return findAllByName(roleName, null, null, null, showPrivateRole).first();
     }
 
     @Override
-    public Pair<List<RoleVO>, Integer> findAllByName(final String roleName, Long offset, Long limit, boolean showPrivateRole) {
+    public Pair<List<RoleVO>, Integer> findAllByName(final String roleName, String keyword, Long offset, Long limit, boolean showPrivateRole) {
         SearchCriteria<RoleVO> sc = RoleByNameSearch.create();
         filterPrivateRolesIfNeeded(sc, showPrivateRole);
-        sc.setParameters("roleName", "%" + roleName + "%");
-=======
-    public List<RoleVO> findAllByName(final String roleName) {
-        return findAllByName(roleName, null, null, null).first();
-    }
-
-    @Override
-    public Pair<List<RoleVO>, Integer> findAllByName(final String roleName, String keyword, Long offset, Long limit) {
-        SearchCriteria<RoleVO> sc = RoleByNameSearch.create();
         if (StringUtils.isNotEmpty(roleName)) {
             sc.setParameters("roleName", roleName);
         }
@@ -87,7 +77,6 @@
             sc.setParameters("roleName", "%" + keyword + "%");
         }
 
->>>>>>> e035d736
         return searchAndCount(sc, new Filter(RoleVO.class, "id", true, offset, limit));
     }
 
