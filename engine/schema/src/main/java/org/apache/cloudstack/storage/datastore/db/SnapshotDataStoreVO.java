--- conflicted
+++ resolved
@@ -91,17 +91,15 @@
     @Column(name = "install_path")
     private String installPath;
 
-<<<<<<< HEAD
     @Column(name = "kvm_checkpoint_path")
     private String kvmCheckpointPath;
-=======
+
     @Column(name = "download_url", length = 2048)
     private String extractUrl;
 
     @Column(name = "download_url_created")
     @Temporal(value = TemporalType.TIMESTAMP)
     private Date extractUrlCreated = null;
->>>>>>> b215abc3
 
     @Column(name = "update_count", updatable = true, nullable = false)
     protected long updatedCount;
