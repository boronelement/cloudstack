--- conflicted
+++ resolved
@@ -143,7 +143,6 @@
 
     List<StoragePoolVO> listStoragePoolsWithActiveVolumesByOfferingId(long offeringid);
 
-<<<<<<< HEAD
     /**
      * Find storage pool by path like. If clusterId is informed, try to find by path like in specified zone and cluster.
      * If clusterId is not informed, try to find by path like in specified zone and with clusterId null.
@@ -155,11 +154,10 @@
      * If clusterId is not informed, try to find by name in specified zone.
      */
     StoragePoolVO findPoolByName(String datastore, Long datacenterId, Long clusterId);
-=======
+
     Pair<List<Long>, Integer> searchForIdsAndCount(Long storagePoolId, String storagePoolName, Long zoneId,
             String path, Long podId, Long clusterId, String address, ScopeType scopeType, StoragePoolStatus status,
             String keyword, Filter searchFilter);
 
     List<StoragePoolVO> listByIds(List<Long> ids);
->>>>>>> 502a633d
 }