// Licensed to the Apache Software Foundation (ASF) under one
// or more contributor license agreements.  See the NOTICE file
// distributed with this work for additional information
// regarding copyright ownership.  The ASF licenses this file
// to you under the Apache License, Version 2.0 (the
// "License"); you may not use this file except in compliance
// with the License.  You may obtain a copy of the License at
//
//   http://www.apache.org/licenses/LICENSE-2.0
//
// Unless required by applicable law or agreed to in writing,
// software distributed under the License is distributed on an
// "AS IS" BASIS, WITHOUT WARRANTIES OR CONDITIONS OF ANY
// KIND, either express or implied.  See the License for the
// specific language governing permissions and limitations
// under the License.

package org.apache.cloudstack.acl.dao;

import com.cloud.utils.Pair;
import com.cloud.utils.db.GenericDao;

import org.apache.cloudstack.acl.RoleType;
import org.apache.cloudstack.acl.RoleVO;

import java.util.List;

public interface RoleDao extends GenericDao<RoleVO, Long> {
    List<RoleVO> findAllByName(String roleName, boolean showPrivateRole);

<<<<<<< HEAD
    Pair<List<RoleVO>, Integer> findAllByName(final String roleName, Long offset, Long limit, boolean showPrivateRole);
=======
    Pair<List<RoleVO>, Integer> findAllByName(final String roleName, String keyword, Long offset, Long limit);
>>>>>>> e035d736

    List<RoleVO> findAllByRoleType(RoleType type, boolean showPrivateRole);
    List<RoleVO> findByName(String roleName, boolean showPrivateRole);
    RoleVO findByNameAndType(String roleName, RoleType type, boolean showPrivateRole);

    Pair<List<RoleVO>, Integer> findAllByRoleType(RoleType type, Long offset, Long limit, boolean showPrivateRole);

    Pair<List<RoleVO>, Integer> listAllRoles(Long startIndex, Long limit, boolean showPrivateRole);
}<|MERGE_RESOLUTION|>--- conflicted
+++ resolved
@@ -28,11 +28,7 @@
 public interface RoleDao extends GenericDao<RoleVO, Long> {
     List<RoleVO> findAllByName(String roleName, boolean showPrivateRole);
 
-<<<<<<< HEAD
-    Pair<List<RoleVO>, Integer> findAllByName(final String roleName, Long offset, Long limit, boolean showPrivateRole);
-=======
-    Pair<List<RoleVO>, Integer> findAllByName(final String roleName, String keyword, Long offset, Long limit);
->>>>>>> e035d736
+    Pair<List<RoleVO>, Integer> findAllByName(final String roleName, String keyword, Long offset, Long limit, boolean showPrivateRole);
 
     List<RoleVO> findAllByRoleType(RoleType type, boolean showPrivateRole);
     List<RoleVO> findByName(String roleName, boolean showPrivateRole);
