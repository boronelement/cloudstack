// Licensed to the Apache Software Foundation (ASF) under one
// or more contributor license agreements.  See the NOTICE file
// distributed with this work for additional information
// regarding copyright ownership.  The ASF licenses this file
// to you under the Apache License, Version 2.0 (the
// "License"); you may not use this file except in compliance
// with the License.  You may obtain a copy of the License at
//
//   http://www.apache.org/licenses/LICENSE-2.0
//
// Unless required by applicable law or agreed to in writing,
// software distributed under the License is distributed on an
// "AS IS" BASIS, WITHOUT WARRANTIES OR CONDITIONS OF ANY
// KIND, either express or implied.  See the License for the
// specific language governing permissions and limitations
// under the License.

package org.apache.cloudstack.backup.dao;

import java.util.ArrayList;
import java.util.List;

import javax.annotation.PostConstruct;
import javax.inject.Inject;

import org.apache.cloudstack.api.response.BackupResponse;
import org.apache.cloudstack.backup.Backup;
import org.apache.cloudstack.backup.BackupOffering;
import org.apache.cloudstack.backup.BackupVO;

import com.cloud.dc.DataCenterVO;
import com.cloud.dc.dao.DataCenterDao;
import com.cloud.domain.DomainVO;
import com.cloud.domain.dao.DomainDao;
import com.cloud.user.AccountVO;
import com.cloud.user.dao.AccountDao;
import com.cloud.utils.db.GenericDaoBase;
import com.cloud.utils.db.SearchBuilder;
import com.cloud.utils.db.SearchCriteria;
import com.cloud.vm.VMInstanceVO;
import com.cloud.vm.dao.VMInstanceDao;
import com.google.gson.Gson;

public class BackupDaoImpl extends GenericDaoBase<BackupVO, Long> implements BackupDao {
    private static final Gson GSON = new Gson();
    @Inject
    AccountDao accountDao;

    @Inject
    DomainDao domainDao;

    @Inject
    DataCenterDao dataCenterDao;

    @Inject
    VMInstanceDao vmInstanceDao;

    @Inject
    BackupOfferingDao backupOfferingDao;

    private SearchBuilder<BackupVO> backupSearch;

    public BackupDaoImpl() {
    }

    @PostConstruct
    protected void init() {
        backupSearch = createSearchBuilder();
        backupSearch.and("vm_id", backupSearch.entity().getVmId(), SearchCriteria.Op.EQ);
        backupSearch.and("external_id", backupSearch.entity().getExternalId(), SearchCriteria.Op.EQ);
        backupSearch.done();
    }

    @Override
    public List<Backup> listByAccountId(Long accountId) {
        SearchCriteria<BackupVO> sc = backupSearch.create();
        sc.setParameters("account_id", accountId);
        return new ArrayList<>(listBy(sc));
    }

    @Override
    public Backup findByVmId(Long vmId) {
        SearchCriteria<BackupVO> sc = backupSearch.create();
        sc.setParameters("vm_id", vmId);
        return findOneBy(sc);
    }

    @Override
    public Backup findByVmIdIncludingRemoved(Long vmId) {
        SearchCriteria<BackupVO> sc = backupSearch.create();
        sc.setParameters("vm_id", vmId);
        return findOneIncludingRemovedBy(sc);
    }

    @Override
    public List<Backup> listByVmId(Long zoneId, Long vmId) {
        SearchCriteria<BackupVO> sc = backupSearch.create();
        sc.setParameters("vm_id", vmId);
        if (zoneId != null) {
            sc.setParameters("zone_id", zoneId);
        }
        return new ArrayList<>(listBy(sc));
    }

    @Override
    public List<Backup> listByOfferingId(Long offeringId) {
        SearchCriteria<BackupVO> sc = backupSearch.create();
        sc.setParameters("offering_id", offeringId);
        return new ArrayList<>(listBy(sc));
    }

    private Backup findByExternalId(Long zoneId, String externalId) {
        SearchCriteria<BackupVO> sc = backupSearch.create();
        sc.setParameters("external_id", externalId);
        sc.setParameters("zone_id", zoneId);
        return findOneBy(sc);
    }

    public BackupVO getBackupVO(Backup backup) {
        BackupVO backupVO = new BackupVO();
        backupVO.setExternalId(backup.getExternalId());
        backupVO.setVmId(backup.getVmId());
        return backupVO;
    }

    public void removeExistingBackups(Long zoneId, Long vmId) {
        SearchCriteria<BackupVO> sc = backupSearch.create();
        sc.setParameters("vm_id", vmId);
        sc.setParameters("zone_id", zoneId);
        expunge(sc);
    }

    @Override
    public List<Backup> syncBackups(Long zoneId, Long vmId, List<Backup> externalBackups) {
        for (Backup backup : externalBackups) {
            BackupVO backupVO = getBackupVO(backup);
            persist(backupVO);
        }
        return listByVmId(zoneId, vmId);
    }

    @Override
    public BackupResponse newBackupResponse(Backup backup) {
<<<<<<< HEAD
        try {
            VMInstanceVO vm = vmInstanceDao.findByIdIncludingRemoved(backup.getVmId());
            AccountVO account = accountDao.findByIdIncludingRemoved(vm.getAccountId());
            DomainVO domain = domainDao.findByIdIncludingRemoved(vm.getDomainId());
            DataCenterVO zone = dataCenterDao.findByIdIncludingRemoved(vm.getDataCenterId());
            BackupOffering offering = backupOfferingDao.findByIdIncludingRemoved(backup.getBackupOfferingId());

            BackupResponse response = new BackupResponse();
            response.setId(backup.getUuid());
            response.setVmId(vm.getUuid());
            response.setVmName(vm.getHostName());
            response.setExternalId(backup.getExternalId());
            response.setType(backup.getType());
            response.setDate(backup.getDate());
            response.setSize(backup.getSize());
            response.setProtectedSize(backup.getProtectedSize());
            response.setStatus(backup.getStatus());
            response.setVolumes(GSON.toJson(backup.getBackupVolumeList().toArray(), Backup.VolumeInfo[].class));
            response.setBackupOfferingId(offering.getUuid());
            response.setBackupOffering(offering.getName());
            response.setAccountId(account.getUuid());
            response.setAccount(account.getAccountName());
            response.setDomainId(domain.getUuid());
            response.setDomain(domain.getName());
            response.setZoneId(zone.getUuid());
            response.setZone(zone.getName());
            response.setObjectName("backup");
            return response;
        } catch (Exception e) {
            logger.error("Failed to create backup response from Backup [id: {}, vmId: {}] due to: [{}].", backup.getId(), backup.getVmId(), e.getMessage(), e);
            return null;
        }
=======
        VMInstanceVO vm = vmInstanceDao.findByIdIncludingRemoved(backup.getVmId());
        AccountVO account = accountDao.findByIdIncludingRemoved(vm.getAccountId());
        DomainVO domain = domainDao.findByIdIncludingRemoved(vm.getDomainId());
        DataCenterVO zone = dataCenterDao.findByIdIncludingRemoved(vm.getDataCenterId());
        Long offeringId = vm.getBackupOfferingId();
        if (offeringId == null) {
            offeringId = backup.getBackupOfferingId();
        }
        BackupOffering offering = backupOfferingDao.findByIdIncludingRemoved(offeringId);

        BackupResponse response = new BackupResponse();
        response.setId(backup.getUuid());
        response.setVmId(vm.getUuid());
        response.setVmName(vm.getHostName());
        response.setExternalId(backup.getExternalId());
        response.setType(backup.getType());
        response.setDate(backup.getDate());
        response.setSize(backup.getSize());
        response.setProtectedSize(backup.getProtectedSize());
        response.setStatus(backup.getStatus());
        response.setVolumes(new Gson().toJson(vm.getBackupVolumeList().toArray(), Backup.VolumeInfo[].class));
        response.setBackupOfferingId(offering.getUuid());
        response.setBackupOffering(offering.getName());
        response.setAccountId(account.getUuid());
        response.setAccount(account.getAccountName());
        response.setDomainId(domain.getUuid());
        response.setDomain(domain.getName());
        response.setZoneId(zone.getUuid());
        response.setZone(zone.getName());
        response.setObjectName("backup");
        return response;
>>>>>>> f358813e
    }
}<|MERGE_RESOLUTION|>--- conflicted
+++ resolved
@@ -141,13 +141,16 @@
 
     @Override
     public BackupResponse newBackupResponse(Backup backup) {
-<<<<<<< HEAD
         try {
             VMInstanceVO vm = vmInstanceDao.findByIdIncludingRemoved(backup.getVmId());
             AccountVO account = accountDao.findByIdIncludingRemoved(vm.getAccountId());
             DomainVO domain = domainDao.findByIdIncludingRemoved(vm.getDomainId());
             DataCenterVO zone = dataCenterDao.findByIdIncludingRemoved(vm.getDataCenterId());
-            BackupOffering offering = backupOfferingDao.findByIdIncludingRemoved(backup.getBackupOfferingId());
+            Long offeringId = vm.getBackupOfferingId();
+            if (offeringId == null) {
+                offeringId = backup.getBackupOfferingId();
+            }
+            BackupOffering offering = backupOfferingDao.findByIdIncludingRemoved(offeringId);
 
             BackupResponse response = new BackupResponse();
             response.setId(backup.getUuid());
@@ -174,38 +177,5 @@
             logger.error("Failed to create backup response from Backup [id: {}, vmId: {}] due to: [{}].", backup.getId(), backup.getVmId(), e.getMessage(), e);
             return null;
         }
-=======
-        VMInstanceVO vm = vmInstanceDao.findByIdIncludingRemoved(backup.getVmId());
-        AccountVO account = accountDao.findByIdIncludingRemoved(vm.getAccountId());
-        DomainVO domain = domainDao.findByIdIncludingRemoved(vm.getDomainId());
-        DataCenterVO zone = dataCenterDao.findByIdIncludingRemoved(vm.getDataCenterId());
-        Long offeringId = vm.getBackupOfferingId();
-        if (offeringId == null) {
-            offeringId = backup.getBackupOfferingId();
-        }
-        BackupOffering offering = backupOfferingDao.findByIdIncludingRemoved(offeringId);
-
-        BackupResponse response = new BackupResponse();
-        response.setId(backup.getUuid());
-        response.setVmId(vm.getUuid());
-        response.setVmName(vm.getHostName());
-        response.setExternalId(backup.getExternalId());
-        response.setType(backup.getType());
-        response.setDate(backup.getDate());
-        response.setSize(backup.getSize());
-        response.setProtectedSize(backup.getProtectedSize());
-        response.setStatus(backup.getStatus());
-        response.setVolumes(new Gson().toJson(vm.getBackupVolumeList().toArray(), Backup.VolumeInfo[].class));
-        response.setBackupOfferingId(offering.getUuid());
-        response.setBackupOffering(offering.getName());
-        response.setAccountId(account.getUuid());
-        response.setAccount(account.getAccountName());
-        response.setDomainId(domain.getUuid());
-        response.setDomain(domain.getName());
-        response.setZoneId(zone.getUuid());
-        response.setZone(zone.getName());
-        response.setObjectName("backup");
-        return response;
->>>>>>> f358813e
     }
 }