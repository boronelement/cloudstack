--- conflicted
+++ resolved
@@ -144,15 +144,14 @@
 
     @Override
     public BackupResponse newBackupResponse(Backup backup) {
-<<<<<<< HEAD
         try {
             VMInstanceVO vm = vmInstanceDao.findByIdIncludingRemoved(backup.getVmId());
             AccountVO account = accountDao.findByIdIncludingRemoved(vm.getAccountId());
             DomainVO domain = domainDao.findByIdIncludingRemoved(vm.getDomainId());
             DataCenterVO zone = dataCenterDao.findByIdIncludingRemoved(vm.getDataCenterId());
-            Long offeringId = vm.getBackupOfferingId();
+            Long offeringId = backup.getBackupOfferingId();
             if (offeringId == null) {
-                offeringId = backup.getBackupOfferingId();
+                offeringId = vm.getBackupOfferingId();
             }
             BackupOffering offering = backupOfferingDao.findByIdIncludingRemoved(offeringId);
 
@@ -166,7 +165,14 @@
             response.setSize(backup.getSize());
             response.setProtectedSize(backup.getProtectedSize());
             response.setStatus(backup.getStatus());
-            response.setVolumes(GSON.toJson(backup.getBackupVolumeList().toArray(), Backup.VolumeInfo[].class));
+            // ACS 4.20: For backups taken prior this release the backup.backed_volumes column would be empty hence use vm_instance.backup_volumes
+            String backedUpVolumes;
+            if (Objects.isNull(backup.getBackedUpVolumes())) {
+                backedUpVolumes = new Gson().toJson(vm.getBackupVolumeList().toArray(), Backup.VolumeInfo[].class);
+            } else {
+                backedUpVolumes = new Gson().toJson(backup.getBackedUpVolumes().toArray(), Backup.VolumeInfo[].class);
+            }
+            response.setVolumes(backedUpVolumes);
             response.setBackupOfferingId(offering.getUuid());
             response.setBackupOffering(offering.getName());
             response.setAccountId(account.getUuid());
@@ -181,45 +187,5 @@
             logger.error("Failed to create backup response from Backup [id: {}, vmId: {}] due to: [{}].", backup.getId(), backup.getVmId(), e.getMessage(), e);
             return null;
         }
-=======
-        VMInstanceVO vm = vmInstanceDao.findByIdIncludingRemoved(backup.getVmId());
-        AccountVO account = accountDao.findByIdIncludingRemoved(vm.getAccountId());
-        DomainVO domain = domainDao.findByIdIncludingRemoved(vm.getDomainId());
-        DataCenterVO zone = dataCenterDao.findByIdIncludingRemoved(vm.getDataCenterId());
-        Long offeringId = backup.getBackupOfferingId();
-        if (offeringId == null) {
-            offeringId = vm.getBackupOfferingId();
-        }
-        BackupOffering offering = backupOfferingDao.findByIdIncludingRemoved(offeringId);
-
-        BackupResponse response = new BackupResponse();
-        response.setId(backup.getUuid());
-        response.setVmId(vm.getUuid());
-        response.setVmName(vm.getHostName());
-        response.setExternalId(backup.getExternalId());
-        response.setType(backup.getType());
-        response.setDate(backup.getDate());
-        response.setSize(backup.getSize());
-        response.setProtectedSize(backup.getProtectedSize());
-        response.setStatus(backup.getStatus());
-        // ACS 4.20: For backups taken prior this release the backup.backed_volumes column would be empty hence use vm_instance.backup_volumes
-        String backedUpVolumes;
-        if (Objects.isNull(backup.getBackedUpVolumes())) {
-            backedUpVolumes = new Gson().toJson(vm.getBackupVolumeList().toArray(), Backup.VolumeInfo[].class);
-        } else {
-            backedUpVolumes = new Gson().toJson(backup.getBackedUpVolumes().toArray(), Backup.VolumeInfo[].class);
-        }
-        response.setVolumes(backedUpVolumes);
-        response.setBackupOfferingId(offering.getUuid());
-        response.setBackupOffering(offering.getName());
-        response.setAccountId(account.getUuid());
-        response.setAccount(account.getAccountName());
-        response.setDomainId(domain.getUuid());
-        response.setDomain(domain.getName());
-        response.setZoneId(zone.getUuid());
-        response.setZone(zone.getName());
-        response.setObjectName("backup");
-        return response;
->>>>>>> 85765c31
     }
 }