--- conflicted
+++ resolved
@@ -998,8 +998,6 @@
 
 CALL `cloud`.`IDEMPOTENT_ADD_KEY`('i_user_ip_address_state','user_ip_address', '(state)');
 
-<<<<<<< HEAD
-=======
 UPDATE  `cloud`.`role_permissions`
 SET     sort_order = sort_order + 2
 WHERE   rule = '*'
@@ -1031,7 +1029,6 @@
 SELECT  UUID(), role_id, 'quotaBalance', 'ALLOW', MAX(sort_order)-2
 FROM    `cloud`.`role_permissions` RP
 WHERE   role_id = (SELECT id FROM `cloud`.`roles` WHERE name = 'Read-Only User - Default');
->>>>>>> 3ea2f1dc
 
 -- Add permission for domain admins to call isAccountAllowedToCreateOfferingsWithTags API
 
