-- Licensed to the Apache Software Foundation (ASF) under one
-- or more contributor license agreements.  See the NOTICE file
-- distributed with this work for additional information
-- regarding copyright ownership.  The ASF licenses this file
-- to you under the Apache License, Version 2.0 (the
-- "License"); you may not use this file except in compliance
-- with the License.  You may obtain a copy of the License at
--
--   http://www.apache.org/licenses/LICENSE-2.0
--
-- Unless required by applicable law or agreed to in writing,
-- software distributed under the License is distributed on an
-- "AS IS" BASIS, WITHOUT WARRANTIES OR CONDITIONS OF ANY
-- KIND, either express or implied.  See the License for the
-- specific language governing permissions and limitations
-- under the License.

--;
-- Schema upgrade from 4.17.2.0 to 4.18.0.0
--;

-- Enable CPU cap for default system offerings;
UPDATE `cloud`.`service_offering` so
SET so.limit_cpu_use = 1
WHERE so.default_use = 1 AND so.vm_type IN ('domainrouter', 'secondarystoragevm', 'consoleproxy', 'internalloadbalancervm', 'elasticloadbalancervm');

ALTER TABLE `cloud`.`networks` ADD COLUMN `public_mtu` bigint unsigned comment "MTU for VR public interface" ;
ALTER TABLE `cloud`.`networks` ADD COLUMN `private_mtu` bigint unsigned comment "MTU for VR private interfaces" ;
ALTER TABLE `cloud`.`vpc` ADD COLUMN `public_mtu` bigint unsigned comment "MTU for VPC VR public interface" ;
ALTER TABLE `cloud`.`nics` ADD COLUMN `mtu` bigint unsigned comment "MTU for the VR interface" ;

DROP VIEW IF EXISTS `cloud`.`domain_router_view`;
CREATE VIEW `cloud`.`domain_router_view` AS
    select
        vm_instance.id id,
        vm_instance.name name,
        account.id account_id,
        account.uuid account_uuid,
        account.account_name account_name,
        account.type account_type,
        domain.id domain_id,
        domain.uuid domain_uuid,
        domain.name domain_name,
        domain.path domain_path,
        projects.id project_id,
        projects.uuid project_uuid,
        projects.name project_name,
        vm_instance.uuid uuid,
        vm_instance.created created,
        vm_instance.state state,
        vm_instance.removed removed,
        vm_instance.pod_id pod_id,
        vm_instance.instance_name instance_name,
        host_pod_ref.uuid pod_uuid,
        data_center.id data_center_id,
        data_center.uuid data_center_uuid,
        data_center.name data_center_name,
        data_center.networktype data_center_type,
        data_center.dns1 dns1,
        data_center.dns2 dns2,
        data_center.ip6_dns1 ip6_dns1,
        data_center.ip6_dns2 ip6_dns2,
        host.id host_id,
        host.uuid host_uuid,
        host.name host_name,
        host.hypervisor_type,
        host.cluster_id cluster_id,
        host.status host_status,
        host.resource_state host_resource_state,
        vm_template.id template_id,
        vm_template.uuid template_uuid,
        service_offering.id service_offering_id,
        service_offering.uuid service_offering_uuid,
        service_offering.name service_offering_name,
        nics.id nic_id,
        nics.uuid nic_uuid,
        nics.network_id network_id,
        nics.ip4_address ip_address,
        nics.ip6_address ip6_address,
        nics.ip6_gateway ip6_gateway,
        nics.ip6_cidr ip6_cidr,
        nics.default_nic is_default_nic,
        nics.gateway gateway,
        nics.netmask netmask,
        nics.mac_address mac_address,
        nics.broadcast_uri broadcast_uri,
        nics.isolation_uri isolation_uri,
        nics.mtu mtu,
        vpc.id vpc_id,
        vpc.uuid vpc_uuid,
        vpc.name vpc_name,
        networks.uuid network_uuid,
        networks.name network_name,
        networks.network_domain network_domain,
        networks.traffic_type traffic_type,
        networks.guest_type guest_type,
        async_job.id job_id,
        async_job.uuid job_uuid,
        async_job.job_status job_status,
        async_job.account_id job_account_id,
        domain_router.template_version template_version,
        domain_router.scripts_version scripts_version,
        domain_router.is_redundant_router is_redundant_router,
        domain_router.redundant_state redundant_state,
        domain_router.stop_pending stop_pending,
        domain_router.role role,
        domain_router.software_version software_version
    from
        `cloud`.`domain_router`
            inner join
        `cloud`.`vm_instance` ON vm_instance.id = domain_router.id
            inner join
        `cloud`.`account` ON vm_instance.account_id = account.id
            inner join
        `cloud`.`domain` ON vm_instance.domain_id = domain.id
            left join
        `cloud`.`host_pod_ref` ON vm_instance.pod_id = host_pod_ref.id
            left join
        `cloud`.`projects` ON projects.project_account_id = account.id
            left join
        `cloud`.`data_center` ON vm_instance.data_center_id = data_center.id
            left join
        `cloud`.`host` ON vm_instance.host_id = host.id
            left join
        `cloud`.`vm_template` ON vm_instance.vm_template_id = vm_template.id
            left join
        `cloud`.`service_offering` ON vm_instance.service_offering_id = service_offering.id
            left join
        `cloud`.`nics` ON vm_instance.id = nics.instance_id and nics.removed is null
            left join
        `cloud`.`networks` ON nics.network_id = networks.id
            left join
        `cloud`.`vpc` ON domain_router.vpc_id = vpc.id and vpc.removed is null
            left join
        `cloud`.`async_job` ON async_job.instance_id = vm_instance.id
            and async_job.instance_type = 'DomainRouter'
            and async_job.job_status = 0;

-- Idempotent ADD COLUMN
DROP PROCEDURE IF EXISTS `cloud`.`IDEMPOTENT_ADD_COLUMN`;
CREATE PROCEDURE `cloud`.`IDEMPOTENT_ADD_COLUMN` (
    IN in_table_name VARCHAR(200)
, IN in_column_name VARCHAR(200)
, IN in_column_definition VARCHAR(1000)
)
BEGIN
    DECLARE CONTINUE HANDLER FOR 1060 BEGIN END; SET @ddl = CONCAT('ALTER TABLE ', in_table_name); SET @ddl = CONCAT(@ddl, ' ', 'ADD COLUMN') ; SET @ddl = CONCAT(@ddl, ' ', in_column_name); SET @ddl = CONCAT(@ddl, ' ', in_column_definition); PREPARE stmt FROM @ddl; EXECUTE stmt; DEALLOCATE PREPARE stmt; END;


-- Add foreign key procedure to link volumes to passphrase table
DROP PROCEDURE IF EXISTS `cloud`.`IDEMPOTENT_ADD_FOREIGN_KEY`;
CREATE PROCEDURE `cloud`.`IDEMPOTENT_ADD_FOREIGN_KEY` (
    IN in_table_name VARCHAR(200),
    IN in_foreign_table_name VARCHAR(200),
    IN in_foreign_column_name VARCHAR(200)
)
BEGIN
    DECLARE CONTINUE HANDLER FOR 1005 BEGIN END; SET @ddl = CONCAT('ALTER TABLE ', in_table_name); SET @ddl = CONCAT(@ddl, ' ', ' ADD CONSTRAINT '); SET @ddl = CONCAT(@ddl, 'fk_', in_foreign_table_name, '_', in_foreign_column_name); SET @ddl = CONCAT(@ddl, ' FOREIGN KEY (', in_foreign_table_name, '_', in_foreign_column_name, ')'); SET @ddl = CONCAT(@ddl, ' REFERENCES ', in_foreign_table_name, '(', in_foreign_column_name, ')'); PREPARE stmt FROM @ddl; EXECUTE stmt; DEALLOCATE PREPARE stmt; END;

-- Add passphrase table
CREATE TABLE IF NOT EXISTS `cloud`.`passphrase` (
    `id` bigint unsigned NOT NULL auto_increment,
    `passphrase` varchar(64) DEFAULT NULL,
    PRIMARY KEY (`id`)
) ENGINE=InnoDB DEFAULT CHARSET=utf8;

-- Add passphrase column to volumes table
CALL `cloud`.`IDEMPOTENT_ADD_COLUMN`('cloud.volumes', 'passphrase_id', 'bigint unsigned DEFAULT NULL COMMENT ''encryption passphrase id'' ');
CALL `cloud`.`IDEMPOTENT_ADD_FOREIGN_KEY`('cloud.volumes', 'passphrase', 'id');
CALL `cloud`.`IDEMPOTENT_ADD_COLUMN`('cloud.volumes', 'encrypt_format', 'varchar(64) DEFAULT NULL COMMENT ''encryption format'' ');

-- Add encrypt column to disk_offering
CALL `cloud`.`IDEMPOTENT_ADD_COLUMN`('cloud.disk_offering', 'encrypt', 'tinyint(1) DEFAULT 0 COMMENT ''volume encrypt requested'' ');

-- add encryption support to disk offering view
DROP VIEW IF EXISTS `cloud`.`disk_offering_view`;
CREATE VIEW `cloud`.`disk_offering_view` AS
SELECT
    `disk_offering`.`id` AS `id`,
    `disk_offering`.`uuid` AS `uuid`,
    `disk_offering`.`name` AS `name`,
    `disk_offering`.`display_text` AS `display_text`,
    `disk_offering`.`provisioning_type` AS `provisioning_type`,
    `disk_offering`.`disk_size` AS `disk_size`,
    `disk_offering`.`min_iops` AS `min_iops`,
    `disk_offering`.`max_iops` AS `max_iops`,
    `disk_offering`.`created` AS `created`,
    `disk_offering`.`tags` AS `tags`,
    `disk_offering`.`customized` AS `customized`,
    `disk_offering`.`customized_iops` AS `customized_iops`,
    `disk_offering`.`removed` AS `removed`,
    `disk_offering`.`use_local_storage` AS `use_local_storage`,
    `disk_offering`.`hv_ss_reserve` AS `hv_ss_reserve`,
    `disk_offering`.`bytes_read_rate` AS `bytes_read_rate`,
    `disk_offering`.`bytes_read_rate_max` AS `bytes_read_rate_max`,
    `disk_offering`.`bytes_read_rate_max_length` AS `bytes_read_rate_max_length`,
    `disk_offering`.`bytes_write_rate` AS `bytes_write_rate`,
    `disk_offering`.`bytes_write_rate_max` AS `bytes_write_rate_max`,
    `disk_offering`.`bytes_write_rate_max_length` AS `bytes_write_rate_max_length`,
    `disk_offering`.`iops_read_rate` AS `iops_read_rate`,
    `disk_offering`.`iops_read_rate_max` AS `iops_read_rate_max`,
    `disk_offering`.`iops_read_rate_max_length` AS `iops_read_rate_max_length`,
    `disk_offering`.`iops_write_rate` AS `iops_write_rate`,
    `disk_offering`.`iops_write_rate_max` AS `iops_write_rate_max`,
    `disk_offering`.`iops_write_rate_max_length` AS `iops_write_rate_max_length`,
    `disk_offering`.`cache_mode` AS `cache_mode`,
    `disk_offering`.`sort_key` AS `sort_key`,
    `disk_offering`.`compute_only` AS `compute_only`,
    `disk_offering`.`display_offering` AS `display_offering`,
    `disk_offering`.`state` AS `state`,
    `disk_offering`.`disk_size_strictness` AS `disk_size_strictness`,
    `vsphere_storage_policy`.`value` AS `vsphere_storage_policy`,
    `disk_offering`.`encrypt` AS `encrypt`,
    GROUP_CONCAT(DISTINCT(domain.id)) AS domain_id,
    GROUP_CONCAT(DISTINCT(domain.uuid)) AS domain_uuid,
    GROUP_CONCAT(DISTINCT(domain.name)) AS domain_name,
    GROUP_CONCAT(DISTINCT(domain.path)) AS domain_path,
    GROUP_CONCAT(DISTINCT(zone.id)) AS zone_id,
    GROUP_CONCAT(DISTINCT(zone.uuid)) AS zone_uuid,
    GROUP_CONCAT(DISTINCT(zone.name)) AS zone_name
FROM
    `cloud`.`disk_offering`
        LEFT JOIN
    `cloud`.`disk_offering_details` AS `domain_details` ON `domain_details`.`offering_id` = `disk_offering`.`id` AND `domain_details`.`name`='domainid'
        LEFT JOIN
    `cloud`.`domain` AS `domain` ON FIND_IN_SET(`domain`.`id`, `domain_details`.`value`)
        LEFT JOIN
    `cloud`.`disk_offering_details` AS `zone_details` ON `zone_details`.`offering_id` = `disk_offering`.`id` AND `zone_details`.`name`='zoneid'
        LEFT JOIN
    `cloud`.`data_center` AS `zone` ON FIND_IN_SET(`zone`.`id`, `zone_details`.`value`)
        LEFT JOIN
    `cloud`.`disk_offering_details` AS `vsphere_storage_policy` ON `vsphere_storage_policy`.`offering_id` = `disk_offering`.`id`
        AND `vsphere_storage_policy`.`name` = 'storagepolicy'
WHERE
        `disk_offering`.`state`='Active'
GROUP BY
    `disk_offering`.`id`;

-- add encryption support to service offering view
DROP VIEW IF EXISTS `cloud`.`service_offering_view`;
CREATE VIEW `cloud`.`service_offering_view` AS
SELECT
    `service_offering`.`id` AS `id`,
    `service_offering`.`uuid` AS `uuid`,
    `service_offering`.`name` AS `name`,
    `service_offering`.`display_text` AS `display_text`,
    `disk_offering`.`provisioning_type` AS `provisioning_type`,
    `service_offering`.`created` AS `created`,
    `disk_offering`.`tags` AS `tags`,
    `service_offering`.`removed` AS `removed`,
    `disk_offering`.`use_local_storage` AS `use_local_storage`,
    `service_offering`.`system_use` AS `system_use`,
    `disk_offering`.`id` AS `disk_offering_id`,
    `disk_offering`.`name` AS `disk_offering_name`,
    `disk_offering`.`uuid` AS `disk_offering_uuid`,
    `disk_offering`.`display_text` AS `disk_offering_display_text`,
    `disk_offering`.`customized_iops` AS `customized_iops`,
    `disk_offering`.`min_iops` AS `min_iops`,
    `disk_offering`.`max_iops` AS `max_iops`,
    `disk_offering`.`hv_ss_reserve` AS `hv_ss_reserve`,
    `disk_offering`.`bytes_read_rate` AS `bytes_read_rate`,
    `disk_offering`.`bytes_read_rate_max` AS `bytes_read_rate_max`,
    `disk_offering`.`bytes_read_rate_max_length` AS `bytes_read_rate_max_length`,
    `disk_offering`.`bytes_write_rate` AS `bytes_write_rate`,
    `disk_offering`.`bytes_write_rate_max` AS `bytes_write_rate_max`,
    `disk_offering`.`bytes_write_rate_max_length` AS `bytes_write_rate_max_length`,
    `disk_offering`.`iops_read_rate` AS `iops_read_rate`,
    `disk_offering`.`iops_read_rate_max` AS `iops_read_rate_max`,
    `disk_offering`.`iops_read_rate_max_length` AS `iops_read_rate_max_length`,
    `disk_offering`.`iops_write_rate` AS `iops_write_rate`,
    `disk_offering`.`iops_write_rate_max` AS `iops_write_rate_max`,
    `disk_offering`.`iops_write_rate_max_length` AS `iops_write_rate_max_length`,
    `disk_offering`.`cache_mode` AS `cache_mode`,
    `disk_offering`.`disk_size` AS `root_disk_size`,
    `disk_offering`.`encrypt` AS `encrypt_root`,
    `service_offering`.`cpu` AS `cpu`,
    `service_offering`.`speed` AS `speed`,
    `service_offering`.`ram_size` AS `ram_size`,
    `service_offering`.`nw_rate` AS `nw_rate`,
    `service_offering`.`mc_rate` AS `mc_rate`,
    `service_offering`.`ha_enabled` AS `ha_enabled`,
    `service_offering`.`limit_cpu_use` AS `limit_cpu_use`,
    `service_offering`.`host_tag` AS `host_tag`,
    `service_offering`.`default_use` AS `default_use`,
    `service_offering`.`vm_type` AS `vm_type`,
    `service_offering`.`sort_key` AS `sort_key`,
    `service_offering`.`is_volatile` AS `is_volatile`,
    `service_offering`.`deployment_planner` AS `deployment_planner`,
    `service_offering`.`dynamic_scaling_enabled` AS `dynamic_scaling_enabled`,
    `service_offering`.`disk_offering_strictness` AS `disk_offering_strictness`,
    `vsphere_storage_policy`.`value` AS `vsphere_storage_policy`,
    GROUP_CONCAT(DISTINCT(domain.id)) AS domain_id,
    GROUP_CONCAT(DISTINCT(domain.uuid)) AS domain_uuid,
    GROUP_CONCAT(DISTINCT(domain.name)) AS domain_name,
    GROUP_CONCAT(DISTINCT(domain.path)) AS domain_path,
    GROUP_CONCAT(DISTINCT(zone.id)) AS zone_id,
    GROUP_CONCAT(DISTINCT(zone.uuid)) AS zone_uuid,
    GROUP_CONCAT(DISTINCT(zone.name)) AS zone_name,
    IFNULL(`min_compute_details`.`value`, `cpu`) AS min_cpu,
    IFNULL(`max_compute_details`.`value`, `cpu`) AS max_cpu,
    IFNULL(`min_memory_details`.`value`, `ram_size`) AS min_memory,
    IFNULL(`max_memory_details`.`value`, `ram_size`) AS max_memory
FROM
    `cloud`.`service_offering`
        INNER JOIN
    `cloud`.`disk_offering_view` AS `disk_offering` ON service_offering.disk_offering_id = disk_offering.id
        LEFT JOIN
    `cloud`.`service_offering_details` AS `domain_details` ON `domain_details`.`service_offering_id` = `service_offering`.`id` AND `domain_details`.`name`='domainid'
        LEFT JOIN
    `cloud`.`domain` AS `domain` ON FIND_IN_SET(`domain`.`id`, `domain_details`.`value`)
        LEFT JOIN
    `cloud`.`service_offering_details` AS `zone_details` ON `zone_details`.`service_offering_id` = `service_offering`.`id` AND `zone_details`.`name`='zoneid'
        LEFT JOIN
    `cloud`.`data_center` AS `zone` ON FIND_IN_SET(`zone`.`id`, `zone_details`.`value`)
        LEFT JOIN
    `cloud`.`service_offering_details` AS `min_compute_details` ON `min_compute_details`.`service_offering_id` = `service_offering`.`id`
        AND `min_compute_details`.`name` = 'mincpunumber'
        LEFT JOIN
    `cloud`.`service_offering_details` AS `max_compute_details` ON `max_compute_details`.`service_offering_id` = `service_offering`.`id`
        AND `max_compute_details`.`name` = 'maxcpunumber'
        LEFT JOIN
    `cloud`.`service_offering_details` AS `min_memory_details` ON `min_memory_details`.`service_offering_id` = `service_offering`.`id`
        AND `min_memory_details`.`name` = 'minmemory'
        LEFT JOIN
    `cloud`.`service_offering_details` AS `max_memory_details` ON `max_memory_details`.`service_offering_id` = `service_offering`.`id`
        AND `max_memory_details`.`name` = 'maxmemory'
        LEFT JOIN
    `cloud`.`service_offering_details` AS `vsphere_storage_policy` ON `vsphere_storage_policy`.`service_offering_id` = `service_offering`.`id`
        AND `vsphere_storage_policy`.`name` = 'storagepolicy'
WHERE
        `service_offering`.`state`='Active'
GROUP BY
    `service_offering`.`id`;

-- Add cidr_list column to load_balancing_rules
ALTER TABLE `cloud`.`load_balancing_rules`
ADD cidr_list VARCHAR(4096);

-- savely add resources in parallel
-- PR#5984 Create table to persist VM stats.
DROP TABLE IF EXISTS `cloud`.`resource_reservation`;
CREATE TABLE `cloud`.`resource_reservation` (
  `id` bigint unsigned NOT NULL auto_increment COMMENT 'id',
  `account_id` bigint unsigned NOT NULL,
  `domain_id` bigint unsigned NOT NULL,
  `resource_type` varchar(255) NOT NULL,
  `amount` bigint unsigned NOT NULL,
  PRIMARY KEY (`id`)
  ) ENGINE=InnoDB DEFAULT CHARSET=utf8;

-- Alter networks table to add ip6dns1 and ip6dns2
ALTER TABLE `cloud`.`networks`
    ADD COLUMN `ip6dns1` varchar(255) DEFAULT NULL COMMENT 'first IPv6 DNS for the network' AFTER `dns2`,
    ADD COLUMN `ip6dns2` varchar(255) DEFAULT NULL COMMENT 'second IPv6 DNS for the network' AFTER `ip6dns1`;
-- Alter vpc table to add dns1, dns2, ip6dns1 and ip6dns2
ALTER TABLE `cloud`.`vpc`
    ADD COLUMN `dns1` varchar(255) DEFAULT NULL COMMENT 'first IPv4 DNS for the vpc' AFTER `network_domain`,
    ADD COLUMN `dns2` varchar(255) DEFAULT NULL COMMENT 'second IPv4 DNS for the vpc' AFTER `dns1`,
    ADD COLUMN `ip6dns1` varchar(255) DEFAULT NULL COMMENT 'first IPv6 DNS for the vpc' AFTER `dns2`,
    ADD COLUMN `ip6dns2` varchar(255) DEFAULT NULL COMMENT 'second IPv6 DNS for the vpc' AFTER `ip6dns1`;

-- Fix migrateVolume permissions #6224.
DELETE role_perm
FROM role_permissions role_perm
INNER JOIN roles ON role_perm.role_id = roles.id
WHERE roles.role_type != 'Admin' AND roles.is_default = 1 AND role_perm.rule = 'migrateVolume';

-- VM autoscaling

-- Idempotent ADD COLUMN
DROP PROCEDURE IF EXISTS `cloud`.`IDEMPOTENT_ADD_COLUMN`;
CREATE PROCEDURE `cloud`.`IDEMPOTENT_ADD_COLUMN` (
    IN in_table_name VARCHAR(200)
, IN in_column_name VARCHAR(200)
, IN in_column_definition VARCHAR(1000)
)
BEGIN
    DECLARE CONTINUE HANDLER FOR 1060 BEGIN END; SET @ddl = CONCAT('ALTER TABLE ', in_table_name); SET @ddl = CONCAT(@ddl, ' ', 'ADD COLUMN') ; SET @ddl = CONCAT(@ddl, ' ', in_column_name); SET @ddl = CONCAT(@ddl, ' ', in_column_definition); PREPARE stmt FROM @ddl; EXECUTE stmt; DEALLOCATE PREPARE stmt; END;

-- Idempotent RENAME COLUMN
DROP PROCEDURE IF EXISTS `cloud`.`IDEMPOTENT_CHANGE_COLUMN`;
CREATE PROCEDURE `cloud`.`IDEMPOTENT_CHANGE_COLUMN` (
    IN in_table_name VARCHAR(200)
, IN in_column_name VARCHAR(200)
, IN in_column_new_name VARCHAR(200)
, IN in_column_new_definition VARCHAR(1000)
)
BEGIN
    DECLARE CONTINUE HANDLER FOR 1054 BEGIN END; SET @ddl = CONCAT('ALTER TABLE ', in_table_name); SET @ddl = CONCAT(@ddl, ' ', 'CHANGE COLUMN') ; SET @ddl = CONCAT(@ddl, ' ', in_column_name); SET @ddl = CONCAT(@ddl, ' ', in_column_new_name); SET @ddl = CONCAT(@ddl, ' ', in_column_new_definition); PREPARE stmt FROM @ddl; EXECUTE stmt; DEALLOCATE PREPARE stmt; END;

-- Idempotent ADD UNIQUE KEY
DROP PROCEDURE IF EXISTS `cloud`.`IDEMPOTENT_ADD_UNIQUE_KEY`;
CREATE PROCEDURE `cloud`.`IDEMPOTENT_ADD_UNIQUE_KEY` (
    IN in_table_name VARCHAR(200)
, IN in_key_name VARCHAR(200)
, IN in_key_definition VARCHAR(1000)
)
BEGIN
    DECLARE CONTINUE HANDLER FOR 1061 BEGIN END; SET @ddl = CONCAT('ALTER TABLE ', in_table_name); SET @ddl = CONCAT(@ddl, ' ', 'ADD UNIQUE KEY ', in_key_name); SET @ddl = CONCAT(@ddl, ' ', in_key_definition); PREPARE stmt FROM @ddl; EXECUTE stmt; DEALLOCATE PREPARE stmt; END;

-- Idempotent DROP FOREIGN KEY
DROP PROCEDURE IF EXISTS `cloud`.`IDEMPOTENT_DROP_FOREIGN_KEY`;
CREATE PROCEDURE `cloud`.`IDEMPOTENT_DROP_FOREIGN_KEY` (
    IN in_table_name VARCHAR(200)
, IN in_foreign_key_name VARCHAR(200)
)
BEGIN
    DECLARE CONTINUE HANDLER FOR 1091, 1025 BEGIN END; SET @ddl = CONCAT('ALTER TABLE ', in_table_name); SET @ddl = CONCAT(@ddl, ' ', ' DROP FOREIGN KEY '); SET @ddl = CONCAT(@ddl, ' ', in_foreign_key_name); PREPARE stmt FROM @ddl; EXECUTE stmt; DEALLOCATE PREPARE stmt; END;

-- Add column 'supports_vm_autoscaling' to 'network_offerings' table
CALL `cloud`.`IDEMPOTENT_ADD_COLUMN`('cloud.network_offerings', 'supports_vm_autoscaling', 'boolean default false');

-- Add column 'name' to 'autoscale_vmgroups' table
CALL `cloud`.`IDEMPOTENT_ADD_COLUMN`('cloud.autoscale_vmgroups', 'name', 'VARCHAR(255) DEFAULT NULL COMMENT "name of the autoscale vm group" AFTER `load_balancer_id`');
UPDATE `cloud`.`autoscale_vmgroups` SET `name` = CONCAT('AutoScale-VmGroup-',id) WHERE `name` IS NULL;

-- Add column 'next_vm_seq' to 'autoscale_vmgroups' table
CALL `cloud`.`IDEMPOTENT_ADD_COLUMN`('cloud.autoscale_vmgroups', 'next_vm_seq', 'BIGINT UNSIGNED NOT NULL DEFAULT 1');

-- Add column 'user_data' to 'autoscale_vmprofiles' table
CALL `cloud`.`IDEMPOTENT_ADD_COLUMN`('cloud.autoscale_vmprofiles', 'user_data', 'TEXT(32768) AFTER `counter_params`');

-- Add column 'name' to 'autoscale_policies' table
CALL `cloud`.`IDEMPOTENT_ADD_COLUMN`('cloud.autoscale_policies', 'name', 'VARCHAR(255) DEFAULT NULL COMMENT "name of the autoscale policy" AFTER `uuid`');

-- Add column 'provider' and update values
CALL `cloud`.`IDEMPOTENT_ADD_COLUMN`('cloud.counter', 'provider', 'VARCHAR(255) NOT NULL COMMENT "Network provider name" AFTER `uuid`');
UPDATE `cloud`.`counter` SET provider = 'Netscaler' WHERE `provider` IS NULL OR `provider` = '';

CALL `cloud`.`IDEMPOTENT_ADD_UNIQUE_KEY`('cloud.counter', 'uc_counter__provider__source__value', '(provider, source, value)');

-- Add new counters for VM autoscaling

INSERT IGNORE INTO `cloud`.`counter` (uuid, provider, source, name, value, created) VALUES (UUID(), 'VirtualRouter', 'cpu', 'VM CPU - average percentage', 'vm.cpu.average.percentage', NOW());
INSERT IGNORE INTO `cloud`.`counter` (uuid, provider, source, name, value, created) VALUES (UUID(), 'VirtualRouter', 'memory', 'VM Memory - average percentage', 'vm.memory.average.percentage', NOW());
INSERT IGNORE INTO `cloud`.`counter` (uuid, provider, source, name, value, created) VALUES (UUID(), 'VirtualRouter', 'virtualrouter', 'Public Network - mbps received per vm', 'public.network.received.average.mbps', NOW());
INSERT IGNORE INTO `cloud`.`counter` (uuid, provider, source, name, value, created) VALUES (UUID(), 'VirtualRouter', 'virtualrouter', 'Public Network - mbps transmit per vm', 'public.network.transmit.average.mbps', NOW());
INSERT IGNORE INTO `cloud`.`counter` (uuid, provider, source, name, value, created) VALUES (UUID(), 'VirtualRouter', 'virtualrouter', 'Load Balancer - average connections per vm', 'virtual.network.lb.average.connections', NOW());

INSERT IGNORE INTO `cloud`.`counter` (uuid, provider, source, name, value, created) VALUES (UUID(), 'VpcVirtualRouter', 'cpu', 'VM CPU - average percentage', 'vm.cpu.average.percentage', NOW());
INSERT IGNORE INTO `cloud`.`counter` (uuid, provider, source, name, value, created) VALUES (UUID(), 'VpcVirtualRouter', 'memory', 'VM Memory - average percentage', 'vm.memory.average.percentage', NOW());
INSERT IGNORE INTO `cloud`.`counter` (uuid, provider, source, name, value, created) VALUES (UUID(), 'VpcVirtualRouter', 'virtualrouter', 'Public Network - mbps received per vm', 'public.network.received.average.mbps', NOW());
INSERT IGNORE INTO `cloud`.`counter` (uuid, provider, source, name, value, created) VALUES (UUID(), 'VpcVirtualRouter', 'virtualrouter', 'Public Network - mbps transmit per vm', 'public.network.transmit.average.mbps', NOW());
INSERT IGNORE INTO `cloud`.`counter` (uuid, provider, source, name, value, created) VALUES (UUID(), 'VpcVirtualRouter', 'virtualrouter', 'Load Balancer - average connections per vm', 'virtual.network.lb.average.connections', NOW());

INSERT IGNORE INTO `cloud`.`counter` (uuid, provider, source, name, value, created) VALUES (UUID(), 'None', 'cpu', 'VM CPU - average percentage', 'vm.cpu.average.percentage', NOW());
INSERT IGNORE INTO `cloud`.`counter` (uuid, provider, source, name, value, created) VALUES (UUID(), 'None', 'memory', 'VM Memory - average percentage', 'vm.memory.average.percentage', NOW());

-- Update autoscale_vmgroups to new state

UPDATE `cloud`.`autoscale_vmgroups` SET state= UPPER(state);

-- Update autoscale_vmgroups so records will not be removed when LB rule is removed

CALL `cloud`.`IDEMPOTENT_DROP_FOREIGN_KEY`('cloud.autoscale_vmgroups', 'fk_autoscale_vmgroup__load_balancer_id');

-- Update autoscale_vmprofiles to make autoscale_user_id optional

ALTER TABLE `cloud`.`autoscale_vmprofiles` MODIFY COLUMN `autoscale_user_id` bigint unsigned;

-- Update autoscale_vmprofiles to rename destroy_vm_grace_period

CALL `cloud`.`IDEMPOTENT_CHANGE_COLUMN`('cloud.autoscale_vmprofiles', 'destroy_vm_grace_period', 'expunge_vm_grace_period', 'int unsigned COMMENT "the time allowed for existing connections to get closed before a vm is expunged"');

-- Create table for VM autoscaling historic data

CREATE TABLE IF NOT EXISTS `cloud`.`autoscale_vmgroup_statistics` (
  `id` bigint unsigned NOT NULL auto_increment,
  `vmgroup_id` bigint unsigned NOT NULL,
  `policy_id` bigint unsigned NOT NULL,
  `counter_id` bigint unsigned NOT NULL,
  `resource_id` bigint unsigned DEFAULT NULL,
  `resource_type` varchar(255) NOT NULL,
  `raw_value` double NOT NULL,
  `value_type` varchar(255) NOT NULL,
  `created` datetime NOT NULL COMMENT 'Date this data is created',
  `state` varchar(255) NOT NULL COMMENT 'State of the data',
  PRIMARY KEY  (`id`),
  CONSTRAINT `fk_autoscale_vmgroup_statistics__vmgroup_id` FOREIGN KEY `fk_autoscale_vmgroup_statistics__vmgroup_id` (`vmgroup_id`) REFERENCES `autoscale_vmgroups` (`id`) ON DELETE CASCADE,
  INDEX `i_autoscale_vmgroup_statistics__vmgroup_id`(`vmgroup_id`),
  INDEX `i_autoscale_vmgroup_statistics__policy_id`(`policy_id`),
  INDEX `i_autoscale_vmgroup_statistics__counter_id`(`counter_id`)
) ENGINE=InnoDB DEFAULT CHARSET=utf8mb4;


-- Update Network offering view with supports_vm_autoscaling
DROP VIEW IF EXISTS `cloud`.`network_offering_view`;
CREATE VIEW `cloud`.`network_offering_view` AS
    SELECT
        `network_offerings`.`id` AS `id`,
        `network_offerings`.`uuid` AS `uuid`,
        `network_offerings`.`name` AS `name`,
        `network_offerings`.`unique_name` AS `unique_name`,
        `network_offerings`.`display_text` AS `display_text`,
        `network_offerings`.`nw_rate` AS `nw_rate`,
        `network_offerings`.`mc_rate` AS `mc_rate`,
        `network_offerings`.`traffic_type` AS `traffic_type`,
        `network_offerings`.`tags` AS `tags`,
        `network_offerings`.`system_only` AS `system_only`,
        `network_offerings`.`specify_vlan` AS `specify_vlan`,
        `network_offerings`.`service_offering_id` AS `service_offering_id`,
        `network_offerings`.`conserve_mode` AS `conserve_mode`,
        `network_offerings`.`created` AS `created`,
        `network_offerings`.`removed` AS `removed`,
        `network_offerings`.`default` AS `default`,
        `network_offerings`.`availability` AS `availability`,
        `network_offerings`.`dedicated_lb_service` AS `dedicated_lb_service`,
        `network_offerings`.`shared_source_nat_service` AS `shared_source_nat_service`,
        `network_offerings`.`sort_key` AS `sort_key`,
        `network_offerings`.`redundant_router_service` AS `redundant_router_service`,
        `network_offerings`.`state` AS `state`,
        `network_offerings`.`guest_type` AS `guest_type`,
        `network_offerings`.`elastic_ip_service` AS `elastic_ip_service`,
        `network_offerings`.`eip_associate_public_ip` AS `eip_associate_public_ip`,
        `network_offerings`.`elastic_lb_service` AS `elastic_lb_service`,
        `network_offerings`.`specify_ip_ranges` AS `specify_ip_ranges`,
        `network_offerings`.`inline` AS `inline`,
        `network_offerings`.`is_persistent` AS `is_persistent`,
        `network_offerings`.`internal_lb` AS `internal_lb`,
        `network_offerings`.`public_lb` AS `public_lb`,
        `network_offerings`.`egress_default_policy` AS `egress_default_policy`,
        `network_offerings`.`concurrent_connections` AS `concurrent_connections`,
        `network_offerings`.`keep_alive_enabled` AS `keep_alive_enabled`,
        `network_offerings`.`supports_streched_l2` AS `supports_streched_l2`,
        `network_offerings`.`supports_public_access` AS `supports_public_access`,
        `network_offerings`.`supports_vm_autoscaling` AS `supports_vm_autoscaling`,
        `network_offerings`.`for_vpc` AS `for_vpc`,
        `network_offerings`.`service_package_id` AS `service_package_id`,
        GROUP_CONCAT(DISTINCT(domain.id)) AS domain_id,
        GROUP_CONCAT(DISTINCT(domain.uuid)) AS domain_uuid,
        GROUP_CONCAT(DISTINCT(domain.name)) AS domain_name,
        GROUP_CONCAT(DISTINCT(domain.path)) AS domain_path,
        GROUP_CONCAT(DISTINCT(zone.id)) AS zone_id,
        GROUP_CONCAT(DISTINCT(zone.uuid)) AS zone_uuid,
        GROUP_CONCAT(DISTINCT(zone.name)) AS zone_name,
        `offering_details`.value AS internet_protocol
    FROM
        `cloud`.`network_offerings`
            LEFT JOIN
        `cloud`.`network_offering_details` AS `domain_details` ON `domain_details`.`network_offering_id` = `network_offerings`.`id` AND `domain_details`.`name`='domainid'
            LEFT JOIN
        `cloud`.`domain` AS `domain` ON FIND_IN_SET(`domain`.`id`, `domain_details`.`value`)
            LEFT JOIN
        `cloud`.`network_offering_details` AS `zone_details` ON `zone_details`.`network_offering_id` = `network_offerings`.`id` AND `zone_details`.`name`='zoneid'
            LEFT JOIN
        `cloud`.`data_center` AS `zone` ON FIND_IN_SET(`zone`.`id`, `zone_details`.`value`)
            LEFT JOIN
        `cloud`.`network_offering_details` AS `offering_details` ON `offering_details`.`network_offering_id` = `network_offerings`.`id` AND `offering_details`.`name`='internetProtocol'
    GROUP BY
        `network_offerings`.`id`;

-- Update column 'supports_vm_autoscaling' to 1 if network offerings support Lb
UPDATE `cloud`.`network_offerings`
JOIN `cloud`.`ntwk_offering_service_map`
ON network_offerings.id = ntwk_offering_service_map.network_offering_id
SET network_offerings.supports_vm_autoscaling = 1
WHERE ntwk_offering_service_map.service = 'Lb'
    AND ntwk_offering_service_map.provider IN ('VirtualRouter', 'VpcVirtualRouter', 'Netscaler')
    AND network_offerings.removed IS NULL
    AND (SELECT COUNT(id) AS count FROM `network_offering_view` WHERE supports_vm_autoscaling = 1) = 0;

-- UserData as first class resource (PR #6202)
CREATE TABLE `cloud`.`user_data` (
  `id` bigint unsigned NOT NULL auto_increment COMMENT 'id',
  `uuid` varchar(40) NOT NULL COMMENT 'UUID of the user data',
  `name` varchar(256) NOT NULL COMMENT 'name of the user data',
  `account_id` bigint unsigned NOT NULL COMMENT 'owner, foreign key to account table',
  `domain_id` bigint unsigned NOT NULL COMMENT 'domain, foreign key to domain table',
  `user_data` mediumtext COMMENT 'value of the userdata',
  `params` mediumtext COMMENT 'value of the comma-separated list of parameters',
  PRIMARY KEY (`id`),
  CONSTRAINT `fk_userdata__account_id` FOREIGN KEY(`account_id`) REFERENCES `account` (`id`) ON DELETE CASCADE,
  CONSTRAINT `fk_userdata__domain_id` FOREIGN KEY(`domain_id`) REFERENCES `domain` (`id`) ON DELETE CASCADE,
  CONSTRAINT `uc_userdata__uuid` UNIQUE (`uuid`)
) ENGINE=InnoDB DEFAULT CHARSET=utf8;

ALTER TABLE `cloud`.`user_vm` ADD COLUMN `user_data_id` bigint unsigned DEFAULT NULL COMMENT 'id of the user data' AFTER `user_data`;
ALTER TABLE `cloud`.`user_vm` ADD COLUMN `user_data_details` mediumtext DEFAULT NULL COMMENT 'value of the comma-separated list of parameters' AFTER `user_data_id`;
ALTER TABLE `cloud`.`user_vm` ADD CONSTRAINT `fk_user_vm__user_data_id` FOREIGN KEY `fk_user_vm__user_data_id`(`user_data_id`) REFERENCES `user_data`(`id`);

ALTER TABLE `cloud`.`vm_template` ADD COLUMN `user_data_id` bigint unsigned DEFAULT NULL COMMENT 'id of the user data';
ALTER TABLE `cloud`.`vm_template` ADD COLUMN `user_data_link_policy` varchar(255) DEFAULT NULL COMMENT 'user data link policy with template';
ALTER TABLE `cloud`.`vm_template` ADD CONSTRAINT `fk_vm_template__user_data_id` FOREIGN KEY `fk_vm_template__user_data_id`(`user_data_id`) REFERENCES `user_data`(`id`);

-- Added userdata details to template
DROP VIEW IF EXISTS `cloud`.`template_view`;
CREATE VIEW `cloud`.`template_view` AS
     SELECT
         `vm_template`.`id` AS `id`,
         `vm_template`.`uuid` AS `uuid`,
         `vm_template`.`unique_name` AS `unique_name`,
         `vm_template`.`name` AS `name`,
         `vm_template`.`public` AS `public`,
         `vm_template`.`featured` AS `featured`,
         `vm_template`.`type` AS `type`,
         `vm_template`.`hvm` AS `hvm`,
         `vm_template`.`bits` AS `bits`,
         `vm_template`.`url` AS `url`,
         `vm_template`.`format` AS `format`,
         `vm_template`.`created` AS `created`,
         `vm_template`.`checksum` AS `checksum`,
         `vm_template`.`display_text` AS `display_text`,
         `vm_template`.`enable_password` AS `enable_password`,
         `vm_template`.`dynamically_scalable` AS `dynamically_scalable`,
         `vm_template`.`state` AS `template_state`,
         `vm_template`.`guest_os_id` AS `guest_os_id`,
         `guest_os`.`uuid` AS `guest_os_uuid`,
         `guest_os`.`display_name` AS `guest_os_name`,
         `vm_template`.`bootable` AS `bootable`,
         `vm_template`.`prepopulate` AS `prepopulate`,
         `vm_template`.`cross_zones` AS `cross_zones`,
         `vm_template`.`hypervisor_type` AS `hypervisor_type`,
         `vm_template`.`extractable` AS `extractable`,
         `vm_template`.`template_tag` AS `template_tag`,
         `vm_template`.`sort_key` AS `sort_key`,
         `vm_template`.`removed` AS `removed`,
         `vm_template`.`enable_sshkey` AS `enable_sshkey`,
         `parent_template`.`id` AS `parent_template_id`,
         `parent_template`.`uuid` AS `parent_template_uuid`,
         `source_template`.`id` AS `source_template_id`,
         `source_template`.`uuid` AS `source_template_uuid`,
         `account`.`id` AS `account_id`,
         `account`.`uuid` AS `account_uuid`,
         `account`.`account_name` AS `account_name`,
         `account`.`type` AS `account_type`,
         `domain`.`id` AS `domain_id`,
         `domain`.`uuid` AS `domain_uuid`,
         `domain`.`name` AS `domain_name`,
         `domain`.`path` AS `domain_path`,
         `projects`.`id` AS `project_id`,
         `projects`.`uuid` AS `project_uuid`,
         `projects`.`name` AS `project_name`,
         `data_center`.`id` AS `data_center_id`,
         `data_center`.`uuid` AS `data_center_uuid`,
         `data_center`.`name` AS `data_center_name`,
         `launch_permission`.`account_id` AS `lp_account_id`,
         `template_store_ref`.`store_id` AS `store_id`,
         `image_store`.`scope` AS `store_scope`,
         `template_store_ref`.`state` AS `state`,
         `template_store_ref`.`download_state` AS `download_state`,
         `template_store_ref`.`download_pct` AS `download_pct`,
         `template_store_ref`.`error_str` AS `error_str`,
         `template_store_ref`.`size` AS `size`,
         `template_store_ref`.physical_size AS `physical_size`,
         `template_store_ref`.`destroyed` AS `destroyed`,
         `template_store_ref`.`created` AS `created_on_store`,
         `vm_template_details`.`name` AS `detail_name`,
         `vm_template_details`.`value` AS `detail_value`,
         `resource_tags`.`id` AS `tag_id`,
         `resource_tags`.`uuid` AS `tag_uuid`,
         `resource_tags`.`key` AS `tag_key`,
         `resource_tags`.`value` AS `tag_value`,
         `resource_tags`.`domain_id` AS `tag_domain_id`,
         `domain`.`uuid` AS `tag_domain_uuid`,
         `domain`.`name` AS `tag_domain_name`,
         `resource_tags`.`account_id` AS `tag_account_id`,
         `account`.`account_name` AS `tag_account_name`,
         `resource_tags`.`resource_id` AS `tag_resource_id`,
         `resource_tags`.`resource_uuid` AS `tag_resource_uuid`,
         `resource_tags`.`resource_type` AS `tag_resource_type`,
         `resource_tags`.`customer` AS `tag_customer`,
          CONCAT(`vm_template`.`id`,
                 '_',
                 IFNULL(`data_center`.`id`, 0)) AS `temp_zone_pair`,
          `vm_template`.`direct_download` AS `direct_download`,
          `vm_template`.`deploy_as_is` AS `deploy_as_is`,
         `user_data`.`id` AS `user_data_id`,
         `user_data`.`uuid` AS `user_data_uuid`,
         `user_data`.`name` AS `user_data_name`,
         `user_data`.`params` AS `user_data_params`,
         `vm_template`.`user_data_link_policy` AS `user_data_policy`
     FROM
         (((((((((((((`vm_template`
         JOIN `guest_os` ON ((`guest_os`.`id` = `vm_template`.`guest_os_id`)))
         JOIN `account` ON ((`account`.`id` = `vm_template`.`account_id`)))
         JOIN `domain` ON ((`domain`.`id` = `account`.`domain_id`)))
         LEFT JOIN `projects` ON ((`projects`.`project_account_id` = `account`.`id`)))
         LEFT JOIN `vm_template_details` ON ((`vm_template_details`.`template_id` = `vm_template`.`id`)))
         LEFT JOIN `vm_template` `source_template` ON ((`source_template`.`id` = `vm_template`.`source_template_id`)))
         LEFT JOIN `template_store_ref` ON (((`template_store_ref`.`template_id` = `vm_template`.`id`)
             AND (`template_store_ref`.`store_role` = 'Image')
             AND (`template_store_ref`.`destroyed` = 0))))
         LEFT JOIN `vm_template` `parent_template` ON ((`parent_template`.`id` = `vm_template`.`parent_template_id`)))
         LEFT JOIN `image_store` ON ((ISNULL(`image_store`.`removed`)
             AND (`template_store_ref`.`store_id` IS NOT NULL)
             AND (`image_store`.`id` = `template_store_ref`.`store_id`))))
         LEFT JOIN `template_zone_ref` ON (((`template_zone_ref`.`template_id` = `vm_template`.`id`)
             AND ISNULL(`template_store_ref`.`store_id`)
             AND ISNULL(`template_zone_ref`.`removed`))))
         LEFT JOIN `data_center` ON (((`image_store`.`data_center_id` = `data_center`.`id`)
             OR (`template_zone_ref`.`zone_id` = `data_center`.`id`))))
         LEFT JOIN `launch_permission` ON ((`launch_permission`.`template_id` = `vm_template`.`id`)))
         LEFT JOIN `user_data` ON ((`user_data`.`id` = `vm_template`.`user_data_id`))
         LEFT JOIN `resource_tags` ON (((`resource_tags`.`resource_id` = `vm_template`.`id`)
             AND ((`resource_tags`.`resource_type` = 'Template')
             OR (`resource_tags`.`resource_type` = 'ISO')))));

DROP VIEW IF EXISTS `cloud`.`user_vm_view`;
CREATE
    VIEW `user_vm_view` AS
SELECT
    `vm_instance`.`id` AS `id`,
    `vm_instance`.`name` AS `name`,
    `user_vm`.`display_name` AS `display_name`,
    `user_vm`.`user_data` AS `user_data`,
    `account`.`id` AS `account_id`,
    `account`.`uuid` AS `account_uuid`,
    `account`.`account_name` AS `account_name`,
    `account`.`type` AS `account_type`,
    `domain`.`id` AS `domain_id`,
    `domain`.`uuid` AS `domain_uuid`,
    `domain`.`name` AS `domain_name`,
    `domain`.`path` AS `domain_path`,
    `projects`.`id` AS `project_id`,
    `projects`.`uuid` AS `project_uuid`,
    `projects`.`name` AS `project_name`,
    `instance_group`.`id` AS `instance_group_id`,
    `instance_group`.`uuid` AS `instance_group_uuid`,
    `instance_group`.`name` AS `instance_group_name`,
    `vm_instance`.`uuid` AS `uuid`,
    `vm_instance`.`user_id` AS `user_id`,
    `vm_instance`.`last_host_id` AS `last_host_id`,
    `vm_instance`.`vm_type` AS `type`,
    `vm_instance`.`limit_cpu_use` AS `limit_cpu_use`,
    `vm_instance`.`created` AS `created`,
    `vm_instance`.`state` AS `state`,
    `vm_instance`.`update_time` AS `update_time`,
    `vm_instance`.`removed` AS `removed`,
    `vm_instance`.`ha_enabled` AS `ha_enabled`,
    `vm_instance`.`hypervisor_type` AS `hypervisor_type`,
    `vm_instance`.`instance_name` AS `instance_name`,
    `vm_instance`.`guest_os_id` AS `guest_os_id`,
    `vm_instance`.`display_vm` AS `display_vm`,
    `guest_os`.`uuid` AS `guest_os_uuid`,
    `vm_instance`.`pod_id` AS `pod_id`,
    `host_pod_ref`.`uuid` AS `pod_uuid`,
    `vm_instance`.`private_ip_address` AS `private_ip_address`,
    `vm_instance`.`private_mac_address` AS `private_mac_address`,
    `vm_instance`.`vm_type` AS `vm_type`,
    `data_center`.`id` AS `data_center_id`,
    `data_center`.`uuid` AS `data_center_uuid`,
    `data_center`.`name` AS `data_center_name`,
    `data_center`.`is_security_group_enabled` AS `security_group_enabled`,
    `data_center`.`networktype` AS `data_center_type`,
    `host`.`id` AS `host_id`,
    `host`.`uuid` AS `host_uuid`,
    `host`.`name` AS `host_name`,
    `host`.`cluster_id` AS `cluster_id`,
    `host`.`status` AS `host_status`,
    `host`.`resource_state` AS `host_resource_state`,
    `vm_template`.`id` AS `template_id`,
    `vm_template`.`uuid` AS `template_uuid`,
    `vm_template`.`name` AS `template_name`,
    `vm_template`.`display_text` AS `template_display_text`,
    `vm_template`.`enable_password` AS `password_enabled`,
    `iso`.`id` AS `iso_id`,
    `iso`.`uuid` AS `iso_uuid`,
    `iso`.`name` AS `iso_name`,
    `iso`.`display_text` AS `iso_display_text`,
    `service_offering`.`id` AS `service_offering_id`,
    `service_offering`.`uuid` AS `service_offering_uuid`,
    `disk_offering`.`uuid` AS `disk_offering_uuid`,
    `disk_offering`.`id` AS `disk_offering_id`,
    (CASE
         WHEN ISNULL(`service_offering`.`cpu`) THEN `custom_cpu`.`value`
         ELSE `service_offering`.`cpu`
        END) AS `cpu`,
    (CASE
         WHEN ISNULL(`service_offering`.`speed`) THEN `custom_speed`.`value`
         ELSE `service_offering`.`speed`
        END) AS `speed`,
    (CASE
         WHEN ISNULL(`service_offering`.`ram_size`) THEN `custom_ram_size`.`value`
         ELSE `service_offering`.`ram_size`
        END) AS `ram_size`,
    `backup_offering`.`uuid` AS `backup_offering_uuid`,
    `backup_offering`.`id` AS `backup_offering_id`,
    `service_offering`.`name` AS `service_offering_name`,
    `disk_offering`.`name` AS `disk_offering_name`,
    `backup_offering`.`name` AS `backup_offering_name`,
    `storage_pool`.`id` AS `pool_id`,
    `storage_pool`.`uuid` AS `pool_uuid`,
    `storage_pool`.`pool_type` AS `pool_type`,
    `volumes`.`id` AS `volume_id`,
    `volumes`.`uuid` AS `volume_uuid`,
    `volumes`.`device_id` AS `volume_device_id`,
    `volumes`.`volume_type` AS `volume_type`,
    `security_group`.`id` AS `security_group_id`,
    `security_group`.`uuid` AS `security_group_uuid`,
    `security_group`.`name` AS `security_group_name`,
    `security_group`.`description` AS `security_group_description`,
    `nics`.`id` AS `nic_id`,
    `nics`.`uuid` AS `nic_uuid`,
    `nics`.`device_id` AS `nic_device_id`,
    `nics`.`network_id` AS `network_id`,
    `nics`.`ip4_address` AS `ip_address`,
    `nics`.`ip6_address` AS `ip6_address`,
    `nics`.`ip6_gateway` AS `ip6_gateway`,
    `nics`.`ip6_cidr` AS `ip6_cidr`,
    `nics`.`default_nic` AS `is_default_nic`,
    `nics`.`gateway` AS `gateway`,
    `nics`.`netmask` AS `netmask`,
    `nics`.`mac_address` AS `mac_address`,
    `nics`.`broadcast_uri` AS `broadcast_uri`,
    `nics`.`isolation_uri` AS `isolation_uri`,
    `vpc`.`id` AS `vpc_id`,
    `vpc`.`uuid` AS `vpc_uuid`,
    `networks`.`uuid` AS `network_uuid`,
    `networks`.`name` AS `network_name`,
    `networks`.`traffic_type` AS `traffic_type`,
    `networks`.`guest_type` AS `guest_type`,
    `user_ip_address`.`id` AS `public_ip_id`,
    `user_ip_address`.`uuid` AS `public_ip_uuid`,
    `user_ip_address`.`public_ip_address` AS `public_ip_address`,
    `ssh_details`.`value` AS `keypair_names`,
    `resource_tags`.`id` AS `tag_id`,
    `resource_tags`.`uuid` AS `tag_uuid`,
    `resource_tags`.`key` AS `tag_key`,
    `resource_tags`.`value` AS `tag_value`,
    `resource_tags`.`domain_id` AS `tag_domain_id`,
    `domain`.`uuid` AS `tag_domain_uuid`,
    `domain`.`name` AS `tag_domain_name`,
    `resource_tags`.`account_id` AS `tag_account_id`,
    `account`.`account_name` AS `tag_account_name`,
    `resource_tags`.`resource_id` AS `tag_resource_id`,
    `resource_tags`.`resource_uuid` AS `tag_resource_uuid`,
    `resource_tags`.`resource_type` AS `tag_resource_type`,
    `resource_tags`.`customer` AS `tag_customer`,
    `async_job`.`id` AS `job_id`,
    `async_job`.`uuid` AS `job_uuid`,
    `async_job`.`job_status` AS `job_status`,
    `async_job`.`account_id` AS `job_account_id`,
    `affinity_group`.`id` AS `affinity_group_id`,
    `affinity_group`.`uuid` AS `affinity_group_uuid`,
    `affinity_group`.`name` AS `affinity_group_name`,
    `affinity_group`.`description` AS `affinity_group_description`,
    `autoscale_vmgroups`.`id` AS `autoscale_vmgroup_id`,
    `autoscale_vmgroups`.`uuid` AS `autoscale_vmgroup_uuid`,
    `autoscale_vmgroups`.`name` AS `autoscale_vmgroup_name`,
    `vm_instance`.`dynamically_scalable` AS `dynamically_scalable`,
    `user_data`.`id` AS `user_data_id`,
    `user_data`.`uuid` AS `user_data_uuid`,
    `user_data`.`name` AS `user_data_name`,
    `user_vm`.`user_data_details` AS `user_data_details`,
    `vm_template`.`user_data_link_policy` AS `user_data_policy`
FROM
    (((((((((((((((((((((((((((((((((((`user_vm`
        JOIN `vm_instance` ON (((`vm_instance`.`id` = `user_vm`.`id`)
            AND ISNULL(`vm_instance`.`removed`))))
        JOIN `account` ON ((`vm_instance`.`account_id` = `account`.`id`)))
        JOIN `domain` ON ((`vm_instance`.`domain_id` = `domain`.`id`)))
        LEFT JOIN `guest_os` ON ((`vm_instance`.`guest_os_id` = `guest_os`.`id`)))
        LEFT JOIN `host_pod_ref` ON ((`vm_instance`.`pod_id` = `host_pod_ref`.`id`)))
        LEFT JOIN `projects` ON ((`projects`.`project_account_id` = `account`.`id`)))
        LEFT JOIN `instance_group_vm_map` ON ((`vm_instance`.`id` = `instance_group_vm_map`.`instance_id`)))
        LEFT JOIN `instance_group` ON ((`instance_group_vm_map`.`group_id` = `instance_group`.`id`)))
        LEFT JOIN `data_center` ON ((`vm_instance`.`data_center_id` = `data_center`.`id`)))
        LEFT JOIN `host` ON ((`vm_instance`.`host_id` = `host`.`id`)))
        LEFT JOIN `vm_template` ON ((`vm_instance`.`vm_template_id` = `vm_template`.`id`)))
        LEFT JOIN `vm_template` `iso` ON ((`iso`.`id` = `user_vm`.`iso_id`)))
        LEFT JOIN `volumes` ON ((`vm_instance`.`id` = `volumes`.`instance_id`)))
        LEFT JOIN `service_offering` ON ((`vm_instance`.`service_offering_id` = `service_offering`.`id`)))
        LEFT JOIN `disk_offering` `svc_disk_offering` ON ((`volumes`.`disk_offering_id` = `svc_disk_offering`.`id`)))
        LEFT JOIN `disk_offering` ON ((`volumes`.`disk_offering_id` = `disk_offering`.`id`)))
        LEFT JOIN `backup_offering` ON ((`vm_instance`.`backup_offering_id` = `backup_offering`.`id`)))
        LEFT JOIN `storage_pool` ON ((`volumes`.`pool_id` = `storage_pool`.`id`)))
        LEFT JOIN `security_group_vm_map` ON ((`vm_instance`.`id` = `security_group_vm_map`.`instance_id`)))
        LEFT JOIN `security_group` ON ((`security_group_vm_map`.`security_group_id` = `security_group`.`id`)))
        LEFT JOIN `user_data` ON ((`user_data`.`id` = `user_vm`.`user_data_id`)))
        LEFT JOIN `nics` ON (((`vm_instance`.`id` = `nics`.`instance_id`)
            AND ISNULL(`nics`.`removed`))))
        LEFT JOIN `networks` ON ((`nics`.`network_id` = `networks`.`id`)))
        LEFT JOIN `vpc` ON (((`networks`.`vpc_id` = `vpc`.`id`)
            AND ISNULL(`vpc`.`removed`))))
        LEFT JOIN `user_ip_address` ON ((`user_ip_address`.`vm_id` = `vm_instance`.`id`)))
        LEFT JOIN `user_vm_details` `ssh_details` ON (((`ssh_details`.`vm_id` = `vm_instance`.`id`)
            AND (`ssh_details`.`name` = 'SSH.KeyPairNames'))))
        LEFT JOIN `resource_tags` ON (((`resource_tags`.`resource_id` = `vm_instance`.`id`)
            AND (`resource_tags`.`resource_type` = 'UserVm'))))
        LEFT JOIN `async_job` ON (((`async_job`.`instance_id` = `vm_instance`.`id`)
            AND (`async_job`.`instance_type` = 'VirtualMachine')
            AND (`async_job`.`job_status` = 0))))
        LEFT JOIN `affinity_group_vm_map` ON ((`vm_instance`.`id` = `affinity_group_vm_map`.`instance_id`)))
        LEFT JOIN `affinity_group` ON ((`affinity_group_vm_map`.`affinity_group_id` = `affinity_group`.`id`)))
        LEFT JOIN `autoscale_vmgroup_vm_map` ON ((`autoscale_vmgroup_vm_map`.`instance_id` = `vm_instance`.`id`)))
        LEFT JOIN `autoscale_vmgroups` ON ((`autoscale_vmgroup_vm_map`.`vmgroup_id` = `autoscale_vmgroups`.`id`)))
        LEFT JOIN `user_vm_details` `custom_cpu` ON (((`custom_cpu`.`vm_id` = `vm_instance`.`id`)
            AND (`custom_cpu`.`name` = 'CpuNumber'))))
        LEFT JOIN `user_vm_details` `custom_speed` ON (((`custom_speed`.`vm_id` = `vm_instance`.`id`)
            AND (`custom_speed`.`name` = 'CpuSpeed'))))
        LEFT JOIN `user_vm_details` `custom_ram_size` ON (((`custom_ram_size`.`vm_id` = `vm_instance`.`id`)
        AND (`custom_ram_size`.`name` = 'memory'))));

-- Improve alert.email.addresses description #6806.
UPDATE  cloud.configuration
SET     description = 'Comma separated list of email addresses which are going to receive alert emails.'
WHERE   name = 'alert.email.addresses';

-- Improve description of configuration `secstorage.encrypt.copy` #6811.
UPDATE  cloud.configuration
SET     description = "Use SSL method used to encrypt copy traffic between zones. Also ensures that the certificate assigned to the zone is used when
generating links for external access."
WHERE   name = 'secstorage.encrypt.copy';

-- allow isolated networks without services to be used as is.
UPDATE `cloud`.`networks` ntwk
  SET ntwk.state = 'Implemented'
  WHERE ntwk.network_offering_id in
    (SELECT id FROM `cloud`.`network_offerings` ntwkoff
      WHERE (SELECT count(*) FROM `cloud`.`ntwk_offering_service_map` ntwksrvcmp WHERE ntwksrvcmp.network_offering_id = ntwkoff.id) = 0
        AND ntwkoff.is_persistent = 1) AND
    ntwk.state = 'Setup' AND
    ntwk.removed is NULL AND
    ntwk.guest_type = 'Isolated';

----- PR Quota custom tariffs #5909---
-- Create column 'uuid'
ALTER TABLE cloud_usage.quota_tariff
    ADD COLUMN  `uuid` varchar(40);

UPDATE  cloud_usage.quota_tariff
SET     uuid = UUID()
WHERE   uuid is null;

ALTER TABLE cloud_usage.quota_tariff
    MODIFY      `uuid` varchar(40) NOT NULL;


-- Create column 'name'
ALTER TABLE cloud_usage.quota_tariff
    ADD COLUMN  `name` text
    COMMENT     'A name, deﬁned by the user, to the tariff. This column will be used as identiﬁer along the tariff updates.';

UPDATE  cloud_usage.quota_tariff
SET     name = case when effective_on <= now() then usage_name else concat(usage_name, '-', id) end
WHERE   name is null;

ALTER TABLE cloud_usage.quota_tariff
    MODIFY      `name` text NOT NULL;


-- Create column 'description'
ALTER TABLE cloud_usage.quota_tariff
    ADD COLUMN  `description` text DEFAULT NULL
    COMMENT     'The description of the tariff.';


-- Create column 'activation_rule'
ALTER TABLE cloud_usage.quota_tariff
    ADD COLUMN  `activation_rule` text DEFAULT NULL
    COMMENT     'JS expression that defines when the tariff should be activated.';


-- Create column 'removed'
ALTER TABLE cloud_usage.quota_tariff
    ADD COLUMN  `removed` datetime DEFAULT NULL;


-- Create column 'end_date'
ALTER TABLE cloud_usage.quota_tariff
    ADD COLUMN  `end_date` datetime DEFAULT NULL
    COMMENT     'Defines the end date of the tariff.';


-- Change usage unit to right unit
UPDATE  cloud_usage.quota_tariff
SET     usage_unit = 'Compute*Month'
WHERE   usage_unit = 'Compute-Month';

UPDATE  cloud_usage.quota_tariff
SET     usage_unit = 'IP*Month'
WHERE   usage_unit = 'IP-Month';

UPDATE  cloud_usage.quota_tariff
SET     usage_unit = 'GB*Month'
WHERE   usage_unit = 'GB-Month';

UPDATE  cloud_usage.quota_tariff
SET     usage_unit = 'Policy*Month'
WHERE   usage_unit = 'Policy-Month';

----- PR Quota custom tariffs #5909 -----

-- delete configuration task.cleanup.retry.interval #6910
DELETE FROM `cloud`.`configuration` WHERE name='task.cleanup.retry.interval';

--- #6888 add index to speed up querying IPs in the network-tab
DROP PROCEDURE IF EXISTS `cloud`.`IDEMPOTENT_ADD_KEY`;

CREATE PROCEDURE `cloud`.`IDEMPOTENT_ADD_KEY` (
		IN in_index_name VARCHAR(200)
    , IN in_table_name VARCHAR(200)
    , IN in_key_definition VARCHAR(1000)
)
BEGIN

    DECLARE CONTINUE HANDLER FOR 1061 BEGIN END; SET @ddl = CONCAT('ALTER TABLE ', in_table_name); SET @ddl = CONCAT(@ddl, ' ', ' ADD KEY ') ; SET @ddl = CONCAT(@ddl, ' ', in_index_name); SET @ddl = CONCAT(@ddl, ' ', in_key_definition); PREPARE stmt FROM @ddl; EXECUTE stmt; DEALLOCATE PREPARE stmt; END;

CALL `cloud`.`IDEMPOTENT_ADD_KEY`('i_user_ip_address_state','user_ip_address', '(state)');

<<<<<<< HEAD
UPDATE  `cloud`.`role_permissions`
SET     sort_order = sort_order + 2
WHERE   rule = '*'
AND     permission = 'DENY'
AND     role_id in (SELECT id FROM `cloud`.`roles` WHERE name = 'Read-Only Admin - Default');

INSERT  INTO `cloud`.`role_permissions` (uuid, role_id, rule, permission, sort_order)
SELECT  UUID(), role_id, 'quotaStatement', 'ALLOW', MAX(sort_order)-1
FROM    `cloud`.`role_permissions` RP
WHERE   role_id = (SELECT id FROM `cloud`.`roles` WHERE name = 'Read-Only Admin - Default');

INSERT  INTO `cloud`.`role_permissions` (uuid, role_id, rule, permission, sort_order)
SELECT  UUID(), role_id, 'quotaBalance', 'ALLOW', MAX(sort_order)-2
FROM    `cloud`.`role_permissions` RP
WHERE   role_id = (SELECT id FROM `cloud`.`roles` WHERE name = 'Read-Only Admin - Default');

UPDATE  `cloud`.`role_permissions`
SET     sort_order = sort_order + 2
WHERE   rule = '*'
AND     permission = 'DENY'
AND     role_id in (SELECT id FROM `cloud`.`roles` WHERE name = 'Read-Only User - Default');

INSERT  INTO `cloud`.`role_permissions` (uuid, role_id, rule, permission, sort_order)
SELECT  UUID(), role_id, 'quotaStatement', 'ALLOW', MAX(sort_order)-1
FROM    `cloud`.`role_permissions` RP
WHERE   role_id = (SELECT id FROM `cloud`.`roles` WHERE name = 'Read-Only User - Default');

INSERT  INTO `cloud`.`role_permissions` (uuid, role_id, rule, permission, sort_order)
SELECT  UUID(), role_id, 'quotaBalance', 'ALLOW', MAX(sort_order)-2
FROM    `cloud`.`role_permissions` RP
WHERE   role_id = (SELECT id FROM `cloud`.`roles` WHERE name = 'Read-Only User - Default');
=======
-- Add permission for domain admins to call isAccountAllowedToCreateOfferingsWithTags API

INSERT INTO `cloud`.`role_permissions` (`uuid`, `role_id`, `rule`, `permission`)
SELECT UUID(), `roles`.`id`, 'isAccountAllowedToCreateOfferingsWithTags', 'ALLOW'
FROM `cloud`.`roles` WHERE `role_type` = 'DomainAdmin';
>>>>>>> c1b17d2c
<|MERGE_RESOLUTION|>--- conflicted
+++ resolved
@@ -998,7 +998,6 @@
 
 CALL `cloud`.`IDEMPOTENT_ADD_KEY`('i_user_ip_address_state','user_ip_address', '(state)');
 
-<<<<<<< HEAD
 UPDATE  `cloud`.`role_permissions`
 SET     sort_order = sort_order + 2
 WHERE   rule = '*'
@@ -1030,10 +1029,7 @@
 SELECT  UUID(), role_id, 'quotaBalance', 'ALLOW', MAX(sort_order)-2
 FROM    `cloud`.`role_permissions` RP
 WHERE   role_id = (SELECT id FROM `cloud`.`roles` WHERE name = 'Read-Only User - Default');
-=======
--- Add permission for domain admins to call isAccountAllowedToCreateOfferingsWithTags API
 
 INSERT INTO `cloud`.`role_permissions` (`uuid`, `role_id`, `rule`, `permission`)
 SELECT UUID(), `roles`.`id`, 'isAccountAllowedToCreateOfferingsWithTags', 'ALLOW'
-FROM `cloud`.`roles` WHERE `role_type` = 'DomainAdmin';
->>>>>>> c1b17d2c
+FROM `cloud`.`roles` WHERE `role_type` = 'DomainAdmin';