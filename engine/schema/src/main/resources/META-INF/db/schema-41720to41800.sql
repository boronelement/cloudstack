--- conflicted
+++ resolved
@@ -997,7 +997,15 @@
     DECLARE CONTINUE HANDLER FOR 1061 BEGIN END; SET @ddl = CONCAT('ALTER TABLE ', in_table_name); SET @ddl = CONCAT(@ddl, ' ', ' ADD KEY ') ; SET @ddl = CONCAT(@ddl, ' ', in_index_name); SET @ddl = CONCAT(@ddl, ' ', in_key_definition); PREPARE stmt FROM @ddl; EXECUTE stmt; DEALLOCATE PREPARE stmt; END;
 
 CALL `cloud`.`IDEMPOTENT_ADD_KEY`('i_user_ip_address_state','user_ip_address', '(state)');
-<<<<<<< HEAD
+
+
+-- Add permission for domain admins to call isAccountAllowedToCreateOfferingsWithTags API
+
+INSERT INTO `cloud`.`role_permissions` (`uuid`, `role_id`, `rule`, `permission`)
+SELECT UUID(), `roles`.`id`, 'isAccountAllowedToCreateOfferingsWithTags', 'ALLOW'
+FROM `cloud`.`roles` WHERE `role_type` = 'DomainAdmin';
+
+
 --
 -- Update Configuration Groups and Subgroups
 --
@@ -1239,12 +1247,4 @@
 UPDATE `cloud`.`configuration` SET
     `kind` = 'Select',
     `options` = 'xenserver56,xenserver61'
-where `name` = 'xenserver.pvdriver.version' ;
-=======
-
--- Add permission for domain admins to call isAccountAllowedToCreateOfferingsWithTags API
-
-INSERT INTO `cloud`.`role_permissions` (`uuid`, `role_id`, `rule`, `permission`)
-SELECT UUID(), `roles`.`id`, 'isAccountAllowedToCreateOfferingsWithTags', 'ALLOW'
-FROM `cloud`.`roles` WHERE `role_type` = 'DomainAdmin';
->>>>>>> c1b17d2c
+where `name` = 'xenserver.pvdriver.version' ;