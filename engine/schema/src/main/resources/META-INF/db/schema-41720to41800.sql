-- Licensed to the Apache Software Foundation (ASF) under one
-- or more contributor license agreements.  See the NOTICE file
-- distributed with this work for additional information
-- regarding copyright ownership.  The ASF licenses this file
-- to you under the Apache License, Version 2.0 (the
-- "License"); you may not use this file except in compliance
-- with the License.  You may obtain a copy of the License at
--
--   http://www.apache.org/licenses/LICENSE-2.0
--
-- Unless required by applicable law or agreed to in writing,
-- software distributed under the License is distributed on an
-- "AS IS" BASIS, WITHOUT WARRANTIES OR CONDITIONS OF ANY
-- KIND, either express or implied.  See the License for the
-- specific language governing permissions and limitations
-- under the License.

--;
-- Schema upgrade from 4.17.2.0 to 4.18.0.0
--;

-- Enable CPU cap for default system offerings;
UPDATE `cloud`.`service_offering` so
SET so.limit_cpu_use = 1
WHERE so.default_use = 1 AND so.vm_type IN ('domainrouter', 'secondarystoragevm', 'consoleproxy', 'internalloadbalancervm', 'elasticloadbalancervm');

ALTER TABLE `cloud`.`networks` ADD COLUMN `public_mtu` bigint unsigned comment "MTU for VR public interface" ;
ALTER TABLE `cloud`.`networks` ADD COLUMN `private_mtu` bigint unsigned comment "MTU for VR private interfaces" ;
ALTER TABLE `cloud`.`vpc` ADD COLUMN `public_mtu` bigint unsigned comment "MTU for VPC VR public interface" ;
ALTER TABLE `cloud`.`nics` ADD COLUMN `mtu` bigint unsigned comment "MTU for the VR interface" ;

DROP VIEW IF EXISTS `cloud`.`domain_router_view`;
CREATE VIEW `cloud`.`domain_router_view` AS
    select
        vm_instance.id id,
        vm_instance.name name,
        account.id account_id,
        account.uuid account_uuid,
        account.account_name account_name,
        account.type account_type,
        domain.id domain_id,
        domain.uuid domain_uuid,
        domain.name domain_name,
        domain.path domain_path,
        projects.id project_id,
        projects.uuid project_uuid,
        projects.name project_name,
        vm_instance.uuid uuid,
        vm_instance.created created,
        vm_instance.state state,
        vm_instance.removed removed,
        vm_instance.pod_id pod_id,
        vm_instance.instance_name instance_name,
        host_pod_ref.uuid pod_uuid,
        data_center.id data_center_id,
        data_center.uuid data_center_uuid,
        data_center.name data_center_name,
        data_center.networktype data_center_type,
        data_center.dns1 dns1,
        data_center.dns2 dns2,
        data_center.ip6_dns1 ip6_dns1,
        data_center.ip6_dns2 ip6_dns2,
        host.id host_id,
        host.uuid host_uuid,
        host.name host_name,
        host.hypervisor_type,
        host.cluster_id cluster_id,
        host.status host_status,
        host.resource_state host_resource_state,
        vm_template.id template_id,
        vm_template.uuid template_uuid,
        service_offering.id service_offering_id,
        service_offering.uuid service_offering_uuid,
        service_offering.name service_offering_name,
        nics.id nic_id,
        nics.uuid nic_uuid,
        nics.network_id network_id,
        nics.ip4_address ip_address,
        nics.ip6_address ip6_address,
        nics.ip6_gateway ip6_gateway,
        nics.ip6_cidr ip6_cidr,
        nics.default_nic is_default_nic,
        nics.gateway gateway,
        nics.netmask netmask,
        nics.mac_address mac_address,
        nics.broadcast_uri broadcast_uri,
        nics.isolation_uri isolation_uri,
        nics.mtu mtu,
        vpc.id vpc_id,
        vpc.uuid vpc_uuid,
        vpc.name vpc_name,
        networks.uuid network_uuid,
        networks.name network_name,
        networks.network_domain network_domain,
        networks.traffic_type traffic_type,
        networks.guest_type guest_type,
        async_job.id job_id,
        async_job.uuid job_uuid,
        async_job.job_status job_status,
        async_job.account_id job_account_id,
        domain_router.template_version template_version,
        domain_router.scripts_version scripts_version,
        domain_router.is_redundant_router is_redundant_router,
        domain_router.redundant_state redundant_state,
        domain_router.stop_pending stop_pending,
        domain_router.role role,
        domain_router.software_version software_version
    from
        `cloud`.`domain_router`
            inner join
        `cloud`.`vm_instance` ON vm_instance.id = domain_router.id
            inner join
        `cloud`.`account` ON vm_instance.account_id = account.id
            inner join
        `cloud`.`domain` ON vm_instance.domain_id = domain.id
            left join
        `cloud`.`host_pod_ref` ON vm_instance.pod_id = host_pod_ref.id
            left join
        `cloud`.`projects` ON projects.project_account_id = account.id
            left join
        `cloud`.`data_center` ON vm_instance.data_center_id = data_center.id
            left join
        `cloud`.`host` ON vm_instance.host_id = host.id
            left join
        `cloud`.`vm_template` ON vm_instance.vm_template_id = vm_template.id
            left join
        `cloud`.`service_offering` ON vm_instance.service_offering_id = service_offering.id
            left join
        `cloud`.`nics` ON vm_instance.id = nics.instance_id and nics.removed is null
            left join
        `cloud`.`networks` ON nics.network_id = networks.id
            left join
        `cloud`.`vpc` ON domain_router.vpc_id = vpc.id and vpc.removed is null
            left join
        `cloud`.`async_job` ON async_job.instance_id = vm_instance.id
            and async_job.instance_type = 'DomainRouter'
            and async_job.job_status = 0;

-- Idempotent ADD COLUMN
DROP PROCEDURE IF EXISTS `cloud`.`IDEMPOTENT_ADD_COLUMN`;
CREATE PROCEDURE `cloud`.`IDEMPOTENT_ADD_COLUMN` (
    IN in_table_name VARCHAR(200)
, IN in_column_name VARCHAR(200)
, IN in_column_definition VARCHAR(1000)
)
BEGIN
    DECLARE CONTINUE HANDLER FOR 1060 BEGIN END; SET @ddl = CONCAT('ALTER TABLE ', in_table_name); SET @ddl = CONCAT(@ddl, ' ', 'ADD COLUMN') ; SET @ddl = CONCAT(@ddl, ' ', in_column_name); SET @ddl = CONCAT(@ddl, ' ', in_column_definition); PREPARE stmt FROM @ddl; EXECUTE stmt; DEALLOCATE PREPARE stmt; END;


-- Add foreign key procedure to link volumes to passphrase table
DROP PROCEDURE IF EXISTS `cloud`.`IDEMPOTENT_ADD_FOREIGN_KEY`;
CREATE PROCEDURE `cloud`.`IDEMPOTENT_ADD_FOREIGN_KEY` (
    IN in_table_name VARCHAR(200),
    IN in_foreign_table_name VARCHAR(200),
    IN in_foreign_column_name VARCHAR(200)
)
BEGIN
    DECLARE CONTINUE HANDLER FOR 1005 BEGIN END; SET @ddl = CONCAT('ALTER TABLE ', in_table_name); SET @ddl = CONCAT(@ddl, ' ', ' ADD CONSTRAINT '); SET @ddl = CONCAT(@ddl, 'fk_', in_foreign_table_name, '_', in_foreign_column_name); SET @ddl = CONCAT(@ddl, ' FOREIGN KEY (', in_foreign_table_name, '_', in_foreign_column_name, ')'); SET @ddl = CONCAT(@ddl, ' REFERENCES ', in_foreign_table_name, '(', in_foreign_column_name, ')'); PREPARE stmt FROM @ddl; EXECUTE stmt; DEALLOCATE PREPARE stmt; END;

-- Add passphrase table
CREATE TABLE IF NOT EXISTS `cloud`.`passphrase` (
    `id` bigint unsigned NOT NULL auto_increment,
    `passphrase` varchar(64) DEFAULT NULL,
    PRIMARY KEY (`id`)
) ENGINE=InnoDB DEFAULT CHARSET=utf8;

-- Add passphrase column to volumes table
CALL `cloud`.`IDEMPOTENT_ADD_COLUMN`('cloud.volumes', 'passphrase_id', 'bigint unsigned DEFAULT NULL COMMENT ''encryption passphrase id'' ');
CALL `cloud`.`IDEMPOTENT_ADD_FOREIGN_KEY`('cloud.volumes', 'passphrase', 'id');
CALL `cloud`.`IDEMPOTENT_ADD_COLUMN`('cloud.volumes', 'encrypt_format', 'varchar(64) DEFAULT NULL COMMENT ''encryption format'' ');

-- Add encrypt column to disk_offering
CALL `cloud`.`IDEMPOTENT_ADD_COLUMN`('cloud.disk_offering', 'encrypt', 'tinyint(1) DEFAULT 0 COMMENT ''volume encrypt requested'' ');

-- add encryption support to disk offering view
DROP VIEW IF EXISTS `cloud`.`disk_offering_view`;
CREATE VIEW `cloud`.`disk_offering_view` AS
SELECT
    `disk_offering`.`id` AS `id`,
    `disk_offering`.`uuid` AS `uuid`,
    `disk_offering`.`name` AS `name`,
    `disk_offering`.`display_text` AS `display_text`,
    `disk_offering`.`provisioning_type` AS `provisioning_type`,
    `disk_offering`.`disk_size` AS `disk_size`,
    `disk_offering`.`min_iops` AS `min_iops`,
    `disk_offering`.`max_iops` AS `max_iops`,
    `disk_offering`.`created` AS `created`,
    `disk_offering`.`tags` AS `tags`,
    `disk_offering`.`customized` AS `customized`,
    `disk_offering`.`customized_iops` AS `customized_iops`,
    `disk_offering`.`removed` AS `removed`,
    `disk_offering`.`use_local_storage` AS `use_local_storage`,
    `disk_offering`.`hv_ss_reserve` AS `hv_ss_reserve`,
    `disk_offering`.`bytes_read_rate` AS `bytes_read_rate`,
    `disk_offering`.`bytes_read_rate_max` AS `bytes_read_rate_max`,
    `disk_offering`.`bytes_read_rate_max_length` AS `bytes_read_rate_max_length`,
    `disk_offering`.`bytes_write_rate` AS `bytes_write_rate`,
    `disk_offering`.`bytes_write_rate_max` AS `bytes_write_rate_max`,
    `disk_offering`.`bytes_write_rate_max_length` AS `bytes_write_rate_max_length`,
    `disk_offering`.`iops_read_rate` AS `iops_read_rate`,
    `disk_offering`.`iops_read_rate_max` AS `iops_read_rate_max`,
    `disk_offering`.`iops_read_rate_max_length` AS `iops_read_rate_max_length`,
    `disk_offering`.`iops_write_rate` AS `iops_write_rate`,
    `disk_offering`.`iops_write_rate_max` AS `iops_write_rate_max`,
    `disk_offering`.`iops_write_rate_max_length` AS `iops_write_rate_max_length`,
    `disk_offering`.`cache_mode` AS `cache_mode`,
    `disk_offering`.`sort_key` AS `sort_key`,
    `disk_offering`.`compute_only` AS `compute_only`,
    `disk_offering`.`display_offering` AS `display_offering`,
    `disk_offering`.`state` AS `state`,
    `disk_offering`.`disk_size_strictness` AS `disk_size_strictness`,
    `vsphere_storage_policy`.`value` AS `vsphere_storage_policy`,
    `disk_offering`.`encrypt` AS `encrypt`,
    GROUP_CONCAT(DISTINCT(domain.id)) AS domain_id,
    GROUP_CONCAT(DISTINCT(domain.uuid)) AS domain_uuid,
    GROUP_CONCAT(DISTINCT(domain.name)) AS domain_name,
    GROUP_CONCAT(DISTINCT(domain.path)) AS domain_path,
    GROUP_CONCAT(DISTINCT(zone.id)) AS zone_id,
    GROUP_CONCAT(DISTINCT(zone.uuid)) AS zone_uuid,
    GROUP_CONCAT(DISTINCT(zone.name)) AS zone_name
FROM
    `cloud`.`disk_offering`
        LEFT JOIN
    `cloud`.`disk_offering_details` AS `domain_details` ON `domain_details`.`offering_id` = `disk_offering`.`id` AND `domain_details`.`name`='domainid'
        LEFT JOIN
    `cloud`.`domain` AS `domain` ON FIND_IN_SET(`domain`.`id`, `domain_details`.`value`)
        LEFT JOIN
    `cloud`.`disk_offering_details` AS `zone_details` ON `zone_details`.`offering_id` = `disk_offering`.`id` AND `zone_details`.`name`='zoneid'
        LEFT JOIN
    `cloud`.`data_center` AS `zone` ON FIND_IN_SET(`zone`.`id`, `zone_details`.`value`)
        LEFT JOIN
    `cloud`.`disk_offering_details` AS `vsphere_storage_policy` ON `vsphere_storage_policy`.`offering_id` = `disk_offering`.`id`
        AND `vsphere_storage_policy`.`name` = 'storagepolicy'
WHERE
        `disk_offering`.`state`='Active'
GROUP BY
    `disk_offering`.`id`;

-- add encryption support to service offering view
DROP VIEW IF EXISTS `cloud`.`service_offering_view`;
CREATE VIEW `cloud`.`service_offering_view` AS
SELECT
    `service_offering`.`id` AS `id`,
    `service_offering`.`uuid` AS `uuid`,
    `service_offering`.`name` AS `name`,
    `service_offering`.`display_text` AS `display_text`,
    `disk_offering`.`provisioning_type` AS `provisioning_type`,
    `service_offering`.`created` AS `created`,
    `disk_offering`.`tags` AS `tags`,
    `service_offering`.`removed` AS `removed`,
    `disk_offering`.`use_local_storage` AS `use_local_storage`,
    `service_offering`.`system_use` AS `system_use`,
    `disk_offering`.`id` AS `disk_offering_id`,
    `disk_offering`.`name` AS `disk_offering_name`,
    `disk_offering`.`uuid` AS `disk_offering_uuid`,
    `disk_offering`.`display_text` AS `disk_offering_display_text`,
    `disk_offering`.`customized_iops` AS `customized_iops`,
    `disk_offering`.`min_iops` AS `min_iops`,
    `disk_offering`.`max_iops` AS `max_iops`,
    `disk_offering`.`hv_ss_reserve` AS `hv_ss_reserve`,
    `disk_offering`.`bytes_read_rate` AS `bytes_read_rate`,
    `disk_offering`.`bytes_read_rate_max` AS `bytes_read_rate_max`,
    `disk_offering`.`bytes_read_rate_max_length` AS `bytes_read_rate_max_length`,
    `disk_offering`.`bytes_write_rate` AS `bytes_write_rate`,
    `disk_offering`.`bytes_write_rate_max` AS `bytes_write_rate_max`,
    `disk_offering`.`bytes_write_rate_max_length` AS `bytes_write_rate_max_length`,
    `disk_offering`.`iops_read_rate` AS `iops_read_rate`,
    `disk_offering`.`iops_read_rate_max` AS `iops_read_rate_max`,
    `disk_offering`.`iops_read_rate_max_length` AS `iops_read_rate_max_length`,
    `disk_offering`.`iops_write_rate` AS `iops_write_rate`,
    `disk_offering`.`iops_write_rate_max` AS `iops_write_rate_max`,
    `disk_offering`.`iops_write_rate_max_length` AS `iops_write_rate_max_length`,
    `disk_offering`.`cache_mode` AS `cache_mode`,
    `disk_offering`.`disk_size` AS `root_disk_size`,
    `disk_offering`.`encrypt` AS `encrypt_root`,
    `service_offering`.`cpu` AS `cpu`,
    `service_offering`.`speed` AS `speed`,
    `service_offering`.`ram_size` AS `ram_size`,
    `service_offering`.`nw_rate` AS `nw_rate`,
    `service_offering`.`mc_rate` AS `mc_rate`,
    `service_offering`.`ha_enabled` AS `ha_enabled`,
    `service_offering`.`limit_cpu_use` AS `limit_cpu_use`,
    `service_offering`.`host_tag` AS `host_tag`,
    `service_offering`.`default_use` AS `default_use`,
    `service_offering`.`vm_type` AS `vm_type`,
    `service_offering`.`sort_key` AS `sort_key`,
    `service_offering`.`is_volatile` AS `is_volatile`,
    `service_offering`.`deployment_planner` AS `deployment_planner`,
    `service_offering`.`dynamic_scaling_enabled` AS `dynamic_scaling_enabled`,
    `service_offering`.`disk_offering_strictness` AS `disk_offering_strictness`,
    `vsphere_storage_policy`.`value` AS `vsphere_storage_policy`,
    GROUP_CONCAT(DISTINCT(domain.id)) AS domain_id,
    GROUP_CONCAT(DISTINCT(domain.uuid)) AS domain_uuid,
    GROUP_CONCAT(DISTINCT(domain.name)) AS domain_name,
    GROUP_CONCAT(DISTINCT(domain.path)) AS domain_path,
    GROUP_CONCAT(DISTINCT(zone.id)) AS zone_id,
    GROUP_CONCAT(DISTINCT(zone.uuid)) AS zone_uuid,
    GROUP_CONCAT(DISTINCT(zone.name)) AS zone_name,
    IFNULL(`min_compute_details`.`value`, `cpu`) AS min_cpu,
    IFNULL(`max_compute_details`.`value`, `cpu`) AS max_cpu,
    IFNULL(`min_memory_details`.`value`, `ram_size`) AS min_memory,
    IFNULL(`max_memory_details`.`value`, `ram_size`) AS max_memory
FROM
    `cloud`.`service_offering`
        INNER JOIN
    `cloud`.`disk_offering_view` AS `disk_offering` ON service_offering.disk_offering_id = disk_offering.id
        LEFT JOIN
    `cloud`.`service_offering_details` AS `domain_details` ON `domain_details`.`service_offering_id` = `service_offering`.`id` AND `domain_details`.`name`='domainid'
        LEFT JOIN
    `cloud`.`domain` AS `domain` ON FIND_IN_SET(`domain`.`id`, `domain_details`.`value`)
        LEFT JOIN
    `cloud`.`service_offering_details` AS `zone_details` ON `zone_details`.`service_offering_id` = `service_offering`.`id` AND `zone_details`.`name`='zoneid'
        LEFT JOIN
    `cloud`.`data_center` AS `zone` ON FIND_IN_SET(`zone`.`id`, `zone_details`.`value`)
        LEFT JOIN
    `cloud`.`service_offering_details` AS `min_compute_details` ON `min_compute_details`.`service_offering_id` = `service_offering`.`id`
        AND `min_compute_details`.`name` = 'mincpunumber'
        LEFT JOIN
    `cloud`.`service_offering_details` AS `max_compute_details` ON `max_compute_details`.`service_offering_id` = `service_offering`.`id`
        AND `max_compute_details`.`name` = 'maxcpunumber'
        LEFT JOIN
    `cloud`.`service_offering_details` AS `min_memory_details` ON `min_memory_details`.`service_offering_id` = `service_offering`.`id`
        AND `min_memory_details`.`name` = 'minmemory'
        LEFT JOIN
    `cloud`.`service_offering_details` AS `max_memory_details` ON `max_memory_details`.`service_offering_id` = `service_offering`.`id`
        AND `max_memory_details`.`name` = 'maxmemory'
        LEFT JOIN
    `cloud`.`service_offering_details` AS `vsphere_storage_policy` ON `vsphere_storage_policy`.`service_offering_id` = `service_offering`.`id`
        AND `vsphere_storage_policy`.`name` = 'storagepolicy'
WHERE
        `service_offering`.`state`='Active'
GROUP BY
    `service_offering`.`id`;

-- Add cidr_list column to load_balancing_rules
ALTER TABLE `cloud`.`load_balancing_rules`
ADD cidr_list VARCHAR(4096);

-- savely add resources in parallel
-- PR#5984 Create table to persist VM stats.
DROP TABLE IF EXISTS `cloud`.`resource_reservation`;
CREATE TABLE `cloud`.`resource_reservation` (
  `id` bigint unsigned NOT NULL auto_increment COMMENT 'id',
  `account_id` bigint unsigned NOT NULL,
  `domain_id` bigint unsigned NOT NULL,
  `resource_type` varchar(255) NOT NULL,
  `amount` bigint unsigned NOT NULL,
  PRIMARY KEY (`id`)
  ) ENGINE=InnoDB DEFAULT CHARSET=utf8;

-- Alter networks table to add ip6dns1 and ip6dns2
ALTER TABLE `cloud`.`networks`
    ADD COLUMN `ip6dns1` varchar(255) DEFAULT NULL COMMENT 'first IPv6 DNS for the network' AFTER `dns2`,
    ADD COLUMN `ip6dns2` varchar(255) DEFAULT NULL COMMENT 'second IPv6 DNS for the network' AFTER `ip6dns1`;
-- Alter vpc table to add dns1, dns2, ip6dns1 and ip6dns2
ALTER TABLE `cloud`.`vpc`
    ADD COLUMN `dns1` varchar(255) DEFAULT NULL COMMENT 'first IPv4 DNS for the vpc' AFTER `network_domain`,
    ADD COLUMN `dns2` varchar(255) DEFAULT NULL COMMENT 'second IPv4 DNS for the vpc' AFTER `dns1`,
    ADD COLUMN `ip6dns1` varchar(255) DEFAULT NULL COMMENT 'first IPv6 DNS for the vpc' AFTER `dns2`,
    ADD COLUMN `ip6dns2` varchar(255) DEFAULT NULL COMMENT 'second IPv6 DNS for the vpc' AFTER `ip6dns1`;

-- Fix migrateVolume permissions #6224.
DELETE role_perm
FROM role_permissions role_perm
INNER JOIN roles ON role_perm.role_id = roles.id
WHERE roles.role_type != 'Admin' AND roles.is_default = 1 AND role_perm.rule = 'migrateVolume';

-- VM autoscaling

-- Idempotent ADD COLUMN
DROP PROCEDURE IF EXISTS `cloud`.`IDEMPOTENT_ADD_COLUMN`;
CREATE PROCEDURE `cloud`.`IDEMPOTENT_ADD_COLUMN` (
    IN in_table_name VARCHAR(200)
, IN in_column_name VARCHAR(200)
, IN in_column_definition VARCHAR(1000)
)
BEGIN
    DECLARE CONTINUE HANDLER FOR 1060 BEGIN END; SET @ddl = CONCAT('ALTER TABLE ', in_table_name); SET @ddl = CONCAT(@ddl, ' ', 'ADD COLUMN') ; SET @ddl = CONCAT(@ddl, ' ', in_column_name); SET @ddl = CONCAT(@ddl, ' ', in_column_definition); PREPARE stmt FROM @ddl; EXECUTE stmt; DEALLOCATE PREPARE stmt; END;

-- Idempotent RENAME COLUMN
DROP PROCEDURE IF EXISTS `cloud`.`IDEMPOTENT_CHANGE_COLUMN`;
CREATE PROCEDURE `cloud`.`IDEMPOTENT_CHANGE_COLUMN` (
    IN in_table_name VARCHAR(200)
, IN in_column_name VARCHAR(200)
, IN in_column_new_name VARCHAR(200)
, IN in_column_new_definition VARCHAR(1000)
)
BEGIN
    DECLARE CONTINUE HANDLER FOR 1054 BEGIN END; SET @ddl = CONCAT('ALTER TABLE ', in_table_name); SET @ddl = CONCAT(@ddl, ' ', 'CHANGE COLUMN') ; SET @ddl = CONCAT(@ddl, ' ', in_column_name); SET @ddl = CONCAT(@ddl, ' ', in_column_new_name); SET @ddl = CONCAT(@ddl, ' ', in_column_new_definition); PREPARE stmt FROM @ddl; EXECUTE stmt; DEALLOCATE PREPARE stmt; END;

-- Idempotent ADD UNIQUE KEY
DROP PROCEDURE IF EXISTS `cloud`.`IDEMPOTENT_ADD_UNIQUE_KEY`;
CREATE PROCEDURE `cloud`.`IDEMPOTENT_ADD_UNIQUE_KEY` (
    IN in_table_name VARCHAR(200)
, IN in_key_name VARCHAR(200)
, IN in_key_definition VARCHAR(1000)
)
BEGIN
    DECLARE CONTINUE HANDLER FOR 1061 BEGIN END; SET @ddl = CONCAT('ALTER TABLE ', in_table_name); SET @ddl = CONCAT(@ddl, ' ', 'ADD UNIQUE KEY ', in_key_name); SET @ddl = CONCAT(@ddl, ' ', in_key_definition); PREPARE stmt FROM @ddl; EXECUTE stmt; DEALLOCATE PREPARE stmt; END;

-- Idempotent DROP FOREIGN KEY
DROP PROCEDURE IF EXISTS `cloud`.`IDEMPOTENT_DROP_FOREIGN_KEY`;
CREATE PROCEDURE `cloud`.`IDEMPOTENT_DROP_FOREIGN_KEY` (
    IN in_table_name VARCHAR(200)
, IN in_foreign_key_name VARCHAR(200)
)
BEGIN
    DECLARE CONTINUE HANDLER FOR 1091, 1025 BEGIN END; SET @ddl = CONCAT('ALTER TABLE ', in_table_name); SET @ddl = CONCAT(@ddl, ' ', ' DROP FOREIGN KEY '); SET @ddl = CONCAT(@ddl, ' ', in_foreign_key_name); PREPARE stmt FROM @ddl; EXECUTE stmt; DEALLOCATE PREPARE stmt; END;

-- Add column 'supports_vm_autoscaling' to 'network_offerings' table
CALL `cloud`.`IDEMPOTENT_ADD_COLUMN`('cloud.network_offerings', 'supports_vm_autoscaling', 'boolean default false');

-- Add column 'name' to 'autoscale_vmgroups' table
CALL `cloud`.`IDEMPOTENT_ADD_COLUMN`('cloud.autoscale_vmgroups', 'name', 'VARCHAR(255) DEFAULT NULL COMMENT "name of the autoscale vm group" AFTER `load_balancer_id`');
UPDATE `cloud`.`autoscale_vmgroups` SET `name` = CONCAT('AutoScale-VmGroup-',id) WHERE `name` IS NULL;

-- Add column 'next_vm_seq' to 'autoscale_vmgroups' table
CALL `cloud`.`IDEMPOTENT_ADD_COLUMN`('cloud.autoscale_vmgroups', 'next_vm_seq', 'BIGINT UNSIGNED NOT NULL DEFAULT 1');

-- Add column 'user_data' to 'autoscale_vmprofiles' table
CALL `cloud`.`IDEMPOTENT_ADD_COLUMN`('cloud.autoscale_vmprofiles', 'user_data', 'TEXT(32768) AFTER `counter_params`');

-- Add column 'name' to 'autoscale_policies' table
CALL `cloud`.`IDEMPOTENT_ADD_COLUMN`('cloud.autoscale_policies', 'name', 'VARCHAR(255) DEFAULT NULL COMMENT "name of the autoscale policy" AFTER `uuid`');

-- Add column 'provider' and update values
CALL `cloud`.`IDEMPOTENT_ADD_COLUMN`('cloud.counter', 'provider', 'VARCHAR(255) NOT NULL COMMENT "Network provider name" AFTER `uuid`');
UPDATE `cloud`.`counter` SET provider = 'Netscaler' WHERE `provider` IS NULL OR `provider` = '';

CALL `cloud`.`IDEMPOTENT_ADD_UNIQUE_KEY`('cloud.counter', 'uc_counter__provider__source__value', '(provider, source, value)');

-- Add new counters for VM autoscaling

INSERT IGNORE INTO `cloud`.`counter` (uuid, provider, source, name, value, created) VALUES (UUID(), 'VirtualRouter', 'cpu', 'VM CPU - average percentage', 'vm.cpu.average.percentage', NOW());
INSERT IGNORE INTO `cloud`.`counter` (uuid, provider, source, name, value, created) VALUES (UUID(), 'VirtualRouter', 'memory', 'VM Memory - average percentage', 'vm.memory.average.percentage', NOW());
INSERT IGNORE INTO `cloud`.`counter` (uuid, provider, source, name, value, created) VALUES (UUID(), 'VirtualRouter', 'virtualrouter', 'Public Network - mbps received per vm', 'public.network.received.average.mbps', NOW());
INSERT IGNORE INTO `cloud`.`counter` (uuid, provider, source, name, value, created) VALUES (UUID(), 'VirtualRouter', 'virtualrouter', 'Public Network - mbps transmit per vm', 'public.network.transmit.average.mbps', NOW());
INSERT IGNORE INTO `cloud`.`counter` (uuid, provider, source, name, value, created) VALUES (UUID(), 'VirtualRouter', 'virtualrouter', 'Load Balancer - average connections per vm', 'virtual.network.lb.average.connections', NOW());

INSERT IGNORE INTO `cloud`.`counter` (uuid, provider, source, name, value, created) VALUES (UUID(), 'VpcVirtualRouter', 'cpu', 'VM CPU - average percentage', 'vm.cpu.average.percentage', NOW());
INSERT IGNORE INTO `cloud`.`counter` (uuid, provider, source, name, value, created) VALUES (UUID(), 'VpcVirtualRouter', 'memory', 'VM Memory - average percentage', 'vm.memory.average.percentage', NOW());
INSERT IGNORE INTO `cloud`.`counter` (uuid, provider, source, name, value, created) VALUES (UUID(), 'VpcVirtualRouter', 'virtualrouter', 'Public Network - mbps received per vm', 'public.network.received.average.mbps', NOW());
INSERT IGNORE INTO `cloud`.`counter` (uuid, provider, source, name, value, created) VALUES (UUID(), 'VpcVirtualRouter', 'virtualrouter', 'Public Network - mbps transmit per vm', 'public.network.transmit.average.mbps', NOW());
INSERT IGNORE INTO `cloud`.`counter` (uuid, provider, source, name, value, created) VALUES (UUID(), 'VpcVirtualRouter', 'virtualrouter', 'Load Balancer - average connections per vm', 'virtual.network.lb.average.connections', NOW());

INSERT IGNORE INTO `cloud`.`counter` (uuid, provider, source, name, value, created) VALUES (UUID(), 'None', 'cpu', 'VM CPU - average percentage', 'vm.cpu.average.percentage', NOW());
INSERT IGNORE INTO `cloud`.`counter` (uuid, provider, source, name, value, created) VALUES (UUID(), 'None', 'memory', 'VM Memory - average percentage', 'vm.memory.average.percentage', NOW());

-- Update autoscale_vmgroups to new state

UPDATE `cloud`.`autoscale_vmgroups` SET state= UPPER(state);

-- Update autoscale_vmgroups so records will not be removed when LB rule is removed

CALL `cloud`.`IDEMPOTENT_DROP_FOREIGN_KEY`('cloud.autoscale_vmgroups', 'fk_autoscale_vmgroup__load_balancer_id');

-- Update autoscale_vmprofiles to make autoscale_user_id optional

ALTER TABLE `cloud`.`autoscale_vmprofiles` MODIFY COLUMN `autoscale_user_id` bigint unsigned;

-- Update autoscale_vmprofiles to rename destroy_vm_grace_period

CALL `cloud`.`IDEMPOTENT_CHANGE_COLUMN`('cloud.autoscale_vmprofiles', 'destroy_vm_grace_period', 'expunge_vm_grace_period', 'int unsigned COMMENT "the time allowed for existing connections to get closed before a vm is expunged"');

-- Create table for VM autoscaling historic data

CREATE TABLE IF NOT EXISTS `cloud`.`autoscale_vmgroup_statistics` (
  `id` bigint unsigned NOT NULL auto_increment,
  `vmgroup_id` bigint unsigned NOT NULL,
  `policy_id` bigint unsigned NOT NULL,
  `counter_id` bigint unsigned NOT NULL,
  `resource_id` bigint unsigned DEFAULT NULL,
  `resource_type` varchar(255) NOT NULL,
  `raw_value` double NOT NULL,
  `value_type` varchar(255) NOT NULL,
  `created` datetime NOT NULL COMMENT 'Date this data is created',
  `state` varchar(255) NOT NULL COMMENT 'State of the data',
  PRIMARY KEY  (`id`),
  CONSTRAINT `fk_autoscale_vmgroup_statistics__vmgroup_id` FOREIGN KEY `fk_autoscale_vmgroup_statistics__vmgroup_id` (`vmgroup_id`) REFERENCES `autoscale_vmgroups` (`id`) ON DELETE CASCADE,
  INDEX `i_autoscale_vmgroup_statistics__vmgroup_id`(`vmgroup_id`),
  INDEX `i_autoscale_vmgroup_statistics__policy_id`(`policy_id`),
  INDEX `i_autoscale_vmgroup_statistics__counter_id`(`counter_id`)
) ENGINE=InnoDB DEFAULT CHARSET=utf8mb4;


-- Update Network offering view with supports_vm_autoscaling
DROP VIEW IF EXISTS `cloud`.`network_offering_view`;
CREATE VIEW `cloud`.`network_offering_view` AS
    SELECT
        `network_offerings`.`id` AS `id`,
        `network_offerings`.`uuid` AS `uuid`,
        `network_offerings`.`name` AS `name`,
        `network_offerings`.`unique_name` AS `unique_name`,
        `network_offerings`.`display_text` AS `display_text`,
        `network_offerings`.`nw_rate` AS `nw_rate`,
        `network_offerings`.`mc_rate` AS `mc_rate`,
        `network_offerings`.`traffic_type` AS `traffic_type`,
        `network_offerings`.`tags` AS `tags`,
        `network_offerings`.`system_only` AS `system_only`,
        `network_offerings`.`specify_vlan` AS `specify_vlan`,
        `network_offerings`.`service_offering_id` AS `service_offering_id`,
        `network_offerings`.`conserve_mode` AS `conserve_mode`,
        `network_offerings`.`created` AS `created`,
        `network_offerings`.`removed` AS `removed`,
        `network_offerings`.`default` AS `default`,
        `network_offerings`.`availability` AS `availability`,
        `network_offerings`.`dedicated_lb_service` AS `dedicated_lb_service`,
        `network_offerings`.`shared_source_nat_service` AS `shared_source_nat_service`,
        `network_offerings`.`sort_key` AS `sort_key`,
        `network_offerings`.`redundant_router_service` AS `redundant_router_service`,
        `network_offerings`.`state` AS `state`,
        `network_offerings`.`guest_type` AS `guest_type`,
        `network_offerings`.`elastic_ip_service` AS `elastic_ip_service`,
        `network_offerings`.`eip_associate_public_ip` AS `eip_associate_public_ip`,
        `network_offerings`.`elastic_lb_service` AS `elastic_lb_service`,
        `network_offerings`.`specify_ip_ranges` AS `specify_ip_ranges`,
        `network_offerings`.`inline` AS `inline`,
        `network_offerings`.`is_persistent` AS `is_persistent`,
        `network_offerings`.`internal_lb` AS `internal_lb`,
        `network_offerings`.`public_lb` AS `public_lb`,
        `network_offerings`.`egress_default_policy` AS `egress_default_policy`,
        `network_offerings`.`concurrent_connections` AS `concurrent_connections`,
        `network_offerings`.`keep_alive_enabled` AS `keep_alive_enabled`,
        `network_offerings`.`supports_streched_l2` AS `supports_streched_l2`,
        `network_offerings`.`supports_public_access` AS `supports_public_access`,
        `network_offerings`.`supports_vm_autoscaling` AS `supports_vm_autoscaling`,
        `network_offerings`.`for_vpc` AS `for_vpc`,
        `network_offerings`.`service_package_id` AS `service_package_id`,
        GROUP_CONCAT(DISTINCT(domain.id)) AS domain_id,
        GROUP_CONCAT(DISTINCT(domain.uuid)) AS domain_uuid,
        GROUP_CONCAT(DISTINCT(domain.name)) AS domain_name,
        GROUP_CONCAT(DISTINCT(domain.path)) AS domain_path,
        GROUP_CONCAT(DISTINCT(zone.id)) AS zone_id,
        GROUP_CONCAT(DISTINCT(zone.uuid)) AS zone_uuid,
        GROUP_CONCAT(DISTINCT(zone.name)) AS zone_name,
        `offering_details`.value AS internet_protocol
    FROM
        `cloud`.`network_offerings`
            LEFT JOIN
        `cloud`.`network_offering_details` AS `domain_details` ON `domain_details`.`network_offering_id` = `network_offerings`.`id` AND `domain_details`.`name`='domainid'
            LEFT JOIN
        `cloud`.`domain` AS `domain` ON FIND_IN_SET(`domain`.`id`, `domain_details`.`value`)
            LEFT JOIN
        `cloud`.`network_offering_details` AS `zone_details` ON `zone_details`.`network_offering_id` = `network_offerings`.`id` AND `zone_details`.`name`='zoneid'
            LEFT JOIN
        `cloud`.`data_center` AS `zone` ON FIND_IN_SET(`zone`.`id`, `zone_details`.`value`)
            LEFT JOIN
        `cloud`.`network_offering_details` AS `offering_details` ON `offering_details`.`network_offering_id` = `network_offerings`.`id` AND `offering_details`.`name`='internetProtocol'
    GROUP BY
        `network_offerings`.`id`;

-- Update column 'supports_vm_autoscaling' to 1 if network offerings support Lb
UPDATE `cloud`.`network_offerings`
JOIN `cloud`.`ntwk_offering_service_map`
ON network_offerings.id = ntwk_offering_service_map.network_offering_id
SET network_offerings.supports_vm_autoscaling = 1
WHERE ntwk_offering_service_map.service = 'Lb'
    AND ntwk_offering_service_map.provider IN ('VirtualRouter', 'VpcVirtualRouter', 'Netscaler')
    AND network_offerings.removed IS NULL
    AND (SELECT COUNT(id) AS count FROM `network_offering_view` WHERE supports_vm_autoscaling = 1) = 0;

-- UserData as first class resource (PR #6202)
CREATE TABLE `cloud`.`user_data` (
  `id` bigint unsigned NOT NULL auto_increment COMMENT 'id',
  `uuid` varchar(40) NOT NULL COMMENT 'UUID of the user data',
  `name` varchar(256) NOT NULL COMMENT 'name of the user data',
  `account_id` bigint unsigned NOT NULL COMMENT 'owner, foreign key to account table',
  `domain_id` bigint unsigned NOT NULL COMMENT 'domain, foreign key to domain table',
  `user_data` mediumtext COMMENT 'value of the userdata',
  `params` mediumtext COMMENT 'value of the comma-separated list of parameters',
  PRIMARY KEY (`id`),
  CONSTRAINT `fk_userdata__account_id` FOREIGN KEY(`account_id`) REFERENCES `account` (`id`) ON DELETE CASCADE,
  CONSTRAINT `fk_userdata__domain_id` FOREIGN KEY(`domain_id`) REFERENCES `domain` (`id`) ON DELETE CASCADE,
  CONSTRAINT `uc_userdata__uuid` UNIQUE (`uuid`)
) ENGINE=InnoDB DEFAULT CHARSET=utf8;

ALTER TABLE `cloud`.`user_vm` ADD COLUMN `user_data_id` bigint unsigned DEFAULT NULL COMMENT 'id of the user data' AFTER `user_data`;
ALTER TABLE `cloud`.`user_vm` ADD COLUMN `user_data_details` mediumtext DEFAULT NULL COMMENT 'value of the comma-separated list of parameters' AFTER `user_data_id`;
ALTER TABLE `cloud`.`user_vm` ADD CONSTRAINT `fk_user_vm__user_data_id` FOREIGN KEY `fk_user_vm__user_data_id`(`user_data_id`) REFERENCES `user_data`(`id`);

ALTER TABLE `cloud`.`vm_template` ADD COLUMN `user_data_id` bigint unsigned DEFAULT NULL COMMENT 'id of the user data';
ALTER TABLE `cloud`.`vm_template` ADD COLUMN `user_data_link_policy` varchar(255) DEFAULT NULL COMMENT 'user data link policy with template';
ALTER TABLE `cloud`.`vm_template` ADD CONSTRAINT `fk_vm_template__user_data_id` FOREIGN KEY `fk_vm_template__user_data_id`(`user_data_id`) REFERENCES `user_data`(`id`);

-- Added userdata details to template
DROP VIEW IF EXISTS `cloud`.`template_view`;
CREATE VIEW `cloud`.`template_view` AS
     SELECT
         `vm_template`.`id` AS `id`,
         `vm_template`.`uuid` AS `uuid`,
         `vm_template`.`unique_name` AS `unique_name`,
         `vm_template`.`name` AS `name`,
         `vm_template`.`public` AS `public`,
         `vm_template`.`featured` AS `featured`,
         `vm_template`.`type` AS `type`,
         `vm_template`.`hvm` AS `hvm`,
         `vm_template`.`bits` AS `bits`,
         `vm_template`.`url` AS `url`,
         `vm_template`.`format` AS `format`,
         `vm_template`.`created` AS `created`,
         `vm_template`.`checksum` AS `checksum`,
         `vm_template`.`display_text` AS `display_text`,
         `vm_template`.`enable_password` AS `enable_password`,
         `vm_template`.`dynamically_scalable` AS `dynamically_scalable`,
         `vm_template`.`state` AS `template_state`,
         `vm_template`.`guest_os_id` AS `guest_os_id`,
         `guest_os`.`uuid` AS `guest_os_uuid`,
         `guest_os`.`display_name` AS `guest_os_name`,
         `vm_template`.`bootable` AS `bootable`,
         `vm_template`.`prepopulate` AS `prepopulate`,
         `vm_template`.`cross_zones` AS `cross_zones`,
         `vm_template`.`hypervisor_type` AS `hypervisor_type`,
         `vm_template`.`extractable` AS `extractable`,
         `vm_template`.`template_tag` AS `template_tag`,
         `vm_template`.`sort_key` AS `sort_key`,
         `vm_template`.`removed` AS `removed`,
         `vm_template`.`enable_sshkey` AS `enable_sshkey`,
         `parent_template`.`id` AS `parent_template_id`,
         `parent_template`.`uuid` AS `parent_template_uuid`,
         `source_template`.`id` AS `source_template_id`,
         `source_template`.`uuid` AS `source_template_uuid`,
         `account`.`id` AS `account_id`,
         `account`.`uuid` AS `account_uuid`,
         `account`.`account_name` AS `account_name`,
         `account`.`type` AS `account_type`,
         `domain`.`id` AS `domain_id`,
         `domain`.`uuid` AS `domain_uuid`,
         `domain`.`name` AS `domain_name`,
         `domain`.`path` AS `domain_path`,
         `projects`.`id` AS `project_id`,
         `projects`.`uuid` AS `project_uuid`,
         `projects`.`name` AS `project_name`,
         `data_center`.`id` AS `data_center_id`,
         `data_center`.`uuid` AS `data_center_uuid`,
         `data_center`.`name` AS `data_center_name`,
         `launch_permission`.`account_id` AS `lp_account_id`,
         `template_store_ref`.`store_id` AS `store_id`,
         `image_store`.`scope` AS `store_scope`,
         `template_store_ref`.`state` AS `state`,
         `template_store_ref`.`download_state` AS `download_state`,
         `template_store_ref`.`download_pct` AS `download_pct`,
         `template_store_ref`.`error_str` AS `error_str`,
         `template_store_ref`.`size` AS `size`,
         `template_store_ref`.physical_size AS `physical_size`,
         `template_store_ref`.`destroyed` AS `destroyed`,
         `template_store_ref`.`created` AS `created_on_store`,
         `vm_template_details`.`name` AS `detail_name`,
         `vm_template_details`.`value` AS `detail_value`,
         `resource_tags`.`id` AS `tag_id`,
         `resource_tags`.`uuid` AS `tag_uuid`,
         `resource_tags`.`key` AS `tag_key`,
         `resource_tags`.`value` AS `tag_value`,
         `resource_tags`.`domain_id` AS `tag_domain_id`,
         `domain`.`uuid` AS `tag_domain_uuid`,
         `domain`.`name` AS `tag_domain_name`,
         `resource_tags`.`account_id` AS `tag_account_id`,
         `account`.`account_name` AS `tag_account_name`,
         `resource_tags`.`resource_id` AS `tag_resource_id`,
         `resource_tags`.`resource_uuid` AS `tag_resource_uuid`,
         `resource_tags`.`resource_type` AS `tag_resource_type`,
         `resource_tags`.`customer` AS `tag_customer`,
          CONCAT(`vm_template`.`id`,
                 '_',
                 IFNULL(`data_center`.`id`, 0)) AS `temp_zone_pair`,
          `vm_template`.`direct_download` AS `direct_download`,
          `vm_template`.`deploy_as_is` AS `deploy_as_is`,
         `user_data`.`id` AS `user_data_id`,
         `user_data`.`uuid` AS `user_data_uuid`,
         `user_data`.`name` AS `user_data_name`,
         `user_data`.`params` AS `user_data_params`,
         `vm_template`.`user_data_link_policy` AS `user_data_policy`
     FROM
         (((((((((((((`vm_template`
         JOIN `guest_os` ON ((`guest_os`.`id` = `vm_template`.`guest_os_id`)))
         JOIN `account` ON ((`account`.`id` = `vm_template`.`account_id`)))
         JOIN `domain` ON ((`domain`.`id` = `account`.`domain_id`)))
         LEFT JOIN `projects` ON ((`projects`.`project_account_id` = `account`.`id`)))
         LEFT JOIN `vm_template_details` ON ((`vm_template_details`.`template_id` = `vm_template`.`id`)))
         LEFT JOIN `vm_template` `source_template` ON ((`source_template`.`id` = `vm_template`.`source_template_id`)))
         LEFT JOIN `template_store_ref` ON (((`template_store_ref`.`template_id` = `vm_template`.`id`)
             AND (`template_store_ref`.`store_role` = 'Image')
             AND (`template_store_ref`.`destroyed` = 0))))
         LEFT JOIN `vm_template` `parent_template` ON ((`parent_template`.`id` = `vm_template`.`parent_template_id`)))
         LEFT JOIN `image_store` ON ((ISNULL(`image_store`.`removed`)
             AND (`template_store_ref`.`store_id` IS NOT NULL)
             AND (`image_store`.`id` = `template_store_ref`.`store_id`))))
         LEFT JOIN `template_zone_ref` ON (((`template_zone_ref`.`template_id` = `vm_template`.`id`)
             AND ISNULL(`template_store_ref`.`store_id`)
             AND ISNULL(`template_zone_ref`.`removed`))))
         LEFT JOIN `data_center` ON (((`image_store`.`data_center_id` = `data_center`.`id`)
             OR (`template_zone_ref`.`zone_id` = `data_center`.`id`))))
         LEFT JOIN `launch_permission` ON ((`launch_permission`.`template_id` = `vm_template`.`id`)))
         LEFT JOIN `user_data` ON ((`user_data`.`id` = `vm_template`.`user_data_id`))
         LEFT JOIN `resource_tags` ON (((`resource_tags`.`resource_id` = `vm_template`.`id`)
             AND ((`resource_tags`.`resource_type` = 'Template')
             OR (`resource_tags`.`resource_type` = 'ISO')))));

DROP VIEW IF EXISTS `cloud`.`user_vm_view`;
CREATE
    VIEW `user_vm_view` AS
SELECT
    `vm_instance`.`id` AS `id`,
    `vm_instance`.`name` AS `name`,
    `user_vm`.`display_name` AS `display_name`,
    `user_vm`.`user_data` AS `user_data`,
    `account`.`id` AS `account_id`,
    `account`.`uuid` AS `account_uuid`,
    `account`.`account_name` AS `account_name`,
    `account`.`type` AS `account_type`,
    `domain`.`id` AS `domain_id`,
    `domain`.`uuid` AS `domain_uuid`,
    `domain`.`name` AS `domain_name`,
    `domain`.`path` AS `domain_path`,
    `projects`.`id` AS `project_id`,
    `projects`.`uuid` AS `project_uuid`,
    `projects`.`name` AS `project_name`,
    `instance_group`.`id` AS `instance_group_id`,
    `instance_group`.`uuid` AS `instance_group_uuid`,
    `instance_group`.`name` AS `instance_group_name`,
    `vm_instance`.`uuid` AS `uuid`,
    `vm_instance`.`user_id` AS `user_id`,
    `vm_instance`.`last_host_id` AS `last_host_id`,
    `vm_instance`.`vm_type` AS `type`,
    `vm_instance`.`limit_cpu_use` AS `limit_cpu_use`,
    `vm_instance`.`created` AS `created`,
    `vm_instance`.`state` AS `state`,
    `vm_instance`.`update_time` AS `update_time`,
    `vm_instance`.`removed` AS `removed`,
    `vm_instance`.`ha_enabled` AS `ha_enabled`,
    `vm_instance`.`hypervisor_type` AS `hypervisor_type`,
    `vm_instance`.`instance_name` AS `instance_name`,
    `vm_instance`.`guest_os_id` AS `guest_os_id`,
    `vm_instance`.`display_vm` AS `display_vm`,
    `guest_os`.`uuid` AS `guest_os_uuid`,
    `vm_instance`.`pod_id` AS `pod_id`,
    `host_pod_ref`.`uuid` AS `pod_uuid`,
    `vm_instance`.`private_ip_address` AS `private_ip_address`,
    `vm_instance`.`private_mac_address` AS `private_mac_address`,
    `vm_instance`.`vm_type` AS `vm_type`,
    `data_center`.`id` AS `data_center_id`,
    `data_center`.`uuid` AS `data_center_uuid`,
    `data_center`.`name` AS `data_center_name`,
    `data_center`.`is_security_group_enabled` AS `security_group_enabled`,
    `data_center`.`networktype` AS `data_center_type`,
    `host`.`id` AS `host_id`,
    `host`.`uuid` AS `host_uuid`,
    `host`.`name` AS `host_name`,
    `host`.`cluster_id` AS `cluster_id`,
    `host`.`status` AS `host_status`,
    `host`.`resource_state` AS `host_resource_state`,
    `vm_template`.`id` AS `template_id`,
    `vm_template`.`uuid` AS `template_uuid`,
    `vm_template`.`name` AS `template_name`,
    `vm_template`.`display_text` AS `template_display_text`,
    `vm_template`.`enable_password` AS `password_enabled`,
    `iso`.`id` AS `iso_id`,
    `iso`.`uuid` AS `iso_uuid`,
    `iso`.`name` AS `iso_name`,
    `iso`.`display_text` AS `iso_display_text`,
    `service_offering`.`id` AS `service_offering_id`,
    `service_offering`.`uuid` AS `service_offering_uuid`,
    `disk_offering`.`uuid` AS `disk_offering_uuid`,
    `disk_offering`.`id` AS `disk_offering_id`,
    (CASE
         WHEN ISNULL(`service_offering`.`cpu`) THEN `custom_cpu`.`value`
         ELSE `service_offering`.`cpu`
        END) AS `cpu`,
    (CASE
         WHEN ISNULL(`service_offering`.`speed`) THEN `custom_speed`.`value`
         ELSE `service_offering`.`speed`
        END) AS `speed`,
    (CASE
         WHEN ISNULL(`service_offering`.`ram_size`) THEN `custom_ram_size`.`value`
         ELSE `service_offering`.`ram_size`
        END) AS `ram_size`,
    `backup_offering`.`uuid` AS `backup_offering_uuid`,
    `backup_offering`.`id` AS `backup_offering_id`,
    `service_offering`.`name` AS `service_offering_name`,
    `disk_offering`.`name` AS `disk_offering_name`,
    `backup_offering`.`name` AS `backup_offering_name`,
    `storage_pool`.`id` AS `pool_id`,
    `storage_pool`.`uuid` AS `pool_uuid`,
    `storage_pool`.`pool_type` AS `pool_type`,
    `volumes`.`id` AS `volume_id`,
    `volumes`.`uuid` AS `volume_uuid`,
    `volumes`.`device_id` AS `volume_device_id`,
    `volumes`.`volume_type` AS `volume_type`,
    `security_group`.`id` AS `security_group_id`,
    `security_group`.`uuid` AS `security_group_uuid`,
    `security_group`.`name` AS `security_group_name`,
    `security_group`.`description` AS `security_group_description`,
    `nics`.`id` AS `nic_id`,
    `nics`.`uuid` AS `nic_uuid`,
    `nics`.`device_id` AS `nic_device_id`,
    `nics`.`network_id` AS `network_id`,
    `nics`.`ip4_address` AS `ip_address`,
    `nics`.`ip6_address` AS `ip6_address`,
    `nics`.`ip6_gateway` AS `ip6_gateway`,
    `nics`.`ip6_cidr` AS `ip6_cidr`,
    `nics`.`default_nic` AS `is_default_nic`,
    `nics`.`gateway` AS `gateway`,
    `nics`.`netmask` AS `netmask`,
    `nics`.`mac_address` AS `mac_address`,
    `nics`.`broadcast_uri` AS `broadcast_uri`,
    `nics`.`isolation_uri` AS `isolation_uri`,
    `vpc`.`id` AS `vpc_id`,
    `vpc`.`uuid` AS `vpc_uuid`,
    `networks`.`uuid` AS `network_uuid`,
    `networks`.`name` AS `network_name`,
    `networks`.`traffic_type` AS `traffic_type`,
    `networks`.`guest_type` AS `guest_type`,
    `user_ip_address`.`id` AS `public_ip_id`,
    `user_ip_address`.`uuid` AS `public_ip_uuid`,
    `user_ip_address`.`public_ip_address` AS `public_ip_address`,
    `ssh_details`.`value` AS `keypair_names`,
    `resource_tags`.`id` AS `tag_id`,
    `resource_tags`.`uuid` AS `tag_uuid`,
    `resource_tags`.`key` AS `tag_key`,
    `resource_tags`.`value` AS `tag_value`,
    `resource_tags`.`domain_id` AS `tag_domain_id`,
    `domain`.`uuid` AS `tag_domain_uuid`,
    `domain`.`name` AS `tag_domain_name`,
    `resource_tags`.`account_id` AS `tag_account_id`,
    `account`.`account_name` AS `tag_account_name`,
    `resource_tags`.`resource_id` AS `tag_resource_id`,
    `resource_tags`.`resource_uuid` AS `tag_resource_uuid`,
    `resource_tags`.`resource_type` AS `tag_resource_type`,
    `resource_tags`.`customer` AS `tag_customer`,
    `async_job`.`id` AS `job_id`,
    `async_job`.`uuid` AS `job_uuid`,
    `async_job`.`job_status` AS `job_status`,
    `async_job`.`account_id` AS `job_account_id`,
    `affinity_group`.`id` AS `affinity_group_id`,
    `affinity_group`.`uuid` AS `affinity_group_uuid`,
    `affinity_group`.`name` AS `affinity_group_name`,
    `affinity_group`.`description` AS `affinity_group_description`,
    `autoscale_vmgroups`.`id` AS `autoscale_vmgroup_id`,
    `autoscale_vmgroups`.`uuid` AS `autoscale_vmgroup_uuid`,
    `autoscale_vmgroups`.`name` AS `autoscale_vmgroup_name`,
    `vm_instance`.`dynamically_scalable` AS `dynamically_scalable`,
    `user_data`.`id` AS `user_data_id`,
    `user_data`.`uuid` AS `user_data_uuid`,
    `user_data`.`name` AS `user_data_name`,
    `user_vm`.`user_data_details` AS `user_data_details`,
    `vm_template`.`user_data_link_policy` AS `user_data_policy`
FROM
    (((((((((((((((((((((((((((((((((((`user_vm`
        JOIN `vm_instance` ON (((`vm_instance`.`id` = `user_vm`.`id`)
            AND ISNULL(`vm_instance`.`removed`))))
        JOIN `account` ON ((`vm_instance`.`account_id` = `account`.`id`)))
        JOIN `domain` ON ((`vm_instance`.`domain_id` = `domain`.`id`)))
        LEFT JOIN `guest_os` ON ((`vm_instance`.`guest_os_id` = `guest_os`.`id`)))
        LEFT JOIN `host_pod_ref` ON ((`vm_instance`.`pod_id` = `host_pod_ref`.`id`)))
        LEFT JOIN `projects` ON ((`projects`.`project_account_id` = `account`.`id`)))
        LEFT JOIN `instance_group_vm_map` ON ((`vm_instance`.`id` = `instance_group_vm_map`.`instance_id`)))
        LEFT JOIN `instance_group` ON ((`instance_group_vm_map`.`group_id` = `instance_group`.`id`)))
        LEFT JOIN `data_center` ON ((`vm_instance`.`data_center_id` = `data_center`.`id`)))
        LEFT JOIN `host` ON ((`vm_instance`.`host_id` = `host`.`id`)))
        LEFT JOIN `vm_template` ON ((`vm_instance`.`vm_template_id` = `vm_template`.`id`)))
        LEFT JOIN `vm_template` `iso` ON ((`iso`.`id` = `user_vm`.`iso_id`)))
        LEFT JOIN `volumes` ON ((`vm_instance`.`id` = `volumes`.`instance_id`)))
        LEFT JOIN `service_offering` ON ((`vm_instance`.`service_offering_id` = `service_offering`.`id`)))
        LEFT JOIN `disk_offering` `svc_disk_offering` ON ((`volumes`.`disk_offering_id` = `svc_disk_offering`.`id`)))
        LEFT JOIN `disk_offering` ON ((`volumes`.`disk_offering_id` = `disk_offering`.`id`)))
        LEFT JOIN `backup_offering` ON ((`vm_instance`.`backup_offering_id` = `backup_offering`.`id`)))
        LEFT JOIN `storage_pool` ON ((`volumes`.`pool_id` = `storage_pool`.`id`)))
        LEFT JOIN `security_group_vm_map` ON ((`vm_instance`.`id` = `security_group_vm_map`.`instance_id`)))
        LEFT JOIN `security_group` ON ((`security_group_vm_map`.`security_group_id` = `security_group`.`id`)))
        LEFT JOIN `user_data` ON ((`user_data`.`id` = `user_vm`.`user_data_id`)))
        LEFT JOIN `nics` ON (((`vm_instance`.`id` = `nics`.`instance_id`)
            AND ISNULL(`nics`.`removed`))))
        LEFT JOIN `networks` ON ((`nics`.`network_id` = `networks`.`id`)))
        LEFT JOIN `vpc` ON (((`networks`.`vpc_id` = `vpc`.`id`)
            AND ISNULL(`vpc`.`removed`))))
        LEFT JOIN `user_ip_address` ON ((`user_ip_address`.`vm_id` = `vm_instance`.`id`)))
        LEFT JOIN `user_vm_details` `ssh_details` ON (((`ssh_details`.`vm_id` = `vm_instance`.`id`)
            AND (`ssh_details`.`name` = 'SSH.KeyPairNames'))))
        LEFT JOIN `resource_tags` ON (((`resource_tags`.`resource_id` = `vm_instance`.`id`)
            AND (`resource_tags`.`resource_type` = 'UserVm'))))
        LEFT JOIN `async_job` ON (((`async_job`.`instance_id` = `vm_instance`.`id`)
            AND (`async_job`.`instance_type` = 'VirtualMachine')
            AND (`async_job`.`job_status` = 0))))
        LEFT JOIN `affinity_group_vm_map` ON ((`vm_instance`.`id` = `affinity_group_vm_map`.`instance_id`)))
        LEFT JOIN `affinity_group` ON ((`affinity_group_vm_map`.`affinity_group_id` = `affinity_group`.`id`)))
        LEFT JOIN `autoscale_vmgroup_vm_map` ON ((`autoscale_vmgroup_vm_map`.`instance_id` = `vm_instance`.`id`)))
        LEFT JOIN `autoscale_vmgroups` ON ((`autoscale_vmgroup_vm_map`.`vmgroup_id` = `autoscale_vmgroups`.`id`)))
        LEFT JOIN `user_vm_details` `custom_cpu` ON (((`custom_cpu`.`vm_id` = `vm_instance`.`id`)
            AND (`custom_cpu`.`name` = 'CpuNumber'))))
        LEFT JOIN `user_vm_details` `custom_speed` ON (((`custom_speed`.`vm_id` = `vm_instance`.`id`)
            AND (`custom_speed`.`name` = 'CpuSpeed'))))
        LEFT JOIN `user_vm_details` `custom_ram_size` ON (((`custom_ram_size`.`vm_id` = `vm_instance`.`id`)
        AND (`custom_ram_size`.`name` = 'memory'))));

-- Improve alert.email.addresses description #6806.
UPDATE  cloud.configuration
SET     description = 'Comma separated list of email addresses which are going to receive alert emails.'
WHERE   name = 'alert.email.addresses';

-- Improve description of configuration `secstorage.encrypt.copy` #6811.
UPDATE  cloud.configuration
SET     description = "Use SSL method used to encrypt copy traffic between zones. Also ensures that the certificate assigned to the zone is used when
generating links for external access."
WHERE   name = 'secstorage.encrypt.copy';

-- allow isolated networks without services to be used as is.
UPDATE `cloud`.`networks` ntwk
  SET ntwk.state = 'Implemented'
  WHERE ntwk.network_offering_id in
    (SELECT id FROM `cloud`.`network_offerings` ntwkoff
      WHERE (SELECT count(*) FROM `cloud`.`ntwk_offering_service_map` ntwksrvcmp WHERE ntwksrvcmp.network_offering_id = ntwkoff.id) = 0
        AND ntwkoff.is_persistent = 1) AND
    ntwk.state = 'Setup' AND
    ntwk.removed is NULL AND
    ntwk.guest_type = 'Isolated';

----- PR Quota custom tariffs #5909---
-- Create column 'uuid'
ALTER TABLE cloud_usage.quota_tariff
    ADD COLUMN  `uuid` varchar(40);

UPDATE  cloud_usage.quota_tariff
SET     uuid = UUID()
WHERE   uuid is null;

ALTER TABLE cloud_usage.quota_tariff
    MODIFY      `uuid` varchar(40) NOT NULL;


-- Create column 'name'
ALTER TABLE cloud_usage.quota_tariff
    ADD COLUMN  `name` text
    COMMENT     'A name, deﬁned by the user, to the tariff. This column will be used as identiﬁer along the tariff updates.';

UPDATE  cloud_usage.quota_tariff
SET     name = case when effective_on <= now() then usage_name else concat(usage_name, '-', id) end
WHERE   name is null;

ALTER TABLE cloud_usage.quota_tariff
    MODIFY      `name` text NOT NULL;


-- Create column 'description'
ALTER TABLE cloud_usage.quota_tariff
    ADD COLUMN  `description` text DEFAULT NULL
    COMMENT     'The description of the tariff.';


-- Create column 'activation_rule'
ALTER TABLE cloud_usage.quota_tariff
    ADD COLUMN  `activation_rule` text DEFAULT NULL
    COMMENT     'JS expression that defines when the tariff should be activated.';


-- Create column 'removed'
ALTER TABLE cloud_usage.quota_tariff
    ADD COLUMN  `removed` datetime DEFAULT NULL;


-- Create column 'end_date'
ALTER TABLE cloud_usage.quota_tariff
    ADD COLUMN  `end_date` datetime DEFAULT NULL
    COMMENT     'Defines the end date of the tariff.';


-- Change usage unit to right unit
UPDATE  cloud_usage.quota_tariff
SET     usage_unit = 'Compute*Month'
WHERE   usage_unit = 'Compute-Month';

UPDATE  cloud_usage.quota_tariff
SET     usage_unit = 'IP*Month'
WHERE   usage_unit = 'IP-Month';

UPDATE  cloud_usage.quota_tariff
SET     usage_unit = 'GB*Month'
WHERE   usage_unit = 'GB-Month';

UPDATE  cloud_usage.quota_tariff
SET     usage_unit = 'Policy*Month'
WHERE   usage_unit = 'Policy-Month';

----- PR Quota custom tariffs #5909 -----

-- delete configuration task.cleanup.retry.interval #6910
DELETE FROM `cloud`.`configuration` WHERE name='task.cleanup.retry.interval';

-- Tungsten Fabric Plugin --
CALL `cloud`.`IDEMPOTENT_ADD_COLUMN`('cloud.network_offerings','for_tungsten', 'int(1) unsigned DEFAULT "0" COMMENT "is tungsten enabled for the resource"');

-- Network offering with multi-domains and multi-zones
DROP VIEW IF EXISTS `cloud`.`network_offering_view`;
CREATE VIEW `cloud`.`network_offering_view` AS
    SELECT
        `network_offerings`.`id` AS `id`,
        `network_offerings`.`uuid` AS `uuid`,
        `network_offerings`.`name` AS `name`,
        `network_offerings`.`unique_name` AS `unique_name`,
        `network_offerings`.`display_text` AS `display_text`,
        `network_offerings`.`nw_rate` AS `nw_rate`,
        `network_offerings`.`mc_rate` AS `mc_rate`,
        `network_offerings`.`traffic_type` AS `traffic_type`,
        `network_offerings`.`tags` AS `tags`,
        `network_offerings`.`system_only` AS `system_only`,
        `network_offerings`.`specify_vlan` AS `specify_vlan`,
        `network_offerings`.`service_offering_id` AS `service_offering_id`,
        `network_offerings`.`conserve_mode` AS `conserve_mode`,
        `network_offerings`.`created` AS `created`,
        `network_offerings`.`removed` AS `removed`,
        `network_offerings`.`default` AS `default`,
        `network_offerings`.`availability` AS `availability`,
        `network_offerings`.`dedicated_lb_service` AS `dedicated_lb_service`,
        `network_offerings`.`shared_source_nat_service` AS `shared_source_nat_service`,
        `network_offerings`.`sort_key` AS `sort_key`,
        `network_offerings`.`redundant_router_service` AS `redundant_router_service`,
        `network_offerings`.`state` AS `state`,
        `network_offerings`.`guest_type` AS `guest_type`,
        `network_offerings`.`elastic_ip_service` AS `elastic_ip_service`,
        `network_offerings`.`eip_associate_public_ip` AS `eip_associate_public_ip`,
        `network_offerings`.`elastic_lb_service` AS `elastic_lb_service`,
        `network_offerings`.`specify_ip_ranges` AS `specify_ip_ranges`,
        `network_offerings`.`inline` AS `inline`,
        `network_offerings`.`is_persistent` AS `is_persistent`,
        `network_offerings`.`internal_lb` AS `internal_lb`,
        `network_offerings`.`public_lb` AS `public_lb`,
        `network_offerings`.`egress_default_policy` AS `egress_default_policy`,
        `network_offerings`.`concurrent_connections` AS `concurrent_connections`,
        `network_offerings`.`keep_alive_enabled` AS `keep_alive_enabled`,
        `network_offerings`.`supports_streched_l2` AS `supports_streched_l2`,
        `network_offerings`.`supports_public_access` AS `supports_public_access`,
        `network_offerings`.`supports_vm_autoscaling` AS `supports_vm_autoscaling`,
        `network_offerings`.`for_vpc` AS `for_vpc`,
        `network_offerings`.`for_tungsten` AS `for_tungsten`,
        `network_offerings`.`service_package_id` AS `service_package_id`,
        GROUP_CONCAT(DISTINCT(domain.id)) AS domain_id,
        GROUP_CONCAT(DISTINCT(domain.uuid)) AS domain_uuid,
        GROUP_CONCAT(DISTINCT(domain.name)) AS domain_name,
        GROUP_CONCAT(DISTINCT(domain.path)) AS domain_path,
        GROUP_CONCAT(DISTINCT(zone.id)) AS zone_id,
        GROUP_CONCAT(DISTINCT(zone.uuid)) AS zone_uuid,
        GROUP_CONCAT(DISTINCT(zone.name)) AS zone_name,
        `offering_details`.value AS internet_protocol
    FROM
        `cloud`.`network_offerings`
            LEFT JOIN
        `cloud`.`network_offering_details` AS `domain_details` ON `domain_details`.`network_offering_id` = `network_offerings`.`id` AND `domain_details`.`name`='domainid'
            LEFT JOIN
        `cloud`.`domain` AS `domain` ON FIND_IN_SET(`domain`.`id`, `domain_details`.`value`)
            LEFT JOIN
        `cloud`.`network_offering_details` AS `zone_details` ON `zone_details`.`network_offering_id` = `network_offerings`.`id` AND `zone_details`.`name`='zoneid'
            LEFT JOIN
        `cloud`.`data_center` AS `zone` ON FIND_IN_SET(`zone`.`id`, `zone_details`.`value`)
            LEFT JOIN
        `cloud`.`network_offering_details` AS `offering_details` ON `offering_details`.`network_offering_id` = `network_offerings`.`id` AND `offering_details`.`name`='internetProtocol'
    GROUP BY
        `network_offerings`.`id`;


CREATE TABLE IF NOT EXISTS `cloud`.`tungsten_providers` (
    `id` bigint unsigned NOT NULL auto_increment COMMENT 'id',
    `zone_id` bigint unsigned NOT NULL COMMENT 'Zone ID',
    `uuid` varchar(40),
    `host_id` bigint unsigned NOT NULL,
    `provider_name` varchar(40),
    `port` varchar(40),
    `hostname` varchar(40),
    `gateway` varchar(40),
    `vrouter_port` varchar(40),
    `introspect_port` varchar(40),
    PRIMARY KEY  (`id`),
    CONSTRAINT `fk_tungsten_providers__host_id` FOREIGN KEY (`host_id`) REFERENCES `host`(`id`) ON DELETE CASCADE,
    CONSTRAINT `fk_tungsten_providers__zone_id` FOREIGN KEY (`zone_id`) REFERENCES `data_center`(`id`) ON DELETE CASCADE,
    CONSTRAINT `uc_tungsten_providers__uuid` UNIQUE (`uuid`)
    ) ENGINE=InnoDB DEFAULT CHARSET=utf8;

CREATE TABLE IF NOT EXISTS `cloud`.`tungsten_guest_network_ip_address` (
    `id` bigint unsigned NOT NULL auto_increment COMMENT 'id',
    `network_id` bigint unsigned NOT NULL COMMENT 'network id',
    `public_ip_address` varchar(15) COMMENT 'ip public_ip_address',
    `guest_ip_address` varchar(15) NOT NULL COMMENT 'ip guest_ip_address',
    `logical_router_uuid` varchar(40) COMMENT 'logical router uuid',
    PRIMARY KEY  (`id`),
    CONSTRAINT `fk_tungsten_guest_network_ip_address__network_id` FOREIGN KEY (`network_id`) REFERENCES `networks`(`id`) ON DELETE CASCADE
    ) ENGINE=InnoDB DEFAULT CHARSET=utf8;

CREATE TABLE IF NOT EXISTS `cloud`.`tungsten_security_group_rule` (
    `id` bigint unsigned NOT NULL auto_increment COMMENT 'id',
    `uuid` varchar(40) NOT NULL COMMENT 'rule uuid',
    `zone_id` bigint unsigned NOT NULL COMMENT 'Zone ID',
    `security_group_id` bigint unsigned NOT NULL COMMENT 'security group id',
    `rule_type` varchar(40) NOT NULL COMMENT 'rule type',
    `rule_target` varchar(40) NOT NULL COMMENT 'rule target',
    `ether_type` varchar(40) NOT NULL COMMENT 'ether type',
    `default_rule` int(1) unsigned NOT NULL DEFAULT 0 COMMENT '1 if security group is default',
    PRIMARY KEY  (`id`),
    CONSTRAINT `fk_tungsten_security_group_rule__security_group_id` FOREIGN KEY (`security_group_id`) REFERENCES `security_group`(`id`) ON DELETE CASCADE
    ) ENGINE=InnoDB DEFAULT CHARSET=utf8;

CREATE TABLE IF NOT EXISTS `cloud`.`tungsten_lb_health_monitor` (
    `id` bigint unsigned NOT NULL auto_increment,
    `uuid` varchar(40),
    `load_balancer_id` bigint unsigned NOT NULL,
    `type` varchar(40) NOT NULL,
    `retry` bigint unsigned NOT NULL,
    `timeout` bigint unsigned NOT NULL,
    `interval` bigint unsigned NOT NULL,
    `http_method` varchar(40),
    `expected_code` varchar(40),
    `url_path` varchar(255),
    PRIMARY KEY  (`id`),
    CONSTRAINT `fk_tungsten_lb_health_monitor__load_balancer_id` FOREIGN KEY(`load_balancer_id`) REFERENCES `load_balancing_rules`(`id`) ON DELETE CASCADE
    ) ENGINE=InnoDB DEFAULT CHARSET=utf8;

--- #6888 add index to speed up querying IPs in the network-tab
DROP PROCEDURE IF EXISTS `cloud`.`IDEMPOTENT_ADD_KEY`;

CREATE PROCEDURE `cloud`.`IDEMPOTENT_ADD_KEY` (
		IN in_index_name VARCHAR(200)
    , IN in_table_name VARCHAR(200)
    , IN in_key_definition VARCHAR(1000)
)
BEGIN

    DECLARE CONTINUE HANDLER FOR 1061 BEGIN END; SET @ddl = CONCAT('ALTER TABLE ', in_table_name); SET @ddl = CONCAT(@ddl, ' ', ' ADD KEY ') ; SET @ddl = CONCAT(@ddl, ' ', in_index_name); SET @ddl = CONCAT(@ddl, ' ', in_key_definition); PREPARE stmt FROM @ddl; EXECUTE stmt; DEALLOCATE PREPARE stmt; END;

CALL `cloud`.`IDEMPOTENT_ADD_KEY`('i_user_ip_address_state','user_ip_address', '(state)');
<<<<<<< HEAD
=======

-- Add permission for domain admins to call isAccountAllowedToCreateOfferingsWithTags API

INSERT INTO `cloud`.`role_permissions` (`uuid`, `role_id`, `rule`, `permission`)
SELECT UUID(), `roles`.`id`, 'isAccountAllowedToCreateOfferingsWithTags', 'ALLOW'
FROM `cloud`.`roles` WHERE `role_type` = 'DomainAdmin';
>>>>>>> b3920849
<|MERGE_RESOLUTION|>--- conflicted
+++ resolved
@@ -1123,12 +1123,9 @@
     DECLARE CONTINUE HANDLER FOR 1061 BEGIN END; SET @ddl = CONCAT('ALTER TABLE ', in_table_name); SET @ddl = CONCAT(@ddl, ' ', ' ADD KEY ') ; SET @ddl = CONCAT(@ddl, ' ', in_index_name); SET @ddl = CONCAT(@ddl, ' ', in_key_definition); PREPARE stmt FROM @ddl; EXECUTE stmt; DEALLOCATE PREPARE stmt; END;
 
 CALL `cloud`.`IDEMPOTENT_ADD_KEY`('i_user_ip_address_state','user_ip_address', '(state)');
-<<<<<<< HEAD
-=======
 
 -- Add permission for domain admins to call isAccountAllowedToCreateOfferingsWithTags API
 
 INSERT INTO `cloud`.`role_permissions` (`uuid`, `role_id`, `rule`, `permission`)
 SELECT UUID(), `roles`.`id`, 'isAccountAllowedToCreateOfferingsWithTags', 'ALLOW'
-FROM `cloud`.`roles` WHERE `role_type` = 'DomainAdmin';
->>>>>>> b3920849
+FROM `cloud`.`roles` WHERE `role_type` = 'DomainAdmin';