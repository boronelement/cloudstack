-- Licensed to the Apache Software Foundation (ASF) under one
-- or more contributor license agreements.  See the NOTICE file
-- distributed with this work for additional information
-- regarding copyright ownership.  The ASF licenses this file
-- to you under the Apache License, Version 2.0 (the
-- "License"); you may not use this file except in compliance
-- with the License.  You may obtain a copy of the License at
--
--   http://www.apache.org/licenses/LICENSE-2.0
--
-- Unless required by applicable law or agreed to in writing,
-- software distributed under the License is distributed on an
-- "AS IS" BASIS, WITHOUT WARRANTIES OR CONDITIONS OF ANY
-- KIND, either express or implied.  See the License for the
-- specific language governing permissions and limitations
-- under the License.

--;
-- Schema upgrade from 4.17.2.0 to 4.18.0.0
--;

-- Add el9 guest OS mappings
CALL ADD_GUEST_OS_AND_HYPERVISOR_MAPPING (1, 'AlmaLinux 9', 'KVM', 'default', 'AlmaLinux 9');
CALL ADD_GUEST_OS_AND_HYPERVISOR_MAPPING (1, 'CentOS 9', 'KVM', 'default', 'CentOS 9');
CALL ADD_GUEST_OS_AND_HYPERVISOR_MAPPING (1, 'Oracle Linux 9', 'KVM', 'default', 'Oracle Linux 9');
CALL ADD_GUEST_OS_AND_HYPERVISOR_MAPPING (1, 'Red Hat Enterprise Linux 9', 'KVM', 'default', 'Red Hat Enterprise Linux 9');
CALL ADD_GUEST_OS_AND_HYPERVISOR_MAPPING (1, 'Rocky Linux 9', 'KVM', 'default', 'Rocky Linux 9');

CALL ADD_GUEST_OS_AND_HYPERVISOR_MAPPING (1, 'AlmaLinux 9', 'VMware', '7.0', 'otherLinux64Guest');
CALL ADD_GUEST_OS_AND_HYPERVISOR_MAPPING (1, 'Oracle Linux 9', 'VMware', '7.0', 'otherLinux64Guest');
CALL ADD_GUEST_OS_AND_HYPERVISOR_MAPPING (1, 'Red Hat Enterprise Linux 9', 'VMware', '7.0', 'rhel9_64Guest,');
CALL ADD_GUEST_OS_AND_HYPERVISOR_MAPPING (1, 'Rocky Linux 9', 'VMware', '7.0', 'otherLinux64Guest');
CALL ADD_GUEST_OS_AND_HYPERVISOR_MAPPING (1, 'AlmaLinux 9', 'VMware', '7.0.1.0', 'otherLinux64Guest');
CALL ADD_GUEST_OS_AND_HYPERVISOR_MAPPING (1, 'Oracle Linux 9', 'VMware', '7.0.1.0', 'otherLinux64Guest');
CALL ADD_GUEST_OS_AND_HYPERVISOR_MAPPING (1, 'Red Hat Enterprise Linux 9', 'VMware', '7.0.1.0', 'rhel9_64Guest,');
CALL ADD_GUEST_OS_AND_HYPERVISOR_MAPPING (1, 'Rocky Linux 9', 'VMware', '7.0.1.0', 'otherLinux64Guest');
CALL ADD_GUEST_OS_AND_HYPERVISOR_MAPPING (1, 'AlmaLinux 9', 'VMware', '7.0.2.0', 'otherLinux64Guest');
CALL ADD_GUEST_OS_AND_HYPERVISOR_MAPPING (1, 'Oracle Linux 9', 'VMware', '7.0.2.0', 'otherLinux64Guest');
CALL ADD_GUEST_OS_AND_HYPERVISOR_MAPPING (1, 'Red Hat Enterprise Linux 9', 'VMware', '7.0.2.0', 'rhel9_64Guest,');
CALL ADD_GUEST_OS_AND_HYPERVISOR_MAPPING (1, 'Rocky Linux 9', 'VMware', '7.0.2.0', 'otherLinux64Guest');
CALL ADD_GUEST_OS_AND_HYPERVISOR_MAPPING (1, 'AlmaLinux 9', 'VMware', '7.0.3.0', 'otherLinux64Guest');
CALL ADD_GUEST_OS_AND_HYPERVISOR_MAPPING (1, 'Oracle Linux 9', 'VMware', '7.0.3.0', 'otherLinux64Guest');
CALL ADD_GUEST_OS_AND_HYPERVISOR_MAPPING (1, 'Red Hat Enterprise Linux 9', 'VMware', '7.0.3.0', 'rhel9_64Guest,');
CALL ADD_GUEST_OS_AND_HYPERVISOR_MAPPING (1, 'Rocky Linux 9', 'VMware', '7.0.3.0', 'otherLinux64Guest');

-- Add support for VMware 8.0 and 8.0a (8.0.0.1)
INSERT IGNORE INTO `cloud`.`hypervisor_capabilities` (uuid, hypervisor_type, hypervisor_version, max_guests_limit, security_group_enabled, max_data_volumes_limit, max_hosts_per_cluster, storage_motion_supported, vm_snapshot_enabled) values (UUID(), 'VMware', '8.0', 1024, 0, 59, 64, 1, 1);
INSERT IGNORE INTO `cloud`.`hypervisor_capabilities` (uuid, hypervisor_type, hypervisor_version, max_guests_limit, security_group_enabled, max_data_volumes_limit, max_hosts_per_cluster, storage_motion_supported, vm_snapshot_enabled) values (UUID(), 'VMware', '8.0.0.1', 1024, 0, 59, 64, 1, 1);
INSERT IGNORE INTO `cloud`.`guest_os_hypervisor` (uuid,hypervisor_type, hypervisor_version, guest_os_name, guest_os_id, created, is_user_defined) SELECT UUID(),'VMware', '8.0', guest_os_name, guest_os_id, utc_timestamp(), 0  FROM `cloud`.`guest_os_hypervisor` WHERE hypervisor_type='VMware' AND hypervisor_version='7.0.3.0';
INSERT IGNORE INTO `cloud`.`guest_os_hypervisor` (uuid,hypervisor_type, hypervisor_version, guest_os_name, guest_os_id, created, is_user_defined) SELECT UUID(),'VMware', '8.0.0.1', guest_os_name, guest_os_id, utc_timestamp(), 0  FROM `cloud`.`guest_os_hypervisor` WHERE hypervisor_type='VMware' AND hypervisor_version='7.0.3.0';

-- Enable CPU cap for default system offerings;
UPDATE `cloud`.`service_offering` so
SET so.limit_cpu_use = 1
WHERE so.default_use = 1 AND so.vm_type IN ('domainrouter', 'secondarystoragevm', 'consoleproxy', 'internalloadbalancervm', 'elasticloadbalancervm');

ALTER TABLE `cloud`.`networks` ADD COLUMN `public_mtu` bigint unsigned comment "MTU for VR public interface" ;
ALTER TABLE `cloud`.`networks` ADD COLUMN `private_mtu` bigint unsigned comment "MTU for VR private interfaces" ;
ALTER TABLE `cloud`.`vpc` ADD COLUMN `public_mtu` bigint unsigned comment "MTU for VPC VR public interface" ;
ALTER TABLE `cloud`.`nics` ADD COLUMN `mtu` bigint unsigned comment "MTU for the VR interface" ;

UPDATE `cloud`.`networks` SET public_mtu = 1500, private_mtu = 1500 WHERE removed IS NULL AND guest_type='Isolated';
UPDATE `cloud`.`vpc` SET public_mtu = 1500 WHERE removed IS NULL;
UPDATE `cloud`.`nics` SET mtu = 1500 WHERE vm_type='DomainRouter' AND removed IS NULL AND reserver_name IN ('PublicNetworkGuru', 'ExternalGuestNetworkGuru');

-- Add type column to data_center table
CALL `cloud`.`IDEMPOTENT_ADD_COLUMN`('cloud.data_center', 'type', 'varchar(32) DEFAULT ''Core'' COMMENT ''the type of the zone'' ');

-- Recreate data_center_view
DROP VIEW IF EXISTS `cloud`.`data_center_view`;
CREATE VIEW `cloud`.`data_center_view` AS
    select
        data_center.id,
        data_center.uuid,
        data_center.name,
        data_center.is_security_group_enabled,
        data_center.is_local_storage_enabled,
        data_center.description,
        data_center.dns1,
        data_center.dns2,
        data_center.ip6_dns1,
        data_center.ip6_dns2,
        data_center.internal_dns1,
        data_center.internal_dns2,
        data_center.guest_network_cidr,
        data_center.domain,
        data_center.networktype,
        data_center.allocation_state,
        data_center.zone_token,
        data_center.dhcp_provider,
        data_center.type,
        data_center.removed,
        data_center.sort_key,
        domain.id domain_id,
        domain.uuid domain_uuid,
        domain.name domain_name,
        domain.path domain_path,
        dedicated_resources.affinity_group_id,
        dedicated_resources.account_id,
        affinity_group.uuid affinity_group_uuid
    from
        `cloud`.`data_center`
            left join
        `cloud`.`domain` ON data_center.domain_id = domain.id
            left join
        `cloud`.`dedicated_resources` ON data_center.id = dedicated_resources.data_center_id
            left join
        `cloud`.`affinity_group` ON dedicated_resources.affinity_group_id = affinity_group.id;

DROP VIEW IF EXISTS `cloud`.`domain_router_view`;
CREATE VIEW `cloud`.`domain_router_view` AS
    select
        vm_instance.id id,
        vm_instance.name name,
        account.id account_id,
        account.uuid account_uuid,
        account.account_name account_name,
        account.type account_type,
        domain.id domain_id,
        domain.uuid domain_uuid,
        domain.name domain_name,
        domain.path domain_path,
        projects.id project_id,
        projects.uuid project_uuid,
        projects.name project_name,
        vm_instance.uuid uuid,
        vm_instance.created created,
        vm_instance.state state,
        vm_instance.removed removed,
        vm_instance.pod_id pod_id,
        vm_instance.instance_name instance_name,
        host_pod_ref.uuid pod_uuid,
        data_center.id data_center_id,
        data_center.uuid data_center_uuid,
        data_center.name data_center_name,
        data_center.networktype data_center_network_type,
        data_center.dns1 dns1,
        data_center.dns2 dns2,
        data_center.ip6_dns1 ip6_dns1,
        data_center.ip6_dns2 ip6_dns2,
        host.id host_id,
        host.uuid host_uuid,
        host.name host_name,
        host.hypervisor_type,
        host.cluster_id cluster_id,
        host.status host_status,
        host.resource_state host_resource_state,
        vm_template.id template_id,
        vm_template.uuid template_uuid,
        service_offering.id service_offering_id,
        service_offering.uuid service_offering_uuid,
        service_offering.name service_offering_name,
        nics.id nic_id,
        nics.uuid nic_uuid,
        nics.network_id network_id,
        nics.ip4_address ip_address,
        nics.ip6_address ip6_address,
        nics.ip6_gateway ip6_gateway,
        nics.ip6_cidr ip6_cidr,
        nics.default_nic is_default_nic,
        nics.gateway gateway,
        nics.netmask netmask,
        nics.mac_address mac_address,
        nics.broadcast_uri broadcast_uri,
        nics.isolation_uri isolation_uri,
        nics.mtu mtu,
        vpc.id vpc_id,
        vpc.uuid vpc_uuid,
        vpc.name vpc_name,
        networks.uuid network_uuid,
        networks.name network_name,
        networks.network_domain network_domain,
        networks.traffic_type traffic_type,
        networks.guest_type guest_type,
        async_job.id job_id,
        async_job.uuid job_uuid,
        async_job.job_status job_status,
        async_job.account_id job_account_id,
        domain_router.template_version template_version,
        domain_router.scripts_version scripts_version,
        domain_router.is_redundant_router is_redundant_router,
        domain_router.redundant_state redundant_state,
        domain_router.stop_pending stop_pending,
        domain_router.role role,
        domain_router.software_version software_version
    from
        `cloud`.`domain_router`
            inner join
        `cloud`.`vm_instance` ON vm_instance.id = domain_router.id
            inner join
        `cloud`.`account` ON vm_instance.account_id = account.id
            inner join
        `cloud`.`domain` ON vm_instance.domain_id = domain.id
            left join
        `cloud`.`host_pod_ref` ON vm_instance.pod_id = host_pod_ref.id
            left join
        `cloud`.`projects` ON projects.project_account_id = account.id
            left join
        `cloud`.`data_center` ON vm_instance.data_center_id = data_center.id
            left join
        `cloud`.`host` ON vm_instance.host_id = host.id
            left join
        `cloud`.`vm_template` ON vm_instance.vm_template_id = vm_template.id
            left join
        `cloud`.`service_offering` ON vm_instance.service_offering_id = service_offering.id
            left join
        `cloud`.`nics` ON vm_instance.id = nics.instance_id and nics.removed is null
            left join
        `cloud`.`networks` ON nics.network_id = networks.id
            left join
        `cloud`.`vpc` ON domain_router.vpc_id = vpc.id and vpc.removed is null
            left join
        `cloud`.`async_job` ON async_job.instance_id = vm_instance.id
            and async_job.instance_type = 'DomainRouter'
            and async_job.job_status = 0;

-- Idempotent ADD COLUMN
DROP PROCEDURE IF EXISTS `cloud`.`IDEMPOTENT_ADD_COLUMN`;
CREATE PROCEDURE `cloud`.`IDEMPOTENT_ADD_COLUMN` (
    IN in_table_name VARCHAR(200)
, IN in_column_name VARCHAR(200)
, IN in_column_definition VARCHAR(1000)
)
BEGIN
    DECLARE CONTINUE HANDLER FOR 1060 BEGIN END; SET @ddl = CONCAT('ALTER TABLE ', in_table_name); SET @ddl = CONCAT(@ddl, ' ', 'ADD COLUMN') ; SET @ddl = CONCAT(@ddl, ' ', in_column_name); SET @ddl = CONCAT(@ddl, ' ', in_column_definition); PREPARE stmt FROM @ddl; EXECUTE stmt; DEALLOCATE PREPARE stmt; END;


-- Add foreign key procedure to link volumes to passphrase table
DROP PROCEDURE IF EXISTS `cloud`.`IDEMPOTENT_ADD_FOREIGN_KEY`;
CREATE PROCEDURE `cloud`.`IDEMPOTENT_ADD_FOREIGN_KEY` (
    IN in_table_name VARCHAR(200),
    IN in_foreign_table_name VARCHAR(200),
    IN in_foreign_column_name VARCHAR(200)
)
BEGIN
    DECLARE CONTINUE HANDLER FOR 1005 BEGIN END; SET @ddl = CONCAT('ALTER TABLE ', in_table_name); SET @ddl = CONCAT(@ddl, ' ', ' ADD CONSTRAINT '); SET @ddl = CONCAT(@ddl, 'fk_', in_foreign_table_name, '_', in_foreign_column_name); SET @ddl = CONCAT(@ddl, ' FOREIGN KEY (', in_foreign_table_name, '_', in_foreign_column_name, ')'); SET @ddl = CONCAT(@ddl, ' REFERENCES ', in_foreign_table_name, '(', in_foreign_column_name, ')'); PREPARE stmt FROM @ddl; EXECUTE stmt; DEALLOCATE PREPARE stmt; END;

-- Add passphrase table
CREATE TABLE IF NOT EXISTS `cloud`.`passphrase` (
    `id` bigint unsigned NOT NULL auto_increment,
    `passphrase` varchar(255) DEFAULT NULL,
    PRIMARY KEY (`id`)
) ENGINE=InnoDB DEFAULT CHARSET=utf8;

-- Add passphrase column to volumes table
CALL `cloud`.`IDEMPOTENT_ADD_COLUMN`('cloud.volumes', 'passphrase_id', 'bigint unsigned DEFAULT NULL COMMENT "encryption passphrase id" ');
CALL `cloud`.`IDEMPOTENT_ADD_FOREIGN_KEY`('cloud.volumes', 'passphrase', 'id');
CALL `cloud`.`IDEMPOTENT_ADD_COLUMN`('cloud.volumes', 'encrypt_format', 'varchar(64) DEFAULT NULL COMMENT "encryption format" ');

-- Add encrypt column to disk_offering
CALL `cloud`.`IDEMPOTENT_ADD_COLUMN`('cloud.disk_offering', 'encrypt', 'tinyint(1) DEFAULT 0 COMMENT "volume encrypt requested" ');

-- add encryption support to disk offering view
DROP VIEW IF EXISTS `cloud`.`disk_offering_view`;
CREATE VIEW `cloud`.`disk_offering_view` AS
SELECT
    `disk_offering`.`id` AS `id`,
    `disk_offering`.`uuid` AS `uuid`,
    `disk_offering`.`name` AS `name`,
    `disk_offering`.`display_text` AS `display_text`,
    `disk_offering`.`provisioning_type` AS `provisioning_type`,
    `disk_offering`.`disk_size` AS `disk_size`,
    `disk_offering`.`min_iops` AS `min_iops`,
    `disk_offering`.`max_iops` AS `max_iops`,
    `disk_offering`.`created` AS `created`,
    `disk_offering`.`tags` AS `tags`,
    `disk_offering`.`customized` AS `customized`,
    `disk_offering`.`customized_iops` AS `customized_iops`,
    `disk_offering`.`removed` AS `removed`,
    `disk_offering`.`use_local_storage` AS `use_local_storage`,
    `disk_offering`.`hv_ss_reserve` AS `hv_ss_reserve`,
    `disk_offering`.`bytes_read_rate` AS `bytes_read_rate`,
    `disk_offering`.`bytes_read_rate_max` AS `bytes_read_rate_max`,
    `disk_offering`.`bytes_read_rate_max_length` AS `bytes_read_rate_max_length`,
    `disk_offering`.`bytes_write_rate` AS `bytes_write_rate`,
    `disk_offering`.`bytes_write_rate_max` AS `bytes_write_rate_max`,
    `disk_offering`.`bytes_write_rate_max_length` AS `bytes_write_rate_max_length`,
    `disk_offering`.`iops_read_rate` AS `iops_read_rate`,
    `disk_offering`.`iops_read_rate_max` AS `iops_read_rate_max`,
    `disk_offering`.`iops_read_rate_max_length` AS `iops_read_rate_max_length`,
    `disk_offering`.`iops_write_rate` AS `iops_write_rate`,
    `disk_offering`.`iops_write_rate_max` AS `iops_write_rate_max`,
    `disk_offering`.`iops_write_rate_max_length` AS `iops_write_rate_max_length`,
    `disk_offering`.`cache_mode` AS `cache_mode`,
    `disk_offering`.`sort_key` AS `sort_key`,
    `disk_offering`.`compute_only` AS `compute_only`,
    `disk_offering`.`display_offering` AS `display_offering`,
    `disk_offering`.`state` AS `state`,
    `disk_offering`.`disk_size_strictness` AS `disk_size_strictness`,
    `vsphere_storage_policy`.`value` AS `vsphere_storage_policy`,
    `disk_offering`.`encrypt` AS `encrypt`,
    GROUP_CONCAT(DISTINCT(domain.id)) AS domain_id,
    GROUP_CONCAT(DISTINCT(domain.uuid)) AS domain_uuid,
    GROUP_CONCAT(DISTINCT(domain.name)) AS domain_name,
    GROUP_CONCAT(DISTINCT(domain.path)) AS domain_path,
    GROUP_CONCAT(DISTINCT(zone.id)) AS zone_id,
    GROUP_CONCAT(DISTINCT(zone.uuid)) AS zone_uuid,
    GROUP_CONCAT(DISTINCT(zone.name)) AS zone_name
FROM
    `cloud`.`disk_offering`
        LEFT JOIN
    `cloud`.`disk_offering_details` AS `domain_details` ON `domain_details`.`offering_id` = `disk_offering`.`id` AND `domain_details`.`name`='domainid'
        LEFT JOIN
    `cloud`.`domain` AS `domain` ON FIND_IN_SET(`domain`.`id`, `domain_details`.`value`)
        LEFT JOIN
    `cloud`.`disk_offering_details` AS `zone_details` ON `zone_details`.`offering_id` = `disk_offering`.`id` AND `zone_details`.`name`='zoneid'
        LEFT JOIN
    `cloud`.`data_center` AS `zone` ON FIND_IN_SET(`zone`.`id`, `zone_details`.`value`)
        LEFT JOIN
    `cloud`.`disk_offering_details` AS `vsphere_storage_policy` ON `vsphere_storage_policy`.`offering_id` = `disk_offering`.`id`
        AND `vsphere_storage_policy`.`name` = 'storagepolicy'
WHERE
        `disk_offering`.`state`='Active'
GROUP BY
    `disk_offering`.`id`;

-- add encryption support to service offering view
DROP VIEW IF EXISTS `cloud`.`service_offering_view`;
CREATE VIEW `cloud`.`service_offering_view` AS
SELECT
    `service_offering`.`id` AS `id`,
    `service_offering`.`uuid` AS `uuid`,
    `service_offering`.`name` AS `name`,
    `service_offering`.`display_text` AS `display_text`,
    `disk_offering`.`provisioning_type` AS `provisioning_type`,
    `service_offering`.`created` AS `created`,
    `disk_offering`.`tags` AS `tags`,
    `service_offering`.`removed` AS `removed`,
    `disk_offering`.`use_local_storage` AS `use_local_storage`,
    `service_offering`.`system_use` AS `system_use`,
    `disk_offering`.`id` AS `disk_offering_id`,
    `disk_offering`.`name` AS `disk_offering_name`,
    `disk_offering`.`uuid` AS `disk_offering_uuid`,
    `disk_offering`.`display_text` AS `disk_offering_display_text`,
    `disk_offering`.`customized_iops` AS `customized_iops`,
    `disk_offering`.`min_iops` AS `min_iops`,
    `disk_offering`.`max_iops` AS `max_iops`,
    `disk_offering`.`hv_ss_reserve` AS `hv_ss_reserve`,
    `disk_offering`.`bytes_read_rate` AS `bytes_read_rate`,
    `disk_offering`.`bytes_read_rate_max` AS `bytes_read_rate_max`,
    `disk_offering`.`bytes_read_rate_max_length` AS `bytes_read_rate_max_length`,
    `disk_offering`.`bytes_write_rate` AS `bytes_write_rate`,
    `disk_offering`.`bytes_write_rate_max` AS `bytes_write_rate_max`,
    `disk_offering`.`bytes_write_rate_max_length` AS `bytes_write_rate_max_length`,
    `disk_offering`.`iops_read_rate` AS `iops_read_rate`,
    `disk_offering`.`iops_read_rate_max` AS `iops_read_rate_max`,
    `disk_offering`.`iops_read_rate_max_length` AS `iops_read_rate_max_length`,
    `disk_offering`.`iops_write_rate` AS `iops_write_rate`,
    `disk_offering`.`iops_write_rate_max` AS `iops_write_rate_max`,
    `disk_offering`.`iops_write_rate_max_length` AS `iops_write_rate_max_length`,
    `disk_offering`.`cache_mode` AS `cache_mode`,
    `disk_offering`.`disk_size` AS `root_disk_size`,
    `disk_offering`.`encrypt` AS `encrypt_root`,
    `service_offering`.`cpu` AS `cpu`,
    `service_offering`.`speed` AS `speed`,
    `service_offering`.`ram_size` AS `ram_size`,
    `service_offering`.`nw_rate` AS `nw_rate`,
    `service_offering`.`mc_rate` AS `mc_rate`,
    `service_offering`.`ha_enabled` AS `ha_enabled`,
    `service_offering`.`limit_cpu_use` AS `limit_cpu_use`,
    `service_offering`.`host_tag` AS `host_tag`,
    `service_offering`.`default_use` AS `default_use`,
    `service_offering`.`vm_type` AS `vm_type`,
    `service_offering`.`sort_key` AS `sort_key`,
    `service_offering`.`is_volatile` AS `is_volatile`,
    `service_offering`.`deployment_planner` AS `deployment_planner`,
    `service_offering`.`dynamic_scaling_enabled` AS `dynamic_scaling_enabled`,
    `service_offering`.`disk_offering_strictness` AS `disk_offering_strictness`,
    `vsphere_storage_policy`.`value` AS `vsphere_storage_policy`,
    GROUP_CONCAT(DISTINCT(domain.id)) AS domain_id,
    GROUP_CONCAT(DISTINCT(domain.uuid)) AS domain_uuid,
    GROUP_CONCAT(DISTINCT(domain.name)) AS domain_name,
    GROUP_CONCAT(DISTINCT(domain.path)) AS domain_path,
    GROUP_CONCAT(DISTINCT(zone.id)) AS zone_id,
    GROUP_CONCAT(DISTINCT(zone.uuid)) AS zone_uuid,
    GROUP_CONCAT(DISTINCT(zone.name)) AS zone_name,
    IFNULL(`min_compute_details`.`value`, `cpu`) AS min_cpu,
    IFNULL(`max_compute_details`.`value`, `cpu`) AS max_cpu,
    IFNULL(`min_memory_details`.`value`, `ram_size`) AS min_memory,
    IFNULL(`max_memory_details`.`value`, `ram_size`) AS max_memory
FROM
    `cloud`.`service_offering`
        INNER JOIN
    `cloud`.`disk_offering_view` AS `disk_offering` ON service_offering.disk_offering_id = disk_offering.id
        LEFT JOIN
    `cloud`.`service_offering_details` AS `domain_details` ON `domain_details`.`service_offering_id` = `service_offering`.`id` AND `domain_details`.`name`='domainid'
        LEFT JOIN
    `cloud`.`domain` AS `domain` ON FIND_IN_SET(`domain`.`id`, `domain_details`.`value`)
        LEFT JOIN
    `cloud`.`service_offering_details` AS `zone_details` ON `zone_details`.`service_offering_id` = `service_offering`.`id` AND `zone_details`.`name`='zoneid'
        LEFT JOIN
    `cloud`.`data_center` AS `zone` ON FIND_IN_SET(`zone`.`id`, `zone_details`.`value`)
        LEFT JOIN
    `cloud`.`service_offering_details` AS `min_compute_details` ON `min_compute_details`.`service_offering_id` = `service_offering`.`id`
        AND `min_compute_details`.`name` = 'mincpunumber'
        LEFT JOIN
    `cloud`.`service_offering_details` AS `max_compute_details` ON `max_compute_details`.`service_offering_id` = `service_offering`.`id`
        AND `max_compute_details`.`name` = 'maxcpunumber'
        LEFT JOIN
    `cloud`.`service_offering_details` AS `min_memory_details` ON `min_memory_details`.`service_offering_id` = `service_offering`.`id`
        AND `min_memory_details`.`name` = 'minmemory'
        LEFT JOIN
    `cloud`.`service_offering_details` AS `max_memory_details` ON `max_memory_details`.`service_offering_id` = `service_offering`.`id`
        AND `max_memory_details`.`name` = 'maxmemory'
        LEFT JOIN
    `cloud`.`service_offering_details` AS `vsphere_storage_policy` ON `vsphere_storage_policy`.`service_offering_id` = `service_offering`.`id`
        AND `vsphere_storage_policy`.`name` = 'storagepolicy'
WHERE
        `service_offering`.`state`='Active'
GROUP BY
    `service_offering`.`id`;

-- Add cidr_list column to load_balancing_rules
ALTER TABLE `cloud`.`load_balancing_rules`
ADD cidr_list VARCHAR(4096);

-- savely add resources in parallel
-- PR#5984 Create table to persist VM stats.
DROP TABLE IF EXISTS `cloud`.`resource_reservation`;
CREATE TABLE `cloud`.`resource_reservation` (
  `id` bigint unsigned NOT NULL auto_increment COMMENT 'id',
  `account_id` bigint unsigned NOT NULL,
  `domain_id` bigint unsigned NOT NULL,
  `resource_type` varchar(255) NOT NULL,
  `amount` bigint unsigned NOT NULL,
  PRIMARY KEY (`id`)
  ) ENGINE=InnoDB DEFAULT CHARSET=utf8;

-- Alter networks table to add ip6dns1 and ip6dns2
ALTER TABLE `cloud`.`networks`
    ADD COLUMN `ip6dns1` varchar(255) DEFAULT NULL COMMENT 'first IPv6 DNS for the network' AFTER `dns2`,
    ADD COLUMN `ip6dns2` varchar(255) DEFAULT NULL COMMENT 'second IPv6 DNS for the network' AFTER `ip6dns1`;
-- Alter vpc table to add dns1, dns2, ip6dns1 and ip6dns2
ALTER TABLE `cloud`.`vpc`
    ADD COLUMN `dns1` varchar(255) DEFAULT NULL COMMENT 'first IPv4 DNS for the vpc' AFTER `network_domain`,
    ADD COLUMN `dns2` varchar(255) DEFAULT NULL COMMENT 'second IPv4 DNS for the vpc' AFTER `dns1`,
    ADD COLUMN `ip6dns1` varchar(255) DEFAULT NULL COMMENT 'first IPv6 DNS for the vpc' AFTER `dns2`,
    ADD COLUMN `ip6dns2` varchar(255) DEFAULT NULL COMMENT 'second IPv6 DNS for the vpc' AFTER `ip6dns1`;

-- Fix migrateVolume permissions #6224.
DELETE role_perm
FROM role_permissions role_perm
INNER JOIN roles ON role_perm.role_id = roles.id
WHERE roles.role_type != 'Admin' AND roles.is_default = 1 AND role_perm.rule = 'migrateVolume';

-- VM autoscaling

-- Idempotent ADD COLUMN
DROP PROCEDURE IF EXISTS `cloud`.`IDEMPOTENT_ADD_COLUMN`;
CREATE PROCEDURE `cloud`.`IDEMPOTENT_ADD_COLUMN` (
    IN in_table_name VARCHAR(200)
, IN in_column_name VARCHAR(200)
, IN in_column_definition VARCHAR(1000)
)
BEGIN
    DECLARE CONTINUE HANDLER FOR 1060 BEGIN END; SET @ddl = CONCAT('ALTER TABLE ', in_table_name); SET @ddl = CONCAT(@ddl, ' ', 'ADD COLUMN') ; SET @ddl = CONCAT(@ddl, ' ', in_column_name); SET @ddl = CONCAT(@ddl, ' ', in_column_definition); PREPARE stmt FROM @ddl; EXECUTE stmt; DEALLOCATE PREPARE stmt; END;

-- Idempotent RENAME COLUMN
DROP PROCEDURE IF EXISTS `cloud`.`IDEMPOTENT_CHANGE_COLUMN`;
CREATE PROCEDURE `cloud`.`IDEMPOTENT_CHANGE_COLUMN` (
    IN in_table_name VARCHAR(200)
, IN in_column_name VARCHAR(200)
, IN in_column_new_name VARCHAR(200)
, IN in_column_new_definition VARCHAR(1000)
)
BEGIN
    DECLARE CONTINUE HANDLER FOR 1054 BEGIN END; SET @ddl = CONCAT('ALTER TABLE ', in_table_name); SET @ddl = CONCAT(@ddl, ' ', 'CHANGE COLUMN') ; SET @ddl = CONCAT(@ddl, ' ', in_column_name); SET @ddl = CONCAT(@ddl, ' ', in_column_new_name); SET @ddl = CONCAT(@ddl, ' ', in_column_new_definition); PREPARE stmt FROM @ddl; EXECUTE stmt; DEALLOCATE PREPARE stmt; END;

-- Idempotent ADD UNIQUE KEY
DROP PROCEDURE IF EXISTS `cloud`.`IDEMPOTENT_ADD_UNIQUE_KEY`;
CREATE PROCEDURE `cloud`.`IDEMPOTENT_ADD_UNIQUE_KEY` (
    IN in_table_name VARCHAR(200)
, IN in_key_name VARCHAR(200)
, IN in_key_definition VARCHAR(1000)
)
BEGIN
    DECLARE CONTINUE HANDLER FOR 1061 BEGIN END; SET @ddl = CONCAT('ALTER TABLE ', in_table_name); SET @ddl = CONCAT(@ddl, ' ', 'ADD UNIQUE KEY ', in_key_name); SET @ddl = CONCAT(@ddl, ' ', in_key_definition); PREPARE stmt FROM @ddl; EXECUTE stmt; DEALLOCATE PREPARE stmt; END;

-- Idempotent DROP FOREIGN KEY
DROP PROCEDURE IF EXISTS `cloud`.`IDEMPOTENT_DROP_FOREIGN_KEY`;
CREATE PROCEDURE `cloud`.`IDEMPOTENT_DROP_FOREIGN_KEY` (
    IN in_table_name VARCHAR(200)
, IN in_foreign_key_name VARCHAR(200)
)
BEGIN
    DECLARE CONTINUE HANDLER FOR 1091, 1025 BEGIN END; SET @ddl = CONCAT('ALTER TABLE ', in_table_name); SET @ddl = CONCAT(@ddl, ' ', ' DROP FOREIGN KEY '); SET @ddl = CONCAT(@ddl, ' ', in_foreign_key_name); PREPARE stmt FROM @ddl; EXECUTE stmt; DEALLOCATE PREPARE stmt; END;

-- Add column 'supports_vm_autoscaling' to 'network_offerings' table
CALL `cloud`.`IDEMPOTENT_ADD_COLUMN`('cloud.network_offerings', 'supports_vm_autoscaling', 'boolean default false');

-- Add column 'name' to 'autoscale_vmgroups' table
CALL `cloud`.`IDEMPOTENT_ADD_COLUMN`('cloud.autoscale_vmgroups', 'name', 'VARCHAR(255) DEFAULT NULL COMMENT "name of the autoscale vm group" AFTER `load_balancer_id`');
UPDATE `cloud`.`autoscale_vmgroups` SET `name` = CONCAT('AutoScale-VmGroup-',id) WHERE `name` IS NULL;

-- Add column 'next_vm_seq' to 'autoscale_vmgroups' table
CALL `cloud`.`IDEMPOTENT_ADD_COLUMN`('cloud.autoscale_vmgroups', 'next_vm_seq', 'BIGINT UNSIGNED NOT NULL DEFAULT 1');

-- Add column 'user_data' to 'autoscale_vmprofiles' table
CALL `cloud`.`IDEMPOTENT_ADD_COLUMN`('cloud.autoscale_vmprofiles', 'user_data', 'TEXT(32768) AFTER `counter_params`');

-- Add column 'name' to 'autoscale_policies' table
CALL `cloud`.`IDEMPOTENT_ADD_COLUMN`('cloud.autoscale_policies', 'name', 'VARCHAR(255) DEFAULT NULL COMMENT "name of the autoscale policy" AFTER `uuid`');

-- Add column 'provider' and update values
CALL `cloud`.`IDEMPOTENT_ADD_COLUMN`('cloud.counter', 'provider', 'VARCHAR(255) NOT NULL COMMENT "Network provider name" AFTER `uuid`');
UPDATE `cloud`.`counter` SET provider = 'Netscaler' WHERE `provider` IS NULL OR `provider` = '';

CALL `cloud`.`IDEMPOTENT_ADD_UNIQUE_KEY`('cloud.counter', 'uc_counter__provider__source__value', '(provider, source, value)');

-- Add new counters for VM autoscaling

INSERT IGNORE INTO `cloud`.`counter` (uuid, provider, source, name, value, created) VALUES (UUID(), 'VirtualRouter', 'cpu', 'VM CPU - average percentage', 'vm.cpu.average.percentage', NOW());
INSERT IGNORE INTO `cloud`.`counter` (uuid, provider, source, name, value, created) VALUES (UUID(), 'VirtualRouter', 'memory', 'VM Memory - average percentage', 'vm.memory.average.percentage', NOW());
INSERT IGNORE INTO `cloud`.`counter` (uuid, provider, source, name, value, created) VALUES (UUID(), 'VirtualRouter', 'virtualrouter', 'Public Network - mbps received per vm', 'public.network.received.average.mbps', NOW());
INSERT IGNORE INTO `cloud`.`counter` (uuid, provider, source, name, value, created) VALUES (UUID(), 'VirtualRouter', 'virtualrouter', 'Public Network - mbps transmit per vm', 'public.network.transmit.average.mbps', NOW());
INSERT IGNORE INTO `cloud`.`counter` (uuid, provider, source, name, value, created) VALUES (UUID(), 'VirtualRouter', 'virtualrouter', 'Load Balancer - average connections per vm', 'virtual.network.lb.average.connections', NOW());

INSERT IGNORE INTO `cloud`.`counter` (uuid, provider, source, name, value, created) VALUES (UUID(), 'VpcVirtualRouter', 'cpu', 'VM CPU - average percentage', 'vm.cpu.average.percentage', NOW());
INSERT IGNORE INTO `cloud`.`counter` (uuid, provider, source, name, value, created) VALUES (UUID(), 'VpcVirtualRouter', 'memory', 'VM Memory - average percentage', 'vm.memory.average.percentage', NOW());
INSERT IGNORE INTO `cloud`.`counter` (uuid, provider, source, name, value, created) VALUES (UUID(), 'VpcVirtualRouter', 'virtualrouter', 'Public Network - mbps received per vm', 'public.network.received.average.mbps', NOW());
INSERT IGNORE INTO `cloud`.`counter` (uuid, provider, source, name, value, created) VALUES (UUID(), 'VpcVirtualRouter', 'virtualrouter', 'Public Network - mbps transmit per vm', 'public.network.transmit.average.mbps', NOW());
INSERT IGNORE INTO `cloud`.`counter` (uuid, provider, source, name, value, created) VALUES (UUID(), 'VpcVirtualRouter', 'virtualrouter', 'Load Balancer - average connections per vm', 'virtual.network.lb.average.connections', NOW());

INSERT IGNORE INTO `cloud`.`counter` (uuid, provider, source, name, value, created) VALUES (UUID(), 'None', 'cpu', 'VM CPU - average percentage', 'vm.cpu.average.percentage', NOW());
INSERT IGNORE INTO `cloud`.`counter` (uuid, provider, source, name, value, created) VALUES (UUID(), 'None', 'memory', 'VM Memory - average percentage', 'vm.memory.average.percentage', NOW());

-- Update autoscale_vmgroups to new state

UPDATE `cloud`.`autoscale_vmgroups` SET state= UPPER(state);

-- Update autoscale_vmgroups so records will not be removed when LB rule is removed

CALL `cloud`.`IDEMPOTENT_DROP_FOREIGN_KEY`('cloud.autoscale_vmgroups', 'fk_autoscale_vmgroup__load_balancer_id');

-- Update autoscale_vmprofiles to make autoscale_user_id optional

ALTER TABLE `cloud`.`autoscale_vmprofiles` MODIFY COLUMN `autoscale_user_id` bigint unsigned;

-- Update autoscale_vmprofiles to rename destroy_vm_grace_period

CALL `cloud`.`IDEMPOTENT_CHANGE_COLUMN`('cloud.autoscale_vmprofiles', 'destroy_vm_grace_period', 'expunge_vm_grace_period', 'int unsigned COMMENT "the time allowed for existing connections to get closed before a vm is expunged"');

-- Create table for VM autoscaling historic data

CREATE TABLE IF NOT EXISTS `cloud`.`autoscale_vmgroup_statistics` (
  `id` bigint unsigned NOT NULL auto_increment,
  `vmgroup_id` bigint unsigned NOT NULL,
  `policy_id` bigint unsigned NOT NULL,
  `counter_id` bigint unsigned NOT NULL,
  `resource_id` bigint unsigned DEFAULT NULL,
  `resource_type` varchar(255) NOT NULL,
  `raw_value` double NOT NULL,
  `value_type` varchar(255) NOT NULL,
  `created` datetime NOT NULL COMMENT 'Date this data is created',
  `state` varchar(255) NOT NULL COMMENT 'State of the data',
  PRIMARY KEY  (`id`),
  CONSTRAINT `fk_autoscale_vmgroup_statistics__vmgroup_id` FOREIGN KEY `fk_autoscale_vmgroup_statistics__vmgroup_id` (`vmgroup_id`) REFERENCES `autoscale_vmgroups` (`id`) ON DELETE CASCADE,
  INDEX `i_autoscale_vmgroup_statistics__vmgroup_id`(`vmgroup_id`),
  INDEX `i_autoscale_vmgroup_statistics__policy_id`(`policy_id`),
  INDEX `i_autoscale_vmgroup_statistics__counter_id`(`counter_id`)
) ENGINE=InnoDB DEFAULT CHARSET=utf8mb4;


-- Update Network offering view with supports_vm_autoscaling
DROP VIEW IF EXISTS `cloud`.`network_offering_view`;
CREATE VIEW `cloud`.`network_offering_view` AS
    SELECT
        `network_offerings`.`id` AS `id`,
        `network_offerings`.`uuid` AS `uuid`,
        `network_offerings`.`name` AS `name`,
        `network_offerings`.`unique_name` AS `unique_name`,
        `network_offerings`.`display_text` AS `display_text`,
        `network_offerings`.`nw_rate` AS `nw_rate`,
        `network_offerings`.`mc_rate` AS `mc_rate`,
        `network_offerings`.`traffic_type` AS `traffic_type`,
        `network_offerings`.`tags` AS `tags`,
        `network_offerings`.`system_only` AS `system_only`,
        `network_offerings`.`specify_vlan` AS `specify_vlan`,
        `network_offerings`.`service_offering_id` AS `service_offering_id`,
        `network_offerings`.`conserve_mode` AS `conserve_mode`,
        `network_offerings`.`created` AS `created`,
        `network_offerings`.`removed` AS `removed`,
        `network_offerings`.`default` AS `default`,
        `network_offerings`.`availability` AS `availability`,
        `network_offerings`.`dedicated_lb_service` AS `dedicated_lb_service`,
        `network_offerings`.`shared_source_nat_service` AS `shared_source_nat_service`,
        `network_offerings`.`sort_key` AS `sort_key`,
        `network_offerings`.`redundant_router_service` AS `redundant_router_service`,
        `network_offerings`.`state` AS `state`,
        `network_offerings`.`guest_type` AS `guest_type`,
        `network_offerings`.`elastic_ip_service` AS `elastic_ip_service`,
        `network_offerings`.`eip_associate_public_ip` AS `eip_associate_public_ip`,
        `network_offerings`.`elastic_lb_service` AS `elastic_lb_service`,
        `network_offerings`.`specify_ip_ranges` AS `specify_ip_ranges`,
        `network_offerings`.`inline` AS `inline`,
        `network_offerings`.`is_persistent` AS `is_persistent`,
        `network_offerings`.`internal_lb` AS `internal_lb`,
        `network_offerings`.`public_lb` AS `public_lb`,
        `network_offerings`.`egress_default_policy` AS `egress_default_policy`,
        `network_offerings`.`concurrent_connections` AS `concurrent_connections`,
        `network_offerings`.`keep_alive_enabled` AS `keep_alive_enabled`,
        `network_offerings`.`supports_streched_l2` AS `supports_streched_l2`,
        `network_offerings`.`supports_public_access` AS `supports_public_access`,
        `network_offerings`.`supports_vm_autoscaling` AS `supports_vm_autoscaling`,
        `network_offerings`.`for_vpc` AS `for_vpc`,
        `network_offerings`.`service_package_id` AS `service_package_id`,
        GROUP_CONCAT(DISTINCT(domain.id)) AS domain_id,
        GROUP_CONCAT(DISTINCT(domain.uuid)) AS domain_uuid,
        GROUP_CONCAT(DISTINCT(domain.name)) AS domain_name,
        GROUP_CONCAT(DISTINCT(domain.path)) AS domain_path,
        GROUP_CONCAT(DISTINCT(zone.id)) AS zone_id,
        GROUP_CONCAT(DISTINCT(zone.uuid)) AS zone_uuid,
        GROUP_CONCAT(DISTINCT(zone.name)) AS zone_name,
        `offering_details`.value AS internet_protocol
    FROM
        `cloud`.`network_offerings`
            LEFT JOIN
        `cloud`.`network_offering_details` AS `domain_details` ON `domain_details`.`network_offering_id` = `network_offerings`.`id` AND `domain_details`.`name`='domainid'
            LEFT JOIN
        `cloud`.`domain` AS `domain` ON FIND_IN_SET(`domain`.`id`, `domain_details`.`value`)
            LEFT JOIN
        `cloud`.`network_offering_details` AS `zone_details` ON `zone_details`.`network_offering_id` = `network_offerings`.`id` AND `zone_details`.`name`='zoneid'
            LEFT JOIN
        `cloud`.`data_center` AS `zone` ON FIND_IN_SET(`zone`.`id`, `zone_details`.`value`)
            LEFT JOIN
        `cloud`.`network_offering_details` AS `offering_details` ON `offering_details`.`network_offering_id` = `network_offerings`.`id` AND `offering_details`.`name`='internetProtocol'
    GROUP BY
        `network_offerings`.`id`;

-- Update column 'supports_vm_autoscaling' to 1 if network offerings support Lb
UPDATE `cloud`.`network_offerings`
JOIN `cloud`.`ntwk_offering_service_map`
ON network_offerings.id = ntwk_offering_service_map.network_offering_id
SET network_offerings.supports_vm_autoscaling = 1
WHERE ntwk_offering_service_map.service = 'Lb'
    AND ntwk_offering_service_map.provider IN ('VirtualRouter', 'VpcVirtualRouter', 'Netscaler')
    AND network_offerings.removed IS NULL
    AND (SELECT COUNT(id) AS count FROM `network_offering_view` WHERE supports_vm_autoscaling = 1) = 0;

-- UserData as first class resource (PR #6202)
CREATE TABLE `cloud`.`user_data` (
  `id` bigint unsigned NOT NULL auto_increment COMMENT 'id',
  `uuid` varchar(40) NOT NULL COMMENT 'UUID of the user data',
  `name` varchar(256) NOT NULL COMMENT 'name of the user data',
  `account_id` bigint unsigned NOT NULL COMMENT 'owner, foreign key to account table',
  `domain_id` bigint unsigned NOT NULL COMMENT 'domain, foreign key to domain table',
  `user_data` mediumtext COMMENT 'value of the userdata',
  `params` mediumtext COMMENT 'value of the comma-separated list of parameters',
  PRIMARY KEY (`id`),
  CONSTRAINT `fk_userdata__account_id` FOREIGN KEY(`account_id`) REFERENCES `account` (`id`) ON DELETE CASCADE,
  CONSTRAINT `fk_userdata__domain_id` FOREIGN KEY(`domain_id`) REFERENCES `domain` (`id`) ON DELETE CASCADE,
  CONSTRAINT `uc_userdata__uuid` UNIQUE (`uuid`)
) ENGINE=InnoDB DEFAULT CHARSET=utf8;

ALTER TABLE `cloud`.`user_vm` ADD COLUMN `user_data_id` bigint unsigned DEFAULT NULL COMMENT 'id of the user data' AFTER `user_data`;
ALTER TABLE `cloud`.`user_vm` ADD COLUMN `user_data_details` mediumtext DEFAULT NULL COMMENT 'value of the comma-separated list of parameters' AFTER `user_data_id`;
ALTER TABLE `cloud`.`user_vm` ADD CONSTRAINT `fk_user_vm__user_data_id` FOREIGN KEY `fk_user_vm__user_data_id`(`user_data_id`) REFERENCES `user_data`(`id`);

ALTER TABLE `cloud`.`vm_template` ADD COLUMN `user_data_id` bigint unsigned DEFAULT NULL COMMENT 'id of the user data';
ALTER TABLE `cloud`.`vm_template` ADD COLUMN `user_data_link_policy` varchar(255) DEFAULT NULL COMMENT 'user data link policy with template';
ALTER TABLE `cloud`.`vm_template` ADD CONSTRAINT `fk_vm_template__user_data_id` FOREIGN KEY `fk_vm_template__user_data_id`(`user_data_id`) REFERENCES `user_data`(`id`);

-- Added userdata details to template
DROP VIEW IF EXISTS `cloud`.`template_view`;
CREATE VIEW `cloud`.`template_view` AS
     SELECT
         `vm_template`.`id` AS `id`,
         `vm_template`.`uuid` AS `uuid`,
         `vm_template`.`unique_name` AS `unique_name`,
         `vm_template`.`name` AS `name`,
         `vm_template`.`public` AS `public`,
         `vm_template`.`featured` AS `featured`,
         `vm_template`.`type` AS `type`,
         `vm_template`.`hvm` AS `hvm`,
         `vm_template`.`bits` AS `bits`,
         `vm_template`.`url` AS `url`,
         `vm_template`.`format` AS `format`,
         `vm_template`.`created` AS `created`,
         `vm_template`.`checksum` AS `checksum`,
         `vm_template`.`display_text` AS `display_text`,
         `vm_template`.`enable_password` AS `enable_password`,
         `vm_template`.`dynamically_scalable` AS `dynamically_scalable`,
         `vm_template`.`state` AS `template_state`,
         `vm_template`.`guest_os_id` AS `guest_os_id`,
         `guest_os`.`uuid` AS `guest_os_uuid`,
         `guest_os`.`display_name` AS `guest_os_name`,
         `vm_template`.`bootable` AS `bootable`,
         `vm_template`.`prepopulate` AS `prepopulate`,
         `vm_template`.`cross_zones` AS `cross_zones`,
         `vm_template`.`hypervisor_type` AS `hypervisor_type`,
         `vm_template`.`extractable` AS `extractable`,
         `vm_template`.`template_tag` AS `template_tag`,
         `vm_template`.`sort_key` AS `sort_key`,
         `vm_template`.`removed` AS `removed`,
         `vm_template`.`enable_sshkey` AS `enable_sshkey`,
         `parent_template`.`id` AS `parent_template_id`,
         `parent_template`.`uuid` AS `parent_template_uuid`,
         `source_template`.`id` AS `source_template_id`,
         `source_template`.`uuid` AS `source_template_uuid`,
         `account`.`id` AS `account_id`,
         `account`.`uuid` AS `account_uuid`,
         `account`.`account_name` AS `account_name`,
         `account`.`type` AS `account_type`,
         `domain`.`id` AS `domain_id`,
         `domain`.`uuid` AS `domain_uuid`,
         `domain`.`name` AS `domain_name`,
         `domain`.`path` AS `domain_path`,
         `projects`.`id` AS `project_id`,
         `projects`.`uuid` AS `project_uuid`,
         `projects`.`name` AS `project_name`,
         `data_center`.`id` AS `data_center_id`,
         `data_center`.`uuid` AS `data_center_uuid`,
         `data_center`.`name` AS `data_center_name`,
         `launch_permission`.`account_id` AS `lp_account_id`,
         `template_store_ref`.`store_id` AS `store_id`,
         `image_store`.`scope` AS `store_scope`,
         `template_store_ref`.`state` AS `state`,
         `template_store_ref`.`download_state` AS `download_state`,
         `template_store_ref`.`download_pct` AS `download_pct`,
         `template_store_ref`.`error_str` AS `error_str`,
         `template_store_ref`.`size` AS `size`,
         `template_store_ref`.physical_size AS `physical_size`,
         `template_store_ref`.`destroyed` AS `destroyed`,
         `template_store_ref`.`created` AS `created_on_store`,
         `vm_template_details`.`name` AS `detail_name`,
         `vm_template_details`.`value` AS `detail_value`,
         `resource_tags`.`id` AS `tag_id`,
         `resource_tags`.`uuid` AS `tag_uuid`,
         `resource_tags`.`key` AS `tag_key`,
         `resource_tags`.`value` AS `tag_value`,
         `resource_tags`.`domain_id` AS `tag_domain_id`,
         `domain`.`uuid` AS `tag_domain_uuid`,
         `domain`.`name` AS `tag_domain_name`,
         `resource_tags`.`account_id` AS `tag_account_id`,
         `account`.`account_name` AS `tag_account_name`,
         `resource_tags`.`resource_id` AS `tag_resource_id`,
         `resource_tags`.`resource_uuid` AS `tag_resource_uuid`,
         `resource_tags`.`resource_type` AS `tag_resource_type`,
         `resource_tags`.`customer` AS `tag_customer`,
          CONCAT(`vm_template`.`id`,
                 '_',
                 IFNULL(`data_center`.`id`, 0)) AS `temp_zone_pair`,
          `vm_template`.`direct_download` AS `direct_download`,
          `vm_template`.`deploy_as_is` AS `deploy_as_is`,
         `user_data`.`id` AS `user_data_id`,
         `user_data`.`uuid` AS `user_data_uuid`,
         `user_data`.`name` AS `user_data_name`,
         `user_data`.`params` AS `user_data_params`,
         `vm_template`.`user_data_link_policy` AS `user_data_policy`
     FROM
         (((((((((((((`vm_template`
         JOIN `guest_os` ON ((`guest_os`.`id` = `vm_template`.`guest_os_id`)))
         JOIN `account` ON ((`account`.`id` = `vm_template`.`account_id`)))
         JOIN `domain` ON ((`domain`.`id` = `account`.`domain_id`)))
         LEFT JOIN `projects` ON ((`projects`.`project_account_id` = `account`.`id`)))
         LEFT JOIN `vm_template_details` ON ((`vm_template_details`.`template_id` = `vm_template`.`id`)))
         LEFT JOIN `vm_template` `source_template` ON ((`source_template`.`id` = `vm_template`.`source_template_id`)))
         LEFT JOIN `template_store_ref` ON (((`template_store_ref`.`template_id` = `vm_template`.`id`)
             AND (`template_store_ref`.`store_role` = 'Image')
             AND (`template_store_ref`.`destroyed` = 0))))
         LEFT JOIN `vm_template` `parent_template` ON ((`parent_template`.`id` = `vm_template`.`parent_template_id`)))
         LEFT JOIN `image_store` ON ((ISNULL(`image_store`.`removed`)
             AND (`template_store_ref`.`store_id` IS NOT NULL)
             AND (`image_store`.`id` = `template_store_ref`.`store_id`))))
         LEFT JOIN `template_zone_ref` ON (((`template_zone_ref`.`template_id` = `vm_template`.`id`)
             AND ISNULL(`template_store_ref`.`store_id`)
             AND ISNULL(`template_zone_ref`.`removed`))))
         LEFT JOIN `data_center` ON (((`image_store`.`data_center_id` = `data_center`.`id`)
             OR (`template_zone_ref`.`zone_id` = `data_center`.`id`))))
         LEFT JOIN `launch_permission` ON ((`launch_permission`.`template_id` = `vm_template`.`id`)))
         LEFT JOIN `user_data` ON ((`user_data`.`id` = `vm_template`.`user_data_id`))
         LEFT JOIN `resource_tags` ON (((`resource_tags`.`resource_id` = `vm_template`.`id`)
             AND ((`resource_tags`.`resource_type` = 'Template')
             OR (`resource_tags`.`resource_type` = 'ISO')))));

DROP VIEW IF EXISTS `cloud`.`user_vm_view`;
CREATE
    VIEW `user_vm_view` AS
SELECT
    `vm_instance`.`id` AS `id`,
    `vm_instance`.`name` AS `name`,
    `user_vm`.`display_name` AS `display_name`,
    `user_vm`.`user_data` AS `user_data`,
    `account`.`id` AS `account_id`,
    `account`.`uuid` AS `account_uuid`,
    `account`.`account_name` AS `account_name`,
    `account`.`type` AS `account_type`,
    `domain`.`id` AS `domain_id`,
    `domain`.`uuid` AS `domain_uuid`,
    `domain`.`name` AS `domain_name`,
    `domain`.`path` AS `domain_path`,
    `projects`.`id` AS `project_id`,
    `projects`.`uuid` AS `project_uuid`,
    `projects`.`name` AS `project_name`,
    `instance_group`.`id` AS `instance_group_id`,
    `instance_group`.`uuid` AS `instance_group_uuid`,
    `instance_group`.`name` AS `instance_group_name`,
    `vm_instance`.`uuid` AS `uuid`,
    `vm_instance`.`user_id` AS `user_id`,
    `vm_instance`.`last_host_id` AS `last_host_id`,
    `vm_instance`.`vm_type` AS `type`,
    `vm_instance`.`limit_cpu_use` AS `limit_cpu_use`,
    `vm_instance`.`created` AS `created`,
    `vm_instance`.`state` AS `state`,
    `vm_instance`.`update_time` AS `update_time`,
    `vm_instance`.`removed` AS `removed`,
    `vm_instance`.`ha_enabled` AS `ha_enabled`,
    `vm_instance`.`hypervisor_type` AS `hypervisor_type`,
    `vm_instance`.`instance_name` AS `instance_name`,
    `vm_instance`.`guest_os_id` AS `guest_os_id`,
    `vm_instance`.`display_vm` AS `display_vm`,
    `guest_os`.`uuid` AS `guest_os_uuid`,
    `vm_instance`.`pod_id` AS `pod_id`,
    `host_pod_ref`.`uuid` AS `pod_uuid`,
    `vm_instance`.`private_ip_address` AS `private_ip_address`,
    `vm_instance`.`private_mac_address` AS `private_mac_address`,
    `vm_instance`.`vm_type` AS `vm_type`,
    `data_center`.`id` AS `data_center_id`,
    `data_center`.`uuid` AS `data_center_uuid`,
    `data_center`.`name` AS `data_center_name`,
    `data_center`.`is_security_group_enabled` AS `security_group_enabled`,
    `data_center`.`networktype` AS `data_center_network_type`,
    `host`.`id` AS `host_id`,
    `host`.`uuid` AS `host_uuid`,
    `host`.`name` AS `host_name`,
    `host`.`cluster_id` AS `cluster_id`,
    `host`.`status` AS `host_status`,
    `host`.`resource_state` AS `host_resource_state`,
    `vm_template`.`id` AS `template_id`,
    `vm_template`.`uuid` AS `template_uuid`,
    `vm_template`.`name` AS `template_name`,
    `vm_template`.`display_text` AS `template_display_text`,
    `vm_template`.`enable_password` AS `password_enabled`,
    `iso`.`id` AS `iso_id`,
    `iso`.`uuid` AS `iso_uuid`,
    `iso`.`name` AS `iso_name`,
    `iso`.`display_text` AS `iso_display_text`,
    `service_offering`.`id` AS `service_offering_id`,
    `service_offering`.`uuid` AS `service_offering_uuid`,
    `disk_offering`.`uuid` AS `disk_offering_uuid`,
    `disk_offering`.`id` AS `disk_offering_id`,
    (CASE
         WHEN ISNULL(`service_offering`.`cpu`) THEN `custom_cpu`.`value`
         ELSE `service_offering`.`cpu`
        END) AS `cpu`,
    (CASE
         WHEN ISNULL(`service_offering`.`speed`) THEN `custom_speed`.`value`
         ELSE `service_offering`.`speed`
        END) AS `speed`,
    (CASE
         WHEN ISNULL(`service_offering`.`ram_size`) THEN `custom_ram_size`.`value`
         ELSE `service_offering`.`ram_size`
        END) AS `ram_size`,
    `backup_offering`.`uuid` AS `backup_offering_uuid`,
    `backup_offering`.`id` AS `backup_offering_id`,
    `service_offering`.`name` AS `service_offering_name`,
    `disk_offering`.`name` AS `disk_offering_name`,
    `backup_offering`.`name` AS `backup_offering_name`,
    `storage_pool`.`id` AS `pool_id`,
    `storage_pool`.`uuid` AS `pool_uuid`,
    `storage_pool`.`pool_type` AS `pool_type`,
    `volumes`.`id` AS `volume_id`,
    `volumes`.`uuid` AS `volume_uuid`,
    `volumes`.`device_id` AS `volume_device_id`,
    `volumes`.`volume_type` AS `volume_type`,
    `security_group`.`id` AS `security_group_id`,
    `security_group`.`uuid` AS `security_group_uuid`,
    `security_group`.`name` AS `security_group_name`,
    `security_group`.`description` AS `security_group_description`,
    `nics`.`id` AS `nic_id`,
    `nics`.`uuid` AS `nic_uuid`,
    `nics`.`device_id` AS `nic_device_id`,
    `nics`.`network_id` AS `network_id`,
    `nics`.`ip4_address` AS `ip_address`,
    `nics`.`ip6_address` AS `ip6_address`,
    `nics`.`ip6_gateway` AS `ip6_gateway`,
    `nics`.`ip6_cidr` AS `ip6_cidr`,
    `nics`.`default_nic` AS `is_default_nic`,
    `nics`.`gateway` AS `gateway`,
    `nics`.`netmask` AS `netmask`,
    `nics`.`mac_address` AS `mac_address`,
    `nics`.`broadcast_uri` AS `broadcast_uri`,
    `nics`.`isolation_uri` AS `isolation_uri`,
    `vpc`.`id` AS `vpc_id`,
    `vpc`.`uuid` AS `vpc_uuid`,
    `networks`.`uuid` AS `network_uuid`,
    `networks`.`name` AS `network_name`,
    `networks`.`traffic_type` AS `traffic_type`,
    `networks`.`guest_type` AS `guest_type`,
    `user_ip_address`.`id` AS `public_ip_id`,
    `user_ip_address`.`uuid` AS `public_ip_uuid`,
    `user_ip_address`.`public_ip_address` AS `public_ip_address`,
    `ssh_details`.`value` AS `keypair_names`,
    `resource_tags`.`id` AS `tag_id`,
    `resource_tags`.`uuid` AS `tag_uuid`,
    `resource_tags`.`key` AS `tag_key`,
    `resource_tags`.`value` AS `tag_value`,
    `resource_tags`.`domain_id` AS `tag_domain_id`,
    `domain`.`uuid` AS `tag_domain_uuid`,
    `domain`.`name` AS `tag_domain_name`,
    `resource_tags`.`account_id` AS `tag_account_id`,
    `account`.`account_name` AS `tag_account_name`,
    `resource_tags`.`resource_id` AS `tag_resource_id`,
    `resource_tags`.`resource_uuid` AS `tag_resource_uuid`,
    `resource_tags`.`resource_type` AS `tag_resource_type`,
    `resource_tags`.`customer` AS `tag_customer`,
    `async_job`.`id` AS `job_id`,
    `async_job`.`uuid` AS `job_uuid`,
    `async_job`.`job_status` AS `job_status`,
    `async_job`.`account_id` AS `job_account_id`,
    `affinity_group`.`id` AS `affinity_group_id`,
    `affinity_group`.`uuid` AS `affinity_group_uuid`,
    `affinity_group`.`name` AS `affinity_group_name`,
    `affinity_group`.`description` AS `affinity_group_description`,
    `autoscale_vmgroups`.`id` AS `autoscale_vmgroup_id`,
    `autoscale_vmgroups`.`uuid` AS `autoscale_vmgroup_uuid`,
    `autoscale_vmgroups`.`name` AS `autoscale_vmgroup_name`,
    `vm_instance`.`dynamically_scalable` AS `dynamically_scalable`,
    `user_data`.`id` AS `user_data_id`,
    `user_data`.`uuid` AS `user_data_uuid`,
    `user_data`.`name` AS `user_data_name`,
    `user_vm`.`user_data_details` AS `user_data_details`,
    `vm_template`.`user_data_link_policy` AS `user_data_policy`
FROM
    (((((((((((((((((((((((((((((((((((`user_vm`
        JOIN `vm_instance` ON (((`vm_instance`.`id` = `user_vm`.`id`)
            AND ISNULL(`vm_instance`.`removed`))))
        JOIN `account` ON ((`vm_instance`.`account_id` = `account`.`id`)))
        JOIN `domain` ON ((`vm_instance`.`domain_id` = `domain`.`id`)))
        LEFT JOIN `guest_os` ON ((`vm_instance`.`guest_os_id` = `guest_os`.`id`)))
        LEFT JOIN `host_pod_ref` ON ((`vm_instance`.`pod_id` = `host_pod_ref`.`id`)))
        LEFT JOIN `projects` ON ((`projects`.`project_account_id` = `account`.`id`)))
        LEFT JOIN `instance_group_vm_map` ON ((`vm_instance`.`id` = `instance_group_vm_map`.`instance_id`)))
        LEFT JOIN `instance_group` ON ((`instance_group_vm_map`.`group_id` = `instance_group`.`id`)))
        LEFT JOIN `data_center` ON ((`vm_instance`.`data_center_id` = `data_center`.`id`)))
        LEFT JOIN `host` ON ((`vm_instance`.`host_id` = `host`.`id`)))
        LEFT JOIN `vm_template` ON ((`vm_instance`.`vm_template_id` = `vm_template`.`id`)))
        LEFT JOIN `vm_template` `iso` ON ((`iso`.`id` = `user_vm`.`iso_id`)))
        LEFT JOIN `volumes` ON ((`vm_instance`.`id` = `volumes`.`instance_id`)))
        LEFT JOIN `service_offering` ON ((`vm_instance`.`service_offering_id` = `service_offering`.`id`)))
        LEFT JOIN `disk_offering` `svc_disk_offering` ON ((`volumes`.`disk_offering_id` = `svc_disk_offering`.`id`)))
        LEFT JOIN `disk_offering` ON ((`volumes`.`disk_offering_id` = `disk_offering`.`id`)))
        LEFT JOIN `backup_offering` ON ((`vm_instance`.`backup_offering_id` = `backup_offering`.`id`)))
        LEFT JOIN `storage_pool` ON ((`volumes`.`pool_id` = `storage_pool`.`id`)))
        LEFT JOIN `security_group_vm_map` ON ((`vm_instance`.`id` = `security_group_vm_map`.`instance_id`)))
        LEFT JOIN `security_group` ON ((`security_group_vm_map`.`security_group_id` = `security_group`.`id`)))
        LEFT JOIN `user_data` ON ((`user_data`.`id` = `user_vm`.`user_data_id`)))
        LEFT JOIN `nics` ON (((`vm_instance`.`id` = `nics`.`instance_id`)
            AND ISNULL(`nics`.`removed`))))
        LEFT JOIN `networks` ON ((`nics`.`network_id` = `networks`.`id`)))
        LEFT JOIN `vpc` ON (((`networks`.`vpc_id` = `vpc`.`id`)
            AND ISNULL(`vpc`.`removed`))))
        LEFT JOIN `user_ip_address` ON ((`user_ip_address`.`vm_id` = `vm_instance`.`id`)))
        LEFT JOIN `user_vm_details` `ssh_details` ON (((`ssh_details`.`vm_id` = `vm_instance`.`id`)
            AND (`ssh_details`.`name` = 'SSH.KeyPairNames'))))
        LEFT JOIN `resource_tags` ON (((`resource_tags`.`resource_id` = `vm_instance`.`id`)
            AND (`resource_tags`.`resource_type` = 'UserVm'))))
        LEFT JOIN `async_job` ON (((`async_job`.`instance_id` = `vm_instance`.`id`)
            AND (`async_job`.`instance_type` = 'VirtualMachine')
            AND (`async_job`.`job_status` = 0))))
        LEFT JOIN `affinity_group_vm_map` ON ((`vm_instance`.`id` = `affinity_group_vm_map`.`instance_id`)))
        LEFT JOIN `affinity_group` ON ((`affinity_group_vm_map`.`affinity_group_id` = `affinity_group`.`id`)))
        LEFT JOIN `autoscale_vmgroup_vm_map` ON ((`autoscale_vmgroup_vm_map`.`instance_id` = `vm_instance`.`id`)))
        LEFT JOIN `autoscale_vmgroups` ON ((`autoscale_vmgroup_vm_map`.`vmgroup_id` = `autoscale_vmgroups`.`id`)))
        LEFT JOIN `user_vm_details` `custom_cpu` ON (((`custom_cpu`.`vm_id` = `vm_instance`.`id`)
            AND (`custom_cpu`.`name` = 'CpuNumber'))))
        LEFT JOIN `user_vm_details` `custom_speed` ON (((`custom_speed`.`vm_id` = `vm_instance`.`id`)
            AND (`custom_speed`.`name` = 'CpuSpeed'))))
        LEFT JOIN `user_vm_details` `custom_ram_size` ON (((`custom_ram_size`.`vm_id` = `vm_instance`.`id`)
        AND (`custom_ram_size`.`name` = 'memory'))));

-- Improve alert.email.addresses description #6806.
UPDATE  cloud.configuration
SET     description = 'Comma separated list of email addresses which are going to receive alert emails.'
WHERE   name = 'alert.email.addresses';

-- Improve description of configuration `secstorage.encrypt.copy` #6811.
UPDATE  cloud.configuration
SET     description = "Use SSL method used to encrypt copy traffic between zones. Also ensures that the certificate assigned to the zone is used when
generating links for external access."
WHERE   name = 'secstorage.encrypt.copy';

-- Create table to persist volume stats.
DROP TABLE IF EXISTS `cloud`.`volume_stats`;
CREATE TABLE `cloud`.`volume_stats` (
    `id` bigint unsigned NOT NULL auto_increment COMMENT 'id',
    `volume_id` bigint unsigned NOT NULL,
    `mgmt_server_id` bigint unsigned NOT NULL,
    `timestamp` datetime NOT NULL,
    `volume_stats_data` text NOT NULL,
    PRIMARY KEY(`id`)
  ) ENGINE=InnoDB DEFAULT CHARSET=utf8;

-- allow isolated networks without services to be used as is.
UPDATE `cloud`.`networks` ntwk
  SET ntwk.state = 'Implemented'
  WHERE ntwk.network_offering_id in
    (SELECT id FROM `cloud`.`network_offerings` ntwkoff
      WHERE (SELECT count(*) FROM `cloud`.`ntwk_offering_service_map` ntwksrvcmp WHERE ntwksrvcmp.network_offering_id = ntwkoff.id) = 0
        AND ntwkoff.is_persistent = 1) AND
    ntwk.state = 'Setup' AND
    ntwk.removed is NULL AND
    ntwk.guest_type = 'Isolated';

----- PR Quota custom tariffs #5909---
-- Create column 'uuid'
ALTER TABLE cloud_usage.quota_tariff
    ADD COLUMN  `uuid` varchar(40);

UPDATE  cloud_usage.quota_tariff
SET     uuid = UUID()
WHERE   uuid is null;

ALTER TABLE cloud_usage.quota_tariff
    MODIFY      `uuid` varchar(40) NOT NULL;


-- Create column 'name'
ALTER TABLE cloud_usage.quota_tariff
    ADD COLUMN  `name` text
    COMMENT     'A name, deﬁned by the user, to the tariff. This column will be used as identiﬁer along the tariff updates.';

UPDATE  cloud_usage.quota_tariff
SET     name = case when effective_on <= now() then usage_name else concat(usage_name, '-', id) end
WHERE   name is null;

ALTER TABLE cloud_usage.quota_tariff
    MODIFY      `name` text NOT NULL;


-- Create column 'description'
ALTER TABLE cloud_usage.quota_tariff
    ADD COLUMN  `description` text DEFAULT NULL
    COMMENT     'The description of the tariff.';


-- Create column 'activation_rule'
ALTER TABLE cloud_usage.quota_tariff
    ADD COLUMN  `activation_rule` text DEFAULT NULL
    COMMENT     'JS expression that defines when the tariff should be activated.';


-- Create column 'removed'
ALTER TABLE cloud_usage.quota_tariff
    ADD COLUMN  `removed` datetime DEFAULT NULL;


-- Create column 'end_date'
ALTER TABLE cloud_usage.quota_tariff
    ADD COLUMN  `end_date` datetime DEFAULT NULL
    COMMENT     'Defines the end date of the tariff.';


-- Change usage unit to right unit
UPDATE  cloud_usage.quota_tariff
SET     usage_unit = 'Compute*Month'
WHERE   usage_unit = 'Compute-Month';

UPDATE  cloud_usage.quota_tariff
SET     usage_unit = 'IP*Month'
WHERE   usage_unit = 'IP-Month';

UPDATE  cloud_usage.quota_tariff
SET     usage_unit = 'GB*Month'
WHERE   usage_unit = 'GB-Month';

UPDATE  cloud_usage.quota_tariff
SET     usage_unit = 'Policy*Month'
WHERE   usage_unit = 'Policy-Month';

----- PR Quota custom tariffs #5909 -----

-- delete configuration task.cleanup.retry.interval #6910
DELETE FROM `cloud`.`configuration` WHERE name='task.cleanup.retry.interval';

-- Tungsten Fabric Plugin --
CALL `cloud`.`IDEMPOTENT_ADD_COLUMN`('cloud.network_offerings','for_tungsten', 'int(1) unsigned DEFAULT "0" COMMENT "is tungsten enabled for the resource"');

-- Network offering with multi-domains and multi-zones
DROP VIEW IF EXISTS `cloud`.`network_offering_view`;
CREATE VIEW `cloud`.`network_offering_view` AS
    SELECT
        `network_offerings`.`id` AS `id`,
        `network_offerings`.`uuid` AS `uuid`,
        `network_offerings`.`name` AS `name`,
        `network_offerings`.`unique_name` AS `unique_name`,
        `network_offerings`.`display_text` AS `display_text`,
        `network_offerings`.`nw_rate` AS `nw_rate`,
        `network_offerings`.`mc_rate` AS `mc_rate`,
        `network_offerings`.`traffic_type` AS `traffic_type`,
        `network_offerings`.`tags` AS `tags`,
        `network_offerings`.`system_only` AS `system_only`,
        `network_offerings`.`specify_vlan` AS `specify_vlan`,
        `network_offerings`.`service_offering_id` AS `service_offering_id`,
        `network_offerings`.`conserve_mode` AS `conserve_mode`,
        `network_offerings`.`created` AS `created`,
        `network_offerings`.`removed` AS `removed`,
        `network_offerings`.`default` AS `default`,
        `network_offerings`.`availability` AS `availability`,
        `network_offerings`.`dedicated_lb_service` AS `dedicated_lb_service`,
        `network_offerings`.`shared_source_nat_service` AS `shared_source_nat_service`,
        `network_offerings`.`sort_key` AS `sort_key`,
        `network_offerings`.`redundant_router_service` AS `redundant_router_service`,
        `network_offerings`.`state` AS `state`,
        `network_offerings`.`guest_type` AS `guest_type`,
        `network_offerings`.`elastic_ip_service` AS `elastic_ip_service`,
        `network_offerings`.`eip_associate_public_ip` AS `eip_associate_public_ip`,
        `network_offerings`.`elastic_lb_service` AS `elastic_lb_service`,
        `network_offerings`.`specify_ip_ranges` AS `specify_ip_ranges`,
        `network_offerings`.`inline` AS `inline`,
        `network_offerings`.`is_persistent` AS `is_persistent`,
        `network_offerings`.`internal_lb` AS `internal_lb`,
        `network_offerings`.`public_lb` AS `public_lb`,
        `network_offerings`.`egress_default_policy` AS `egress_default_policy`,
        `network_offerings`.`concurrent_connections` AS `concurrent_connections`,
        `network_offerings`.`keep_alive_enabled` AS `keep_alive_enabled`,
        `network_offerings`.`supports_streched_l2` AS `supports_streched_l2`,
        `network_offerings`.`supports_public_access` AS `supports_public_access`,
        `network_offerings`.`supports_vm_autoscaling` AS `supports_vm_autoscaling`,
        `network_offerings`.`for_vpc` AS `for_vpc`,
        `network_offerings`.`for_tungsten` AS `for_tungsten`,
        `network_offerings`.`service_package_id` AS `service_package_id`,
        GROUP_CONCAT(DISTINCT(domain.id)) AS domain_id,
        GROUP_CONCAT(DISTINCT(domain.uuid)) AS domain_uuid,
        GROUP_CONCAT(DISTINCT(domain.name)) AS domain_name,
        GROUP_CONCAT(DISTINCT(domain.path)) AS domain_path,
        GROUP_CONCAT(DISTINCT(zone.id)) AS zone_id,
        GROUP_CONCAT(DISTINCT(zone.uuid)) AS zone_uuid,
        GROUP_CONCAT(DISTINCT(zone.name)) AS zone_name,
        `offering_details`.value AS internet_protocol
    FROM
        `cloud`.`network_offerings`
            LEFT JOIN
        `cloud`.`network_offering_details` AS `domain_details` ON `domain_details`.`network_offering_id` = `network_offerings`.`id` AND `domain_details`.`name`='domainid'
            LEFT JOIN
        `cloud`.`domain` AS `domain` ON FIND_IN_SET(`domain`.`id`, `domain_details`.`value`)
            LEFT JOIN
        `cloud`.`network_offering_details` AS `zone_details` ON `zone_details`.`network_offering_id` = `network_offerings`.`id` AND `zone_details`.`name`='zoneid'
            LEFT JOIN
        `cloud`.`data_center` AS `zone` ON FIND_IN_SET(`zone`.`id`, `zone_details`.`value`)
            LEFT JOIN
        `cloud`.`network_offering_details` AS `offering_details` ON `offering_details`.`network_offering_id` = `network_offerings`.`id` AND `offering_details`.`name`='internetProtocol'
    GROUP BY
        `network_offerings`.`id`;


CREATE TABLE IF NOT EXISTS `cloud`.`tungsten_providers` (
    `id` bigint unsigned NOT NULL auto_increment COMMENT 'id',
    `zone_id` bigint unsigned NOT NULL COMMENT 'Zone ID',
    `uuid` varchar(40),
    `host_id` bigint unsigned NOT NULL,
    `provider_name` varchar(40),
    `port` varchar(40),
    `hostname` varchar(40),
    `gateway` varchar(40),
    `vrouter_port` varchar(40),
    `introspect_port` varchar(40),
    PRIMARY KEY  (`id`),
    CONSTRAINT `fk_tungsten_providers__host_id` FOREIGN KEY (`host_id`) REFERENCES `host`(`id`) ON DELETE CASCADE,
    CONSTRAINT `fk_tungsten_providers__zone_id` FOREIGN KEY (`zone_id`) REFERENCES `data_center`(`id`) ON DELETE CASCADE,
    CONSTRAINT `uc_tungsten_providers__uuid` UNIQUE (`uuid`)
    ) ENGINE=InnoDB DEFAULT CHARSET=utf8;

CREATE TABLE IF NOT EXISTS `cloud`.`tungsten_guest_network_ip_address` (
    `id` bigint unsigned NOT NULL auto_increment COMMENT 'id',
    `network_id` bigint unsigned NOT NULL COMMENT 'network id',
    `public_ip_address` varchar(15) COMMENT 'ip public_ip_address',
    `guest_ip_address` varchar(15) NOT NULL COMMENT 'ip guest_ip_address',
    `logical_router_uuid` varchar(40) COMMENT 'logical router uuid',
    PRIMARY KEY  (`id`),
    CONSTRAINT `fk_tungsten_guest_network_ip_address__network_id` FOREIGN KEY (`network_id`) REFERENCES `networks`(`id`) ON DELETE CASCADE
    ) ENGINE=InnoDB DEFAULT CHARSET=utf8;

CREATE TABLE IF NOT EXISTS `cloud`.`tungsten_security_group_rule` (
    `id` bigint unsigned NOT NULL auto_increment COMMENT 'id',
    `uuid` varchar(40) NOT NULL COMMENT 'rule uuid',
    `zone_id` bigint unsigned NOT NULL COMMENT 'Zone ID',
    `security_group_id` bigint unsigned NOT NULL COMMENT 'security group id',
    `rule_type` varchar(40) NOT NULL COMMENT 'rule type',
    `rule_target` varchar(40) NOT NULL COMMENT 'rule target',
    `ether_type` varchar(40) NOT NULL COMMENT 'ether type',
    `default_rule` int(1) unsigned NOT NULL DEFAULT 0 COMMENT '1 if security group is default',
    PRIMARY KEY  (`id`),
    CONSTRAINT `fk_tungsten_security_group_rule__security_group_id` FOREIGN KEY (`security_group_id`) REFERENCES `security_group`(`id`) ON DELETE CASCADE
    ) ENGINE=InnoDB DEFAULT CHARSET=utf8;

CREATE TABLE IF NOT EXISTS `cloud`.`tungsten_lb_health_monitor` (
    `id` bigint unsigned NOT NULL auto_increment,
    `uuid` varchar(40),
    `load_balancer_id` bigint unsigned NOT NULL,
    `type` varchar(40) NOT NULL,
    `retry` bigint unsigned NOT NULL,
    `timeout` bigint unsigned NOT NULL,
    `interval` bigint unsigned NOT NULL,
    `http_method` varchar(40),
    `expected_code` varchar(40),
    `url_path` varchar(255),
    PRIMARY KEY  (`id`),
    CONSTRAINT `fk_tungsten_lb_health_monitor__load_balancer_id` FOREIGN KEY(`load_balancer_id`) REFERENCES `load_balancing_rules`(`id`) ON DELETE CASCADE
    ) ENGINE=InnoDB DEFAULT CHARSET=utf8;

--- #6888 add index to speed up querying IPs in the network-tab
DROP PROCEDURE IF EXISTS `cloud`.`IDEMPOTENT_ADD_KEY`;

CREATE PROCEDURE `cloud`.`IDEMPOTENT_ADD_KEY` (
		IN in_index_name VARCHAR(200)
    , IN in_table_name VARCHAR(200)
    , IN in_key_definition VARCHAR(1000)
)
BEGIN

    DECLARE CONTINUE HANDLER FOR 1061 BEGIN END; SET @ddl = CONCAT('ALTER TABLE ', in_table_name); SET @ddl = CONCAT(@ddl, ' ', ' ADD KEY ') ; SET @ddl = CONCAT(@ddl, ' ', in_index_name); SET @ddl = CONCAT(@ddl, ' ', in_key_definition); PREPARE stmt FROM @ddl; EXECUTE stmt; DEALLOCATE PREPARE stmt; END;

CALL `cloud`.`IDEMPOTENT_ADD_KEY`('i_user_ip_address_state','user_ip_address', '(state)');

UPDATE  `cloud`.`role_permissions`
SET     sort_order = sort_order + 2
WHERE   rule = '*'
AND     permission = 'DENY'
AND     role_id in (SELECT id FROM `cloud`.`roles` WHERE name = 'Read-Only Admin - Default');

INSERT  INTO `cloud`.`role_permissions` (uuid, role_id, rule, permission, sort_order)
SELECT  UUID(), role_id, 'quotaStatement', 'ALLOW', MAX(sort_order)-1
FROM    `cloud`.`role_permissions` RP
WHERE   role_id = (SELECT id FROM `cloud`.`roles` WHERE name = 'Read-Only Admin - Default');

INSERT  INTO `cloud`.`role_permissions` (uuid, role_id, rule, permission, sort_order)
SELECT  UUID(), role_id, 'quotaBalance', 'ALLOW', MAX(sort_order)-2
FROM    `cloud`.`role_permissions` RP
WHERE   role_id = (SELECT id FROM `cloud`.`roles` WHERE name = 'Read-Only Admin - Default');

UPDATE  `cloud`.`role_permissions`
SET     sort_order = sort_order + 2
WHERE   rule = '*'
AND     permission = 'DENY'
AND     role_id in (SELECT id FROM `cloud`.`roles` WHERE name = 'Read-Only User - Default');

INSERT  INTO `cloud`.`role_permissions` (uuid, role_id, rule, permission, sort_order)
SELECT  UUID(), role_id, 'quotaStatement', 'ALLOW', MAX(sort_order)-1
FROM    `cloud`.`role_permissions` RP
WHERE   role_id = (SELECT id FROM `cloud`.`roles` WHERE name = 'Read-Only User - Default');

INSERT  INTO `cloud`.`role_permissions` (uuid, role_id, rule, permission, sort_order)
SELECT  UUID(), role_id, 'quotaBalance', 'ALLOW', MAX(sort_order)-2
FROM    `cloud`.`role_permissions` RP
WHERE   role_id = (SELECT id FROM `cloud`.`roles` WHERE name = 'Read-Only User - Default');

-- Add permission for domain admins to call isAccountAllowedToCreateOfferingsWithTags API

INSERT INTO `cloud`.`role_permissions` (`uuid`, `role_id`, `rule`, `permission`)
SELECT UUID(), `roles`.`id`, 'isAccountAllowedToCreateOfferingsWithTags', 'ALLOW'
FROM `cloud`.`roles` WHERE `role_type` = 'DomainAdmin';

--
-- Update Configuration Groups and Subgroups
--
CALL `cloud`.`IDEMPOTENT_ADD_COLUMN`('cloud.configuration', 'group_id', 'bigint unsigned DEFAULT 1 COMMENT "group id this configuration belongs to" ');
CALL `cloud`.`IDEMPOTENT_ADD_COLUMN`('cloud.configuration', 'subgroup_id', 'bigint unsigned DEFAULT 1 COMMENT "subgroup id this configuration belongs to" ');
CALL `cloud`.`IDEMPOTENT_ADD_COLUMN`('cloud.configuration', 'parent', 'VARCHAR(255) DEFAULT NULL COMMENT "name of the parent configuration if this depends on it" ');
CALL `cloud`.`IDEMPOTENT_ADD_COLUMN`('cloud.configuration', 'display_text', 'VARCHAR(255) DEFAULT NULL COMMENT "Short text about configuration to display to the users" ');
CALL `cloud`.`IDEMPOTENT_ADD_COLUMN`('cloud.configuration', 'kind', 'VARCHAR(255) DEFAULT NULL COMMENT "kind of the value such as order, csv, etc" ');
CALL `cloud`.`IDEMPOTENT_ADD_COLUMN`('cloud.configuration', 'options', 'VARCHAR(255) DEFAULT NULL COMMENT "possible options for the value" ');

CREATE TABLE `cloud`.`configuration_group` (
  `id` bigint(20) unsigned NOT NULL AUTO_INCREMENT COMMENT 'id',
  `name` varchar(255) NOT NULL COMMENT 'name of the configuration group',
  `description` varchar(1024) DEFAULT NULL COMMENT 'description of the configuration group',
  `precedence` bigint(20) unsigned DEFAULT '999' COMMENT 'precedence for the configuration group',
  PRIMARY KEY (`id`),
  UNIQUE KEY (`name`)
) ENGINE=InnoDB DEFAULT CHARSET=utf8;

CREATE TABLE `cloud`.`configuration_subgroup` (
  `id` bigint(20) unsigned NOT NULL AUTO_INCREMENT COMMENT 'id',
  `name` varchar(255) NOT NULL COMMENT 'name of the configuration subgroup',
  `keywords` varchar(4096) DEFAULT NULL COMMENT 'comma-separated keywords for the configuration subgroup',
  `precedence` bigint(20) unsigned DEFAULT '999' COMMENT 'precedence for the configuration subgroup',
  `group_id` bigint(20) unsigned NOT NULL COMMENT 'configuration group id',
  PRIMARY KEY (`id`),
  UNIQUE KEY (`name`, `group_id`),
  CONSTRAINT `fk_configuration_subgroup__group_id` FOREIGN KEY (`group_id`) REFERENCES `configuration_group` (`id`)
) ENGINE=InnoDB DEFAULT CHARSET=utf8;

ALTER TABLE `cloud`.`configuration_group` AUTO_INCREMENT=1;

INSERT INTO `cloud`.`configuration_group` (`name`, `description`, `precedence`) VALUES ('Miscellaneous', 'Miscellaneous configuration', 999);
INSERT INTO `cloud`.`configuration_group` (`name`, `description`, `precedence`) VALUES ('Access', 'Identity and Access management configuration', 1);
INSERT INTO `cloud`.`configuration_group` (`name`, `description`, `precedence`) VALUES ('Compute', 'Compute configuration', 2);
INSERT INTO `cloud`.`configuration_group` (`name`, `description`, `precedence`) VALUES ('Storage', 'Storage configuration', 3);
INSERT INTO `cloud`.`configuration_group` (`name`, `description`, `precedence`) VALUES ('Network', 'Network configuration', 4);
INSERT INTO `cloud`.`configuration_group` (`name`, `description`, `precedence`) VALUES ('Hypervisor', 'Hypervisor specific configuration', 5);
INSERT INTO `cloud`.`configuration_group` (`name`, `description`, `precedence`) VALUES ('Management Server', 'Management Server configuration', 6);
INSERT INTO `cloud`.`configuration_group` (`name`, `description`, `precedence`) VALUES ('System VMs', 'System VMs related configuration', 7);
INSERT INTO `cloud`.`configuration_group` (`name`, `description`, `precedence`) VALUES ('Infrastructure', 'Infrastructure configuration', 8);

ALTER TABLE `cloud`.`configuration_subgroup` AUTO_INCREMENT=1;

INSERT INTO `cloud`.`configuration_subgroup` (`name`, `keywords`, `precedence`, `group_id`) VALUES ('Others', NULL, 999, (SELECT id FROM `cloud`.`configuration_group` WHERE `name` = 'Miscellaneous'));
INSERT INTO `cloud`.`configuration_subgroup` (`name`, `keywords`, `precedence`, `group_id`) VALUES ('Account', NULL, 1, (SELECT id FROM `cloud`.`configuration_group` WHERE `name` = 'Access'));
INSERT INTO `cloud`.`configuration_subgroup` (`name`, `keywords`, `precedence`, `group_id`) VALUES ('Domain', NULL, 2, (SELECT id FROM `cloud`.`configuration_group` WHERE `name` = 'Access'));
INSERT INTO `cloud`.`configuration_subgroup` (`name`, `keywords`, `precedence`, `group_id`) VALUES ('Project', NULL, 3, (SELECT id FROM `cloud`.`configuration_group` WHERE `name` = 'Access'));
INSERT INTO `cloud`.`configuration_subgroup` (`name`, `keywords`, `precedence`, `group_id`) VALUES ('LDAP', NULL, 4, (SELECT id FROM `cloud`.`configuration_group` WHERE `name` = 'Access'));
INSERT INTO `cloud`.`configuration_subgroup` (`name`, `keywords`, `precedence`, `group_id`) VALUES ('SAML', 'saml2', 5, (SELECT id FROM `cloud`.`configuration_group` WHERE `name` = 'Access'));

INSERT INTO `cloud`.`configuration_subgroup` (`name`, `keywords`, `precedence`, `group_id`) VALUES ('Virtual Machine', 'vm,instance,cpu,ssh,affinity', 1, (SELECT id FROM `cloud`.`configuration_group` WHERE `name` = 'Compute'));
INSERT INTO `cloud`.`configuration_subgroup` (`name`, `keywords`, `precedence`, `group_id`) VALUES ('Kubernetes', 'kubernetes', 2, (SELECT id FROM `cloud`.`configuration_group` WHERE `name` = 'Compute'));
INSERT INTO `cloud`.`configuration_subgroup` (`name`, `keywords`, `precedence`, `group_id`) VALUES ('High Availability', 'ha', 3, (SELECT id FROM `cloud`.`configuration_group` WHERE `name` = 'Compute'));

INSERT INTO `cloud`.`configuration_subgroup` (`name`, `keywords`, `precedence`, `group_id`) VALUES ('Images', 'template,iso', 1, (SELECT id FROM `cloud`.`configuration_group` WHERE `name` = 'Storage'));
INSERT INTO `cloud`.`configuration_subgroup` (`name`, `keywords`, `precedence`, `group_id`) VALUES ('Volume', 'disk,diskoffering', 2, (SELECT id FROM `cloud`.`configuration_group` WHERE `name` = 'Storage'));
INSERT INTO `cloud`.`configuration_subgroup` (`name`, `keywords`, `precedence`, `group_id`) VALUES ('Snapshot', NULL, 3, (SELECT id FROM `cloud`.`configuration_group` WHERE `name` = 'Storage'));
INSERT INTO `cloud`.`configuration_subgroup` (`name`, `keywords`, `precedence`, `group_id`) VALUES ('VM Snapshot', 'vmsnapshot', 4, (SELECT id FROM `cloud`.`configuration_group` WHERE `name` = 'Storage'));

INSERT INTO `cloud`.`configuration_subgroup` (`name`, `keywords`, `precedence`, `group_id`) VALUES ('Network', 'firewall,vlan,dns,globodns,ipaddress,cidr', 1, (SELECT id FROM `cloud`.`configuration_group` WHERE `name` = 'Network'));
INSERT INTO `cloud`.`configuration_subgroup` (`name`, `keywords`, `precedence`, `group_id`) VALUES ('DHCP', 'externaldhcp', 2, (SELECT id FROM `cloud`.`configuration_group` WHERE `name` = 'Network'));
INSERT INTO `cloud`.`configuration_subgroup` (`name`, `keywords`, `precedence`, `group_id`) VALUES ('VPC', NULL, 3, (SELECT id FROM `cloud`.`configuration_group` WHERE `name` = 'Network'));
INSERT INTO `cloud`.`configuration_subgroup` (`name`, `keywords`, `precedence`, `group_id`) VALUES ('LoadBalancer', 'lb,gslb', 4, (SELECT id FROM `cloud`.`configuration_group` WHERE `name` = 'Network'));

INSERT INTO `cloud`.`configuration_subgroup` (`name`, `keywords`, `precedence`, `group_id`) VALUES ('API', NULL, 1, (SELECT id FROM `cloud`.`configuration_group` WHERE `name` = 'Management Server'));
INSERT INTO `cloud`.`configuration_subgroup` (`name`, `keywords`, `precedence`, `group_id`) VALUES ('Alerts', 'alert', 2, (SELECT id FROM `cloud`.`configuration_group` WHERE `name` = 'Management Server'));
INSERT INTO `cloud`.`configuration_subgroup` (`name`, `keywords`, `precedence`, `group_id`) VALUES ('Events', 'event', 3, (SELECT id FROM `cloud`.`configuration_group` WHERE `name` = 'Management Server'));
INSERT INTO `cloud`.`configuration_subgroup` (`name`, `keywords`, `precedence`, `group_id`) VALUES ('Security', 'secure,password,authenticators', 4, (SELECT id FROM `cloud`.`configuration_group` WHERE `name` = 'Management Server'));
INSERT INTO `cloud`.`configuration_subgroup` (`name`, `keywords`, `precedence`, `group_id`) VALUES ('Usage', NULL, 5, (SELECT id FROM `cloud`.`configuration_group` WHERE `name` = 'Management Server'));
INSERT INTO `cloud`.`configuration_subgroup` (`name`, `keywords`, `precedence`, `group_id`) VALUES ('Limits', 'capacity,delay,interval,workers', 6, (SELECT id FROM `cloud`.`configuration_group` WHERE `name` = 'Management Server'));
INSERT INTO `cloud`.`configuration_subgroup` (`name`, `keywords`, `precedence`, `group_id`) VALUES ('Jobs', 'job', 7, (SELECT id FROM `cloud`.`configuration_group` WHERE `name` = 'Management Server'));
INSERT INTO `cloud`.`configuration_subgroup` (`name`, `keywords`, `precedence`, `group_id`) VALUES ('Agent', NULL, 8, (SELECT id FROM `cloud`.`configuration_group` WHERE `name` = 'Management Server'));

INSERT INTO `cloud`.`configuration_subgroup` (`name`, `keywords`, `precedence`, `group_id`) VALUES ('Hypervisor', 'host', 1, (SELECT id FROM `cloud`.`configuration_group` WHERE `name` = 'Hypervisor'));
INSERT INTO `cloud`.`configuration_subgroup` (`name`, `keywords`, `precedence`, `group_id`) VALUES ('KVM', 'libvirt', 2, (SELECT id FROM `cloud`.`configuration_group` WHERE `name` = 'Hypervisor'));
INSERT INTO `cloud`.`configuration_subgroup` (`name`, `keywords`, `precedence`, `group_id`) VALUES ('VMware', 'vcenter', 3, (SELECT id FROM `cloud`.`configuration_group` WHERE `name` = 'Hypervisor'));
INSERT INTO `cloud`.`configuration_subgroup` (`name`, `keywords`, `precedence`, `group_id`) VALUES ('XenServer', 'xen,xapi,XCP', 4, (SELECT id FROM `cloud`.`configuration_group` WHERE `name` = 'Hypervisor'));
INSERT INTO `cloud`.`configuration_subgroup` (`name`, `keywords`, `precedence`, `group_id`) VALUES ('OVM', 'ovm3', 5, (SELECT id FROM `cloud`.`configuration_group` WHERE `name` = 'Hypervisor'));
INSERT INTO `cloud`.`configuration_subgroup` (`name`, `keywords`, `precedence`, `group_id`) VALUES ('Baremetal', NULL, 6, (SELECT id FROM `cloud`.`configuration_group` WHERE `name` = 'Hypervisor'));

INSERT INTO `cloud`.`configuration_subgroup` (`name`, `keywords`, `precedence`, `group_id`) VALUES ('ConsoleProxyVM', 'cpvm,consoleproxy,novnc', 1, (SELECT id FROM `cloud`.`configuration_group` WHERE `name` = 'System VMs'));
INSERT INTO `cloud`.`configuration_subgroup` (`name`, `keywords`, `precedence`, `group_id`) VALUES ('SecStorageVM', 'ssvm,secondary', 2, (SELECT id FROM `cloud`.`configuration_group` WHERE `name` = 'System VMs'));
INSERT INTO `cloud`.`configuration_subgroup` (`name`, `keywords`, `precedence`, `group_id`) VALUES ('VirtualRouter', 'vr,router,vrouter', 3, (SELECT id FROM `cloud`.`configuration_group` WHERE `name` = 'System VMs'));
INSERT INTO `cloud`.`configuration_subgroup` (`name`, `keywords`, `precedence`, `group_id`) VALUES ('Diagnostics', NULL, 4, (SELECT id FROM `cloud`.`configuration_group` WHERE `name` = 'System VMs'));

INSERT INTO `cloud`.`configuration_subgroup` (`name`, `keywords`, `precedence`, `group_id`) VALUES ('Primary Storage', 'storage,pool,primary', 1, (SELECT id FROM `cloud`.`configuration_group` WHERE `name` = 'Infrastructure'));
INSERT INTO `cloud`.`configuration_subgroup` (`name`, `keywords`, `precedence`, `group_id`) VALUES ('Secondary Storage', 'image,secstorage', 2, (SELECT id FROM `cloud`.`configuration_group` WHERE `name` = 'Infrastructure'));

INSERT INTO `cloud`.`configuration_subgroup` (`name`, `keywords`, `precedence`, `group_id`) VALUES ('Backup & Recovery', 'backup,recovery,veeam', 1, (SELECT id FROM `cloud`.`configuration_group` WHERE `name` = 'Miscellaneous'));
INSERT INTO `cloud`.`configuration_subgroup` (`name`, `keywords`, `precedence`, `group_id`) VALUES ('Certificate Authority', 'CA', 2, (SELECT id FROM `cloud`.`configuration_group` WHERE `name` = 'Miscellaneous'));
INSERT INTO `cloud`.`configuration_subgroup` (`name`, `keywords`, `precedence`, `group_id`) VALUES ('Quota', NULL, 3, (SELECT id FROM `cloud`.`configuration_group` WHERE `name` = 'Miscellaneous'));
INSERT INTO `cloud`.`configuration_subgroup` (`name`, `keywords`, `precedence`, `group_id`) VALUES ('Cloudian', NULL, 4, (SELECT id FROM `cloud`.`configuration_group` WHERE `name` = 'Miscellaneous'));

UPDATE `cloud`.`configuration` SET parent = 'agent.lb.enabled' WHERE name IN ('agent.load.threshold');
UPDATE `cloud`.`configuration` SET parent = 'indirect.agent.lb.check.interval' WHERE name IN ('indirect.agent.lb.algorithm');
UPDATE `cloud`.`configuration` SET parent = 'alert.purge.delay' WHERE name IN ('alert.purge.interval');
UPDATE `cloud`.`configuration` SET parent = 'api.throttling.enabled' WHERE name IN ('api.throttling.cachesize', 'api.throttling.interval', 'api.throttling.max');
UPDATE `cloud`.`configuration` SET parent = 'backup.framework.enabled' WHERE name IN ('backup.framework.provider.plugin', 'backup.framework.sync.interval');
UPDATE `cloud`.`configuration` SET parent = 'cloud.kubernetes.service.enabled' WHERE name IN ('cloud.kubernetes.cluster.max.size', 'cloud.kubernetes.cluster.network.offering', 'cloud.kubernetes.cluster.scale.timeout', 'cloud.kubernetes.cluster.start.timeout', 'cloud.kubernetes.cluster.upgrade.timeout', 'cloud.kubernetes.cluster.experimental.features.enabled');
UPDATE `cloud`.`configuration` SET parent = 'diagnostics.data.gc.enable' WHERE name IN ('diagnostics.data.gc.interval', 'diagnostics.data.max.file.age');
UPDATE `cloud`.`configuration` SET parent = 'enable.additional.vm.configuration' WHERE name IN ('allow.additional.vm.configuration.list.kvm', 'allow.additional.vm.configuration.list.vmware', 'allow.additional.vm.configuration.list.xenserver');
UPDATE `cloud`.`configuration` SET parent = 'event.purge.delay' WHERE name IN ('event.purge.interval');
UPDATE `cloud`.`configuration` SET parent = 'network.loadbalancer.basiczone.elb.enabled' WHERE name IN ('network.loadbalancer.basiczone.elb.network', 'network.loadbalancer.basiczone.elb.vm.cpu.mhz', 'network.loadbalancer.basiczone.elb.vm.ram.size', 'network.loadbalancer.basiczone.elb.vm.vcpu.num', 'network.loadbalancer.basiczone.elb.gc.interval.minutes');
UPDATE `cloud`.`configuration` SET parent = 'prometheus.exporter.enable' WHERE name IN ('prometheus.exporter.port', 'prometheus.exporter.allowed.ips');
UPDATE `cloud`.`configuration` SET parent = 'router.health.checks.enable' WHERE name IN ('router.health.checks.basic.interval', 'router.health.checks.advanced.interval', 'router.health.checks.config.refresh.interval', 'router.health.checks.results.fetch.interval', 'router.health.checks.to.exclude', 'router.health.checks.failures.to.recreate.vr', 'router.health.checks.free.disk.space.threshold', 'router.health.checks.max.cpu.usage.threshold', 'router.health.checks.max.memory.usage.threshold');
UPDATE `cloud`.`configuration` SET parent = 'storage.cache.replacement.enabled' WHERE name IN ('storage.cache.replacement.interval', 'storage.cache.replacement.lru.interval');
UPDATE `cloud`.`configuration` SET parent = 'storage.cleanup.enabled' WHERE name IN ('storage.cleanup.interval', 'storage.cleanup.delay', 'storage.template.cleanup.enabled');
UPDATE `cloud`.`configuration` SET parent = 'vm.configdrive.primarypool.enabled' WHERE name IN ('vm.configdrive.use.host.cache.on.unsupported.pool');

UPDATE `cloud`.`configuration` SET display_text = CONCAT(UCASE(LEFT(REPLACE(name, ".", " "), 1)), LCASE(SUBSTRING(REPLACE(name, ".", " "), 2)));

UPDATE `cloud`.`configuration` SET
    `kind` = 'Order',
    `options` = 'HostAntiAffinityProcessor,ExplicitDedicationProcessor,HostAffinityProcessor'
where `name` = 'affinity.processors.order' ;

UPDATE `cloud`.`configuration` SET
    `kind` = 'Order',
    `options` = 'FirstFitPlanner,UserDispersingPlanner,UserConcentratedPodPlanner,ImplicitDedicationPlanner,BareMetalPlanner'
    where `name` = 'deployment.planners.order' ;

UPDATE `cloud`.`configuration` SET
    `kind` = 'Order',
    `options` = 'SimpleInvestigator,XenServerInvestigator,KVMInvestigator,HypervInvestigator,VMwareInvestigator,PingInvestigator,ManagementIPSysVMInvestigator,Ovm3Investigator'
where `name` = 'ha.investigators.order' ;

UPDATE `cloud`.`configuration` SET
    `kind` = 'Order',
    `options` = 'FirstFitRouting'
where `name` = 'host.allocators.order' ;

UPDATE `cloud`.`configuration` SET
    `kind` = 'Order',
    `options` = 'SAML2Auth'
where `name` = 'pluggableApi.authenticators.order' ;

UPDATE `cloud`.`configuration` SET
    `kind` = 'Order',
    `options` = 'AffinityGroupAccessChecker,DomainChecker'
where `name` = 'security.checkers.order' ;

UPDATE `cloud`.`configuration` SET
    `kind` = 'Order',
    `options` = 'LocalStorage,ClusterScopeStoragePoolAllocator,ZoneWideStoragePoolAllocator'
where `name` = 'storage.pool.allocators.order' ;

UPDATE `cloud`.`configuration` SET
    `kind` = 'Order',
    `options` = 'PBKDF2,SHA256SALT,MD5,LDAP,SAML2,PLAINTEXT'
where `name` = 'user.authenticators.order' ;

UPDATE `cloud`.`configuration` SET
    `kind` = 'Order',
    `options` = 'PBKDF2,SHA256SALT,MD5,LDAP,SAML2,PLAINTEXT'
where `name` = 'user.password.encoders.order' ;

UPDATE `cloud`.`configuration` SET
    `kind` = 'CSV'
where `name` like "%.list" ;

UPDATE `cloud`.`configuration` SET
    `kind` = 'CSV'
where `name` like "%.defaults" ;

UPDATE `cloud`.`configuration` SET
    `kind` = 'CSV'
where `name` like "%.details" ;

UPDATE `cloud`.`configuration` SET
    `kind` = 'CSV'
where `name` like "%.exclude" ;

UPDATE `cloud`.`configuration` SET
    `kind` = 'CSV'
where `name` IN ("alert.email.addresses", "allow.additional.vm.configuration.list.kvm", "allow.additional.vm.configuration.list.xenserver", "host",
    "network.dhcp.nondefaultnetwork.setgateway.guestos", "router.health.checks.failures.to.recreate.vr", "router.health.checks.to.exclude") ;

UPDATE `cloud`.`configuration` SET
    `kind` = 'Select',
    `options` = 'Error,Migration,ForceStop'
where `name` = 'host.maintenance.local.storage.strategy' ;

UPDATE `cloud`.`configuration` SET
    `kind` = 'Select',
    `options` = 'SHA256withRSA'
where `name` = 'ca.framework.cert.signature.algorithm' ;

UPDATE `cloud`.`configuration` SET
    `kind` = 'Select',
    `options` = 'firstfitleastconsumed,random'
where `name` = 'image.store.allocation.algorithm' ;

UPDATE `cloud`.`configuration` SET
    `kind` = 'Select',
    `options` = 'static,roundrobin,shuffle'
where `name` = 'indirect.agent.lb.algorithm' ;

UPDATE `cloud`.`configuration` SET
    `kind` = 'Select',
    `options` = 'random,firstfit,userdispersing,userconcentratedpod_random,userconcentratedpod_firstfit,firstfitleastconsumed'
where `name` = 'vm.allocation.algorithm' ;

UPDATE `cloud`.`configuration` SET
    `kind` = 'Select',
    `options` = 'all,pod'
where `name` = 'network.dns.basiczone.updates' ;

UPDATE `cloud`.`configuration` SET
    `kind` = 'Select',
    `options` = 'global,guest-network,link-local,disabled,all,default'
where `name` = 'network.loadbalancer.haproxy.stats.visibility' ;

UPDATE `cloud`.`configuration` SET
    `kind` = 'Select',
    `options` = 'SHA1,SHA256,SHA384,SHA512'
where `name` = 'saml2.sigalg' ;

UPDATE `cloud`.`configuration` SET
    `kind` = 'Select',
    `options` = 'FirstFitPlanner,UserDispersingPlanner,UserConcentratedPodPlanner'
where `name` = 'vm.deployment.planner' ;

UPDATE `cloud`.`configuration` SET
    `kind` = 'Select',
    `options` = 'scsi,ide,osdefault'
where `name` = 'vmware.root.disk.controller' ;

UPDATE `cloud`.`configuration` SET
    `kind` = 'Select',
    `options` = 'E1000,PCNet32,Vmxnet2,Vmxnet3'
where `name` = 'vmware.systemvm.nic.device.type' ;

UPDATE `cloud`.`configuration` SET
    `kind` = 'Select',
    `options` = 'first,last,random'
where `name` = 'vrouter.redundant.tiers.placement' ;

UPDATE `cloud`.`configuration` SET
    `kind` = 'Select',
    `options` = 'xenserver56,xenserver61'
where `name` = 'xenserver.pvdriver.version' ;

--- Create table for handling console sessions #7094

CREATE TABLE IF NOT EXISTS `cloud`.`console_session` (
    `id` bigint(20) unsigned NOT NULL AUTO_INCREMENT PRIMARY KEY,
    `uuid` varchar(40) NOT NULL COMMENT 'UUID generated for the session',
    `created` datetime NOT NULL COMMENT 'When the session was created',
    `account_id` bigint(20) unsigned NOT NULL COMMENT 'Account who generated the session',
    `user_id` bigint(20) unsigned NOT NULL COMMENT 'User who generated the session',
    `instance_id` bigint(20) unsigned NOT NULL COMMENT 'VM for which the session was generated',
    `host_id` bigint(20) unsigned NOT NULL COMMENT 'Host where the VM was when the session was generated',
    `acquired` int(1) NOT NULL DEFAULT 0 COMMENT 'True if the session was already used',
    `removed` datetime COMMENT 'When the session was removed/used',
    CONSTRAINT `fk_consolesession__account_id` FOREIGN KEY(`account_id`) REFERENCES `cloud`.`account` (`id`),
    CONSTRAINT `fk_consolesession__user_id` FOREIGN KEY(`user_id`) REFERENCES `cloud`.`user`(`id`),
    CONSTRAINT `fk_consolesession__instance_id` FOREIGN KEY(`instance_id`) REFERENCES `cloud`.`vm_instance`(`id`),
    CONSTRAINT `fk_consolesession__host_id` FOREIGN KEY(`host_id`) REFERENCES `cloud`.`host`(`id`),
    CONSTRAINT `uc_consolesession__uuid` UNIQUE (`uuid`)
);

-- Add assignVolume API permission to default resource admin and domain admin
INSERT INTO `cloud`.`role_permissions` (`uuid`, `role_id`, `rule`, `permission`) VALUES (UUID(), 2, 'assignVolume', 'ALLOW');
<<<<<<< HEAD
INSERT INTO `cloud`.`role_permissions` (`uuid`, `role_id`, `rule`, `permission`) VALUES (UUID(), 3, 'assignVolume', 'ALLOW');
=======
INSERT INTO `cloud`.`role_permissions` (`uuid`, `role_id`, `rule`, `permission`) VALUES (UUID(), 3, 'assignVolume', 'ALLOW');


-- Increases the precision of the column `quota_used` from 15 to 20, keeping the scale of 8.

ALTER TABLE `cloud_usage`.`quota_usage` MODIFY COLUMN quota_used decimal(20,8) unsigned NOT NULL;
>>>>>>> 5c20e784
<|MERGE_RESOLUTION|>--- conflicted
+++ resolved
@@ -1515,13 +1515,8 @@
 
 -- Add assignVolume API permission to default resource admin and domain admin
 INSERT INTO `cloud`.`role_permissions` (`uuid`, `role_id`, `rule`, `permission`) VALUES (UUID(), 2, 'assignVolume', 'ALLOW');
-<<<<<<< HEAD
 INSERT INTO `cloud`.`role_permissions` (`uuid`, `role_id`, `rule`, `permission`) VALUES (UUID(), 3, 'assignVolume', 'ALLOW');
-=======
-INSERT INTO `cloud`.`role_permissions` (`uuid`, `role_id`, `rule`, `permission`) VALUES (UUID(), 3, 'assignVolume', 'ALLOW');
-
 
 -- Increases the precision of the column `quota_used` from 15 to 20, keeping the scale of 8.
 
-ALTER TABLE `cloud_usage`.`quota_usage` MODIFY COLUMN quota_used decimal(20,8) unsigned NOT NULL;
->>>>>>> 5c20e784
+ALTER TABLE `cloud_usage`.`quota_usage` MODIFY COLUMN quota_used decimal(20,8) unsigned NOT NULL;