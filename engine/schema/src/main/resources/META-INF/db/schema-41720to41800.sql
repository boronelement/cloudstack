-- Licensed to the Apache Software Foundation (ASF) under one
-- or more contributor license agreements.  See the NOTICE file
-- distributed with this work for additional information
-- regarding copyright ownership.  The ASF licenses this file
-- to you under the Apache License, Version 2.0 (the
-- "License"); you may not use this file except in compliance
-- with the License.  You may obtain a copy of the License at
--
--   http://www.apache.org/licenses/LICENSE-2.0
--
-- Unless required by applicable law or agreed to in writing,
-- software distributed under the License is distributed on an
-- "AS IS" BASIS, WITHOUT WARRANTIES OR CONDITIONS OF ANY
-- KIND, either express or implied.  See the License for the
-- specific language governing permissions and limitations
-- under the License.

--;
-- Schema upgrade from 4.17.2.0 to 4.18.0.0
--;

-- Add support for VMware 8.0 and 8.0a (8.0.0.1)
INSERT IGNORE INTO `cloud`.`hypervisor_capabilities` (uuid, hypervisor_type, hypervisor_version, max_guests_limit, security_group_enabled, max_data_volumes_limit, max_hosts_per_cluster, storage_motion_supported, vm_snapshot_enabled) values (UUID(), 'VMware', '8.0', 1024, 0, 59, 64, 1, 1);
INSERT IGNORE INTO `cloud`.`hypervisor_capabilities` (uuid, hypervisor_type, hypervisor_version, max_guests_limit, security_group_enabled, max_data_volumes_limit, max_hosts_per_cluster, storage_motion_supported, vm_snapshot_enabled) values (UUID(), 'VMware', '8.0.0.1', 1024, 0, 59, 64, 1, 1);
INSERT IGNORE INTO `cloud`.`guest_os_hypervisor` (uuid,hypervisor_type, hypervisor_version, guest_os_name, guest_os_id, created, is_user_defined) SELECT UUID(),'VMware', '8.0', guest_os_name, guest_os_id, utc_timestamp(), 0  FROM `cloud`.`guest_os_hypervisor` WHERE hypervisor_type='VMware' AND hypervisor_version='7.0.3.0';
INSERT IGNORE INTO `cloud`.`guest_os_hypervisor` (uuid,hypervisor_type, hypervisor_version, guest_os_name, guest_os_id, created, is_user_defined) SELECT UUID(),'VMware', '8.0.0.1', guest_os_name, guest_os_id, utc_timestamp(), 0  FROM `cloud`.`guest_os_hypervisor` WHERE hypervisor_type='VMware' AND hypervisor_version='7.0.3.0';

-- Enable CPU cap for default system offerings;
UPDATE `cloud`.`service_offering` so
SET so.limit_cpu_use = 1
WHERE so.default_use = 1 AND so.vm_type IN ('domainrouter', 'secondarystoragevm', 'consoleproxy', 'internalloadbalancervm', 'elasticloadbalancervm');

ALTER TABLE `cloud`.`networks` ADD COLUMN `public_mtu` bigint unsigned comment "MTU for VR public interface" ;
ALTER TABLE `cloud`.`networks` ADD COLUMN `private_mtu` bigint unsigned comment "MTU for VR private interfaces" ;
ALTER TABLE `cloud`.`vpc` ADD COLUMN `public_mtu` bigint unsigned comment "MTU for VPC VR public interface" ;
ALTER TABLE `cloud`.`nics` ADD COLUMN `mtu` bigint unsigned comment "MTU for the VR interface" ;

UPDATE `cloud`.`networks` SET public_mtu = 1500, private_mtu = 1500 WHERE removed IS NULL AND guest_type='Isolated';
UPDATE `cloud`.`vpc` SET public_mtu = 1500 WHERE removed IS NULL;
UPDATE `cloud`.`nics` SET mtu = 1500 WHERE vm_type='DomainRouter' AND removed IS NULL AND reserver_name IN ('PublicNetworkGuru', 'ExternalGuestNetworkGuru');

DROP VIEW IF EXISTS `cloud`.`domain_router_view`;
CREATE VIEW `cloud`.`domain_router_view` AS
    select
        vm_instance.id id,
        vm_instance.name name,
        account.id account_id,
        account.uuid account_uuid,
        account.account_name account_name,
        account.type account_type,
        domain.id domain_id,
        domain.uuid domain_uuid,
        domain.name domain_name,
        domain.path domain_path,
        projects.id project_id,
        projects.uuid project_uuid,
        projects.name project_name,
        vm_instance.uuid uuid,
        vm_instance.created created,
        vm_instance.state state,
        vm_instance.removed removed,
        vm_instance.pod_id pod_id,
        vm_instance.instance_name instance_name,
        host_pod_ref.uuid pod_uuid,
        data_center.id data_center_id,
        data_center.uuid data_center_uuid,
        data_center.name data_center_name,
        data_center.networktype data_center_type,
        data_center.dns1 dns1,
        data_center.dns2 dns2,
        data_center.ip6_dns1 ip6_dns1,
        data_center.ip6_dns2 ip6_dns2,
        host.id host_id,
        host.uuid host_uuid,
        host.name host_name,
        host.hypervisor_type,
        host.cluster_id cluster_id,
        host.status host_status,
        host.resource_state host_resource_state,
        vm_template.id template_id,
        vm_template.uuid template_uuid,
        service_offering.id service_offering_id,
        service_offering.uuid service_offering_uuid,
        service_offering.name service_offering_name,
        nics.id nic_id,
        nics.uuid nic_uuid,
        nics.network_id network_id,
        nics.ip4_address ip_address,
        nics.ip6_address ip6_address,
        nics.ip6_gateway ip6_gateway,
        nics.ip6_cidr ip6_cidr,
        nics.default_nic is_default_nic,
        nics.gateway gateway,
        nics.netmask netmask,
        nics.mac_address mac_address,
        nics.broadcast_uri broadcast_uri,
        nics.isolation_uri isolation_uri,
        nics.mtu mtu,
        vpc.id vpc_id,
        vpc.uuid vpc_uuid,
        vpc.name vpc_name,
        networks.uuid network_uuid,
        networks.name network_name,
        networks.network_domain network_domain,
        networks.traffic_type traffic_type,
        networks.guest_type guest_type,
        async_job.id job_id,
        async_job.uuid job_uuid,
        async_job.job_status job_status,
        async_job.account_id job_account_id,
        domain_router.template_version template_version,
        domain_router.scripts_version scripts_version,
        domain_router.is_redundant_router is_redundant_router,
        domain_router.redundant_state redundant_state,
        domain_router.stop_pending stop_pending,
        domain_router.role role,
        domain_router.software_version software_version
    from
        `cloud`.`domain_router`
            inner join
        `cloud`.`vm_instance` ON vm_instance.id = domain_router.id
            inner join
        `cloud`.`account` ON vm_instance.account_id = account.id
            inner join
        `cloud`.`domain` ON vm_instance.domain_id = domain.id
            left join
        `cloud`.`host_pod_ref` ON vm_instance.pod_id = host_pod_ref.id
            left join
        `cloud`.`projects` ON projects.project_account_id = account.id
            left join
        `cloud`.`data_center` ON vm_instance.data_center_id = data_center.id
            left join
        `cloud`.`host` ON vm_instance.host_id = host.id
            left join
        `cloud`.`vm_template` ON vm_instance.vm_template_id = vm_template.id
            left join
        `cloud`.`service_offering` ON vm_instance.service_offering_id = service_offering.id
            left join
        `cloud`.`nics` ON vm_instance.id = nics.instance_id and nics.removed is null
            left join
        `cloud`.`networks` ON nics.network_id = networks.id
            left join
        `cloud`.`vpc` ON domain_router.vpc_id = vpc.id and vpc.removed is null
            left join
        `cloud`.`async_job` ON async_job.instance_id = vm_instance.id
            and async_job.instance_type = 'DomainRouter'
            and async_job.job_status = 0;

-- Idempotent ADD COLUMN
DROP PROCEDURE IF EXISTS `cloud`.`IDEMPOTENT_ADD_COLUMN`;
CREATE PROCEDURE `cloud`.`IDEMPOTENT_ADD_COLUMN` (
    IN in_table_name VARCHAR(200)
, IN in_column_name VARCHAR(200)
, IN in_column_definition VARCHAR(1000)
)
BEGIN
    DECLARE CONTINUE HANDLER FOR 1060 BEGIN END; SET @ddl = CONCAT('ALTER TABLE ', in_table_name); SET @ddl = CONCAT(@ddl, ' ', 'ADD COLUMN') ; SET @ddl = CONCAT(@ddl, ' ', in_column_name); SET @ddl = CONCAT(@ddl, ' ', in_column_definition); PREPARE stmt FROM @ddl; EXECUTE stmt; DEALLOCATE PREPARE stmt; END;


-- Add foreign key procedure to link volumes to passphrase table
DROP PROCEDURE IF EXISTS `cloud`.`IDEMPOTENT_ADD_FOREIGN_KEY`;
CREATE PROCEDURE `cloud`.`IDEMPOTENT_ADD_FOREIGN_KEY` (
    IN in_table_name VARCHAR(200),
    IN in_foreign_table_name VARCHAR(200),
    IN in_foreign_column_name VARCHAR(200)
)
BEGIN
    DECLARE CONTINUE HANDLER FOR 1005 BEGIN END; SET @ddl = CONCAT('ALTER TABLE ', in_table_name); SET @ddl = CONCAT(@ddl, ' ', ' ADD CONSTRAINT '); SET @ddl = CONCAT(@ddl, 'fk_', in_foreign_table_name, '_', in_foreign_column_name); SET @ddl = CONCAT(@ddl, ' FOREIGN KEY (', in_foreign_table_name, '_', in_foreign_column_name, ')'); SET @ddl = CONCAT(@ddl, ' REFERENCES ', in_foreign_table_name, '(', in_foreign_column_name, ')'); PREPARE stmt FROM @ddl; EXECUTE stmt; DEALLOCATE PREPARE stmt; END;

-- Add passphrase table
CREATE TABLE IF NOT EXISTS `cloud`.`passphrase` (
    `id` bigint unsigned NOT NULL auto_increment,
    `passphrase` varchar(64) DEFAULT NULL,
    PRIMARY KEY (`id`)
) ENGINE=InnoDB DEFAULT CHARSET=utf8;

-- Add passphrase column to volumes table
CALL `cloud`.`IDEMPOTENT_ADD_COLUMN`('cloud.volumes', 'passphrase_id', 'bigint unsigned DEFAULT NULL COMMENT ''encryption passphrase id'' ');
CALL `cloud`.`IDEMPOTENT_ADD_FOREIGN_KEY`('cloud.volumes', 'passphrase', 'id');
CALL `cloud`.`IDEMPOTENT_ADD_COLUMN`('cloud.volumes', 'encrypt_format', 'varchar(64) DEFAULT NULL COMMENT ''encryption format'' ');

-- Add encrypt column to disk_offering
CALL `cloud`.`IDEMPOTENT_ADD_COLUMN`('cloud.disk_offering', 'encrypt', 'tinyint(1) DEFAULT 0 COMMENT ''volume encrypt requested'' ');

-- add encryption support to disk offering view
DROP VIEW IF EXISTS `cloud`.`disk_offering_view`;
CREATE VIEW `cloud`.`disk_offering_view` AS
SELECT
    `disk_offering`.`id` AS `id`,
    `disk_offering`.`uuid` AS `uuid`,
    `disk_offering`.`name` AS `name`,
    `disk_offering`.`display_text` AS `display_text`,
    `disk_offering`.`provisioning_type` AS `provisioning_type`,
    `disk_offering`.`disk_size` AS `disk_size`,
    `disk_offering`.`min_iops` AS `min_iops`,
    `disk_offering`.`max_iops` AS `max_iops`,
    `disk_offering`.`created` AS `created`,
    `disk_offering`.`tags` AS `tags`,
    `disk_offering`.`customized` AS `customized`,
    `disk_offering`.`customized_iops` AS `customized_iops`,
    `disk_offering`.`removed` AS `removed`,
    `disk_offering`.`use_local_storage` AS `use_local_storage`,
    `disk_offering`.`hv_ss_reserve` AS `hv_ss_reserve`,
    `disk_offering`.`bytes_read_rate` AS `bytes_read_rate`,
    `disk_offering`.`bytes_read_rate_max` AS `bytes_read_rate_max`,
    `disk_offering`.`bytes_read_rate_max_length` AS `bytes_read_rate_max_length`,
    `disk_offering`.`bytes_write_rate` AS `bytes_write_rate`,
    `disk_offering`.`bytes_write_rate_max` AS `bytes_write_rate_max`,
    `disk_offering`.`bytes_write_rate_max_length` AS `bytes_write_rate_max_length`,
    `disk_offering`.`iops_read_rate` AS `iops_read_rate`,
    `disk_offering`.`iops_read_rate_max` AS `iops_read_rate_max`,
    `disk_offering`.`iops_read_rate_max_length` AS `iops_read_rate_max_length`,
    `disk_offering`.`iops_write_rate` AS `iops_write_rate`,
    `disk_offering`.`iops_write_rate_max` AS `iops_write_rate_max`,
    `disk_offering`.`iops_write_rate_max_length` AS `iops_write_rate_max_length`,
    `disk_offering`.`cache_mode` AS `cache_mode`,
    `disk_offering`.`sort_key` AS `sort_key`,
    `disk_offering`.`compute_only` AS `compute_only`,
    `disk_offering`.`display_offering` AS `display_offering`,
    `disk_offering`.`state` AS `state`,
    `disk_offering`.`disk_size_strictness` AS `disk_size_strictness`,
    `vsphere_storage_policy`.`value` AS `vsphere_storage_policy`,
    `disk_offering`.`encrypt` AS `encrypt`,
    GROUP_CONCAT(DISTINCT(domain.id)) AS domain_id,
    GROUP_CONCAT(DISTINCT(domain.uuid)) AS domain_uuid,
    GROUP_CONCAT(DISTINCT(domain.name)) AS domain_name,
    GROUP_CONCAT(DISTINCT(domain.path)) AS domain_path,
    GROUP_CONCAT(DISTINCT(zone.id)) AS zone_id,
    GROUP_CONCAT(DISTINCT(zone.uuid)) AS zone_uuid,
    GROUP_CONCAT(DISTINCT(zone.name)) AS zone_name
FROM
    `cloud`.`disk_offering`
        LEFT JOIN
    `cloud`.`disk_offering_details` AS `domain_details` ON `domain_details`.`offering_id` = `disk_offering`.`id` AND `domain_details`.`name`='domainid'
        LEFT JOIN
    `cloud`.`domain` AS `domain` ON FIND_IN_SET(`domain`.`id`, `domain_details`.`value`)
        LEFT JOIN
    `cloud`.`disk_offering_details` AS `zone_details` ON `zone_details`.`offering_id` = `disk_offering`.`id` AND `zone_details`.`name`='zoneid'
        LEFT JOIN
    `cloud`.`data_center` AS `zone` ON FIND_IN_SET(`zone`.`id`, `zone_details`.`value`)
        LEFT JOIN
    `cloud`.`disk_offering_details` AS `vsphere_storage_policy` ON `vsphere_storage_policy`.`offering_id` = `disk_offering`.`id`
        AND `vsphere_storage_policy`.`name` = 'storagepolicy'
WHERE
        `disk_offering`.`state`='Active'
GROUP BY
    `disk_offering`.`id`;

-- add encryption support to service offering view
DROP VIEW IF EXISTS `cloud`.`service_offering_view`;
CREATE VIEW `cloud`.`service_offering_view` AS
SELECT
    `service_offering`.`id` AS `id`,
    `service_offering`.`uuid` AS `uuid`,
    `service_offering`.`name` AS `name`,
    `service_offering`.`display_text` AS `display_text`,
    `disk_offering`.`provisioning_type` AS `provisioning_type`,
    `service_offering`.`created` AS `created`,
    `disk_offering`.`tags` AS `tags`,
    `service_offering`.`removed` AS `removed`,
    `disk_offering`.`use_local_storage` AS `use_local_storage`,
    `service_offering`.`system_use` AS `system_use`,
    `disk_offering`.`id` AS `disk_offering_id`,
    `disk_offering`.`name` AS `disk_offering_name`,
    `disk_offering`.`uuid` AS `disk_offering_uuid`,
    `disk_offering`.`display_text` AS `disk_offering_display_text`,
    `disk_offering`.`customized_iops` AS `customized_iops`,
    `disk_offering`.`min_iops` AS `min_iops`,
    `disk_offering`.`max_iops` AS `max_iops`,
    `disk_offering`.`hv_ss_reserve` AS `hv_ss_reserve`,
    `disk_offering`.`bytes_read_rate` AS `bytes_read_rate`,
    `disk_offering`.`bytes_read_rate_max` AS `bytes_read_rate_max`,
    `disk_offering`.`bytes_read_rate_max_length` AS `bytes_read_rate_max_length`,
    `disk_offering`.`bytes_write_rate` AS `bytes_write_rate`,
    `disk_offering`.`bytes_write_rate_max` AS `bytes_write_rate_max`,
    `disk_offering`.`bytes_write_rate_max_length` AS `bytes_write_rate_max_length`,
    `disk_offering`.`iops_read_rate` AS `iops_read_rate`,
    `disk_offering`.`iops_read_rate_max` AS `iops_read_rate_max`,
    `disk_offering`.`iops_read_rate_max_length` AS `iops_read_rate_max_length`,
    `disk_offering`.`iops_write_rate` AS `iops_write_rate`,
    `disk_offering`.`iops_write_rate_max` AS `iops_write_rate_max`,
    `disk_offering`.`iops_write_rate_max_length` AS `iops_write_rate_max_length`,
    `disk_offering`.`cache_mode` AS `cache_mode`,
    `disk_offering`.`disk_size` AS `root_disk_size`,
    `disk_offering`.`encrypt` AS `encrypt_root`,
    `service_offering`.`cpu` AS `cpu`,
    `service_offering`.`speed` AS `speed`,
    `service_offering`.`ram_size` AS `ram_size`,
    `service_offering`.`nw_rate` AS `nw_rate`,
    `service_offering`.`mc_rate` AS `mc_rate`,
    `service_offering`.`ha_enabled` AS `ha_enabled`,
    `service_offering`.`limit_cpu_use` AS `limit_cpu_use`,
    `service_offering`.`host_tag` AS `host_tag`,
    `service_offering`.`default_use` AS `default_use`,
    `service_offering`.`vm_type` AS `vm_type`,
    `service_offering`.`sort_key` AS `sort_key`,
    `service_offering`.`is_volatile` AS `is_volatile`,
    `service_offering`.`deployment_planner` AS `deployment_planner`,
    `service_offering`.`dynamic_scaling_enabled` AS `dynamic_scaling_enabled`,
    `service_offering`.`disk_offering_strictness` AS `disk_offering_strictness`,
    `vsphere_storage_policy`.`value` AS `vsphere_storage_policy`,
    GROUP_CONCAT(DISTINCT(domain.id)) AS domain_id,
    GROUP_CONCAT(DISTINCT(domain.uuid)) AS domain_uuid,
    GROUP_CONCAT(DISTINCT(domain.name)) AS domain_name,
    GROUP_CONCAT(DISTINCT(domain.path)) AS domain_path,
    GROUP_CONCAT(DISTINCT(zone.id)) AS zone_id,
    GROUP_CONCAT(DISTINCT(zone.uuid)) AS zone_uuid,
    GROUP_CONCAT(DISTINCT(zone.name)) AS zone_name,
    IFNULL(`min_compute_details`.`value`, `cpu`) AS min_cpu,
    IFNULL(`max_compute_details`.`value`, `cpu`) AS max_cpu,
    IFNULL(`min_memory_details`.`value`, `ram_size`) AS min_memory,
    IFNULL(`max_memory_details`.`value`, `ram_size`) AS max_memory
FROM
    `cloud`.`service_offering`
        INNER JOIN
    `cloud`.`disk_offering_view` AS `disk_offering` ON service_offering.disk_offering_id = disk_offering.id
        LEFT JOIN
    `cloud`.`service_offering_details` AS `domain_details` ON `domain_details`.`service_offering_id` = `service_offering`.`id` AND `domain_details`.`name`='domainid'
        LEFT JOIN
    `cloud`.`domain` AS `domain` ON FIND_IN_SET(`domain`.`id`, `domain_details`.`value`)
        LEFT JOIN
    `cloud`.`service_offering_details` AS `zone_details` ON `zone_details`.`service_offering_id` = `service_offering`.`id` AND `zone_details`.`name`='zoneid'
        LEFT JOIN
    `cloud`.`data_center` AS `zone` ON FIND_IN_SET(`zone`.`id`, `zone_details`.`value`)
        LEFT JOIN
    `cloud`.`service_offering_details` AS `min_compute_details` ON `min_compute_details`.`service_offering_id` = `service_offering`.`id`
        AND `min_compute_details`.`name` = 'mincpunumber'
        LEFT JOIN
    `cloud`.`service_offering_details` AS `max_compute_details` ON `max_compute_details`.`service_offering_id` = `service_offering`.`id`
        AND `max_compute_details`.`name` = 'maxcpunumber'
        LEFT JOIN
    `cloud`.`service_offering_details` AS `min_memory_details` ON `min_memory_details`.`service_offering_id` = `service_offering`.`id`
        AND `min_memory_details`.`name` = 'minmemory'
        LEFT JOIN
    `cloud`.`service_offering_details` AS `max_memory_details` ON `max_memory_details`.`service_offering_id` = `service_offering`.`id`
        AND `max_memory_details`.`name` = 'maxmemory'
        LEFT JOIN
    `cloud`.`service_offering_details` AS `vsphere_storage_policy` ON `vsphere_storage_policy`.`service_offering_id` = `service_offering`.`id`
        AND `vsphere_storage_policy`.`name` = 'storagepolicy'
WHERE
        `service_offering`.`state`='Active'
GROUP BY
    `service_offering`.`id`;

-- Add cidr_list column to load_balancing_rules
ALTER TABLE `cloud`.`load_balancing_rules`
ADD cidr_list VARCHAR(4096);

-- savely add resources in parallel
-- PR#5984 Create table to persist VM stats.
DROP TABLE IF EXISTS `cloud`.`resource_reservation`;
CREATE TABLE `cloud`.`resource_reservation` (
  `id` bigint unsigned NOT NULL auto_increment COMMENT 'id',
  `account_id` bigint unsigned NOT NULL,
  `domain_id` bigint unsigned NOT NULL,
  `resource_type` varchar(255) NOT NULL,
  `amount` bigint unsigned NOT NULL,
  PRIMARY KEY (`id`)
  ) ENGINE=InnoDB DEFAULT CHARSET=utf8;

-- Alter networks table to add ip6dns1 and ip6dns2
ALTER TABLE `cloud`.`networks`
    ADD COLUMN `ip6dns1` varchar(255) DEFAULT NULL COMMENT 'first IPv6 DNS for the network' AFTER `dns2`,
    ADD COLUMN `ip6dns2` varchar(255) DEFAULT NULL COMMENT 'second IPv6 DNS for the network' AFTER `ip6dns1`;
-- Alter vpc table to add dns1, dns2, ip6dns1 and ip6dns2
ALTER TABLE `cloud`.`vpc`
    ADD COLUMN `dns1` varchar(255) DEFAULT NULL COMMENT 'first IPv4 DNS for the vpc' AFTER `network_domain`,
    ADD COLUMN `dns2` varchar(255) DEFAULT NULL COMMENT 'second IPv4 DNS for the vpc' AFTER `dns1`,
    ADD COLUMN `ip6dns1` varchar(255) DEFAULT NULL COMMENT 'first IPv6 DNS for the vpc' AFTER `dns2`,
    ADD COLUMN `ip6dns2` varchar(255) DEFAULT NULL COMMENT 'second IPv6 DNS for the vpc' AFTER `ip6dns1`;

-- Fix migrateVolume permissions #6224.
DELETE role_perm
FROM role_permissions role_perm
INNER JOIN roles ON role_perm.role_id = roles.id
WHERE roles.role_type != 'Admin' AND roles.is_default = 1 AND role_perm.rule = 'migrateVolume';

-- VM autoscaling

-- Idempotent ADD COLUMN
DROP PROCEDURE IF EXISTS `cloud`.`IDEMPOTENT_ADD_COLUMN`;
CREATE PROCEDURE `cloud`.`IDEMPOTENT_ADD_COLUMN` (
    IN in_table_name VARCHAR(200)
, IN in_column_name VARCHAR(200)
, IN in_column_definition VARCHAR(1000)
)
BEGIN
    DECLARE CONTINUE HANDLER FOR 1060 BEGIN END; SET @ddl = CONCAT('ALTER TABLE ', in_table_name); SET @ddl = CONCAT(@ddl, ' ', 'ADD COLUMN') ; SET @ddl = CONCAT(@ddl, ' ', in_column_name); SET @ddl = CONCAT(@ddl, ' ', in_column_definition); PREPARE stmt FROM @ddl; EXECUTE stmt; DEALLOCATE PREPARE stmt; END;

-- Idempotent RENAME COLUMN
DROP PROCEDURE IF EXISTS `cloud`.`IDEMPOTENT_CHANGE_COLUMN`;
CREATE PROCEDURE `cloud`.`IDEMPOTENT_CHANGE_COLUMN` (
    IN in_table_name VARCHAR(200)
, IN in_column_name VARCHAR(200)
, IN in_column_new_name VARCHAR(200)
, IN in_column_new_definition VARCHAR(1000)
)
BEGIN
    DECLARE CONTINUE HANDLER FOR 1054 BEGIN END; SET @ddl = CONCAT('ALTER TABLE ', in_table_name); SET @ddl = CONCAT(@ddl, ' ', 'CHANGE COLUMN') ; SET @ddl = CONCAT(@ddl, ' ', in_column_name); SET @ddl = CONCAT(@ddl, ' ', in_column_new_name); SET @ddl = CONCAT(@ddl, ' ', in_column_new_definition); PREPARE stmt FROM @ddl; EXECUTE stmt; DEALLOCATE PREPARE stmt; END;

-- Idempotent ADD UNIQUE KEY
DROP PROCEDURE IF EXISTS `cloud`.`IDEMPOTENT_ADD_UNIQUE_KEY`;
CREATE PROCEDURE `cloud`.`IDEMPOTENT_ADD_UNIQUE_KEY` (
    IN in_table_name VARCHAR(200)
, IN in_key_name VARCHAR(200)
, IN in_key_definition VARCHAR(1000)
)
BEGIN
    DECLARE CONTINUE HANDLER FOR 1061 BEGIN END; SET @ddl = CONCAT('ALTER TABLE ', in_table_name); SET @ddl = CONCAT(@ddl, ' ', 'ADD UNIQUE KEY ', in_key_name); SET @ddl = CONCAT(@ddl, ' ', in_key_definition); PREPARE stmt FROM @ddl; EXECUTE stmt; DEALLOCATE PREPARE stmt; END;

-- Idempotent DROP FOREIGN KEY
DROP PROCEDURE IF EXISTS `cloud`.`IDEMPOTENT_DROP_FOREIGN_KEY`;
CREATE PROCEDURE `cloud`.`IDEMPOTENT_DROP_FOREIGN_KEY` (
    IN in_table_name VARCHAR(200)
, IN in_foreign_key_name VARCHAR(200)
)
BEGIN
    DECLARE CONTINUE HANDLER FOR 1091, 1025 BEGIN END; SET @ddl = CONCAT('ALTER TABLE ', in_table_name); SET @ddl = CONCAT(@ddl, ' ', ' DROP FOREIGN KEY '); SET @ddl = CONCAT(@ddl, ' ', in_foreign_key_name); PREPARE stmt FROM @ddl; EXECUTE stmt; DEALLOCATE PREPARE stmt; END;

-- Add column 'supports_vm_autoscaling' to 'network_offerings' table
CALL `cloud`.`IDEMPOTENT_ADD_COLUMN`('cloud.network_offerings', 'supports_vm_autoscaling', 'boolean default false');

-- Add column 'name' to 'autoscale_vmgroups' table
CALL `cloud`.`IDEMPOTENT_ADD_COLUMN`('cloud.autoscale_vmgroups', 'name', 'VARCHAR(255) DEFAULT NULL COMMENT "name of the autoscale vm group" AFTER `load_balancer_id`');
UPDATE `cloud`.`autoscale_vmgroups` SET `name` = CONCAT('AutoScale-VmGroup-',id) WHERE `name` IS NULL;

-- Add column 'next_vm_seq' to 'autoscale_vmgroups' table
CALL `cloud`.`IDEMPOTENT_ADD_COLUMN`('cloud.autoscale_vmgroups', 'next_vm_seq', 'BIGINT UNSIGNED NOT NULL DEFAULT 1');

-- Add column 'user_data' to 'autoscale_vmprofiles' table
CALL `cloud`.`IDEMPOTENT_ADD_COLUMN`('cloud.autoscale_vmprofiles', 'user_data', 'TEXT(32768) AFTER `counter_params`');

-- Add column 'name' to 'autoscale_policies' table
CALL `cloud`.`IDEMPOTENT_ADD_COLUMN`('cloud.autoscale_policies', 'name', 'VARCHAR(255) DEFAULT NULL COMMENT "name of the autoscale policy" AFTER `uuid`');

-- Add column 'provider' and update values
CALL `cloud`.`IDEMPOTENT_ADD_COLUMN`('cloud.counter', 'provider', 'VARCHAR(255) NOT NULL COMMENT "Network provider name" AFTER `uuid`');
UPDATE `cloud`.`counter` SET provider = 'Netscaler' WHERE `provider` IS NULL OR `provider` = '';

CALL `cloud`.`IDEMPOTENT_ADD_UNIQUE_KEY`('cloud.counter', 'uc_counter__provider__source__value', '(provider, source, value)');

-- Add new counters for VM autoscaling

INSERT IGNORE INTO `cloud`.`counter` (uuid, provider, source, name, value, created) VALUES (UUID(), 'VirtualRouter', 'cpu', 'VM CPU - average percentage', 'vm.cpu.average.percentage', NOW());
INSERT IGNORE INTO `cloud`.`counter` (uuid, provider, source, name, value, created) VALUES (UUID(), 'VirtualRouter', 'memory', 'VM Memory - average percentage', 'vm.memory.average.percentage', NOW());
INSERT IGNORE INTO `cloud`.`counter` (uuid, provider, source, name, value, created) VALUES (UUID(), 'VirtualRouter', 'virtualrouter', 'Public Network - mbps received per vm', 'public.network.received.average.mbps', NOW());
INSERT IGNORE INTO `cloud`.`counter` (uuid, provider, source, name, value, created) VALUES (UUID(), 'VirtualRouter', 'virtualrouter', 'Public Network - mbps transmit per vm', 'public.network.transmit.average.mbps', NOW());
INSERT IGNORE INTO `cloud`.`counter` (uuid, provider, source, name, value, created) VALUES (UUID(), 'VirtualRouter', 'virtualrouter', 'Load Balancer - average connections per vm', 'virtual.network.lb.average.connections', NOW());

INSERT IGNORE INTO `cloud`.`counter` (uuid, provider, source, name, value, created) VALUES (UUID(), 'VpcVirtualRouter', 'cpu', 'VM CPU - average percentage', 'vm.cpu.average.percentage', NOW());
INSERT IGNORE INTO `cloud`.`counter` (uuid, provider, source, name, value, created) VALUES (UUID(), 'VpcVirtualRouter', 'memory', 'VM Memory - average percentage', 'vm.memory.average.percentage', NOW());
INSERT IGNORE INTO `cloud`.`counter` (uuid, provider, source, name, value, created) VALUES (UUID(), 'VpcVirtualRouter', 'virtualrouter', 'Public Network - mbps received per vm', 'public.network.received.average.mbps', NOW());
INSERT IGNORE INTO `cloud`.`counter` (uuid, provider, source, name, value, created) VALUES (UUID(), 'VpcVirtualRouter', 'virtualrouter', 'Public Network - mbps transmit per vm', 'public.network.transmit.average.mbps', NOW());
INSERT IGNORE INTO `cloud`.`counter` (uuid, provider, source, name, value, created) VALUES (UUID(), 'VpcVirtualRouter', 'virtualrouter', 'Load Balancer - average connections per vm', 'virtual.network.lb.average.connections', NOW());

INSERT IGNORE INTO `cloud`.`counter` (uuid, provider, source, name, value, created) VALUES (UUID(), 'None', 'cpu', 'VM CPU - average percentage', 'vm.cpu.average.percentage', NOW());
INSERT IGNORE INTO `cloud`.`counter` (uuid, provider, source, name, value, created) VALUES (UUID(), 'None', 'memory', 'VM Memory - average percentage', 'vm.memory.average.percentage', NOW());

-- Update autoscale_vmgroups to new state

UPDATE `cloud`.`autoscale_vmgroups` SET state= UPPER(state);

-- Update autoscale_vmgroups so records will not be removed when LB rule is removed

CALL `cloud`.`IDEMPOTENT_DROP_FOREIGN_KEY`('cloud.autoscale_vmgroups', 'fk_autoscale_vmgroup__load_balancer_id');

-- Update autoscale_vmprofiles to make autoscale_user_id optional

ALTER TABLE `cloud`.`autoscale_vmprofiles` MODIFY COLUMN `autoscale_user_id` bigint unsigned;

-- Update autoscale_vmprofiles to rename destroy_vm_grace_period

CALL `cloud`.`IDEMPOTENT_CHANGE_COLUMN`('cloud.autoscale_vmprofiles', 'destroy_vm_grace_period', 'expunge_vm_grace_period', 'int unsigned COMMENT "the time allowed for existing connections to get closed before a vm is expunged"');

-- Create table for VM autoscaling historic data

CREATE TABLE IF NOT EXISTS `cloud`.`autoscale_vmgroup_statistics` (
  `id` bigint unsigned NOT NULL auto_increment,
  `vmgroup_id` bigint unsigned NOT NULL,
  `policy_id` bigint unsigned NOT NULL,
  `counter_id` bigint unsigned NOT NULL,
  `resource_id` bigint unsigned DEFAULT NULL,
  `resource_type` varchar(255) NOT NULL,
  `raw_value` double NOT NULL,
  `value_type` varchar(255) NOT NULL,
  `created` datetime NOT NULL COMMENT 'Date this data is created',
  `state` varchar(255) NOT NULL COMMENT 'State of the data',
  PRIMARY KEY  (`id`),
  CONSTRAINT `fk_autoscale_vmgroup_statistics__vmgroup_id` FOREIGN KEY `fk_autoscale_vmgroup_statistics__vmgroup_id` (`vmgroup_id`) REFERENCES `autoscale_vmgroups` (`id`) ON DELETE CASCADE,
  INDEX `i_autoscale_vmgroup_statistics__vmgroup_id`(`vmgroup_id`),
  INDEX `i_autoscale_vmgroup_statistics__policy_id`(`policy_id`),
  INDEX `i_autoscale_vmgroup_statistics__counter_id`(`counter_id`)
) ENGINE=InnoDB DEFAULT CHARSET=utf8mb4;


-- Update Network offering view with supports_vm_autoscaling
DROP VIEW IF EXISTS `cloud`.`network_offering_view`;
CREATE VIEW `cloud`.`network_offering_view` AS
    SELECT
        `network_offerings`.`id` AS `id`,
        `network_offerings`.`uuid` AS `uuid`,
        `network_offerings`.`name` AS `name`,
        `network_offerings`.`unique_name` AS `unique_name`,
        `network_offerings`.`display_text` AS `display_text`,
        `network_offerings`.`nw_rate` AS `nw_rate`,
        `network_offerings`.`mc_rate` AS `mc_rate`,
        `network_offerings`.`traffic_type` AS `traffic_type`,
        `network_offerings`.`tags` AS `tags`,
        `network_offerings`.`system_only` AS `system_only`,
        `network_offerings`.`specify_vlan` AS `specify_vlan`,
        `network_offerings`.`service_offering_id` AS `service_offering_id`,
        `network_offerings`.`conserve_mode` AS `conserve_mode`,
        `network_offerings`.`created` AS `created`,
        `network_offerings`.`removed` AS `removed`,
        `network_offerings`.`default` AS `default`,
        `network_offerings`.`availability` AS `availability`,
        `network_offerings`.`dedicated_lb_service` AS `dedicated_lb_service`,
        `network_offerings`.`shared_source_nat_service` AS `shared_source_nat_service`,
        `network_offerings`.`sort_key` AS `sort_key`,
        `network_offerings`.`redundant_router_service` AS `redundant_router_service`,
        `network_offerings`.`state` AS `state`,
        `network_offerings`.`guest_type` AS `guest_type`,
        `network_offerings`.`elastic_ip_service` AS `elastic_ip_service`,
        `network_offerings`.`eip_associate_public_ip` AS `eip_associate_public_ip`,
        `network_offerings`.`elastic_lb_service` AS `elastic_lb_service`,
        `network_offerings`.`specify_ip_ranges` AS `specify_ip_ranges`,
        `network_offerings`.`inline` AS `inline`,
        `network_offerings`.`is_persistent` AS `is_persistent`,
        `network_offerings`.`internal_lb` AS `internal_lb`,
        `network_offerings`.`public_lb` AS `public_lb`,
        `network_offerings`.`egress_default_policy` AS `egress_default_policy`,
        `network_offerings`.`concurrent_connections` AS `concurrent_connections`,
        `network_offerings`.`keep_alive_enabled` AS `keep_alive_enabled`,
        `network_offerings`.`supports_streched_l2` AS `supports_streched_l2`,
        `network_offerings`.`supports_public_access` AS `supports_public_access`,
        `network_offerings`.`supports_vm_autoscaling` AS `supports_vm_autoscaling`,
        `network_offerings`.`for_vpc` AS `for_vpc`,
        `network_offerings`.`service_package_id` AS `service_package_id`,
        GROUP_CONCAT(DISTINCT(domain.id)) AS domain_id,
        GROUP_CONCAT(DISTINCT(domain.uuid)) AS domain_uuid,
        GROUP_CONCAT(DISTINCT(domain.name)) AS domain_name,
        GROUP_CONCAT(DISTINCT(domain.path)) AS domain_path,
        GROUP_CONCAT(DISTINCT(zone.id)) AS zone_id,
        GROUP_CONCAT(DISTINCT(zone.uuid)) AS zone_uuid,
        GROUP_CONCAT(DISTINCT(zone.name)) AS zone_name,
        `offering_details`.value AS internet_protocol
    FROM
        `cloud`.`network_offerings`
            LEFT JOIN
        `cloud`.`network_offering_details` AS `domain_details` ON `domain_details`.`network_offering_id` = `network_offerings`.`id` AND `domain_details`.`name`='domainid'
            LEFT JOIN
        `cloud`.`domain` AS `domain` ON FIND_IN_SET(`domain`.`id`, `domain_details`.`value`)
            LEFT JOIN
        `cloud`.`network_offering_details` AS `zone_details` ON `zone_details`.`network_offering_id` = `network_offerings`.`id` AND `zone_details`.`name`='zoneid'
            LEFT JOIN
        `cloud`.`data_center` AS `zone` ON FIND_IN_SET(`zone`.`id`, `zone_details`.`value`)
            LEFT JOIN
        `cloud`.`network_offering_details` AS `offering_details` ON `offering_details`.`network_offering_id` = `network_offerings`.`id` AND `offering_details`.`name`='internetProtocol'
    GROUP BY
        `network_offerings`.`id`;

-- Update column 'supports_vm_autoscaling' to 1 if network offerings support Lb
UPDATE `cloud`.`network_offerings`
JOIN `cloud`.`ntwk_offering_service_map`
ON network_offerings.id = ntwk_offering_service_map.network_offering_id
SET network_offerings.supports_vm_autoscaling = 1
WHERE ntwk_offering_service_map.service = 'Lb'
    AND ntwk_offering_service_map.provider IN ('VirtualRouter', 'VpcVirtualRouter', 'Netscaler')
    AND network_offerings.removed IS NULL
    AND (SELECT COUNT(id) AS count FROM `network_offering_view` WHERE supports_vm_autoscaling = 1) = 0;

-- UserData as first class resource (PR #6202)
CREATE TABLE `cloud`.`user_data` (
  `id` bigint unsigned NOT NULL auto_increment COMMENT 'id',
  `uuid` varchar(40) NOT NULL COMMENT 'UUID of the user data',
  `name` varchar(256) NOT NULL COMMENT 'name of the user data',
  `account_id` bigint unsigned NOT NULL COMMENT 'owner, foreign key to account table',
  `domain_id` bigint unsigned NOT NULL COMMENT 'domain, foreign key to domain table',
  `user_data` mediumtext COMMENT 'value of the userdata',
  `params` mediumtext COMMENT 'value of the comma-separated list of parameters',
  PRIMARY KEY (`id`),
  CONSTRAINT `fk_userdata__account_id` FOREIGN KEY(`account_id`) REFERENCES `account` (`id`) ON DELETE CASCADE,
  CONSTRAINT `fk_userdata__domain_id` FOREIGN KEY(`domain_id`) REFERENCES `domain` (`id`) ON DELETE CASCADE,
  CONSTRAINT `uc_userdata__uuid` UNIQUE (`uuid`)
) ENGINE=InnoDB DEFAULT CHARSET=utf8;

ALTER TABLE `cloud`.`user_vm` ADD COLUMN `user_data_id` bigint unsigned DEFAULT NULL COMMENT 'id of the user data' AFTER `user_data`;
ALTER TABLE `cloud`.`user_vm` ADD COLUMN `user_data_details` mediumtext DEFAULT NULL COMMENT 'value of the comma-separated list of parameters' AFTER `user_data_id`;
ALTER TABLE `cloud`.`user_vm` ADD CONSTRAINT `fk_user_vm__user_data_id` FOREIGN KEY `fk_user_vm__user_data_id`(`user_data_id`) REFERENCES `user_data`(`id`);

ALTER TABLE `cloud`.`vm_template` ADD COLUMN `user_data_id` bigint unsigned DEFAULT NULL COMMENT 'id of the user data';
ALTER TABLE `cloud`.`vm_template` ADD COLUMN `user_data_link_policy` varchar(255) DEFAULT NULL COMMENT 'user data link policy with template';
ALTER TABLE `cloud`.`vm_template` ADD CONSTRAINT `fk_vm_template__user_data_id` FOREIGN KEY `fk_vm_template__user_data_id`(`user_data_id`) REFERENCES `user_data`(`id`);

-- Added userdata details to template
DROP VIEW IF EXISTS `cloud`.`template_view`;
CREATE VIEW `cloud`.`template_view` AS
     SELECT
         `vm_template`.`id` AS `id`,
         `vm_template`.`uuid` AS `uuid`,
         `vm_template`.`unique_name` AS `unique_name`,
         `vm_template`.`name` AS `name`,
         `vm_template`.`public` AS `public`,
         `vm_template`.`featured` AS `featured`,
         `vm_template`.`type` AS `type`,
         `vm_template`.`hvm` AS `hvm`,
         `vm_template`.`bits` AS `bits`,
         `vm_template`.`url` AS `url`,
         `vm_template`.`format` AS `format`,
         `vm_template`.`created` AS `created`,
         `vm_template`.`checksum` AS `checksum`,
         `vm_template`.`display_text` AS `display_text`,
         `vm_template`.`enable_password` AS `enable_password`,
         `vm_template`.`dynamically_scalable` AS `dynamically_scalable`,
         `vm_template`.`state` AS `template_state`,
         `vm_template`.`guest_os_id` AS `guest_os_id`,
         `guest_os`.`uuid` AS `guest_os_uuid`,
         `guest_os`.`display_name` AS `guest_os_name`,
         `vm_template`.`bootable` AS `bootable`,
         `vm_template`.`prepopulate` AS `prepopulate`,
         `vm_template`.`cross_zones` AS `cross_zones`,
         `vm_template`.`hypervisor_type` AS `hypervisor_type`,
         `vm_template`.`extractable` AS `extractable`,
         `vm_template`.`template_tag` AS `template_tag`,
         `vm_template`.`sort_key` AS `sort_key`,
         `vm_template`.`removed` AS `removed`,
         `vm_template`.`enable_sshkey` AS `enable_sshkey`,
         `parent_template`.`id` AS `parent_template_id`,
         `parent_template`.`uuid` AS `parent_template_uuid`,
         `source_template`.`id` AS `source_template_id`,
         `source_template`.`uuid` AS `source_template_uuid`,
         `account`.`id` AS `account_id`,
         `account`.`uuid` AS `account_uuid`,
         `account`.`account_name` AS `account_name`,
         `account`.`type` AS `account_type`,
         `domain`.`id` AS `domain_id`,
         `domain`.`uuid` AS `domain_uuid`,
         `domain`.`name` AS `domain_name`,
         `domain`.`path` AS `domain_path`,
         `projects`.`id` AS `project_id`,
         `projects`.`uuid` AS `project_uuid`,
         `projects`.`name` AS `project_name`,
         `data_center`.`id` AS `data_center_id`,
         `data_center`.`uuid` AS `data_center_uuid`,
         `data_center`.`name` AS `data_center_name`,
         `launch_permission`.`account_id` AS `lp_account_id`,
         `template_store_ref`.`store_id` AS `store_id`,
         `image_store`.`scope` AS `store_scope`,
         `template_store_ref`.`state` AS `state`,
         `template_store_ref`.`download_state` AS `download_state`,
         `template_store_ref`.`download_pct` AS `download_pct`,
         `template_store_ref`.`error_str` AS `error_str`,
         `template_store_ref`.`size` AS `size`,
         `template_store_ref`.physical_size AS `physical_size`,
         `template_store_ref`.`destroyed` AS `destroyed`,
         `template_store_ref`.`created` AS `created_on_store`,
         `vm_template_details`.`name` AS `detail_name`,
         `vm_template_details`.`value` AS `detail_value`,
         `resource_tags`.`id` AS `tag_id`,
         `resource_tags`.`uuid` AS `tag_uuid`,
         `resource_tags`.`key` AS `tag_key`,
         `resource_tags`.`value` AS `tag_value`,
         `resource_tags`.`domain_id` AS `tag_domain_id`,
         `domain`.`uuid` AS `tag_domain_uuid`,
         `domain`.`name` AS `tag_domain_name`,
         `resource_tags`.`account_id` AS `tag_account_id`,
         `account`.`account_name` AS `tag_account_name`,
         `resource_tags`.`resource_id` AS `tag_resource_id`,
         `resource_tags`.`resource_uuid` AS `tag_resource_uuid`,
         `resource_tags`.`resource_type` AS `tag_resource_type`,
         `resource_tags`.`customer` AS `tag_customer`,
          CONCAT(`vm_template`.`id`,
                 '_',
                 IFNULL(`data_center`.`id`, 0)) AS `temp_zone_pair`,
          `vm_template`.`direct_download` AS `direct_download`,
          `vm_template`.`deploy_as_is` AS `deploy_as_is`,
         `user_data`.`id` AS `user_data_id`,
         `user_data`.`uuid` AS `user_data_uuid`,
         `user_data`.`name` AS `user_data_name`,
         `user_data`.`params` AS `user_data_params`,
         `vm_template`.`user_data_link_policy` AS `user_data_policy`
     FROM
         (((((((((((((`vm_template`
         JOIN `guest_os` ON ((`guest_os`.`id` = `vm_template`.`guest_os_id`)))
         JOIN `account` ON ((`account`.`id` = `vm_template`.`account_id`)))
         JOIN `domain` ON ((`domain`.`id` = `account`.`domain_id`)))
         LEFT JOIN `projects` ON ((`projects`.`project_account_id` = `account`.`id`)))
         LEFT JOIN `vm_template_details` ON ((`vm_template_details`.`template_id` = `vm_template`.`id`)))
         LEFT JOIN `vm_template` `source_template` ON ((`source_template`.`id` = `vm_template`.`source_template_id`)))
         LEFT JOIN `template_store_ref` ON (((`template_store_ref`.`template_id` = `vm_template`.`id`)
             AND (`template_store_ref`.`store_role` = 'Image')
             AND (`template_store_ref`.`destroyed` = 0))))
         LEFT JOIN `vm_template` `parent_template` ON ((`parent_template`.`id` = `vm_template`.`parent_template_id`)))
         LEFT JOIN `image_store` ON ((ISNULL(`image_store`.`removed`)
             AND (`template_store_ref`.`store_id` IS NOT NULL)
             AND (`image_store`.`id` = `template_store_ref`.`store_id`))))
         LEFT JOIN `template_zone_ref` ON (((`template_zone_ref`.`template_id` = `vm_template`.`id`)
             AND ISNULL(`template_store_ref`.`store_id`)
             AND ISNULL(`template_zone_ref`.`removed`))))
         LEFT JOIN `data_center` ON (((`image_store`.`data_center_id` = `data_center`.`id`)
             OR (`template_zone_ref`.`zone_id` = `data_center`.`id`))))
         LEFT JOIN `launch_permission` ON ((`launch_permission`.`template_id` = `vm_template`.`id`)))
         LEFT JOIN `user_data` ON ((`user_data`.`id` = `vm_template`.`user_data_id`))
         LEFT JOIN `resource_tags` ON (((`resource_tags`.`resource_id` = `vm_template`.`id`)
             AND ((`resource_tags`.`resource_type` = 'Template')
             OR (`resource_tags`.`resource_type` = 'ISO')))));

DROP VIEW IF EXISTS `cloud`.`user_vm_view`;
CREATE
    VIEW `user_vm_view` AS
SELECT
    `vm_instance`.`id` AS `id`,
    `vm_instance`.`name` AS `name`,
    `user_vm`.`display_name` AS `display_name`,
    `user_vm`.`user_data` AS `user_data`,
    `account`.`id` AS `account_id`,
    `account`.`uuid` AS `account_uuid`,
    `account`.`account_name` AS `account_name`,
    `account`.`type` AS `account_type`,
    `domain`.`id` AS `domain_id`,
    `domain`.`uuid` AS `domain_uuid`,
    `domain`.`name` AS `domain_name`,
    `domain`.`path` AS `domain_path`,
    `projects`.`id` AS `project_id`,
    `projects`.`uuid` AS `project_uuid`,
    `projects`.`name` AS `project_name`,
    `instance_group`.`id` AS `instance_group_id`,
    `instance_group`.`uuid` AS `instance_group_uuid`,
    `instance_group`.`name` AS `instance_group_name`,
    `vm_instance`.`uuid` AS `uuid`,
    `vm_instance`.`user_id` AS `user_id`,
    `vm_instance`.`last_host_id` AS `last_host_id`,
    `vm_instance`.`vm_type` AS `type`,
    `vm_instance`.`limit_cpu_use` AS `limit_cpu_use`,
    `vm_instance`.`created` AS `created`,
    `vm_instance`.`state` AS `state`,
    `vm_instance`.`update_time` AS `update_time`,
    `vm_instance`.`removed` AS `removed`,
    `vm_instance`.`ha_enabled` AS `ha_enabled`,
    `vm_instance`.`hypervisor_type` AS `hypervisor_type`,
    `vm_instance`.`instance_name` AS `instance_name`,
    `vm_instance`.`guest_os_id` AS `guest_os_id`,
    `vm_instance`.`display_vm` AS `display_vm`,
    `guest_os`.`uuid` AS `guest_os_uuid`,
    `vm_instance`.`pod_id` AS `pod_id`,
    `host_pod_ref`.`uuid` AS `pod_uuid`,
    `vm_instance`.`private_ip_address` AS `private_ip_address`,
    `vm_instance`.`private_mac_address` AS `private_mac_address`,
    `vm_instance`.`vm_type` AS `vm_type`,
    `data_center`.`id` AS `data_center_id`,
    `data_center`.`uuid` AS `data_center_uuid`,
    `data_center`.`name` AS `data_center_name`,
    `data_center`.`is_security_group_enabled` AS `security_group_enabled`,
    `data_center`.`networktype` AS `data_center_type`,
    `host`.`id` AS `host_id`,
    `host`.`uuid` AS `host_uuid`,
    `host`.`name` AS `host_name`,
    `host`.`cluster_id` AS `cluster_id`,
    `host`.`status` AS `host_status`,
    `host`.`resource_state` AS `host_resource_state`,
    `vm_template`.`id` AS `template_id`,
    `vm_template`.`uuid` AS `template_uuid`,
    `vm_template`.`name` AS `template_name`,
    `vm_template`.`display_text` AS `template_display_text`,
    `vm_template`.`enable_password` AS `password_enabled`,
    `iso`.`id` AS `iso_id`,
    `iso`.`uuid` AS `iso_uuid`,
    `iso`.`name` AS `iso_name`,
    `iso`.`display_text` AS `iso_display_text`,
    `service_offering`.`id` AS `service_offering_id`,
    `service_offering`.`uuid` AS `service_offering_uuid`,
    `disk_offering`.`uuid` AS `disk_offering_uuid`,
    `disk_offering`.`id` AS `disk_offering_id`,
    (CASE
         WHEN ISNULL(`service_offering`.`cpu`) THEN `custom_cpu`.`value`
         ELSE `service_offering`.`cpu`
        END) AS `cpu`,
    (CASE
         WHEN ISNULL(`service_offering`.`speed`) THEN `custom_speed`.`value`
         ELSE `service_offering`.`speed`
        END) AS `speed`,
    (CASE
         WHEN ISNULL(`service_offering`.`ram_size`) THEN `custom_ram_size`.`value`
         ELSE `service_offering`.`ram_size`
        END) AS `ram_size`,
    `backup_offering`.`uuid` AS `backup_offering_uuid`,
    `backup_offering`.`id` AS `backup_offering_id`,
    `service_offering`.`name` AS `service_offering_name`,
    `disk_offering`.`name` AS `disk_offering_name`,
    `backup_offering`.`name` AS `backup_offering_name`,
    `storage_pool`.`id` AS `pool_id`,
    `storage_pool`.`uuid` AS `pool_uuid`,
    `storage_pool`.`pool_type` AS `pool_type`,
    `volumes`.`id` AS `volume_id`,
    `volumes`.`uuid` AS `volume_uuid`,
    `volumes`.`device_id` AS `volume_device_id`,
    `volumes`.`volume_type` AS `volume_type`,
    `security_group`.`id` AS `security_group_id`,
    `security_group`.`uuid` AS `security_group_uuid`,
    `security_group`.`name` AS `security_group_name`,
    `security_group`.`description` AS `security_group_description`,
    `nics`.`id` AS `nic_id`,
    `nics`.`uuid` AS `nic_uuid`,
    `nics`.`device_id` AS `nic_device_id`,
    `nics`.`network_id` AS `network_id`,
    `nics`.`ip4_address` AS `ip_address`,
    `nics`.`ip6_address` AS `ip6_address`,
    `nics`.`ip6_gateway` AS `ip6_gateway`,
    `nics`.`ip6_cidr` AS `ip6_cidr`,
    `nics`.`default_nic` AS `is_default_nic`,
    `nics`.`gateway` AS `gateway`,
    `nics`.`netmask` AS `netmask`,
    `nics`.`mac_address` AS `mac_address`,
    `nics`.`broadcast_uri` AS `broadcast_uri`,
    `nics`.`isolation_uri` AS `isolation_uri`,
    `vpc`.`id` AS `vpc_id`,
    `vpc`.`uuid` AS `vpc_uuid`,
    `networks`.`uuid` AS `network_uuid`,
    `networks`.`name` AS `network_name`,
    `networks`.`traffic_type` AS `traffic_type`,
    `networks`.`guest_type` AS `guest_type`,
    `user_ip_address`.`id` AS `public_ip_id`,
    `user_ip_address`.`uuid` AS `public_ip_uuid`,
    `user_ip_address`.`public_ip_address` AS `public_ip_address`,
    `ssh_details`.`value` AS `keypair_names`,
    `resource_tags`.`id` AS `tag_id`,
    `resource_tags`.`uuid` AS `tag_uuid`,
    `resource_tags`.`key` AS `tag_key`,
    `resource_tags`.`value` AS `tag_value`,
    `resource_tags`.`domain_id` AS `tag_domain_id`,
    `domain`.`uuid` AS `tag_domain_uuid`,
    `domain`.`name` AS `tag_domain_name`,
    `resource_tags`.`account_id` AS `tag_account_id`,
    `account`.`account_name` AS `tag_account_name`,
    `resource_tags`.`resource_id` AS `tag_resource_id`,
    `resource_tags`.`resource_uuid` AS `tag_resource_uuid`,
    `resource_tags`.`resource_type` AS `tag_resource_type`,
    `resource_tags`.`customer` AS `tag_customer`,
    `async_job`.`id` AS `job_id`,
    `async_job`.`uuid` AS `job_uuid`,
    `async_job`.`job_status` AS `job_status`,
    `async_job`.`account_id` AS `job_account_id`,
    `affinity_group`.`id` AS `affinity_group_id`,
    `affinity_group`.`uuid` AS `affinity_group_uuid`,
    `affinity_group`.`name` AS `affinity_group_name`,
    `affinity_group`.`description` AS `affinity_group_description`,
    `autoscale_vmgroups`.`id` AS `autoscale_vmgroup_id`,
    `autoscale_vmgroups`.`uuid` AS `autoscale_vmgroup_uuid`,
    `autoscale_vmgroups`.`name` AS `autoscale_vmgroup_name`,
    `vm_instance`.`dynamically_scalable` AS `dynamically_scalable`,
    `user_data`.`id` AS `user_data_id`,
    `user_data`.`uuid` AS `user_data_uuid`,
    `user_data`.`name` AS `user_data_name`,
    `user_vm`.`user_data_details` AS `user_data_details`,
    `vm_template`.`user_data_link_policy` AS `user_data_policy`
FROM
    (((((((((((((((((((((((((((((((((((`user_vm`
        JOIN `vm_instance` ON (((`vm_instance`.`id` = `user_vm`.`id`)
            AND ISNULL(`vm_instance`.`removed`))))
        JOIN `account` ON ((`vm_instance`.`account_id` = `account`.`id`)))
        JOIN `domain` ON ((`vm_instance`.`domain_id` = `domain`.`id`)))
        LEFT JOIN `guest_os` ON ((`vm_instance`.`guest_os_id` = `guest_os`.`id`)))
        LEFT JOIN `host_pod_ref` ON ((`vm_instance`.`pod_id` = `host_pod_ref`.`id`)))
        LEFT JOIN `projects` ON ((`projects`.`project_account_id` = `account`.`id`)))
        LEFT JOIN `instance_group_vm_map` ON ((`vm_instance`.`id` = `instance_group_vm_map`.`instance_id`)))
        LEFT JOIN `instance_group` ON ((`instance_group_vm_map`.`group_id` = `instance_group`.`id`)))
        LEFT JOIN `data_center` ON ((`vm_instance`.`data_center_id` = `data_center`.`id`)))
        LEFT JOIN `host` ON ((`vm_instance`.`host_id` = `host`.`id`)))
        LEFT JOIN `vm_template` ON ((`vm_instance`.`vm_template_id` = `vm_template`.`id`)))
        LEFT JOIN `vm_template` `iso` ON ((`iso`.`id` = `user_vm`.`iso_id`)))
        LEFT JOIN `volumes` ON ((`vm_instance`.`id` = `volumes`.`instance_id`)))
        LEFT JOIN `service_offering` ON ((`vm_instance`.`service_offering_id` = `service_offering`.`id`)))
        LEFT JOIN `disk_offering` `svc_disk_offering` ON ((`volumes`.`disk_offering_id` = `svc_disk_offering`.`id`)))
        LEFT JOIN `disk_offering` ON ((`volumes`.`disk_offering_id` = `disk_offering`.`id`)))
        LEFT JOIN `backup_offering` ON ((`vm_instance`.`backup_offering_id` = `backup_offering`.`id`)))
        LEFT JOIN `storage_pool` ON ((`volumes`.`pool_id` = `storage_pool`.`id`)))
        LEFT JOIN `security_group_vm_map` ON ((`vm_instance`.`id` = `security_group_vm_map`.`instance_id`)))
        LEFT JOIN `security_group` ON ((`security_group_vm_map`.`security_group_id` = `security_group`.`id`)))
        LEFT JOIN `user_data` ON ((`user_data`.`id` = `user_vm`.`user_data_id`)))
        LEFT JOIN `nics` ON (((`vm_instance`.`id` = `nics`.`instance_id`)
            AND ISNULL(`nics`.`removed`))))
        LEFT JOIN `networks` ON ((`nics`.`network_id` = `networks`.`id`)))
        LEFT JOIN `vpc` ON (((`networks`.`vpc_id` = `vpc`.`id`)
            AND ISNULL(`vpc`.`removed`))))
        LEFT JOIN `user_ip_address` ON ((`user_ip_address`.`vm_id` = `vm_instance`.`id`)))
        LEFT JOIN `user_vm_details` `ssh_details` ON (((`ssh_details`.`vm_id` = `vm_instance`.`id`)
            AND (`ssh_details`.`name` = 'SSH.KeyPairNames'))))
        LEFT JOIN `resource_tags` ON (((`resource_tags`.`resource_id` = `vm_instance`.`id`)
            AND (`resource_tags`.`resource_type` = 'UserVm'))))
        LEFT JOIN `async_job` ON (((`async_job`.`instance_id` = `vm_instance`.`id`)
            AND (`async_job`.`instance_type` = 'VirtualMachine')
            AND (`async_job`.`job_status` = 0))))
        LEFT JOIN `affinity_group_vm_map` ON ((`vm_instance`.`id` = `affinity_group_vm_map`.`instance_id`)))
        LEFT JOIN `affinity_group` ON ((`affinity_group_vm_map`.`affinity_group_id` = `affinity_group`.`id`)))
        LEFT JOIN `autoscale_vmgroup_vm_map` ON ((`autoscale_vmgroup_vm_map`.`instance_id` = `vm_instance`.`id`)))
        LEFT JOIN `autoscale_vmgroups` ON ((`autoscale_vmgroup_vm_map`.`vmgroup_id` = `autoscale_vmgroups`.`id`)))
        LEFT JOIN `user_vm_details` `custom_cpu` ON (((`custom_cpu`.`vm_id` = `vm_instance`.`id`)
            AND (`custom_cpu`.`name` = 'CpuNumber'))))
        LEFT JOIN `user_vm_details` `custom_speed` ON (((`custom_speed`.`vm_id` = `vm_instance`.`id`)
            AND (`custom_speed`.`name` = 'CpuSpeed'))))
        LEFT JOIN `user_vm_details` `custom_ram_size` ON (((`custom_ram_size`.`vm_id` = `vm_instance`.`id`)
        AND (`custom_ram_size`.`name` = 'memory'))));

-- Improve alert.email.addresses description #6806.
UPDATE  cloud.configuration
SET     description = 'Comma separated list of email addresses which are going to receive alert emails.'
WHERE   name = 'alert.email.addresses';

-- Improve description of configuration `secstorage.encrypt.copy` #6811.
UPDATE  cloud.configuration
SET     description = "Use SSL method used to encrypt copy traffic between zones. Also ensures that the certificate assigned to the zone is used when
generating links for external access."
WHERE   name = 'secstorage.encrypt.copy';

-- allow isolated networks without services to be used as is.
UPDATE `cloud`.`networks` ntwk
  SET ntwk.state = 'Implemented'
  WHERE ntwk.network_offering_id in
    (SELECT id FROM `cloud`.`network_offerings` ntwkoff
      WHERE (SELECT count(*) FROM `cloud`.`ntwk_offering_service_map` ntwksrvcmp WHERE ntwksrvcmp.network_offering_id = ntwkoff.id) = 0
        AND ntwkoff.is_persistent = 1) AND
    ntwk.state = 'Setup' AND
    ntwk.removed is NULL AND
    ntwk.guest_type = 'Isolated';

----- PR Quota custom tariffs #5909---
-- Create column 'uuid'
ALTER TABLE cloud_usage.quota_tariff
    ADD COLUMN  `uuid` varchar(40);

UPDATE  cloud_usage.quota_tariff
SET     uuid = UUID()
WHERE   uuid is null;

ALTER TABLE cloud_usage.quota_tariff
    MODIFY      `uuid` varchar(40) NOT NULL;


-- Create column 'name'
ALTER TABLE cloud_usage.quota_tariff
    ADD COLUMN  `name` text
    COMMENT     'A name, deﬁned by the user, to the tariff. This column will be used as identiﬁer along the tariff updates.';

UPDATE  cloud_usage.quota_tariff
SET     name = case when effective_on <= now() then usage_name else concat(usage_name, '-', id) end
WHERE   name is null;

ALTER TABLE cloud_usage.quota_tariff
    MODIFY      `name` text NOT NULL;


-- Create column 'description'
ALTER TABLE cloud_usage.quota_tariff
    ADD COLUMN  `description` text DEFAULT NULL
    COMMENT     'The description of the tariff.';


-- Create column 'activation_rule'
ALTER TABLE cloud_usage.quota_tariff
    ADD COLUMN  `activation_rule` text DEFAULT NULL
    COMMENT     'JS expression that defines when the tariff should be activated.';


-- Create column 'removed'
ALTER TABLE cloud_usage.quota_tariff
    ADD COLUMN  `removed` datetime DEFAULT NULL;


-- Create column 'end_date'
ALTER TABLE cloud_usage.quota_tariff
    ADD COLUMN  `end_date` datetime DEFAULT NULL
    COMMENT     'Defines the end date of the tariff.';


-- Change usage unit to right unit
UPDATE  cloud_usage.quota_tariff
SET     usage_unit = 'Compute*Month'
WHERE   usage_unit = 'Compute-Month';

UPDATE  cloud_usage.quota_tariff
SET     usage_unit = 'IP*Month'
WHERE   usage_unit = 'IP-Month';

UPDATE  cloud_usage.quota_tariff
SET     usage_unit = 'GB*Month'
WHERE   usage_unit = 'GB-Month';

UPDATE  cloud_usage.quota_tariff
SET     usage_unit = 'Policy*Month'
WHERE   usage_unit = 'Policy-Month';

----- PR Quota custom tariffs #5909 -----

-- delete configuration task.cleanup.retry.interval #6910
DELETE FROM `cloud`.`configuration` WHERE name='task.cleanup.retry.interval';

--- #6888 add index to speed up querying IPs in the network-tab
DROP PROCEDURE IF EXISTS `cloud`.`IDEMPOTENT_ADD_KEY`;

CREATE PROCEDURE `cloud`.`IDEMPOTENT_ADD_KEY` (
		IN in_index_name VARCHAR(200)
    , IN in_table_name VARCHAR(200)
    , IN in_key_definition VARCHAR(1000)
)
BEGIN

    DECLARE CONTINUE HANDLER FOR 1061 BEGIN END; SET @ddl = CONCAT('ALTER TABLE ', in_table_name); SET @ddl = CONCAT(@ddl, ' ', ' ADD KEY ') ; SET @ddl = CONCAT(@ddl, ' ', in_index_name); SET @ddl = CONCAT(@ddl, ' ', in_key_definition); PREPARE stmt FROM @ddl; EXECUTE stmt; DEALLOCATE PREPARE stmt; END;

CALL `cloud`.`IDEMPOTENT_ADD_KEY`('i_user_ip_address_state','user_ip_address', '(state)');

UPDATE  `cloud`.`role_permissions`
SET     sort_order = sort_order + 2
WHERE   rule = '*'
AND     permission = 'DENY'
AND     role_id in (SELECT id FROM `cloud`.`roles` WHERE name = 'Read-Only Admin - Default');

INSERT  INTO `cloud`.`role_permissions` (uuid, role_id, rule, permission, sort_order)
SELECT  UUID(), role_id, 'quotaStatement', 'ALLOW', MAX(sort_order)-1
FROM    `cloud`.`role_permissions` RP
WHERE   role_id = (SELECT id FROM `cloud`.`roles` WHERE name = 'Read-Only Admin - Default');

INSERT  INTO `cloud`.`role_permissions` (uuid, role_id, rule, permission, sort_order)
SELECT  UUID(), role_id, 'quotaBalance', 'ALLOW', MAX(sort_order)-2
FROM    `cloud`.`role_permissions` RP
WHERE   role_id = (SELECT id FROM `cloud`.`roles` WHERE name = 'Read-Only Admin - Default');

UPDATE  `cloud`.`role_permissions`
SET     sort_order = sort_order + 2
WHERE   rule = '*'
AND     permission = 'DENY'
AND     role_id in (SELECT id FROM `cloud`.`roles` WHERE name = 'Read-Only User - Default');

INSERT  INTO `cloud`.`role_permissions` (uuid, role_id, rule, permission, sort_order)
SELECT  UUID(), role_id, 'quotaStatement', 'ALLOW', MAX(sort_order)-1
FROM    `cloud`.`role_permissions` RP
WHERE   role_id = (SELECT id FROM `cloud`.`roles` WHERE name = 'Read-Only User - Default');

INSERT  INTO `cloud`.`role_permissions` (uuid, role_id, rule, permission, sort_order)
SELECT  UUID(), role_id, 'quotaBalance', 'ALLOW', MAX(sort_order)-2
FROM    `cloud`.`role_permissions` RP
WHERE   role_id = (SELECT id FROM `cloud`.`roles` WHERE name = 'Read-Only User - Default');

-- Add permission for domain admins to call isAccountAllowedToCreateOfferingsWithTags API

INSERT INTO `cloud`.`role_permissions` (`uuid`, `role_id`, `rule`, `permission`)
SELECT UUID(), `roles`.`id`, 'isAccountAllowedToCreateOfferingsWithTags', 'ALLOW'
FROM `cloud`.`roles` WHERE `role_type` = 'DomainAdmin';

--- Create table for handling console sessions #7094

CREATE TABLE IF NOT EXISTS `cloud`.`console_session` (
    `id` bigint(20) unsigned NOT NULL AUTO_INCREMENT PRIMARY KEY,
    `uuid` varchar(40) NOT NULL COMMENT 'UUID generated for the session',
    `created` datetime NOT NULL COMMENT 'When the session was created',
    `account_id` bigint(20) unsigned NOT NULL COMMENT 'Account who generated the session',
    `user_id` bigint(20) unsigned NOT NULL COMMENT 'User who generated the session',
    `instance_id` bigint(20) unsigned NOT NULL COMMENT 'VM for which the session was generated',
    `host_id` bigint(20) unsigned NOT NULL COMMENT 'Host where the VM was when the session was generated',
    `removed` datetime COMMENT 'When the session was removed/used',
    CONSTRAINT `fk_consolesession__account_id` FOREIGN KEY(`account_id`) REFERENCES `cloud`.`account` (`id`),
    CONSTRAINT `fk_consolesession__user_id` FOREIGN KEY(`user_id`) REFERENCES `cloud`.`user`(`id`),
    CONSTRAINT `fk_consolesession__instance_id` FOREIGN KEY(`instance_id`) REFERENCES `cloud`.`vm_instance`(`id`),
    CONSTRAINT `fk_consolesession__host_id` FOREIGN KEY(`host_id`) REFERENCES `cloud`.`host`(`id`),
    CONSTRAINT `uc_consolesession__uuid` UNIQUE (`uuid`)
);

<<<<<<< HEAD
CALL ADD_GUEST_OS_AND_HYPERVISOR_MAPPING (1, 'AlmaLinux 9', 'KVM', 'default', 'AlmaLinux 9');
CALL ADD_GUEST_OS_AND_HYPERVISOR_MAPPING (1, 'CentOS 9', 'KVM', 'default', 'CentOS 9');
CALL ADD_GUEST_OS_AND_HYPERVISOR_MAPPING (1, 'Oracle Linux 9', 'KVM', 'default', 'Oracle Linux 9');
CALL ADD_GUEST_OS_AND_HYPERVISOR_MAPPING (1, 'Red Hat Enterprise Linux 9', 'KVM', 'default', 'Red Hat Enterprise Linux 9');
CALL ADD_GUEST_OS_AND_HYPERVISOR_MAPPING (1, 'Rocky Linux 9', 'KVM', 'default', 'Rocky Linux 9');

CALL ADD_GUEST_OS_AND_HYPERVISOR_MAPPING (1, 'AlmaLinux 9', 'VMware', '7.0.3.0', 'otherLinux64Guest');
CALL ADD_GUEST_OS_AND_HYPERVISOR_MAPPING (1, 'CentOS 9', 'VMware', '7.0.3.0', 'centos9_64Guest');
CALL ADD_GUEST_OS_AND_HYPERVISOR_MAPPING (1, 'Oracle Linux 9', 'VMware', '7.0.3.0', 'otherLinux64Guest');
CALL ADD_GUEST_OS_AND_HYPERVISOR_MAPPING (1, 'Red Hat Enterprise Linux 9', 'VMware', '7.0.3.0', 'rhel9_64Guest,');
CALL ADD_GUEST_OS_AND_HYPERVISOR_MAPPING (1, 'Rocky Linux 9', 'VMware', '7.0.3.0', 'otherLinux64Guest');
=======
-- Add assignVolume API permission to default resource admin and domain admin
INSERT INTO `cloud`.`role_permissions` (`uuid`, `role_id`, `rule`, `permission`) VALUES (UUID(), 2, 'assignVolume', 'ALLOW');
INSERT INTO `cloud`.`role_permissions` (`uuid`, `role_id`, `rule`, `permission`) VALUES (UUID(), 3, 'assignVolume', 'ALLOW');
>>>>>>> 61a72254
<|MERGE_RESOLUTION|>--- conflicted
+++ resolved
@@ -1064,7 +1064,10 @@
     CONSTRAINT `uc_consolesession__uuid` UNIQUE (`uuid`)
 );
 
-<<<<<<< HEAD
+-- Add assignVolume API permission to default resource admin and domain admin
+INSERT INTO `cloud`.`role_permissions` (`uuid`, `role_id`, `rule`, `permission`) VALUES (UUID(), 2, 'assignVolume', 'ALLOW');
+INSERT INTO `cloud`.`role_permissions` (`uuid`, `role_id`, `rule`, `permission`) VALUES (UUID(), 3, 'assignVolume', 'ALLOW');
+
 CALL ADD_GUEST_OS_AND_HYPERVISOR_MAPPING (1, 'AlmaLinux 9', 'KVM', 'default', 'AlmaLinux 9');
 CALL ADD_GUEST_OS_AND_HYPERVISOR_MAPPING (1, 'CentOS 9', 'KVM', 'default', 'CentOS 9');
 CALL ADD_GUEST_OS_AND_HYPERVISOR_MAPPING (1, 'Oracle Linux 9', 'KVM', 'default', 'Oracle Linux 9');
@@ -1075,9 +1078,4 @@
 CALL ADD_GUEST_OS_AND_HYPERVISOR_MAPPING (1, 'CentOS 9', 'VMware', '7.0.3.0', 'centos9_64Guest');
 CALL ADD_GUEST_OS_AND_HYPERVISOR_MAPPING (1, 'Oracle Linux 9', 'VMware', '7.0.3.0', 'otherLinux64Guest');
 CALL ADD_GUEST_OS_AND_HYPERVISOR_MAPPING (1, 'Red Hat Enterprise Linux 9', 'VMware', '7.0.3.0', 'rhel9_64Guest,');
-CALL ADD_GUEST_OS_AND_HYPERVISOR_MAPPING (1, 'Rocky Linux 9', 'VMware', '7.0.3.0', 'otherLinux64Guest');
-=======
--- Add assignVolume API permission to default resource admin and domain admin
-INSERT INTO `cloud`.`role_permissions` (`uuid`, `role_id`, `rule`, `permission`) VALUES (UUID(), 2, 'assignVolume', 'ALLOW');
-INSERT INTO `cloud`.`role_permissions` (`uuid`, `role_id`, `rule`, `permission`) VALUES (UUID(), 3, 'assignVolume', 'ALLOW');
->>>>>>> 61a72254
+CALL ADD_GUEST_OS_AND_HYPERVISOR_MAPPING (1, 'Rocky Linux 9', 'VMware', '7.0.3.0', 'otherLinux64Guest');