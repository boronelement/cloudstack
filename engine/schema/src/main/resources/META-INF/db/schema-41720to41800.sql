--- conflicted
+++ resolved
@@ -33,7 +33,10 @@
 ALTER TABLE `cloud`.`vpc` ADD COLUMN `public_mtu` bigint unsigned comment "MTU for VPC VR public interface" ;
 ALTER TABLE `cloud`.`nics` ADD COLUMN `mtu` bigint unsigned comment "MTU for the VR interface" ;
 
-<<<<<<< HEAD
+UPDATE `cloud`.`networks` SET public_mtu = 1500, private_mtu = 1500 WHERE removed IS NULL AND guest_type='Isolated';
+UPDATE `cloud`.`vpc` SET public_mtu = 1500 WHERE removed IS NULL;
+UPDATE `cloud`.`nics` SET mtu = 1500 WHERE vm_type='DomainRouter' AND removed IS NULL AND reserver_name IN ('PublicNetworkGuru', 'ExternalGuestNetworkGuru');
+
 -- Add type column to data_center table
 CALL `cloud`.`IDEMPOTENT_ADD_COLUMN`('cloud.data_center', 'type', 'varchar(32) DEFAULT ''Core'' COMMENT ''the type of the zone'' ');
 
@@ -77,11 +80,6 @@
         `cloud`.`dedicated_resources` ON data_center.id = dedicated_resources.data_center_id
             left join
         `cloud`.`affinity_group` ON dedicated_resources.affinity_group_id = affinity_group.id;
-=======
-UPDATE `cloud`.`networks` SET public_mtu = 1500, private_mtu = 1500 WHERE removed IS NULL AND guest_type='Isolated';
-UPDATE `cloud`.`vpc` SET public_mtu = 1500 WHERE removed IS NULL;
-UPDATE `cloud`.`nics` SET mtu = 1500 WHERE vm_type='DomainRouter' AND removed IS NULL AND reserver_name IN ('PublicNetworkGuru', 'ExternalGuestNetworkGuru');
->>>>>>> 833d1b45
 
 DROP VIEW IF EXISTS `cloud`.`domain_router_view`;
 CREATE VIEW `cloud`.`domain_router_view` AS
