--- conflicted
+++ resolved
@@ -19,7 +19,8 @@
 -- Schema upgrade from 4.16.0.0 to 4.16.1.0
 --;
 
-<<<<<<< HEAD
+ALTER TABLE `cloud`.`vm_work_job` ADD COLUMN `secondary_object` char(100) COMMENT 'any additional item that must be checked during queueing' AFTER `vm_instance_id`;
+
 -- Stored procedures to handle cloud and cloud_schema changes
 
 -- Idempotent ADD COLUMN
@@ -125,7 +126,4 @@
 CALL `cloud_usage`.`IDEMPOTENT_ADD_UNIQUE_INDEX`('cloud_usage.usage_volume', 'id', '(volume_id ASC, created ASC)');
 
 -- Add PK to cloud_usage.usage_vpn_user
-CALL `cloud_usage`.`IDEMPOTENT_ADD_COLUMN`('cloud_usage.usage_vpn_user', 'id', 'BIGINT(20) NOT NULL AUTO_INCREMENT FIRST, ADD PRIMARY KEY (`id`)');
-=======
-ALTER TABLE `cloud`.`vm_work_job` ADD COLUMN `secondary_object` char(100) COMMENT 'any additional item that must be checked during queueing' AFTER `vm_instance_id`;
->>>>>>> c08592ca
+CALL `cloud_usage`.`IDEMPOTENT_ADD_COLUMN`('cloud_usage.usage_vpn_user', 'id', 'BIGINT(20) NOT NULL AUTO_INCREMENT FIRST, ADD PRIMARY KEY (`id`)');