--- conflicted
+++ resolved
@@ -20,9 +20,6 @@
 --;
 
 ALTER TABLE `cloud`.`vm_work_job` ADD COLUMN `secondary_object` char(100) COMMENT 'any additional item that must be checked during queueing' AFTER `vm_instance_id`;
-<<<<<<< HEAD
-UPDATE `cloud`.`vm_template` set deploy_as_is = 0 where id = 8;
-=======
 
 -- Stored procedures to handle cloud and cloud_schema changes
 
@@ -131,5 +128,4 @@
 -- Add PK to cloud_usage.usage_vpn_user
 CALL `cloud_usage`.`IDEMPOTENT_ADD_COLUMN`('cloud_usage.usage_vpn_user', 'id', 'BIGINT(20) NOT NULL AUTO_INCREMENT FIRST, ADD PRIMARY KEY (`id`)');
 
-UPDATE `cloud`.`vm_template` set deploy_as_is = 0 where id = 8;
->>>>>>> a762d8c4
+UPDATE `cloud`.`vm_template` set deploy_as_is = 0 where id = 8;