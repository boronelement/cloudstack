--- conflicted
+++ resolved
@@ -128,9 +128,6 @@
 -- Add PK to cloud_usage.usage_vpn_user
 CALL `cloud_usage`.`IDEMPOTENT_ADD_COLUMN`('cloud_usage.usage_vpn_user', 'id', 'BIGINT(20) NOT NULL AUTO_INCREMENT FIRST, ADD PRIMARY KEY (`id`)');
 
-<<<<<<< HEAD
-UPDATE `cloud`.`vm_template` set deploy_as_is = 0 where id = 8;
-=======
 UPDATE `cloud`.`vm_template` set deploy_as_is = 0 where id = 8;
 
 CREATE PROCEDURE `cloud`.`UPDATE_KUBERNETES_NODE_DETAILS`()
@@ -152,5 +149,4 @@
 ; END;
 
 CALL `cloud`.`UPDATE_KUBERNETES_NODE_DETAILS`();
-DROP PROCEDURE IF EXISTS `cloud`.`UPDATE_KUBERNETES_NODE_DETAILS`;
->>>>>>> 92c71c01
+DROP PROCEDURE IF EXISTS `cloud`.`UPDATE_KUBERNETES_NODE_DETAILS`;