-- Licensed to the Apache Software Foundation (ASF) under one
-- or more contributor license agreements.  See the NOTICE file
-- distributed with this work for additional information
-- regarding copyright ownership.  The ASF licenses this file
-- to you under the Apache License, Version 2.0 (the
-- "License"); you may not use this file except in compliance
-- with the License.  You may obtain a copy of the License at
--
--   http://www.apache.org/licenses/LICENSE-2.0
--
-- Unless required by applicable law or agreed to in writing,
-- software distributed under the License is distributed on an
-- "AS IS" BASIS, WITHOUT WARRANTIES OR CONDITIONS OF ANY
-- KIND, either express or implied.  See the License for the
-- specific language governing permissions and limitations
-- under the License.

--;
-- Schema upgrade from 4.19.0.0 to 4.19.1.0
--;

-- Updates the populated Quota tariff's types VM_DISK_BYTES_READ, VM_DISK_BYTES_WRITE, VM_DISK_IO_READ and VM_DISK_IO_WRITE to the correct unit.

UPDATE cloud_usage.quota_tariff
SET usage_unit = 'Bytes', updated_on = NOW()
WHERE effective_on = '2010-05-04 00:00:00'
AND name IN ('VM_DISK_BYTES_READ', 'VM_DISK_BYTES_WRITE');

UPDATE cloud_usage.quota_tariff
SET usage_unit = 'IOPS', updated_on = NOW()
WHERE effective_on = '2010-05-04 00:00:00'
AND name IN ('VM_DISK_IO_READ', 'VM_DISK_IO_WRITE');

<<<<<<< HEAD
-- allow for bigger urls

ALTER TABLE `cloud`.`vm_template` MODIFY COLUMN `url` VARCHAR(1024) DEFAULT NULL COMMENT 'the url where the template exists externally';
=======
-- PR #7235 - [Usage] Create VPC billing
CREATE TABLE IF NOT EXISTS `cloud_usage`.`usage_vpc` (
  `id` bigint(20) unsigned NOT NULL AUTO_INCREMENT,
  `vpc_id` bigint(20) unsigned NOT NULL,
  `zone_id` bigint(20) unsigned NOT NULL,
  `account_id` bigint(20) unsigned NOT NULL,
  `domain_id` bigint(20) unsigned NOT NULL,
  `state` varchar(100) DEFAULT NULL,
  `created` datetime NOT NULL,
  `removed` datetime DEFAULT NULL,
  PRIMARY KEY (`id`)
) ENGINE=InnoDB CHARSET=utf8;

CALL `cloud_usage`.`IDEMPOTENT_ADD_COLUMN`('cloud_usage.cloud_usage', 'state', 'VARCHAR(100) DEFAULT NULL');
>>>>>>> 49d244f2
<|MERGE_RESOLUTION|>--- conflicted
+++ resolved
@@ -31,11 +31,10 @@
 WHERE effective_on = '2010-05-04 00:00:00'
 AND name IN ('VM_DISK_IO_READ', 'VM_DISK_IO_WRITE');
 
-<<<<<<< HEAD
 -- allow for bigger urls
 
 ALTER TABLE `cloud`.`vm_template` MODIFY COLUMN `url` VARCHAR(1024) DEFAULT NULL COMMENT 'the url where the template exists externally';
-=======
+
 -- PR #7235 - [Usage] Create VPC billing
 CREATE TABLE IF NOT EXISTS `cloud_usage`.`usage_vpc` (
   `id` bigint(20) unsigned NOT NULL AUTO_INCREMENT,
@@ -49,5 +48,4 @@
   PRIMARY KEY (`id`)
 ) ENGINE=InnoDB CHARSET=utf8;
 
-CALL `cloud_usage`.`IDEMPOTENT_ADD_COLUMN`('cloud_usage.cloud_usage', 'state', 'VARCHAR(100) DEFAULT NULL');
->>>>>>> 49d244f2
+CALL `cloud_usage`.`IDEMPOTENT_ADD_COLUMN`('cloud_usage.cloud_usage', 'state', 'VARCHAR(100) DEFAULT NULL');