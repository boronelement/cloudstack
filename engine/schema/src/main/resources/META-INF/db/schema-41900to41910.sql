-- Licensed to the Apache Software Foundation (ASF) under one
-- or more contributor license agreements.  See the NOTICE file
-- distributed with this work for additional information
-- regarding copyright ownership.  The ASF licenses this file
-- to you under the Apache License, Version 2.0 (the
-- "License"); you may not use this file except in compliance
-- with the License.  You may obtain a copy of the License at
--
--   http://www.apache.org/licenses/LICENSE-2.0
--
-- Unless required by applicable law or agreed to in writing,
-- software distributed under the License is distributed on an
-- "AS IS" BASIS, WITHOUT WARRANTIES OR CONDITIONS OF ANY
-- KIND, either express or implied.  See the License for the
-- specific language governing permissions and limitations
-- under the License.

--;
-- Schema upgrade from 4.19.0.0 to 4.19.1.0
--;

-- Updates the populated Quota tariff's types VM_DISK_BYTES_READ, VM_DISK_BYTES_WRITE, VM_DISK_IO_READ and VM_DISK_IO_WRITE to the correct unit.

UPDATE cloud_usage.quota_tariff
SET usage_unit = 'Bytes', updated_on = NOW()
WHERE effective_on = '2010-05-04 00:00:00'
AND name IN ('VM_DISK_BYTES_READ', 'VM_DISK_BYTES_WRITE');

UPDATE cloud_usage.quota_tariff
SET usage_unit = 'IOPS', updated_on = NOW()
WHERE effective_on = '2010-05-04 00:00:00'
AND name IN ('VM_DISK_IO_READ', 'VM_DISK_IO_WRITE');

<<<<<<< HEAD
-- PR #7236 - [Usage] Create network billing
CREATE TABLE IF NOT EXISTS `cloud_usage`.`usage_networks` (
  `id` bigint(20) unsigned NOT NULL AUTO_INCREMENT,
  `network_offering_id` bigint(20) unsigned NOT NULL,
  `zone_id` bigint(20) unsigned NOT NULL,
  `network_id` bigint(20) unsigned NOT NULL,
  `account_id` bigint(20) unsigned NOT NULL,
  `domain_id` bigint(20) unsigned NOT NULL,
  `state` varchar(100) DEFAULT NULL,
  `removed` datetime DEFAULT NULL,
  `created` datetime NOT NULL,
=======
-- PR #7235 - [Usage] Create VPC billing
CREATE TABLE IF NOT EXISTS `cloud_usage`.`usage_vpc` (
  `id` bigint(20) unsigned NOT NULL AUTO_INCREMENT,
  `vpc_id` bigint(20) unsigned NOT NULL,
  `zone_id` bigint(20) unsigned NOT NULL,
  `account_id` bigint(20) unsigned NOT NULL,
  `domain_id` bigint(20) unsigned NOT NULL,
  `state` varchar(100) DEFAULT NULL,
  `created` datetime NOT NULL,
  `removed` datetime DEFAULT NULL,
>>>>>>> 21182dab
  PRIMARY KEY (`id`)
) ENGINE=InnoDB CHARSET=utf8;

CALL `cloud_usage`.`IDEMPOTENT_ADD_COLUMN`('cloud_usage.cloud_usage', 'state', 'VARCHAR(100) DEFAULT NULL');<|MERGE_RESOLUTION|>--- conflicted
+++ resolved
@@ -31,7 +31,6 @@
 WHERE effective_on = '2010-05-04 00:00:00'
 AND name IN ('VM_DISK_IO_READ', 'VM_DISK_IO_WRITE');
 
-<<<<<<< HEAD
 -- PR #7236 - [Usage] Create network billing
 CREATE TABLE IF NOT EXISTS `cloud_usage`.`usage_networks` (
   `id` bigint(20) unsigned NOT NULL AUTO_INCREMENT,
@@ -43,7 +42,7 @@
   `state` varchar(100) DEFAULT NULL,
   `removed` datetime DEFAULT NULL,
   `created` datetime NOT NULL,
-=======
+
 -- PR #7235 - [Usage] Create VPC billing
 CREATE TABLE IF NOT EXISTS `cloud_usage`.`usage_vpc` (
   `id` bigint(20) unsigned NOT NULL AUTO_INCREMENT,
@@ -54,7 +53,6 @@
   `state` varchar(100) DEFAULT NULL,
   `created` datetime NOT NULL,
   `removed` datetime DEFAULT NULL,
->>>>>>> 21182dab
   PRIMARY KEY (`id`)
 ) ENGINE=InnoDB CHARSET=utf8;
 
