--- conflicted
+++ resolved
@@ -27,7 +27,6 @@
 ALTER TABLE `cloud`.`load_balancing_rules`
 ADD cidr_list VARCHAR(4096);
 
-<<<<<<< HEAD
 -- savely add resources in parallel
 -- PR#5984 Create table to persist VM stats.
 DROP TABLE IF EXISTS `cloud`.`resource_reservation`;
@@ -39,7 +38,7 @@
   `amount` bigint unsigned NOT NULL,
   PRIMARY KEY (`id`)
   ) ENGINE=InnoDB DEFAULT CHARSET=utf8;
-=======
+
 -- Alter networks table to add ip6dns1 and ip6dns2
 ALTER TABLE `cloud`.`networks`
     ADD COLUMN `ip6dns1` varchar(255) DEFAULT NULL COMMENT 'first IPv6 DNS for the network' AFTER `dns2`,
@@ -49,5 +48,4 @@
     ADD COLUMN `dns1` varchar(255) DEFAULT NULL COMMENT 'first IPv4 DNS for the vpc' AFTER `network_domain`,
     ADD COLUMN `dns2` varchar(255) DEFAULT NULL COMMENT 'second IPv4 DNS for the vpc' AFTER `dns1`,
     ADD COLUMN `ip6dns1` varchar(255) DEFAULT NULL COMMENT 'first IPv6 DNS for the vpc' AFTER `dns2`,
-    ADD COLUMN `ip6dns2` varchar(255) DEFAULT NULL COMMENT 'second IPv6 DNS for the vpc' AFTER `ip6dns1`;
->>>>>>> 78b68fd7
+    ADD COLUMN `ip6dns2` varchar(255) DEFAULT NULL COMMENT 'second IPv6 DNS for the vpc' AFTER `ip6dns1`;