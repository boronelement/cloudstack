--- conflicted
+++ resolved
@@ -24,14 +24,12 @@
 SET so.limit_cpu_use = 1
 WHERE so.default_use = 1 AND so.vm_type IN ('domainrouter', 'secondarystoragevm', 'consoleproxy', 'internalloadbalancervm', 'elasticloadbalancervm');
 
-<<<<<<< HEAD
+-- Add cidr_list column to load_balancing_rules
+ALTER TABLE `cloud`.`load_balancing_rules`
+ADD cidr_list VARCHAR(4096);
+
 -- Fix migrateVolume permissions #6224.
 DELETE role_perm
 FROM role_permissions role_perm
 INNER JOIN roles ON role_perm.role_id = roles.id
-WHERE roles.role_type != 'Admin' AND roles.is_default = 1 AND role_perm.rule = 'migrateVolume';
-=======
--- Add cidr_list column to load_balancing_rules
-ALTER TABLE `cloud`.`load_balancing_rules`
-ADD cidr_list VARCHAR(4096);
->>>>>>> 9f7e0cc2
+WHERE roles.role_type != 'Admin' AND roles.is_default = 1 AND role_perm.rule = 'migrateVolume';