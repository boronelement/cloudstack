-- Licensed to the Apache Software Foundation (ASF) under one
-- or more contributor license agreements.  See the NOTICE file
-- distributed with this work for additional information
-- regarding copyright ownership.  The ASF licenses this file
-- to you under the Apache License, Version 2.0 (the
-- "License"); you may not use this file except in compliance
-- with the License.  You may obtain a copy of the License at
--
--   http://www.apache.org/licenses/LICENSE-2.0
--
-- Unless required by applicable law or agreed to in writing,
-- software distributed under the License is distributed on an
-- "AS IS" BASIS, WITHOUT WARRANTIES OR CONDITIONS OF ANY
-- KIND, either express or implied.  See the License for the
-- specific language governing permissions and limitations
-- under the License.

--;
-- Schema upgrade from 4.17.1.0 to 4.18.0.0
--;

-- Enable CPU cap for default system offerings;
UPDATE `cloud`.`service_offering` so
SET so.limit_cpu_use = 1
WHERE so.default_use = 1 AND so.vm_type IN ('domainrouter', 'secondarystoragevm', 'consoleproxy', 'internalloadbalancervm', 'elasticloadbalancervm');

<<<<<<< HEAD
-- Idempotent ADD COLUMN
DROP PROCEDURE IF EXISTS `cloud`.`IDEMPOTENT_ADD_COLUMN`;
CREATE PROCEDURE `cloud`.`IDEMPOTENT_ADD_COLUMN` (
    IN in_table_name VARCHAR(200)
, IN in_column_name VARCHAR(200)
, IN in_column_definition VARCHAR(1000)
)
BEGIN
    DECLARE CONTINUE HANDLER FOR 1060 BEGIN END; SET @ddl = CONCAT('ALTER TABLE ', in_table_name); SET @ddl = CONCAT(@ddl, ' ', 'ADD COLUMN') ; SET @ddl = CONCAT(@ddl, ' ', in_column_name); SET @ddl = CONCAT(@ddl, ' ', in_column_definition); PREPARE stmt FROM @ddl; EXECUTE stmt; DEALLOCATE PREPARE stmt; END;


-- Add foreign key procedure to link volumes to passphrase table
DROP PROCEDURE IF EXISTS `cloud`.`IDEMPOTENT_ADD_FOREIGN_KEY`;
CREATE PROCEDURE `cloud`.`IDEMPOTENT_ADD_FOREIGN_KEY` (
    IN in_table_name VARCHAR(200),
    IN in_foreign_table_name VARCHAR(200),
    IN in_foreign_column_name VARCHAR(200)
)
BEGIN
    DECLARE CONTINUE HANDLER FOR 1005 BEGIN END; SET @ddl = CONCAT('ALTER TABLE ', in_table_name); SET @ddl = CONCAT(@ddl, ' ', ' ADD CONSTRAINT '); SET @ddl = CONCAT(@ddl, 'fk_', in_foreign_table_name, '_', in_foreign_column_name); SET @ddl = CONCAT(@ddl, ' FOREIGN KEY (', in_foreign_table_name, '_', in_foreign_column_name, ')'); SET @ddl = CONCAT(@ddl, ' REFERENCES ', in_foreign_table_name, '(', in_foreign_column_name, ')'); PREPARE stmt FROM @ddl; EXECUTE stmt; DEALLOCATE PREPARE stmt; END;

-- Add passphrase table
CREATE TABLE IF NOT EXISTS `cloud`.`passphrase` (
    `id` bigint unsigned NOT NULL auto_increment,
    `passphrase` varchar(64) DEFAULT NULL,
    PRIMARY KEY (`id`)
) ENGINE=InnoDB DEFAULT CHARSET=utf8;

-- Add passphrase column to volumes table
CALL `cloud`.`IDEMPOTENT_ADD_COLUMN`('cloud.volumes', 'passphrase_id', 'bigint unsigned DEFAULT NULL COMMENT ''encryption passphrase id'' ');
CALL `cloud`.`IDEMPOTENT_ADD_FOREIGN_KEY`('cloud.volumes', 'passphrase', 'id');
CALL `cloud`.`IDEMPOTENT_ADD_COLUMN`('cloud.volumes', 'encrypt_format', 'varchar(64) DEFAULT NULL COMMENT ''encryption format'' ');

-- Add encrypt column to disk_offering
CALL `cloud`.`IDEMPOTENT_ADD_COLUMN`('cloud.disk_offering', 'encrypt', 'tinyint(1) DEFAULT 0 COMMENT ''volume encrypt requested'' ');

-- add encryption support to disk offering view
DROP VIEW IF EXISTS `cloud`.`disk_offering_view`;
CREATE VIEW `cloud`.`disk_offering_view` AS
SELECT
    `disk_offering`.`id` AS `id`,
    `disk_offering`.`uuid` AS `uuid`,
    `disk_offering`.`name` AS `name`,
    `disk_offering`.`display_text` AS `display_text`,
    `disk_offering`.`provisioning_type` AS `provisioning_type`,
    `disk_offering`.`disk_size` AS `disk_size`,
    `disk_offering`.`min_iops` AS `min_iops`,
    `disk_offering`.`max_iops` AS `max_iops`,
    `disk_offering`.`created` AS `created`,
    `disk_offering`.`tags` AS `tags`,
    `disk_offering`.`customized` AS `customized`,
    `disk_offering`.`customized_iops` AS `customized_iops`,
    `disk_offering`.`removed` AS `removed`,
    `disk_offering`.`use_local_storage` AS `use_local_storage`,
    `disk_offering`.`hv_ss_reserve` AS `hv_ss_reserve`,
    `disk_offering`.`bytes_read_rate` AS `bytes_read_rate`,
    `disk_offering`.`bytes_read_rate_max` AS `bytes_read_rate_max`,
    `disk_offering`.`bytes_read_rate_max_length` AS `bytes_read_rate_max_length`,
    `disk_offering`.`bytes_write_rate` AS `bytes_write_rate`,
    `disk_offering`.`bytes_write_rate_max` AS `bytes_write_rate_max`,
    `disk_offering`.`bytes_write_rate_max_length` AS `bytes_write_rate_max_length`,
    `disk_offering`.`iops_read_rate` AS `iops_read_rate`,
    `disk_offering`.`iops_read_rate_max` AS `iops_read_rate_max`,
    `disk_offering`.`iops_read_rate_max_length` AS `iops_read_rate_max_length`,
    `disk_offering`.`iops_write_rate` AS `iops_write_rate`,
    `disk_offering`.`iops_write_rate_max` AS `iops_write_rate_max`,
    `disk_offering`.`iops_write_rate_max_length` AS `iops_write_rate_max_length`,
    `disk_offering`.`cache_mode` AS `cache_mode`,
    `disk_offering`.`sort_key` AS `sort_key`,
    `disk_offering`.`compute_only` AS `compute_only`,
    `disk_offering`.`display_offering` AS `display_offering`,
    `disk_offering`.`state` AS `state`,
    `disk_offering`.`disk_size_strictness` AS `disk_size_strictness`,
    `vsphere_storage_policy`.`value` AS `vsphere_storage_policy`,
    `disk_offering`.`encrypt` AS `encrypt`,
    GROUP_CONCAT(DISTINCT(domain.id)) AS domain_id,
    GROUP_CONCAT(DISTINCT(domain.uuid)) AS domain_uuid,
    GROUP_CONCAT(DISTINCT(domain.name)) AS domain_name,
    GROUP_CONCAT(DISTINCT(domain.path)) AS domain_path,
    GROUP_CONCAT(DISTINCT(zone.id)) AS zone_id,
    GROUP_CONCAT(DISTINCT(zone.uuid)) AS zone_uuid,
    GROUP_CONCAT(DISTINCT(zone.name)) AS zone_name
FROM
    `cloud`.`disk_offering`
        LEFT JOIN
    `cloud`.`disk_offering_details` AS `domain_details` ON `domain_details`.`offering_id` = `disk_offering`.`id` AND `domain_details`.`name`='domainid'
        LEFT JOIN
    `cloud`.`domain` AS `domain` ON FIND_IN_SET(`domain`.`id`, `domain_details`.`value`)
        LEFT JOIN
    `cloud`.`disk_offering_details` AS `zone_details` ON `zone_details`.`offering_id` = `disk_offering`.`id` AND `zone_details`.`name`='zoneid'
        LEFT JOIN
    `cloud`.`data_center` AS `zone` ON FIND_IN_SET(`zone`.`id`, `zone_details`.`value`)
        LEFT JOIN
    `cloud`.`disk_offering_details` AS `vsphere_storage_policy` ON `vsphere_storage_policy`.`offering_id` = `disk_offering`.`id`
        AND `vsphere_storage_policy`.`name` = 'storagepolicy'
WHERE
        `disk_offering`.`state`='Active'
GROUP BY
    `disk_offering`.`id`;

-- add encryption support to service offering view
DROP VIEW IF EXISTS `cloud`.`service_offering_view`;
CREATE VIEW `cloud`.`service_offering_view` AS
SELECT
    `service_offering`.`id` AS `id`,
    `service_offering`.`uuid` AS `uuid`,
    `service_offering`.`name` AS `name`,
    `service_offering`.`display_text` AS `display_text`,
    `disk_offering`.`provisioning_type` AS `provisioning_type`,
    `service_offering`.`created` AS `created`,
    `disk_offering`.`tags` AS `tags`,
    `service_offering`.`removed` AS `removed`,
    `disk_offering`.`use_local_storage` AS `use_local_storage`,
    `service_offering`.`system_use` AS `system_use`,
    `disk_offering`.`id` AS `disk_offering_id`,
    `disk_offering`.`name` AS `disk_offering_name`,
    `disk_offering`.`uuid` AS `disk_offering_uuid`,
    `disk_offering`.`display_text` AS `disk_offering_display_text`,
    `disk_offering`.`customized_iops` AS `customized_iops`,
    `disk_offering`.`min_iops` AS `min_iops`,
    `disk_offering`.`max_iops` AS `max_iops`,
    `disk_offering`.`hv_ss_reserve` AS `hv_ss_reserve`,
    `disk_offering`.`bytes_read_rate` AS `bytes_read_rate`,
    `disk_offering`.`bytes_read_rate_max` AS `bytes_read_rate_max`,
    `disk_offering`.`bytes_read_rate_max_length` AS `bytes_read_rate_max_length`,
    `disk_offering`.`bytes_write_rate` AS `bytes_write_rate`,
    `disk_offering`.`bytes_write_rate_max` AS `bytes_write_rate_max`,
    `disk_offering`.`bytes_write_rate_max_length` AS `bytes_write_rate_max_length`,
    `disk_offering`.`iops_read_rate` AS `iops_read_rate`,
    `disk_offering`.`iops_read_rate_max` AS `iops_read_rate_max`,
    `disk_offering`.`iops_read_rate_max_length` AS `iops_read_rate_max_length`,
    `disk_offering`.`iops_write_rate` AS `iops_write_rate`,
    `disk_offering`.`iops_write_rate_max` AS `iops_write_rate_max`,
    `disk_offering`.`iops_write_rate_max_length` AS `iops_write_rate_max_length`,
    `disk_offering`.`cache_mode` AS `cache_mode`,
    `disk_offering`.`disk_size` AS `root_disk_size`,
    `disk_offering`.`encrypt` AS `encrypt_root`,
    `service_offering`.`cpu` AS `cpu`,
    `service_offering`.`speed` AS `speed`,
    `service_offering`.`ram_size` AS `ram_size`,
    `service_offering`.`nw_rate` AS `nw_rate`,
    `service_offering`.`mc_rate` AS `mc_rate`,
    `service_offering`.`ha_enabled` AS `ha_enabled`,
    `service_offering`.`limit_cpu_use` AS `limit_cpu_use`,
    `service_offering`.`host_tag` AS `host_tag`,
    `service_offering`.`default_use` AS `default_use`,
    `service_offering`.`vm_type` AS `vm_type`,
    `service_offering`.`sort_key` AS `sort_key`,
    `service_offering`.`is_volatile` AS `is_volatile`,
    `service_offering`.`deployment_planner` AS `deployment_planner`,
    `service_offering`.`dynamic_scaling_enabled` AS `dynamic_scaling_enabled`,
    `service_offering`.`disk_offering_strictness` AS `disk_offering_strictness`,
    `vsphere_storage_policy`.`value` AS `vsphere_storage_policy`,
    GROUP_CONCAT(DISTINCT(domain.id)) AS domain_id,
    GROUP_CONCAT(DISTINCT(domain.uuid)) AS domain_uuid,
    GROUP_CONCAT(DISTINCT(domain.name)) AS domain_name,
    GROUP_CONCAT(DISTINCT(domain.path)) AS domain_path,
    GROUP_CONCAT(DISTINCT(zone.id)) AS zone_id,
    GROUP_CONCAT(DISTINCT(zone.uuid)) AS zone_uuid,
    GROUP_CONCAT(DISTINCT(zone.name)) AS zone_name,
    IFNULL(`min_compute_details`.`value`, `cpu`) AS min_cpu,
    IFNULL(`max_compute_details`.`value`, `cpu`) AS max_cpu,
    IFNULL(`min_memory_details`.`value`, `ram_size`) AS min_memory,
    IFNULL(`max_memory_details`.`value`, `ram_size`) AS max_memory
FROM
    `cloud`.`service_offering`
        INNER JOIN
    `cloud`.`disk_offering_view` AS `disk_offering` ON service_offering.disk_offering_id = disk_offering.id
        LEFT JOIN
    `cloud`.`service_offering_details` AS `domain_details` ON `domain_details`.`service_offering_id` = `service_offering`.`id` AND `domain_details`.`name`='domainid'
        LEFT JOIN
    `cloud`.`domain` AS `domain` ON FIND_IN_SET(`domain`.`id`, `domain_details`.`value`)
        LEFT JOIN
    `cloud`.`service_offering_details` AS `zone_details` ON `zone_details`.`service_offering_id` = `service_offering`.`id` AND `zone_details`.`name`='zoneid'
        LEFT JOIN
    `cloud`.`data_center` AS `zone` ON FIND_IN_SET(`zone`.`id`, `zone_details`.`value`)
        LEFT JOIN
    `cloud`.`service_offering_details` AS `min_compute_details` ON `min_compute_details`.`service_offering_id` = `service_offering`.`id`
        AND `min_compute_details`.`name` = 'mincpunumber'
        LEFT JOIN
    `cloud`.`service_offering_details` AS `max_compute_details` ON `max_compute_details`.`service_offering_id` = `service_offering`.`id`
        AND `max_compute_details`.`name` = 'maxcpunumber'
        LEFT JOIN
    `cloud`.`service_offering_details` AS `min_memory_details` ON `min_memory_details`.`service_offering_id` = `service_offering`.`id`
        AND `min_memory_details`.`name` = 'minmemory'
        LEFT JOIN
    `cloud`.`service_offering_details` AS `max_memory_details` ON `max_memory_details`.`service_offering_id` = `service_offering`.`id`
        AND `max_memory_details`.`name` = 'maxmemory'
        LEFT JOIN
    `cloud`.`service_offering_details` AS `vsphere_storage_policy` ON `vsphere_storage_policy`.`service_offering_id` = `service_offering`.`id`
        AND `vsphere_storage_policy`.`name` = 'storagepolicy'
WHERE
        `service_offering`.`state`='Active'
GROUP BY
    `service_offering`.`id`;
=======
-- Add cidr_list column to load_balancing_rules
ALTER TABLE `cloud`.`load_balancing_rules`
ADD cidr_list VARCHAR(4096);
>>>>>>> c4ab8fff
<|MERGE_RESOLUTION|>--- conflicted
+++ resolved
@@ -24,7 +24,7 @@
 SET so.limit_cpu_use = 1
 WHERE so.default_use = 1 AND so.vm_type IN ('domainrouter', 'secondarystoragevm', 'consoleproxy', 'internalloadbalancervm', 'elasticloadbalancervm');
 
-<<<<<<< HEAD
+
 -- Idempotent ADD COLUMN
 DROP PROCEDURE IF EXISTS `cloud`.`IDEMPOTENT_ADD_COLUMN`;
 CREATE PROCEDURE `cloud`.`IDEMPOTENT_ADD_COLUMN` (
@@ -220,8 +220,7 @@
         `service_offering`.`state`='Active'
 GROUP BY
     `service_offering`.`id`;
-=======
+
 -- Add cidr_list column to load_balancing_rules
 ALTER TABLE `cloud`.`load_balancing_rules`
 ADD cidr_list VARCHAR(4096);
->>>>>>> c4ab8fff
