--- conflicted
+++ resolved
@@ -27,13 +27,6 @@
 ALTER TABLE `cloud`.`load_balancing_rules`
 ADD cidr_list VARCHAR(4096);
 
-<<<<<<< HEAD
--- Fix migrateVolume permissions #6224.
-DELETE role_perm
-FROM role_permissions role_perm
-INNER JOIN roles ON role_perm.role_id = roles.id
-WHERE roles.role_type != 'Admin' AND roles.is_default = 1 AND role_perm.rule = 'migrateVolume';
-=======
 -- Alter networks table to add ip6dns1 and ip6dns2
 ALTER TABLE `cloud`.`networks`
     ADD COLUMN `ip6dns1` varchar(255) DEFAULT NULL COMMENT 'first IPv6 DNS for the network' AFTER `dns2`,
@@ -44,4 +37,9 @@
     ADD COLUMN `dns2` varchar(255) DEFAULT NULL COMMENT 'second IPv4 DNS for the vpc' AFTER `dns1`,
     ADD COLUMN `ip6dns1` varchar(255) DEFAULT NULL COMMENT 'first IPv6 DNS for the vpc' AFTER `dns2`,
     ADD COLUMN `ip6dns2` varchar(255) DEFAULT NULL COMMENT 'second IPv6 DNS for the vpc' AFTER `ip6dns1`;
->>>>>>> 68c09f92
+
+-- Fix migrateVolume permissions #6224.
+DELETE role_perm
+FROM role_permissions role_perm
+INNER JOIN roles ON role_perm.role_id = roles.id
+WHERE roles.role_type != 'Admin' AND roles.is_default = 1 AND role_perm.rule = 'migrateVolume';