-- Licensed to the Apache Software Foundation (ASF) under one
-- or more contributor license agreements.  See the NOTICE file
-- distributed with this work for additional information
-- regarding copyright ownership.  The ASF licenses this file
-- to you under the Apache License, Version 2.0 (the
-- "License"); you may not use this file except in compliance
-- with the License.  You may obtain a copy of the License at
--
--   http://www.apache.org/licenses/LICENSE-2.0
--
-- Unless required by applicable law or agreed to in writing,
-- software distributed under the License is distributed on an
-- "AS IS" BASIS, WITHOUT WARRANTIES OR CONDITIONS OF ANY
-- KIND, either express or implied.  See the License for the
-- specific language governing permissions and limitations
-- under the License.

--;
-- Schema upgrade from 4.17.1.0 to 4.18.0.0
--;
-- Enable CPU cap for default system offerings;
UPDATE `cloud`.`service_offering` so
SET so.limit_cpu_use = 1
WHERE so.default_use = 1 AND so.vm_type IN ('domainrouter', 'secondarystoragevm', 'consoleproxy', 'internalloadbalancervm', 'elasticloadbalancervm');

-- Idempotent ADD COLUMN
DROP PROCEDURE IF EXISTS `cloud`.`IDEMPOTENT_ADD_COLUMN`;
CREATE PROCEDURE `cloud`.`IDEMPOTENT_ADD_COLUMN` (
    IN in_table_name VARCHAR(200)
, IN in_column_name VARCHAR(200)
, IN in_column_definition VARCHAR(1000)
)
BEGIN
    DECLARE CONTINUE HANDLER FOR 1060 BEGIN END; SET @ddl = CONCAT('ALTER TABLE ', in_table_name); SET @ddl = CONCAT(@ddl, ' ', 'ADD COLUMN') ; SET @ddl = CONCAT(@ddl, ' ', in_column_name); SET @ddl = CONCAT(@ddl, ' ', in_column_definition); PREPARE stmt FROM @ddl; EXECUTE stmt; DEALLOCATE PREPARE stmt; END;


-- Add foreign key procedure to link volumes to passphrase table
DROP PROCEDURE IF EXISTS `cloud`.`IDEMPOTENT_ADD_FOREIGN_KEY`;
CREATE PROCEDURE `cloud`.`IDEMPOTENT_ADD_FOREIGN_KEY` (
    IN in_table_name VARCHAR(200),
    IN in_foreign_table_name VARCHAR(200),
    IN in_foreign_column_name VARCHAR(200)
)
BEGIN
    DECLARE CONTINUE HANDLER FOR 1005 BEGIN END; SET @ddl = CONCAT('ALTER TABLE ', in_table_name); SET @ddl = CONCAT(@ddl, ' ', ' ADD CONSTRAINT '); SET @ddl = CONCAT(@ddl, 'fk_', in_foreign_table_name, '_', in_foreign_column_name); SET @ddl = CONCAT(@ddl, ' FOREIGN KEY (', in_foreign_table_name, '_', in_foreign_column_name, ')'); SET @ddl = CONCAT(@ddl, ' REFERENCES ', in_foreign_table_name, '(', in_foreign_column_name, ')'); PREPARE stmt FROM @ddl; EXECUTE stmt; DEALLOCATE PREPARE stmt; END;

-- Add passphrase table
CREATE TABLE IF NOT EXISTS `cloud`.`passphrase` (
    `id` bigint unsigned NOT NULL auto_increment,
    `passphrase` varchar(64) DEFAULT NULL,
    PRIMARY KEY (`id`)
) ENGINE=InnoDB DEFAULT CHARSET=utf8;

-- Add passphrase column to volumes table
CALL `cloud`.`IDEMPOTENT_ADD_COLUMN`('cloud.volumes', 'passphrase_id', 'bigint unsigned DEFAULT NULL COMMENT ''encryption passphrase id'' ');
CALL `cloud`.`IDEMPOTENT_ADD_FOREIGN_KEY`('cloud.volumes', 'passphrase', 'id');
CALL `cloud`.`IDEMPOTENT_ADD_COLUMN`('cloud.volumes', 'encrypt_format', 'varchar(64) DEFAULT NULL COMMENT ''encryption format'' ');

-- Add encrypt column to disk_offering
CALL `cloud`.`IDEMPOTENT_ADD_COLUMN`('cloud.disk_offering', 'encrypt', 'tinyint(1) DEFAULT 0 COMMENT ''volume encrypt requested'' ');

-- add encryption support to disk offering view
DROP VIEW IF EXISTS `cloud`.`disk_offering_view`;
CREATE VIEW `cloud`.`disk_offering_view` AS
SELECT
    `disk_offering`.`id` AS `id`,
    `disk_offering`.`uuid` AS `uuid`,
    `disk_offering`.`name` AS `name`,
    `disk_offering`.`display_text` AS `display_text`,
    `disk_offering`.`provisioning_type` AS `provisioning_type`,
    `disk_offering`.`disk_size` AS `disk_size`,
    `disk_offering`.`min_iops` AS `min_iops`,
    `disk_offering`.`max_iops` AS `max_iops`,
    `disk_offering`.`created` AS `created`,
    `disk_offering`.`tags` AS `tags`,
    `disk_offering`.`customized` AS `customized`,
    `disk_offering`.`customized_iops` AS `customized_iops`,
    `disk_offering`.`removed` AS `removed`,
    `disk_offering`.`use_local_storage` AS `use_local_storage`,
    `disk_offering`.`hv_ss_reserve` AS `hv_ss_reserve`,
    `disk_offering`.`bytes_read_rate` AS `bytes_read_rate`,
    `disk_offering`.`bytes_read_rate_max` AS `bytes_read_rate_max`,
    `disk_offering`.`bytes_read_rate_max_length` AS `bytes_read_rate_max_length`,
    `disk_offering`.`bytes_write_rate` AS `bytes_write_rate`,
    `disk_offering`.`bytes_write_rate_max` AS `bytes_write_rate_max`,
    `disk_offering`.`bytes_write_rate_max_length` AS `bytes_write_rate_max_length`,
    `disk_offering`.`iops_read_rate` AS `iops_read_rate`,
    `disk_offering`.`iops_read_rate_max` AS `iops_read_rate_max`,
    `disk_offering`.`iops_read_rate_max_length` AS `iops_read_rate_max_length`,
    `disk_offering`.`iops_write_rate` AS `iops_write_rate`,
    `disk_offering`.`iops_write_rate_max` AS `iops_write_rate_max`,
    `disk_offering`.`iops_write_rate_max_length` AS `iops_write_rate_max_length`,
    `disk_offering`.`cache_mode` AS `cache_mode`,
    `disk_offering`.`sort_key` AS `sort_key`,
    `disk_offering`.`compute_only` AS `compute_only`,
    `disk_offering`.`display_offering` AS `display_offering`,
    `disk_offering`.`state` AS `state`,
    `disk_offering`.`disk_size_strictness` AS `disk_size_strictness`,
    `vsphere_storage_policy`.`value` AS `vsphere_storage_policy`,
    `disk_offering`.`encrypt` AS `encrypt`,
    GROUP_CONCAT(DISTINCT(domain.id)) AS domain_id,
    GROUP_CONCAT(DISTINCT(domain.uuid)) AS domain_uuid,
    GROUP_CONCAT(DISTINCT(domain.name)) AS domain_name,
    GROUP_CONCAT(DISTINCT(domain.path)) AS domain_path,
    GROUP_CONCAT(DISTINCT(zone.id)) AS zone_id,
    GROUP_CONCAT(DISTINCT(zone.uuid)) AS zone_uuid,
    GROUP_CONCAT(DISTINCT(zone.name)) AS zone_name
FROM
    `cloud`.`disk_offering`
        LEFT JOIN
    `cloud`.`disk_offering_details` AS `domain_details` ON `domain_details`.`offering_id` = `disk_offering`.`id` AND `domain_details`.`name`='domainid'
        LEFT JOIN
    `cloud`.`domain` AS `domain` ON FIND_IN_SET(`domain`.`id`, `domain_details`.`value`)
        LEFT JOIN
    `cloud`.`disk_offering_details` AS `zone_details` ON `zone_details`.`offering_id` = `disk_offering`.`id` AND `zone_details`.`name`='zoneid'
        LEFT JOIN
    `cloud`.`data_center` AS `zone` ON FIND_IN_SET(`zone`.`id`, `zone_details`.`value`)
        LEFT JOIN
    `cloud`.`disk_offering_details` AS `vsphere_storage_policy` ON `vsphere_storage_policy`.`offering_id` = `disk_offering`.`id`
        AND `vsphere_storage_policy`.`name` = 'storagepolicy'
WHERE
        `disk_offering`.`state`='Active'
GROUP BY
    `disk_offering`.`id`;

-- add encryption support to service offering view
DROP VIEW IF EXISTS `cloud`.`service_offering_view`;
CREATE VIEW `cloud`.`service_offering_view` AS
SELECT
    `service_offering`.`id` AS `id`,
    `service_offering`.`uuid` AS `uuid`,
    `service_offering`.`name` AS `name`,
    `service_offering`.`display_text` AS `display_text`,
    `disk_offering`.`provisioning_type` AS `provisioning_type`,
    `service_offering`.`created` AS `created`,
    `disk_offering`.`tags` AS `tags`,
    `service_offering`.`removed` AS `removed`,
    `disk_offering`.`use_local_storage` AS `use_local_storage`,
    `service_offering`.`system_use` AS `system_use`,
    `disk_offering`.`id` AS `disk_offering_id`,
    `disk_offering`.`name` AS `disk_offering_name`,
    `disk_offering`.`uuid` AS `disk_offering_uuid`,
    `disk_offering`.`display_text` AS `disk_offering_display_text`,
    `disk_offering`.`customized_iops` AS `customized_iops`,
    `disk_offering`.`min_iops` AS `min_iops`,
    `disk_offering`.`max_iops` AS `max_iops`,
    `disk_offering`.`hv_ss_reserve` AS `hv_ss_reserve`,
    `disk_offering`.`bytes_read_rate` AS `bytes_read_rate`,
    `disk_offering`.`bytes_read_rate_max` AS `bytes_read_rate_max`,
    `disk_offering`.`bytes_read_rate_max_length` AS `bytes_read_rate_max_length`,
    `disk_offering`.`bytes_write_rate` AS `bytes_write_rate`,
    `disk_offering`.`bytes_write_rate_max` AS `bytes_write_rate_max`,
    `disk_offering`.`bytes_write_rate_max_length` AS `bytes_write_rate_max_length`,
    `disk_offering`.`iops_read_rate` AS `iops_read_rate`,
    `disk_offering`.`iops_read_rate_max` AS `iops_read_rate_max`,
    `disk_offering`.`iops_read_rate_max_length` AS `iops_read_rate_max_length`,
    `disk_offering`.`iops_write_rate` AS `iops_write_rate`,
    `disk_offering`.`iops_write_rate_max` AS `iops_write_rate_max`,
    `disk_offering`.`iops_write_rate_max_length` AS `iops_write_rate_max_length`,
    `disk_offering`.`cache_mode` AS `cache_mode`,
    `disk_offering`.`disk_size` AS `root_disk_size`,
    `disk_offering`.`encrypt` AS `encrypt_root`,
    `service_offering`.`cpu` AS `cpu`,
    `service_offering`.`speed` AS `speed`,
    `service_offering`.`ram_size` AS `ram_size`,
    `service_offering`.`nw_rate` AS `nw_rate`,
    `service_offering`.`mc_rate` AS `mc_rate`,
    `service_offering`.`ha_enabled` AS `ha_enabled`,
    `service_offering`.`limit_cpu_use` AS `limit_cpu_use`,
    `service_offering`.`host_tag` AS `host_tag`,
    `service_offering`.`default_use` AS `default_use`,
    `service_offering`.`vm_type` AS `vm_type`,
    `service_offering`.`sort_key` AS `sort_key`,
    `service_offering`.`is_volatile` AS `is_volatile`,
    `service_offering`.`deployment_planner` AS `deployment_planner`,
    `service_offering`.`dynamic_scaling_enabled` AS `dynamic_scaling_enabled`,
    `service_offering`.`disk_offering_strictness` AS `disk_offering_strictness`,
    `vsphere_storage_policy`.`value` AS `vsphere_storage_policy`,
    GROUP_CONCAT(DISTINCT(domain.id)) AS domain_id,
    GROUP_CONCAT(DISTINCT(domain.uuid)) AS domain_uuid,
    GROUP_CONCAT(DISTINCT(domain.name)) AS domain_name,
    GROUP_CONCAT(DISTINCT(domain.path)) AS domain_path,
    GROUP_CONCAT(DISTINCT(zone.id)) AS zone_id,
    GROUP_CONCAT(DISTINCT(zone.uuid)) AS zone_uuid,
    GROUP_CONCAT(DISTINCT(zone.name)) AS zone_name,
    IFNULL(`min_compute_details`.`value`, `cpu`) AS min_cpu,
    IFNULL(`max_compute_details`.`value`, `cpu`) AS max_cpu,
    IFNULL(`min_memory_details`.`value`, `ram_size`) AS min_memory,
    IFNULL(`max_memory_details`.`value`, `ram_size`) AS max_memory
FROM
    `cloud`.`service_offering`
        INNER JOIN
    `cloud`.`disk_offering_view` AS `disk_offering` ON service_offering.disk_offering_id = disk_offering.id
        LEFT JOIN
    `cloud`.`service_offering_details` AS `domain_details` ON `domain_details`.`service_offering_id` = `service_offering`.`id` AND `domain_details`.`name`='domainid'
        LEFT JOIN
    `cloud`.`domain` AS `domain` ON FIND_IN_SET(`domain`.`id`, `domain_details`.`value`)
        LEFT JOIN
    `cloud`.`service_offering_details` AS `zone_details` ON `zone_details`.`service_offering_id` = `service_offering`.`id` AND `zone_details`.`name`='zoneid'
        LEFT JOIN
    `cloud`.`data_center` AS `zone` ON FIND_IN_SET(`zone`.`id`, `zone_details`.`value`)
        LEFT JOIN
    `cloud`.`service_offering_details` AS `min_compute_details` ON `min_compute_details`.`service_offering_id` = `service_offering`.`id`
        AND `min_compute_details`.`name` = 'mincpunumber'
        LEFT JOIN
    `cloud`.`service_offering_details` AS `max_compute_details` ON `max_compute_details`.`service_offering_id` = `service_offering`.`id`
        AND `max_compute_details`.`name` = 'maxcpunumber'
        LEFT JOIN
    `cloud`.`service_offering_details` AS `min_memory_details` ON `min_memory_details`.`service_offering_id` = `service_offering`.`id`
        AND `min_memory_details`.`name` = 'minmemory'
        LEFT JOIN
    `cloud`.`service_offering_details` AS `max_memory_details` ON `max_memory_details`.`service_offering_id` = `service_offering`.`id`
        AND `max_memory_details`.`name` = 'maxmemory'
        LEFT JOIN
    `cloud`.`service_offering_details` AS `vsphere_storage_policy` ON `vsphere_storage_policy`.`service_offering_id` = `service_offering`.`id`
        AND `vsphere_storage_policy`.`name` = 'storagepolicy'
WHERE
        `service_offering`.`state`='Active'
GROUP BY
    `service_offering`.`id`;

-- Add cidr_list column to load_balancing_rules
ALTER TABLE `cloud`.`load_balancing_rules`
ADD cidr_list VARCHAR(4096);

-- savely add resources in parallel
-- PR#5984 Create table to persist VM stats.
DROP TABLE IF EXISTS `cloud`.`resource_reservation`;
CREATE TABLE `cloud`.`resource_reservation` (
  `id` bigint unsigned NOT NULL auto_increment COMMENT 'id',
  `account_id` bigint unsigned NOT NULL,
  `domain_id` bigint unsigned NOT NULL,
  `resource_type` varchar(255) NOT NULL,
  `amount` bigint unsigned NOT NULL,
  PRIMARY KEY (`id`)
  ) ENGINE=InnoDB DEFAULT CHARSET=utf8;

-- Alter networks table to add ip6dns1 and ip6dns2
ALTER TABLE `cloud`.`networks`
    ADD COLUMN `ip6dns1` varchar(255) DEFAULT NULL COMMENT 'first IPv6 DNS for the network' AFTER `dns2`,
    ADD COLUMN `ip6dns2` varchar(255) DEFAULT NULL COMMENT 'second IPv6 DNS for the network' AFTER `ip6dns1`;
-- Alter vpc table to add dns1, dns2, ip6dns1 and ip6dns2
ALTER TABLE `cloud`.`vpc`
    ADD COLUMN `dns1` varchar(255) DEFAULT NULL COMMENT 'first IPv4 DNS for the vpc' AFTER `network_domain`,
    ADD COLUMN `dns2` varchar(255) DEFAULT NULL COMMENT 'second IPv4 DNS for the vpc' AFTER `dns1`,
    ADD COLUMN `ip6dns1` varchar(255) DEFAULT NULL COMMENT 'first IPv6 DNS for the vpc' AFTER `dns2`,
    ADD COLUMN `ip6dns2` varchar(255) DEFAULT NULL COMMENT 'second IPv6 DNS for the vpc' AFTER `ip6dns1`;

-- Fix migrateVolume permissions #6224.
DELETE role_perm
FROM role_permissions role_perm
INNER JOIN roles ON role_perm.role_id = roles.id
WHERE roles.role_type != 'Admin' AND roles.is_default = 1 AND role_perm.rule = 'migrateVolume';

CREATE TABLE `cloud`.`user_data` (
  `id` bigint unsigned NOT NULL auto_increment COMMENT 'id',
  `uuid` varchar(40) NOT NULL COMMENT 'UUID of the user data',
  `name` varchar(256) NOT NULL COMMENT 'name of the user data',
  `account_id` bigint unsigned NOT NULL COMMENT 'owner, foreign key to account table',
  `domain_id` bigint unsigned NOT NULL COMMENT 'domain, foreign key to domain table',
  `user_data` mediumtext COMMENT 'value of the userdata',
  `params` mediumtext COMMENT 'value of the comma-separated list of parameters',
  PRIMARY KEY (`id`),
  CONSTRAINT `fk_userdata__account_id` FOREIGN KEY(`account_id`) REFERENCES `account` (`id`) ON DELETE CASCADE,
  CONSTRAINT `fk_userdata__domain_id` FOREIGN KEY(`domain_id`) REFERENCES `domain` (`id`) ON DELETE CASCADE,
  CONSTRAINT `uc_userdata__uuid` UNIQUE (`uuid`)
) ENGINE=InnoDB DEFAULT CHARSET=utf8;

ALTER TABLE `cloud`.`user_vm` ADD COLUMN `user_data_id` bigint unsigned DEFAULT NULL COMMENT 'id of the user data' AFTER `user_data`;
ALTER TABLE `cloud`.`user_vm` ADD COLUMN `user_data_details` mediumtext DEFAULT NULL COMMENT 'value of the comma-separated list of parameters' AFTER `user_data_id`;
ALTER TABLE `cloud`.`user_vm` ADD CONSTRAINT `fk_user_vm__user_data_id` FOREIGN KEY `fk_user_vm__user_data_id`(`user_data_id`) REFERENCES `user_data`(`id`);

ALTER TABLE `cloud`.`vm_template` ADD COLUMN `user_data_id` bigint unsigned DEFAULT NULL COMMENT 'id of the user data';
ALTER TABLE `cloud`.`vm_template` ADD COLUMN `user_data_link_policy` varchar(255) DEFAULT NULL COMMENT 'user data link policy with template';
ALTER TABLE `cloud`.`vm_template` ADD CONSTRAINT `fk_vm_template__user_data_id` FOREIGN KEY `fk_vm_template__user_data_id`(`user_data_id`) REFERENCES `user_data`(`id`);

-- Added userdata details to template
DROP VIEW IF EXISTS `cloud`.`template_view`;
CREATE VIEW `cloud`.`template_view` AS
     SELECT
         `vm_template`.`id` AS `id`,
         `vm_template`.`uuid` AS `uuid`,
         `vm_template`.`unique_name` AS `unique_name`,
         `vm_template`.`name` AS `name`,
         `vm_template`.`public` AS `public`,
         `vm_template`.`featured` AS `featured`,
         `vm_template`.`type` AS `type`,
         `vm_template`.`hvm` AS `hvm`,
         `vm_template`.`bits` AS `bits`,
         `vm_template`.`url` AS `url`,
         `vm_template`.`format` AS `format`,
         `vm_template`.`created` AS `created`,
         `vm_template`.`checksum` AS `checksum`,
         `vm_template`.`display_text` AS `display_text`,
         `vm_template`.`enable_password` AS `enable_password`,
         `vm_template`.`dynamically_scalable` AS `dynamically_scalable`,
         `vm_template`.`state` AS `template_state`,
         `vm_template`.`guest_os_id` AS `guest_os_id`,
         `guest_os`.`uuid` AS `guest_os_uuid`,
         `guest_os`.`display_name` AS `guest_os_name`,
         `vm_template`.`bootable` AS `bootable`,
         `vm_template`.`prepopulate` AS `prepopulate`,
         `vm_template`.`cross_zones` AS `cross_zones`,
         `vm_template`.`hypervisor_type` AS `hypervisor_type`,
         `vm_template`.`extractable` AS `extractable`,
         `vm_template`.`template_tag` AS `template_tag`,
         `vm_template`.`sort_key` AS `sort_key`,
         `vm_template`.`removed` AS `removed`,
         `vm_template`.`enable_sshkey` AS `enable_sshkey`,
         `parent_template`.`id` AS `parent_template_id`,
         `parent_template`.`uuid` AS `parent_template_uuid`,
         `source_template`.`id` AS `source_template_id`,
         `source_template`.`uuid` AS `source_template_uuid`,
         `account`.`id` AS `account_id`,
         `account`.`uuid` AS `account_uuid`,
         `account`.`account_name` AS `account_name`,
         `account`.`type` AS `account_type`,
         `domain`.`id` AS `domain_id`,
         `domain`.`uuid` AS `domain_uuid`,
         `domain`.`name` AS `domain_name`,
         `domain`.`path` AS `domain_path`,
         `projects`.`id` AS `project_id`,
         `projects`.`uuid` AS `project_uuid`,
         `projects`.`name` AS `project_name`,
         `data_center`.`id` AS `data_center_id`,
         `data_center`.`uuid` AS `data_center_uuid`,
         `data_center`.`name` AS `data_center_name`,
         `launch_permission`.`account_id` AS `lp_account_id`,
         `template_store_ref`.`store_id` AS `store_id`,
         `image_store`.`scope` AS `store_scope`,
         `template_store_ref`.`state` AS `state`,
         `template_store_ref`.`download_state` AS `download_state`,
         `template_store_ref`.`download_pct` AS `download_pct`,
         `template_store_ref`.`error_str` AS `error_str`,
         `template_store_ref`.`size` AS `size`,
         `template_store_ref`.physical_size AS `physical_size`,
         `template_store_ref`.`destroyed` AS `destroyed`,
         `template_store_ref`.`created` AS `created_on_store`,
         `vm_template_details`.`name` AS `detail_name`,
         `vm_template_details`.`value` AS `detail_value`,
         `resource_tags`.`id` AS `tag_id`,
         `resource_tags`.`uuid` AS `tag_uuid`,
         `resource_tags`.`key` AS `tag_key`,
         `resource_tags`.`value` AS `tag_value`,
         `resource_tags`.`domain_id` AS `tag_domain_id`,
         `domain`.`uuid` AS `tag_domain_uuid`,
         `domain`.`name` AS `tag_domain_name`,
         `resource_tags`.`account_id` AS `tag_account_id`,
         `account`.`account_name` AS `tag_account_name`,
         `resource_tags`.`resource_id` AS `tag_resource_id`,
         `resource_tags`.`resource_uuid` AS `tag_resource_uuid`,
         `resource_tags`.`resource_type` AS `tag_resource_type`,
         `resource_tags`.`customer` AS `tag_customer`,
          CONCAT(`vm_template`.`id`,
                 '_',
                 IFNULL(`data_center`.`id`, 0)) AS `temp_zone_pair`,
          `vm_template`.`direct_download` AS `direct_download`,
          `vm_template`.`deploy_as_is` AS `deploy_as_is`,
         `user_data`.`id` AS `user_data_id`,
         `user_data`.`uuid` AS `user_data_uuid`,
         `user_data`.`name` AS `user_data_name`,
         `user_data`.`params` AS `user_data_params`,
         `vm_template`.`user_data_link_policy` AS `user_data_policy`
     FROM
         (((((((((((((`vm_template`
         JOIN `guest_os` ON ((`guest_os`.`id` = `vm_template`.`guest_os_id`)))
         JOIN `account` ON ((`account`.`id` = `vm_template`.`account_id`)))
         JOIN `domain` ON ((`domain`.`id` = `account`.`domain_id`)))
         LEFT JOIN `projects` ON ((`projects`.`project_account_id` = `account`.`id`)))
         LEFT JOIN `vm_template_details` ON ((`vm_template_details`.`template_id` = `vm_template`.`id`)))
         LEFT JOIN `vm_template` `source_template` ON ((`source_template`.`id` = `vm_template`.`source_template_id`)))
         LEFT JOIN `template_store_ref` ON (((`template_store_ref`.`template_id` = `vm_template`.`id`)
             AND (`template_store_ref`.`store_role` = 'Image')
             AND (`template_store_ref`.`destroyed` = 0))))
         LEFT JOIN `vm_template` `parent_template` ON ((`parent_template`.`id` = `vm_template`.`parent_template_id`)))
         LEFT JOIN `image_store` ON ((ISNULL(`image_store`.`removed`)
             AND (`template_store_ref`.`store_id` IS NOT NULL)
             AND (`image_store`.`id` = `template_store_ref`.`store_id`))))
         LEFT JOIN `template_zone_ref` ON (((`template_zone_ref`.`template_id` = `vm_template`.`id`)
             AND ISNULL(`template_store_ref`.`store_id`)
             AND ISNULL(`template_zone_ref`.`removed`))))
         LEFT JOIN `data_center` ON (((`image_store`.`data_center_id` = `data_center`.`id`)
             OR (`template_zone_ref`.`zone_id` = `data_center`.`id`))))
         LEFT JOIN `launch_permission` ON ((`launch_permission`.`template_id` = `vm_template`.`id`)))
         LEFT JOIN `user_data` ON ((`user_data`.`id` = `vm_template`.`user_data_id`))
         LEFT JOIN `resource_tags` ON (((`resource_tags`.`resource_id` = `vm_template`.`id`)
             AND ((`resource_tags`.`resource_type` = 'Template')
             OR (`resource_tags`.`resource_type` = 'ISO')))));

DROP VIEW IF EXISTS `cloud`.`user_vm_view`;
CREATE
    VIEW `user_vm_view` AS
SELECT
    `vm_instance`.`id` AS `id`,
    `vm_instance`.`name` AS `name`,
    `user_vm`.`display_name` AS `display_name`,
    `user_vm`.`user_data` AS `user_data`,
    `account`.`id` AS `account_id`,
    `account`.`uuid` AS `account_uuid`,
    `account`.`account_name` AS `account_name`,
    `account`.`type` AS `account_type`,
    `domain`.`id` AS `domain_id`,
    `domain`.`uuid` AS `domain_uuid`,
    `domain`.`name` AS `domain_name`,
    `domain`.`path` AS `domain_path`,
    `projects`.`id` AS `project_id`,
    `projects`.`uuid` AS `project_uuid`,
    `projects`.`name` AS `project_name`,
    `instance_group`.`id` AS `instance_group_id`,
    `instance_group`.`uuid` AS `instance_group_uuid`,
    `instance_group`.`name` AS `instance_group_name`,
    `vm_instance`.`uuid` AS `uuid`,
    `vm_instance`.`user_id` AS `user_id`,
    `vm_instance`.`last_host_id` AS `last_host_id`,
    `vm_instance`.`vm_type` AS `type`,
    `vm_instance`.`limit_cpu_use` AS `limit_cpu_use`,
    `vm_instance`.`created` AS `created`,
    `vm_instance`.`state` AS `state`,
    `vm_instance`.`update_time` AS `update_time`,
    `vm_instance`.`removed` AS `removed`,
    `vm_instance`.`ha_enabled` AS `ha_enabled`,
    `vm_instance`.`hypervisor_type` AS `hypervisor_type`,
    `vm_instance`.`instance_name` AS `instance_name`,
    `vm_instance`.`guest_os_id` AS `guest_os_id`,
    `vm_instance`.`display_vm` AS `display_vm`,
    `guest_os`.`uuid` AS `guest_os_uuid`,
    `vm_instance`.`pod_id` AS `pod_id`,
    `host_pod_ref`.`uuid` AS `pod_uuid`,
    `vm_instance`.`private_ip_address` AS `private_ip_address`,
    `vm_instance`.`private_mac_address` AS `private_mac_address`,
    `vm_instance`.`vm_type` AS `vm_type`,
    `data_center`.`id` AS `data_center_id`,
    `data_center`.`uuid` AS `data_center_uuid`,
    `data_center`.`name` AS `data_center_name`,
    `data_center`.`is_security_group_enabled` AS `security_group_enabled`,
    `data_center`.`networktype` AS `data_center_type`,
    `host`.`id` AS `host_id`,
    `host`.`uuid` AS `host_uuid`,
    `host`.`name` AS `host_name`,
    `host`.`cluster_id` AS `cluster_id`,
    `vm_template`.`id` AS `template_id`,
    `vm_template`.`uuid` AS `template_uuid`,
    `vm_template`.`name` AS `template_name`,
    `vm_template`.`display_text` AS `template_display_text`,
    `vm_template`.`enable_password` AS `password_enabled`,
    `iso`.`id` AS `iso_id`,
    `iso`.`uuid` AS `iso_uuid`,
    `iso`.`name` AS `iso_name`,
    `iso`.`display_text` AS `iso_display_text`,
    `service_offering`.`id` AS `service_offering_id`,
    `service_offering`.`uuid` AS `service_offering_uuid`,
    `disk_offering`.`uuid` AS `disk_offering_uuid`,
    `disk_offering`.`id` AS `disk_offering_id`,
    (CASE
         WHEN ISNULL(`service_offering`.`cpu`) THEN `custom_cpu`.`value`
         ELSE `service_offering`.`cpu`
        END) AS `cpu`,
    (CASE
         WHEN ISNULL(`service_offering`.`speed`) THEN `custom_speed`.`value`
         ELSE `service_offering`.`speed`
        END) AS `speed`,
    (CASE
         WHEN ISNULL(`service_offering`.`ram_size`) THEN `custom_ram_size`.`value`
         ELSE `service_offering`.`ram_size`
        END) AS `ram_size`,
    `backup_offering`.`uuid` AS `backup_offering_uuid`,
    `backup_offering`.`id` AS `backup_offering_id`,
    `service_offering`.`name` AS `service_offering_name`,
    `disk_offering`.`name` AS `disk_offering_name`,
    `backup_offering`.`name` AS `backup_offering_name`,
    `storage_pool`.`id` AS `pool_id`,
    `storage_pool`.`uuid` AS `pool_uuid`,
    `storage_pool`.`pool_type` AS `pool_type`,
    `volumes`.`id` AS `volume_id`,
    `volumes`.`uuid` AS `volume_uuid`,
    `volumes`.`device_id` AS `volume_device_id`,
    `volumes`.`volume_type` AS `volume_type`,
    `security_group`.`id` AS `security_group_id`,
    `security_group`.`uuid` AS `security_group_uuid`,
    `security_group`.`name` AS `security_group_name`,
    `security_group`.`description` AS `security_group_description`,
    `nics`.`id` AS `nic_id`,
    `nics`.`uuid` AS `nic_uuid`,
    `nics`.`device_id` AS `nic_device_id`,
    `nics`.`network_id` AS `network_id`,
    `nics`.`ip4_address` AS `ip_address`,
    `nics`.`ip6_address` AS `ip6_address`,
    `nics`.`ip6_gateway` AS `ip6_gateway`,
    `nics`.`ip6_cidr` AS `ip6_cidr`,
    `nics`.`default_nic` AS `is_default_nic`,
    `nics`.`gateway` AS `gateway`,
    `nics`.`netmask` AS `netmask`,
    `nics`.`mac_address` AS `mac_address`,
    `nics`.`broadcast_uri` AS `broadcast_uri`,
    `nics`.`isolation_uri` AS `isolation_uri`,
    `vpc`.`id` AS `vpc_id`,
    `vpc`.`uuid` AS `vpc_uuid`,
    `networks`.`uuid` AS `network_uuid`,
    `networks`.`name` AS `network_name`,
    `networks`.`traffic_type` AS `traffic_type`,
    `networks`.`guest_type` AS `guest_type`,
    `user_ip_address`.`id` AS `public_ip_id`,
    `user_ip_address`.`uuid` AS `public_ip_uuid`,
    `user_ip_address`.`public_ip_address` AS `public_ip_address`,
    `ssh_details`.`value` AS `keypair_names`,
    `resource_tags`.`id` AS `tag_id`,
    `resource_tags`.`uuid` AS `tag_uuid`,
    `resource_tags`.`key` AS `tag_key`,
    `resource_tags`.`value` AS `tag_value`,
    `resource_tags`.`domain_id` AS `tag_domain_id`,
    `domain`.`uuid` AS `tag_domain_uuid`,
    `domain`.`name` AS `tag_domain_name`,
    `resource_tags`.`account_id` AS `tag_account_id`,
    `account`.`account_name` AS `tag_account_name`,
    `resource_tags`.`resource_id` AS `tag_resource_id`,
    `resource_tags`.`resource_uuid` AS `tag_resource_uuid`,
    `resource_tags`.`resource_type` AS `tag_resource_type`,
    `resource_tags`.`customer` AS `tag_customer`,
    `async_job`.`id` AS `job_id`,
    `async_job`.`uuid` AS `job_uuid`,
    `async_job`.`job_status` AS `job_status`,
    `async_job`.`account_id` AS `job_account_id`,
    `affinity_group`.`id` AS `affinity_group_id`,
    `affinity_group`.`uuid` AS `affinity_group_uuid`,
    `affinity_group`.`name` AS `affinity_group_name`,
    `affinity_group`.`description` AS `affinity_group_description`,
    `vm_instance`.`dynamically_scalable` AS `dynamically_scalable`,
    `user_data`.`id` AS `user_data_id`,
    `user_data`.`uuid` AS `user_data_uuid`,
    `user_data`.`name` AS `user_data_name`,
    `user_vm`.`user_data_details` AS `user_data_details`,
    `vm_template`.`user_data_link_policy` AS `user_data_policy`
FROM
    (((((((((((((((((((((((((((((((((`user_vm`
        JOIN `vm_instance` ON (((`vm_instance`.`id` = `user_vm`.`id`)
            AND ISNULL(`vm_instance`.`removed`))))
        JOIN `account` ON ((`vm_instance`.`account_id` = `account`.`id`)))
        JOIN `domain` ON ((`vm_instance`.`domain_id` = `domain`.`id`)))
        LEFT JOIN `guest_os` ON ((`vm_instance`.`guest_os_id` = `guest_os`.`id`)))
        LEFT JOIN `host_pod_ref` ON ((`vm_instance`.`pod_id` = `host_pod_ref`.`id`)))
        LEFT JOIN `projects` ON ((`projects`.`project_account_id` = `account`.`id`)))
        LEFT JOIN `instance_group_vm_map` ON ((`vm_instance`.`id` = `instance_group_vm_map`.`instance_id`)))
        LEFT JOIN `instance_group` ON ((`instance_group_vm_map`.`group_id` = `instance_group`.`id`)))
        LEFT JOIN `data_center` ON ((`vm_instance`.`data_center_id` = `data_center`.`id`)))
        LEFT JOIN `host` ON ((`vm_instance`.`host_id` = `host`.`id`)))
        LEFT JOIN `vm_template` ON ((`vm_instance`.`vm_template_id` = `vm_template`.`id`)))
        LEFT JOIN `vm_template` `iso` ON ((`iso`.`id` = `user_vm`.`iso_id`)))
        LEFT JOIN `volumes` ON ((`vm_instance`.`id` = `volumes`.`instance_id`)))
        LEFT JOIN `service_offering` ON ((`vm_instance`.`service_offering_id` = `service_offering`.`id`)))
        LEFT JOIN `disk_offering` `svc_disk_offering` ON ((`volumes`.`disk_offering_id` = `svc_disk_offering`.`id`)))
        LEFT JOIN `disk_offering` ON ((`volumes`.`disk_offering_id` = `disk_offering`.`id`)))
        LEFT JOIN `backup_offering` ON ((`vm_instance`.`backup_offering_id` = `backup_offering`.`id`)))
        LEFT JOIN `storage_pool` ON ((`volumes`.`pool_id` = `storage_pool`.`id`)))
        LEFT JOIN `security_group_vm_map` ON ((`vm_instance`.`id` = `security_group_vm_map`.`instance_id`)))
        LEFT JOIN `security_group` ON ((`security_group_vm_map`.`security_group_id` = `security_group`.`id`)))
        LEFT JOIN `user_data` ON ((`user_data`.`id` = `user_vm`.`user_data_id`)))
        LEFT JOIN `nics` ON (((`vm_instance`.`id` = `nics`.`instance_id`)
            AND ISNULL(`nics`.`removed`))))
        LEFT JOIN `networks` ON ((`nics`.`network_id` = `networks`.`id`)))
        LEFT JOIN `vpc` ON (((`networks`.`vpc_id` = `vpc`.`id`)
            AND ISNULL(`vpc`.`removed`))))
        LEFT JOIN `user_ip_address` ON ((`user_ip_address`.`vm_id` = `vm_instance`.`id`)))
        LEFT JOIN `user_vm_details` `ssh_details` ON (((`ssh_details`.`vm_id` = `vm_instance`.`id`)
            AND (`ssh_details`.`name` = 'SSH.KeyPairNames'))))
        LEFT JOIN `resource_tags` ON (((`resource_tags`.`resource_id` = `vm_instance`.`id`)
            AND (`resource_tags`.`resource_type` = 'UserVm'))))
        LEFT JOIN `async_job` ON (((`async_job`.`instance_id` = `vm_instance`.`id`)
            AND (`async_job`.`instance_type` = 'VirtualMachine')
            AND (`async_job`.`job_status` = 0))))
        LEFT JOIN `affinity_group_vm_map` ON ((`vm_instance`.`id` = `affinity_group_vm_map`.`instance_id`)))
        LEFT JOIN `affinity_group` ON ((`affinity_group_vm_map`.`affinity_group_id` = `affinity_group`.`id`)))
        LEFT JOIN `user_vm_details` `custom_cpu` ON (((`custom_cpu`.`vm_id` = `vm_instance`.`id`)
            AND (`custom_cpu`.`name` = 'CpuNumber'))))
        LEFT JOIN `user_vm_details` `custom_speed` ON (((`custom_speed`.`vm_id` = `vm_instance`.`id`)
            AND (`custom_speed`.`name` = 'CpuSpeed'))))
        LEFT JOIN `user_vm_details` `custom_ram_size` ON (((`custom_ram_size`.`vm_id` = `vm_instance`.`id`)
        AND (`custom_ram_size`.`name` = 'memory'))));

-- Create table to persist volume stats.
DROP TABLE IF EXISTS `cloud`.`volume_stats`;
CREATE TABLE `cloud`.`volume_stats` (
    `id` bigint unsigned NOT NULL auto_increment COMMENT 'id',
    `volume_id` bigint unsigned NOT NULL,
    `mgmt_server_id` bigint unsigned NOT NULL,
    `timestamp` datetime NOT NULL,
    `volume_stats_data` text NOT NULL,
    PRIMARY KEY(`id`)
  ) ENGINE=InnoDB DEFAULT CHARSET=utf8;

-- Improve alert.email.addresses description #6806.
UPDATE  cloud.configuration
SET     description = 'Comma separated list of email addresses which are going to receive alert emails.'
<<<<<<< HEAD
WHERE   name = 'alert.email.addresses';
=======
WHERE   name = 'alert.email.addresses';

-- Improve description of configuration `secstorage.encrypt.copy` #6811.
UPDATE  cloud.configuration
SET     description = "Use SSL method used to encrypt copy traffic between zones. Also ensures that the certificate assigned to the zone is used when
generating links for external access."
WHERE   name = 'secstorage.encrypt.copy';
>>>>>>> 8d276c02
<|MERGE_RESOLUTION|>--- conflicted
+++ resolved
@@ -576,6 +576,17 @@
         LEFT JOIN `user_vm_details` `custom_ram_size` ON (((`custom_ram_size`.`vm_id` = `vm_instance`.`id`)
         AND (`custom_ram_size`.`name` = 'memory'))));
 
+-- Improve alert.email.addresses description #6806.
+UPDATE  cloud.configuration
+SET     description = 'Comma separated list of email addresses which are going to receive alert emails.'
+WHERE   name = 'alert.email.addresses';
+
+-- Improve description of configuration `secstorage.encrypt.copy` #6811.
+UPDATE  cloud.configuration
+SET     description = "Use SSL method used to encrypt copy traffic between zones. Also ensures that the certificate assigned to the zone is used when
+generating links for external access."
+WHERE   name = 'secstorage.encrypt.copy';
+
 -- Create table to persist volume stats.
 DROP TABLE IF EXISTS `cloud`.`volume_stats`;
 CREATE TABLE `cloud`.`volume_stats` (
@@ -585,19 +596,4 @@
     `timestamp` datetime NOT NULL,
     `volume_stats_data` text NOT NULL,
     PRIMARY KEY(`id`)
-  ) ENGINE=InnoDB DEFAULT CHARSET=utf8;
-
--- Improve alert.email.addresses description #6806.
-UPDATE  cloud.configuration
-SET     description = 'Comma separated list of email addresses which are going to receive alert emails.'
-<<<<<<< HEAD
-WHERE   name = 'alert.email.addresses';
-=======
-WHERE   name = 'alert.email.addresses';
-
--- Improve description of configuration `secstorage.encrypt.copy` #6811.
-UPDATE  cloud.configuration
-SET     description = "Use SSL method used to encrypt copy traffic between zones. Also ensures that the certificate assigned to the zone is used when
-generating links for external access."
-WHERE   name = 'secstorage.encrypt.copy';
->>>>>>> 8d276c02
+  ) ENGINE=InnoDB DEFAULT CHARSET=utf8;