-- Licensed to the Apache Software Foundation (ASF) under one
-- or more contributor license agreements.  See the NOTICE file
-- distributed with this work for additional information
-- regarding copyright ownership.  The ASF licenses this file
-- to you under the Apache License, Version 2.0 (the
-- "License"); you may not use this file except in compliance
-- with the License.  You may obtain a copy of the License at
--
--   http://www.apache.org/licenses/LICENSE-2.0
--
-- Unless required by applicable law or agreed to in writing,
-- software distributed under the License is distributed on an
-- "AS IS" BASIS, WITHOUT WARRANTIES OR CONDITIONS OF ANY
-- KIND, either express or implied.  See the License for the
-- specific language governing permissions and limitations
-- under the License.

--;
-- Schema upgrade from 4.17.1.0 to 4.18.0.0
--;
-- Enable CPU cap for default system offerings;
UPDATE `cloud`.`service_offering` so
SET so.limit_cpu_use = 1
WHERE so.default_use = 1 AND so.vm_type IN ('domainrouter', 'secondarystoragevm', 'consoleproxy', 'internalloadbalancervm', 'elasticloadbalancervm');

-- Idempotent ADD COLUMN
DROP PROCEDURE IF EXISTS `cloud`.`IDEMPOTENT_ADD_COLUMN`;
CREATE PROCEDURE `cloud`.`IDEMPOTENT_ADD_COLUMN` (
    IN in_table_name VARCHAR(200)
, IN in_column_name VARCHAR(200)
, IN in_column_definition VARCHAR(1000)
)
BEGIN
    DECLARE CONTINUE HANDLER FOR 1060 BEGIN END; SET @ddl = CONCAT('ALTER TABLE ', in_table_name); SET @ddl = CONCAT(@ddl, ' ', 'ADD COLUMN') ; SET @ddl = CONCAT(@ddl, ' ', in_column_name); SET @ddl = CONCAT(@ddl, ' ', in_column_definition); PREPARE stmt FROM @ddl; EXECUTE stmt; DEALLOCATE PREPARE stmt; END;


-- Add foreign key procedure to link volumes to passphrase table
DROP PROCEDURE IF EXISTS `cloud`.`IDEMPOTENT_ADD_FOREIGN_KEY`;
CREATE PROCEDURE `cloud`.`IDEMPOTENT_ADD_FOREIGN_KEY` (
    IN in_table_name VARCHAR(200),
    IN in_foreign_table_name VARCHAR(200),
    IN in_foreign_column_name VARCHAR(200)
)
BEGIN
    DECLARE CONTINUE HANDLER FOR 1005 BEGIN END; SET @ddl = CONCAT('ALTER TABLE ', in_table_name); SET @ddl = CONCAT(@ddl, ' ', ' ADD CONSTRAINT '); SET @ddl = CONCAT(@ddl, 'fk_', in_foreign_table_name, '_', in_foreign_column_name); SET @ddl = CONCAT(@ddl, ' FOREIGN KEY (', in_foreign_table_name, '_', in_foreign_column_name, ')'); SET @ddl = CONCAT(@ddl, ' REFERENCES ', in_foreign_table_name, '(', in_foreign_column_name, ')'); PREPARE stmt FROM @ddl; EXECUTE stmt; DEALLOCATE PREPARE stmt; END;

-- Add passphrase table
CREATE TABLE IF NOT EXISTS `cloud`.`passphrase` (
    `id` bigint unsigned NOT NULL auto_increment,
    `passphrase` varchar(64) DEFAULT NULL,
    PRIMARY KEY (`id`)
) ENGINE=InnoDB DEFAULT CHARSET=utf8;

-- Add passphrase column to volumes table
CALL `cloud`.`IDEMPOTENT_ADD_COLUMN`('cloud.volumes', 'passphrase_id', 'bigint unsigned DEFAULT NULL COMMENT ''encryption passphrase id'' ');
CALL `cloud`.`IDEMPOTENT_ADD_FOREIGN_KEY`('cloud.volumes', 'passphrase', 'id');
CALL `cloud`.`IDEMPOTENT_ADD_COLUMN`('cloud.volumes', 'encrypt_format', 'varchar(64) DEFAULT NULL COMMENT ''encryption format'' ');

-- Add encrypt column to disk_offering
CALL `cloud`.`IDEMPOTENT_ADD_COLUMN`('cloud.disk_offering', 'encrypt', 'tinyint(1) DEFAULT 0 COMMENT ''volume encrypt requested'' ');

-- add encryption support to disk offering view
DROP VIEW IF EXISTS `cloud`.`disk_offering_view`;
CREATE VIEW `cloud`.`disk_offering_view` AS
SELECT
    `disk_offering`.`id` AS `id`,
    `disk_offering`.`uuid` AS `uuid`,
    `disk_offering`.`name` AS `name`,
    `disk_offering`.`display_text` AS `display_text`,
    `disk_offering`.`provisioning_type` AS `provisioning_type`,
    `disk_offering`.`disk_size` AS `disk_size`,
    `disk_offering`.`min_iops` AS `min_iops`,
    `disk_offering`.`max_iops` AS `max_iops`,
    `disk_offering`.`created` AS `created`,
    `disk_offering`.`tags` AS `tags`,
    `disk_offering`.`customized` AS `customized`,
    `disk_offering`.`customized_iops` AS `customized_iops`,
    `disk_offering`.`removed` AS `removed`,
    `disk_offering`.`use_local_storage` AS `use_local_storage`,
    `disk_offering`.`hv_ss_reserve` AS `hv_ss_reserve`,
    `disk_offering`.`bytes_read_rate` AS `bytes_read_rate`,
    `disk_offering`.`bytes_read_rate_max` AS `bytes_read_rate_max`,
    `disk_offering`.`bytes_read_rate_max_length` AS `bytes_read_rate_max_length`,
    `disk_offering`.`bytes_write_rate` AS `bytes_write_rate`,
    `disk_offering`.`bytes_write_rate_max` AS `bytes_write_rate_max`,
    `disk_offering`.`bytes_write_rate_max_length` AS `bytes_write_rate_max_length`,
    `disk_offering`.`iops_read_rate` AS `iops_read_rate`,
    `disk_offering`.`iops_read_rate_max` AS `iops_read_rate_max`,
    `disk_offering`.`iops_read_rate_max_length` AS `iops_read_rate_max_length`,
    `disk_offering`.`iops_write_rate` AS `iops_write_rate`,
    `disk_offering`.`iops_write_rate_max` AS `iops_write_rate_max`,
    `disk_offering`.`iops_write_rate_max_length` AS `iops_write_rate_max_length`,
    `disk_offering`.`cache_mode` AS `cache_mode`,
    `disk_offering`.`sort_key` AS `sort_key`,
    `disk_offering`.`compute_only` AS `compute_only`,
    `disk_offering`.`display_offering` AS `display_offering`,
    `disk_offering`.`state` AS `state`,
    `disk_offering`.`disk_size_strictness` AS `disk_size_strictness`,
    `vsphere_storage_policy`.`value` AS `vsphere_storage_policy`,
    `disk_offering`.`encrypt` AS `encrypt`,
    GROUP_CONCAT(DISTINCT(domain.id)) AS domain_id,
    GROUP_CONCAT(DISTINCT(domain.uuid)) AS domain_uuid,
    GROUP_CONCAT(DISTINCT(domain.name)) AS domain_name,
    GROUP_CONCAT(DISTINCT(domain.path)) AS domain_path,
    GROUP_CONCAT(DISTINCT(zone.id)) AS zone_id,
    GROUP_CONCAT(DISTINCT(zone.uuid)) AS zone_uuid,
    GROUP_CONCAT(DISTINCT(zone.name)) AS zone_name
FROM
    `cloud`.`disk_offering`
        LEFT JOIN
    `cloud`.`disk_offering_details` AS `domain_details` ON `domain_details`.`offering_id` = `disk_offering`.`id` AND `domain_details`.`name`='domainid'
        LEFT JOIN
    `cloud`.`domain` AS `domain` ON FIND_IN_SET(`domain`.`id`, `domain_details`.`value`)
        LEFT JOIN
    `cloud`.`disk_offering_details` AS `zone_details` ON `zone_details`.`offering_id` = `disk_offering`.`id` AND `zone_details`.`name`='zoneid'
        LEFT JOIN
    `cloud`.`data_center` AS `zone` ON FIND_IN_SET(`zone`.`id`, `zone_details`.`value`)
        LEFT JOIN
    `cloud`.`disk_offering_details` AS `vsphere_storage_policy` ON `vsphere_storage_policy`.`offering_id` = `disk_offering`.`id`
        AND `vsphere_storage_policy`.`name` = 'storagepolicy'
WHERE
        `disk_offering`.`state`='Active'
GROUP BY
    `disk_offering`.`id`;

-- add encryption support to service offering view
DROP VIEW IF EXISTS `cloud`.`service_offering_view`;
CREATE VIEW `cloud`.`service_offering_view` AS
SELECT
    `service_offering`.`id` AS `id`,
    `service_offering`.`uuid` AS `uuid`,
    `service_offering`.`name` AS `name`,
    `service_offering`.`display_text` AS `display_text`,
    `disk_offering`.`provisioning_type` AS `provisioning_type`,
    `service_offering`.`created` AS `created`,
    `disk_offering`.`tags` AS `tags`,
    `service_offering`.`removed` AS `removed`,
    `disk_offering`.`use_local_storage` AS `use_local_storage`,
    `service_offering`.`system_use` AS `system_use`,
    `disk_offering`.`id` AS `disk_offering_id`,
    `disk_offering`.`name` AS `disk_offering_name`,
    `disk_offering`.`uuid` AS `disk_offering_uuid`,
    `disk_offering`.`display_text` AS `disk_offering_display_text`,
    `disk_offering`.`customized_iops` AS `customized_iops`,
    `disk_offering`.`min_iops` AS `min_iops`,
    `disk_offering`.`max_iops` AS `max_iops`,
    `disk_offering`.`hv_ss_reserve` AS `hv_ss_reserve`,
    `disk_offering`.`bytes_read_rate` AS `bytes_read_rate`,
    `disk_offering`.`bytes_read_rate_max` AS `bytes_read_rate_max`,
    `disk_offering`.`bytes_read_rate_max_length` AS `bytes_read_rate_max_length`,
    `disk_offering`.`bytes_write_rate` AS `bytes_write_rate`,
    `disk_offering`.`bytes_write_rate_max` AS `bytes_write_rate_max`,
    `disk_offering`.`bytes_write_rate_max_length` AS `bytes_write_rate_max_length`,
    `disk_offering`.`iops_read_rate` AS `iops_read_rate`,
    `disk_offering`.`iops_read_rate_max` AS `iops_read_rate_max`,
    `disk_offering`.`iops_read_rate_max_length` AS `iops_read_rate_max_length`,
    `disk_offering`.`iops_write_rate` AS `iops_write_rate`,
    `disk_offering`.`iops_write_rate_max` AS `iops_write_rate_max`,
    `disk_offering`.`iops_write_rate_max_length` AS `iops_write_rate_max_length`,
    `disk_offering`.`cache_mode` AS `cache_mode`,
    `disk_offering`.`disk_size` AS `root_disk_size`,
    `disk_offering`.`encrypt` AS `encrypt_root`,
    `service_offering`.`cpu` AS `cpu`,
    `service_offering`.`speed` AS `speed`,
    `service_offering`.`ram_size` AS `ram_size`,
    `service_offering`.`nw_rate` AS `nw_rate`,
    `service_offering`.`mc_rate` AS `mc_rate`,
    `service_offering`.`ha_enabled` AS `ha_enabled`,
    `service_offering`.`limit_cpu_use` AS `limit_cpu_use`,
    `service_offering`.`host_tag` AS `host_tag`,
    `service_offering`.`default_use` AS `default_use`,
    `service_offering`.`vm_type` AS `vm_type`,
    `service_offering`.`sort_key` AS `sort_key`,
    `service_offering`.`is_volatile` AS `is_volatile`,
    `service_offering`.`deployment_planner` AS `deployment_planner`,
    `service_offering`.`dynamic_scaling_enabled` AS `dynamic_scaling_enabled`,
    `service_offering`.`disk_offering_strictness` AS `disk_offering_strictness`,
    `vsphere_storage_policy`.`value` AS `vsphere_storage_policy`,
    GROUP_CONCAT(DISTINCT(domain.id)) AS domain_id,
    GROUP_CONCAT(DISTINCT(domain.uuid)) AS domain_uuid,
    GROUP_CONCAT(DISTINCT(domain.name)) AS domain_name,
    GROUP_CONCAT(DISTINCT(domain.path)) AS domain_path,
    GROUP_CONCAT(DISTINCT(zone.id)) AS zone_id,
    GROUP_CONCAT(DISTINCT(zone.uuid)) AS zone_uuid,
    GROUP_CONCAT(DISTINCT(zone.name)) AS zone_name,
    IFNULL(`min_compute_details`.`value`, `cpu`) AS min_cpu,
    IFNULL(`max_compute_details`.`value`, `cpu`) AS max_cpu,
    IFNULL(`min_memory_details`.`value`, `ram_size`) AS min_memory,
    IFNULL(`max_memory_details`.`value`, `ram_size`) AS max_memory
FROM
    `cloud`.`service_offering`
        INNER JOIN
    `cloud`.`disk_offering_view` AS `disk_offering` ON service_offering.disk_offering_id = disk_offering.id
        LEFT JOIN
    `cloud`.`service_offering_details` AS `domain_details` ON `domain_details`.`service_offering_id` = `service_offering`.`id` AND `domain_details`.`name`='domainid'
        LEFT JOIN
    `cloud`.`domain` AS `domain` ON FIND_IN_SET(`domain`.`id`, `domain_details`.`value`)
        LEFT JOIN
    `cloud`.`service_offering_details` AS `zone_details` ON `zone_details`.`service_offering_id` = `service_offering`.`id` AND `zone_details`.`name`='zoneid'
        LEFT JOIN
    `cloud`.`data_center` AS `zone` ON FIND_IN_SET(`zone`.`id`, `zone_details`.`value`)
        LEFT JOIN
    `cloud`.`service_offering_details` AS `min_compute_details` ON `min_compute_details`.`service_offering_id` = `service_offering`.`id`
        AND `min_compute_details`.`name` = 'mincpunumber'
        LEFT JOIN
    `cloud`.`service_offering_details` AS `max_compute_details` ON `max_compute_details`.`service_offering_id` = `service_offering`.`id`
        AND `max_compute_details`.`name` = 'maxcpunumber'
        LEFT JOIN
    `cloud`.`service_offering_details` AS `min_memory_details` ON `min_memory_details`.`service_offering_id` = `service_offering`.`id`
        AND `min_memory_details`.`name` = 'minmemory'
        LEFT JOIN
    `cloud`.`service_offering_details` AS `max_memory_details` ON `max_memory_details`.`service_offering_id` = `service_offering`.`id`
        AND `max_memory_details`.`name` = 'maxmemory'
        LEFT JOIN
    `cloud`.`service_offering_details` AS `vsphere_storage_policy` ON `vsphere_storage_policy`.`service_offering_id` = `service_offering`.`id`
        AND `vsphere_storage_policy`.`name` = 'storagepolicy'
WHERE
        `service_offering`.`state`='Active'
GROUP BY
    `service_offering`.`id`;

-- Add cidr_list column to load_balancing_rules
ALTER TABLE `cloud`.`load_balancing_rules`
ADD cidr_list VARCHAR(4096);

-- savely add resources in parallel
-- PR#5984 Create table to persist VM stats.
DROP TABLE IF EXISTS `cloud`.`resource_reservation`;
CREATE TABLE `cloud`.`resource_reservation` (
  `id` bigint unsigned NOT NULL auto_increment COMMENT 'id',
  `account_id` bigint unsigned NOT NULL,
  `domain_id` bigint unsigned NOT NULL,
  `resource_type` varchar(255) NOT NULL,
  `amount` bigint unsigned NOT NULL,
  PRIMARY KEY (`id`)
  ) ENGINE=InnoDB DEFAULT CHARSET=utf8;

-- Alter networks table to add ip6dns1 and ip6dns2
ALTER TABLE `cloud`.`networks`
    ADD COLUMN `ip6dns1` varchar(255) DEFAULT NULL COMMENT 'first IPv6 DNS for the network' AFTER `dns2`,
    ADD COLUMN `ip6dns2` varchar(255) DEFAULT NULL COMMENT 'second IPv6 DNS for the network' AFTER `ip6dns1`;
-- Alter vpc table to add dns1, dns2, ip6dns1 and ip6dns2
ALTER TABLE `cloud`.`vpc`
    ADD COLUMN `dns1` varchar(255) DEFAULT NULL COMMENT 'first IPv4 DNS for the vpc' AFTER `network_domain`,
    ADD COLUMN `dns2` varchar(255) DEFAULT NULL COMMENT 'second IPv4 DNS for the vpc' AFTER `dns1`,
    ADD COLUMN `ip6dns1` varchar(255) DEFAULT NULL COMMENT 'first IPv6 DNS for the vpc' AFTER `dns2`,
    ADD COLUMN `ip6dns2` varchar(255) DEFAULT NULL COMMENT 'second IPv6 DNS for the vpc' AFTER `ip6dns1`;

-- Fix migrateVolume permissions #6224.
DELETE role_perm
FROM role_permissions role_perm
INNER JOIN roles ON role_perm.role_id = roles.id
WHERE roles.role_type != 'Admin' AND roles.is_default = 1 AND role_perm.rule = 'migrateVolume';

CREATE TABLE `cloud`.`user_data` (
  `id` bigint unsigned NOT NULL auto_increment COMMENT 'id',
  `uuid` varchar(40) NOT NULL COMMENT 'UUID of the user data',
  `name` varchar(256) NOT NULL COMMENT 'name of the user data',
  `account_id` bigint unsigned NOT NULL COMMENT 'owner, foreign key to account table',
  `domain_id` bigint unsigned NOT NULL COMMENT 'domain, foreign key to domain table',
  `user_data` mediumtext COMMENT 'value of the userdata',
  `params` mediumtext COMMENT 'value of the comma-separated list of parameters',
  PRIMARY KEY (`id`),
  CONSTRAINT `fk_userdata__account_id` FOREIGN KEY(`account_id`) REFERENCES `account` (`id`) ON DELETE CASCADE,
  CONSTRAINT `fk_userdata__domain_id` FOREIGN KEY(`domain_id`) REFERENCES `domain` (`id`) ON DELETE CASCADE,
  CONSTRAINT `uc_userdata__uuid` UNIQUE (`uuid`)
) ENGINE=InnoDB DEFAULT CHARSET=utf8;

ALTER TABLE `cloud`.`user_vm` ADD COLUMN `user_data_id` bigint unsigned DEFAULT NULL COMMENT 'id of the user data' AFTER `user_data`;
ALTER TABLE `cloud`.`user_vm` ADD COLUMN `user_data_details` mediumtext DEFAULT NULL COMMENT 'value of the comma-separated list of parameters' AFTER `user_data_id`;
ALTER TABLE `cloud`.`user_vm` ADD CONSTRAINT `fk_user_vm__user_data_id` FOREIGN KEY `fk_user_vm__user_data_id`(`user_data_id`) REFERENCES `user_data`(`id`);

ALTER TABLE `cloud`.`vm_template` ADD COLUMN `user_data_id` bigint unsigned DEFAULT NULL COMMENT 'id of the user data';
ALTER TABLE `cloud`.`vm_template` ADD COLUMN `user_data_link_policy` varchar(255) DEFAULT NULL COMMENT 'user data link policy with template';
ALTER TABLE `cloud`.`vm_template` ADD CONSTRAINT `fk_vm_template__user_data_id` FOREIGN KEY `fk_vm_template__user_data_id`(`user_data_id`) REFERENCES `user_data`(`id`);

-- Added userdata details to template
DROP VIEW IF EXISTS `cloud`.`template_view`;
CREATE VIEW `cloud`.`template_view` AS
     SELECT
         `vm_template`.`id` AS `id`,
         `vm_template`.`uuid` AS `uuid`,
         `vm_template`.`unique_name` AS `unique_name`,
         `vm_template`.`name` AS `name`,
         `vm_template`.`public` AS `public`,
         `vm_template`.`featured` AS `featured`,
         `vm_template`.`type` AS `type`,
         `vm_template`.`hvm` AS `hvm`,
         `vm_template`.`bits` AS `bits`,
         `vm_template`.`url` AS `url`,
         `vm_template`.`format` AS `format`,
         `vm_template`.`created` AS `created`,
         `vm_template`.`checksum` AS `checksum`,
         `vm_template`.`display_text` AS `display_text`,
         `vm_template`.`enable_password` AS `enable_password`,
         `vm_template`.`dynamically_scalable` AS `dynamically_scalable`,
         `vm_template`.`state` AS `template_state`,
         `vm_template`.`guest_os_id` AS `guest_os_id`,
         `guest_os`.`uuid` AS `guest_os_uuid`,
         `guest_os`.`display_name` AS `guest_os_name`,
         `vm_template`.`bootable` AS `bootable`,
         `vm_template`.`prepopulate` AS `prepopulate`,
         `vm_template`.`cross_zones` AS `cross_zones`,
         `vm_template`.`hypervisor_type` AS `hypervisor_type`,
         `vm_template`.`extractable` AS `extractable`,
         `vm_template`.`template_tag` AS `template_tag`,
         `vm_template`.`sort_key` AS `sort_key`,
         `vm_template`.`removed` AS `removed`,
         `vm_template`.`enable_sshkey` AS `enable_sshkey`,
         `parent_template`.`id` AS `parent_template_id`,
         `parent_template`.`uuid` AS `parent_template_uuid`,
         `source_template`.`id` AS `source_template_id`,
         `source_template`.`uuid` AS `source_template_uuid`,
         `account`.`id` AS `account_id`,
         `account`.`uuid` AS `account_uuid`,
         `account`.`account_name` AS `account_name`,
         `account`.`type` AS `account_type`,
         `domain`.`id` AS `domain_id`,
         `domain`.`uuid` AS `domain_uuid`,
         `domain`.`name` AS `domain_name`,
         `domain`.`path` AS `domain_path`,
         `projects`.`id` AS `project_id`,
         `projects`.`uuid` AS `project_uuid`,
         `projects`.`name` AS `project_name`,
         `data_center`.`id` AS `data_center_id`,
         `data_center`.`uuid` AS `data_center_uuid`,
         `data_center`.`name` AS `data_center_name`,
         `launch_permission`.`account_id` AS `lp_account_id`,
         `template_store_ref`.`store_id` AS `store_id`,
         `image_store`.`scope` AS `store_scope`,
         `template_store_ref`.`state` AS `state`,
         `template_store_ref`.`download_state` AS `download_state`,
         `template_store_ref`.`download_pct` AS `download_pct`,
         `template_store_ref`.`error_str` AS `error_str`,
         `template_store_ref`.`size` AS `size`,
         `template_store_ref`.physical_size AS `physical_size`,
         `template_store_ref`.`destroyed` AS `destroyed`,
         `template_store_ref`.`created` AS `created_on_store`,
         `vm_template_details`.`name` AS `detail_name`,
         `vm_template_details`.`value` AS `detail_value`,
         `resource_tags`.`id` AS `tag_id`,
         `resource_tags`.`uuid` AS `tag_uuid`,
         `resource_tags`.`key` AS `tag_key`,
         `resource_tags`.`value` AS `tag_value`,
         `resource_tags`.`domain_id` AS `tag_domain_id`,
         `domain`.`uuid` AS `tag_domain_uuid`,
         `domain`.`name` AS `tag_domain_name`,
         `resource_tags`.`account_id` AS `tag_account_id`,
         `account`.`account_name` AS `tag_account_name`,
         `resource_tags`.`resource_id` AS `tag_resource_id`,
         `resource_tags`.`resource_uuid` AS `tag_resource_uuid`,
         `resource_tags`.`resource_type` AS `tag_resource_type`,
         `resource_tags`.`customer` AS `tag_customer`,
          CONCAT(`vm_template`.`id`,
                 '_',
                 IFNULL(`data_center`.`id`, 0)) AS `temp_zone_pair`,
          `vm_template`.`direct_download` AS `direct_download`,
          `vm_template`.`deploy_as_is` AS `deploy_as_is`,
         `user_data`.`id` AS `user_data_id`,
         `user_data`.`uuid` AS `user_data_uuid`,
         `user_data`.`name` AS `user_data_name`,
         `user_data`.`params` AS `user_data_params`,
         `vm_template`.`user_data_link_policy` AS `user_data_policy`
     FROM
         (((((((((((((`vm_template`
         JOIN `guest_os` ON ((`guest_os`.`id` = `vm_template`.`guest_os_id`)))
         JOIN `account` ON ((`account`.`id` = `vm_template`.`account_id`)))
         JOIN `domain` ON ((`domain`.`id` = `account`.`domain_id`)))
         LEFT JOIN `projects` ON ((`projects`.`project_account_id` = `account`.`id`)))
         LEFT JOIN `vm_template_details` ON ((`vm_template_details`.`template_id` = `vm_template`.`id`)))
         LEFT JOIN `vm_template` `source_template` ON ((`source_template`.`id` = `vm_template`.`source_template_id`)))
         LEFT JOIN `template_store_ref` ON (((`template_store_ref`.`template_id` = `vm_template`.`id`)
             AND (`template_store_ref`.`store_role` = 'Image')
             AND (`template_store_ref`.`destroyed` = 0))))
         LEFT JOIN `vm_template` `parent_template` ON ((`parent_template`.`id` = `vm_template`.`parent_template_id`)))
         LEFT JOIN `image_store` ON ((ISNULL(`image_store`.`removed`)
             AND (`template_store_ref`.`store_id` IS NOT NULL)
             AND (`image_store`.`id` = `template_store_ref`.`store_id`))))
         LEFT JOIN `template_zone_ref` ON (((`template_zone_ref`.`template_id` = `vm_template`.`id`)
             AND ISNULL(`template_store_ref`.`store_id`)
             AND ISNULL(`template_zone_ref`.`removed`))))
         LEFT JOIN `data_center` ON (((`image_store`.`data_center_id` = `data_center`.`id`)
             OR (`template_zone_ref`.`zone_id` = `data_center`.`id`))))
         LEFT JOIN `launch_permission` ON ((`launch_permission`.`template_id` = `vm_template`.`id`)))
         LEFT JOIN `user_data` ON ((`user_data`.`id` = `vm_template`.`user_data_id`))
         LEFT JOIN `resource_tags` ON (((`resource_tags`.`resource_id` = `vm_template`.`id`)
             AND ((`resource_tags`.`resource_type` = 'Template')
             OR (`resource_tags`.`resource_type` = 'ISO')))));

DROP VIEW IF EXISTS `cloud`.`user_vm_view`;
CREATE
    VIEW `user_vm_view` AS
SELECT
    `vm_instance`.`id` AS `id`,
    `vm_instance`.`name` AS `name`,
    `user_vm`.`display_name` AS `display_name`,
    `user_vm`.`user_data` AS `user_data`,
    `account`.`id` AS `account_id`,
    `account`.`uuid` AS `account_uuid`,
    `account`.`account_name` AS `account_name`,
    `account`.`type` AS `account_type`,
    `domain`.`id` AS `domain_id`,
    `domain`.`uuid` AS `domain_uuid`,
    `domain`.`name` AS `domain_name`,
    `domain`.`path` AS `domain_path`,
    `projects`.`id` AS `project_id`,
    `projects`.`uuid` AS `project_uuid`,
    `projects`.`name` AS `project_name`,
    `instance_group`.`id` AS `instance_group_id`,
    `instance_group`.`uuid` AS `instance_group_uuid`,
    `instance_group`.`name` AS `instance_group_name`,
    `vm_instance`.`uuid` AS `uuid`,
    `vm_instance`.`user_id` AS `user_id`,
    `vm_instance`.`last_host_id` AS `last_host_id`,
    `vm_instance`.`vm_type` AS `type`,
    `vm_instance`.`limit_cpu_use` AS `limit_cpu_use`,
    `vm_instance`.`created` AS `created`,
    `vm_instance`.`state` AS `state`,
    `vm_instance`.`update_time` AS `update_time`,
    `vm_instance`.`removed` AS `removed`,
    `vm_instance`.`ha_enabled` AS `ha_enabled`,
    `vm_instance`.`hypervisor_type` AS `hypervisor_type`,
    `vm_instance`.`instance_name` AS `instance_name`,
    `vm_instance`.`guest_os_id` AS `guest_os_id`,
    `vm_instance`.`display_vm` AS `display_vm`,
    `guest_os`.`uuid` AS `guest_os_uuid`,
    `vm_instance`.`pod_id` AS `pod_id`,
    `host_pod_ref`.`uuid` AS `pod_uuid`,
    `vm_instance`.`private_ip_address` AS `private_ip_address`,
    `vm_instance`.`private_mac_address` AS `private_mac_address`,
    `vm_instance`.`vm_type` AS `vm_type`,
    `data_center`.`id` AS `data_center_id`,
    `data_center`.`uuid` AS `data_center_uuid`,
    `data_center`.`name` AS `data_center_name`,
    `data_center`.`is_security_group_enabled` AS `security_group_enabled`,
    `data_center`.`networktype` AS `data_center_type`,
    `host`.`id` AS `host_id`,
    `host`.`uuid` AS `host_uuid`,
    `host`.`name` AS `host_name`,
    `host`.`cluster_id` AS `cluster_id`,
    `vm_template`.`id` AS `template_id`,
    `vm_template`.`uuid` AS `template_uuid`,
    `vm_template`.`name` AS `template_name`,
    `vm_template`.`display_text` AS `template_display_text`,
    `vm_template`.`enable_password` AS `password_enabled`,
    `iso`.`id` AS `iso_id`,
    `iso`.`uuid` AS `iso_uuid`,
    `iso`.`name` AS `iso_name`,
    `iso`.`display_text` AS `iso_display_text`,
    `service_offering`.`id` AS `service_offering_id`,
    `service_offering`.`uuid` AS `service_offering_uuid`,
    `disk_offering`.`uuid` AS `disk_offering_uuid`,
    `disk_offering`.`id` AS `disk_offering_id`,
    (CASE
         WHEN ISNULL(`service_offering`.`cpu`) THEN `custom_cpu`.`value`
         ELSE `service_offering`.`cpu`
        END) AS `cpu`,
    (CASE
         WHEN ISNULL(`service_offering`.`speed`) THEN `custom_speed`.`value`
         ELSE `service_offering`.`speed`
        END) AS `speed`,
    (CASE
         WHEN ISNULL(`service_offering`.`ram_size`) THEN `custom_ram_size`.`value`
         ELSE `service_offering`.`ram_size`
        END) AS `ram_size`,
    `backup_offering`.`uuid` AS `backup_offering_uuid`,
    `backup_offering`.`id` AS `backup_offering_id`,
    `service_offering`.`name` AS `service_offering_name`,
    `disk_offering`.`name` AS `disk_offering_name`,
    `backup_offering`.`name` AS `backup_offering_name`,
    `storage_pool`.`id` AS `pool_id`,
    `storage_pool`.`uuid` AS `pool_uuid`,
    `storage_pool`.`pool_type` AS `pool_type`,
    `volumes`.`id` AS `volume_id`,
    `volumes`.`uuid` AS `volume_uuid`,
    `volumes`.`device_id` AS `volume_device_id`,
    `volumes`.`volume_type` AS `volume_type`,
    `security_group`.`id` AS `security_group_id`,
    `security_group`.`uuid` AS `security_group_uuid`,
    `security_group`.`name` AS `security_group_name`,
    `security_group`.`description` AS `security_group_description`,
    `nics`.`id` AS `nic_id`,
    `nics`.`uuid` AS `nic_uuid`,
    `nics`.`device_id` AS `nic_device_id`,
    `nics`.`network_id` AS `network_id`,
    `nics`.`ip4_address` AS `ip_address`,
    `nics`.`ip6_address` AS `ip6_address`,
    `nics`.`ip6_gateway` AS `ip6_gateway`,
    `nics`.`ip6_cidr` AS `ip6_cidr`,
    `nics`.`default_nic` AS `is_default_nic`,
    `nics`.`gateway` AS `gateway`,
    `nics`.`netmask` AS `netmask`,
    `nics`.`mac_address` AS `mac_address`,
    `nics`.`broadcast_uri` AS `broadcast_uri`,
    `nics`.`isolation_uri` AS `isolation_uri`,
    `vpc`.`id` AS `vpc_id`,
    `vpc`.`uuid` AS `vpc_uuid`,
    `networks`.`uuid` AS `network_uuid`,
    `networks`.`name` AS `network_name`,
    `networks`.`traffic_type` AS `traffic_type`,
    `networks`.`guest_type` AS `guest_type`,
    `user_ip_address`.`id` AS `public_ip_id`,
    `user_ip_address`.`uuid` AS `public_ip_uuid`,
    `user_ip_address`.`public_ip_address` AS `public_ip_address`,
    `ssh_details`.`value` AS `keypair_names`,
    `resource_tags`.`id` AS `tag_id`,
    `resource_tags`.`uuid` AS `tag_uuid`,
    `resource_tags`.`key` AS `tag_key`,
    `resource_tags`.`value` AS `tag_value`,
    `resource_tags`.`domain_id` AS `tag_domain_id`,
    `domain`.`uuid` AS `tag_domain_uuid`,
    `domain`.`name` AS `tag_domain_name`,
    `resource_tags`.`account_id` AS `tag_account_id`,
    `account`.`account_name` AS `tag_account_name`,
    `resource_tags`.`resource_id` AS `tag_resource_id`,
    `resource_tags`.`resource_uuid` AS `tag_resource_uuid`,
    `resource_tags`.`resource_type` AS `tag_resource_type`,
    `resource_tags`.`customer` AS `tag_customer`,
    `async_job`.`id` AS `job_id`,
    `async_job`.`uuid` AS `job_uuid`,
    `async_job`.`job_status` AS `job_status`,
    `async_job`.`account_id` AS `job_account_id`,
    `affinity_group`.`id` AS `affinity_group_id`,
    `affinity_group`.`uuid` AS `affinity_group_uuid`,
    `affinity_group`.`name` AS `affinity_group_name`,
    `affinity_group`.`description` AS `affinity_group_description`,
    `vm_instance`.`dynamically_scalable` AS `dynamically_scalable`,
    `user_data`.`id` AS `user_data_id`,
    `user_data`.`uuid` AS `user_data_uuid`,
    `user_data`.`name` AS `user_data_name`,
    `user_vm`.`user_data_details` AS `user_data_details`,
    `vm_template`.`user_data_link_policy` AS `user_data_policy`
FROM
    (((((((((((((((((((((((((((((((((`user_vm`
        JOIN `vm_instance` ON (((`vm_instance`.`id` = `user_vm`.`id`)
            AND ISNULL(`vm_instance`.`removed`))))
        JOIN `account` ON ((`vm_instance`.`account_id` = `account`.`id`)))
        JOIN `domain` ON ((`vm_instance`.`domain_id` = `domain`.`id`)))
        LEFT JOIN `guest_os` ON ((`vm_instance`.`guest_os_id` = `guest_os`.`id`)))
        LEFT JOIN `host_pod_ref` ON ((`vm_instance`.`pod_id` = `host_pod_ref`.`id`)))
        LEFT JOIN `projects` ON ((`projects`.`project_account_id` = `account`.`id`)))
        LEFT JOIN `instance_group_vm_map` ON ((`vm_instance`.`id` = `instance_group_vm_map`.`instance_id`)))
        LEFT JOIN `instance_group` ON ((`instance_group_vm_map`.`group_id` = `instance_group`.`id`)))
        LEFT JOIN `data_center` ON ((`vm_instance`.`data_center_id` = `data_center`.`id`)))
        LEFT JOIN `host` ON ((`vm_instance`.`host_id` = `host`.`id`)))
        LEFT JOIN `vm_template` ON ((`vm_instance`.`vm_template_id` = `vm_template`.`id`)))
        LEFT JOIN `vm_template` `iso` ON ((`iso`.`id` = `user_vm`.`iso_id`)))
        LEFT JOIN `volumes` ON ((`vm_instance`.`id` = `volumes`.`instance_id`)))
        LEFT JOIN `service_offering` ON ((`vm_instance`.`service_offering_id` = `service_offering`.`id`)))
        LEFT JOIN `disk_offering` `svc_disk_offering` ON ((`volumes`.`disk_offering_id` = `svc_disk_offering`.`id`)))
        LEFT JOIN `disk_offering` ON ((`volumes`.`disk_offering_id` = `disk_offering`.`id`)))
        LEFT JOIN `backup_offering` ON ((`vm_instance`.`backup_offering_id` = `backup_offering`.`id`)))
        LEFT JOIN `storage_pool` ON ((`volumes`.`pool_id` = `storage_pool`.`id`)))
        LEFT JOIN `security_group_vm_map` ON ((`vm_instance`.`id` = `security_group_vm_map`.`instance_id`)))
        LEFT JOIN `security_group` ON ((`security_group_vm_map`.`security_group_id` = `security_group`.`id`)))
        LEFT JOIN `user_data` ON ((`user_data`.`id` = `user_vm`.`user_data_id`)))
        LEFT JOIN `nics` ON (((`vm_instance`.`id` = `nics`.`instance_id`)
            AND ISNULL(`nics`.`removed`))))
        LEFT JOIN `networks` ON ((`nics`.`network_id` = `networks`.`id`)))
        LEFT JOIN `vpc` ON (((`networks`.`vpc_id` = `vpc`.`id`)
            AND ISNULL(`vpc`.`removed`))))
        LEFT JOIN `user_ip_address` ON ((`user_ip_address`.`vm_id` = `vm_instance`.`id`)))
        LEFT JOIN `user_vm_details` `ssh_details` ON (((`ssh_details`.`vm_id` = `vm_instance`.`id`)
            AND (`ssh_details`.`name` = 'SSH.KeyPairNames'))))
        LEFT JOIN `resource_tags` ON (((`resource_tags`.`resource_id` = `vm_instance`.`id`)
            AND (`resource_tags`.`resource_type` = 'UserVm'))))
        LEFT JOIN `async_job` ON (((`async_job`.`instance_id` = `vm_instance`.`id`)
            AND (`async_job`.`instance_type` = 'VirtualMachine')
            AND (`async_job`.`job_status` = 0))))
        LEFT JOIN `affinity_group_vm_map` ON ((`vm_instance`.`id` = `affinity_group_vm_map`.`instance_id`)))
        LEFT JOIN `affinity_group` ON ((`affinity_group_vm_map`.`affinity_group_id` = `affinity_group`.`id`)))
        LEFT JOIN `user_vm_details` `custom_cpu` ON (((`custom_cpu`.`vm_id` = `vm_instance`.`id`)
            AND (`custom_cpu`.`name` = 'CpuNumber'))))
        LEFT JOIN `user_vm_details` `custom_speed` ON (((`custom_speed`.`vm_id` = `vm_instance`.`id`)
            AND (`custom_speed`.`name` = 'CpuSpeed'))))
        LEFT JOIN `user_vm_details` `custom_ram_size` ON (((`custom_ram_size`.`vm_id` = `vm_instance`.`id`)
        AND (`custom_ram_size`.`name` = 'memory'))));

<<<<<<< HEAD
-- Create table to persist volume stats.
DROP TABLE IF EXISTS `cloud`.`volume_stats`;
CREATE TABLE `cloud`.`volume_stats` (
    `id` bigint unsigned NOT NULL auto_increment COMMENT 'id',
    `volume_id` bigint unsigned NOT NULL,
    `mgmt_server_id` bigint unsigned NOT NULL,
    `timestamp` datetime NOT NULL,
    `volume_stats_data` text NOT NULL,
    PRIMARY KEY(`id`)
  ) ENGINE=InnoDB DEFAULT CHARSET=utf8;
=======
-- Improve alert.email.addresses description #6806.
UPDATE  cloud.configuration
SET     description = 'Comma separated list of email addresses which are going to receive alert emails.'
WHERE   name = 'alert.email.addresses';
>>>>>>> 69e158d7
<|MERGE_RESOLUTION|>--- conflicted
+++ resolved
@@ -576,7 +576,6 @@
         LEFT JOIN `user_vm_details` `custom_ram_size` ON (((`custom_ram_size`.`vm_id` = `vm_instance`.`id`)
         AND (`custom_ram_size`.`name` = 'memory'))));
 
-<<<<<<< HEAD
 -- Create table to persist volume stats.
 DROP TABLE IF EXISTS `cloud`.`volume_stats`;
 CREATE TABLE `cloud`.`volume_stats` (
@@ -587,9 +586,8 @@
     `volume_stats_data` text NOT NULL,
     PRIMARY KEY(`id`)
   ) ENGINE=InnoDB DEFAULT CHARSET=utf8;
-=======
+
 -- Improve alert.email.addresses description #6806.
 UPDATE  cloud.configuration
 SET     description = 'Comma separated list of email addresses which are going to receive alert emails.'
-WHERE   name = 'alert.email.addresses';
->>>>>>> 69e158d7
+WHERE   name = 'alert.email.addresses';