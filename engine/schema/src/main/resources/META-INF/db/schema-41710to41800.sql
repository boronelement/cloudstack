--- conflicted
+++ resolved
@@ -19,15 +19,13 @@
 -- Schema upgrade from 4.17.1.0 to 4.18.0.0
 --;
 
-<<<<<<< HEAD
+-- Enable CPU cap for default system offerings;
+UPDATE `cloud`.`service_offering` so
+SET so.limit_cpu_use = 1
+WHERE so.default_use = 1 AND so.vm_type IN ('domainrouter', 'secondarystoragevm', 'consoleproxy', 'internalloadbalancervm', 'elasticloadbalancervm');
+
 -- Fix migrateVolume permissions #6224.
 DELETE role_perm
 FROM role_permissions role_perm
 INNER JOIN roles ON role_perm.role_id = roles.id
-WHERE roles.role_type != 'Admin' AND roles.is_default = 1 AND role_perm.rule = 'migrateVolume';
-=======
--- Enable CPU cap for default system offerings;
-UPDATE `cloud`.`service_offering` so
-SET so.limit_cpu_use = 1
-WHERE so.default_use = 1 AND so.vm_type IN ('domainrouter', 'secondarystoragevm', 'consoleproxy', 'internalloadbalancervm', 'elasticloadbalancervm');
->>>>>>> e1fb2be8
+WHERE roles.role_type != 'Admin' AND roles.is_default = 1 AND role_perm.rule = 'migrateVolume';