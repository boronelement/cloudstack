--- conflicted
+++ resolved
@@ -587,7 +587,6 @@
 generating links for external access."
 WHERE   name = 'secstorage.encrypt.copy';
 
-<<<<<<< HEAD
 -- Create table to persist volume stats.
 DROP TABLE IF EXISTS `cloud`.`volume_stats`;
 CREATE TABLE `cloud`.`volume_stats` (
@@ -598,7 +597,7 @@
     `volume_stats_data` text NOT NULL,
     PRIMARY KEY(`id`)
   ) ENGINE=InnoDB DEFAULT CHARSET=utf8;
-=======
+
 -- allow isolated networks without services to be used as is.
 UPDATE `cloud`.`networks` ntwk
   SET ntwk.state = 'Implemented'
@@ -608,5 +607,4 @@
         AND ntwkoff.is_persistent = 1) AND
     ntwk.state = 'Setup' AND
     ntwk.removed is NULL AND
-    ntwk.guest_type = 'Isolated';
->>>>>>> c5e657dd
+    ntwk.guest_type = 'Isolated';