--- conflicted
+++ resolved
@@ -252,18 +252,6 @@
 INNER JOIN roles ON role_perm.role_id = roles.id
 WHERE roles.role_type != 'Admin' AND roles.is_default = 1 AND role_perm.rule = 'migrateVolume';
 
-<<<<<<< HEAD
--- Create table to persist volume stats.
-DROP TABLE IF EXISTS `cloud`.`volume_stats`;
-CREATE TABLE `cloud`.`volume_stats` (
-    `id` bigint unsigned NOT NULL auto_increment COMMENT 'id',
-    `volume_id` bigint unsigned NOT NULL,
-    `mgmt_server_id` bigint unsigned NOT NULL,
-    `timestamp` datetime NOT NULL,
-    `volume_stats_data` text NOT NULL,
-    PRIMARY KEY(`id`)
-  ) ENGINE=InnoDB DEFAULT CHARSET=utf8;
-=======
 CREATE TABLE `cloud`.`user_data` (
   `id` bigint unsigned NOT NULL auto_increment COMMENT 'id',
   `uuid` varchar(40) NOT NULL COMMENT 'UUID of the user data',
@@ -587,4 +575,14 @@
             AND (`custom_speed`.`name` = 'CpuSpeed'))))
         LEFT JOIN `user_vm_details` `custom_ram_size` ON (((`custom_ram_size`.`vm_id` = `vm_instance`.`id`)
         AND (`custom_ram_size`.`name` = 'memory'))));
->>>>>>> 713a2368
+
+-- Create table to persist volume stats.
+DROP TABLE IF EXISTS `cloud`.`volume_stats`;
+CREATE TABLE `cloud`.`volume_stats` (
+    `id` bigint unsigned NOT NULL auto_increment COMMENT 'id',
+    `volume_id` bigint unsigned NOT NULL,
+    `mgmt_server_id` bigint unsigned NOT NULL,
+    `timestamp` datetime NOT NULL,
+    `volume_stats_data` text NOT NULL,
+    PRIMARY KEY(`id`)
+  ) ENGINE=InnoDB DEFAULT CHARSET=utf8;