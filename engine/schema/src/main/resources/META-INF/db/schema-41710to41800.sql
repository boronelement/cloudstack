--- conflicted
+++ resolved
@@ -19,16 +19,14 @@
 -- Schema upgrade from 4.17.1.0 to 4.18.0.0
 --;
 
-<<<<<<< HEAD
+-- Enable CPU cap for default system offerings;
+UPDATE `cloud`.`service_offering` so
+SET so.limit_cpu_use = 1
+WHERE so.default_use = 1 AND so.vm_type IN ('domainrouter', 'secondarystoragevm', 'consoleproxy', 'internalloadbalancervm', 'elasticloadbalancervm');
+
 -- Drop all backup records and change date column type to DATETIME. The data will be resynchronized automatically later;
 DELETE FROM `cloud`.`backups`
 WHERE 1;
 
 ALTER TABLE `cloud`.`backups`
-MODIFY COLUMN `date` DATETIME;
-=======
--- Enable CPU cap for default system offerings;
-UPDATE `cloud`.`service_offering` so
-SET so.limit_cpu_use = 1
-WHERE so.default_use = 1 AND so.vm_type IN ('domainrouter', 'secondarystoragevm', 'consoleproxy', 'internalloadbalancervm', 'elasticloadbalancervm');
->>>>>>> e1fb2be8
+MODIFY COLUMN `date` DATETIME;