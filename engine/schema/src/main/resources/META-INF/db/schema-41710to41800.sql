--- conflicted
+++ resolved
@@ -27,7 +27,17 @@
 ALTER TABLE `cloud`.`load_balancing_rules`
 ADD cidr_list VARCHAR(4096);
 
-<<<<<<< HEAD
+-- Alter networks table to add ip6dns1 and ip6dns2
+ALTER TABLE `cloud`.`networks`
+    ADD COLUMN `ip6dns1` varchar(255) DEFAULT NULL COMMENT 'first IPv6 DNS for the network' AFTER `dns2`,
+    ADD COLUMN `ip6dns2` varchar(255) DEFAULT NULL COMMENT 'second IPv6 DNS for the network' AFTER `ip6dns1`;
+-- Alter vpc table to add dns1, dns2, ip6dns1 and ip6dns2
+ALTER TABLE `cloud`.`vpc`
+    ADD COLUMN `dns1` varchar(255) DEFAULT NULL COMMENT 'first IPv4 DNS for the vpc' AFTER `network_domain`,
+    ADD COLUMN `dns2` varchar(255) DEFAULT NULL COMMENT 'second IPv4 DNS for the vpc' AFTER `dns1`,
+    ADD COLUMN `ip6dns1` varchar(255) DEFAULT NULL COMMENT 'first IPv6 DNS for the vpc' AFTER `dns2`,
+    ADD COLUMN `ip6dns2` varchar(255) DEFAULT NULL COMMENT 'second IPv6 DNS for the vpc' AFTER `ip6dns1`;
+
 -- VM autoscaling
 
 -- Idempotent ADD COLUMN
@@ -302,16 +312,4 @@
         LEFT JOIN `user_vm_details` `custom_speed` ON (((`custom_speed`.`vm_id` = `vm_instance`.`id`)
         AND (`custom_speed`.`name` = 'CpuSpeed'))))
         LEFT JOIN `user_vm_details` `custom_ram_size` ON (((`custom_ram_size`.`vm_id` = `vm_instance`.`id`)
-        AND (`custom_ram_size`.`name` = 'memory'))));
-=======
--- Alter networks table to add ip6dns1 and ip6dns2
-ALTER TABLE `cloud`.`networks`
-    ADD COLUMN `ip6dns1` varchar(255) DEFAULT NULL COMMENT 'first IPv6 DNS for the network' AFTER `dns2`,
-    ADD COLUMN `ip6dns2` varchar(255) DEFAULT NULL COMMENT 'second IPv6 DNS for the network' AFTER `ip6dns1`;
--- Alter vpc table to add dns1, dns2, ip6dns1 and ip6dns2
-ALTER TABLE `cloud`.`vpc`
-    ADD COLUMN `dns1` varchar(255) DEFAULT NULL COMMENT 'first IPv4 DNS for the vpc' AFTER `network_domain`,
-    ADD COLUMN `dns2` varchar(255) DEFAULT NULL COMMENT 'second IPv4 DNS for the vpc' AFTER `dns1`,
-    ADD COLUMN `ip6dns1` varchar(255) DEFAULT NULL COMMENT 'first IPv6 DNS for the vpc' AFTER `dns2`,
-    ADD COLUMN `ip6dns2` varchar(255) DEFAULT NULL COMMENT 'second IPv6 DNS for the vpc' AFTER `ip6dns1`;
->>>>>>> 78b68fd7
+        AND (`custom_ram_size`.`name` = 'memory'))));