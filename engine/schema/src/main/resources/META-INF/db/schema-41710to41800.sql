--- conflicted
+++ resolved
@@ -797,12 +797,6 @@
     ntwk.removed is NULL AND
     ntwk.guest_type = 'Isolated';
 
-<<<<<<< HEAD
-
--- Add assignVolume API permission to default resource admin and domain admin
-INSERT INTO `cloud`.`role_permissions` (`uuid`, `role_id`, `rule`, `permission`) VALUES (UUID(), 2, 'assignVolume', 'ALLOW');
-INSERT INTO `cloud`.`role_permissions` (`uuid`, `role_id`, `rule`, `permission`) VALUES (UUID(), 3, 'assignVolume', 'ALLOW');
-=======
 ----- PR Quota custom tariffs #5909---
 -- Create column 'uuid'
 ALTER TABLE cloud_usage.quota_tariff
@@ -870,4 +864,8 @@
 WHERE   usage_unit = 'Policy-Month';
 
 ----- PR Quota custom tariffs #5909 -----
->>>>>>> 01b79e79
+
+
+-- Add assignVolume API permission to default resource admin and domain admin
+INSERT INTO `cloud`.`role_permissions` (`uuid`, `role_id`, `rule`, `permission`) VALUES (UUID(), 2, 'assignVolume', 'ALLOW');
+INSERT INTO `cloud`.`role_permissions` (`uuid`, `role_id`, `rule`, `permission`) VALUES (UUID(), 3, 'assignVolume', 'ALLOW');