-- Licensed to the Apache Software Foundation (ASF) under one
-- or more contributor license agreements.  See the NOTICE file
-- distributed with this work for additional information
-- regarding copyright ownership.  The ASF licenses this file
-- to you under the Apache License, Version 2.0 (the
-- "License"); you may not use this file except in compliance
-- with the License.  You may obtain a copy of the License at
--
--   http://www.apache.org/licenses/LICENSE-2.0
--
-- Unless required by applicable law or agreed to in writing,
-- software distributed under the License is distributed on an
-- "AS IS" BASIS, WITHOUT WARRANTIES OR CONDITIONS OF ANY
-- KIND, either express or implied.  See the License for the
-- specific language governing permissions and limitations
-- under the License.

--;
-- Schema upgrade from 4.13.0.0 to 4.14.0.0
--;

-- KVM: enable storage data motion on KVM hypervisor_capabilities
UPDATE `cloud`.`hypervisor_capabilities` SET `storage_motion_supported` = 1 WHERE `hypervisor_capabilities`.`hypervisor_type` = 'KVM';

<<<<<<< HEAD
-- Use 'Other Linux 64-bit' as guest os for the default systemvmtemplate for XenServer
UPDATE `cloud`.`vm_template` SET guest_os_id=99 WHERE id=1;
=======
-- #3659 Fix typo: the past tense of shutdown is shutdown, not shutdowned
UPDATE `cloud`.`vm_instance` SET state='Shutdown' WHERE state='Shutdowned';
>>>>>>> cc093c61

-- Fix OS category for some Ubuntu and RedHat OS-es
UPDATE `cloud`.`guest_os` SET `category_id`='10' WHERE `id`=277 AND display_name="Ubuntu 17.04";
UPDATE `cloud`.`guest_os` SET `category_id`='10' WHERE `id`=278 AND display_name="Ubuntu 17.10";
UPDATE `cloud`.`guest_os` SET `category_id`='10' WHERE `id`=279 AND display_name="Ubuntu 18.04 LTS";
UPDATE `cloud`.`guest_os` SET `category_id`='10' WHERE `id`=280 AND display_name="Ubuntu 18.10";
UPDATE `cloud`.`guest_os` SET `category_id`='10' WHERE `id`=281 AND display_name="Ubuntu 19.04";
UPDATE `cloud`.`guest_os` SET `category_id`='4' WHERE `id`=282 AND display_name="Red Hat Enterprise Linux 7.3";
UPDATE `cloud`.`guest_os` SET `category_id`='4' WHERE `id`=283 AND display_name="Red Hat Enterprise Linux 7.4";
UPDATE `cloud`.`guest_os` SET `category_id`='4' WHERE `id`=284 AND display_name="Red Hat Enterprise Linux 7.5";
UPDATE `cloud`.`guest_os` SET `category_id`='4' WHERE `id`=285 AND display_name="Red Hat Enterprise Linux 7.6";
UPDATE `cloud`.`guest_os` SET `category_id`='4' WHERE `id`=286 AND display_name="Red Hat Enterprise Linux 8.0";<|MERGE_RESOLUTION|>--- conflicted
+++ resolved
@@ -22,13 +22,11 @@
 -- KVM: enable storage data motion on KVM hypervisor_capabilities
 UPDATE `cloud`.`hypervisor_capabilities` SET `storage_motion_supported` = 1 WHERE `hypervisor_capabilities`.`hypervisor_type` = 'KVM';
 
-<<<<<<< HEAD
 -- Use 'Other Linux 64-bit' as guest os for the default systemvmtemplate for XenServer
 UPDATE `cloud`.`vm_template` SET guest_os_id=99 WHERE id=1;
-=======
+
 -- #3659 Fix typo: the past tense of shutdown is shutdown, not shutdowned
 UPDATE `cloud`.`vm_instance` SET state='Shutdown' WHERE state='Shutdowned';
->>>>>>> cc093c61
 
 -- Fix OS category for some Ubuntu and RedHat OS-es
 UPDATE `cloud`.`guest_os` SET `category_id`='10' WHERE `id`=277 AND display_name="Ubuntu 17.04";
