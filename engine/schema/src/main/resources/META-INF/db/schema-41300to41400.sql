-- Licensed to the Apache Software Foundation (ASF) under one
-- or more contributor license agreements.  See the NOTICE file
-- distributed with this work for additional information
-- regarding copyright ownership.  The ASF licenses this file
-- to you under the Apache License, Version 2.0 (the
-- "License"); you may not use this file except in compliance
-- with the License.  You may obtain a copy of the License at
--
--   http://www.apache.org/licenses/LICENSE-2.0
--
-- Unless required by applicable law or agreed to in writing,
-- software distributed under the License is distributed on an
-- "AS IS" BASIS, WITHOUT WARRANTIES OR CONDITIONS OF ANY
-- KIND, either express or implied.  See the License for the
-- specific language governing permissions and limitations
-- under the License.

--;
-- Schema upgrade from 4.13.0.0 to 4.14.0.0
--;

-- KVM: enable storage data motion on KVM hypervisor_capabilities
UPDATE `cloud`.`hypervisor_capabilities` SET `storage_motion_supported` = 1 WHERE `hypervisor_capabilities`.`hypervisor_type` = 'KVM';

-- #3659 Fix typo: the past tense of shutdown is shutdown, not shutdowned
UPDATE `cloud`.`vm_instance` SET state='Shutdown' WHERE state='Shutdowned';

-- Fix OS category for some Ubuntu and RedHat OS-es
UPDATE `cloud`.`guest_os` SET `category_id`='10' WHERE `id`=277 AND display_name="Ubuntu 17.04";
UPDATE `cloud`.`guest_os` SET `category_id`='10' WHERE `id`=278 AND display_name="Ubuntu 17.10";
UPDATE `cloud`.`guest_os` SET `category_id`='10' WHERE `id`=279 AND display_name="Ubuntu 18.04 LTS";
UPDATE `cloud`.`guest_os` SET `category_id`='10' WHERE `id`=280 AND display_name="Ubuntu 18.10";
UPDATE `cloud`.`guest_os` SET `category_id`='10' WHERE `id`=281 AND display_name="Ubuntu 19.04";
UPDATE `cloud`.`guest_os` SET `category_id`='4' WHERE `id`=282 AND display_name="Red Hat Enterprise Linux 7.3";
UPDATE `cloud`.`guest_os` SET `category_id`='4' WHERE `id`=283 AND display_name="Red Hat Enterprise Linux 7.4";
UPDATE `cloud`.`guest_os` SET `category_id`='4' WHERE `id`=284 AND display_name="Red Hat Enterprise Linux 7.5";
UPDATE `cloud`.`guest_os` SET `category_id`='4' WHERE `id`=285 AND display_name="Red Hat Enterprise Linux 7.6";
UPDATE `cloud`.`guest_os` SET `category_id`='4' WHERE `id`=286 AND display_name="Red Hat Enterprise Linux 8.0";

<<<<<<< HEAD
-- Kubernetes service
CREATE TABLE IF NOT EXISTS `cloud`.`kubernetes_supported_version` (
    `id` bigint unsigned NOT NULL auto_increment,
    `uuid` varchar(40) DEFAULT NULL,
    `name` varchar(255) NOT NULL COMMENT 'the name of this Kubernetes version',
    `semantic_version` varchar(32) NOT NULL COMMENT 'the semantic version for this Kubernetes version',
    `iso_id` bigint unsigned NOT NULL COMMENT 'the ID of the binaries ISO for this Kubernetes version',
    `zone_id` bigint unsigned DEFAULT NULL COMMENT 'the ID of the zone for which this Kubernetes version is made available',
    `state` char(32) DEFAULT NULL COMMENT 'the enabled or disabled state for this Kubernetes version',
    `min_cpu` int(10) unsigned DEFAULT NULL COMMENT 'the minimum CPU needed by cluster nodes for using this Kubernetes version',
    `min_ram_size` bigint(20) unsigned DEFAULT NULL COMMENT 'the minimum RAM in MB needed by cluster nodes for this Kubernetes version',
    `created` datetime NOT NULL COMMENT 'date created',
    `removed` datetime COMMENT 'date removed or null, if still present',

    PRIMARY KEY(`id`),
    CONSTRAINT `fk_kubernetes_supported_version__iso_id` FOREIGN KEY `fk_kubernetes_supported_version__iso_id`(`iso_id`) REFERENCES `vm_template`(`id`) ON DELETE CASCADE,
    CONSTRAINT `fk_kubernetes_supported_version__zone_id` FOREIGN KEY `fk_kubernetes_supported_version__zone_id`(`zone_id`) REFERENCES `data_center` (`id`) ON DELETE CASCADE
) ENGINE=InnoDB DEFAULT CHARSET=utf8;

CREATE TABLE IF NOT EXISTS `cloud`.`kubernetes_cluster` (
    `id` bigint unsigned NOT NULL auto_increment,
    `uuid` varchar(40) DEFAULT NULL,
    `name` varchar(255) NOT NULL,
    `description` varchar(4096) COMMENT 'display text for this Kubernetes cluster',
    `zone_id` bigint unsigned NOT NULL COMMENT 'the ID of the zone in which this Kubernetes cluster is deployed',
    `kubernetes_version_id` bigint unsigned NOT NULL COMMENT 'the ID of the Kubernetes version of this Kubernetes cluster',
    `service_offering_id` bigint unsigned COMMENT 'service offering id for the cluster VM',
    `template_id` bigint unsigned COMMENT 'the ID of the template used by this Kubernetes cluster',
    `network_id` bigint unsigned COMMENT 'the ID of the network used by this Kubernetes cluster',
    `master_node_count` bigint NOT NULL default '0' COMMENT 'the number of the master nodes deployed for this Kubernetes cluster',
    `node_count` bigint NOT NULL default '0' COMMENT 'the number of the worker nodes deployed for this Kubernetes cluster',
    `account_id` bigint unsigned NOT NULL COMMENT 'the ID of owner account of this Kubernetes cluster',
    `domain_id` bigint unsigned NOT NULL COMMENT 'the ID of the domain of this cluster',
    `state` char(32) NOT NULL COMMENT 'the current state of this Kubernetes cluster',
    `key_pair` varchar(40),
    `cores` bigint unsigned NOT NULL COMMENT 'total number of CPU cores used by this Kubernetes cluster',
    `memory` bigint unsigned NOT NULL COMMENT 'total memory used by this Kubernetes cluster',
    `node_root_disk_size` bigint(20) unsigned DEFAULT 0 COMMENT 'root disk size of root disk for each node',
    `endpoint` varchar(255) COMMENT 'url endpoint of the Kubernetes cluster manager api access',
    `created` datetime NOT NULL COMMENT 'date created',
    `removed` datetime COMMENT 'date removed or null, if still present',
    `gc` tinyint unsigned NOT NULL DEFAULT 1 COMMENT 'gc this Kubernetes cluster or not',

    PRIMARY KEY(`id`),
    CONSTRAINT `fk_cluster__zone_id` FOREIGN KEY `fk_cluster__zone_id`(`zone_id`) REFERENCES `data_center` (`id`) ON DELETE CASCADE,
    CONSTRAINT `fk_cluster__kubernetes_version_id` FOREIGN KEY `fk_cluster__kubernetes_version_id`(`kubernetes_version_id`) REFERENCES `kubernetes_supported_version` (`id`) ON DELETE CASCADE,
    CONSTRAINT `fk_cluster__service_offering_id` FOREIGN KEY `fk_cluster__service_offering_id`(`service_offering_id`) REFERENCES `service_offering`(`id`) ON DELETE CASCADE,
    CONSTRAINT `fk_cluster__template_id` FOREIGN KEY `fk_cluster__template_id`(`template_id`) REFERENCES `vm_template`(`id`) ON DELETE CASCADE,
    CONSTRAINT `fk_cluster__network_id` FOREIGN KEY `fk_cluster__network_id`(`network_id`) REFERENCES `networks`(`id`) ON DELETE CASCADE
) ENGINE=InnoDB DEFAULT CHARSET=utf8;

CREATE TABLE IF NOT EXISTS `cloud`.`kubernetes_cluster_vm_map` (
    `id` bigint unsigned NOT NULL auto_increment,
    `cluster_id` bigint unsigned NOT NULL COMMENT 'the ID of the Kubernetes cluster',
    `vm_id` bigint unsigned NOT NULL COMMENT 'the ID of the VM',

    PRIMARY KEY(`id`),
    CONSTRAINT `fk_kubernetes_cluster_vm_map__cluster_id` FOREIGN KEY `fk_kubernetes_cluster_vm_map__cluster_id`(`cluster_id`) REFERENCES `kubernetes_cluster`(`id`) ON DELETE CASCADE
) ENGINE=InnoDB DEFAULT CHARSET=utf8;

CREATE TABLE IF NOT EXISTS `cloud`.`kubernetes_cluster_details` (
    `id` bigint unsigned NOT NULL auto_increment,
    `cluster_id` bigint unsigned NOT NULL COMMENT 'the ID of the Kubernetes cluster',
    `name` varchar(255) NOT NULL,
    `value` varchar(10240) NOT NULL,
    `display` tinyint(1) NOT NULL DEFAULT '1' COMMENT 'True if the detail can be displayed to the end user else false',

    PRIMARY KEY(`id`),
    CONSTRAINT `fk_kubernetes_cluster_details__cluster_id` FOREIGN KEY `fk_kubernetes_cluster_details__cluster_id`(`cluster_id`) REFERENCES `kubernetes_cluster`(`id`) ON DELETE CASCADE
) ENGINE=InnoDB DEFAULT CHARSET=utf8;

INSERT IGNORE INTO `cloud`.`network_offerings` (name, uuid, unique_name, display_text, nw_rate, mc_rate, traffic_type,
    tags, system_only, specify_vlan, service_offering_id, conserve_mode, created, availability, dedicated_lb_service,
    shared_source_nat_service, sort_key, redundant_router_service, state, guest_type, elastic_ip_service,
    eip_associate_public_ip, elastic_lb_service, specify_ip_ranges, inline, is_persistent, internal_lb, public_lb,
    egress_default_policy, concurrent_connections, keep_alive_enabled, supports_streched_l2, `default`, removed) VALUES (
    'DefaultNetworkOfferingforKubernetesService', UUID(), 'DefaultNetworkOfferingforKubernetesService', 'Network Offering used for CloudStack Kubernetes service', NULL,NULL,'Guest',
    NULL, 0, 0, NULL, 1, now(),'Required', 1,
    0, 0, 0, 'Enabled', 'Isolated', 0,
    1, 0, 0, 0, 0, 0, 1,
    1, NULL, 0, 0, 0, NULL);

UPDATE `cloud`.`network_offerings` SET removed=NULL WHERE unique_name='DefaultNetworkOfferingforKubernetesService';

SET @kubernetesnetwork = (select id from network_offerings where name='DefaultNetworkOfferingforKubernetesService' and removed IS NULL);
INSERT IGNORE INTO ntwk_offering_service_map (network_offering_id, service, provider, created) VALUES (@kubernetesnetwork, 'Dhcp','VirtualRouter',now());
INSERT IGNORE INTO ntwk_offering_service_map (network_offering_id, service, provider, created) VALUES (@kubernetesnetwork, 'Dns','VirtualRouter',now());
INSERT IGNORE INTO ntwk_offering_service_map (network_offering_id, service, provider, created) VALUES (@kubernetesnetwork, 'Firewall','VirtualRouter',now());
INSERT IGNORE INTO ntwk_offering_service_map (network_offering_id, service, provider, created) VALUES (@kubernetesnetwork, 'Gateway','VirtualRouter',now());
INSERT IGNORE INTO ntwk_offering_service_map (network_offering_id, service, provider, created) VALUES (@kubernetesnetwork, 'Lb','VirtualRouter',now());
INSERT IGNORE INTO ntwk_offering_service_map (network_offering_id, service, provider, created) VALUES (@kubernetesnetwork, 'PortForwarding','VirtualRouter',now());
INSERT IGNORE INTO ntwk_offering_service_map (network_offering_id, service, provider, created) VALUES (@kubernetesnetwork, 'SourceNat','VirtualRouter',now());
INSERT IGNORE INTO ntwk_offering_service_map (network_offering_id, service, provider, created) VALUES (@kubernetesnetwork, 'StaticNat','VirtualRouter',now());
INSERT IGNORE INTO ntwk_offering_service_map (network_offering_id, service, provider, created) VALUES (@kubernetesnetwork, 'UserData','VirtualRouter',now());
INSERT IGNORE INTO ntwk_offering_service_map (network_offering_id, service, provider, created) VALUES (@kubernetesnetwork, 'Vpn','VirtualRouter',now());
=======
-- Create table for router health checks. We only save last check result for each.
CREATE TABLE  `cloud`.`router_health_check` (
  `id` bigint unsigned NOT NULL auto_increment,
  `router_id` bigint unsigned NOT NULL COMMENT 'router id',
  `check_name` varchar(255) NOT NULL COMMENT 'name of the health check',
  `check_type` varchar(255) NOT NULL COMMENT 'type of the health check',
  `last_update` DATETIME NULL COMMENT 'last check update time',
  `check_result` boolean NOT NULL COMMENT 'check executions success or failure',
  `check_details` BLOB NULL COMMENT 'check result detailed message',
  PRIMARY KEY  (`id`),
  CONSTRAINT `fk_router_health_checks__router_id` FOREIGN KEY (`router_id`) REFERENCES `domain_router`(`id`) ON DELETE CASCADE,
  UNIQUE `i_router_health_checks__router_id__check_name__check_type`(`router_id`, `check_name`, `check_type`),
  INDEX `i_router_health_checks__router_id`(`router_id`)
) ENGINE=InnoDB AUTO_INCREMENT=1 DEFAULT CHARSET=utf8;
>>>>>>> c0abfce8
<|MERGE_RESOLUTION|>--- conflicted
+++ resolved
@@ -37,7 +37,21 @@
 UPDATE `cloud`.`guest_os` SET `category_id`='4' WHERE `id`=285 AND display_name="Red Hat Enterprise Linux 7.6";
 UPDATE `cloud`.`guest_os` SET `category_id`='4' WHERE `id`=286 AND display_name="Red Hat Enterprise Linux 8.0";
 
-<<<<<<< HEAD
+-- Create table for router health checks. We only save last check result for each.
+CREATE TABLE  `cloud`.`router_health_check` (
+  `id` bigint unsigned NOT NULL auto_increment,
+  `router_id` bigint unsigned NOT NULL COMMENT 'router id',
+  `check_name` varchar(255) NOT NULL COMMENT 'name of the health check',
+  `check_type` varchar(255) NOT NULL COMMENT 'type of the health check',
+  `last_update` DATETIME NULL COMMENT 'last check update time',
+  `check_result` boolean NOT NULL COMMENT 'check executions success or failure',
+  `check_details` BLOB NULL COMMENT 'check result detailed message',
+  PRIMARY KEY  (`id`),
+  CONSTRAINT `fk_router_health_checks__router_id` FOREIGN KEY (`router_id`) REFERENCES `domain_router`(`id`) ON DELETE CASCADE,
+  UNIQUE `i_router_health_checks__router_id__check_name__check_type`(`router_id`, `check_name`, `check_type`),
+  INDEX `i_router_health_checks__router_id`(`router_id`)
+) ENGINE=InnoDB AUTO_INCREMENT=1 DEFAULT CHARSET=utf8;
+
 -- Kubernetes service
 CREATE TABLE IF NOT EXISTS `cloud`.`kubernetes_supported_version` (
     `id` bigint unsigned NOT NULL auto_increment,
@@ -132,20 +146,4 @@
 INSERT IGNORE INTO ntwk_offering_service_map (network_offering_id, service, provider, created) VALUES (@kubernetesnetwork, 'SourceNat','VirtualRouter',now());
 INSERT IGNORE INTO ntwk_offering_service_map (network_offering_id, service, provider, created) VALUES (@kubernetesnetwork, 'StaticNat','VirtualRouter',now());
 INSERT IGNORE INTO ntwk_offering_service_map (network_offering_id, service, provider, created) VALUES (@kubernetesnetwork, 'UserData','VirtualRouter',now());
-INSERT IGNORE INTO ntwk_offering_service_map (network_offering_id, service, provider, created) VALUES (@kubernetesnetwork, 'Vpn','VirtualRouter',now());
-=======
--- Create table for router health checks. We only save last check result for each.
-CREATE TABLE  `cloud`.`router_health_check` (
-  `id` bigint unsigned NOT NULL auto_increment,
-  `router_id` bigint unsigned NOT NULL COMMENT 'router id',
-  `check_name` varchar(255) NOT NULL COMMENT 'name of the health check',
-  `check_type` varchar(255) NOT NULL COMMENT 'type of the health check',
-  `last_update` DATETIME NULL COMMENT 'last check update time',
-  `check_result` boolean NOT NULL COMMENT 'check executions success or failure',
-  `check_details` BLOB NULL COMMENT 'check result detailed message',
-  PRIMARY KEY  (`id`),
-  CONSTRAINT `fk_router_health_checks__router_id` FOREIGN KEY (`router_id`) REFERENCES `domain_router`(`id`) ON DELETE CASCADE,
-  UNIQUE `i_router_health_checks__router_id__check_name__check_type`(`router_id`, `check_name`, `check_type`),
-  INDEX `i_router_health_checks__router_id`(`router_id`)
-) ENGINE=InnoDB AUTO_INCREMENT=1 DEFAULT CHARSET=utf8;
->>>>>>> c0abfce8
+INSERT IGNORE INTO ntwk_offering_service_map (network_offering_id, service, provider, created) VALUES (@kubernetesnetwork, 'Vpn','VirtualRouter',now());