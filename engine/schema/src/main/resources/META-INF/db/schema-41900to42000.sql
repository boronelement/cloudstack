--- conflicted
+++ resolved
@@ -71,10 +71,6 @@
 CALL `cloud`.`IDEMPOTENT_ADD_COLUMN`('cloud.vpc_offerings','nsx_mode', 'varchar(32) COMMENT "mode in which the network would route traffic"');
 
 
-<<<<<<< HEAD
--- Quota inject tariff result into subsequent ones
-ALTER TABLE `cloud_usage`.`quota_tariff` ADD COLUMN `position` bigint(20) NOT NULL DEFAULT 1 COMMENT 'Position in the execution sequence for tariffs of the same type' ;
-=======
 -- Create table to persist quota email template configurations
 CREATE TABLE IF NOT EXISTS `cloud_usage`.`quota_email_configuration`(
     `account_id` int(11) NOT NULL,
@@ -83,4 +79,7 @@
     PRIMARY KEY (`account_id`, `email_template_id`),
     CONSTRAINT `FK_quota_email_configuration_account_id` FOREIGN KEY (`account_id`) REFERENCES `cloud_usage`.`quota_account`(`account_id`),
     CONSTRAINT `FK_quota_email_configuration_email_template_id` FOREIGN KEY (`email_template_id`) REFERENCES `cloud_usage`.`quota_email_templates`(`id`));
->>>>>>> 0e32380e
+
+
+-- Quota inject tariff result into subsequent ones
+ALTER TABLE `cloud_usage`.`quota_tariff` ADD COLUMN `position` bigint(20) NOT NULL DEFAULT 1 COMMENT 'Position in the execution sequence for tariffs of the same type' ;