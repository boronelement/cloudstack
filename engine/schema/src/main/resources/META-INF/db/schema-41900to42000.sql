--- conflicted
+++ resolved
@@ -80,11 +80,9 @@
     CONSTRAINT `FK_quota_email_configuration_account_id` FOREIGN KEY (`account_id`) REFERENCES `cloud_usage`.`quota_account`(`account_id`),
     CONSTRAINT `FK_quota_email_configuration_email_template_id` FOREIGN KEY (`email_template_id`) REFERENCES `cloud_usage`.`quota_email_templates`(`id`));
 
-<<<<<<< HEAD
+-- Add `is_implicit` column to `host_tags` table
+CALL `cloud`.`IDEMPOTENT_ADD_COLUMN`('cloud.host_tags', 'is_implicit', 'int(1) UNSIGNED NOT NULL DEFAULT 0 COMMENT "If host tag is implicit or explicit" ');
+
 
 -- Quota inject tariff result into subsequent ones
-CALL `cloud_usage`.`IDEMPOTENT_ADD_COLUMN`('cloud_usage.quota_tariff', 'position', 'bigint(20) NOT NULL DEFAULT 1 COMMENT "Position in the execution sequence for tariffs of the same type"');
-=======
--- Add `is_implicit` column to `host_tags` table
-CALL `cloud`.`IDEMPOTENT_ADD_COLUMN`('cloud.host_tags', 'is_implicit', 'int(1) UNSIGNED NOT NULL DEFAULT 0 COMMENT "If host tag is implicit or explicit" ');
->>>>>>> 5433e775
+CALL `cloud_usage`.`IDEMPOTENT_ADD_COLUMN`('cloud_usage.quota_tariff', 'position', 'bigint(20) NOT NULL DEFAULT 1 COMMENT "Position in the execution sequence for tariffs of the same type"');