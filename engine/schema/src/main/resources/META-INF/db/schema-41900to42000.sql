--- conflicted
+++ resolved
@@ -33,8 +33,34 @@
 UPDATE `cloud`.`service_offering` SET ram_size = 512 WHERE unique_name IN ("Cloud.Com-SoftwareRouter", "Cloud.Com-SoftwareRouter-Local",
                                                                            "Cloud.Com-InternalLBVm", "Cloud.Com-InternalLBVm-Local",
                                                                            "Cloud.Com-ElasticLBVm", "Cloud.Com-ElasticLBVm-Local")
-<<<<<<< HEAD
-                                                    AND system_use = 1 AND ram_size < 512;
+                                                       AND system_use = 1 AND ram_size < 512;
+
+-- NSX Plugin --
+CREATE TABLE `cloud`.`nsx_providers` (
+                                         `id` bigint unsigned NOT NULL auto_increment COMMENT 'id',
+                                         `uuid` varchar(40),
+                                         `zone_id` bigint unsigned NOT NULL COMMENT 'Zone ID',
+                                         `host_id` bigint unsigned NOT NULL COMMENT 'Host ID',
+                                         `provider_name` varchar(40),
+                                         `hostname` varchar(255) NOT NULL,
+                                         `port` varchar(255),
+                                         `username` varchar(255) NOT NULL,
+                                         `password` varchar(255) NOT NULL,
+                                         `tier0_gateway` varchar(255),
+                                         `edge_cluster` varchar(255),
+                                         `transport_zone` varchar(255),
+                                         `created` datetime NOT NULL COMMENT 'date created',
+                                         `removed` datetime COMMENT 'date removed if not null',
+                                         PRIMARY KEY (`id`),
+                                         CONSTRAINT `fk_nsx_providers__zone_id` FOREIGN KEY `fk_nsx_providers__zone_id` (`zone_id`) REFERENCES `data_center`(`id`) ON DELETE CASCADE,
+                                         INDEX `i_nsx_providers__zone_id`(`zone_id`)
+) ENGINE=InnoDB DEFAULT CHARSET=utf8;
+
+-- NSX Plugin --
+CALL `cloud`.`IDEMPOTENT_ADD_COLUMN`('cloud.network_offerings','for_nsx', 'int(1) unsigned DEFAULT "0" COMMENT "is nsx enabled for the resource"');
+CALL `cloud`.`IDEMPOTENT_ADD_COLUMN`('cloud.network_offerings','nsx_mode', 'varchar(32) COMMENT "mode in which the network would route traffic"');
+CALL `cloud`.`IDEMPOTENT_ADD_COLUMN`('cloud.vpc_offerings','for_nsx', 'int(1) unsigned DEFAULT "0" COMMENT "is nsx enabled for the resource"');
+CALL `cloud`.`IDEMPOTENT_ADD_COLUMN`('cloud.vpc_offerings','nsx_mode', 'varchar(32) COMMENT "mode in which the network would route traffic"');
 
 -- Webhooks feature
 DROP TABLE IF EXISTS `cloud`.`webhook`;
@@ -75,34 +101,4 @@
   INDEX `i_webhook__webhook_id`(`webhook_id`),
   CONSTRAINT `fk_webhook__event_id` FOREIGN KEY (`event_id`) REFERENCES `event`(`id`) ON DELETE CASCADE,
   CONSTRAINT `fk_webhook__webhook_id` FOREIGN KEY (`webhook_id`) REFERENCES `webhook`(`id`) ON DELETE CASCADE
-) ENGINE=InnoDB DEFAULT CHARSET=utf8;
-=======
-                                                       AND system_use = 1 AND ram_size < 512;
-
--- NSX Plugin --
-CREATE TABLE `cloud`.`nsx_providers` (
-                                         `id` bigint unsigned NOT NULL auto_increment COMMENT 'id',
-                                         `uuid` varchar(40),
-                                         `zone_id` bigint unsigned NOT NULL COMMENT 'Zone ID',
-                                         `host_id` bigint unsigned NOT NULL COMMENT 'Host ID',
-                                         `provider_name` varchar(40),
-                                         `hostname` varchar(255) NOT NULL,
-                                         `port` varchar(255),
-                                         `username` varchar(255) NOT NULL,
-                                         `password` varchar(255) NOT NULL,
-                                         `tier0_gateway` varchar(255),
-                                         `edge_cluster` varchar(255),
-                                         `transport_zone` varchar(255),
-                                         `created` datetime NOT NULL COMMENT 'date created',
-                                         `removed` datetime COMMENT 'date removed if not null',
-                                         PRIMARY KEY (`id`),
-                                         CONSTRAINT `fk_nsx_providers__zone_id` FOREIGN KEY `fk_nsx_providers__zone_id` (`zone_id`) REFERENCES `data_center`(`id`) ON DELETE CASCADE,
-                                         INDEX `i_nsx_providers__zone_id`(`zone_id`)
-) ENGINE=InnoDB DEFAULT CHARSET=utf8;
-
--- NSX Plugin --
-CALL `cloud`.`IDEMPOTENT_ADD_COLUMN`('cloud.network_offerings','for_nsx', 'int(1) unsigned DEFAULT "0" COMMENT "is nsx enabled for the resource"');
-CALL `cloud`.`IDEMPOTENT_ADD_COLUMN`('cloud.network_offerings','nsx_mode', 'varchar(32) COMMENT "mode in which the network would route traffic"');
-CALL `cloud`.`IDEMPOTENT_ADD_COLUMN`('cloud.vpc_offerings','for_nsx', 'int(1) unsigned DEFAULT "0" COMMENT "is nsx enabled for the resource"');
-CALL `cloud`.`IDEMPOTENT_ADD_COLUMN`('cloud.vpc_offerings','nsx_mode', 'varchar(32) COMMENT "mode in which the network would route traffic"');
->>>>>>> 6dc3d060
+) ENGINE=InnoDB DEFAULT CHARSET=utf8;