-- Licensed to the Apache Software Foundation (ASF) under one
-- or more contributor license agreements.  See the NOTICE file
-- distributed with this work for additional information
-- regarding copyright ownership.  The ASF licenses this file
-- to you under the Apache License, Version 2.0 (the
-- "License"); you may not use this file except in compliance
-- with the License.  You may obtain a copy of the License at
--
--   http://www.apache.org/licenses/LICENSE-2.0
--
-- Unless required by applicable law or agreed to in writing,
-- software distributed under the License is distributed on an
-- "AS IS" BASIS, WITHOUT WARRANTIES OR CONDITIONS OF ANY
-- KIND, either express or implied.  See the License for the
-- specific language governing permissions and limitations
-- under the License.

--;
-- Schema upgrade from 4.14.0.0 to 4.15.0.0
--;

-- Project roles
CREATE TABLE IF NOT EXISTS `cloud`.`project_role` (
  `id` bigint(20) unsigned NOT NULL AUTO_INCREMENT,
  `uuid` varchar(255) UNIQUE,
  `name` varchar(255) COMMENT 'unique name of the dynamic project role',
  `removed` datetime COMMENT 'date removed',
  `description` text COMMENT 'description of the project role',
  `project_id` bigint(20) unsigned COMMENT 'Id of the project to which the role belongs',
  PRIMARY KEY (`id`),
  KEY `i_project_role__name` (`name`),
  UNIQUE KEY (`name`, `project_id`),
  CONSTRAINT `fk_project_role__project_id` FOREIGN KEY(`project_id`) REFERENCES `projects`(`id`) ON DELETE CASCADE
) ENGINE=InnoDB DEFAULT CHARSET=utf8;

-- Project role permissions table
CREATE TABLE IF NOT EXISTS `cloud`.`project_role_permissions` (
  `id` bigint(20) unsigned NOT NULL AUTO_INCREMENT,
  `uuid` varchar(255) UNIQUE,
  `project_id` bigint(20) unsigned NOT NULL COMMENT 'id of the role',
  `project_role_id` bigint(20) unsigned NOT NULL COMMENT 'id of the role',
  `rule` varchar(255) NOT NULL COMMENT 'rule for the role, api name or wildcard',
  `permission` varchar(255) NOT NULL COMMENT 'access authority, allow or deny',
  `description` text COMMENT 'description of the rule',
  `sort_order` bigint(20) unsigned NOT NULL DEFAULT 0 COMMENT 'permission sort order',
  PRIMARY KEY (`id`),
  KEY `fk_project_role_permissions__project_role_id` (`project_role_id`),
  KEY `i_project_role_permissions__sort_order` (`sort_order`),
  UNIQUE KEY (`project_role_id`, `rule`),
  CONSTRAINT `fk_project_role_permissions__project_id` FOREIGN KEY(`project_id`) REFERENCES `projects`(`id`) ON DELETE CASCADE,
  CONSTRAINT `fk_project_role_permissions__project_role_id` FOREIGN KEY (`project_role_id`) REFERENCES `project_role` (`id`) ON DELETE CASCADE
) ENGINE=InnoDB DEFAULT CHARSET=utf8;

-- Alter project accounts table to include user_id and project_role_id for role based users in projects
ALTER TABLE `cloud`.`project_account`
 ADD COLUMN `user_id` bigint unsigned COMMENT 'ID of user to be added to the project' AFTER `account_id`,
 ADD CONSTRAINT `fk_project_account__user_id` FOREIGN KEY `fk_project_account__user_id`(`user_id`) REFERENCES `user`(`id`) ON DELETE CASCADE,
 ADD COLUMN `project_role_id` bigint unsigned COMMENT 'Project role id' AFTER `project_account_id`,
 ADD CONSTRAINT `fk_project_account__project_role_id` FOREIGN KEY (`project_role_id`) REFERENCES `project_role` (`id`) ON DELETE SET NULL,
 DROP FOREIGN KEY `fk_project_account__account_id`,
 DROP INDEX `account_id`;

ALTER TABLE `cloud`.`project_account`
 ADD CONSTRAINT `fk_project_account__account_id` FOREIGN KEY(`account_id`) REFERENCES `account`(`id`) ON DELETE CASCADE ,
 ADD CONSTRAINT `uc_project_account__project_id_account_id_user_id` UNIQUE (`project_id`, `account_id`, `user_id`) ;

-- Alter project invitations table to include user_id for invites sent to specific users of an account
ALTER TABLE `cloud`.`project_invitations`
    ADD COLUMN `user_id` bigint unsigned COMMENT 'ID of user to be added to the project' AFTER `account_id`,
    ADD COLUMN `account_role` varchar(255) NOT NULL DEFAULT 'Regular' COMMENT 'Account role in the project (Owner or Regular)' AFTER `domain_id`,
    ADD COLUMN `project_role_id` bigint unsigned COMMENT 'Project role id' AFTER `account_role`,
    ADD CONSTRAINT `fk_project_invitations__user_id` FOREIGN KEY (`user_id`) REFERENCES `user`(`id`) ON DELETE CASCADE,
    ADD CONSTRAINT `fk_project_invitations__project_role_id` FOREIGN KEY (`project_role_id`) REFERENCES `project_role` (`id`) ON DELETE SET NULL,
    DROP INDEX `project_id`,
    ADD CONSTRAINT `uc_project_invitations__project_id_account_id_user_id` UNIQUE (`project_id`, `account_id`,`user_id`);

-- Alter project_invitation_view to incorporate user_id as a field
ALTER VIEW `cloud`.`project_invitation_view` AS
    select
        project_invitations.id,
        project_invitations.uuid,
        project_invitations.email,
        project_invitations.created,
        project_invitations.state,
        project_invitations.project_role_id,
        projects.id project_id,
        projects.uuid project_uuid,
        projects.name project_name,
        account.id account_id,
        account.uuid account_uuid,
        account.account_name,
        account.type account_type,
        user.id user_id,
        domain.id domain_id,
        domain.uuid domain_uuid,
        domain.name domain_name,
        domain.path domain_path
    from
        `cloud`.`project_invitations`
            left join
        `cloud`.`account` ON project_invitations.account_id = account.id
            left join
        `cloud`.`domain` ON project_invitations.domain_id = domain.id
            left join
        `cloud`.`projects` ON projects.id = project_invitations.project_id
            left join
        `cloud`.`user` ON project_invitations.user_id = user.id;

-- Alter project_account_view to incorporate user id
ALTER VIEW `cloud`.`project_account_view` AS
    select
        project_account.id,
        account.id account_id,
        account.uuid account_uuid,
        account.account_name,
        account.type account_type,
        user.id user_id,
        user.uuid user_uuid,
        user.username user_name,
        project_account.account_role,
        project_role.id project_role_id,
        project_role.uuid project_role_uuid,
        projects.id project_id,
        projects.uuid project_uuid,
        projects.name project_name,
        domain.id domain_id,
        domain.uuid domain_uuid,
        domain.name domain_name,
        domain.path domain_path
    from
        `cloud`.`project_account`
            inner join
        `cloud`.`account` ON project_account.account_id = account.id
            inner join
        `cloud`.`domain` ON account.domain_id = domain.id
            inner join
        `cloud`.`projects` ON projects.id = project_account.project_id
            left join
        `cloud`.`project_role` ON project_account.project_role_id = project_role.id
            left join
        `cloud`.`user` ON (project_account.user_id = user.id);

ALTER VIEW `cloud`.`project_view` AS
    select
        projects.id,
        projects.uuid,
        projects.name,
        projects.display_text,
        projects.state,
        projects.removed,
        projects.created,
        projects.project_account_id,
        account.account_name owner,
        pacct.account_id,
        pacct.user_id,
        domain.id domain_id,
        domain.uuid domain_uuid,
        domain.name domain_name,
        domain.path domain_path
    from
        `cloud`.`projects`
            inner join
        `cloud`.`domain` ON projects.domain_id = domain.id
            inner join
        `cloud`.`project_account` ON projects.id = project_account.project_id
            and project_account.account_role = 'Admin'
            inner join
        `cloud`.`account` ON account.id = project_account.account_id
            left join
        `cloud`.`project_account` pacct ON projects.id = pacct.project_id;

-- Fix Debian 10 32-bit hypervisor mappings on VMware, debian10-32bit OS ID in guest_os table is 292, not 282
UPDATE `cloud`.`guest_os_hypervisor` SET guest_os_id=292 WHERE guest_os_id=282 AND hypervisor_type="VMware" AND guest_os_name="debian10Guest";
-- Fix CentOS 32-bit mapping for VMware 5.5 which does not have a centos6Guest but only centosGuest and centos64Guest
UPDATE `cloud`.`guest_os_hypervisor` SET guest_os_name='centosGuest' where hypervisor_type="VMware" and hypervisor_version="5.5" and guest_os_name="centos6Guest";

ALTER TABLE `cloud`.`roles` ADD COLUMN `is_default` tinyint(1) NOT NULL DEFAULT '0' COMMENT 'is this a default role';
UPDATE `cloud`.`roles` SET `is_default` = 1 WHERE id IN (1, 2, 3, 4);

-- Updated Default CloudStack roles with read-only and support admin and user roles
INSERT INTO `cloud`.`roles` (`uuid`, `name`, `role_type`, `description`, `is_default`) VALUES (UUID(), 'Read-Only Admin - Default', 'Admin', 'Default read-only admin role', 1);
INSERT INTO `cloud`.`roles` (`uuid`, `name`, `role_type`, `description`, `is_default`) VALUES (UUID(), 'Read-Only User - Default', 'User', 'Default read-only user role', 1);
INSERT INTO `cloud`.`roles` (`uuid`, `name`, `role_type`, `description`, `is_default`) VALUES (UUID(), 'Support Admin - Default', 'Admin', 'Default support admin role', 1);
INSERT INTO `cloud`.`roles` (`uuid`, `name`, `role_type`, `description`, `is_default`) VALUES (UUID(), 'Support User - Default', 'User', 'Default support user role', 1);

-- mysql8 nics table fix for newer distributions
ALTER TABLE `cloud`.`nics` MODIFY COLUMN update_time timestamp DEFAULT CURRENT_TIMESTAMP;

-- Change guest OS name to support default CentOS 5 template in XenServer8.0
UPDATE `cloud`.`guest_os_hypervisor` SET guest_os_name='CentOS 7' where guest_os_id=(SELECT guest_os_id from `cloud`.`vm_template` WHERE unique_name='centos56-x86_64-xen') AND hypervisor_type='Xenserver' AND hypervisor_version='8.0.0';

-- Add XenServer 8.1 hypervisor capabilities
INSERT INTO `cloud`.`hypervisor_capabilities`(uuid, hypervisor_type, hypervisor_version, max_guests_limit, max_data_volumes_limit, max_hosts_per_cluster, storage_motion_supported) values (UUID(), 'XenServer', '8.1.0', 1000, 253, 64, 1);

-- Copy XenServer 8.0 hypervisor guest OS mappings to XenServer8.1
INSERT INTO `cloud`.`guest_os_hypervisor` (uuid,hypervisor_type, hypervisor_version, guest_os_name, guest_os_id, created, is_user_defined) SELECT UUID(),'Xenserver', '8.1.0', guest_os_name, guest_os_id, now(), 0 FROM `cloud`.`guest_os_hypervisor` WHERE hypervisor_type='Xenserver' AND hypervisor_version='8.0.0';

CREATE TABLE IF NOT EXISTS `cloud`.`vsphere_storage_policy` (
  `id` bigint(20) unsigned NOT NULL AUTO_INCREMENT,
  `uuid` varchar(255) UNIQUE,
  `zone_id` bigint(20) unsigned NOT NULL COMMENT 'id of the zone',
  `policy_id` varchar(255) NOT NULL COMMENT 'the identifier of the Storage Policy in vSphere DataCenter',
  `name` varchar(255) NOT NULL COMMENT 'name of the storage policy',
  `description` text COMMENT 'description of the storage policy',
  `update_time` datetime COMMENT 'last updated when policy imported',
  `removed` datetime COMMENT 'date removed',
  PRIMARY KEY (`id`),
  KEY `fk_vsphere_storage_policy__zone_id` (`zone_id`),
  UNIQUE KEY (`zone_id`, `policy_id`),
  CONSTRAINT `fk_vsphere_storage_policy__zone_id` FOREIGN KEY (`zone_id`) REFERENCES `data_center` (`id`) ON DELETE CASCADE
) ENGINE=InnoDB DEFAULT CHARSET=utf8;

ALTER TABLE `cloud`.`storage_pool` ADD COLUMN `parent` BIGINT(20) UNSIGNED NOT NULL DEFAULT 0 COMMENT 'ID of the Datastore cluster (storage pool) if this is a child in that Datastore cluster';

-- Added parent column to support datastore clusters in vmware vsphere
DROP VIEW IF EXISTS `cloud`.`storage_pool_view`;
CREATE VIEW `cloud`.`storage_pool_view` AS
    SELECT
        `storage_pool`.`id` AS `id`,
        `storage_pool`.`uuid` AS `uuid`,
        `storage_pool`.`name` AS `name`,
        `storage_pool`.`status` AS `status`,
        `storage_pool`.`path` AS `path`,
        `storage_pool`.`pool_type` AS `pool_type`,
        `storage_pool`.`host_address` AS `host_address`,
        `storage_pool`.`created` AS `created`,
        `storage_pool`.`removed` AS `removed`,
        `storage_pool`.`capacity_bytes` AS `capacity_bytes`,
        `storage_pool`.`capacity_iops` AS `capacity_iops`,
        `storage_pool`.`scope` AS `scope`,
        `storage_pool`.`hypervisor` AS `hypervisor`,
        `storage_pool`.`storage_provider_name` AS `storage_provider_name`,
        `storage_pool`.`parent` AS `parent`,
        `cluster`.`id` AS `cluster_id`,
        `cluster`.`uuid` AS `cluster_uuid`,
        `cluster`.`name` AS `cluster_name`,
        `cluster`.`cluster_type` AS `cluster_type`,
        `data_center`.`id` AS `data_center_id`,
        `data_center`.`uuid` AS `data_center_uuid`,
        `data_center`.`name` AS `data_center_name`,
        `data_center`.`networktype` AS `data_center_type`,
        `host_pod_ref`.`id` AS `pod_id`,
        `host_pod_ref`.`uuid` AS `pod_uuid`,
        `host_pod_ref`.`name` AS `pod_name`,
        `storage_pool_tags`.`tag` AS `tag`,
        `op_host_capacity`.`used_capacity` AS `disk_used_capacity`,
        `op_host_capacity`.`reserved_capacity` AS `disk_reserved_capacity`,
        `async_job`.`id` AS `job_id`,
        `async_job`.`uuid` AS `job_uuid`,
        `async_job`.`job_status` AS `job_status`,
        `async_job`.`account_id` AS `job_account_id`
    FROM
        ((((((`storage_pool`
        LEFT JOIN `cluster` ON ((`storage_pool`.`cluster_id` = `cluster`.`id`)))
        LEFT JOIN `data_center` ON ((`storage_pool`.`data_center_id` = `data_center`.`id`)))
        LEFT JOIN `host_pod_ref` ON ((`storage_pool`.`pod_id` = `host_pod_ref`.`id`)))
        LEFT JOIN `storage_pool_tags` ON (((`storage_pool_tags`.`pool_id` = `storage_pool`.`id`))))
        LEFT JOIN `op_host_capacity` ON (((`storage_pool`.`id` = `op_host_capacity`.`host_id`)
            AND (`op_host_capacity`.`capacity_type` IN (3 , 9)))))
        LEFT JOIN `async_job` ON (((`async_job`.`instance_id` = `storage_pool`.`id`)
            AND (`async_job`.`instance_type` = 'StoragePool')
            AND (`async_job`.`job_status` = 0))));

-- Add passthrough instruction for appliance deployments
ALTER TABLE `cloud`.`vm_template` ADD COLUMN `deploy_as_is` tinyint(1) NOT NULL DEFAULT '0' COMMENT 'True if the template should be deployed with disks and networks as defined by OVF';

-- Changes to template_view for both deploying multidisk OVA/vApp as is
DROP VIEW IF EXISTS `cloud`.`template_view`;
CREATE VIEW `cloud`.`template_view` AS
     SELECT
         `vm_template`.`id` AS `id`,
         `vm_template`.`uuid` AS `uuid`,
         `vm_template`.`unique_name` AS `unique_name`,
         `vm_template`.`name` AS `name`,
         `vm_template`.`public` AS `public`,
         `vm_template`.`featured` AS `featured`,
         `vm_template`.`type` AS `type`,
         `vm_template`.`hvm` AS `hvm`,
         `vm_template`.`bits` AS `bits`,
         `vm_template`.`url` AS `url`,
         `vm_template`.`format` AS `format`,
         `vm_template`.`created` AS `created`,
         `vm_template`.`checksum` AS `checksum`,
         `vm_template`.`display_text` AS `display_text`,
         `vm_template`.`enable_password` AS `enable_password`,
         `vm_template`.`dynamically_scalable` AS `dynamically_scalable`,
         `vm_template`.`state` AS `template_state`,
         `vm_template`.`guest_os_id` AS `guest_os_id`,
         `guest_os`.`uuid` AS `guest_os_uuid`,
         `guest_os`.`display_name` AS `guest_os_name`,
         `vm_template`.`bootable` AS `bootable`,
         `vm_template`.`prepopulate` AS `prepopulate`,
         `vm_template`.`cross_zones` AS `cross_zones`,
         `vm_template`.`hypervisor_type` AS `hypervisor_type`,
         `vm_template`.`extractable` AS `extractable`,
         `vm_template`.`template_tag` AS `template_tag`,
         `vm_template`.`sort_key` AS `sort_key`,
         `vm_template`.`removed` AS `removed`,
         `vm_template`.`enable_sshkey` AS `enable_sshkey`,
         `parent_template`.`id` AS `parent_template_id`,
         `parent_template`.`uuid` AS `parent_template_uuid`,
         `source_template`.`id` AS `source_template_id`,
         `source_template`.`uuid` AS `source_template_uuid`,
         `account`.`id` AS `account_id`,
         `account`.`uuid` AS `account_uuid`,
         `account`.`account_name` AS `account_name`,
         `account`.`type` AS `account_type`,
         `domain`.`id` AS `domain_id`,
         `domain`.`uuid` AS `domain_uuid`,
         `domain`.`name` AS `domain_name`,
         `domain`.`path` AS `domain_path`,
         `projects`.`id` AS `project_id`,
         `projects`.`uuid` AS `project_uuid`,
         `projects`.`name` AS `project_name`,
         `data_center`.`id` AS `data_center_id`,
         `data_center`.`uuid` AS `data_center_uuid`,
         `data_center`.`name` AS `data_center_name`,
         `launch_permission`.`account_id` AS `lp_account_id`,
         `template_store_ref`.`store_id` AS `store_id`,
         `image_store`.`scope` AS `store_scope`,
         `template_store_ref`.`state` AS `state`,
         `template_store_ref`.`download_state` AS `download_state`,
         `template_store_ref`.`download_pct` AS `download_pct`,
         `template_store_ref`.`error_str` AS `error_str`,
         `template_store_ref`.`size` AS `size`,
         `template_store_ref`.physical_size AS `physical_size`,
         `template_store_ref`.`destroyed` AS `destroyed`,
         `template_store_ref`.`created` AS `created_on_store`,
         `vm_template_details`.`name` AS `detail_name`,
         `vm_template_details`.`value` AS `detail_value`,
         `resource_tags`.`id` AS `tag_id`,
         `resource_tags`.`uuid` AS `tag_uuid`,
         `resource_tags`.`key` AS `tag_key`,
         `resource_tags`.`value` AS `tag_value`,
         `resource_tags`.`domain_id` AS `tag_domain_id`,
         `domain`.`uuid` AS `tag_domain_uuid`,
         `domain`.`name` AS `tag_domain_name`,
         `resource_tags`.`account_id` AS `tag_account_id`,
         `account`.`account_name` AS `tag_account_name`,
         `resource_tags`.`resource_id` AS `tag_resource_id`,
         `resource_tags`.`resource_uuid` AS `tag_resource_uuid`,
         `resource_tags`.`resource_type` AS `tag_resource_type`,
         `resource_tags`.`customer` AS `tag_customer`,
          CONCAT(`vm_template`.`id`,
                 '_',
                 IFNULL(`data_center`.`id`, 0)) AS `temp_zone_pair`,
          `vm_template`.`direct_download` AS `direct_download`,
          `vm_template`.`deploy_as_is` AS `deploy_as_is`
     FROM
         (((((((((((((`vm_template`
         JOIN `guest_os` ON ((`guest_os`.`id` = `vm_template`.`guest_os_id`)))
         JOIN `account` ON ((`account`.`id` = `vm_template`.`account_id`)))
         JOIN `domain` ON ((`domain`.`id` = `account`.`domain_id`)))
         LEFT JOIN `projects` ON ((`projects`.`project_account_id` = `account`.`id`)))
         LEFT JOIN `vm_template_details` ON ((`vm_template_details`.`template_id` = `vm_template`.`id`)))
         LEFT JOIN `vm_template` `source_template` ON ((`source_template`.`id` = `vm_template`.`source_template_id`)))
         LEFT JOIN `template_store_ref` ON (((`template_store_ref`.`template_id` = `vm_template`.`id`)
             AND (`template_store_ref`.`store_role` = 'Image')
             AND (`template_store_ref`.`destroyed` = 0))))
         LEFT JOIN `vm_template` `parent_template` ON ((`parent_template`.`id` = `vm_template`.`parent_template_id`)))
         LEFT JOIN `image_store` ON ((ISNULL(`image_store`.`removed`)
             AND (`template_store_ref`.`store_id` IS NOT NULL)
             AND (`image_store`.`id` = `template_store_ref`.`store_id`))))
         LEFT JOIN `template_zone_ref` ON (((`template_zone_ref`.`template_id` = `vm_template`.`id`)
             AND ISNULL(`template_store_ref`.`store_id`)
             AND ISNULL(`template_zone_ref`.`removed`))))
         LEFT JOIN `data_center` ON (((`image_store`.`data_center_id` = `data_center`.`id`)
             OR (`template_zone_ref`.`zone_id` = `data_center`.`id`))))
         LEFT JOIN `launch_permission` ON ((`launch_permission`.`template_id` = `vm_template`.`id`)))
         LEFT JOIN `resource_tags` ON (((`resource_tags`.`resource_id` = `vm_template`.`id`)
             AND ((`resource_tags`.`resource_type` = 'Template')
             OR (`resource_tags`.`resource_type` = 'ISO')))));

-- Add mincpu, maxcpu, minmemory and maxmemory to the view supporting constrained offerings
DROP VIEW IF EXISTS `cloud`.`service_offering_view`;
CREATE VIEW `cloud`.`service_offering_view` AS
    SELECT
        `service_offering`.`id` AS `id`,
        `disk_offering`.`uuid` AS `uuid`,
        `disk_offering`.`name` AS `name`,
        `disk_offering`.`display_text` AS `display_text`,
        `disk_offering`.`provisioning_type` AS `provisioning_type`,
        `disk_offering`.`created` AS `created`,
        `disk_offering`.`tags` AS `tags`,
        `disk_offering`.`removed` AS `removed`,
        `disk_offering`.`use_local_storage` AS `use_local_storage`,
        `disk_offering`.`system_use` AS `system_use`,
        `disk_offering`.`customized_iops` AS `customized_iops`,
        `disk_offering`.`min_iops` AS `min_iops`,
        `disk_offering`.`max_iops` AS `max_iops`,
        `disk_offering`.`hv_ss_reserve` AS `hv_ss_reserve`,
        `disk_offering`.`bytes_read_rate` AS `bytes_read_rate`,
        `disk_offering`.`bytes_read_rate_max` AS `bytes_read_rate_max`,
        `disk_offering`.`bytes_read_rate_max_length` AS `bytes_read_rate_max_length`,
        `disk_offering`.`bytes_write_rate` AS `bytes_write_rate`,
        `disk_offering`.`bytes_write_rate_max` AS `bytes_write_rate_max`,
        `disk_offering`.`bytes_write_rate_max_length` AS `bytes_write_rate_max_length`,
        `disk_offering`.`iops_read_rate` AS `iops_read_rate`,
        `disk_offering`.`iops_read_rate_max` AS `iops_read_rate_max`,
        `disk_offering`.`iops_read_rate_max_length` AS `iops_read_rate_max_length`,
        `disk_offering`.`iops_write_rate` AS `iops_write_rate`,
        `disk_offering`.`iops_write_rate_max` AS `iops_write_rate_max`,
        `disk_offering`.`iops_write_rate_max_length` AS `iops_write_rate_max_length`,
        `disk_offering`.`cache_mode` AS `cache_mode`,
        `service_offering`.`cpu` AS `cpu`,
        `service_offering`.`speed` AS `speed`,
        `service_offering`.`ram_size` AS `ram_size`,
        `service_offering`.`nw_rate` AS `nw_rate`,
        `service_offering`.`mc_rate` AS `mc_rate`,
        `service_offering`.`ha_enabled` AS `ha_enabled`,
        `service_offering`.`limit_cpu_use` AS `limit_cpu_use`,
        `service_offering`.`host_tag` AS `host_tag`,
        `service_offering`.`default_use` AS `default_use`,
        `service_offering`.`vm_type` AS `vm_type`,
        `service_offering`.`sort_key` AS `sort_key`,
        `service_offering`.`is_volatile` AS `is_volatile`,
        `service_offering`.`deployment_planner` AS `deployment_planner`,
        `vsphere_storage_policy`.`value` AS `vsphere_storage_policy`,
        GROUP_CONCAT(DISTINCT(domain.id)) AS domain_id,
        GROUP_CONCAT(DISTINCT(domain.uuid)) AS domain_uuid,
        GROUP_CONCAT(DISTINCT(domain.name)) AS domain_name,
        GROUP_CONCAT(DISTINCT(domain.path)) AS domain_path,
        GROUP_CONCAT(DISTINCT(zone.id)) AS zone_id,
        GROUP_CONCAT(DISTINCT(zone.uuid)) AS zone_uuid,
        GROUP_CONCAT(DISTINCT(zone.name)) AS zone_name,
        IFNULL(`min_compute_details`.`value`, `cpu`) AS min_cpu,
        IFNULL(`max_compute_details`.`value`, `cpu`) AS max_cpu,
        IFNULL(`min_memory_details`.`value`, `ram_size`) AS min_memory,
        IFNULL(`max_memory_details`.`value`, `ram_size`) AS max_memory
    FROM
        `cloud`.`service_offering`
            INNER JOIN
        `cloud`.`disk_offering_view` AS `disk_offering` ON service_offering.id = disk_offering.id
            LEFT JOIN
        `cloud`.`service_offering_details` AS `domain_details` ON `domain_details`.`service_offering_id` = `disk_offering`.`id` AND `domain_details`.`name`='domainid'
            LEFT JOIN
        `cloud`.`domain` AS `domain` ON FIND_IN_SET(`domain`.`id`, `domain_details`.`value`)
            LEFT JOIN
        `cloud`.`service_offering_details` AS `zone_details` ON `zone_details`.`service_offering_id` = `disk_offering`.`id` AND `zone_details`.`name`='zoneid'
            LEFT JOIN
        `cloud`.`data_center` AS `zone` ON FIND_IN_SET(`zone`.`id`, `zone_details`.`value`)
			LEFT JOIN
		`cloud`.`service_offering_details` AS `min_compute_details` ON `min_compute_details`.`service_offering_id` = `disk_offering`.`id`
				AND `min_compute_details`.`name` = 'mincpunumber'
			LEFT JOIN
		`cloud`.`service_offering_details` AS `max_compute_details` ON `max_compute_details`.`service_offering_id` = `disk_offering`.`id`
				AND `max_compute_details`.`name` = 'maxcpunumber'
			LEFT JOIN
		`cloud`.`service_offering_details` AS `min_memory_details` ON `min_memory_details`.`service_offering_id` = `disk_offering`.`id`
				AND `min_memory_details`.`name` = 'minmemory'
			LEFT JOIN
		`cloud`.`service_offering_details` AS `max_memory_details` ON `max_memory_details`.`service_offering_id` = `disk_offering`.`id`
				AND `max_memory_details`.`name` = 'maxmemory'
			LEFT JOIN
		`cloud`.`service_offering_details` AS `vsphere_storage_policy` ON `vsphere_storage_policy`.`service_offering_id` = `disk_offering`.`id`
				AND `vsphere_storage_policy`.`name` = 'storagepolicy'
    WHERE
        `disk_offering`.`state`='Active'
    GROUP BY
        `service_offering`.`id`;

DROP VIEW IF EXISTS `cloud`.`disk_offering_view`;
CREATE VIEW `cloud`.`disk_offering_view` AS
    SELECT
        `disk_offering`.`id` AS `id`,
        `disk_offering`.`uuid` AS `uuid`,
        `disk_offering`.`name` AS `name`,
        `disk_offering`.`display_text` AS `display_text`,
        `disk_offering`.`provisioning_type` AS `provisioning_type`,
        `disk_offering`.`disk_size` AS `disk_size`,
        `disk_offering`.`min_iops` AS `min_iops`,
        `disk_offering`.`max_iops` AS `max_iops`,
        `disk_offering`.`created` AS `created`,
        `disk_offering`.`tags` AS `tags`,
        `disk_offering`.`customized` AS `customized`,
        `disk_offering`.`customized_iops` AS `customized_iops`,
        `disk_offering`.`removed` AS `removed`,
        `disk_offering`.`use_local_storage` AS `use_local_storage`,
        `disk_offering`.`system_use` AS `system_use`,
        `disk_offering`.`hv_ss_reserve` AS `hv_ss_reserve`,
        `disk_offering`.`bytes_read_rate` AS `bytes_read_rate`,
        `disk_offering`.`bytes_read_rate_max` AS `bytes_read_rate_max`,
        `disk_offering`.`bytes_read_rate_max_length` AS `bytes_read_rate_max_length`,
        `disk_offering`.`bytes_write_rate` AS `bytes_write_rate`,
        `disk_offering`.`bytes_write_rate_max` AS `bytes_write_rate_max`,
        `disk_offering`.`bytes_write_rate_max_length` AS `bytes_write_rate_max_length`,
        `disk_offering`.`iops_read_rate` AS `iops_read_rate`,
        `disk_offering`.`iops_read_rate_max` AS `iops_read_rate_max`,
        `disk_offering`.`iops_read_rate_max_length` AS `iops_read_rate_max_length`,
        `disk_offering`.`iops_write_rate` AS `iops_write_rate`,
        `disk_offering`.`iops_write_rate_max` AS `iops_write_rate_max`,
        `disk_offering`.`iops_write_rate_max_length` AS `iops_write_rate_max_length`,
        `disk_offering`.`cache_mode` AS `cache_mode`,
        `disk_offering`.`sort_key` AS `sort_key`,
        `disk_offering`.`type` AS `type`,
        `disk_offering`.`display_offering` AS `display_offering`,
        `disk_offering`.`state` AS `state`,
        `vsphere_storage_policy`.`value` AS `vsphere_storage_policy`,
        GROUP_CONCAT(DISTINCT(domain.id)) AS domain_id,
        GROUP_CONCAT(DISTINCT(domain.uuid)) AS domain_uuid,
        GROUP_CONCAT(DISTINCT(domain.name)) AS domain_name,
        GROUP_CONCAT(DISTINCT(domain.path)) AS domain_path,
        GROUP_CONCAT(DISTINCT(zone.id)) AS zone_id,
        GROUP_CONCAT(DISTINCT(zone.uuid)) AS zone_uuid,
        GROUP_CONCAT(DISTINCT(zone.name)) AS zone_name
    FROM
        `cloud`.`disk_offering`
            LEFT JOIN
        `cloud`.`disk_offering_details` AS `domain_details` ON `domain_details`.`offering_id` = `disk_offering`.`id` AND `domain_details`.`name`='domainid'
            LEFT JOIN
        `cloud`.`domain` AS `domain` ON FIND_IN_SET(`domain`.`id`, `domain_details`.`value`)
            LEFT JOIN
        `cloud`.`disk_offering_details` AS `zone_details` ON `zone_details`.`offering_id` = `disk_offering`.`id` AND `zone_details`.`name`='zoneid'
            LEFT JOIN
        `cloud`.`data_center` AS `zone` ON FIND_IN_SET(`zone`.`id`, `zone_details`.`value`)
			LEFT JOIN
		`cloud`.`disk_offering_details` AS `vsphere_storage_policy` ON `vsphere_storage_policy`.`offering_id` = `disk_offering`.`id`
				AND `vsphere_storage_policy`.`name` = 'storagepolicy'

    WHERE
        `disk_offering`.`state`='Active'
    GROUP BY
        `disk_offering`.`id`;

ALTER TABLE `cloud`.`template_spool_ref`
DROP FOREIGN KEY `fk_template_spool_ref__template_id`;

ALTER TABLE `cloud`.`template_spool_ref`
ADD COLUMN `deployment_option` VARCHAR(255) NULL DEFAULT NULL AFTER `updated`,
ADD INDEX `fk_template_spool_ref__template_id_idx` (`template_id` ASC),
ADD UNIQUE INDEX `index_template_spool_configuration` (`pool_id` ASC, `template_id` ASC, `deployment_option` ASC),
DROP INDEX `i_template_spool_ref__template_id__pool_id` ;

ALTER TABLE `cloud`.`template_spool_ref`
ADD CONSTRAINT `fk_template_spool_ref__template_id`
  FOREIGN KEY (`template_id`)
  REFERENCES `cloud`.`vm_template` (`id`)
  ON DELETE NO ACTION
  ON UPDATE NO ACTION;

CREATE TABLE `cloud`.`template_deploy_as_is_details` (
  `id` bigint unsigned NOT NULL auto_increment,
  `template_id` bigint unsigned NOT NULL COMMENT 'template id',
  `name` varchar(255) NOT NULL,
  `value` TEXT,
  PRIMARY KEY (`id`),
  CONSTRAINT `fk_template_deploy_as_is_details__template_id` FOREIGN KEY `fk_template_deploy_as_is_details__template_id`(`template_id`) REFERENCES `vm_template`(`id`) ON DELETE CASCADE
) ENGINE=InnoDB DEFAULT CHARSET=utf8;

CREATE TABLE `cloud`.`user_vm_deploy_as_is_details` (
  `id` bigint unsigned NOT NULL auto_increment,
  `vm_id` bigint unsigned NOT NULL COMMENT 'virtual machine id',
  `name` varchar(255) NOT NULL,
  `value` TEXT,
  PRIMARY KEY (`id`),
  CONSTRAINT `fk_user_vm_deploy_as_is_details__vm_id` FOREIGN KEY `fk_user_vm_deploy_as_is_details__vm_id`(`vm_id`) REFERENCES `vm_instance`(`id`) ON DELETE CASCADE
) ENGINE=InnoDB DEFAULT CHARSET=utf8;

ALTER TABLE `cloud`.`image_store` ADD COLUMN `readonly` boolean DEFAULT false COMMENT 'defines status of image store';

ALTER VIEW `cloud`.`image_store_view` AS
    select
        image_store.id,
        image_store.uuid,
        image_store.name,
        image_store.image_provider_name,
        image_store.protocol,
        image_store.url,
        image_store.scope,
        image_store.role,
        image_store.readonly,
        image_store.removed,
        data_center.id data_center_id,
        data_center.uuid data_center_uuid,
        data_center.name data_center_name,
        image_store_details.name detail_name,
        image_store_details.value detail_value
    from
        `cloud`.`image_store`
            left join
        `cloud`.`data_center` ON image_store.data_center_id = data_center.id
            left join
        `cloud`.`image_store_details` ON image_store_details.store_id = image_store.id;

<<<<<<< HEAD
ALTER TABLE `cloud`.`user_vm` ADD COLUMN `user_vm_type` varchar(255) DEFAULT "UserVM" COMMENT 'Defines the type of UserVM';

-- Use 'Other Linux 64-bit' as guest os for the default systemvmtemplate for XenServer
UPDATE `cloud`.`vm_template` SET guest_os_id=293 WHERE id=1;

-- Use 'Other Linux 64-bit' as guest os for the default systemvmtemplate for VMware
-- This fixes a memory allocation issue to systemvms on VMware/ESXi
UPDATE `cloud`.`vm_template` SET guest_os_id=293 WHERE id=8;
=======
-- OVF configured OS while registering deploy-as-is templates Linux 3.x Kernel OS
INSERT INTO `cloud`.`guest_os` (id, uuid, category_id, display_name, created) VALUES (305, UUID(), 11, 'OVF Configured OS', now());
INSERT INTO `cloud`.`guest_os` (id, uuid, category_id, display_name, created) VALUES (306, UUID(), 2, 'Linux 3.x Kernel (64 bit)', now());
INSERT INTO `cloud`.`guest_os` (id, uuid, category_id, display_name, created) VALUES (307, UUID(), 2, 'Linux 3.x Kernel (32 bit)', now());

INSERT INTO `cloud`.`guest_os_hypervisor` (uuid, hypervisor_type, hypervisor_version, guest_os_name, guest_os_id, created, is_user_defined) VALUES (UUID(), 'VMware', '6.0', 'other3xLinux64Guest', 306, now(), 0);
INSERT INTO `cloud`.`guest_os_hypervisor` (uuid, hypervisor_type, hypervisor_version, guest_os_name, guest_os_id, created, is_user_defined) VALUES (UUID(), 'VMware', '6.5', 'other3xLinux64Guest', 306, now(), 0);
INSERT INTO `cloud`.`guest_os_hypervisor` (uuid, hypervisor_type, hypervisor_version, guest_os_name, guest_os_id, created, is_user_defined) VALUES (UUID(), 'VMware', '6.7', 'other3xLinux64Guest', 306, now(), 0);
INSERT INTO `cloud`.`guest_os_hypervisor` (uuid, hypervisor_type, hypervisor_version, guest_os_name, guest_os_id, created, is_user_defined) VALUES (UUID(), 'VMware', '6.7.1', 'other3xLinux64Guest', 306, now(), 0);
INSERT INTO `cloud`.`guest_os_hypervisor` (uuid, hypervisor_type, hypervisor_version, guest_os_name, guest_os_id, created, is_user_defined) VALUES (UUID(), 'VMware', '6.7.2', 'other3xLinux64Guest', 306, now(), 0);
INSERT INTO `cloud`.`guest_os_hypervisor` (uuid, hypervisor_type, hypervisor_version, guest_os_name, guest_os_id, created, is_user_defined) VALUES (UUID(), 'VMware', '6.7.3', 'other3xLinux64Guest', 306, now(), 0);

INSERT INTO `cloud`.`guest_os_hypervisor` (uuid, hypervisor_type, hypervisor_version, guest_os_name, guest_os_id, created, is_user_defined) VALUES (UUID(), 'VMware', '6.0', 'other3xLinuxGuest', 307, now(), 0);
INSERT INTO `cloud`.`guest_os_hypervisor` (uuid, hypervisor_type, hypervisor_version, guest_os_name, guest_os_id, created, is_user_defined) VALUES (UUID(), 'VMware', '6.5', 'other3xLinuxGuest', 307, now(), 0);
INSERT INTO `cloud`.`guest_os_hypervisor` (uuid, hypervisor_type, hypervisor_version, guest_os_name, guest_os_id, created, is_user_defined) VALUES (UUID(), 'VMware', '6.7', 'other3xLinuxGuest', 307, now(), 0);
INSERT INTO `cloud`.`guest_os_hypervisor` (uuid, hypervisor_type, hypervisor_version, guest_os_name, guest_os_id, created, is_user_defined) VALUES (UUID(), 'VMware', '6.7.1', 'other3xLinuxGuest', 307, now(), 0);
INSERT INTO `cloud`.`guest_os_hypervisor` (uuid, hypervisor_type, hypervisor_version, guest_os_name, guest_os_id, created, is_user_defined) VALUES (UUID(), 'VMware', '6.7.2', 'other3xLinuxGuest', 307, now(), 0);
INSERT INTO `cloud`.`guest_os_hypervisor` (uuid, hypervisor_type, hypervisor_version, guest_os_name, guest_os_id, created, is_user_defined) VALUES (UUID(), 'VMware', '6.7.3', 'other3xLinuxGuest', 307, now(), 0);


-- Add amazonlinux as support guest os
INSERT INTO `cloud`.`guest_os` (id, uuid, category_id, display_name, created) VALUES (308, UUID(), 7, 'Amazon Linux 2 (64 bit)', now());
-- Amazonlinux VMWare guest os mapping
INSERT INTO `cloud`.`guest_os_hypervisor` (uuid,hypervisor_type, hypervisor_version, guest_os_name, guest_os_id, created, is_user_defined) VALUES (UUID(),'VMware', '6.7.1', 'amazonlinux2_64Guest', 308, now(), 0);
INSERT INTO `cloud`.`guest_os_hypervisor` (uuid,hypervisor_type, hypervisor_version, guest_os_name, guest_os_id, created, is_user_defined) VALUES (UUID(),'VMware', '6.7.2', 'amazonlinux2_64Guest', 308, now(), 0);
INSERT INTO `cloud`.`guest_os_hypervisor` (uuid,hypervisor_type, hypervisor_version, guest_os_name, guest_os_id, created, is_user_defined) VALUES (UUID(),'VMware', '6.7.3', 'amazonlinux2_64Guest', 308, now(), 0);


-- Add asianux4 32 as support guest os
INSERT INTO `cloud`.`guest_os` (id, uuid, category_id, display_name, created) VALUES (309, UUID(), 7, 'Asianux Server 4 (32 bit)', now());
-- asianux4 VMWare guest os mapping
INSERT INTO `cloud`.`guest_os_hypervisor` (uuid,hypervisor_type, hypervisor_version, guest_os_name, guest_os_id, created, is_user_defined) VALUES (UUID(),'VMware', '6.0', 'asianux4Guest', 309, now(), 0);
INSERT INTO `cloud`.`guest_os_hypervisor` (uuid,hypervisor_type, hypervisor_version, guest_os_name, guest_os_id, created, is_user_defined) VALUES (UUID(),'VMware', '6.5', 'asianux4Guest', 309, now(), 0);
INSERT INTO `cloud`.`guest_os_hypervisor` (uuid,hypervisor_type, hypervisor_version, guest_os_name, guest_os_id, created, is_user_defined) VALUES (UUID(),'VMware', '6.7', 'asianux4Guest', 309, now(), 0);
INSERT INTO `cloud`.`guest_os_hypervisor` (uuid,hypervisor_type, hypervisor_version, guest_os_name, guest_os_id, created, is_user_defined) VALUES (UUID(),'VMware', '6.7.1', 'asianux4Guest', 309, now(), 0);
INSERT INTO `cloud`.`guest_os_hypervisor` (uuid,hypervisor_type, hypervisor_version, guest_os_name, guest_os_id, created, is_user_defined) VALUES (UUID(),'VMware', '6.7.2', 'asianux4Guest', 309, now(), 0);
INSERT INTO `cloud`.`guest_os_hypervisor` (uuid,hypervisor_type, hypervisor_version, guest_os_name, guest_os_id, created, is_user_defined) VALUES (UUID(),'VMware', '6.7.3', 'asianux4Guest', 309, now(), 0);


-- Add asianux4 64 as support guest os
INSERT INTO `cloud`.`guest_os` (id, uuid, category_id, display_name, created) VALUES (310, UUID(), 7, 'Asianux Server 4 (64 bit)', now());
-- asianux4 VMWare guest os mapping
INSERT INTO `cloud`.`guest_os_hypervisor` (uuid,hypervisor_type, hypervisor_version, guest_os_name, guest_os_id, created, is_user_defined) VALUES (UUID(),'VMware', '6.0', 'asianux4_64Guest', 310, now(), 0);
INSERT INTO `cloud`.`guest_os_hypervisor` (uuid,hypervisor_type, hypervisor_version, guest_os_name, guest_os_id, created, is_user_defined) VALUES (UUID(),'VMware', '6.5', 'asianux4_64Guest', 310, now(), 0);
INSERT INTO `cloud`.`guest_os_hypervisor` (uuid,hypervisor_type, hypervisor_version, guest_os_name, guest_os_id, created, is_user_defined) VALUES (UUID(),'VMware', '6.7', 'asianux4_64Guest', 310, now(), 0);
INSERT INTO `cloud`.`guest_os_hypervisor` (uuid,hypervisor_type, hypervisor_version, guest_os_name, guest_os_id, created, is_user_defined) VALUES (UUID(),'VMware', '6.7.1', 'asianux4_64Guest', 310, now(), 0);
INSERT INTO `cloud`.`guest_os_hypervisor` (uuid,hypervisor_type, hypervisor_version, guest_os_name, guest_os_id, created, is_user_defined) VALUES (UUID(),'VMware', '6.7.2', 'asianux4_64Guest', 310, now(), 0);
INSERT INTO `cloud`.`guest_os_hypervisor` (uuid,hypervisor_type, hypervisor_version, guest_os_name, guest_os_id, created, is_user_defined) VALUES (UUID(),'VMware', '6.7.3', 'asianux4_64Guest', 310, now(), 0);


-- Add asianux5 32 as support guest os
INSERT INTO `cloud`.`guest_os` (id, uuid, category_id, display_name, created) VALUES (311, UUID(), 7, 'Asianux Server 5 (32 bit)', now());
-- asianux5 VMWare guest os mapping
INSERT INTO `cloud`.`guest_os_hypervisor` (uuid,hypervisor_type, hypervisor_version, guest_os_name, guest_os_id, created, is_user_defined) VALUES (UUID(),'VMware', '6.0', 'asianux5Guest', 311, now(), 0);
INSERT INTO `cloud`.`guest_os_hypervisor` (uuid,hypervisor_type, hypervisor_version, guest_os_name, guest_os_id, created, is_user_defined) VALUES (UUID(),'VMware', '6.5', 'asianux5Guest', 311, now(), 0);
INSERT INTO `cloud`.`guest_os_hypervisor` (uuid,hypervisor_type, hypervisor_version, guest_os_name, guest_os_id, created, is_user_defined) VALUES (UUID(),'VMware', '6.7', 'asianux5Guest', 311, now(), 0);
INSERT INTO `cloud`.`guest_os_hypervisor` (uuid,hypervisor_type, hypervisor_version, guest_os_name, guest_os_id, created, is_user_defined) VALUES (UUID(),'VMware', '6.7.1', 'asianux5Guest', 311, now(), 0);
INSERT INTO `cloud`.`guest_os_hypervisor` (uuid,hypervisor_type, hypervisor_version, guest_os_name, guest_os_id, created, is_user_defined) VALUES (UUID(),'VMware', '6.7.2', 'asianux5Guest', 311, now(), 0);
INSERT INTO `cloud`.`guest_os_hypervisor` (uuid,hypervisor_type, hypervisor_version, guest_os_name, guest_os_id, created, is_user_defined) VALUES (UUID(),'VMware', '6.7.3', 'asianux5Guest', 311, now(), 0);


-- Add asianux5 64 as support guest os
INSERT INTO `cloud`.`guest_os` (id, uuid, category_id, display_name, created) VALUES (312, UUID(), 7, 'Asianux Server 5 (64 bit)', now());
-- asianux5 VMWare guest os mapping
INSERT INTO `cloud`.`guest_os_hypervisor` (uuid,hypervisor_type, hypervisor_version, guest_os_name, guest_os_id, created, is_user_defined) VALUES (UUID(),'VMware', '6.0', 'asianux5_64Guest', 312, now(), 0);
INSERT INTO `cloud`.`guest_os_hypervisor` (uuid,hypervisor_type, hypervisor_version, guest_os_name, guest_os_id, created, is_user_defined) VALUES (UUID(),'VMware', '6.5', 'asianux5_64Guest', 312, now(), 0);
INSERT INTO `cloud`.`guest_os_hypervisor` (uuid,hypervisor_type, hypervisor_version, guest_os_name, guest_os_id, created, is_user_defined) VALUES (UUID(),'VMware', '6.7', 'asianux5_64Guest', 312, now(), 0);
INSERT INTO `cloud`.`guest_os_hypervisor` (uuid,hypervisor_type, hypervisor_version, guest_os_name, guest_os_id, created, is_user_defined) VALUES (UUID(),'VMware', '6.7.1', 'asianux5_64Guest', 312, now(), 0);
INSERT INTO `cloud`.`guest_os_hypervisor` (uuid,hypervisor_type, hypervisor_version, guest_os_name, guest_os_id, created, is_user_defined) VALUES (UUID(),'VMware', '6.7.2', 'asianux5_64Guest', 312, now(), 0);
INSERT INTO `cloud`.`guest_os_hypervisor` (uuid,hypervisor_type, hypervisor_version, guest_os_name, guest_os_id, created, is_user_defined) VALUES (UUID(),'VMware', '6.7.3', 'asianux5_64Guest', 312, now(), 0);


-- Add asianux7 32 as support guest os
INSERT INTO `cloud`.`guest_os` (id, uuid, category_id, display_name, created) VALUES (313, UUID(), 7, 'Asianux Server 7 (32 bit)', now());
-- asianux7 VMWare guest os mapping
INSERT INTO `cloud`.`guest_os_hypervisor` (uuid,hypervisor_type, hypervisor_version, guest_os_name, guest_os_id, created, is_user_defined) VALUES (UUID(),'VMware', '6.5', 'asianux7Guest', 313, now(), 0);
INSERT INTO `cloud`.`guest_os_hypervisor` (uuid,hypervisor_type, hypervisor_version, guest_os_name, guest_os_id, created, is_user_defined) VALUES (UUID(),'VMware', '6.7', 'asianux7Guest', 313, now(), 0);
INSERT INTO `cloud`.`guest_os_hypervisor` (uuid,hypervisor_type, hypervisor_version, guest_os_name, guest_os_id, created, is_user_defined) VALUES (UUID(),'VMware', '6.7.1', 'asianux7Guest', 313, now(), 0);
INSERT INTO `cloud`.`guest_os_hypervisor` (uuid,hypervisor_type, hypervisor_version, guest_os_name, guest_os_id, created, is_user_defined) VALUES (UUID(),'VMware', '6.7.2', 'asianux7Guest', 313, now(), 0);
INSERT INTO `cloud`.`guest_os_hypervisor` (uuid,hypervisor_type, hypervisor_version, guest_os_name, guest_os_id, created, is_user_defined) VALUES (UUID(),'VMware', '6.7.3', 'asianux7Guest', 313, now(), 0);


-- Add asianux7 64 as support guest os
INSERT INTO `cloud`.`guest_os` (id, uuid, category_id, display_name, created) VALUES (314, UUID(), 7, 'Asianux Server 7 (64 bit)', now());
-- asianux7 VMWare guest os mapping
INSERT INTO `cloud`.`guest_os_hypervisor` (uuid,hypervisor_type, hypervisor_version, guest_os_name, guest_os_id, created, is_user_defined) VALUES (UUID(),'VMware', '6.5', 'asianux7_64Guest', 314, now(), 0);
INSERT INTO `cloud`.`guest_os_hypervisor` (uuid,hypervisor_type, hypervisor_version, guest_os_name, guest_os_id, created, is_user_defined) VALUES (UUID(),'VMware', '6.7', 'asianux7_64Guest', 314, now(), 0);
INSERT INTO `cloud`.`guest_os_hypervisor` (uuid,hypervisor_type, hypervisor_version, guest_os_name, guest_os_id, created, is_user_defined) VALUES (UUID(),'VMware', '6.7.1', 'asianux7_64Guest', 314, now(), 0);
INSERT INTO `cloud`.`guest_os_hypervisor` (uuid,hypervisor_type, hypervisor_version, guest_os_name, guest_os_id, created, is_user_defined) VALUES (UUID(),'VMware', '6.7.2', 'asianux7_64Guest', 314, now(), 0);
INSERT INTO `cloud`.`guest_os_hypervisor` (uuid,hypervisor_type, hypervisor_version, guest_os_name, guest_os_id, created, is_user_defined) VALUES (UUID(),'VMware', '6.7.3', 'asianux7_64Guest', 314, now(), 0);


-- Add asianux8 as support guest os
INSERT INTO `cloud`.`guest_os` (id, uuid, category_id, display_name, created) VALUES (315, UUID(), 7, 'Asianux Server 8 (64 bit)', now());
-- asianux8 VMWare guest os mapping
INSERT INTO `cloud`.`guest_os_hypervisor` (uuid,hypervisor_type, hypervisor_version, guest_os_name, guest_os_id, created, is_user_defined) VALUES (UUID(),'VMware', '6.7', 'asianux8_64Guest', 315, now(), 0);
INSERT INTO `cloud`.`guest_os_hypervisor` (uuid,hypervisor_type, hypervisor_version, guest_os_name, guest_os_id, created, is_user_defined) VALUES (UUID(),'VMware', '6.7.1', 'asianux8_64Guest', 315, now(), 0);
INSERT INTO `cloud`.`guest_os_hypervisor` (uuid,hypervisor_type, hypervisor_version, guest_os_name, guest_os_id, created, is_user_defined) VALUES (UUID(),'VMware', '6.7.2', 'asianux8_64Guest', 315, now(), 0);
INSERT INTO `cloud`.`guest_os_hypervisor` (uuid,hypervisor_type, hypervisor_version, guest_os_name, guest_os_id, created, is_user_defined) VALUES (UUID(),'VMware', '6.7.3', 'asianux8_64Guest', 315, now(), 0);


-- Add eComStation 2.0   as support guest os
INSERT INTO `cloud`.`guest_os` (id, uuid, category_id, display_name, created) VALUES (316, UUID(), 7, 'eComStation 2.0', now());
-- eComStation 2.0 VMWare guest os mapping
INSERT INTO `cloud`.`guest_os_hypervisor` (uuid,hypervisor_type, hypervisor_version, guest_os_name, guest_os_id, created, is_user_defined) VALUES (UUID(),'VMware', '6.7', 'eComStation2Guest', 316, now(), 0);
INSERT INTO `cloud`.`guest_os_hypervisor` (uuid,hypervisor_type, hypervisor_version, guest_os_name, guest_os_id, created, is_user_defined) VALUES (UUID(),'VMware', '6.7.1', 'eComStation2Guest', 316, now(), 0);
INSERT INTO `cloud`.`guest_os_hypervisor` (uuid,hypervisor_type, hypervisor_version, guest_os_name, guest_os_id, created, is_user_defined) VALUES (UUID(),'VMware', '6.7.2', 'eComStation2Guest', 316, now(), 0);
INSERT INTO `cloud`.`guest_os_hypervisor` (uuid,hypervisor_type, hypervisor_version, guest_os_name, guest_os_id, created, is_user_defined) VALUES (UUID(),'VMware', '6.7.3', 'eComStation2Guest', 316, now(), 0);

-- Add macOS 10.13 (64 bit)  as support guest os
INSERT INTO `cloud`.`guest_os` (id, uuid, category_id, display_name, created) VALUES (317, UUID(), 7, 'macOS 10.13 (64 bit)', now());
-- macOS 10.13 (64 bit)  VMWare guest os mapping
INSERT INTO `cloud`.`guest_os_hypervisor` (uuid,hypervisor_type, hypervisor_version, guest_os_name, guest_os_id, created, is_user_defined) VALUES (UUID(),'VMware', '6.7', 'darwin17_64Guest', 317, now(), 0);
INSERT INTO `cloud`.`guest_os_hypervisor` (uuid,hypervisor_type, hypervisor_version, guest_os_name, guest_os_id, created, is_user_defined) VALUES (UUID(),'VMware', '6.7.1', 'darwin17_64Guest', 317, now(), 0);
INSERT INTO `cloud`.`guest_os_hypervisor` (uuid,hypervisor_type, hypervisor_version, guest_os_name, guest_os_id, created, is_user_defined) VALUES (UUID(),'VMware', '6.7.2', 'darwin17_64Guest', 317, now(), 0);
INSERT INTO `cloud`.`guest_os_hypervisor` (uuid,hypervisor_type, hypervisor_version, guest_os_name, guest_os_id, created, is_user_defined) VALUES (UUID(),'VMware', '6.7.3', 'darwin17_64Guest', 317, now(), 0);

-- Add macOS 10.14 (64 bit)  as support guest os
INSERT INTO `cloud`.`guest_os` (id, uuid, category_id, display_name, created) VALUES (318, UUID(), 7, 'macOS 10.14 (64 bit)', now());
-- macOS 10.14 (64 bit) VMWare guest os mapping
INSERT INTO `cloud`.`guest_os_hypervisor` (uuid,hypervisor_type, hypervisor_version, guest_os_name, guest_os_id, created, is_user_defined) VALUES (UUID(),'VMware', '6.7', 'darwin18_64Guest', 318, now(), 0);
INSERT INTO `cloud`.`guest_os_hypervisor` (uuid,hypervisor_type, hypervisor_version, guest_os_name, guest_os_id, created, is_user_defined) VALUES (UUID(),'VMware', '6.7.1', 'darwin18_64Guest', 318, now(), 0);
INSERT INTO `cloud`.`guest_os_hypervisor` (uuid,hypervisor_type, hypervisor_version, guest_os_name, guest_os_id, created, is_user_defined) VALUES (UUID(),'VMware', '6.7.2', 'darwin18_64Guest', 318, now(), 0);
INSERT INTO `cloud`.`guest_os_hypervisor` (uuid,hypervisor_type, hypervisor_version, guest_os_name, guest_os_id, created, is_user_defined) VALUES (UUID(),'VMware', '6.7.3', 'darwin18_64Guest', 318, now(), 0);


-- Add Fedora Linux (64 bit)   as support guest os
INSERT INTO `cloud`.`guest_os` (id, uuid, category_id, display_name, created) VALUES (319, UUID(), 7, 'Fedora Linux (64 bit)', now());
-- Fedora Linux (64 bit)  VMWare guest os mapping
INSERT INTO `cloud`.`guest_os_hypervisor` (uuid,hypervisor_type, hypervisor_version, guest_os_name, guest_os_id, created, is_user_defined) VALUES (UUID(),'VMware', '6.0', 'fedora64Guest', 319, now(), 0);
INSERT INTO `cloud`.`guest_os_hypervisor` (uuid,hypervisor_type, hypervisor_version, guest_os_name, guest_os_id, created, is_user_defined) VALUES (UUID(),'VMware', '6.5', 'fedora64Guest', 319, now(), 0);
INSERT INTO `cloud`.`guest_os_hypervisor` (uuid,hypervisor_type, hypervisor_version, guest_os_name, guest_os_id, created, is_user_defined) VALUES (UUID(),'VMware', '6.7', 'fedora64Guest', 319, now(), 0);
INSERT INTO `cloud`.`guest_os_hypervisor` (uuid,hypervisor_type, hypervisor_version, guest_os_name, guest_os_id, created, is_user_defined) VALUES (UUID(),'VMware', '6.7.1', 'fedora64Guest', 319, now(), 0);
INSERT INTO `cloud`.`guest_os_hypervisor` (uuid,hypervisor_type, hypervisor_version, guest_os_name, guest_os_id, created, is_user_defined) VALUES (UUID(),'VMware', '6.7.2', 'fedora64Guest', 319, now(), 0);
INSERT INTO `cloud`.`guest_os_hypervisor` (uuid,hypervisor_type, hypervisor_version, guest_os_name, guest_os_id, created, is_user_defined) VALUES (UUID(),'VMware', '6.7.3', 'fedora64Guest', 319, now(), 0);


-- Add Fedora Linux   as support guest os
INSERT INTO `cloud`.`guest_os` (id, uuid, category_id, display_name, created) VALUES (320, UUID(), 7, 'Fedora Linux', now());
-- Fedora Linux  VMWare guest os mapping
INSERT INTO `cloud`.`guest_os_hypervisor` (uuid,hypervisor_type, hypervisor_version, guest_os_name, guest_os_id, created, is_user_defined) VALUES (UUID(),'VMware', '6.0', 'fedoraGuest', 320, now(), 0);
INSERT INTO `cloud`.`guest_os_hypervisor` (uuid,hypervisor_type, hypervisor_version, guest_os_name, guest_os_id, created, is_user_defined) VALUES (UUID(),'VMware', '6.5', 'fedoraGuest', 320, now(), 0);
INSERT INTO `cloud`.`guest_os_hypervisor` (uuid,hypervisor_type, hypervisor_version, guest_os_name, guest_os_id, created, is_user_defined) VALUES (UUID(),'VMware', '6.7', 'fedoraGuest', 320, now(), 0);
INSERT INTO `cloud`.`guest_os_hypervisor` (uuid,hypervisor_type, hypervisor_version, guest_os_name, guest_os_id, created, is_user_defined) VALUES (UUID(),'VMware', '6.7.1', 'fedoraGuest', 320, now(), 0);
INSERT INTO `cloud`.`guest_os_hypervisor` (uuid,hypervisor_type, hypervisor_version, guest_os_name, guest_os_id, created, is_user_defined) VALUES (UUID(),'VMware', '6.7.2', 'fedoraGuest', 320, now(), 0);
INSERT INTO `cloud`.`guest_os_hypervisor` (uuid,hypervisor_type, hypervisor_version, guest_os_name, guest_os_id, created, is_user_defined) VALUES (UUID(),'VMware', '6.7.3', 'fedoraGuest', 320, now(), 0);

-- Add Mandrake Linux   as support guest os
INSERT INTO `cloud`.`guest_os` (id, uuid, category_id, display_name, created) VALUES (321, UUID(), 7, 'Mandrake Linux', now());
-- Mandrake Linux  VMWare guest os mapping
INSERT INTO `cloud`.`guest_os_hypervisor` (uuid,hypervisor_type, hypervisor_version, guest_os_name, guest_os_id, created, is_user_defined) VALUES (UUID(),'VMware', '6.0', 'mandrakeGuest', 321, now(), 0);
INSERT INTO `cloud`.`guest_os_hypervisor` (uuid,hypervisor_type, hypervisor_version, guest_os_name, guest_os_id, created, is_user_defined) VALUES (UUID(),'VMware', '6.5', 'mandrakeGuest', 321, now(), 0);
INSERT INTO `cloud`.`guest_os_hypervisor` (uuid,hypervisor_type, hypervisor_version, guest_os_name, guest_os_id, created, is_user_defined) VALUES (UUID(),'VMware', '6.7', 'mandrakeGuest', 321, now(), 0);
INSERT INTO `cloud`.`guest_os_hypervisor` (uuid,hypervisor_type, hypervisor_version, guest_os_name, guest_os_id, created, is_user_defined) VALUES (UUID(),'VMware', '6.7.1', 'mandrakeGuest', 321, now(), 0);
INSERT INTO `cloud`.`guest_os_hypervisor` (uuid,hypervisor_type, hypervisor_version, guest_os_name, guest_os_id, created, is_user_defined) VALUES (UUID(),'VMware', '6.7.2', 'mandrakeGuest', 321, now(), 0);
INSERT INTO `cloud`.`guest_os_hypervisor` (uuid,hypervisor_type, hypervisor_version, guest_os_name, guest_os_id, created, is_user_defined) VALUES (UUID(),'VMware', '6.7.3', 'mandrakeGuest', 321, now(), 0);

-- Add Mandriva Linux (64 bit)  as support guest os
INSERT INTO `cloud`.`guest_os` (id, uuid, category_id, display_name, created) VALUES (322, UUID(), 7, 'Mandriva Linux (64 bit)', now());
-- Mandriva Linux (64 bit)  VMWare guest os mapping
INSERT INTO `cloud`.`guest_os_hypervisor` (uuid,hypervisor_type, hypervisor_version, guest_os_name, guest_os_id, created, is_user_defined) VALUES (UUID(),'VMware', '6.0', 'mandriva64Guest', 322, now(), 0);
INSERT INTO `cloud`.`guest_os_hypervisor` (uuid,hypervisor_type, hypervisor_version, guest_os_name, guest_os_id, created, is_user_defined) VALUES (UUID(),'VMware', '6.5', 'mandriva64Guest', 322, now(), 0);
INSERT INTO `cloud`.`guest_os_hypervisor` (uuid,hypervisor_type, hypervisor_version, guest_os_name, guest_os_id, created, is_user_defined) VALUES (UUID(),'VMware', '6.7', 'mandriva64Guest', 322, now(), 0);
INSERT INTO `cloud`.`guest_os_hypervisor` (uuid,hypervisor_type, hypervisor_version, guest_os_name, guest_os_id, created, is_user_defined) VALUES (UUID(),'VMware', '6.7.1', 'mandriva64Guest', 322, now(), 0);
INSERT INTO `cloud`.`guest_os_hypervisor` (uuid,hypervisor_type, hypervisor_version, guest_os_name, guest_os_id, created, is_user_defined) VALUES (UUID(),'VMware', '6.7.2', 'mandriva64Guest', 322, now(), 0);
INSERT INTO `cloud`.`guest_os_hypervisor` (uuid,hypervisor_type, hypervisor_version, guest_os_name, guest_os_id, created, is_user_defined) VALUES (UUID(),'VMware', '6.7.3', 'mandriva64Guest', 322, now(), 0);


-- Add Mandriva Linux  as support guest os
INSERT INTO `cloud`.`guest_os` (id, uuid, category_id, display_name, created) VALUES (323, UUID(), 7, 'Mandriva Linux', now());
-- Mandriva Linux  VMWare guest os mapping
INSERT INTO `cloud`.`guest_os_hypervisor` (uuid,hypervisor_type, hypervisor_version, guest_os_name, guest_os_id, created, is_user_defined) VALUES (UUID(),'VMware', '6.0', 'mandrivaGuest', 323, now(), 0);
INSERT INTO `cloud`.`guest_os_hypervisor` (uuid,hypervisor_type, hypervisor_version, guest_os_name, guest_os_id, created, is_user_defined) VALUES (UUID(),'VMware', '6.5', 'mandrivaGuest', 323, now(), 0);
INSERT INTO `cloud`.`guest_os_hypervisor` (uuid,hypervisor_type, hypervisor_version, guest_os_name, guest_os_id, created, is_user_defined) VALUES (UUID(),'VMware', '6.7', 'mandrivaGuest', 323, now(), 0);
INSERT INTO `cloud`.`guest_os_hypervisor` (uuid,hypervisor_type, hypervisor_version, guest_os_name, guest_os_id, created, is_user_defined) VALUES (UUID(),'VMware', '6.7.1', 'mandrivaGuest', 323, now(), 0);
INSERT INTO `cloud`.`guest_os_hypervisor` (uuid,hypervisor_type, hypervisor_version, guest_os_name, guest_os_id, created, is_user_defined) VALUES (UUID(),'VMware', '6.7.2', 'mandrivaGuest', 323, now(), 0);
INSERT INTO `cloud`.`guest_os_hypervisor` (uuid,hypervisor_type, hypervisor_version, guest_os_name, guest_os_id, created, is_user_defined) VALUES (UUID(),'VMware', '6.7.3', 'mandrivaGuest', 323, now(), 0);


-- Add SCO OpenServer 5   as support guest os
INSERT INTO `cloud`.`guest_os` (id, uuid, category_id, display_name, created) VALUES (324, UUID(), 7, 'SCO OpenServer 5', now());
-- SCO OpenServer 5   VMWare guest os mapping
INSERT INTO `cloud`.`guest_os_hypervisor` (uuid,hypervisor_type, hypervisor_version, guest_os_name, guest_os_id, created, is_user_defined) VALUES (UUID(),'VMware', '6.0', 'openServer5Guest', 324, now(), 0);
INSERT INTO `cloud`.`guest_os_hypervisor` (uuid,hypervisor_type, hypervisor_version, guest_os_name, guest_os_id, created, is_user_defined) VALUES (UUID(),'VMware', '6.5', 'openServer5Guest', 324, now(), 0);
INSERT INTO `cloud`.`guest_os_hypervisor` (uuid,hypervisor_type, hypervisor_version, guest_os_name, guest_os_id, created, is_user_defined) VALUES (UUID(),'VMware', '6.7', 'openServer5Guest', 324, now(), 0);
INSERT INTO `cloud`.`guest_os_hypervisor` (uuid,hypervisor_type, hypervisor_version, guest_os_name, guest_os_id, created, is_user_defined) VALUES (UUID(),'VMware', '6.7.1', 'openServer5Guest', 324, now(), 0);
INSERT INTO `cloud`.`guest_os_hypervisor` (uuid,hypervisor_type, hypervisor_version, guest_os_name, guest_os_id, created, is_user_defined) VALUES (UUID(),'VMware', '6.7.2', 'openServer5Guest', 324, now(), 0);
INSERT INTO `cloud`.`guest_os_hypervisor` (uuid,hypervisor_type, hypervisor_version, guest_os_name, guest_os_id, created, is_user_defined) VALUES (UUID(),'VMware', '6.7.3', 'openServer5Guest', 324, now(), 0);


-- Add SCO OpenServer 6   as support guest os
INSERT INTO `cloud`.`guest_os` (id, uuid, category_id, display_name, created) VALUES (325, UUID(), 7, 'SCO OpenServer 6', now());
-- SCO OpenServer 6   VMWare guest os mapping
INSERT INTO `cloud`.`guest_os_hypervisor` (uuid,hypervisor_type, hypervisor_version, guest_os_name, guest_os_id, created, is_user_defined) VALUES (UUID(),'VMware', '6.0', 'openServer6Guest', 325, now(), 0);
INSERT INTO `cloud`.`guest_os_hypervisor` (uuid,hypervisor_type, hypervisor_version, guest_os_name, guest_os_id, created, is_user_defined) VALUES (UUID(),'VMware', '6.5', 'openServer6Guest', 325, now(), 0);
INSERT INTO `cloud`.`guest_os_hypervisor` (uuid,hypervisor_type, hypervisor_version, guest_os_name, guest_os_id, created, is_user_defined) VALUES (UUID(),'VMware', '6.7', 'openServer6Guest', 325, now(), 0);
INSERT INTO `cloud`.`guest_os_hypervisor` (uuid,hypervisor_type, hypervisor_version, guest_os_name, guest_os_id, created, is_user_defined) VALUES (UUID(),'VMware', '6.7.1', 'openServer6Guest', 325, now(), 0);
INSERT INTO `cloud`.`guest_os_hypervisor` (uuid,hypervisor_type, hypervisor_version, guest_os_name, guest_os_id, created, is_user_defined) VALUES (UUID(),'VMware', '6.7.2', 'openServer6Guest', 325, now(), 0);
INSERT INTO `cloud`.`guest_os_hypervisor` (uuid,hypervisor_type, hypervisor_version, guest_os_name, guest_os_id, created, is_user_defined) VALUES (UUID(),'VMware', '6.7.3', 'openServer6Guest', 325, now(), 0);



-- Add OpenSUSE Linux (64 bit)    as support guest os
INSERT INTO `cloud`.`guest_os` (id, uuid, category_id, display_name, created) VALUES (326, UUID(), 7, 'OpenSUSE Linux (64 bit)', now());
-- OpenSUSE Linux (64 bit)   VMWare guest os mapping
INSERT INTO `cloud`.`guest_os_hypervisor` (uuid,hypervisor_type, hypervisor_version, guest_os_name, guest_os_id, created, is_user_defined) VALUES (UUID(),'VMware', '6.0', 'opensuse64Guest', 326, now(), 0);
INSERT INTO `cloud`.`guest_os_hypervisor` (uuid,hypervisor_type, hypervisor_version, guest_os_name, guest_os_id, created, is_user_defined) VALUES (UUID(),'VMware', '6.5', 'opensuse64Guest', 326, now(), 0);
INSERT INTO `cloud`.`guest_os_hypervisor` (uuid,hypervisor_type, hypervisor_version, guest_os_name, guest_os_id, created, is_user_defined) VALUES (UUID(),'VMware', '6.7', 'opensuse64Guest', 326, now(), 0);
INSERT INTO `cloud`.`guest_os_hypervisor` (uuid,hypervisor_type, hypervisor_version, guest_os_name, guest_os_id, created, is_user_defined) VALUES (UUID(),'VMware', '6.7.1', 'opensuse64Guest', 326, now(), 0);
INSERT INTO `cloud`.`guest_os_hypervisor` (uuid,hypervisor_type, hypervisor_version, guest_os_name, guest_os_id, created, is_user_defined) VALUES (UUID(),'VMware', '6.7.2', 'opensuse64Guest', 326, now(), 0);
INSERT INTO `cloud`.`guest_os_hypervisor` (uuid,hypervisor_type, hypervisor_version, guest_os_name, guest_os_id, created, is_user_defined) VALUES (UUID(),'VMware', '6.7.3', 'opensuse64Guest', 326, now(), 0);


-- Add SCO OpenServer 6   as support guest os
INSERT INTO `cloud`.`guest_os` (id, uuid, category_id, display_name, created) VALUES (327, UUID(), 7, 'SCO OpenServer 6', now());
-- SCO OpenServer 6   VMWare guest os mapping
INSERT INTO `cloud`.`guest_os_hypervisor` (uuid,hypervisor_type, hypervisor_version, guest_os_name, guest_os_id, created, is_user_defined) VALUES (UUID(),'VMware', '6.0', 'opensuseGuest', 327, now(), 0);
INSERT INTO `cloud`.`guest_os_hypervisor` (uuid,hypervisor_type, hypervisor_version, guest_os_name, guest_os_id, created, is_user_defined) VALUES (UUID(),'VMware', '6.5', 'opensuseGuest', 327, now(), 0);
INSERT INTO `cloud`.`guest_os_hypervisor` (uuid,hypervisor_type, hypervisor_version, guest_os_name, guest_os_id, created, is_user_defined) VALUES (UUID(),'VMware', '6.7', 'opensuseGuest', 327, now(), 0);
INSERT INTO `cloud`.`guest_os_hypervisor` (uuid,hypervisor_type, hypervisor_version, guest_os_name, guest_os_id, created, is_user_defined) VALUES (UUID(),'VMware', '6.7.1', 'opensuseGuest', 327, now(), 0);
INSERT INTO `cloud`.`guest_os_hypervisor` (uuid,hypervisor_type, hypervisor_version, guest_os_name, guest_os_id, created, is_user_defined) VALUES (UUID(),'VMware', '6.7.2', 'opensuseGuest', 327, now(), 0);
INSERT INTO `cloud`.`guest_os_hypervisor` (uuid,hypervisor_type, hypervisor_version, guest_os_name, guest_os_id, created, is_user_defined) VALUES (UUID(),'VMware', '6.7.3', 'opensuseGuest', 327, now(), 0);


-- Add Solaris 11 (64 bit)    as support guest os
INSERT INTO `cloud`.`guest_os` (id, uuid, category_id, display_name, created) VALUES (328, UUID(), 7, 'Solaris 11 (64 bit)', now());
-- Solaris 11 (64 bit)    VMWare guest os mapping
INSERT INTO `cloud`.`guest_os_hypervisor` (uuid,hypervisor_type, hypervisor_version, guest_os_name, guest_os_id, created, is_user_defined) VALUES (UUID(),'VMware', '6.0', 'solaris11_64Guest', 328, now(), 0);
INSERT INTO `cloud`.`guest_os_hypervisor` (uuid,hypervisor_type, hypervisor_version, guest_os_name, guest_os_id, created, is_user_defined) VALUES (UUID(),'VMware', '6.5', 'solaris11_64Guest', 328, now(), 0);
INSERT INTO `cloud`.`guest_os_hypervisor` (uuid,hypervisor_type, hypervisor_version, guest_os_name, guest_os_id, created, is_user_defined) VALUES (UUID(),'VMware', '6.7', 'solaris11_64Guest', 328, now(), 0);
INSERT INTO `cloud`.`guest_os_hypervisor` (uuid,hypervisor_type, hypervisor_version, guest_os_name, guest_os_id, created, is_user_defined) VALUES (UUID(),'VMware', '6.7.1', 'solaris11_64Guest', 328, now(), 0);
INSERT INTO `cloud`.`guest_os_hypervisor` (uuid,hypervisor_type, hypervisor_version, guest_os_name, guest_os_id, created, is_user_defined) VALUES (UUID(),'VMware', '6.7.2', 'solaris11_64Guest', 328, now(), 0);
INSERT INTO `cloud`.`guest_os_hypervisor` (uuid,hypervisor_type, hypervisor_version, guest_os_name, guest_os_id, created, is_user_defined) VALUES (UUID(),'VMware', '6.7.3', 'solaris11_64Guest', 328, now(), 0);


-- Add  VMware Photon (64 bit)     as support guest os
INSERT INTO `cloud`.`guest_os` (id, uuid, category_id, display_name, created) VALUES (329, UUID(), 7, 'VMware Photon (64 bit)', now());
-- VMware Photon (64 bit)    VMWare guest os mapping
INSERT INTO `cloud`.`guest_os_hypervisor` (uuid,hypervisor_type, hypervisor_version, guest_os_name, guest_os_id, created, is_user_defined) VALUES (UUID(),'VMware', '6.5', 'vmwarePhoton64Guest', 329, now(), 0);
INSERT INTO `cloud`.`guest_os_hypervisor` (uuid,hypervisor_type, hypervisor_version, guest_os_name, guest_os_id, created, is_user_defined) VALUES (UUID(),'VMware', '6.7', 'vmwarePhoton64Guest', 329, now(), 0);
INSERT INTO `cloud`.`guest_os_hypervisor` (uuid,hypervisor_type, hypervisor_version, guest_os_name, guest_os_id, created, is_user_defined) VALUES (UUID(),'VMware', '6.7.1', 'vmwarePhoton64Guest', 329, now(), 0);
INSERT INTO `cloud`.`guest_os_hypervisor` (uuid,hypervisor_type, hypervisor_version, guest_os_name, guest_os_id, created, is_user_defined) VALUES (UUID(),'VMware', '6.7.2', 'vmwarePhoton64Guest', 329, now(), 0);
INSERT INTO `cloud`.`guest_os_hypervisor` (uuid,hypervisor_type, hypervisor_version, guest_os_name, guest_os_id, created, is_user_defined) VALUES (UUID(),'VMware', '6.7.3', 'vmwarePhoton64Guest', 329, now(), 0);
>>>>>>> 1a75872c
<|MERGE_RESOLUTION|>--- conflicted
+++ resolved
@@ -582,16 +582,6 @@
             left join
         `cloud`.`image_store_details` ON image_store_details.store_id = image_store.id;
 
-<<<<<<< HEAD
-ALTER TABLE `cloud`.`user_vm` ADD COLUMN `user_vm_type` varchar(255) DEFAULT "UserVM" COMMENT 'Defines the type of UserVM';
-
--- Use 'Other Linux 64-bit' as guest os for the default systemvmtemplate for XenServer
-UPDATE `cloud`.`vm_template` SET guest_os_id=293 WHERE id=1;
-
--- Use 'Other Linux 64-bit' as guest os for the default systemvmtemplate for VMware
--- This fixes a memory allocation issue to systemvms on VMware/ESXi
-UPDATE `cloud`.`vm_template` SET guest_os_id=293 WHERE id=8;
-=======
 -- OVF configured OS while registering deploy-as-is templates Linux 3.x Kernel OS
 INSERT INTO `cloud`.`guest_os` (id, uuid, category_id, display_name, created) VALUES (305, UUID(), 11, 'OVF Configured OS', now());
 INSERT INTO `cloud`.`guest_os` (id, uuid, category_id, display_name, created) VALUES (306, UUID(), 2, 'Linux 3.x Kernel (64 bit)', now());
@@ -835,4 +825,12 @@
 INSERT INTO `cloud`.`guest_os_hypervisor` (uuid,hypervisor_type, hypervisor_version, guest_os_name, guest_os_id, created, is_user_defined) VALUES (UUID(),'VMware', '6.7.1', 'vmwarePhoton64Guest', 329, now(), 0);
 INSERT INTO `cloud`.`guest_os_hypervisor` (uuid,hypervisor_type, hypervisor_version, guest_os_name, guest_os_id, created, is_user_defined) VALUES (UUID(),'VMware', '6.7.2', 'vmwarePhoton64Guest', 329, now(), 0);
 INSERT INTO `cloud`.`guest_os_hypervisor` (uuid,hypervisor_type, hypervisor_version, guest_os_name, guest_os_id, created, is_user_defined) VALUES (UUID(),'VMware', '6.7.3', 'vmwarePhoton64Guest', 329, now(), 0);
->>>>>>> 1a75872c
+
+ALTER TABLE `cloud`.`user_vm` ADD COLUMN `user_vm_type` varchar(255) DEFAULT "UserVM" COMMENT 'Defines the type of UserVM';
+
+---- Use 'Other Linux 64-bit' as guest os for the default systemvmtemplate for XenServer
+--UPDATE `cloud`.`vm_template` SET guest_os_id=293 WHERE id=1;
+--
+---- Use 'Other Linux 64-bit' as guest os for the default systemvmtemplate for VMware
+---- This fixes a memory allocation issue to systemvms on VMware/ESXi
+--UPDATE `cloud`.`vm_template` SET guest_os_id=293 WHERE id=8;