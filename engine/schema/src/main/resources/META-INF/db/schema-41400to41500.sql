-- Licensed to the Apache Software Foundation (ASF) under one
-- or more contributor license agreements.  See the NOTICE file
-- distributed with this work for additional information
-- regarding copyright ownership.  The ASF licenses this file
-- to you under the Apache License, Version 2.0 (the
-- "License"); you may not use this file except in compliance
-- with the License.  You may obtain a copy of the License at
--
--   http://www.apache.org/licenses/LICENSE-2.0
--
-- Unless required by applicable law or agreed to in writing,
-- software distributed under the License is distributed on an
-- "AS IS" BASIS, WITHOUT WARRANTIES OR CONDITIONS OF ANY
-- KIND, either express or implied.  See the License for the
-- specific language governing permissions and limitations
-- under the License.

--;
-- Schema upgrade from 4.14.0.0 to 4.15.0.0
--;

<<<<<<< HEAD
-- Project roles
CREATE TABLE IF NOT EXISTS `cloud`.`project_role` (
  `id` bigint(20) unsigned NOT NULL AUTO_INCREMENT,
  `uuid` varchar(255) UNIQUE,
  `name` varchar(255) COMMENT 'unique name of the dynamic project role',
  `removed` datetime COMMENT 'date removed',
  `description` text COMMENT 'description of the project role',
  `project_id` bigint(20) unsigned COMMENT 'Id of the project to which the role belongs',
  PRIMARY KEY (`id`),
  KEY `i_project_role__name` (`name`),
  UNIQUE KEY (`name`),
  CONSTRAINT `fk_project_role__project_id` FOREIGN KEY(`project_id`) REFERENCES `projects`(`id`) ON DELETE CASCADE
) ENGINE=InnoDB DEFAULT CHARSET=utf8;

-- Project role permissions table
CREATE TABLE IF NOT EXISTS `cloud`.`project_role_permissions` (
  `id` bigint(20) unsigned NOT NULL AUTO_INCREMENT,
  `uuid` varchar(255) UNIQUE,
  `project_id` bigint(20) unsigned NOT NULL COMMENT 'id of the role',
  `project_role_id` bigint(20) unsigned NOT NULL COMMENT 'id of the role',
  `rule` varchar(255) NOT NULL COMMENT 'rule for the role, api name or wildcard',
  `permission` varchar(255) NOT NULL COMMENT 'access authority, allow or deny',
  `description` text COMMENT 'description of the rule',
  `sort_order` bigint(20) unsigned NOT NULL DEFAULT 0 COMMENT 'permission sort order',
  PRIMARY KEY (`id`),
  KEY `fk_project_role_permissions__project_role_id` (`project_role_id`),
  KEY `i_project_role_permissions__sort_order` (`sort_order`),
  UNIQUE KEY (`project_role_id`, `rule`),
  CONSTRAINT `fk_project_role_permissions__project_id` FOREIGN KEY(`project_id`) REFERENCES `projects`(`id`) ON DELETE CASCADE,
  CONSTRAINT `fk_project_role_permissions__project_role_id` FOREIGN KEY (`project_role_id`) REFERENCES `project_role` (`id`) ON DELETE CASCADE
) ENGINE=InnoDB DEFAULT CHARSET=utf8;

-- Alter project accounts table to include user_id and project_role_id for role based users in projects
DROP TABLE IF EXISTS `cloud`.`project_account`;
CREATE TABLE  `cloud`.`project_account` (
  `id` bigint unsigned NOT NULL auto_increment,
  `account_id` bigint unsigned NOT NULL COMMENT'account id',
  `user_id` bigint unsigned COMMENT 'ID of user to be added to the project',
  `account_role` varchar(255) NOT NULL DEFAULT 'Regular' COMMENT 'Account role in the project (Owner or Regular)',
  `project_id` bigint unsigned NOT NULL COMMENT 'project id',
  `project_account_id` bigint unsigned NOT NULL,
  `project_role_id` bigint unsigned COMMENT 'Project role id',
  `created` datetime COMMENT 'date created',
  PRIMARY KEY (`id`),
  CONSTRAINT `fk_project_account__account_id` FOREIGN KEY(`account_id`) REFERENCES `account`(`id`) ON DELETE CASCADE,
  CONSTRAINT `fk_project_account__user_id` FOREIGN KEY(`user_id`) REFERENCES `user`(`id`) ON DELETE CASCADE,
  CONSTRAINT `fk_project_account__project_id` FOREIGN KEY(`project_id`) REFERENCES `projects`(`id`) ON DELETE CASCADE,
  CONSTRAINT `fk_project_account__project_account_id` FOREIGN KEY(`project_account_id`) REFERENCES `account`(`id`) ON DELETE CASCADE,
  CONSTRAINT `fk_project_account__project_role_id` FOREIGN KEY (`project_role_id`) REFERENCES `project_role` (`id`),
  UNIQUE (`account_id`, `user_id`, `project_id`)
) ENGINE=InnoDB DEFAULT CHARSET=utf8;

-- Alter project invitations table to include user_id for invites sent to specific users of an account
DROP TABLE IF EXISTS `cloud`.`project_invitations`;
CREATE TABLE  `cloud`.`project_invitations` (
  `id` bigint unsigned NOT NULL auto_increment,
  `uuid` varchar(40),
  `project_id` bigint unsigned NOT NULL COMMENT 'project id',
  `account_id` bigint unsigned COMMENT 'account id',
  `user_id` bigint unsigned COMMENT 'ID of user to be added to the project',
  `domain_id` bigint unsigned COMMENT 'domain id',
  `account_role` varchar(255) NOT NULL DEFAULT 'Regular' COMMENT 'Account role in the project (Owner or Regular)',
  `email` varchar(255) COMMENT 'email',
  `token` varchar(255) COMMENT 'token',
  `state` varchar(255) NOT NULL DEFAULT 'Pending' COMMENT 'the state of the invitation',
  `created` datetime COMMENT 'date created',
  PRIMARY KEY (`id`),
  CONSTRAINT `fk_project_invitations__account_id` FOREIGN KEY(`account_id`) REFERENCES `account`(`id`) ON DELETE CASCADE,
  CONSTRAINT `fk_project_invitations__user_id` FOREIGN KEY (`user_id`) REFERENCES `user`(`id`) ON DELETE CASCADE,
  CONSTRAINT `fk_project_invitations__domain_id` FOREIGN KEY(`domain_id`) REFERENCES `domain`(`id`) ON DELETE CASCADE,
  CONSTRAINT `fk_project_invitations__project_id` FOREIGN KEY(`project_id`) REFERENCES `projects`(`id`) ON DELETE CASCADE,
  UNIQUE (`project_id`, `account_id`,`user_id`),
  UNIQUE (`project_id`, `email`),
  UNIQUE (`project_id`, `token`),
  CONSTRAINT `uc_project_invitations__uuid` UNIQUE (`uuid`)
) ENGINE=InnoDB DEFAULT CHARSET=utf8;

-- Alter project_invitation_view to incroporate user_id as a field
ALTER VIEW `cloud`.`project_invitation_view` AS
    select
        project_invitations.id,
        project_invitations.uuid,
        project_invitations.email,
        project_invitations.created,
        project_invitations.state,
        projects.id project_id,
        projects.uuid project_uuid,
        projects.name project_name,
        account.id account_id,
        account.uuid account_uuid,
        account.account_name,
        account.type account_type,
        user.id user_id,
        domain.id domain_id,
        domain.uuid domain_uuid,
        domain.name domain_name,
        domain.path domain_path
    from
        `cloud`.`project_invitations`
            left join
        `cloud`.`account` ON project_invitations.account_id = account.id
            left join
        `cloud`.`domain` ON project_invitations.domain_id = domain.id
            left join
        `cloud`.`projects` ON projects.id = project_invitations.project_id
            left join
        `cloud`.`user` ON project_invitations.user_id = user.id;

-- Alter project_account_view to incorporate user id
ALTER VIEW `cloud`.`project_account_view` AS
    select
        project_account.id,
        account.id account_id,
        account.uuid account_uuid,
        account.account_name,
        account.type account_type,
        user.id user_id,
        user.uuid user_uuid,
        project_account.account_role,
        project_role.id project_role_id,
        project_role.uuid project_role_uuid,
        projects.id project_id,
        projects.uuid project_uuid,
        projects.name project_name,
        domain.id domain_id,
        domain.uuid domain_uuid,
        domain.name domain_name,
        domain.path domain_path
    from
        `cloud`.`project_account`
            inner join
        `cloud`.`account` ON project_account.account_id = account.id
            inner join
        `cloud`.`domain` ON account.domain_id = domain.id
            inner join
        `cloud`.`projects` ON projects.id = project_account.project_id
            left join
        `cloud`.`project_role` ON project_account.project_role_id = project_role.id
            left join
        `cloud`.`user` ON (project_account.user_id = user.id);
=======
-- Fix Debian 10 32-bit hypervisor mappings on VMware, debian10-32bit OS ID in guest_os table is 292, not 282
UPDATE `cloud`.`guest_os_hypervisor` SET guest_os_id=292 WHERE guest_os_id=282 AND hypervisor_type="VMware" AND guest_os_name="debian10Guest";
-- Fix CentOS 32-bit mapping for VMware 5.5 which does not have a centos6Guest but only centosGuest and centos64Guest
UPDATE `cloud`.`guest_os_hypervisor` SET guest_os_name='centosGuest' where hypervisor_type="VMware" and hypervisor_version="5.5" and guest_os_name="centos6Guest";

>>>>>>> 64c69389
ALTER TABLE `cloud`.`roles` ADD COLUMN `is_default` tinyint(1) NOT NULL DEFAULT '0' COMMENT 'is this a default role';
UPDATE `cloud`.`roles` SET `is_default` = 1 WHERE id IN (1, 2, 3, 4);

-- Updated Default CloudStack roles with read-only and support admin and user roles
INSERT INTO `cloud`.`roles` (`uuid`, `name`, `role_type`, `description`, `is_default`) VALUES (UUID(), 'Read-Only Admin - Default', 'Admin', 'Default read-only admin role', 1);
INSERT INTO `cloud`.`roles` (`uuid`, `name`, `role_type`, `description`, `is_default`) VALUES (UUID(), 'Read-Only User - Default', 'User', 'Default read-only user role', 1);
INSERT INTO `cloud`.`roles` (`uuid`, `name`, `role_type`, `description`, `is_default`) VALUES (UUID(), 'Support Admin - Default', 'Admin', 'Default support admin role', 1);
INSERT INTO `cloud`.`roles` (`uuid`, `name`, `role_type`, `description`, `is_default`) VALUES (UUID(), 'Support User - Default', 'User', 'Default support user role', 1);<|MERGE_RESOLUTION|>--- conflicted
+++ resolved
@@ -19,7 +19,6 @@
 -- Schema upgrade from 4.14.0.0 to 4.15.0.0
 --;
 
-<<<<<<< HEAD
 -- Project roles
 CREATE TABLE IF NOT EXISTS `cloud`.`project_role` (
   `id` bigint(20) unsigned NOT NULL AUTO_INCREMENT,
@@ -160,13 +159,12 @@
         `cloud`.`project_role` ON project_account.project_role_id = project_role.id
             left join
         `cloud`.`user` ON (project_account.user_id = user.id);
-=======
+
 -- Fix Debian 10 32-bit hypervisor mappings on VMware, debian10-32bit OS ID in guest_os table is 292, not 282
 UPDATE `cloud`.`guest_os_hypervisor` SET guest_os_id=292 WHERE guest_os_id=282 AND hypervisor_type="VMware" AND guest_os_name="debian10Guest";
 -- Fix CentOS 32-bit mapping for VMware 5.5 which does not have a centos6Guest but only centosGuest and centos64Guest
 UPDATE `cloud`.`guest_os_hypervisor` SET guest_os_name='centosGuest' where hypervisor_type="VMware" and hypervisor_version="5.5" and guest_os_name="centos6Guest";
 
->>>>>>> 64c69389
 ALTER TABLE `cloud`.`roles` ADD COLUMN `is_default` tinyint(1) NOT NULL DEFAULT '0' COMMENT 'is this a default role';
 UPDATE `cloud`.`roles` SET `is_default` = 1 WHERE id IN (1, 2, 3, 4);
 
