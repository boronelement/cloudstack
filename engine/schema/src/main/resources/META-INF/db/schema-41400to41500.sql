-- Licensed to the Apache Software Foundation (ASF) under one
-- or more contributor license agreements.  See the NOTICE file
-- distributed with this work for additional information
-- regarding copyright ownership.  The ASF licenses this file
-- to you under the Apache License, Version 2.0 (the
-- "License"); you may not use this file except in compliance
-- with the License.  You may obtain a copy of the License at
--
--   http://www.apache.org/licenses/LICENSE-2.0
--
-- Unless required by applicable law or agreed to in writing,
-- software distributed under the License is distributed on an
-- "AS IS" BASIS, WITHOUT WARRANTIES OR CONDITIONS OF ANY
-- KIND, either express or implied.  See the License for the
-- specific language governing permissions and limitations
-- under the License.

--;
-- Schema upgrade from 4.14.0.0 to 4.15.0.0
--;

<<<<<<< HEAD
-- Project roles
CREATE TABLE IF NOT EXISTS `cloud`.`project_role` (
  `id` bigint(20) unsigned NOT NULL AUTO_INCREMENT,
  `uuid` varchar(255) UNIQUE,
  `name` varchar(255) COMMENT 'unique name of the dynamic project role',
  `removed` datetime COMMENT 'date removed',
  `description` text COMMENT 'description of the project role',
  `project_id` bigint(20) unsigned COMMENT 'Id of the project to which the role belongs',
  PRIMARY KEY (`id`),
  KEY `i_project_role__name` (`name`),
  UNIQUE KEY (`name`),
  CONSTRAINT `fk_project_role__project_id` FOREIGN KEY(`project_id`) REFERENCES `projects`(`id`) ON DELETE CASCADE
) ENGINE=InnoDB DEFAULT CHARSET=utf8;

-- Project role permissions table
CREATE TABLE IF NOT EXISTS `cloud`.`project_role_permissions` (
  `id` bigint(20) unsigned NOT NULL AUTO_INCREMENT,
  `uuid` varchar(255) UNIQUE,
  `project_id` bigint(20) unsigned NOT NULL COMMENT 'id of the role',
  `project_role_id` bigint(20) unsigned NOT NULL COMMENT 'id of the role',
  `rule` varchar(255) NOT NULL COMMENT 'rule for the role, api name or wildcard',
  `permission` varchar(255) NOT NULL COMMENT 'access authority, allow or deny',
  `description` text COMMENT 'description of the rule',
  `sort_order` bigint(20) unsigned NOT NULL DEFAULT 0 COMMENT 'permission sort order',
  PRIMARY KEY (`id`),
  KEY `fk_project_role_permissions__project_role_id` (`project_role_id`),
  KEY `i_project_role_permissions__sort_order` (`sort_order`),
  UNIQUE KEY (`project_role_id`, `rule`),
  CONSTRAINT `fk_project_role_permissions__project_id` FOREIGN KEY(`project_id`) REFERENCES `projects`(`id`) ON DELETE CASCADE,
  CONSTRAINT `fk_project_role_permissions__project_role_id` FOREIGN KEY (`project_role_id`) REFERENCES `project_role` (`id`) ON DELETE CASCADE
) ENGINE=InnoDB DEFAULT CHARSET=utf8;

-- Alter project accounts table to include user_id and project_role_id for role based users in projects
DROP TABLE IF EXISTS `cloud`.`project_account`;
CREATE TABLE  `cloud`.`project_account` (
  `id` bigint unsigned NOT NULL auto_increment,
  `account_id` bigint unsigned NOT NULL COMMENT'account id',
  `user_id` bigint unsigned COMMENT 'ID of user to be added to the project',
  `account_role` varchar(255) NOT NULL DEFAULT 'Regular' COMMENT 'Account role in the project (Owner or Regular)',
  `project_id` bigint unsigned NOT NULL COMMENT 'project id',
  `project_account_id` bigint unsigned NOT NULL,
  `project_role_id` bigint unsigned COMMENT 'Project role id',
  `created` datetime COMMENT 'date created',
  PRIMARY KEY (`id`),
  CONSTRAINT `fk_project_account__account_id` FOREIGN KEY(`account_id`) REFERENCES `account`(`id`) ON DELETE CASCADE,
  CONSTRAINT `fk_project_account__user_id` FOREIGN KEY(`user_id`) REFERENCES `user`(`id`) ON DELETE CASCADE,
  CONSTRAINT `fk_project_account__project_id` FOREIGN KEY(`project_id`) REFERENCES `projects`(`id`) ON DELETE CASCADE,
  CONSTRAINT `fk_project_account__project_account_id` FOREIGN KEY(`project_account_id`) REFERENCES `account`(`id`) ON DELETE CASCADE,
  CONSTRAINT `fk_project_account__project_role_id` FOREIGN KEY (`project_role_id`) REFERENCES `project_role` (`id`),
  UNIQUE (`account_id`, `user_id`, `project_id`)
) ENGINE=InnoDB DEFAULT CHARSET=utf8;

-- Alter project invitations table to include user_id for invites sent to specific users of an account
DROP TABLE IF EXISTS `cloud`.`project_invitations`;
CREATE TABLE  `cloud`.`project_invitations` (
  `id` bigint unsigned NOT NULL auto_increment,
  `uuid` varchar(40),
  `project_id` bigint unsigned NOT NULL COMMENT 'project id',
  `account_id` bigint unsigned COMMENT 'account id',
  `user_id` bigint unsigned COMMENT 'ID of user to be added to the project',
  `domain_id` bigint unsigned COMMENT 'domain id',
  `account_role` varchar(255) NOT NULL DEFAULT 'Regular' COMMENT 'Account role in the project (Owner or Regular)',
  `email` varchar(255) COMMENT 'email',
  `token` varchar(255) COMMENT 'token',
  `state` varchar(255) NOT NULL DEFAULT 'Pending' COMMENT 'the state of the invitation',
  `created` datetime COMMENT 'date created',
  PRIMARY KEY (`id`),
  CONSTRAINT `fk_project_invitations__account_id` FOREIGN KEY(`account_id`) REFERENCES `account`(`id`) ON DELETE CASCADE,
  CONSTRAINT `fk_project_invitations__user_id` FOREIGN KEY (`user_id`) REFERENCES `user`(`id`) ON DELETE CASCADE,
  CONSTRAINT `fk_project_invitations__domain_id` FOREIGN KEY(`domain_id`) REFERENCES `domain`(`id`) ON DELETE CASCADE,
  CONSTRAINT `fk_project_invitations__project_id` FOREIGN KEY(`project_id`) REFERENCES `projects`(`id`) ON DELETE CASCADE,
  UNIQUE (`project_id`, `account_id`,`user_id`),
  UNIQUE (`project_id`, `email`),
  UNIQUE (`project_id`, `token`),
  CONSTRAINT `uc_project_invitations__uuid` UNIQUE (`uuid`)
) ENGINE=InnoDB DEFAULT CHARSET=utf8;

-- Alter project_invitation_view to incroporate user_id as a field
ALTER VIEW `cloud`.`project_invitation_view` AS
    select
        project_invitations.id,
        project_invitations.uuid,
        project_invitations.email,
        project_invitations.created,
        project_invitations.state,
        projects.id project_id,
        projects.uuid project_uuid,
        projects.name project_name,
        account.id account_id,
        account.uuid account_uuid,
        account.account_name,
        account.type account_type,
        user.id user_id,
        domain.id domain_id,
        domain.uuid domain_uuid,
        domain.name domain_name,
        domain.path domain_path
    from
        `cloud`.`project_invitations`
            left join
        `cloud`.`account` ON project_invitations.account_id = account.id
            left join
        `cloud`.`domain` ON project_invitations.domain_id = domain.id
            left join
        `cloud`.`projects` ON projects.id = project_invitations.project_id
            left join
        `cloud`.`user` ON project_invitations.user_id = user.id;

-- Alter project_account_view to incorporate user id
ALTER VIEW `cloud`.`project_account_view` AS
    select
        project_account.id,
        account.id account_id,
        account.uuid account_uuid,
        account.account_name,
        account.type account_type,
        user.id user_id,
        user.uuid user_uuid,
        project_account.account_role,
        project_role.id project_role_id,
        project_role.uuid project_role_uuid,
        projects.id project_id,
        projects.uuid project_uuid,
        projects.name project_name,
        domain.id domain_id,
        domain.uuid domain_uuid,
        domain.name domain_name,
        domain.path domain_path
    from
        `cloud`.`project_account`
            inner join
        `cloud`.`account` ON project_account.account_id = account.id
            inner join
        `cloud`.`domain` ON account.domain_id = domain.id
            inner join
        `cloud`.`projects` ON projects.id = project_account.project_id
            left join
        `cloud`.`project_role` ON project_account.project_role_id = project_role.id
            left join
        `cloud`.`user` ON (project_account.user_id = user.id);
=======
ALTER TABLE `cloud`.`roles` ADD COLUMN `is_default` tinyint(1) NOT NULL DEFAULT '0' COMMENT 'is this a default role';
UPDATE `cloud`.`roles` SET `is_default` = 1 WHERE id IN (1, 2, 3, 4);

-- Updated Default CloudStack roles with read-only and support admin and user roles
INSERT INTO `cloud`.`roles` (`uuid`, `name`, `role_type`, `description`, `is_default`) VALUES (UUID(), 'Read-Only Admin - Default', 'Admin', 'Default read-only admin role', 1);
INSERT INTO `cloud`.`roles` (`uuid`, `name`, `role_type`, `description`, `is_default`) VALUES (UUID(), 'Read-Only User - Default', 'User', 'Default read-only user role', 1);
INSERT INTO `cloud`.`roles` (`uuid`, `name`, `role_type`, `description`, `is_default`) VALUES (UUID(), 'Support Admin - Default', 'Admin', 'Default support admin role', 1);
INSERT INTO `cloud`.`roles` (`uuid`, `name`, `role_type`, `description`, `is_default`) VALUES (UUID(), 'Support User - Default', 'User', 'Default support user role', 1);
>>>>>>> d719c81e
<|MERGE_RESOLUTION|>--- conflicted
+++ resolved
@@ -19,7 +19,6 @@
 -- Schema upgrade from 4.14.0.0 to 4.15.0.0
 --;
 
-<<<<<<< HEAD
 -- Project roles
 CREATE TABLE IF NOT EXISTS `cloud`.`project_role` (
   `id` bigint(20) unsigned NOT NULL AUTO_INCREMENT,
@@ -160,7 +159,6 @@
         `cloud`.`project_role` ON project_account.project_role_id = project_role.id
             left join
         `cloud`.`user` ON (project_account.user_id = user.id);
-=======
 ALTER TABLE `cloud`.`roles` ADD COLUMN `is_default` tinyint(1) NOT NULL DEFAULT '0' COMMENT 'is this a default role';
 UPDATE `cloud`.`roles` SET `is_default` = 1 WHERE id IN (1, 2, 3, 4);
 
@@ -168,5 +166,4 @@
 INSERT INTO `cloud`.`roles` (`uuid`, `name`, `role_type`, `description`, `is_default`) VALUES (UUID(), 'Read-Only Admin - Default', 'Admin', 'Default read-only admin role', 1);
 INSERT INTO `cloud`.`roles` (`uuid`, `name`, `role_type`, `description`, `is_default`) VALUES (UUID(), 'Read-Only User - Default', 'User', 'Default read-only user role', 1);
 INSERT INTO `cloud`.`roles` (`uuid`, `name`, `role_type`, `description`, `is_default`) VALUES (UUID(), 'Support Admin - Default', 'Admin', 'Default support admin role', 1);
-INSERT INTO `cloud`.`roles` (`uuid`, `name`, `role_type`, `description`, `is_default`) VALUES (UUID(), 'Support User - Default', 'User', 'Default support user role', 1);
->>>>>>> d719c81e
+INSERT INTO `cloud`.`roles` (`uuid`, `name`, `role_type`, `description`, `is_default`) VALUES (UUID(), 'Support User - Default', 'User', 'Default support user role', 1);