-- Licensed to the Apache Software Foundation (ASF) under one
-- or more contributor license agreements.  See the NOTICE file
-- distributed with this work for additional information
-- regarding copyright ownership.  The ASF licenses this file
-- to you under the Apache License, Version 2.0 (the
-- "License"); you may not use this file except in compliance
-- with the License.  You may obtain a copy of the License at
--
--   http://www.apache.org/licenses/LICENSE-2.0
--
-- Unless required by applicable law or agreed to in writing,
-- software distributed under the License is distributed on an
-- "AS IS" BASIS, WITHOUT WARRANTIES OR CONDITIONS OF ANY
-- KIND, either express or implied.  See the License for the
-- specific language governing permissions and limitations
-- under the License.

--;
-- Schema upgrade from 4.14.0.0 to 4.15.0.0
--;

-- Project roles
CREATE TABLE IF NOT EXISTS `cloud`.`project_role` (
  `id` bigint(20) unsigned NOT NULL AUTO_INCREMENT,
  `uuid` varchar(255) UNIQUE,
  `name` varchar(255) COMMENT 'unique name of the dynamic project role',
  `removed` datetime COMMENT 'date removed',
  `description` text COMMENT 'description of the project role',
  `project_id` bigint(20) unsigned COMMENT 'Id of the project to which the role belongs',
  PRIMARY KEY (`id`),
  KEY `i_project_role__name` (`name`),
  UNIQUE KEY (`name`, `project_id`),
  CONSTRAINT `fk_project_role__project_id` FOREIGN KEY(`project_id`) REFERENCES `projects`(`id`) ON DELETE CASCADE
) ENGINE=InnoDB DEFAULT CHARSET=utf8;

-- Project role permissions table
CREATE TABLE IF NOT EXISTS `cloud`.`project_role_permissions` (
  `id` bigint(20) unsigned NOT NULL AUTO_INCREMENT,
  `uuid` varchar(255) UNIQUE,
  `project_id` bigint(20) unsigned NOT NULL COMMENT 'id of the role',
  `project_role_id` bigint(20) unsigned NOT NULL COMMENT 'id of the role',
  `rule` varchar(255) NOT NULL COMMENT 'rule for the role, api name or wildcard',
  `permission` varchar(255) NOT NULL COMMENT 'access authority, allow or deny',
  `description` text COMMENT 'description of the rule',
  `sort_order` bigint(20) unsigned NOT NULL DEFAULT 0 COMMENT 'permission sort order',
  PRIMARY KEY (`id`),
  KEY `fk_project_role_permissions__project_role_id` (`project_role_id`),
  KEY `i_project_role_permissions__sort_order` (`sort_order`),
  UNIQUE KEY (`project_role_id`, `rule`),
  CONSTRAINT `fk_project_role_permissions__project_id` FOREIGN KEY(`project_id`) REFERENCES `projects`(`id`) ON DELETE CASCADE,
  CONSTRAINT `fk_project_role_permissions__project_role_id` FOREIGN KEY (`project_role_id`) REFERENCES `project_role` (`id`) ON DELETE CASCADE
) ENGINE=InnoDB DEFAULT CHARSET=utf8;

-- Alter project accounts table to include user_id and project_role_id for role based users in projects
ALTER TABLE `cloud`.`project_account`
 ADD COLUMN `user_id` bigint unsigned COMMENT 'ID of user to be added to the project' AFTER `account_id`,
 ADD CONSTRAINT `fk_project_account__user_id` FOREIGN KEY `fk_project_account__user_id`(`user_id`) REFERENCES `user`(`id`) ON DELETE CASCADE,
 ADD COLUMN `project_role_id` bigint unsigned COMMENT 'Project role id' AFTER `project_account_id`,
 ADD CONSTRAINT `fk_project_account__project_role_id` FOREIGN KEY (`project_role_id`) REFERENCES `project_role` (`id`) ON DELETE SET NULL,
 DROP FOREIGN KEY `fk_project_account__account_id`,
 DROP INDEX `account_id`;

ALTER TABLE `cloud`.`project_account`
 ADD CONSTRAINT `fk_project_account__account_id` FOREIGN KEY(`account_id`) REFERENCES `account`(`id`) ON DELETE CASCADE ,
 ADD CONSTRAINT `uc_project_account__project_id_account_id_user_id` UNIQUE (`project_id`, `account_id`, `user_id`) ;

-- Alter project invitations table to include user_id for invites sent to specific users of an account
ALTER TABLE `cloud`.`project_invitations`
    ADD COLUMN `user_id` bigint unsigned COMMENT 'ID of user to be added to the project' AFTER `account_id`,
    ADD COLUMN `account_role` varchar(255) NOT NULL DEFAULT 'Regular' COMMENT 'Account role in the project (Owner or Regular)' AFTER `domain_id`,
    ADD COLUMN `project_role_id` bigint unsigned COMMENT 'Project role id' AFTER `account_role`,
    ADD CONSTRAINT `fk_project_invitations__user_id` FOREIGN KEY (`user_id`) REFERENCES `user`(`id`) ON DELETE CASCADE,
    ADD CONSTRAINT `fk_project_invitations__project_role_id` FOREIGN KEY (`project_role_id`) REFERENCES `project_role` (`id`) ON DELETE SET NULL,
    DROP INDEX `project_id`,
    ADD CONSTRAINT `uc_project_invitations__project_id_account_id_user_id` UNIQUE (`project_id`, `account_id`,`user_id`);

-- Alter project_invitation_view to incorporate user_id as a field
DROP VIEW IF EXISTS `cloud`.`project_invitation_view`;
CREATE VIEW `cloud`.`project_invitation_view` AS
    select
        project_invitations.id,
        project_invitations.uuid,
        project_invitations.email,
        project_invitations.created,
        project_invitations.state,
        project_invitations.project_role_id,
        projects.id project_id,
        projects.uuid project_uuid,
        projects.name project_name,
        account.id account_id,
        account.uuid account_uuid,
        account.account_name,
        account.type account_type,
        user.id user_id,
        domain.id domain_id,
        domain.uuid domain_uuid,
        domain.name domain_name,
        domain.path domain_path
    from
        `cloud`.`project_invitations`
            left join
        `cloud`.`account` ON project_invitations.account_id = account.id
            left join
        `cloud`.`domain` ON project_invitations.domain_id = domain.id
            left join
        `cloud`.`projects` ON projects.id = project_invitations.project_id
            left join
        `cloud`.`user` ON project_invitations.user_id = user.id;

-- Alter project_account_view to incorporate user id
DROP VIEW IF EXISTS `cloud`.`project_account_view`;
CREATE VIEW `cloud`.`project_account_view` AS
    select
        project_account.id,
        account.id account_id,
        account.uuid account_uuid,
        account.account_name,
        account.type account_type,
        user.id user_id,
        user.uuid user_uuid,
        user.username user_name,
        project_account.account_role,
        project_role.id project_role_id,
        project_role.uuid project_role_uuid,
        projects.id project_id,
        projects.uuid project_uuid,
        projects.name project_name,
        domain.id domain_id,
        domain.uuid domain_uuid,
        domain.name domain_name,
        domain.path domain_path
    from
        `cloud`.`project_account`
            inner join
        `cloud`.`account` ON project_account.account_id = account.id
            inner join
        `cloud`.`domain` ON account.domain_id = domain.id
            inner join
        `cloud`.`projects` ON projects.id = project_account.project_id
            left join
        `cloud`.`project_role` ON project_account.project_role_id = project_role.id
            left join
        `cloud`.`user` ON (project_account.user_id = user.id);

-- Alter project_view to incorporate user id
DROP VIEW IF EXISTS `cloud`.`project_view`;
CREATE VIEW `cloud`.`project_view` AS
    select
        projects.id,
        projects.uuid,
        projects.name,
        projects.display_text,
        projects.state,
        projects.removed,
        projects.created,
        projects.project_account_id,
        account.account_name owner,
        pacct.account_id,
        pacct.user_id,
        domain.id domain_id,
        domain.uuid domain_uuid,
        domain.name domain_name,
        domain.path domain_path
    from
        `cloud`.`projects`
            inner join
        `cloud`.`domain` ON projects.domain_id = domain.id
            inner join
        `cloud`.`project_account` ON projects.id = project_account.project_id
            and project_account.account_role = 'Admin'
            inner join
        `cloud`.`account` ON account.id = project_account.account_id
            left join
        `cloud`.`project_account` pacct ON projects.id = pacct.project_id;

-- Fix Debian 10 32-bit hypervisor mappings on VMware, debian10-32bit OS ID in guest_os table is 292, not 282
UPDATE `cloud`.`guest_os_hypervisor` SET guest_os_id=292 WHERE guest_os_id=282 AND hypervisor_type="VMware" AND guest_os_name="debian10Guest";
-- Fix CentOS 32-bit mapping for VMware 5.5 which does not have a centos6Guest but only centosGuest and centos64Guest
UPDATE `cloud`.`guest_os_hypervisor` SET guest_os_name='centosGuest' where hypervisor_type="VMware" and hypervisor_version="5.5" and guest_os_name="centos6Guest";

ALTER TABLE `cloud`.`roles` ADD COLUMN `is_default` tinyint(1) NOT NULL DEFAULT '0' COMMENT 'is this a default role';
UPDATE `cloud`.`roles` SET `is_default` = 1 WHERE id IN (1, 2, 3, 4);

-- Updated Default CloudStack roles with read-only and support admin and user roles
INSERT INTO `cloud`.`roles` (`uuid`, `name`, `role_type`, `description`, `is_default`) VALUES (UUID(), 'Read-Only Admin - Default', 'Admin', 'Default read-only admin role', 1);
INSERT INTO `cloud`.`roles` (`uuid`, `name`, `role_type`, `description`, `is_default`) VALUES (UUID(), 'Read-Only User - Default', 'User', 'Default read-only user role', 1);
INSERT INTO `cloud`.`roles` (`uuid`, `name`, `role_type`, `description`, `is_default`) VALUES (UUID(), 'Support Admin - Default', 'Admin', 'Default support admin role', 1);
INSERT INTO `cloud`.`roles` (`uuid`, `name`, `role_type`, `description`, `is_default`) VALUES (UUID(), 'Support User - Default', 'User', 'Default support user role', 1);

-- mysql8 nics table fix for newer distributions
ALTER TABLE `cloud`.`nics` MODIFY COLUMN update_time timestamp DEFAULT CURRENT_TIMESTAMP;

-- Change guest OS name to support default CentOS 5 template in XenServer8.0
UPDATE `cloud`.`guest_os_hypervisor` SET guest_os_name='CentOS 7' where guest_os_id=(SELECT guest_os_id from `cloud`.`vm_template` WHERE unique_name='centos56-x86_64-xen') AND hypervisor_type='Xenserver' AND hypervisor_version='8.0.0';

-- Add XenServer 8.1 hypervisor capabilities
INSERT INTO `cloud`.`hypervisor_capabilities`(uuid, hypervisor_type, hypervisor_version, max_guests_limit, max_data_volumes_limit, max_hosts_per_cluster, storage_motion_supported) values (UUID(), 'XenServer', '8.1.0', 1000, 253, 64, 1);

-- Copy XenServer 8.0 hypervisor guest OS mappings to XenServer8.1
INSERT INTO `cloud`.`guest_os_hypervisor` (uuid,hypervisor_type, hypervisor_version, guest_os_name, guest_os_id, created, is_user_defined) SELECT UUID(),'Xenserver', '8.1.0', guest_os_name, guest_os_id, now(), 0 FROM `cloud`.`guest_os_hypervisor` WHERE hypervisor_type='Xenserver' AND hypervisor_version='8.0.0';

CREATE TABLE IF NOT EXISTS `cloud`.`vsphere_storage_policy` (
  `id` bigint(20) unsigned NOT NULL AUTO_INCREMENT,
  `uuid` varchar(255) UNIQUE,
  `zone_id` bigint(20) unsigned NOT NULL COMMENT 'id of the zone',
  `policy_id` varchar(255) NOT NULL COMMENT 'the identifier of the Storage Policy in vSphere DataCenter',
  `name` varchar(255) NOT NULL COMMENT 'name of the storage policy',
  `description` text COMMENT 'description of the storage policy',
  `update_time` datetime COMMENT 'last updated when policy imported',
  `removed` datetime COMMENT 'date removed',
  PRIMARY KEY (`id`),
  KEY `fk_vsphere_storage_policy__zone_id` (`zone_id`),
  UNIQUE KEY (`zone_id`, `policy_id`),
  CONSTRAINT `fk_vsphere_storage_policy__zone_id` FOREIGN KEY (`zone_id`) REFERENCES `data_center` (`id`) ON DELETE CASCADE
) ENGINE=InnoDB DEFAULT CHARSET=utf8;

ALTER TABLE `cloud`.`storage_pool` ADD COLUMN `parent` BIGINT(20) UNSIGNED NOT NULL DEFAULT 0 COMMENT 'ID of the Datastore cluster (storage pool) if this is a child in that Datastore cluster';

-- Added parent column to support datastore clusters in vmware vsphere
DROP VIEW IF EXISTS `cloud`.`storage_pool_view`;
CREATE VIEW `cloud`.`storage_pool_view` AS
    SELECT
        `storage_pool`.`id` AS `id`,
        `storage_pool`.`uuid` AS `uuid`,
        `storage_pool`.`name` AS `name`,
        `storage_pool`.`status` AS `status`,
        `storage_pool`.`path` AS `path`,
        `storage_pool`.`pool_type` AS `pool_type`,
        `storage_pool`.`host_address` AS `host_address`,
        `storage_pool`.`created` AS `created`,
        `storage_pool`.`removed` AS `removed`,
        `storage_pool`.`capacity_bytes` AS `capacity_bytes`,
        `storage_pool`.`capacity_iops` AS `capacity_iops`,
        `storage_pool`.`scope` AS `scope`,
        `storage_pool`.`hypervisor` AS `hypervisor`,
        `storage_pool`.`storage_provider_name` AS `storage_provider_name`,
        `storage_pool`.`parent` AS `parent`,
        `cluster`.`id` AS `cluster_id`,
        `cluster`.`uuid` AS `cluster_uuid`,
        `cluster`.`name` AS `cluster_name`,
        `cluster`.`cluster_type` AS `cluster_type`,
        `data_center`.`id` AS `data_center_id`,
        `data_center`.`uuid` AS `data_center_uuid`,
        `data_center`.`name` AS `data_center_name`,
        `data_center`.`networktype` AS `data_center_type`,
        `host_pod_ref`.`id` AS `pod_id`,
        `host_pod_ref`.`uuid` AS `pod_uuid`,
        `host_pod_ref`.`name` AS `pod_name`,
        `storage_pool_tags`.`tag` AS `tag`,
        `op_host_capacity`.`used_capacity` AS `disk_used_capacity`,
        `op_host_capacity`.`reserved_capacity` AS `disk_reserved_capacity`,
        `async_job`.`id` AS `job_id`,
        `async_job`.`uuid` AS `job_uuid`,
        `async_job`.`job_status` AS `job_status`,
        `async_job`.`account_id` AS `job_account_id`
    FROM
        ((((((`storage_pool`
        LEFT JOIN `cluster` ON ((`storage_pool`.`cluster_id` = `cluster`.`id`)))
        LEFT JOIN `data_center` ON ((`storage_pool`.`data_center_id` = `data_center`.`id`)))
        LEFT JOIN `host_pod_ref` ON ((`storage_pool`.`pod_id` = `host_pod_ref`.`id`)))
        LEFT JOIN `storage_pool_tags` ON (((`storage_pool_tags`.`pool_id` = `storage_pool`.`id`))))
        LEFT JOIN `op_host_capacity` ON (((`storage_pool`.`id` = `op_host_capacity`.`host_id`)
            AND (`op_host_capacity`.`capacity_type` IN (3 , 9)))))
        LEFT JOIN `async_job` ON (((`async_job`.`instance_id` = `storage_pool`.`id`)
            AND (`async_job`.`instance_type` = 'StoragePool')
            AND (`async_job`.`job_status` = 0))));

-- Add passthrough instruction for appliance deployments
ALTER TABLE `cloud`.`vm_template` ADD COLUMN `deploy_as_is` tinyint(1) NOT NULL DEFAULT '0' COMMENT 'True if the template should be deployed with disks and networks as defined by OVF';

-- Changes to template_view for both deploying multidisk OVA/vApp as is
DROP VIEW IF EXISTS `cloud`.`template_view`;
CREATE VIEW `cloud`.`template_view` AS
     SELECT
         `vm_template`.`id` AS `id`,
         `vm_template`.`uuid` AS `uuid`,
         `vm_template`.`unique_name` AS `unique_name`,
         `vm_template`.`name` AS `name`,
         `vm_template`.`public` AS `public`,
         `vm_template`.`featured` AS `featured`,
         `vm_template`.`type` AS `type`,
         `vm_template`.`hvm` AS `hvm`,
         `vm_template`.`bits` AS `bits`,
         `vm_template`.`url` AS `url`,
         `vm_template`.`format` AS `format`,
         `vm_template`.`created` AS `created`,
         `vm_template`.`checksum` AS `checksum`,
         `vm_template`.`display_text` AS `display_text`,
         `vm_template`.`enable_password` AS `enable_password`,
         `vm_template`.`dynamically_scalable` AS `dynamically_scalable`,
         `vm_template`.`state` AS `template_state`,
         `vm_template`.`guest_os_id` AS `guest_os_id`,
         `guest_os`.`uuid` AS `guest_os_uuid`,
         `guest_os`.`display_name` AS `guest_os_name`,
         `vm_template`.`bootable` AS `bootable`,
         `vm_template`.`prepopulate` AS `prepopulate`,
         `vm_template`.`cross_zones` AS `cross_zones`,
         `vm_template`.`hypervisor_type` AS `hypervisor_type`,
         `vm_template`.`extractable` AS `extractable`,
         `vm_template`.`template_tag` AS `template_tag`,
         `vm_template`.`sort_key` AS `sort_key`,
         `vm_template`.`removed` AS `removed`,
         `vm_template`.`enable_sshkey` AS `enable_sshkey`,
         `parent_template`.`id` AS `parent_template_id`,
         `parent_template`.`uuid` AS `parent_template_uuid`,
         `source_template`.`id` AS `source_template_id`,
         `source_template`.`uuid` AS `source_template_uuid`,
         `account`.`id` AS `account_id`,
         `account`.`uuid` AS `account_uuid`,
         `account`.`account_name` AS `account_name`,
         `account`.`type` AS `account_type`,
         `domain`.`id` AS `domain_id`,
         `domain`.`uuid` AS `domain_uuid`,
         `domain`.`name` AS `domain_name`,
         `domain`.`path` AS `domain_path`,
         `projects`.`id` AS `project_id`,
         `projects`.`uuid` AS `project_uuid`,
         `projects`.`name` AS `project_name`,
         `data_center`.`id` AS `data_center_id`,
         `data_center`.`uuid` AS `data_center_uuid`,
         `data_center`.`name` AS `data_center_name`,
         `launch_permission`.`account_id` AS `lp_account_id`,
         `template_store_ref`.`store_id` AS `store_id`,
         `image_store`.`scope` AS `store_scope`,
         `template_store_ref`.`state` AS `state`,
         `template_store_ref`.`download_state` AS `download_state`,
         `template_store_ref`.`download_pct` AS `download_pct`,
         `template_store_ref`.`error_str` AS `error_str`,
         `template_store_ref`.`size` AS `size`,
         `template_store_ref`.physical_size AS `physical_size`,
         `template_store_ref`.`destroyed` AS `destroyed`,
         `template_store_ref`.`created` AS `created_on_store`,
         `vm_template_details`.`name` AS `detail_name`,
         `vm_template_details`.`value` AS `detail_value`,
         `resource_tags`.`id` AS `tag_id`,
         `resource_tags`.`uuid` AS `tag_uuid`,
         `resource_tags`.`key` AS `tag_key`,
         `resource_tags`.`value` AS `tag_value`,
         `resource_tags`.`domain_id` AS `tag_domain_id`,
         `domain`.`uuid` AS `tag_domain_uuid`,
         `domain`.`name` AS `tag_domain_name`,
         `resource_tags`.`account_id` AS `tag_account_id`,
         `account`.`account_name` AS `tag_account_name`,
         `resource_tags`.`resource_id` AS `tag_resource_id`,
         `resource_tags`.`resource_uuid` AS `tag_resource_uuid`,
         `resource_tags`.`resource_type` AS `tag_resource_type`,
         `resource_tags`.`customer` AS `tag_customer`,
          CONCAT(`vm_template`.`id`,
                 '_',
                 IFNULL(`data_center`.`id`, 0)) AS `temp_zone_pair`,
          `vm_template`.`direct_download` AS `direct_download`,
          `vm_template`.`deploy_as_is` AS `deploy_as_is`
     FROM
         (((((((((((((`vm_template`
         JOIN `guest_os` ON ((`guest_os`.`id` = `vm_template`.`guest_os_id`)))
         JOIN `account` ON ((`account`.`id` = `vm_template`.`account_id`)))
         JOIN `domain` ON ((`domain`.`id` = `account`.`domain_id`)))
         LEFT JOIN `projects` ON ((`projects`.`project_account_id` = `account`.`id`)))
         LEFT JOIN `vm_template_details` ON ((`vm_template_details`.`template_id` = `vm_template`.`id`)))
         LEFT JOIN `vm_template` `source_template` ON ((`source_template`.`id` = `vm_template`.`source_template_id`)))
         LEFT JOIN `template_store_ref` ON (((`template_store_ref`.`template_id` = `vm_template`.`id`)
             AND (`template_store_ref`.`store_role` = 'Image')
             AND (`template_store_ref`.`destroyed` = 0))))
         LEFT JOIN `vm_template` `parent_template` ON ((`parent_template`.`id` = `vm_template`.`parent_template_id`)))
         LEFT JOIN `image_store` ON ((ISNULL(`image_store`.`removed`)
             AND (`template_store_ref`.`store_id` IS NOT NULL)
             AND (`image_store`.`id` = `template_store_ref`.`store_id`))))
         LEFT JOIN `template_zone_ref` ON (((`template_zone_ref`.`template_id` = `vm_template`.`id`)
             AND ISNULL(`template_store_ref`.`store_id`)
             AND ISNULL(`template_zone_ref`.`removed`))))
         LEFT JOIN `data_center` ON (((`image_store`.`data_center_id` = `data_center`.`id`)
             OR (`template_zone_ref`.`zone_id` = `data_center`.`id`))))
         LEFT JOIN `launch_permission` ON ((`launch_permission`.`template_id` = `vm_template`.`id`)))
         LEFT JOIN `resource_tags` ON (((`resource_tags`.`resource_id` = `vm_template`.`id`)
             AND ((`resource_tags`.`resource_type` = 'Template')
             OR (`resource_tags`.`resource_type` = 'ISO')))));

-- Add mincpu, maxcpu, minmemory and maxmemory to the view supporting constrained offerings
DROP VIEW IF EXISTS `cloud`.`service_offering_view`;
CREATE VIEW `cloud`.`service_offering_view` AS
    SELECT
        `service_offering`.`id` AS `id`,
        `disk_offering`.`uuid` AS `uuid`,
        `disk_offering`.`name` AS `name`,
        `disk_offering`.`display_text` AS `display_text`,
        `disk_offering`.`provisioning_type` AS `provisioning_type`,
        `disk_offering`.`created` AS `created`,
        `disk_offering`.`tags` AS `tags`,
        `disk_offering`.`removed` AS `removed`,
        `disk_offering`.`use_local_storage` AS `use_local_storage`,
        `disk_offering`.`system_use` AS `system_use`,
        `disk_offering`.`customized_iops` AS `customized_iops`,
        `disk_offering`.`min_iops` AS `min_iops`,
        `disk_offering`.`max_iops` AS `max_iops`,
        `disk_offering`.`hv_ss_reserve` AS `hv_ss_reserve`,
        `disk_offering`.`bytes_read_rate` AS `bytes_read_rate`,
        `disk_offering`.`bytes_read_rate_max` AS `bytes_read_rate_max`,
        `disk_offering`.`bytes_read_rate_max_length` AS `bytes_read_rate_max_length`,
        `disk_offering`.`bytes_write_rate` AS `bytes_write_rate`,
        `disk_offering`.`bytes_write_rate_max` AS `bytes_write_rate_max`,
        `disk_offering`.`bytes_write_rate_max_length` AS `bytes_write_rate_max_length`,
        `disk_offering`.`iops_read_rate` AS `iops_read_rate`,
        `disk_offering`.`iops_read_rate_max` AS `iops_read_rate_max`,
        `disk_offering`.`iops_read_rate_max_length` AS `iops_read_rate_max_length`,
        `disk_offering`.`iops_write_rate` AS `iops_write_rate`,
        `disk_offering`.`iops_write_rate_max` AS `iops_write_rate_max`,
        `disk_offering`.`iops_write_rate_max_length` AS `iops_write_rate_max_length`,
        `disk_offering`.`cache_mode` AS `cache_mode`,
        `disk_offering`.`disk_size` AS `root_disk_size`,
        `service_offering`.`cpu` AS `cpu`,
        `service_offering`.`speed` AS `speed`,
        `service_offering`.`ram_size` AS `ram_size`,
        `service_offering`.`nw_rate` AS `nw_rate`,
        `service_offering`.`mc_rate` AS `mc_rate`,
        `service_offering`.`ha_enabled` AS `ha_enabled`,
        `service_offering`.`limit_cpu_use` AS `limit_cpu_use`,
        `service_offering`.`host_tag` AS `host_tag`,
        `service_offering`.`default_use` AS `default_use`,
        `service_offering`.`vm_type` AS `vm_type`,
        `service_offering`.`sort_key` AS `sort_key`,
        `service_offering`.`is_volatile` AS `is_volatile`,
        `service_offering`.`deployment_planner` AS `deployment_planner`,
        `vsphere_storage_policy`.`value` AS `vsphere_storage_policy`,
        GROUP_CONCAT(DISTINCT(domain.id)) AS domain_id,
        GROUP_CONCAT(DISTINCT(domain.uuid)) AS domain_uuid,
        GROUP_CONCAT(DISTINCT(domain.name)) AS domain_name,
        GROUP_CONCAT(DISTINCT(domain.path)) AS domain_path,
        GROUP_CONCAT(DISTINCT(zone.id)) AS zone_id,
        GROUP_CONCAT(DISTINCT(zone.uuid)) AS zone_uuid,
        GROUP_CONCAT(DISTINCT(zone.name)) AS zone_name,
        IFNULL(`min_compute_details`.`value`, `cpu`) AS min_cpu,
        IFNULL(`max_compute_details`.`value`, `cpu`) AS max_cpu,
        IFNULL(`min_memory_details`.`value`, `ram_size`) AS min_memory,
        IFNULL(`max_memory_details`.`value`, `ram_size`) AS max_memory
    FROM
        `cloud`.`service_offering`
            INNER JOIN
        `cloud`.`disk_offering_view` AS `disk_offering` ON service_offering.id = disk_offering.id
            LEFT JOIN
        `cloud`.`service_offering_details` AS `domain_details` ON `domain_details`.`service_offering_id` = `disk_offering`.`id` AND `domain_details`.`name`='domainid'
            LEFT JOIN
        `cloud`.`domain` AS `domain` ON FIND_IN_SET(`domain`.`id`, `domain_details`.`value`)
            LEFT JOIN
        `cloud`.`service_offering_details` AS `zone_details` ON `zone_details`.`service_offering_id` = `disk_offering`.`id` AND `zone_details`.`name`='zoneid'
            LEFT JOIN
        `cloud`.`data_center` AS `zone` ON FIND_IN_SET(`zone`.`id`, `zone_details`.`value`)
			LEFT JOIN
		`cloud`.`service_offering_details` AS `min_compute_details` ON `min_compute_details`.`service_offering_id` = `disk_offering`.`id`
				AND `min_compute_details`.`name` = 'mincpunumber'
			LEFT JOIN
		`cloud`.`service_offering_details` AS `max_compute_details` ON `max_compute_details`.`service_offering_id` = `disk_offering`.`id`
				AND `max_compute_details`.`name` = 'maxcpunumber'
			LEFT JOIN
		`cloud`.`service_offering_details` AS `min_memory_details` ON `min_memory_details`.`service_offering_id` = `disk_offering`.`id`
				AND `min_memory_details`.`name` = 'minmemory'
			LEFT JOIN
		`cloud`.`service_offering_details` AS `max_memory_details` ON `max_memory_details`.`service_offering_id` = `disk_offering`.`id`
				AND `max_memory_details`.`name` = 'maxmemory'
			LEFT JOIN
		`cloud`.`service_offering_details` AS `vsphere_storage_policy` ON `vsphere_storage_policy`.`service_offering_id` = `disk_offering`.`id`
				AND `vsphere_storage_policy`.`name` = 'storagepolicy'
    WHERE
        `disk_offering`.`state`='Active'
    GROUP BY
        `service_offering`.`id`;

DROP VIEW IF EXISTS `cloud`.`disk_offering_view`;
CREATE VIEW `cloud`.`disk_offering_view` AS
    SELECT
        `disk_offering`.`id` AS `id`,
        `disk_offering`.`uuid` AS `uuid`,
        `disk_offering`.`name` AS `name`,
        `disk_offering`.`display_text` AS `display_text`,
        `disk_offering`.`provisioning_type` AS `provisioning_type`,
        `disk_offering`.`disk_size` AS `disk_size`,
        `disk_offering`.`min_iops` AS `min_iops`,
        `disk_offering`.`max_iops` AS `max_iops`,
        `disk_offering`.`created` AS `created`,
        `disk_offering`.`tags` AS `tags`,
        `disk_offering`.`customized` AS `customized`,
        `disk_offering`.`customized_iops` AS `customized_iops`,
        `disk_offering`.`removed` AS `removed`,
        `disk_offering`.`use_local_storage` AS `use_local_storage`,
        `disk_offering`.`system_use` AS `system_use`,
        `disk_offering`.`hv_ss_reserve` AS `hv_ss_reserve`,
        `disk_offering`.`bytes_read_rate` AS `bytes_read_rate`,
        `disk_offering`.`bytes_read_rate_max` AS `bytes_read_rate_max`,
        `disk_offering`.`bytes_read_rate_max_length` AS `bytes_read_rate_max_length`,
        `disk_offering`.`bytes_write_rate` AS `bytes_write_rate`,
        `disk_offering`.`bytes_write_rate_max` AS `bytes_write_rate_max`,
        `disk_offering`.`bytes_write_rate_max_length` AS `bytes_write_rate_max_length`,
        `disk_offering`.`iops_read_rate` AS `iops_read_rate`,
        `disk_offering`.`iops_read_rate_max` AS `iops_read_rate_max`,
        `disk_offering`.`iops_read_rate_max_length` AS `iops_read_rate_max_length`,
        `disk_offering`.`iops_write_rate` AS `iops_write_rate`,
        `disk_offering`.`iops_write_rate_max` AS `iops_write_rate_max`,
        `disk_offering`.`iops_write_rate_max_length` AS `iops_write_rate_max_length`,
        `disk_offering`.`cache_mode` AS `cache_mode`,
        `disk_offering`.`sort_key` AS `sort_key`,
        `disk_offering`.`type` AS `type`,
        `disk_offering`.`display_offering` AS `display_offering`,
        `disk_offering`.`state` AS `state`,
        `vsphere_storage_policy`.`value` AS `vsphere_storage_policy`,
        GROUP_CONCAT(DISTINCT(domain.id)) AS domain_id,
        GROUP_CONCAT(DISTINCT(domain.uuid)) AS domain_uuid,
        GROUP_CONCAT(DISTINCT(domain.name)) AS domain_name,
        GROUP_CONCAT(DISTINCT(domain.path)) AS domain_path,
        GROUP_CONCAT(DISTINCT(zone.id)) AS zone_id,
        GROUP_CONCAT(DISTINCT(zone.uuid)) AS zone_uuid,
        GROUP_CONCAT(DISTINCT(zone.name)) AS zone_name
    FROM
        `cloud`.`disk_offering`
            LEFT JOIN
        `cloud`.`disk_offering_details` AS `domain_details` ON `domain_details`.`offering_id` = `disk_offering`.`id` AND `domain_details`.`name`='domainid'
            LEFT JOIN
        `cloud`.`domain` AS `domain` ON FIND_IN_SET(`domain`.`id`, `domain_details`.`value`)
            LEFT JOIN
        `cloud`.`disk_offering_details` AS `zone_details` ON `zone_details`.`offering_id` = `disk_offering`.`id` AND `zone_details`.`name`='zoneid'
            LEFT JOIN
        `cloud`.`data_center` AS `zone` ON FIND_IN_SET(`zone`.`id`, `zone_details`.`value`)
			LEFT JOIN
		`cloud`.`disk_offering_details` AS `vsphere_storage_policy` ON `vsphere_storage_policy`.`offering_id` = `disk_offering`.`id`
				AND `vsphere_storage_policy`.`name` = 'storagepolicy'

    WHERE
        `disk_offering`.`state`='Active'
    GROUP BY
        `disk_offering`.`id`;

ALTER TABLE `cloud`.`template_spool_ref`
DROP FOREIGN KEY `fk_template_spool_ref__template_id`;

ALTER TABLE `cloud`.`template_spool_ref`
ADD COLUMN `deployment_option` VARCHAR(255) NULL DEFAULT NULL AFTER `updated`,
ADD INDEX `fk_template_spool_ref__template_id_idx` (`template_id` ASC),
ADD UNIQUE INDEX `index_template_spool_configuration` (`pool_id` ASC, `template_id` ASC, `deployment_option` ASC),
DROP INDEX `i_template_spool_ref__template_id__pool_id` ;

ALTER TABLE `cloud`.`template_spool_ref`
ADD CONSTRAINT `fk_template_spool_ref__template_id`
  FOREIGN KEY (`template_id`)
  REFERENCES `cloud`.`vm_template` (`id`)
  ON DELETE NO ACTION
  ON UPDATE NO ACTION;

CREATE TABLE `cloud`.`template_deploy_as_is_details` (
  `id` bigint unsigned NOT NULL auto_increment,
  `template_id` bigint unsigned NOT NULL COMMENT 'template id',
  `name` varchar(255) NOT NULL,
  `value` TEXT,
  PRIMARY KEY (`id`),
  CONSTRAINT `fk_template_deploy_as_is_details__template_id` FOREIGN KEY `fk_template_deploy_as_is_details__template_id`(`template_id`) REFERENCES `vm_template`(`id`) ON DELETE CASCADE
) ENGINE=InnoDB DEFAULT CHARSET=utf8;

CREATE TABLE `cloud`.`user_vm_deploy_as_is_details` (
  `id` bigint unsigned NOT NULL auto_increment,
  `vm_id` bigint unsigned NOT NULL COMMENT 'virtual machine id',
  `name` varchar(255) NOT NULL,
  `value` TEXT,
  PRIMARY KEY (`id`),
  CONSTRAINT `fk_user_vm_deploy_as_is_details__vm_id` FOREIGN KEY `fk_user_vm_deploy_as_is_details__vm_id`(`vm_id`) REFERENCES `vm_instance`(`id`) ON DELETE CASCADE
) ENGINE=InnoDB DEFAULT CHARSET=utf8;

ALTER TABLE `cloud`.`image_store` ADD COLUMN `readonly` boolean DEFAULT false COMMENT 'defines status of image store';

DROP VIEW IF EXISTS `cloud`.`image_store_view`;
CREATE VIEW `cloud`.`image_store_view` AS
    select
        image_store.id,
        image_store.uuid,
        image_store.name,
        image_store.image_provider_name,
        image_store.protocol,
        image_store.url,
        image_store.scope,
        image_store.role,
        image_store.readonly,
        image_store.removed,
        data_center.id data_center_id,
        data_center.uuid data_center_uuid,
        data_center.name data_center_name,
        image_store_details.name detail_name,
        image_store_details.value detail_value
    from
        `cloud`.`image_store`
            left join
        `cloud`.`data_center` ON image_store.data_center_id = data_center.id
            left join
        `cloud`.`image_store_details` ON image_store_details.store_id = image_store.id;

-- OVF configured OS while registering deploy-as-is templates Linux 3.x Kernel OS
INSERT INTO `cloud`.`guest_os` (id, uuid, category_id, display_name, created) VALUES (305, UUID(), 11, 'OVF Configured OS', now());
INSERT INTO `cloud`.`guest_os` (id, uuid, category_id, display_name, created) VALUES (306, UUID(), 2, 'Linux 3.x Kernel (64 bit)', now());
INSERT INTO `cloud`.`guest_os` (id, uuid, category_id, display_name, created) VALUES (307, UUID(), 2, 'Linux 3.x Kernel (32 bit)', now());

INSERT INTO `cloud`.`guest_os_hypervisor` (uuid, hypervisor_type, hypervisor_version, guest_os_name, guest_os_id, created, is_user_defined) VALUES (UUID(), 'VMware', '6.0', 'other3xLinux64Guest', 306, now(), 0);
INSERT INTO `cloud`.`guest_os_hypervisor` (uuid, hypervisor_type, hypervisor_version, guest_os_name, guest_os_id, created, is_user_defined) VALUES (UUID(), 'VMware', '6.5', 'other3xLinux64Guest', 306, now(), 0);
INSERT INTO `cloud`.`guest_os_hypervisor` (uuid, hypervisor_type, hypervisor_version, guest_os_name, guest_os_id, created, is_user_defined) VALUES (UUID(), 'VMware', '6.7', 'other3xLinux64Guest', 306, now(), 0);
INSERT INTO `cloud`.`guest_os_hypervisor` (uuid, hypervisor_type, hypervisor_version, guest_os_name, guest_os_id, created, is_user_defined) VALUES (UUID(), 'VMware', '6.7.1', 'other3xLinux64Guest', 306, now(), 0);
INSERT INTO `cloud`.`guest_os_hypervisor` (uuid, hypervisor_type, hypervisor_version, guest_os_name, guest_os_id, created, is_user_defined) VALUES (UUID(), 'VMware', '6.7.2', 'other3xLinux64Guest', 306, now(), 0);
INSERT INTO `cloud`.`guest_os_hypervisor` (uuid, hypervisor_type, hypervisor_version, guest_os_name, guest_os_id, created, is_user_defined) VALUES (UUID(), 'VMware', '6.7.3', 'other3xLinux64Guest', 306, now(), 0);

INSERT INTO `cloud`.`guest_os_hypervisor` (uuid, hypervisor_type, hypervisor_version, guest_os_name, guest_os_id, created, is_user_defined) VALUES (UUID(), 'VMware', '6.0', 'other3xLinuxGuest', 307, now(), 0);
INSERT INTO `cloud`.`guest_os_hypervisor` (uuid, hypervisor_type, hypervisor_version, guest_os_name, guest_os_id, created, is_user_defined) VALUES (UUID(), 'VMware', '6.5', 'other3xLinuxGuest', 307, now(), 0);
INSERT INTO `cloud`.`guest_os_hypervisor` (uuid, hypervisor_type, hypervisor_version, guest_os_name, guest_os_id, created, is_user_defined) VALUES (UUID(), 'VMware', '6.7', 'other3xLinuxGuest', 307, now(), 0);
INSERT INTO `cloud`.`guest_os_hypervisor` (uuid, hypervisor_type, hypervisor_version, guest_os_name, guest_os_id, created, is_user_defined) VALUES (UUID(), 'VMware', '6.7.1', 'other3xLinuxGuest', 307, now(), 0);
INSERT INTO `cloud`.`guest_os_hypervisor` (uuid, hypervisor_type, hypervisor_version, guest_os_name, guest_os_id, created, is_user_defined) VALUES (UUID(), 'VMware', '6.7.2', 'other3xLinuxGuest', 307, now(), 0);
INSERT INTO `cloud`.`guest_os_hypervisor` (uuid, hypervisor_type, hypervisor_version, guest_os_name, guest_os_id, created, is_user_defined) VALUES (UUID(), 'VMware', '6.7.3', 'other3xLinuxGuest', 307, now(), 0);


-- Add amazonlinux as support guest os
INSERT INTO `cloud`.`guest_os` (id, uuid, category_id, display_name, created) VALUES (308, UUID(), 7, 'Amazon Linux 2 (64 bit)', now());
-- Amazonlinux VMWare guest os mapping
INSERT INTO `cloud`.`guest_os_hypervisor` (uuid,hypervisor_type, hypervisor_version, guest_os_name, guest_os_id, created, is_user_defined) VALUES (UUID(),'VMware', '6.7.1', 'amazonlinux2_64Guest', 308, now(), 0);
INSERT INTO `cloud`.`guest_os_hypervisor` (uuid,hypervisor_type, hypervisor_version, guest_os_name, guest_os_id, created, is_user_defined) VALUES (UUID(),'VMware', '6.7.2', 'amazonlinux2_64Guest', 308, now(), 0);
INSERT INTO `cloud`.`guest_os_hypervisor` (uuid,hypervisor_type, hypervisor_version, guest_os_name, guest_os_id, created, is_user_defined) VALUES (UUID(),'VMware', '6.7.3', 'amazonlinux2_64Guest', 308, now(), 0);


-- Add asianux4 32 as support guest os
INSERT INTO `cloud`.`guest_os` (id, uuid, category_id, display_name, created) VALUES (309, UUID(), 7, 'Asianux Server 4 (32 bit)', now());
-- asianux4 VMWare guest os mapping
INSERT INTO `cloud`.`guest_os_hypervisor` (uuid,hypervisor_type, hypervisor_version, guest_os_name, guest_os_id, created, is_user_defined) VALUES (UUID(),'VMware', '6.0', 'asianux4Guest', 309, now(), 0);
INSERT INTO `cloud`.`guest_os_hypervisor` (uuid,hypervisor_type, hypervisor_version, guest_os_name, guest_os_id, created, is_user_defined) VALUES (UUID(),'VMware', '6.5', 'asianux4Guest', 309, now(), 0);
INSERT INTO `cloud`.`guest_os_hypervisor` (uuid,hypervisor_type, hypervisor_version, guest_os_name, guest_os_id, created, is_user_defined) VALUES (UUID(),'VMware', '6.7', 'asianux4Guest', 309, now(), 0);
INSERT INTO `cloud`.`guest_os_hypervisor` (uuid,hypervisor_type, hypervisor_version, guest_os_name, guest_os_id, created, is_user_defined) VALUES (UUID(),'VMware', '6.7.1', 'asianux4Guest', 309, now(), 0);
INSERT INTO `cloud`.`guest_os_hypervisor` (uuid,hypervisor_type, hypervisor_version, guest_os_name, guest_os_id, created, is_user_defined) VALUES (UUID(),'VMware', '6.7.2', 'asianux4Guest', 309, now(), 0);
INSERT INTO `cloud`.`guest_os_hypervisor` (uuid,hypervisor_type, hypervisor_version, guest_os_name, guest_os_id, created, is_user_defined) VALUES (UUID(),'VMware', '6.7.3', 'asianux4Guest', 309, now(), 0);


-- Add asianux4 64 as support guest os
INSERT INTO `cloud`.`guest_os` (id, uuid, category_id, display_name, created) VALUES (310, UUID(), 7, 'Asianux Server 4 (64 bit)', now());
-- asianux4 VMWare guest os mapping
INSERT INTO `cloud`.`guest_os_hypervisor` (uuid,hypervisor_type, hypervisor_version, guest_os_name, guest_os_id, created, is_user_defined) VALUES (UUID(),'VMware', '6.0', 'asianux4_64Guest', 310, now(), 0);
INSERT INTO `cloud`.`guest_os_hypervisor` (uuid,hypervisor_type, hypervisor_version, guest_os_name, guest_os_id, created, is_user_defined) VALUES (UUID(),'VMware', '6.5', 'asianux4_64Guest', 310, now(), 0);
INSERT INTO `cloud`.`guest_os_hypervisor` (uuid,hypervisor_type, hypervisor_version, guest_os_name, guest_os_id, created, is_user_defined) VALUES (UUID(),'VMware', '6.7', 'asianux4_64Guest', 310, now(), 0);
INSERT INTO `cloud`.`guest_os_hypervisor` (uuid,hypervisor_type, hypervisor_version, guest_os_name, guest_os_id, created, is_user_defined) VALUES (UUID(),'VMware', '6.7.1', 'asianux4_64Guest', 310, now(), 0);
INSERT INTO `cloud`.`guest_os_hypervisor` (uuid,hypervisor_type, hypervisor_version, guest_os_name, guest_os_id, created, is_user_defined) VALUES (UUID(),'VMware', '6.7.2', 'asianux4_64Guest', 310, now(), 0);
INSERT INTO `cloud`.`guest_os_hypervisor` (uuid,hypervisor_type, hypervisor_version, guest_os_name, guest_os_id, created, is_user_defined) VALUES (UUID(),'VMware', '6.7.3', 'asianux4_64Guest', 310, now(), 0);


-- Add asianux5 32 as support guest os
INSERT INTO `cloud`.`guest_os` (id, uuid, category_id, display_name, created) VALUES (311, UUID(), 7, 'Asianux Server 5 (32 bit)', now());
-- asianux5 VMWare guest os mapping
INSERT INTO `cloud`.`guest_os_hypervisor` (uuid,hypervisor_type, hypervisor_version, guest_os_name, guest_os_id, created, is_user_defined) VALUES (UUID(),'VMware', '6.0', 'asianux5Guest', 311, now(), 0);
INSERT INTO `cloud`.`guest_os_hypervisor` (uuid,hypervisor_type, hypervisor_version, guest_os_name, guest_os_id, created, is_user_defined) VALUES (UUID(),'VMware', '6.5', 'asianux5Guest', 311, now(), 0);
INSERT INTO `cloud`.`guest_os_hypervisor` (uuid,hypervisor_type, hypervisor_version, guest_os_name, guest_os_id, created, is_user_defined) VALUES (UUID(),'VMware', '6.7', 'asianux5Guest', 311, now(), 0);
INSERT INTO `cloud`.`guest_os_hypervisor` (uuid,hypervisor_type, hypervisor_version, guest_os_name, guest_os_id, created, is_user_defined) VALUES (UUID(),'VMware', '6.7.1', 'asianux5Guest', 311, now(), 0);
INSERT INTO `cloud`.`guest_os_hypervisor` (uuid,hypervisor_type, hypervisor_version, guest_os_name, guest_os_id, created, is_user_defined) VALUES (UUID(),'VMware', '6.7.2', 'asianux5Guest', 311, now(), 0);
INSERT INTO `cloud`.`guest_os_hypervisor` (uuid,hypervisor_type, hypervisor_version, guest_os_name, guest_os_id, created, is_user_defined) VALUES (UUID(),'VMware', '6.7.3', 'asianux5Guest', 311, now(), 0);


-- Add asianux5 64 as support guest os
INSERT INTO `cloud`.`guest_os` (id, uuid, category_id, display_name, created) VALUES (312, UUID(), 7, 'Asianux Server 5 (64 bit)', now());
-- asianux5 VMWare guest os mapping
INSERT INTO `cloud`.`guest_os_hypervisor` (uuid,hypervisor_type, hypervisor_version, guest_os_name, guest_os_id, created, is_user_defined) VALUES (UUID(),'VMware', '6.0', 'asianux5_64Guest', 312, now(), 0);
INSERT INTO `cloud`.`guest_os_hypervisor` (uuid,hypervisor_type, hypervisor_version, guest_os_name, guest_os_id, created, is_user_defined) VALUES (UUID(),'VMware', '6.5', 'asianux5_64Guest', 312, now(), 0);
INSERT INTO `cloud`.`guest_os_hypervisor` (uuid,hypervisor_type, hypervisor_version, guest_os_name, guest_os_id, created, is_user_defined) VALUES (UUID(),'VMware', '6.7', 'asianux5_64Guest', 312, now(), 0);
INSERT INTO `cloud`.`guest_os_hypervisor` (uuid,hypervisor_type, hypervisor_version, guest_os_name, guest_os_id, created, is_user_defined) VALUES (UUID(),'VMware', '6.7.1', 'asianux5_64Guest', 312, now(), 0);
INSERT INTO `cloud`.`guest_os_hypervisor` (uuid,hypervisor_type, hypervisor_version, guest_os_name, guest_os_id, created, is_user_defined) VALUES (UUID(),'VMware', '6.7.2', 'asianux5_64Guest', 312, now(), 0);
INSERT INTO `cloud`.`guest_os_hypervisor` (uuid,hypervisor_type, hypervisor_version, guest_os_name, guest_os_id, created, is_user_defined) VALUES (UUID(),'VMware', '6.7.3', 'asianux5_64Guest', 312, now(), 0);


-- Add asianux7 32 as support guest os
INSERT INTO `cloud`.`guest_os` (id, uuid, category_id, display_name, created) VALUES (313, UUID(), 7, 'Asianux Server 7 (32 bit)', now());
-- asianux7 VMWare guest os mapping
INSERT INTO `cloud`.`guest_os_hypervisor` (uuid,hypervisor_type, hypervisor_version, guest_os_name, guest_os_id, created, is_user_defined) VALUES (UUID(),'VMware', '6.5', 'asianux7Guest', 313, now(), 0);
INSERT INTO `cloud`.`guest_os_hypervisor` (uuid,hypervisor_type, hypervisor_version, guest_os_name, guest_os_id, created, is_user_defined) VALUES (UUID(),'VMware', '6.7', 'asianux7Guest', 313, now(), 0);
INSERT INTO `cloud`.`guest_os_hypervisor` (uuid,hypervisor_type, hypervisor_version, guest_os_name, guest_os_id, created, is_user_defined) VALUES (UUID(),'VMware', '6.7.1', 'asianux7Guest', 313, now(), 0);
INSERT INTO `cloud`.`guest_os_hypervisor` (uuid,hypervisor_type, hypervisor_version, guest_os_name, guest_os_id, created, is_user_defined) VALUES (UUID(),'VMware', '6.7.2', 'asianux7Guest', 313, now(), 0);
INSERT INTO `cloud`.`guest_os_hypervisor` (uuid,hypervisor_type, hypervisor_version, guest_os_name, guest_os_id, created, is_user_defined) VALUES (UUID(),'VMware', '6.7.3', 'asianux7Guest', 313, now(), 0);


-- Add asianux7 64 as support guest os
INSERT INTO `cloud`.`guest_os` (id, uuid, category_id, display_name, created) VALUES (314, UUID(), 7, 'Asianux Server 7 (64 bit)', now());
-- asianux7 VMWare guest os mapping
INSERT INTO `cloud`.`guest_os_hypervisor` (uuid,hypervisor_type, hypervisor_version, guest_os_name, guest_os_id, created, is_user_defined) VALUES (UUID(),'VMware', '6.5', 'asianux7_64Guest', 314, now(), 0);
INSERT INTO `cloud`.`guest_os_hypervisor` (uuid,hypervisor_type, hypervisor_version, guest_os_name, guest_os_id, created, is_user_defined) VALUES (UUID(),'VMware', '6.7', 'asianux7_64Guest', 314, now(), 0);
INSERT INTO `cloud`.`guest_os_hypervisor` (uuid,hypervisor_type, hypervisor_version, guest_os_name, guest_os_id, created, is_user_defined) VALUES (UUID(),'VMware', '6.7.1', 'asianux7_64Guest', 314, now(), 0);
INSERT INTO `cloud`.`guest_os_hypervisor` (uuid,hypervisor_type, hypervisor_version, guest_os_name, guest_os_id, created, is_user_defined) VALUES (UUID(),'VMware', '6.7.2', 'asianux7_64Guest', 314, now(), 0);
INSERT INTO `cloud`.`guest_os_hypervisor` (uuid,hypervisor_type, hypervisor_version, guest_os_name, guest_os_id, created, is_user_defined) VALUES (UUID(),'VMware', '6.7.3', 'asianux7_64Guest', 314, now(), 0);


-- Add asianux8 as support guest os
INSERT INTO `cloud`.`guest_os` (id, uuid, category_id, display_name, created) VALUES (315, UUID(), 7, 'Asianux Server 8 (64 bit)', now());
-- asianux8 VMWare guest os mapping
INSERT INTO `cloud`.`guest_os_hypervisor` (uuid,hypervisor_type, hypervisor_version, guest_os_name, guest_os_id, created, is_user_defined) VALUES (UUID(),'VMware', '6.7', 'asianux8_64Guest', 315, now(), 0);
INSERT INTO `cloud`.`guest_os_hypervisor` (uuid,hypervisor_type, hypervisor_version, guest_os_name, guest_os_id, created, is_user_defined) VALUES (UUID(),'VMware', '6.7.1', 'asianux8_64Guest', 315, now(), 0);
INSERT INTO `cloud`.`guest_os_hypervisor` (uuid,hypervisor_type, hypervisor_version, guest_os_name, guest_os_id, created, is_user_defined) VALUES (UUID(),'VMware', '6.7.2', 'asianux8_64Guest', 315, now(), 0);
INSERT INTO `cloud`.`guest_os_hypervisor` (uuid,hypervisor_type, hypervisor_version, guest_os_name, guest_os_id, created, is_user_defined) VALUES (UUID(),'VMware', '6.7.3', 'asianux8_64Guest', 315, now(), 0);


-- Add eComStation 2.0   as support guest os
INSERT INTO `cloud`.`guest_os` (id, uuid, category_id, display_name, created) VALUES (316, UUID(), 7, 'eComStation 2.0', now());
-- eComStation 2.0 VMWare guest os mapping
INSERT INTO `cloud`.`guest_os_hypervisor` (uuid,hypervisor_type, hypervisor_version, guest_os_name, guest_os_id, created, is_user_defined) VALUES (UUID(),'VMware', '6.7', 'eComStation2Guest', 316, now(), 0);
INSERT INTO `cloud`.`guest_os_hypervisor` (uuid,hypervisor_type, hypervisor_version, guest_os_name, guest_os_id, created, is_user_defined) VALUES (UUID(),'VMware', '6.7.1', 'eComStation2Guest', 316, now(), 0);
INSERT INTO `cloud`.`guest_os_hypervisor` (uuid,hypervisor_type, hypervisor_version, guest_os_name, guest_os_id, created, is_user_defined) VALUES (UUID(),'VMware', '6.7.2', 'eComStation2Guest', 316, now(), 0);
INSERT INTO `cloud`.`guest_os_hypervisor` (uuid,hypervisor_type, hypervisor_version, guest_os_name, guest_os_id, created, is_user_defined) VALUES (UUID(),'VMware', '6.7.3', 'eComStation2Guest', 316, now(), 0);

-- Add macOS 10.13 (64 bit)  as support guest os
INSERT INTO `cloud`.`guest_os` (id, uuid, category_id, display_name, created) VALUES (317, UUID(), 7, 'macOS 10.13 (64 bit)', now());
-- macOS 10.13 (64 bit)  VMWare guest os mapping
INSERT INTO `cloud`.`guest_os_hypervisor` (uuid,hypervisor_type, hypervisor_version, guest_os_name, guest_os_id, created, is_user_defined) VALUES (UUID(),'VMware', '6.7', 'darwin17_64Guest', 317, now(), 0);
INSERT INTO `cloud`.`guest_os_hypervisor` (uuid,hypervisor_type, hypervisor_version, guest_os_name, guest_os_id, created, is_user_defined) VALUES (UUID(),'VMware', '6.7.1', 'darwin17_64Guest', 317, now(), 0);
INSERT INTO `cloud`.`guest_os_hypervisor` (uuid,hypervisor_type, hypervisor_version, guest_os_name, guest_os_id, created, is_user_defined) VALUES (UUID(),'VMware', '6.7.2', 'darwin17_64Guest', 317, now(), 0);
INSERT INTO `cloud`.`guest_os_hypervisor` (uuid,hypervisor_type, hypervisor_version, guest_os_name, guest_os_id, created, is_user_defined) VALUES (UUID(),'VMware', '6.7.3', 'darwin17_64Guest', 317, now(), 0);

-- Add macOS 10.14 (64 bit)  as support guest os
INSERT INTO `cloud`.`guest_os` (id, uuid, category_id, display_name, created) VALUES (318, UUID(), 7, 'macOS 10.14 (64 bit)', now());
-- macOS 10.14 (64 bit) VMWare guest os mapping
INSERT INTO `cloud`.`guest_os_hypervisor` (uuid,hypervisor_type, hypervisor_version, guest_os_name, guest_os_id, created, is_user_defined) VALUES (UUID(),'VMware', '6.7', 'darwin18_64Guest', 318, now(), 0);
INSERT INTO `cloud`.`guest_os_hypervisor` (uuid,hypervisor_type, hypervisor_version, guest_os_name, guest_os_id, created, is_user_defined) VALUES (UUID(),'VMware', '6.7.1', 'darwin18_64Guest', 318, now(), 0);
INSERT INTO `cloud`.`guest_os_hypervisor` (uuid,hypervisor_type, hypervisor_version, guest_os_name, guest_os_id, created, is_user_defined) VALUES (UUID(),'VMware', '6.7.2', 'darwin18_64Guest', 318, now(), 0);
INSERT INTO `cloud`.`guest_os_hypervisor` (uuid,hypervisor_type, hypervisor_version, guest_os_name, guest_os_id, created, is_user_defined) VALUES (UUID(),'VMware', '6.7.3', 'darwin18_64Guest', 318, now(), 0);


-- Add Fedora Linux (64 bit)   as support guest os
INSERT INTO `cloud`.`guest_os` (id, uuid, category_id, display_name, created) VALUES (319, UUID(), 7, 'Fedora Linux (64 bit)', now());
-- Fedora Linux (64 bit)  VMWare guest os mapping
INSERT INTO `cloud`.`guest_os_hypervisor` (uuid,hypervisor_type, hypervisor_version, guest_os_name, guest_os_id, created, is_user_defined) VALUES (UUID(),'VMware', '6.0', 'fedora64Guest', 319, now(), 0);
INSERT INTO `cloud`.`guest_os_hypervisor` (uuid,hypervisor_type, hypervisor_version, guest_os_name, guest_os_id, created, is_user_defined) VALUES (UUID(),'VMware', '6.5', 'fedora64Guest', 319, now(), 0);
INSERT INTO `cloud`.`guest_os_hypervisor` (uuid,hypervisor_type, hypervisor_version, guest_os_name, guest_os_id, created, is_user_defined) VALUES (UUID(),'VMware', '6.7', 'fedora64Guest', 319, now(), 0);
INSERT INTO `cloud`.`guest_os_hypervisor` (uuid,hypervisor_type, hypervisor_version, guest_os_name, guest_os_id, created, is_user_defined) VALUES (UUID(),'VMware', '6.7.1', 'fedora64Guest', 319, now(), 0);
INSERT INTO `cloud`.`guest_os_hypervisor` (uuid,hypervisor_type, hypervisor_version, guest_os_name, guest_os_id, created, is_user_defined) VALUES (UUID(),'VMware', '6.7.2', 'fedora64Guest', 319, now(), 0);
INSERT INTO `cloud`.`guest_os_hypervisor` (uuid,hypervisor_type, hypervisor_version, guest_os_name, guest_os_id, created, is_user_defined) VALUES (UUID(),'VMware', '6.7.3', 'fedora64Guest', 319, now(), 0);


-- Add Fedora Linux   as support guest os
INSERT INTO `cloud`.`guest_os` (id, uuid, category_id, display_name, created) VALUES (320, UUID(), 7, 'Fedora Linux', now());
-- Fedora Linux  VMWare guest os mapping
INSERT INTO `cloud`.`guest_os_hypervisor` (uuid,hypervisor_type, hypervisor_version, guest_os_name, guest_os_id, created, is_user_defined) VALUES (UUID(),'VMware', '6.0', 'fedoraGuest', 320, now(), 0);
INSERT INTO `cloud`.`guest_os_hypervisor` (uuid,hypervisor_type, hypervisor_version, guest_os_name, guest_os_id, created, is_user_defined) VALUES (UUID(),'VMware', '6.5', 'fedoraGuest', 320, now(), 0);
INSERT INTO `cloud`.`guest_os_hypervisor` (uuid,hypervisor_type, hypervisor_version, guest_os_name, guest_os_id, created, is_user_defined) VALUES (UUID(),'VMware', '6.7', 'fedoraGuest', 320, now(), 0);
INSERT INTO `cloud`.`guest_os_hypervisor` (uuid,hypervisor_type, hypervisor_version, guest_os_name, guest_os_id, created, is_user_defined) VALUES (UUID(),'VMware', '6.7.1', 'fedoraGuest', 320, now(), 0);
INSERT INTO `cloud`.`guest_os_hypervisor` (uuid,hypervisor_type, hypervisor_version, guest_os_name, guest_os_id, created, is_user_defined) VALUES (UUID(),'VMware', '6.7.2', 'fedoraGuest', 320, now(), 0);
INSERT INTO `cloud`.`guest_os_hypervisor` (uuid,hypervisor_type, hypervisor_version, guest_os_name, guest_os_id, created, is_user_defined) VALUES (UUID(),'VMware', '6.7.3', 'fedoraGuest', 320, now(), 0);

-- Add Mandrake Linux   as support guest os
INSERT INTO `cloud`.`guest_os` (id, uuid, category_id, display_name, created) VALUES (321, UUID(), 7, 'Mandrake Linux', now());
-- Mandrake Linux  VMWare guest os mapping
INSERT INTO `cloud`.`guest_os_hypervisor` (uuid,hypervisor_type, hypervisor_version, guest_os_name, guest_os_id, created, is_user_defined) VALUES (UUID(),'VMware', '6.0', 'mandrakeGuest', 321, now(), 0);
INSERT INTO `cloud`.`guest_os_hypervisor` (uuid,hypervisor_type, hypervisor_version, guest_os_name, guest_os_id, created, is_user_defined) VALUES (UUID(),'VMware', '6.5', 'mandrakeGuest', 321, now(), 0);
INSERT INTO `cloud`.`guest_os_hypervisor` (uuid,hypervisor_type, hypervisor_version, guest_os_name, guest_os_id, created, is_user_defined) VALUES (UUID(),'VMware', '6.7', 'mandrakeGuest', 321, now(), 0);
INSERT INTO `cloud`.`guest_os_hypervisor` (uuid,hypervisor_type, hypervisor_version, guest_os_name, guest_os_id, created, is_user_defined) VALUES (UUID(),'VMware', '6.7.1', 'mandrakeGuest', 321, now(), 0);
INSERT INTO `cloud`.`guest_os_hypervisor` (uuid,hypervisor_type, hypervisor_version, guest_os_name, guest_os_id, created, is_user_defined) VALUES (UUID(),'VMware', '6.7.2', 'mandrakeGuest', 321, now(), 0);
INSERT INTO `cloud`.`guest_os_hypervisor` (uuid,hypervisor_type, hypervisor_version, guest_os_name, guest_os_id, created, is_user_defined) VALUES (UUID(),'VMware', '6.7.3', 'mandrakeGuest', 321, now(), 0);

-- Add Mandriva Linux (64 bit)  as support guest os
INSERT INTO `cloud`.`guest_os` (id, uuid, category_id, display_name, created) VALUES (322, UUID(), 7, 'Mandriva Linux (64 bit)', now());
-- Mandriva Linux (64 bit)  VMWare guest os mapping
INSERT INTO `cloud`.`guest_os_hypervisor` (uuid,hypervisor_type, hypervisor_version, guest_os_name, guest_os_id, created, is_user_defined) VALUES (UUID(),'VMware', '6.0', 'mandriva64Guest', 322, now(), 0);
INSERT INTO `cloud`.`guest_os_hypervisor` (uuid,hypervisor_type, hypervisor_version, guest_os_name, guest_os_id, created, is_user_defined) VALUES (UUID(),'VMware', '6.5', 'mandriva64Guest', 322, now(), 0);
INSERT INTO `cloud`.`guest_os_hypervisor` (uuid,hypervisor_type, hypervisor_version, guest_os_name, guest_os_id, created, is_user_defined) VALUES (UUID(),'VMware', '6.7', 'mandriva64Guest', 322, now(), 0);
INSERT INTO `cloud`.`guest_os_hypervisor` (uuid,hypervisor_type, hypervisor_version, guest_os_name, guest_os_id, created, is_user_defined) VALUES (UUID(),'VMware', '6.7.1', 'mandriva64Guest', 322, now(), 0);
INSERT INTO `cloud`.`guest_os_hypervisor` (uuid,hypervisor_type, hypervisor_version, guest_os_name, guest_os_id, created, is_user_defined) VALUES (UUID(),'VMware', '6.7.2', 'mandriva64Guest', 322, now(), 0);
INSERT INTO `cloud`.`guest_os_hypervisor` (uuid,hypervisor_type, hypervisor_version, guest_os_name, guest_os_id, created, is_user_defined) VALUES (UUID(),'VMware', '6.7.3', 'mandriva64Guest', 322, now(), 0);


-- Add Mandriva Linux  as support guest os
INSERT INTO `cloud`.`guest_os` (id, uuid, category_id, display_name, created) VALUES (323, UUID(), 7, 'Mandriva Linux', now());
-- Mandriva Linux  VMWare guest os mapping
INSERT INTO `cloud`.`guest_os_hypervisor` (uuid,hypervisor_type, hypervisor_version, guest_os_name, guest_os_id, created, is_user_defined) VALUES (UUID(),'VMware', '6.0', 'mandrivaGuest', 323, now(), 0);
INSERT INTO `cloud`.`guest_os_hypervisor` (uuid,hypervisor_type, hypervisor_version, guest_os_name, guest_os_id, created, is_user_defined) VALUES (UUID(),'VMware', '6.5', 'mandrivaGuest', 323, now(), 0);
INSERT INTO `cloud`.`guest_os_hypervisor` (uuid,hypervisor_type, hypervisor_version, guest_os_name, guest_os_id, created, is_user_defined) VALUES (UUID(),'VMware', '6.7', 'mandrivaGuest', 323, now(), 0);
INSERT INTO `cloud`.`guest_os_hypervisor` (uuid,hypervisor_type, hypervisor_version, guest_os_name, guest_os_id, created, is_user_defined) VALUES (UUID(),'VMware', '6.7.1', 'mandrivaGuest', 323, now(), 0);
INSERT INTO `cloud`.`guest_os_hypervisor` (uuid,hypervisor_type, hypervisor_version, guest_os_name, guest_os_id, created, is_user_defined) VALUES (UUID(),'VMware', '6.7.2', 'mandrivaGuest', 323, now(), 0);
INSERT INTO `cloud`.`guest_os_hypervisor` (uuid,hypervisor_type, hypervisor_version, guest_os_name, guest_os_id, created, is_user_defined) VALUES (UUID(),'VMware', '6.7.3', 'mandrivaGuest', 323, now(), 0);


-- Add SCO OpenServer 5   as support guest os
INSERT INTO `cloud`.`guest_os` (id, uuid, category_id, display_name, created) VALUES (324, UUID(), 7, 'SCO OpenServer 5', now());
-- SCO OpenServer 5   VMWare guest os mapping
INSERT INTO `cloud`.`guest_os_hypervisor` (uuid,hypervisor_type, hypervisor_version, guest_os_name, guest_os_id, created, is_user_defined) VALUES (UUID(),'VMware', '6.0', 'openServer5Guest', 324, now(), 0);
INSERT INTO `cloud`.`guest_os_hypervisor` (uuid,hypervisor_type, hypervisor_version, guest_os_name, guest_os_id, created, is_user_defined) VALUES (UUID(),'VMware', '6.5', 'openServer5Guest', 324, now(), 0);
INSERT INTO `cloud`.`guest_os_hypervisor` (uuid,hypervisor_type, hypervisor_version, guest_os_name, guest_os_id, created, is_user_defined) VALUES (UUID(),'VMware', '6.7', 'openServer5Guest', 324, now(), 0);
INSERT INTO `cloud`.`guest_os_hypervisor` (uuid,hypervisor_type, hypervisor_version, guest_os_name, guest_os_id, created, is_user_defined) VALUES (UUID(),'VMware', '6.7.1', 'openServer5Guest', 324, now(), 0);
INSERT INTO `cloud`.`guest_os_hypervisor` (uuid,hypervisor_type, hypervisor_version, guest_os_name, guest_os_id, created, is_user_defined) VALUES (UUID(),'VMware', '6.7.2', 'openServer5Guest', 324, now(), 0);
INSERT INTO `cloud`.`guest_os_hypervisor` (uuid,hypervisor_type, hypervisor_version, guest_os_name, guest_os_id, created, is_user_defined) VALUES (UUID(),'VMware', '6.7.3', 'openServer5Guest', 324, now(), 0);


-- Add SCO OpenServer 6   as support guest os
INSERT INTO `cloud`.`guest_os` (id, uuid, category_id, display_name, created) VALUES (325, UUID(), 7, 'SCO OpenServer 6', now());
-- SCO OpenServer 6   VMWare guest os mapping
INSERT INTO `cloud`.`guest_os_hypervisor` (uuid,hypervisor_type, hypervisor_version, guest_os_name, guest_os_id, created, is_user_defined) VALUES (UUID(),'VMware', '6.0', 'openServer6Guest', 325, now(), 0);
INSERT INTO `cloud`.`guest_os_hypervisor` (uuid,hypervisor_type, hypervisor_version, guest_os_name, guest_os_id, created, is_user_defined) VALUES (UUID(),'VMware', '6.5', 'openServer6Guest', 325, now(), 0);
INSERT INTO `cloud`.`guest_os_hypervisor` (uuid,hypervisor_type, hypervisor_version, guest_os_name, guest_os_id, created, is_user_defined) VALUES (UUID(),'VMware', '6.7', 'openServer6Guest', 325, now(), 0);
INSERT INTO `cloud`.`guest_os_hypervisor` (uuid,hypervisor_type, hypervisor_version, guest_os_name, guest_os_id, created, is_user_defined) VALUES (UUID(),'VMware', '6.7.1', 'openServer6Guest', 325, now(), 0);
INSERT INTO `cloud`.`guest_os_hypervisor` (uuid,hypervisor_type, hypervisor_version, guest_os_name, guest_os_id, created, is_user_defined) VALUES (UUID(),'VMware', '6.7.2', 'openServer6Guest', 325, now(), 0);
INSERT INTO `cloud`.`guest_os_hypervisor` (uuid,hypervisor_type, hypervisor_version, guest_os_name, guest_os_id, created, is_user_defined) VALUES (UUID(),'VMware', '6.7.3', 'openServer6Guest', 325, now(), 0);



-- Add OpenSUSE Linux (64 bit)    as support guest os
INSERT INTO `cloud`.`guest_os` (id, uuid, category_id, display_name, created) VALUES (326, UUID(), 7, 'OpenSUSE Linux (64 bit)', now());
-- OpenSUSE Linux (64 bit)   VMWare guest os mapping
INSERT INTO `cloud`.`guest_os_hypervisor` (uuid,hypervisor_type, hypervisor_version, guest_os_name, guest_os_id, created, is_user_defined) VALUES (UUID(),'VMware', '6.0', 'opensuse64Guest', 326, now(), 0);
INSERT INTO `cloud`.`guest_os_hypervisor` (uuid,hypervisor_type, hypervisor_version, guest_os_name, guest_os_id, created, is_user_defined) VALUES (UUID(),'VMware', '6.5', 'opensuse64Guest', 326, now(), 0);
INSERT INTO `cloud`.`guest_os_hypervisor` (uuid,hypervisor_type, hypervisor_version, guest_os_name, guest_os_id, created, is_user_defined) VALUES (UUID(),'VMware', '6.7', 'opensuse64Guest', 326, now(), 0);
INSERT INTO `cloud`.`guest_os_hypervisor` (uuid,hypervisor_type, hypervisor_version, guest_os_name, guest_os_id, created, is_user_defined) VALUES (UUID(),'VMware', '6.7.1', 'opensuse64Guest', 326, now(), 0);
INSERT INTO `cloud`.`guest_os_hypervisor` (uuid,hypervisor_type, hypervisor_version, guest_os_name, guest_os_id, created, is_user_defined) VALUES (UUID(),'VMware', '6.7.2', 'opensuse64Guest', 326, now(), 0);
INSERT INTO `cloud`.`guest_os_hypervisor` (uuid,hypervisor_type, hypervisor_version, guest_os_name, guest_os_id, created, is_user_defined) VALUES (UUID(),'VMware', '6.7.3', 'opensuse64Guest', 326, now(), 0);


-- Add SCO OpenServer 6   as support guest os
INSERT INTO `cloud`.`guest_os` (id, uuid, category_id, display_name, created) VALUES (327, UUID(), 7, 'SCO OpenServer 6', now());
-- SCO OpenServer 6   VMWare guest os mapping
INSERT INTO `cloud`.`guest_os_hypervisor` (uuid,hypervisor_type, hypervisor_version, guest_os_name, guest_os_id, created, is_user_defined) VALUES (UUID(),'VMware', '6.0', 'opensuseGuest', 327, now(), 0);
INSERT INTO `cloud`.`guest_os_hypervisor` (uuid,hypervisor_type, hypervisor_version, guest_os_name, guest_os_id, created, is_user_defined) VALUES (UUID(),'VMware', '6.5', 'opensuseGuest', 327, now(), 0);
INSERT INTO `cloud`.`guest_os_hypervisor` (uuid,hypervisor_type, hypervisor_version, guest_os_name, guest_os_id, created, is_user_defined) VALUES (UUID(),'VMware', '6.7', 'opensuseGuest', 327, now(), 0);
INSERT INTO `cloud`.`guest_os_hypervisor` (uuid,hypervisor_type, hypervisor_version, guest_os_name, guest_os_id, created, is_user_defined) VALUES (UUID(),'VMware', '6.7.1', 'opensuseGuest', 327, now(), 0);
INSERT INTO `cloud`.`guest_os_hypervisor` (uuid,hypervisor_type, hypervisor_version, guest_os_name, guest_os_id, created, is_user_defined) VALUES (UUID(),'VMware', '6.7.2', 'opensuseGuest', 327, now(), 0);
INSERT INTO `cloud`.`guest_os_hypervisor` (uuid,hypervisor_type, hypervisor_version, guest_os_name, guest_os_id, created, is_user_defined) VALUES (UUID(),'VMware', '6.7.3', 'opensuseGuest', 327, now(), 0);


-- Add Solaris 11 (64 bit)    as support guest os
INSERT INTO `cloud`.`guest_os` (id, uuid, category_id, display_name, created) VALUES (328, UUID(), 7, 'Solaris 11 (64 bit)', now());
-- Solaris 11 (64 bit)    VMWare guest os mapping
INSERT INTO `cloud`.`guest_os_hypervisor` (uuid,hypervisor_type, hypervisor_version, guest_os_name, guest_os_id, created, is_user_defined) VALUES (UUID(),'VMware', '6.0', 'solaris11_64Guest', 328, now(), 0);
INSERT INTO `cloud`.`guest_os_hypervisor` (uuid,hypervisor_type, hypervisor_version, guest_os_name, guest_os_id, created, is_user_defined) VALUES (UUID(),'VMware', '6.5', 'solaris11_64Guest', 328, now(), 0);
INSERT INTO `cloud`.`guest_os_hypervisor` (uuid,hypervisor_type, hypervisor_version, guest_os_name, guest_os_id, created, is_user_defined) VALUES (UUID(),'VMware', '6.7', 'solaris11_64Guest', 328, now(), 0);
INSERT INTO `cloud`.`guest_os_hypervisor` (uuid,hypervisor_type, hypervisor_version, guest_os_name, guest_os_id, created, is_user_defined) VALUES (UUID(),'VMware', '6.7.1', 'solaris11_64Guest', 328, now(), 0);
INSERT INTO `cloud`.`guest_os_hypervisor` (uuid,hypervisor_type, hypervisor_version, guest_os_name, guest_os_id, created, is_user_defined) VALUES (UUID(),'VMware', '6.7.2', 'solaris11_64Guest', 328, now(), 0);
INSERT INTO `cloud`.`guest_os_hypervisor` (uuid,hypervisor_type, hypervisor_version, guest_os_name, guest_os_id, created, is_user_defined) VALUES (UUID(),'VMware', '6.7.3', 'solaris11_64Guest', 328, now(), 0);

-- Add  VMware Photon (64 bit)     as support guest os
INSERT INTO `cloud`.`guest_os` (id, uuid, category_id, display_name, created) VALUES (329, UUID(), 7, 'VMware Photon (64 bit)', now());
-- VMware Photon (64 bit)    VMWare guest os mapping
INSERT INTO `cloud`.`guest_os_hypervisor` (uuid,hypervisor_type, hypervisor_version, guest_os_name, guest_os_id, created, is_user_defined) VALUES (UUID(),'VMware', '6.5', 'vmwarePhoton64Guest', 329, now(), 0);
INSERT INTO `cloud`.`guest_os_hypervisor` (uuid,hypervisor_type, hypervisor_version, guest_os_name, guest_os_id, created, is_user_defined) VALUES (UUID(),'VMware', '6.7', 'vmwarePhoton64Guest', 329, now(), 0);
INSERT INTO `cloud`.`guest_os_hypervisor` (uuid,hypervisor_type, hypervisor_version, guest_os_name, guest_os_id, created, is_user_defined) VALUES (UUID(),'VMware', '6.7.1', 'vmwarePhoton64Guest', 329, now(), 0);
INSERT INTO `cloud`.`guest_os_hypervisor` (uuid,hypervisor_type, hypervisor_version, guest_os_name, guest_os_id, created, is_user_defined) VALUES (UUID(),'VMware', '6.7.2', 'vmwarePhoton64Guest', 329, now(), 0);
INSERT INTO `cloud`.`guest_os_hypervisor` (uuid,hypervisor_type, hypervisor_version, guest_os_name, guest_os_id, created, is_user_defined) VALUES (UUID(),'VMware', '6.7.3', 'vmwarePhoton64Guest', 329, now(), 0);

-- Fix OS category for Guest OS 'Other PV Virtio-SCSI (64-bit)'
UPDATE `cloud`.`guest_os` SET category_id = 7 WHERE id = 275 AND display_name = 'Other PV Virtio-SCSI (64-bit)';

-- Add flag 'hidden' in tables usage_ip_address and cloud_usage
ALTER TABLE `cloud_usage`.`usage_ip_address` ADD COLUMN `is_hidden` smallint(1) NOT NULL DEFAULT '0' COMMENT 'is usage hidden';
ALTER TABLE `cloud_usage`.`cloud_usage` ADD COLUMN `is_hidden` smallint(1) NOT NULL DEFAULT '0' COMMENT 'is usage hidden';

<<<<<<< HEAD
-- Table for customized load balancer configurations
CREATE TABLE IF NOT EXISTS `cloud`.`load_balancer_config`  (
    `id` bigint(20) unsigned NOT NULL AUTO_INCREMENT,
    `uuid` varchar(40) DEFAULT NULL,
    `scope` varchar(20) DEFAULT NULL COMMENT 'The scope of this config, Vpc/Network/LoadBalancer',
    `network_id` bigint(20) unsigned DEFAULT NULL,
    `vpc_id` bigint(20) unsigned DEFAULT NULL,
    `load_balancer_id` bigint(20) unsigned DEFAULT NULL,
    `name` varchar(255) NOT NULL,
    `value` varchar(255) DEFAULT NULL,
    `created` datetime NOT NULL COMMENT 'date created',
    `removed` datetime DEFAULT NULL COMMENT 'date removed',
    PRIMARY KEY (`id`),
    UNIQUE KEY `id_UNIQUE` (`id`),
    KEY `fk_load_balancer_config_network_id` (`network_id`),
    KEY `fk_load_balancer_config_vpc_id` (`vpc_id`),
    KEY `fk_load_balancer_config_loadbalancer_id` (`load_balancer_id`),
    CONSTRAINT `fk_load_balancer_config_network_id` FOREIGN KEY (`network_id`) REFERENCES `networks` (`id`) ON DELETE CASCADE,
    CONSTRAINT `fk_load_balancer_config_vpc_id` FOREIGN KEY (`vpc_id`) REFERENCES `vpc` (`id`) ON DELETE CASCADE,
    CONSTRAINT `fk_load_balancer_config_loadbalancer_id` FOREIGN KEY (`load_balancer_id`) REFERENCES `load_balancing_rules` (`id`) ON DELETE CASCADE
) ENGINE=InnoDB DEFAULT CHARSET=utf8;
=======
-- Fix Zones are returned in a random order (#3934)
UPDATE `cloud`.`data_center` JOIN (SELECT COUNT(1) AS count FROM `cloud`.`data_center` WHERE `sort_key` != 0) AS tbl_tmp SET `sort_key` = `id` WHERE count = 0;

-- Fix description of volume.stats.interval which is in milliseconds not seconds
UPDATE `cloud`.`configuration` SET `description` = 'Interval (in milliseconds) to report volume statistics' WHERE `name` = 'volume.stats.interval';
>>>>>>> 366785a2
<|MERGE_RESOLUTION|>--- conflicted
+++ resolved
@@ -838,7 +838,12 @@
 ALTER TABLE `cloud_usage`.`usage_ip_address` ADD COLUMN `is_hidden` smallint(1) NOT NULL DEFAULT '0' COMMENT 'is usage hidden';
 ALTER TABLE `cloud_usage`.`cloud_usage` ADD COLUMN `is_hidden` smallint(1) NOT NULL DEFAULT '0' COMMENT 'is usage hidden';
 
-<<<<<<< HEAD
+-- Fix Zones are returned in a random order (#3934)
+UPDATE `cloud`.`data_center` JOIN (SELECT COUNT(1) AS count FROM `cloud`.`data_center` WHERE `sort_key` != 0) AS tbl_tmp SET `sort_key` = `id` WHERE count = 0;
+
+-- Fix description of volume.stats.interval which is in milliseconds not seconds
+UPDATE `cloud`.`configuration` SET `description` = 'Interval (in milliseconds) to report volume statistics' WHERE `name` = 'volume.stats.interval';
+
 -- Table for customized load balancer configurations
 CREATE TABLE IF NOT EXISTS `cloud`.`load_balancer_config`  (
     `id` bigint(20) unsigned NOT NULL AUTO_INCREMENT,
@@ -859,11 +864,4 @@
     CONSTRAINT `fk_load_balancer_config_network_id` FOREIGN KEY (`network_id`) REFERENCES `networks` (`id`) ON DELETE CASCADE,
     CONSTRAINT `fk_load_balancer_config_vpc_id` FOREIGN KEY (`vpc_id`) REFERENCES `vpc` (`id`) ON DELETE CASCADE,
     CONSTRAINT `fk_load_balancer_config_loadbalancer_id` FOREIGN KEY (`load_balancer_id`) REFERENCES `load_balancing_rules` (`id`) ON DELETE CASCADE
-) ENGINE=InnoDB DEFAULT CHARSET=utf8;
-=======
--- Fix Zones are returned in a random order (#3934)
-UPDATE `cloud`.`data_center` JOIN (SELECT COUNT(1) AS count FROM `cloud`.`data_center` WHERE `sort_key` != 0) AS tbl_tmp SET `sort_key` = `id` WHERE count = 0;
-
--- Fix description of volume.stats.interval which is in milliseconds not seconds
-UPDATE `cloud`.`configuration` SET `description` = 'Interval (in milliseconds) to report volume statistics' WHERE `name` = 'volume.stats.interval';
->>>>>>> 366785a2
+) ENGINE=InnoDB DEFAULT CHARSET=utf8;