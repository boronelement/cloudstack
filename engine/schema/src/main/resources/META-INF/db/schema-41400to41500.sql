-- Licensed to the Apache Software Foundation (ASF) under one
-- or more contributor license agreements.  See the NOTICE file
-- distributed with this work for additional information
-- regarding copyright ownership.  The ASF licenses this file
-- to you under the Apache License, Version 2.0 (the
-- "License"); you may not use this file except in compliance
-- with the License.  You may obtain a copy of the License at
--
--   http://www.apache.org/licenses/LICENSE-2.0
--
-- Unless required by applicable law or agreed to in writing,
-- software distributed under the License is distributed on an
-- "AS IS" BASIS, WITHOUT WARRANTIES OR CONDITIONS OF ANY
-- KIND, either express or implied.  See the License for the
-- specific language governing permissions and limitations
-- under the License.

--;
-- Schema upgrade from 4.14.0.0 to 4.15.0.0
--;

-- Project roles
CREATE TABLE IF NOT EXISTS `cloud`.`project_role` (
  `id` bigint(20) unsigned NOT NULL AUTO_INCREMENT,
  `uuid` varchar(255) UNIQUE,
  `name` varchar(255) COMMENT 'unique name of the dynamic project role',
  `removed` datetime COMMENT 'date removed',
  `description` text COMMENT 'description of the project role',
  `project_id` bigint(20) unsigned COMMENT 'Id of the project to which the role belongs',
  PRIMARY KEY (`id`),
  KEY `i_project_role__name` (`name`),
  UNIQUE KEY (`name`, `project_id`),
  CONSTRAINT `fk_project_role__project_id` FOREIGN KEY(`project_id`) REFERENCES `projects`(`id`) ON DELETE CASCADE
) ENGINE=InnoDB DEFAULT CHARSET=utf8;

-- Project role permissions table
CREATE TABLE IF NOT EXISTS `cloud`.`project_role_permissions` (
  `id` bigint(20) unsigned NOT NULL AUTO_INCREMENT,
  `uuid` varchar(255) UNIQUE,
  `project_id` bigint(20) unsigned NOT NULL COMMENT 'id of the role',
  `project_role_id` bigint(20) unsigned NOT NULL COMMENT 'id of the role',
  `rule` varchar(255) NOT NULL COMMENT 'rule for the role, api name or wildcard',
  `permission` varchar(255) NOT NULL COMMENT 'access authority, allow or deny',
  `description` text COMMENT 'description of the rule',
  `sort_order` bigint(20) unsigned NOT NULL DEFAULT 0 COMMENT 'permission sort order',
  PRIMARY KEY (`id`),
  KEY `fk_project_role_permissions__project_role_id` (`project_role_id`),
  KEY `i_project_role_permissions__sort_order` (`sort_order`),
  UNIQUE KEY (`project_role_id`, `rule`),
  CONSTRAINT `fk_project_role_permissions__project_id` FOREIGN KEY(`project_id`) REFERENCES `projects`(`id`) ON DELETE CASCADE,
  CONSTRAINT `fk_project_role_permissions__project_role_id` FOREIGN KEY (`project_role_id`) REFERENCES `project_role` (`id`) ON DELETE CASCADE
) ENGINE=InnoDB DEFAULT CHARSET=utf8;

-- Alter project accounts table to include user_id and project_role_id for role based users in projects
ALTER TABLE `cloud`.`project_account`
 ADD COLUMN `user_id` bigint unsigned COMMENT 'ID of user to be added to the project' AFTER `account_id`,
 ADD CONSTRAINT `fk_project_account__user_id` FOREIGN KEY `fk_project_account__user_id`(`user_id`) REFERENCES `user`(`id`) ON DELETE CASCADE,
 ADD COLUMN `project_role_id` bigint unsigned COMMENT 'Project role id' AFTER `project_account_id`,
 ADD CONSTRAINT `fk_project_account__project_role_id` FOREIGN KEY (`project_role_id`) REFERENCES `project_role` (`id`) ON DELETE SET NULL,
 DROP FOREIGN KEY `fk_project_account__account_id`,
 DROP INDEX `account_id`;

ALTER TABLE `cloud`.`project_account`
 ADD CONSTRAINT `fk_project_account__account_id` FOREIGN KEY(`account_id`) REFERENCES `account`(`id`) ON DELETE CASCADE ,
 ADD CONSTRAINT `uc_project_account__project_id_account_id_user_id` UNIQUE (`project_id`, `account_id`, `user_id`) ;

-- Alter project invitations table to include user_id for invites sent to specific users of an account
ALTER TABLE `cloud`.`project_invitations`
    ADD COLUMN `user_id` bigint unsigned COMMENT 'ID of user to be added to the project' AFTER `account_id`,
    ADD COLUMN `account_role` varchar(255) NOT NULL DEFAULT 'Regular' COMMENT 'Account role in the project (Owner or Regular)' AFTER `domain_id`,
    ADD COLUMN `project_role_id` bigint unsigned COMMENT 'Project role id' AFTER `account_role`,
    ADD CONSTRAINT `fk_project_invitations__user_id` FOREIGN KEY (`user_id`) REFERENCES `user`(`id`) ON DELETE CASCADE,
    ADD CONSTRAINT `fk_project_invitations__project_role_id` FOREIGN KEY (`project_role_id`) REFERENCES `project_role` (`id`) ON DELETE SET NULL,
    DROP INDEX `project_id`,
    ADD CONSTRAINT `uc_project_invitations__project_id_account_id_user_id` UNIQUE (`project_id`, `account_id`,`user_id`);

-- Alter project_invitation_view to incorporate user_id as a field
DROP VIEW IF EXISTS `cloud`.`project_invitation_view`;
CREATE VIEW `cloud`.`project_invitation_view` AS
    select
        project_invitations.id,
        project_invitations.uuid,
        project_invitations.email,
        project_invitations.created,
        project_invitations.state,
        project_invitations.project_role_id,
        projects.id project_id,
        projects.uuid project_uuid,
        projects.name project_name,
        account.id account_id,
        account.uuid account_uuid,
        account.account_name,
        account.type account_type,
        user.id user_id,
        domain.id domain_id,
        domain.uuid domain_uuid,
        domain.name domain_name,
        domain.path domain_path
    from
        `cloud`.`project_invitations`
            left join
        `cloud`.`account` ON project_invitations.account_id = account.id
            left join
        `cloud`.`domain` ON project_invitations.domain_id = domain.id
            left join
        `cloud`.`projects` ON projects.id = project_invitations.project_id
            left join
        `cloud`.`user` ON project_invitations.user_id = user.id;

-- Alter project_account_view to incorporate user id
DROP VIEW IF EXISTS `cloud`.`project_account_view`;
CREATE VIEW `cloud`.`project_account_view` AS
    select
        project_account.id,
        account.id account_id,
        account.uuid account_uuid,
        account.account_name,
        account.type account_type,
        user.id user_id,
        user.uuid user_uuid,
        user.username user_name,
        project_account.account_role,
        project_role.id project_role_id,
        project_role.uuid project_role_uuid,
        projects.id project_id,
        projects.uuid project_uuid,
        projects.name project_name,
        domain.id domain_id,
        domain.uuid domain_uuid,
        domain.name domain_name,
        domain.path domain_path
    from
        `cloud`.`project_account`
            inner join
        `cloud`.`account` ON project_account.account_id = account.id
            inner join
        `cloud`.`domain` ON account.domain_id = domain.id
            inner join
        `cloud`.`projects` ON projects.id = project_account.project_id
            left join
        `cloud`.`project_role` ON project_account.project_role_id = project_role.id
            left join
        `cloud`.`user` ON (project_account.user_id = user.id);

-- Alter project_view to incorporate user id
DROP VIEW IF EXISTS `cloud`.`project_view`;
CREATE VIEW `cloud`.`project_view` AS
    select
        projects.id,
        projects.uuid,
        projects.name,
        projects.display_text,
        projects.state,
        projects.removed,
        projects.created,
        projects.project_account_id,
        account.account_name owner,
        pacct.account_id,
        pacct.user_id,
        domain.id domain_id,
        domain.uuid domain_uuid,
        domain.name domain_name,
        domain.path domain_path
    from
        `cloud`.`projects`
            inner join
        `cloud`.`domain` ON projects.domain_id = domain.id
            inner join
        `cloud`.`project_account` ON projects.id = project_account.project_id
            and project_account.account_role = 'Admin'
            inner join
        `cloud`.`account` ON account.id = project_account.account_id
            left join
        `cloud`.`project_account` pacct ON projects.id = pacct.project_id;

-- Fix Debian 10 32-bit hypervisor mappings on VMware, debian10-32bit OS ID in guest_os table is 292, not 282
UPDATE `cloud`.`guest_os_hypervisor` SET guest_os_id=292 WHERE guest_os_id=282 AND hypervisor_type="VMware" AND guest_os_name="debian10Guest";
-- Fix CentOS 32-bit mapping for VMware 5.5 which does not have a centos6Guest but only centosGuest and centos64Guest
UPDATE `cloud`.`guest_os_hypervisor` SET guest_os_name='centosGuest' where hypervisor_type="VMware" and hypervisor_version="5.5" and guest_os_name="centos6Guest";

ALTER TABLE `cloud`.`roles` ADD COLUMN `is_default` tinyint(1) NOT NULL DEFAULT '0' COMMENT 'is this a default role';
UPDATE `cloud`.`roles` SET `is_default` = 1 WHERE id IN (1, 2, 3, 4);

-- Updated Default CloudStack roles with read-only and support admin and user roles
INSERT INTO `cloud`.`roles` (`uuid`, `name`, `role_type`, `description`, `is_default`) VALUES (UUID(), 'Read-Only Admin - Default', 'Admin', 'Default read-only admin role', 1);
INSERT INTO `cloud`.`roles` (`uuid`, `name`, `role_type`, `description`, `is_default`) VALUES (UUID(), 'Read-Only User - Default', 'User', 'Default read-only user role', 1);
INSERT INTO `cloud`.`roles` (`uuid`, `name`, `role_type`, `description`, `is_default`) VALUES (UUID(), 'Support Admin - Default', 'Admin', 'Default support admin role', 1);
INSERT INTO `cloud`.`roles` (`uuid`, `name`, `role_type`, `description`, `is_default`) VALUES (UUID(), 'Support User - Default', 'User', 'Default support user role', 1);

-- mysql8 nics table fix for newer distributions
ALTER TABLE `cloud`.`nics` MODIFY COLUMN update_time timestamp DEFAULT CURRENT_TIMESTAMP;

-- Change guest OS name to support default CentOS 5 template in XenServer8.0
UPDATE `cloud`.`guest_os_hypervisor` SET guest_os_name='CentOS 7' where guest_os_id=(SELECT guest_os_id from `cloud`.`vm_template` WHERE unique_name='centos56-x86_64-xen') AND hypervisor_type='Xenserver' AND hypervisor_version='8.0.0';

-- Add XenServer 8.1 hypervisor capabilities
INSERT INTO `cloud`.`hypervisor_capabilities`(uuid, hypervisor_type, hypervisor_version, max_guests_limit, max_data_volumes_limit, max_hosts_per_cluster, storage_motion_supported) values (UUID(), 'XenServer', '8.1.0', 1000, 253, 64, 1);

-- Copy XenServer 8.0 hypervisor guest OS mappings to XenServer8.1
INSERT INTO `cloud`.`guest_os_hypervisor` (uuid,hypervisor_type, hypervisor_version, guest_os_name, guest_os_id, created, is_user_defined) SELECT UUID(),'Xenserver', '8.1.0', guest_os_name, guest_os_id, now(), 0 FROM `cloud`.`guest_os_hypervisor` WHERE hypervisor_type='Xenserver' AND hypervisor_version='8.0.0';

CREATE TABLE IF NOT EXISTS `cloud`.`vsphere_storage_policy` (
  `id` bigint(20) unsigned NOT NULL AUTO_INCREMENT,
  `uuid` varchar(255) UNIQUE,
  `zone_id` bigint(20) unsigned NOT NULL COMMENT 'id of the zone',
  `policy_id` varchar(255) NOT NULL COMMENT 'the identifier of the Storage Policy in vSphere DataCenter',
  `name` varchar(255) NOT NULL COMMENT 'name of the storage policy',
  `description` text COMMENT 'description of the storage policy',
  `update_time` datetime COMMENT 'last updated when policy imported',
  `removed` datetime COMMENT 'date removed',
  PRIMARY KEY (`id`),
  KEY `fk_vsphere_storage_policy__zone_id` (`zone_id`),
  UNIQUE KEY (`zone_id`, `policy_id`),
  CONSTRAINT `fk_vsphere_storage_policy__zone_id` FOREIGN KEY (`zone_id`) REFERENCES `data_center` (`id`) ON DELETE CASCADE
) ENGINE=InnoDB DEFAULT CHARSET=utf8;

ALTER TABLE `cloud`.`storage_pool` ADD COLUMN `parent` BIGINT(20) UNSIGNED NOT NULL DEFAULT 0 COMMENT 'ID of the Datastore cluster (storage pool) if this is a child in that Datastore cluster';

-- Added parent column to support datastore clusters in vmware vsphere
DROP VIEW IF EXISTS `cloud`.`storage_pool_view`;
CREATE VIEW `cloud`.`storage_pool_view` AS
    SELECT
        `storage_pool`.`id` AS `id`,
        `storage_pool`.`uuid` AS `uuid`,
        `storage_pool`.`name` AS `name`,
        `storage_pool`.`status` AS `status`,
        `storage_pool`.`path` AS `path`,
        `storage_pool`.`pool_type` AS `pool_type`,
        `storage_pool`.`host_address` AS `host_address`,
        `storage_pool`.`created` AS `created`,
        `storage_pool`.`removed` AS `removed`,
        `storage_pool`.`capacity_bytes` AS `capacity_bytes`,
        `storage_pool`.`capacity_iops` AS `capacity_iops`,
        `storage_pool`.`scope` AS `scope`,
        `storage_pool`.`hypervisor` AS `hypervisor`,
        `storage_pool`.`storage_provider_name` AS `storage_provider_name`,
        `storage_pool`.`parent` AS `parent`,
        `cluster`.`id` AS `cluster_id`,
        `cluster`.`uuid` AS `cluster_uuid`,
        `cluster`.`name` AS `cluster_name`,
        `cluster`.`cluster_type` AS `cluster_type`,
        `data_center`.`id` AS `data_center_id`,
        `data_center`.`uuid` AS `data_center_uuid`,
        `data_center`.`name` AS `data_center_name`,
        `data_center`.`networktype` AS `data_center_type`,
        `host_pod_ref`.`id` AS `pod_id`,
        `host_pod_ref`.`uuid` AS `pod_uuid`,
        `host_pod_ref`.`name` AS `pod_name`,
        `storage_pool_tags`.`tag` AS `tag`,
        `op_host_capacity`.`used_capacity` AS `disk_used_capacity`,
        `op_host_capacity`.`reserved_capacity` AS `disk_reserved_capacity`,
        `async_job`.`id` AS `job_id`,
        `async_job`.`uuid` AS `job_uuid`,
        `async_job`.`job_status` AS `job_status`,
        `async_job`.`account_id` AS `job_account_id`
    FROM
        ((((((`storage_pool`
        LEFT JOIN `cluster` ON ((`storage_pool`.`cluster_id` = `cluster`.`id`)))
        LEFT JOIN `data_center` ON ((`storage_pool`.`data_center_id` = `data_center`.`id`)))
        LEFT JOIN `host_pod_ref` ON ((`storage_pool`.`pod_id` = `host_pod_ref`.`id`)))
        LEFT JOIN `storage_pool_tags` ON (((`storage_pool_tags`.`pool_id` = `storage_pool`.`id`))))
        LEFT JOIN `op_host_capacity` ON (((`storage_pool`.`id` = `op_host_capacity`.`host_id`)
            AND (`op_host_capacity`.`capacity_type` IN (3 , 9)))))
        LEFT JOIN `async_job` ON (((`async_job`.`instance_id` = `storage_pool`.`id`)
            AND (`async_job`.`instance_type` = 'StoragePool')
            AND (`async_job`.`job_status` = 0))));

-- Add passthrough instruction for appliance deployments
ALTER TABLE `cloud`.`vm_template` ADD COLUMN `deploy_as_is` tinyint(1) NOT NULL DEFAULT '0' COMMENT 'True if the template should be deployed with disks and networks as defined by OVF';

-- Changes to template_view for both deploying multidisk OVA/vApp as is
DROP VIEW IF EXISTS `cloud`.`template_view`;
CREATE VIEW `cloud`.`template_view` AS
     SELECT
         `vm_template`.`id` AS `id`,
         `vm_template`.`uuid` AS `uuid`,
         `vm_template`.`unique_name` AS `unique_name`,
         `vm_template`.`name` AS `name`,
         `vm_template`.`public` AS `public`,
         `vm_template`.`featured` AS `featured`,
         `vm_template`.`type` AS `type`,
         `vm_template`.`hvm` AS `hvm`,
         `vm_template`.`bits` AS `bits`,
         `vm_template`.`url` AS `url`,
         `vm_template`.`format` AS `format`,
         `vm_template`.`created` AS `created`,
         `vm_template`.`checksum` AS `checksum`,
         `vm_template`.`display_text` AS `display_text`,
         `vm_template`.`enable_password` AS `enable_password`,
         `vm_template`.`dynamically_scalable` AS `dynamically_scalable`,
         `vm_template`.`state` AS `template_state`,
         `vm_template`.`guest_os_id` AS `guest_os_id`,
         `guest_os`.`uuid` AS `guest_os_uuid`,
         `guest_os`.`display_name` AS `guest_os_name`,
         `vm_template`.`bootable` AS `bootable`,
         `vm_template`.`prepopulate` AS `prepopulate`,
         `vm_template`.`cross_zones` AS `cross_zones`,
         `vm_template`.`hypervisor_type` AS `hypervisor_type`,
         `vm_template`.`extractable` AS `extractable`,
         `vm_template`.`template_tag` AS `template_tag`,
         `vm_template`.`sort_key` AS `sort_key`,
         `vm_template`.`removed` AS `removed`,
         `vm_template`.`enable_sshkey` AS `enable_sshkey`,
         `parent_template`.`id` AS `parent_template_id`,
         `parent_template`.`uuid` AS `parent_template_uuid`,
         `source_template`.`id` AS `source_template_id`,
         `source_template`.`uuid` AS `source_template_uuid`,
         `account`.`id` AS `account_id`,
         `account`.`uuid` AS `account_uuid`,
         `account`.`account_name` AS `account_name`,
         `account`.`type` AS `account_type`,
         `domain`.`id` AS `domain_id`,
         `domain`.`uuid` AS `domain_uuid`,
         `domain`.`name` AS `domain_name`,
         `domain`.`path` AS `domain_path`,
         `projects`.`id` AS `project_id`,
         `projects`.`uuid` AS `project_uuid`,
         `projects`.`name` AS `project_name`,
         `data_center`.`id` AS `data_center_id`,
         `data_center`.`uuid` AS `data_center_uuid`,
         `data_center`.`name` AS `data_center_name`,
         `launch_permission`.`account_id` AS `lp_account_id`,
         `template_store_ref`.`store_id` AS `store_id`,
         `image_store`.`scope` AS `store_scope`,
         `template_store_ref`.`state` AS `state`,
         `template_store_ref`.`download_state` AS `download_state`,
         `template_store_ref`.`download_pct` AS `download_pct`,
         `template_store_ref`.`error_str` AS `error_str`,
         `template_store_ref`.`size` AS `size`,
         `template_store_ref`.physical_size AS `physical_size`,
         `template_store_ref`.`destroyed` AS `destroyed`,
         `template_store_ref`.`created` AS `created_on_store`,
         `vm_template_details`.`name` AS `detail_name`,
         `vm_template_details`.`value` AS `detail_value`,
         `resource_tags`.`id` AS `tag_id`,
         `resource_tags`.`uuid` AS `tag_uuid`,
         `resource_tags`.`key` AS `tag_key`,
         `resource_tags`.`value` AS `tag_value`,
         `resource_tags`.`domain_id` AS `tag_domain_id`,
         `domain`.`uuid` AS `tag_domain_uuid`,
         `domain`.`name` AS `tag_domain_name`,
         `resource_tags`.`account_id` AS `tag_account_id`,
         `account`.`account_name` AS `tag_account_name`,
         `resource_tags`.`resource_id` AS `tag_resource_id`,
         `resource_tags`.`resource_uuid` AS `tag_resource_uuid`,
         `resource_tags`.`resource_type` AS `tag_resource_type`,
         `resource_tags`.`customer` AS `tag_customer`,
          CONCAT(`vm_template`.`id`,
                 '_',
                 IFNULL(`data_center`.`id`, 0)) AS `temp_zone_pair`,
          `vm_template`.`direct_download` AS `direct_download`,
          `vm_template`.`deploy_as_is` AS `deploy_as_is`
     FROM
         (((((((((((((`vm_template`
         JOIN `guest_os` ON ((`guest_os`.`id` = `vm_template`.`guest_os_id`)))
         JOIN `account` ON ((`account`.`id` = `vm_template`.`account_id`)))
         JOIN `domain` ON ((`domain`.`id` = `account`.`domain_id`)))
         LEFT JOIN `projects` ON ((`projects`.`project_account_id` = `account`.`id`)))
         LEFT JOIN `vm_template_details` ON ((`vm_template_details`.`template_id` = `vm_template`.`id`)))
         LEFT JOIN `vm_template` `source_template` ON ((`source_template`.`id` = `vm_template`.`source_template_id`)))
         LEFT JOIN `template_store_ref` ON (((`template_store_ref`.`template_id` = `vm_template`.`id`)
             AND (`template_store_ref`.`store_role` = 'Image')
             AND (`template_store_ref`.`destroyed` = 0))))
         LEFT JOIN `vm_template` `parent_template` ON ((`parent_template`.`id` = `vm_template`.`parent_template_id`)))
         LEFT JOIN `image_store` ON ((ISNULL(`image_store`.`removed`)
             AND (`template_store_ref`.`store_id` IS NOT NULL)
             AND (`image_store`.`id` = `template_store_ref`.`store_id`))))
         LEFT JOIN `template_zone_ref` ON (((`template_zone_ref`.`template_id` = `vm_template`.`id`)
             AND ISNULL(`template_store_ref`.`store_id`)
             AND ISNULL(`template_zone_ref`.`removed`))))
         LEFT JOIN `data_center` ON (((`image_store`.`data_center_id` = `data_center`.`id`)
             OR (`template_zone_ref`.`zone_id` = `data_center`.`id`))))
         LEFT JOIN `launch_permission` ON ((`launch_permission`.`template_id` = `vm_template`.`id`)))
         LEFT JOIN `resource_tags` ON (((`resource_tags`.`resource_id` = `vm_template`.`id`)
             AND ((`resource_tags`.`resource_type` = 'Template')
             OR (`resource_tags`.`resource_type` = 'ISO')))));

-- Add mincpu, maxcpu, minmemory and maxmemory to the view supporting constrained offerings
DROP VIEW IF EXISTS `cloud`.`service_offering_view`;
CREATE VIEW `cloud`.`service_offering_view` AS
    SELECT
        `service_offering`.`id` AS `id`,
        `disk_offering`.`uuid` AS `uuid`,
        `disk_offering`.`name` AS `name`,
        `disk_offering`.`display_text` AS `display_text`,
        `disk_offering`.`provisioning_type` AS `provisioning_type`,
        `disk_offering`.`created` AS `created`,
        `disk_offering`.`tags` AS `tags`,
        `disk_offering`.`removed` AS `removed`,
        `disk_offering`.`use_local_storage` AS `use_local_storage`,
        `disk_offering`.`system_use` AS `system_use`,
        `disk_offering`.`customized_iops` AS `customized_iops`,
        `disk_offering`.`min_iops` AS `min_iops`,
        `disk_offering`.`max_iops` AS `max_iops`,
        `disk_offering`.`hv_ss_reserve` AS `hv_ss_reserve`,
        `disk_offering`.`bytes_read_rate` AS `bytes_read_rate`,
        `disk_offering`.`bytes_read_rate_max` AS `bytes_read_rate_max`,
        `disk_offering`.`bytes_read_rate_max_length` AS `bytes_read_rate_max_length`,
        `disk_offering`.`bytes_write_rate` AS `bytes_write_rate`,
        `disk_offering`.`bytes_write_rate_max` AS `bytes_write_rate_max`,
        `disk_offering`.`bytes_write_rate_max_length` AS `bytes_write_rate_max_length`,
        `disk_offering`.`iops_read_rate` AS `iops_read_rate`,
        `disk_offering`.`iops_read_rate_max` AS `iops_read_rate_max`,
        `disk_offering`.`iops_read_rate_max_length` AS `iops_read_rate_max_length`,
        `disk_offering`.`iops_write_rate` AS `iops_write_rate`,
        `disk_offering`.`iops_write_rate_max` AS `iops_write_rate_max`,
        `disk_offering`.`iops_write_rate_max_length` AS `iops_write_rate_max_length`,
        `disk_offering`.`cache_mode` AS `cache_mode`,
        `service_offering`.`cpu` AS `cpu`,
        `service_offering`.`speed` AS `speed`,
        `service_offering`.`ram_size` AS `ram_size`,
        `service_offering`.`nw_rate` AS `nw_rate`,
        `service_offering`.`mc_rate` AS `mc_rate`,
        `service_offering`.`ha_enabled` AS `ha_enabled`,
        `service_offering`.`limit_cpu_use` AS `limit_cpu_use`,
        `service_offering`.`host_tag` AS `host_tag`,
        `service_offering`.`default_use` AS `default_use`,
        `service_offering`.`vm_type` AS `vm_type`,
        `service_offering`.`sort_key` AS `sort_key`,
        `service_offering`.`is_volatile` AS `is_volatile`,
        `service_offering`.`deployment_planner` AS `deployment_planner`,
        `vsphere_storage_policy`.`value` AS `vsphere_storage_policy`,
        GROUP_CONCAT(DISTINCT(domain.id)) AS domain_id,
        GROUP_CONCAT(DISTINCT(domain.uuid)) AS domain_uuid,
        GROUP_CONCAT(DISTINCT(domain.name)) AS domain_name,
        GROUP_CONCAT(DISTINCT(domain.path)) AS domain_path,
        GROUP_CONCAT(DISTINCT(zone.id)) AS zone_id,
        GROUP_CONCAT(DISTINCT(zone.uuid)) AS zone_uuid,
        GROUP_CONCAT(DISTINCT(zone.name)) AS zone_name,
        IFNULL(`min_compute_details`.`value`, `cpu`) AS min_cpu,
        IFNULL(`max_compute_details`.`value`, `cpu`) AS max_cpu,
        IFNULL(`min_memory_details`.`value`, `ram_size`) AS min_memory,
        IFNULL(`max_memory_details`.`value`, `ram_size`) AS max_memory
    FROM
        `cloud`.`service_offering`
            INNER JOIN
        `cloud`.`disk_offering_view` AS `disk_offering` ON service_offering.id = disk_offering.id
            LEFT JOIN
        `cloud`.`service_offering_details` AS `domain_details` ON `domain_details`.`service_offering_id` = `disk_offering`.`id` AND `domain_details`.`name`='domainid'
            LEFT JOIN
        `cloud`.`domain` AS `domain` ON FIND_IN_SET(`domain`.`id`, `domain_details`.`value`)
            LEFT JOIN
        `cloud`.`service_offering_details` AS `zone_details` ON `zone_details`.`service_offering_id` = `disk_offering`.`id` AND `zone_details`.`name`='zoneid'
            LEFT JOIN
        `cloud`.`data_center` AS `zone` ON FIND_IN_SET(`zone`.`id`, `zone_details`.`value`)
			LEFT JOIN
		`cloud`.`service_offering_details` AS `min_compute_details` ON `min_compute_details`.`service_offering_id` = `disk_offering`.`id`
				AND `min_compute_details`.`name` = 'mincpunumber'
			LEFT JOIN
		`cloud`.`service_offering_details` AS `max_compute_details` ON `max_compute_details`.`service_offering_id` = `disk_offering`.`id`
				AND `max_compute_details`.`name` = 'maxcpunumber'
			LEFT JOIN
		`cloud`.`service_offering_details` AS `min_memory_details` ON `min_memory_details`.`service_offering_id` = `disk_offering`.`id`
				AND `min_memory_details`.`name` = 'minmemory'
			LEFT JOIN
		`cloud`.`service_offering_details` AS `max_memory_details` ON `max_memory_details`.`service_offering_id` = `disk_offering`.`id`
				AND `max_memory_details`.`name` = 'maxmemory'
			LEFT JOIN
		`cloud`.`service_offering_details` AS `vsphere_storage_policy` ON `vsphere_storage_policy`.`service_offering_id` = `disk_offering`.`id`
				AND `vsphere_storage_policy`.`name` = 'storagepolicy'
    WHERE
        `disk_offering`.`state`='Active'
    GROUP BY
        `service_offering`.`id`;

DROP VIEW IF EXISTS `cloud`.`disk_offering_view`;
CREATE VIEW `cloud`.`disk_offering_view` AS
    SELECT
        `disk_offering`.`id` AS `id`,
        `disk_offering`.`uuid` AS `uuid`,
        `disk_offering`.`name` AS `name`,
        `disk_offering`.`display_text` AS `display_text`,
        `disk_offering`.`provisioning_type` AS `provisioning_type`,
        `disk_offering`.`disk_size` AS `disk_size`,
        `disk_offering`.`min_iops` AS `min_iops`,
        `disk_offering`.`max_iops` AS `max_iops`,
        `disk_offering`.`created` AS `created`,
        `disk_offering`.`tags` AS `tags`,
        `disk_offering`.`customized` AS `customized`,
        `disk_offering`.`customized_iops` AS `customized_iops`,
        `disk_offering`.`removed` AS `removed`,
        `disk_offering`.`use_local_storage` AS `use_local_storage`,
        `disk_offering`.`system_use` AS `system_use`,
        `disk_offering`.`hv_ss_reserve` AS `hv_ss_reserve`,
        `disk_offering`.`bytes_read_rate` AS `bytes_read_rate`,
        `disk_offering`.`bytes_read_rate_max` AS `bytes_read_rate_max`,
        `disk_offering`.`bytes_read_rate_max_length` AS `bytes_read_rate_max_length`,
        `disk_offering`.`bytes_write_rate` AS `bytes_write_rate`,
        `disk_offering`.`bytes_write_rate_max` AS `bytes_write_rate_max`,
        `disk_offering`.`bytes_write_rate_max_length` AS `bytes_write_rate_max_length`,
        `disk_offering`.`iops_read_rate` AS `iops_read_rate`,
        `disk_offering`.`iops_read_rate_max` AS `iops_read_rate_max`,
        `disk_offering`.`iops_read_rate_max_length` AS `iops_read_rate_max_length`,
        `disk_offering`.`iops_write_rate` AS `iops_write_rate`,
        `disk_offering`.`iops_write_rate_max` AS `iops_write_rate_max`,
        `disk_offering`.`iops_write_rate_max_length` AS `iops_write_rate_max_length`,
        `disk_offering`.`cache_mode` AS `cache_mode`,
        `disk_offering`.`sort_key` AS `sort_key`,
        `disk_offering`.`type` AS `type`,
        `disk_offering`.`display_offering` AS `display_offering`,
        `disk_offering`.`state` AS `state`,
        `vsphere_storage_policy`.`value` AS `vsphere_storage_policy`,
        GROUP_CONCAT(DISTINCT(domain.id)) AS domain_id,
        GROUP_CONCAT(DISTINCT(domain.uuid)) AS domain_uuid,
        GROUP_CONCAT(DISTINCT(domain.name)) AS domain_name,
        GROUP_CONCAT(DISTINCT(domain.path)) AS domain_path,
        GROUP_CONCAT(DISTINCT(zone.id)) AS zone_id,
        GROUP_CONCAT(DISTINCT(zone.uuid)) AS zone_uuid,
        GROUP_CONCAT(DISTINCT(zone.name)) AS zone_name
    FROM
        `cloud`.`disk_offering`
            LEFT JOIN
        `cloud`.`disk_offering_details` AS `domain_details` ON `domain_details`.`offering_id` = `disk_offering`.`id` AND `domain_details`.`name`='domainid'
            LEFT JOIN
        `cloud`.`domain` AS `domain` ON FIND_IN_SET(`domain`.`id`, `domain_details`.`value`)
            LEFT JOIN
        `cloud`.`disk_offering_details` AS `zone_details` ON `zone_details`.`offering_id` = `disk_offering`.`id` AND `zone_details`.`name`='zoneid'
            LEFT JOIN
        `cloud`.`data_center` AS `zone` ON FIND_IN_SET(`zone`.`id`, `zone_details`.`value`)
			LEFT JOIN
		`cloud`.`disk_offering_details` AS `vsphere_storage_policy` ON `vsphere_storage_policy`.`offering_id` = `disk_offering`.`id`
				AND `vsphere_storage_policy`.`name` = 'storagepolicy'

    WHERE
        `disk_offering`.`state`='Active'
    GROUP BY
        `disk_offering`.`id`;

ALTER TABLE `cloud`.`template_spool_ref`
DROP FOREIGN KEY `fk_template_spool_ref__template_id`;

ALTER TABLE `cloud`.`template_spool_ref`
ADD COLUMN `deployment_option` VARCHAR(255) NULL DEFAULT NULL AFTER `updated`,
ADD INDEX `fk_template_spool_ref__template_id_idx` (`template_id` ASC),
ADD UNIQUE INDEX `index_template_spool_configuration` (`pool_id` ASC, `template_id` ASC, `deployment_option` ASC),
DROP INDEX `i_template_spool_ref__template_id__pool_id` ;

ALTER TABLE `cloud`.`template_spool_ref`
ADD CONSTRAINT `fk_template_spool_ref__template_id`
  FOREIGN KEY (`template_id`)
  REFERENCES `cloud`.`vm_template` (`id`)
  ON DELETE NO ACTION
  ON UPDATE NO ACTION;

CREATE TABLE `cloud`.`template_deploy_as_is_details` (
  `id` bigint unsigned NOT NULL auto_increment,
  `template_id` bigint unsigned NOT NULL COMMENT 'template id',
  `name` varchar(255) NOT NULL,
  `value` TEXT,
  PRIMARY KEY (`id`),
  CONSTRAINT `fk_template_deploy_as_is_details__template_id` FOREIGN KEY `fk_template_deploy_as_is_details__template_id`(`template_id`) REFERENCES `vm_template`(`id`) ON DELETE CASCADE
) ENGINE=InnoDB DEFAULT CHARSET=utf8;

CREATE TABLE `cloud`.`user_vm_deploy_as_is_details` (
  `id` bigint unsigned NOT NULL auto_increment,
  `vm_id` bigint unsigned NOT NULL COMMENT 'virtual machine id',
  `name` varchar(255) NOT NULL,
  `value` TEXT,
  PRIMARY KEY (`id`),
  CONSTRAINT `fk_user_vm_deploy_as_is_details__vm_id` FOREIGN KEY `fk_user_vm_deploy_as_is_details__vm_id`(`vm_id`) REFERENCES `vm_instance`(`id`) ON DELETE CASCADE
) ENGINE=InnoDB DEFAULT CHARSET=utf8;

ALTER TABLE `cloud`.`image_store` ADD COLUMN `readonly` boolean DEFAULT false COMMENT 'defines status of image store';

DROP VIEW IF EXISTS `cloud`.`image_store_view`;
CREATE VIEW `cloud`.`image_store_view` AS
    select
        image_store.id,
        image_store.uuid,
        image_store.name,
        image_store.image_provider_name,
        image_store.protocol,
        image_store.url,
        image_store.scope,
        image_store.role,
        image_store.readonly,
        image_store.removed,
        data_center.id data_center_id,
        data_center.uuid data_center_uuid,
        data_center.name data_center_name,
        image_store_details.name detail_name,
        image_store_details.value detail_value
    from
        `cloud`.`image_store`
            left join
        `cloud`.`data_center` ON image_store.data_center_id = data_center.id
            left join
        `cloud`.`image_store_details` ON image_store_details.store_id = image_store.id;

-- OVF configured OS while registering deploy-as-is templates Linux 3.x Kernel OS
INSERT INTO `cloud`.`guest_os` (id, uuid, category_id, display_name, created) VALUES (305, UUID(), 11, 'OVF Configured OS', now());
INSERT INTO `cloud`.`guest_os` (id, uuid, category_id, display_name, created) VALUES (306, UUID(), 2, 'Linux 3.x Kernel (64 bit)', now());
INSERT INTO `cloud`.`guest_os` (id, uuid, category_id, display_name, created) VALUES (307, UUID(), 2, 'Linux 3.x Kernel (32 bit)', now());

INSERT INTO `cloud`.`guest_os_hypervisor` (uuid, hypervisor_type, hypervisor_version, guest_os_name, guest_os_id, created, is_user_defined) VALUES (UUID(), 'VMware', '6.0', 'other3xLinux64Guest', 306, now(), 0);
INSERT INTO `cloud`.`guest_os_hypervisor` (uuid, hypervisor_type, hypervisor_version, guest_os_name, guest_os_id, created, is_user_defined) VALUES (UUID(), 'VMware', '6.5', 'other3xLinux64Guest', 306, now(), 0);
INSERT INTO `cloud`.`guest_os_hypervisor` (uuid, hypervisor_type, hypervisor_version, guest_os_name, guest_os_id, created, is_user_defined) VALUES (UUID(), 'VMware', '6.7', 'other3xLinux64Guest', 306, now(), 0);
INSERT INTO `cloud`.`guest_os_hypervisor` (uuid, hypervisor_type, hypervisor_version, guest_os_name, guest_os_id, created, is_user_defined) VALUES (UUID(), 'VMware', '6.7.1', 'other3xLinux64Guest', 306, now(), 0);
INSERT INTO `cloud`.`guest_os_hypervisor` (uuid, hypervisor_type, hypervisor_version, guest_os_name, guest_os_id, created, is_user_defined) VALUES (UUID(), 'VMware', '6.7.2', 'other3xLinux64Guest', 306, now(), 0);
INSERT INTO `cloud`.`guest_os_hypervisor` (uuid, hypervisor_type, hypervisor_version, guest_os_name, guest_os_id, created, is_user_defined) VALUES (UUID(), 'VMware', '6.7.3', 'other3xLinux64Guest', 306, now(), 0);

INSERT INTO `cloud`.`guest_os_hypervisor` (uuid, hypervisor_type, hypervisor_version, guest_os_name, guest_os_id, created, is_user_defined) VALUES (UUID(), 'VMware', '6.0', 'other3xLinuxGuest', 307, now(), 0);
INSERT INTO `cloud`.`guest_os_hypervisor` (uuid, hypervisor_type, hypervisor_version, guest_os_name, guest_os_id, created, is_user_defined) VALUES (UUID(), 'VMware', '6.5', 'other3xLinuxGuest', 307, now(), 0);
INSERT INTO `cloud`.`guest_os_hypervisor` (uuid, hypervisor_type, hypervisor_version, guest_os_name, guest_os_id, created, is_user_defined) VALUES (UUID(), 'VMware', '6.7', 'other3xLinuxGuest', 307, now(), 0);
INSERT INTO `cloud`.`guest_os_hypervisor` (uuid, hypervisor_type, hypervisor_version, guest_os_name, guest_os_id, created, is_user_defined) VALUES (UUID(), 'VMware', '6.7.1', 'other3xLinuxGuest', 307, now(), 0);
INSERT INTO `cloud`.`guest_os_hypervisor` (uuid, hypervisor_type, hypervisor_version, guest_os_name, guest_os_id, created, is_user_defined) VALUES (UUID(), 'VMware', '6.7.2', 'other3xLinuxGuest', 307, now(), 0);
INSERT INTO `cloud`.`guest_os_hypervisor` (uuid, hypervisor_type, hypervisor_version, guest_os_name, guest_os_id, created, is_user_defined) VALUES (UUID(), 'VMware', '6.7.3', 'other3xLinuxGuest', 307, now(), 0);


-- Add amazonlinux as support guest os
INSERT INTO `cloud`.`guest_os` (id, uuid, category_id, display_name, created) VALUES (308, UUID(), 7, 'Amazon Linux 2 (64 bit)', now());
-- Amazonlinux VMWare guest os mapping
INSERT INTO `cloud`.`guest_os_hypervisor` (uuid,hypervisor_type, hypervisor_version, guest_os_name, guest_os_id, created, is_user_defined) VALUES (UUID(),'VMware', '6.7.1', 'amazonlinux2_64Guest', 308, now(), 0);
INSERT INTO `cloud`.`guest_os_hypervisor` (uuid,hypervisor_type, hypervisor_version, guest_os_name, guest_os_id, created, is_user_defined) VALUES (UUID(),'VMware', '6.7.2', 'amazonlinux2_64Guest', 308, now(), 0);
INSERT INTO `cloud`.`guest_os_hypervisor` (uuid,hypervisor_type, hypervisor_version, guest_os_name, guest_os_id, created, is_user_defined) VALUES (UUID(),'VMware', '6.7.3', 'amazonlinux2_64Guest', 308, now(), 0);


-- Add asianux4 32 as support guest os
INSERT INTO `cloud`.`guest_os` (id, uuid, category_id, display_name, created) VALUES (309, UUID(), 7, 'Asianux Server 4 (32 bit)', now());
-- asianux4 VMWare guest os mapping
INSERT INTO `cloud`.`guest_os_hypervisor` (uuid,hypervisor_type, hypervisor_version, guest_os_name, guest_os_id, created, is_user_defined) VALUES (UUID(),'VMware', '6.0', 'asianux4Guest', 309, now(), 0);
INSERT INTO `cloud`.`guest_os_hypervisor` (uuid,hypervisor_type, hypervisor_version, guest_os_name, guest_os_id, created, is_user_defined) VALUES (UUID(),'VMware', '6.5', 'asianux4Guest', 309, now(), 0);
INSERT INTO `cloud`.`guest_os_hypervisor` (uuid,hypervisor_type, hypervisor_version, guest_os_name, guest_os_id, created, is_user_defined) VALUES (UUID(),'VMware', '6.7', 'asianux4Guest', 309, now(), 0);
INSERT INTO `cloud`.`guest_os_hypervisor` (uuid,hypervisor_type, hypervisor_version, guest_os_name, guest_os_id, created, is_user_defined) VALUES (UUID(),'VMware', '6.7.1', 'asianux4Guest', 309, now(), 0);
INSERT INTO `cloud`.`guest_os_hypervisor` (uuid,hypervisor_type, hypervisor_version, guest_os_name, guest_os_id, created, is_user_defined) VALUES (UUID(),'VMware', '6.7.2', 'asianux4Guest', 309, now(), 0);
INSERT INTO `cloud`.`guest_os_hypervisor` (uuid,hypervisor_type, hypervisor_version, guest_os_name, guest_os_id, created, is_user_defined) VALUES (UUID(),'VMware', '6.7.3', 'asianux4Guest', 309, now(), 0);


-- Add asianux4 64 as support guest os
INSERT INTO `cloud`.`guest_os` (id, uuid, category_id, display_name, created) VALUES (310, UUID(), 7, 'Asianux Server 4 (64 bit)', now());
-- asianux4 VMWare guest os mapping
INSERT INTO `cloud`.`guest_os_hypervisor` (uuid,hypervisor_type, hypervisor_version, guest_os_name, guest_os_id, created, is_user_defined) VALUES (UUID(),'VMware', '6.0', 'asianux4_64Guest', 310, now(), 0);
INSERT INTO `cloud`.`guest_os_hypervisor` (uuid,hypervisor_type, hypervisor_version, guest_os_name, guest_os_id, created, is_user_defined) VALUES (UUID(),'VMware', '6.5', 'asianux4_64Guest', 310, now(), 0);
INSERT INTO `cloud`.`guest_os_hypervisor` (uuid,hypervisor_type, hypervisor_version, guest_os_name, guest_os_id, created, is_user_defined) VALUES (UUID(),'VMware', '6.7', 'asianux4_64Guest', 310, now(), 0);
INSERT INTO `cloud`.`guest_os_hypervisor` (uuid,hypervisor_type, hypervisor_version, guest_os_name, guest_os_id, created, is_user_defined) VALUES (UUID(),'VMware', '6.7.1', 'asianux4_64Guest', 310, now(), 0);
INSERT INTO `cloud`.`guest_os_hypervisor` (uuid,hypervisor_type, hypervisor_version, guest_os_name, guest_os_id, created, is_user_defined) VALUES (UUID(),'VMware', '6.7.2', 'asianux4_64Guest', 310, now(), 0);
INSERT INTO `cloud`.`guest_os_hypervisor` (uuid,hypervisor_type, hypervisor_version, guest_os_name, guest_os_id, created, is_user_defined) VALUES (UUID(),'VMware', '6.7.3', 'asianux4_64Guest', 310, now(), 0);


-- Add asianux5 32 as support guest os
INSERT INTO `cloud`.`guest_os` (id, uuid, category_id, display_name, created) VALUES (311, UUID(), 7, 'Asianux Server 5 (32 bit)', now());
-- asianux5 VMWare guest os mapping
INSERT INTO `cloud`.`guest_os_hypervisor` (uuid,hypervisor_type, hypervisor_version, guest_os_name, guest_os_id, created, is_user_defined) VALUES (UUID(),'VMware', '6.0', 'asianux5Guest', 311, now(), 0);
INSERT INTO `cloud`.`guest_os_hypervisor` (uuid,hypervisor_type, hypervisor_version, guest_os_name, guest_os_id, created, is_user_defined) VALUES (UUID(),'VMware', '6.5', 'asianux5Guest', 311, now(), 0);
INSERT INTO `cloud`.`guest_os_hypervisor` (uuid,hypervisor_type, hypervisor_version, guest_os_name, guest_os_id, created, is_user_defined) VALUES (UUID(),'VMware', '6.7', 'asianux5Guest', 311, now(), 0);
INSERT INTO `cloud`.`guest_os_hypervisor` (uuid,hypervisor_type, hypervisor_version, guest_os_name, guest_os_id, created, is_user_defined) VALUES (UUID(),'VMware', '6.7.1', 'asianux5Guest', 311, now(), 0);
INSERT INTO `cloud`.`guest_os_hypervisor` (uuid,hypervisor_type, hypervisor_version, guest_os_name, guest_os_id, created, is_user_defined) VALUES (UUID(),'VMware', '6.7.2', 'asianux5Guest', 311, now(), 0);
INSERT INTO `cloud`.`guest_os_hypervisor` (uuid,hypervisor_type, hypervisor_version, guest_os_name, guest_os_id, created, is_user_defined) VALUES (UUID(),'VMware', '6.7.3', 'asianux5Guest', 311, now(), 0);


-- Add asianux5 64 as support guest os
INSERT INTO `cloud`.`guest_os` (id, uuid, category_id, display_name, created) VALUES (312, UUID(), 7, 'Asianux Server 5 (64 bit)', now());
-- asianux5 VMWare guest os mapping
INSERT INTO `cloud`.`guest_os_hypervisor` (uuid,hypervisor_type, hypervisor_version, guest_os_name, guest_os_id, created, is_user_defined) VALUES (UUID(),'VMware', '6.0', 'asianux5_64Guest', 312, now(), 0);
INSERT INTO `cloud`.`guest_os_hypervisor` (uuid,hypervisor_type, hypervisor_version, guest_os_name, guest_os_id, created, is_user_defined) VALUES (UUID(),'VMware', '6.5', 'asianux5_64Guest', 312, now(), 0);
INSERT INTO `cloud`.`guest_os_hypervisor` (uuid,hypervisor_type, hypervisor_version, guest_os_name, guest_os_id, created, is_user_defined) VALUES (UUID(),'VMware', '6.7', 'asianux5_64Guest', 312, now(), 0);
INSERT INTO `cloud`.`guest_os_hypervisor` (uuid,hypervisor_type, hypervisor_version, guest_os_name, guest_os_id, created, is_user_defined) VALUES (UUID(),'VMware', '6.7.1', 'asianux5_64Guest', 312, now(), 0);
INSERT INTO `cloud`.`guest_os_hypervisor` (uuid,hypervisor_type, hypervisor_version, guest_os_name, guest_os_id, created, is_user_defined) VALUES (UUID(),'VMware', '6.7.2', 'asianux5_64Guest', 312, now(), 0);
INSERT INTO `cloud`.`guest_os_hypervisor` (uuid,hypervisor_type, hypervisor_version, guest_os_name, guest_os_id, created, is_user_defined) VALUES (UUID(),'VMware', '6.7.3', 'asianux5_64Guest', 312, now(), 0);


-- Add asianux7 32 as support guest os
INSERT INTO `cloud`.`guest_os` (id, uuid, category_id, display_name, created) VALUES (313, UUID(), 7, 'Asianux Server 7 (32 bit)', now());
-- asianux7 VMWare guest os mapping
INSERT INTO `cloud`.`guest_os_hypervisor` (uuid,hypervisor_type, hypervisor_version, guest_os_name, guest_os_id, created, is_user_defined) VALUES (UUID(),'VMware', '6.5', 'asianux7Guest', 313, now(), 0);
INSERT INTO `cloud`.`guest_os_hypervisor` (uuid,hypervisor_type, hypervisor_version, guest_os_name, guest_os_id, created, is_user_defined) VALUES (UUID(),'VMware', '6.7', 'asianux7Guest', 313, now(), 0);
INSERT INTO `cloud`.`guest_os_hypervisor` (uuid,hypervisor_type, hypervisor_version, guest_os_name, guest_os_id, created, is_user_defined) VALUES (UUID(),'VMware', '6.7.1', 'asianux7Guest', 313, now(), 0);
INSERT INTO `cloud`.`guest_os_hypervisor` (uuid,hypervisor_type, hypervisor_version, guest_os_name, guest_os_id, created, is_user_defined) VALUES (UUID(),'VMware', '6.7.2', 'asianux7Guest', 313, now(), 0);
INSERT INTO `cloud`.`guest_os_hypervisor` (uuid,hypervisor_type, hypervisor_version, guest_os_name, guest_os_id, created, is_user_defined) VALUES (UUID(),'VMware', '6.7.3', 'asianux7Guest', 313, now(), 0);


-- Add asianux7 64 as support guest os
INSERT INTO `cloud`.`guest_os` (id, uuid, category_id, display_name, created) VALUES (314, UUID(), 7, 'Asianux Server 7 (64 bit)', now());
-- asianux7 VMWare guest os mapping
INSERT INTO `cloud`.`guest_os_hypervisor` (uuid,hypervisor_type, hypervisor_version, guest_os_name, guest_os_id, created, is_user_defined) VALUES (UUID(),'VMware', '6.5', 'asianux7_64Guest', 314, now(), 0);
INSERT INTO `cloud`.`guest_os_hypervisor` (uuid,hypervisor_type, hypervisor_version, guest_os_name, guest_os_id, created, is_user_defined) VALUES (UUID(),'VMware', '6.7', 'asianux7_64Guest', 314, now(), 0);
INSERT INTO `cloud`.`guest_os_hypervisor` (uuid,hypervisor_type, hypervisor_version, guest_os_name, guest_os_id, created, is_user_defined) VALUES (UUID(),'VMware', '6.7.1', 'asianux7_64Guest', 314, now(), 0);
INSERT INTO `cloud`.`guest_os_hypervisor` (uuid,hypervisor_type, hypervisor_version, guest_os_name, guest_os_id, created, is_user_defined) VALUES (UUID(),'VMware', '6.7.2', 'asianux7_64Guest', 314, now(), 0);
INSERT INTO `cloud`.`guest_os_hypervisor` (uuid,hypervisor_type, hypervisor_version, guest_os_name, guest_os_id, created, is_user_defined) VALUES (UUID(),'VMware', '6.7.3', 'asianux7_64Guest', 314, now(), 0);


-- Add asianux8 as support guest os
INSERT INTO `cloud`.`guest_os` (id, uuid, category_id, display_name, created) VALUES (315, UUID(), 7, 'Asianux Server 8 (64 bit)', now());
-- asianux8 VMWare guest os mapping
INSERT INTO `cloud`.`guest_os_hypervisor` (uuid,hypervisor_type, hypervisor_version, guest_os_name, guest_os_id, created, is_user_defined) VALUES (UUID(),'VMware', '6.7', 'asianux8_64Guest', 315, now(), 0);
INSERT INTO `cloud`.`guest_os_hypervisor` (uuid,hypervisor_type, hypervisor_version, guest_os_name, guest_os_id, created, is_user_defined) VALUES (UUID(),'VMware', '6.7.1', 'asianux8_64Guest', 315, now(), 0);
INSERT INTO `cloud`.`guest_os_hypervisor` (uuid,hypervisor_type, hypervisor_version, guest_os_name, guest_os_id, created, is_user_defined) VALUES (UUID(),'VMware', '6.7.2', 'asianux8_64Guest', 315, now(), 0);
INSERT INTO `cloud`.`guest_os_hypervisor` (uuid,hypervisor_type, hypervisor_version, guest_os_name, guest_os_id, created, is_user_defined) VALUES (UUID(),'VMware', '6.7.3', 'asianux8_64Guest', 315, now(), 0);


-- Add eComStation 2.0   as support guest os
INSERT INTO `cloud`.`guest_os` (id, uuid, category_id, display_name, created) VALUES (316, UUID(), 7, 'eComStation 2.0', now());
-- eComStation 2.0 VMWare guest os mapping
INSERT INTO `cloud`.`guest_os_hypervisor` (uuid,hypervisor_type, hypervisor_version, guest_os_name, guest_os_id, created, is_user_defined) VALUES (UUID(),'VMware', '6.7', 'eComStation2Guest', 316, now(), 0);
INSERT INTO `cloud`.`guest_os_hypervisor` (uuid,hypervisor_type, hypervisor_version, guest_os_name, guest_os_id, created, is_user_defined) VALUES (UUID(),'VMware', '6.7.1', 'eComStation2Guest', 316, now(), 0);
INSERT INTO `cloud`.`guest_os_hypervisor` (uuid,hypervisor_type, hypervisor_version, guest_os_name, guest_os_id, created, is_user_defined) VALUES (UUID(),'VMware', '6.7.2', 'eComStation2Guest', 316, now(), 0);
INSERT INTO `cloud`.`guest_os_hypervisor` (uuid,hypervisor_type, hypervisor_version, guest_os_name, guest_os_id, created, is_user_defined) VALUES (UUID(),'VMware', '6.7.3', 'eComStation2Guest', 316, now(), 0);

-- Add macOS 10.13 (64 bit)  as support guest os
INSERT INTO `cloud`.`guest_os` (id, uuid, category_id, display_name, created) VALUES (317, UUID(), 7, 'macOS 10.13 (64 bit)', now());
-- macOS 10.13 (64 bit)  VMWare guest os mapping
INSERT INTO `cloud`.`guest_os_hypervisor` (uuid,hypervisor_type, hypervisor_version, guest_os_name, guest_os_id, created, is_user_defined) VALUES (UUID(),'VMware', '6.7', 'darwin17_64Guest', 317, now(), 0);
INSERT INTO `cloud`.`guest_os_hypervisor` (uuid,hypervisor_type, hypervisor_version, guest_os_name, guest_os_id, created, is_user_defined) VALUES (UUID(),'VMware', '6.7.1', 'darwin17_64Guest', 317, now(), 0);
INSERT INTO `cloud`.`guest_os_hypervisor` (uuid,hypervisor_type, hypervisor_version, guest_os_name, guest_os_id, created, is_user_defined) VALUES (UUID(),'VMware', '6.7.2', 'darwin17_64Guest', 317, now(), 0);
INSERT INTO `cloud`.`guest_os_hypervisor` (uuid,hypervisor_type, hypervisor_version, guest_os_name, guest_os_id, created, is_user_defined) VALUES (UUID(),'VMware', '6.7.3', 'darwin17_64Guest', 317, now(), 0);

-- Add macOS 10.14 (64 bit)  as support guest os
INSERT INTO `cloud`.`guest_os` (id, uuid, category_id, display_name, created) VALUES (318, UUID(), 7, 'macOS 10.14 (64 bit)', now());
-- macOS 10.14 (64 bit) VMWare guest os mapping
INSERT INTO `cloud`.`guest_os_hypervisor` (uuid,hypervisor_type, hypervisor_version, guest_os_name, guest_os_id, created, is_user_defined) VALUES (UUID(),'VMware', '6.7', 'darwin18_64Guest', 318, now(), 0);
INSERT INTO `cloud`.`guest_os_hypervisor` (uuid,hypervisor_type, hypervisor_version, guest_os_name, guest_os_id, created, is_user_defined) VALUES (UUID(),'VMware', '6.7.1', 'darwin18_64Guest', 318, now(), 0);
INSERT INTO `cloud`.`guest_os_hypervisor` (uuid,hypervisor_type, hypervisor_version, guest_os_name, guest_os_id, created, is_user_defined) VALUES (UUID(),'VMware', '6.7.2', 'darwin18_64Guest', 318, now(), 0);
INSERT INTO `cloud`.`guest_os_hypervisor` (uuid,hypervisor_type, hypervisor_version, guest_os_name, guest_os_id, created, is_user_defined) VALUES (UUID(),'VMware', '6.7.3', 'darwin18_64Guest', 318, now(), 0);


-- Add Fedora Linux (64 bit)   as support guest os
INSERT INTO `cloud`.`guest_os` (id, uuid, category_id, display_name, created) VALUES (319, UUID(), 7, 'Fedora Linux (64 bit)', now());
-- Fedora Linux (64 bit)  VMWare guest os mapping
INSERT INTO `cloud`.`guest_os_hypervisor` (uuid,hypervisor_type, hypervisor_version, guest_os_name, guest_os_id, created, is_user_defined) VALUES (UUID(),'VMware', '6.0', 'fedora64Guest', 319, now(), 0);
INSERT INTO `cloud`.`guest_os_hypervisor` (uuid,hypervisor_type, hypervisor_version, guest_os_name, guest_os_id, created, is_user_defined) VALUES (UUID(),'VMware', '6.5', 'fedora64Guest', 319, now(), 0);
INSERT INTO `cloud`.`guest_os_hypervisor` (uuid,hypervisor_type, hypervisor_version, guest_os_name, guest_os_id, created, is_user_defined) VALUES (UUID(),'VMware', '6.7', 'fedora64Guest', 319, now(), 0);
INSERT INTO `cloud`.`guest_os_hypervisor` (uuid,hypervisor_type, hypervisor_version, guest_os_name, guest_os_id, created, is_user_defined) VALUES (UUID(),'VMware', '6.7.1', 'fedora64Guest', 319, now(), 0);
INSERT INTO `cloud`.`guest_os_hypervisor` (uuid,hypervisor_type, hypervisor_version, guest_os_name, guest_os_id, created, is_user_defined) VALUES (UUID(),'VMware', '6.7.2', 'fedora64Guest', 319, now(), 0);
INSERT INTO `cloud`.`guest_os_hypervisor` (uuid,hypervisor_type, hypervisor_version, guest_os_name, guest_os_id, created, is_user_defined) VALUES (UUID(),'VMware', '6.7.3', 'fedora64Guest', 319, now(), 0);


-- Add Fedora Linux   as support guest os
INSERT INTO `cloud`.`guest_os` (id, uuid, category_id, display_name, created) VALUES (320, UUID(), 7, 'Fedora Linux', now());
-- Fedora Linux  VMWare guest os mapping
INSERT INTO `cloud`.`guest_os_hypervisor` (uuid,hypervisor_type, hypervisor_version, guest_os_name, guest_os_id, created, is_user_defined) VALUES (UUID(),'VMware', '6.0', 'fedoraGuest', 320, now(), 0);
INSERT INTO `cloud`.`guest_os_hypervisor` (uuid,hypervisor_type, hypervisor_version, guest_os_name, guest_os_id, created, is_user_defined) VALUES (UUID(),'VMware', '6.5', 'fedoraGuest', 320, now(), 0);
INSERT INTO `cloud`.`guest_os_hypervisor` (uuid,hypervisor_type, hypervisor_version, guest_os_name, guest_os_id, created, is_user_defined) VALUES (UUID(),'VMware', '6.7', 'fedoraGuest', 320, now(), 0);
INSERT INTO `cloud`.`guest_os_hypervisor` (uuid,hypervisor_type, hypervisor_version, guest_os_name, guest_os_id, created, is_user_defined) VALUES (UUID(),'VMware', '6.7.1', 'fedoraGuest', 320, now(), 0);
INSERT INTO `cloud`.`guest_os_hypervisor` (uuid,hypervisor_type, hypervisor_version, guest_os_name, guest_os_id, created, is_user_defined) VALUES (UUID(),'VMware', '6.7.2', 'fedoraGuest', 320, now(), 0);
INSERT INTO `cloud`.`guest_os_hypervisor` (uuid,hypervisor_type, hypervisor_version, guest_os_name, guest_os_id, created, is_user_defined) VALUES (UUID(),'VMware', '6.7.3', 'fedoraGuest', 320, now(), 0);

-- Add Mandrake Linux   as support guest os
INSERT INTO `cloud`.`guest_os` (id, uuid, category_id, display_name, created) VALUES (321, UUID(), 7, 'Mandrake Linux', now());
-- Mandrake Linux  VMWare guest os mapping
INSERT INTO `cloud`.`guest_os_hypervisor` (uuid,hypervisor_type, hypervisor_version, guest_os_name, guest_os_id, created, is_user_defined) VALUES (UUID(),'VMware', '6.0', 'mandrakeGuest', 321, now(), 0);
INSERT INTO `cloud`.`guest_os_hypervisor` (uuid,hypervisor_type, hypervisor_version, guest_os_name, guest_os_id, created, is_user_defined) VALUES (UUID(),'VMware', '6.5', 'mandrakeGuest', 321, now(), 0);
INSERT INTO `cloud`.`guest_os_hypervisor` (uuid,hypervisor_type, hypervisor_version, guest_os_name, guest_os_id, created, is_user_defined) VALUES (UUID(),'VMware', '6.7', 'mandrakeGuest', 321, now(), 0);
INSERT INTO `cloud`.`guest_os_hypervisor` (uuid,hypervisor_type, hypervisor_version, guest_os_name, guest_os_id, created, is_user_defined) VALUES (UUID(),'VMware', '6.7.1', 'mandrakeGuest', 321, now(), 0);
INSERT INTO `cloud`.`guest_os_hypervisor` (uuid,hypervisor_type, hypervisor_version, guest_os_name, guest_os_id, created, is_user_defined) VALUES (UUID(),'VMware', '6.7.2', 'mandrakeGuest', 321, now(), 0);
INSERT INTO `cloud`.`guest_os_hypervisor` (uuid,hypervisor_type, hypervisor_version, guest_os_name, guest_os_id, created, is_user_defined) VALUES (UUID(),'VMware', '6.7.3', 'mandrakeGuest', 321, now(), 0);

-- Add Mandriva Linux (64 bit)  as support guest os
INSERT INTO `cloud`.`guest_os` (id, uuid, category_id, display_name, created) VALUES (322, UUID(), 7, 'Mandriva Linux (64 bit)', now());
-- Mandriva Linux (64 bit)  VMWare guest os mapping
INSERT INTO `cloud`.`guest_os_hypervisor` (uuid,hypervisor_type, hypervisor_version, guest_os_name, guest_os_id, created, is_user_defined) VALUES (UUID(),'VMware', '6.0', 'mandriva64Guest', 322, now(), 0);
INSERT INTO `cloud`.`guest_os_hypervisor` (uuid,hypervisor_type, hypervisor_version, guest_os_name, guest_os_id, created, is_user_defined) VALUES (UUID(),'VMware', '6.5', 'mandriva64Guest', 322, now(), 0);
INSERT INTO `cloud`.`guest_os_hypervisor` (uuid,hypervisor_type, hypervisor_version, guest_os_name, guest_os_id, created, is_user_defined) VALUES (UUID(),'VMware', '6.7', 'mandriva64Guest', 322, now(), 0);
INSERT INTO `cloud`.`guest_os_hypervisor` (uuid,hypervisor_type, hypervisor_version, guest_os_name, guest_os_id, created, is_user_defined) VALUES (UUID(),'VMware', '6.7.1', 'mandriva64Guest', 322, now(), 0);
INSERT INTO `cloud`.`guest_os_hypervisor` (uuid,hypervisor_type, hypervisor_version, guest_os_name, guest_os_id, created, is_user_defined) VALUES (UUID(),'VMware', '6.7.2', 'mandriva64Guest', 322, now(), 0);
INSERT INTO `cloud`.`guest_os_hypervisor` (uuid,hypervisor_type, hypervisor_version, guest_os_name, guest_os_id, created, is_user_defined) VALUES (UUID(),'VMware', '6.7.3', 'mandriva64Guest', 322, now(), 0);


-- Add Mandriva Linux  as support guest os
INSERT INTO `cloud`.`guest_os` (id, uuid, category_id, display_name, created) VALUES (323, UUID(), 7, 'Mandriva Linux', now());
-- Mandriva Linux  VMWare guest os mapping
INSERT INTO `cloud`.`guest_os_hypervisor` (uuid,hypervisor_type, hypervisor_version, guest_os_name, guest_os_id, created, is_user_defined) VALUES (UUID(),'VMware', '6.0', 'mandrivaGuest', 323, now(), 0);
INSERT INTO `cloud`.`guest_os_hypervisor` (uuid,hypervisor_type, hypervisor_version, guest_os_name, guest_os_id, created, is_user_defined) VALUES (UUID(),'VMware', '6.5', 'mandrivaGuest', 323, now(), 0);
INSERT INTO `cloud`.`guest_os_hypervisor` (uuid,hypervisor_type, hypervisor_version, guest_os_name, guest_os_id, created, is_user_defined) VALUES (UUID(),'VMware', '6.7', 'mandrivaGuest', 323, now(), 0);
INSERT INTO `cloud`.`guest_os_hypervisor` (uuid,hypervisor_type, hypervisor_version, guest_os_name, guest_os_id, created, is_user_defined) VALUES (UUID(),'VMware', '6.7.1', 'mandrivaGuest', 323, now(), 0);
INSERT INTO `cloud`.`guest_os_hypervisor` (uuid,hypervisor_type, hypervisor_version, guest_os_name, guest_os_id, created, is_user_defined) VALUES (UUID(),'VMware', '6.7.2', 'mandrivaGuest', 323, now(), 0);
INSERT INTO `cloud`.`guest_os_hypervisor` (uuid,hypervisor_type, hypervisor_version, guest_os_name, guest_os_id, created, is_user_defined) VALUES (UUID(),'VMware', '6.7.3', 'mandrivaGuest', 323, now(), 0);


-- Add SCO OpenServer 5   as support guest os
INSERT INTO `cloud`.`guest_os` (id, uuid, category_id, display_name, created) VALUES (324, UUID(), 7, 'SCO OpenServer 5', now());
-- SCO OpenServer 5   VMWare guest os mapping
INSERT INTO `cloud`.`guest_os_hypervisor` (uuid,hypervisor_type, hypervisor_version, guest_os_name, guest_os_id, created, is_user_defined) VALUES (UUID(),'VMware', '6.0', 'openServer5Guest', 324, now(), 0);
INSERT INTO `cloud`.`guest_os_hypervisor` (uuid,hypervisor_type, hypervisor_version, guest_os_name, guest_os_id, created, is_user_defined) VALUES (UUID(),'VMware', '6.5', 'openServer5Guest', 324, now(), 0);
INSERT INTO `cloud`.`guest_os_hypervisor` (uuid,hypervisor_type, hypervisor_version, guest_os_name, guest_os_id, created, is_user_defined) VALUES (UUID(),'VMware', '6.7', 'openServer5Guest', 324, now(), 0);
INSERT INTO `cloud`.`guest_os_hypervisor` (uuid,hypervisor_type, hypervisor_version, guest_os_name, guest_os_id, created, is_user_defined) VALUES (UUID(),'VMware', '6.7.1', 'openServer5Guest', 324, now(), 0);
INSERT INTO `cloud`.`guest_os_hypervisor` (uuid,hypervisor_type, hypervisor_version, guest_os_name, guest_os_id, created, is_user_defined) VALUES (UUID(),'VMware', '6.7.2', 'openServer5Guest', 324, now(), 0);
INSERT INTO `cloud`.`guest_os_hypervisor` (uuid,hypervisor_type, hypervisor_version, guest_os_name, guest_os_id, created, is_user_defined) VALUES (UUID(),'VMware', '6.7.3', 'openServer5Guest', 324, now(), 0);


-- Add SCO OpenServer 6   as support guest os
INSERT INTO `cloud`.`guest_os` (id, uuid, category_id, display_name, created) VALUES (325, UUID(), 7, 'SCO OpenServer 6', now());
-- SCO OpenServer 6   VMWare guest os mapping
INSERT INTO `cloud`.`guest_os_hypervisor` (uuid,hypervisor_type, hypervisor_version, guest_os_name, guest_os_id, created, is_user_defined) VALUES (UUID(),'VMware', '6.0', 'openServer6Guest', 325, now(), 0);
INSERT INTO `cloud`.`guest_os_hypervisor` (uuid,hypervisor_type, hypervisor_version, guest_os_name, guest_os_id, created, is_user_defined) VALUES (UUID(),'VMware', '6.5', 'openServer6Guest', 325, now(), 0);
INSERT INTO `cloud`.`guest_os_hypervisor` (uuid,hypervisor_type, hypervisor_version, guest_os_name, guest_os_id, created, is_user_defined) VALUES (UUID(),'VMware', '6.7', 'openServer6Guest', 325, now(), 0);
INSERT INTO `cloud`.`guest_os_hypervisor` (uuid,hypervisor_type, hypervisor_version, guest_os_name, guest_os_id, created, is_user_defined) VALUES (UUID(),'VMware', '6.7.1', 'openServer6Guest', 325, now(), 0);
INSERT INTO `cloud`.`guest_os_hypervisor` (uuid,hypervisor_type, hypervisor_version, guest_os_name, guest_os_id, created, is_user_defined) VALUES (UUID(),'VMware', '6.7.2', 'openServer6Guest', 325, now(), 0);
INSERT INTO `cloud`.`guest_os_hypervisor` (uuid,hypervisor_type, hypervisor_version, guest_os_name, guest_os_id, created, is_user_defined) VALUES (UUID(),'VMware', '6.7.3', 'openServer6Guest', 325, now(), 0);



-- Add OpenSUSE Linux (64 bit)    as support guest os
INSERT INTO `cloud`.`guest_os` (id, uuid, category_id, display_name, created) VALUES (326, UUID(), 7, 'OpenSUSE Linux (64 bit)', now());
-- OpenSUSE Linux (64 bit)   VMWare guest os mapping
INSERT INTO `cloud`.`guest_os_hypervisor` (uuid,hypervisor_type, hypervisor_version, guest_os_name, guest_os_id, created, is_user_defined) VALUES (UUID(),'VMware', '6.0', 'opensuse64Guest', 326, now(), 0);
INSERT INTO `cloud`.`guest_os_hypervisor` (uuid,hypervisor_type, hypervisor_version, guest_os_name, guest_os_id, created, is_user_defined) VALUES (UUID(),'VMware', '6.5', 'opensuse64Guest', 326, now(), 0);
INSERT INTO `cloud`.`guest_os_hypervisor` (uuid,hypervisor_type, hypervisor_version, guest_os_name, guest_os_id, created, is_user_defined) VALUES (UUID(),'VMware', '6.7', 'opensuse64Guest', 326, now(), 0);
INSERT INTO `cloud`.`guest_os_hypervisor` (uuid,hypervisor_type, hypervisor_version, guest_os_name, guest_os_id, created, is_user_defined) VALUES (UUID(),'VMware', '6.7.1', 'opensuse64Guest', 326, now(), 0);
INSERT INTO `cloud`.`guest_os_hypervisor` (uuid,hypervisor_type, hypervisor_version, guest_os_name, guest_os_id, created, is_user_defined) VALUES (UUID(),'VMware', '6.7.2', 'opensuse64Guest', 326, now(), 0);
INSERT INTO `cloud`.`guest_os_hypervisor` (uuid,hypervisor_type, hypervisor_version, guest_os_name, guest_os_id, created, is_user_defined) VALUES (UUID(),'VMware', '6.7.3', 'opensuse64Guest', 326, now(), 0);


-- Add SCO OpenServer 6   as support guest os
INSERT INTO `cloud`.`guest_os` (id, uuid, category_id, display_name, created) VALUES (327, UUID(), 7, 'SCO OpenServer 6', now());
-- SCO OpenServer 6   VMWare guest os mapping
INSERT INTO `cloud`.`guest_os_hypervisor` (uuid,hypervisor_type, hypervisor_version, guest_os_name, guest_os_id, created, is_user_defined) VALUES (UUID(),'VMware', '6.0', 'opensuseGuest', 327, now(), 0);
INSERT INTO `cloud`.`guest_os_hypervisor` (uuid,hypervisor_type, hypervisor_version, guest_os_name, guest_os_id, created, is_user_defined) VALUES (UUID(),'VMware', '6.5', 'opensuseGuest', 327, now(), 0);
INSERT INTO `cloud`.`guest_os_hypervisor` (uuid,hypervisor_type, hypervisor_version, guest_os_name, guest_os_id, created, is_user_defined) VALUES (UUID(),'VMware', '6.7', 'opensuseGuest', 327, now(), 0);
INSERT INTO `cloud`.`guest_os_hypervisor` (uuid,hypervisor_type, hypervisor_version, guest_os_name, guest_os_id, created, is_user_defined) VALUES (UUID(),'VMware', '6.7.1', 'opensuseGuest', 327, now(), 0);
INSERT INTO `cloud`.`guest_os_hypervisor` (uuid,hypervisor_type, hypervisor_version, guest_os_name, guest_os_id, created, is_user_defined) VALUES (UUID(),'VMware', '6.7.2', 'opensuseGuest', 327, now(), 0);
INSERT INTO `cloud`.`guest_os_hypervisor` (uuid,hypervisor_type, hypervisor_version, guest_os_name, guest_os_id, created, is_user_defined) VALUES (UUID(),'VMware', '6.7.3', 'opensuseGuest', 327, now(), 0);


-- Add Solaris 11 (64 bit)    as support guest os
INSERT INTO `cloud`.`guest_os` (id, uuid, category_id, display_name, created) VALUES (328, UUID(), 7, 'Solaris 11 (64 bit)', now());
-- Solaris 11 (64 bit)    VMWare guest os mapping
INSERT INTO `cloud`.`guest_os_hypervisor` (uuid,hypervisor_type, hypervisor_version, guest_os_name, guest_os_id, created, is_user_defined) VALUES (UUID(),'VMware', '6.0', 'solaris11_64Guest', 328, now(), 0);
INSERT INTO `cloud`.`guest_os_hypervisor` (uuid,hypervisor_type, hypervisor_version, guest_os_name, guest_os_id, created, is_user_defined) VALUES (UUID(),'VMware', '6.5', 'solaris11_64Guest', 328, now(), 0);
INSERT INTO `cloud`.`guest_os_hypervisor` (uuid,hypervisor_type, hypervisor_version, guest_os_name, guest_os_id, created, is_user_defined) VALUES (UUID(),'VMware', '6.7', 'solaris11_64Guest', 328, now(), 0);
INSERT INTO `cloud`.`guest_os_hypervisor` (uuid,hypervisor_type, hypervisor_version, guest_os_name, guest_os_id, created, is_user_defined) VALUES (UUID(),'VMware', '6.7.1', 'solaris11_64Guest', 328, now(), 0);
INSERT INTO `cloud`.`guest_os_hypervisor` (uuid,hypervisor_type, hypervisor_version, guest_os_name, guest_os_id, created, is_user_defined) VALUES (UUID(),'VMware', '6.7.2', 'solaris11_64Guest', 328, now(), 0);
INSERT INTO `cloud`.`guest_os_hypervisor` (uuid,hypervisor_type, hypervisor_version, guest_os_name, guest_os_id, created, is_user_defined) VALUES (UUID(),'VMware', '6.7.3', 'solaris11_64Guest', 328, now(), 0);


-- Add  VMware Photon (64 bit)     as support guest os
INSERT INTO `cloud`.`guest_os` (id, uuid, category_id, display_name, created) VALUES (329, UUID(), 7, 'VMware Photon (64 bit)', now());
-- VMware Photon (64 bit)    VMWare guest os mapping
INSERT INTO `cloud`.`guest_os_hypervisor` (uuid,hypervisor_type, hypervisor_version, guest_os_name, guest_os_id, created, is_user_defined) VALUES (UUID(),'VMware', '6.5', 'vmwarePhoton64Guest', 329, now(), 0);
INSERT INTO `cloud`.`guest_os_hypervisor` (uuid,hypervisor_type, hypervisor_version, guest_os_name, guest_os_id, created, is_user_defined) VALUES (UUID(),'VMware', '6.7', 'vmwarePhoton64Guest', 329, now(), 0);
INSERT INTO `cloud`.`guest_os_hypervisor` (uuid,hypervisor_type, hypervisor_version, guest_os_name, guest_os_id, created, is_user_defined) VALUES (UUID(),'VMware', '6.7.1', 'vmwarePhoton64Guest', 329, now(), 0);
INSERT INTO `cloud`.`guest_os_hypervisor` (uuid,hypervisor_type, hypervisor_version, guest_os_name, guest_os_id, created, is_user_defined) VALUES (UUID(),'VMware', '6.7.2', 'vmwarePhoton64Guest', 329, now(), 0);
INSERT INTO `cloud`.`guest_os_hypervisor` (uuid,hypervisor_type, hypervisor_version, guest_os_name, guest_os_id, created, is_user_defined) VALUES (UUID(),'VMware', '6.7.3', 'vmwarePhoton64Guest', 329, now(), 0);

-- Fix OS category for Guest OS 'Other PV Virtio-SCSI (64-bit)'
UPDATE `cloud`.`guest_os` SET category_id = 7 WHERE id = 275 AND display_name = 'Other PV Virtio-SCSI (64-bit)';

<<<<<<< HEAD
ALTER TABLE `cloud`.`user_vm` ADD COLUMN `user_vm_type` varchar(255) DEFAULT "UserVM" COMMENT 'Defines the type of UserVM';

UPDATE `cloud`.`vm_template` set deploy_as_is = 1 where id = 8;
=======
-- TODO : Move to 4.16
ALTER TABLE `cloud`.`kubernetes_cluster` ADD COLUMN `autoscaling_enabled` tinyint(1) unsigned NOT NULL DEFAULT 0;
ALTER TABLE `cloud`.`kubernetes_cluster` ADD COLUMN `minsize` bigint;
ALTER TABLE `cloud`.`kubernetes_cluster` ADD COLUMN `maxsize` bigint;

ALTER TABLE `cloud`.`kubernetes_cluster_vm_map` ADD COLUMN `is_master` tinyint(1) unsigned NOT NULL DEFAULT 0;
>>>>>>> f2bf49c5
<|MERGE_RESOLUTION|>--- conflicted
+++ resolved
@@ -834,15 +834,13 @@
 -- Fix OS category for Guest OS 'Other PV Virtio-SCSI (64-bit)'
 UPDATE `cloud`.`guest_os` SET category_id = 7 WHERE id = 275 AND display_name = 'Other PV Virtio-SCSI (64-bit)';
 
-<<<<<<< HEAD
+-- TODO : Move to 4.16
 ALTER TABLE `cloud`.`user_vm` ADD COLUMN `user_vm_type` varchar(255) DEFAULT "UserVM" COMMENT 'Defines the type of UserVM';
 
 UPDATE `cloud`.`vm_template` set deploy_as_is = 1 where id = 8;
-=======
--- TODO : Move to 4.16
+
 ALTER TABLE `cloud`.`kubernetes_cluster` ADD COLUMN `autoscaling_enabled` tinyint(1) unsigned NOT NULL DEFAULT 0;
 ALTER TABLE `cloud`.`kubernetes_cluster` ADD COLUMN `minsize` bigint;
 ALTER TABLE `cloud`.`kubernetes_cluster` ADD COLUMN `maxsize` bigint;
 
 ALTER TABLE `cloud`.`kubernetes_cluster_vm_map` ADD COLUMN `is_master` tinyint(1) unsigned NOT NULL DEFAULT 0;
->>>>>>> f2bf49c5
