--- conflicted
+++ resolved
@@ -37,16 +37,12 @@
 UPDATE `cloud`.`async_job` SET `removed` = now() WHERE `removed` IS NULL;
 
 -- PR#1448 update description of 'execute.in.sequence.network.element.commands' parameter to reflect an unused command that has been removed. The removed class command is 'UserDataCommand'.
-<<<<<<< HEAD
 update `cloud`.`configuration` set description = 'If set to true, DhcpEntryCommand, SavePasswordCommand, VmDataCommand will be synchronized on the agent side. If set to false, these commands become asynchronous. Default value is false.' where name = 'execute.in.sequence.network.element.commands'; 
-
--- add KVM Guest OS mapping for Windows Server 2019
-INSERT IGNORE INTO `cloud`.`guest_os` (id, uuid, category_id, display_name, created) VALUES (276, UUID(), 6, 'Windows Server 2019 (64-bit)', now());
-INSERT IGNORE INTO `cloud`.`guest_os_hypervisor` (uuid, hypervisor_type, hypervisor_version, guest_os_name, guest_os_id, created, is_user_defined) VALUES (UUID(), 'KVM', 'default', 'Windows Server 2019', 276, now(), 0);
-=======
-update `cloud`.`configuration` set description = 'If set to true, DhcpEntryCommand, SavePasswordCommand, VmDataCommand will be synchronized on the agent side. If set to false, these commands become asynchronous. Default value is false.' where name = 'execute.in.sequence.network.element.commands';
 
 INSERT IGNORE INTO `cloud`.`configuration` VALUES ('Storage', 'DEFAULT', 'StorageManager', 'kvm.storage.offline.migration.wait', '10800', 'Timeout in seconds for offline (non-live) storage migration to complete on KVM', '10800', null, 'Global', 0);
 INSERT IGNORE INTO `cloud`.`configuration` VALUES ('Storage', 'DEFAULT', 'StorageManager', 'kvm.storage.online.migration.wait', '10800', 'Timeout in seconds for online (live) storage migration to complete on KVM (migrateVirtualMachineWithVolume)', '10800', null, 'Global', 0);
 INSERT IGNORE INTO `cloud`.`configuration` VALUES ('Storage', 'DEFAULT', 'StorageManager', 'max.number.managed.clustered.file.systems', '200', 'XenServer and VMware only: Maximum number of managed SRs or datastores per compute cluster', '200', null, 'Cluster', 0);
->>>>>>> 375264aa
+
+-- add KVM Guest OS mapping for Windows Server 2019
+INSERT IGNORE INTO `cloud`.`guest_os` (id, uuid, category_id, display_name, created) VALUES (276, UUID(), 6, 'Windows Server 2019 (64-bit)', now());
+INSERT IGNORE INTO `cloud`.`guest_os_hypervisor` (uuid, hypervisor_type, hypervisor_version, guest_os_name, guest_os_id, created, is_user_defined) VALUES (UUID(), 'KVM', 'default', 'Windows Server 2019', 276, now(), 0);