--- conflicted
+++ resolved
@@ -43,7 +43,125 @@
 INSERT IGNORE INTO `cloud`.`configuration` VALUES ('Storage', 'DEFAULT', 'StorageManager', 'kvm.storage.online.migration.wait', '10800', 'Timeout in seconds for online (live) storage migration to complete on KVM (migrateVirtualMachineWithVolume)', '10800', null, 'Global', 0);
 INSERT IGNORE INTO `cloud`.`configuration` VALUES ('Storage', 'DEFAULT', 'StorageManager', 'max.number.managed.clustered.file.systems', '200', 'XenServer and VMware only: Maximum number of managed SRs or datastores per compute cluster', '200', null, 'Cluster', 0);
 
-<<<<<<< HEAD
+-- add KVM Guest OS mapping for Windows Server 2019
+INSERT IGNORE INTO `cloud`.`guest_os` (id, uuid, category_id, display_name, created) VALUES (276, UUID(), 6, 'Windows Server 2019 (64-bit)', now());
+INSERT IGNORE INTO `cloud`.`guest_os_hypervisor` (uuid, hypervisor_type, hypervisor_version, guest_os_name, guest_os_id, created, is_user_defined) VALUES (UUID(), 'KVM', 'default', 'Windows Server 2019', 276, now(), 0);
+
+-- changed fingerprint type to TEXT, it avoids db exception when creating the certificate issue #3123
+ALTER TABLE `cloud`.`sslcerts` MODIFY `fingerprint` TEXT;
+
+-- add KVM / qemu io bursting options PR 3133
+alter table `cloud`.`disk_offering` add `bytes_read_rate_max` bigint(20) default null after `bytes_read_rate`;
+alter table `cloud`.`disk_offering` add `bytes_read_rate_max_length` bigint(20) default null after `bytes_read_rate_max`;
+alter table `cloud`.`disk_offering` add `bytes_write_rate_max` bigint(20) default null after `bytes_write_rate`;
+alter table `cloud`.`disk_offering` add `bytes_write_rate_max_length` bigint(20) default null after `bytes_write_rate_max`;
+alter table `cloud`.`disk_offering` add `iops_read_rate_max` bigint(20) default null after `iops_read_rate`;
+alter table `cloud`.`disk_offering` add `iops_read_rate_max_length` bigint(20) default null after `iops_read_rate_max`;
+alter table `cloud`.`disk_offering` add `iops_write_rate_max` bigint(20) default null after `iops_write_rate`;
+alter table `cloud`.`disk_offering` add `iops_write_rate_max_length` bigint(20) default null after `iops_write_rate_max`;
+
+ALTER VIEW `cloud`.`disk_offering_view` AS
+    SELECT
+        `disk_offering`.`id` AS `id`,
+        `disk_offering`.`uuid` AS `uuid`,
+        `disk_offering`.`name` AS `name`,
+        `disk_offering`.`display_text` AS `display_text`,
+        `disk_offering`.`provisioning_type` AS `provisioning_type`,
+        `disk_offering`.`disk_size` AS `disk_size`,
+        `disk_offering`.`min_iops` AS `min_iops`,
+        `disk_offering`.`max_iops` AS `max_iops`,
+        `disk_offering`.`created` AS `created`,
+        `disk_offering`.`tags` AS `tags`,
+        `disk_offering`.`customized` AS `customized`,
+        `disk_offering`.`customized_iops` AS `customized_iops`,
+        `disk_offering`.`removed` AS `removed`,
+        `disk_offering`.`use_local_storage` AS `use_local_storage`,
+        `disk_offering`.`system_use` AS `system_use`,
+        `disk_offering`.`hv_ss_reserve` AS `hv_ss_reserve`,
+        `disk_offering`.`bytes_read_rate` AS `bytes_read_rate`,
+        `disk_offering`.`bytes_read_rate_max` AS `bytes_read_rate_max`,
+        `disk_offering`.`bytes_read_rate_max_length` AS `bytes_read_rate_max_length`,
+        `disk_offering`.`bytes_write_rate` AS `bytes_write_rate`,
+        `disk_offering`.`bytes_write_rate_max` AS `bytes_write_rate_max`,
+        `disk_offering`.`bytes_write_rate_max_length` AS `bytes_write_rate_max_length`,
+        `disk_offering`.`iops_read_rate` AS `iops_read_rate`,
+        `disk_offering`.`iops_read_rate_max` AS `iops_read_rate_max`,
+        `disk_offering`.`iops_read_rate_max_length` AS `iops_read_rate_max_length`,
+        `disk_offering`.`iops_write_rate` AS `iops_write_rate`,
+        `disk_offering`.`iops_write_rate_max` AS `iops_write_rate_max`,
+        `disk_offering`.`iops_write_rate_max_length` AS `iops_write_rate_max_length`,
+        `disk_offering`.`cache_mode` AS `cache_mode`,
+        `disk_offering`.`sort_key` AS `sort_key`,
+        `disk_offering`.`type` AS `type`,
+        `disk_offering`.`display_offering` AS `display_offering`,
+        `domain`.`id` AS `domain_id`,
+        `domain`.`uuid` AS `domain_uuid`,
+        `domain`.`name` AS `domain_name`,
+        `domain`.`path` AS `domain_path`
+    FROM
+        (`disk_offering`
+        LEFT JOIN `domain` ON ((`disk_offering`.`domain_id` = `domain`.`id`)))
+    WHERE
+        (`disk_offering`.`state` = 'ACTIVE');
+
+
+ALTER VIEW `cloud`.`service_offering_view` AS
+    SELECT
+        `service_offering`.`id` AS `id`,
+        `disk_offering`.`uuid` AS `uuid`,
+        `disk_offering`.`name` AS `name`,
+        `disk_offering`.`display_text` AS `display_text`,
+        `disk_offering`.`provisioning_type` AS `provisioning_type`,
+        `disk_offering`.`created` AS `created`,
+        `disk_offering`.`tags` AS `tags`,
+        `disk_offering`.`removed` AS `removed`,
+        `disk_offering`.`use_local_storage` AS `use_local_storage`,
+        `disk_offering`.`system_use` AS `system_use`,
+        `disk_offering`.`customized_iops` AS `customized_iops`,
+        `disk_offering`.`min_iops` AS `min_iops`,
+        `disk_offering`.`max_iops` AS `max_iops`,
+        `disk_offering`.`hv_ss_reserve` AS `hv_ss_reserve`,
+        `disk_offering`.`bytes_read_rate` AS `bytes_read_rate`,
+        `disk_offering`.`bytes_read_rate_max` AS `bytes_read_rate_max`,
+        `disk_offering`.`bytes_read_rate_max_length` AS `bytes_read_rate_max_length`,
+        `disk_offering`.`bytes_write_rate` AS `bytes_write_rate`,
+        `disk_offering`.`bytes_write_rate_max` AS `bytes_write_rate_max`,
+        `disk_offering`.`bytes_write_rate_max_length` AS `bytes_write_rate_max_length`,
+        `disk_offering`.`iops_read_rate` AS `iops_read_rate`,
+        `disk_offering`.`iops_read_rate_max` AS `iops_read_rate_max`,
+        `disk_offering`.`iops_read_rate_max_length` AS `iops_read_rate_max_length`,
+        `disk_offering`.`iops_write_rate` AS `iops_write_rate`,
+        `disk_offering`.`iops_write_rate_max` AS `iops_write_rate_max`,
+        `disk_offering`.`iops_write_rate_max_length` AS `iops_write_rate_max_length`,
+        `disk_offering`.`cache_mode` AS `cache_mode`,
+        `service_offering`.`cpu` AS `cpu`,
+        `service_offering`.`speed` AS `speed`,
+        `service_offering`.`ram_size` AS `ram_size`,
+        `service_offering`.`nw_rate` AS `nw_rate`,
+        `service_offering`.`mc_rate` AS `mc_rate`,
+        `service_offering`.`ha_enabled` AS `ha_enabled`,
+        `service_offering`.`limit_cpu_use` AS `limit_cpu_use`,
+        `service_offering`.`host_tag` AS `host_tag`,
+        `service_offering`.`default_use` AS `default_use`,
+        `service_offering`.`vm_type` AS `vm_type`,
+        `service_offering`.`sort_key` AS `sort_key`,
+        `service_offering`.`is_volatile` AS `is_volatile`,
+        `service_offering`.`deployment_planner` AS `deployment_planner`,
+        `domain`.`id` AS `domain_id`,
+        `domain`.`uuid` AS `domain_uuid`,
+        `domain`.`name` AS `domain_name`,
+        `domain`.`path` AS `domain_path`
+    FROM
+        ((`service_offering`
+        JOIN `disk_offering` ON ((`service_offering`.`id` = `disk_offering`.`id`)))
+        LEFT JOIN `domain` ON ((`disk_offering`.`domain_id` = `domain`.`id`)))
+    WHERE
+        (`disk_offering`.`state` = 'Active');
+
+-- PR#2578 New column for listManagementServers API call
+ALTER TABLE `mshost` ADD COLUMN `uuid` varchar(40) AFTER `name`;
+
+-- PR#3186 Add possibility to set MTU size for NIC
 ALTER TABLE `cloud`.`nics` ADD COLUMN `mtu` smallint (6) NOT NULL DEFAULT 0 COMMENT 'MTU size for the interface';
 
 DROP VIEW IF EXISTS `cloud`.`user_vm_view`;
@@ -166,123 +284,4 @@
    `affinity_group`.`name` AS `affinity_group_name`,
    `affinity_group`.`description` AS `affinity_group_description`,
    `vm_instance`.`dynamically_scalable` AS `dynamically_scalable`
-FROM ((((((((((((((((((((((((((((((((`user_vm` join `vm_instance` on(`vm_instance`.`id` = `user_vm`.`id` and `vm_instance`.`removed` is null)) join `account` on(`vm_instance`.`account_id` = `account`.`id`)) join `domain` on(`vm_instance`.`domain_id` = `domain`.`id`)) left join `guest_os` on(`vm_instance`.`guest_os_id` = `guest_os`.`id`)) left join `host_pod_ref` on(`vm_instance`.`pod_id` = `host_pod_ref`.`id`)) left join `projects` on(`projects`.`project_account_id` = `account`.`id`)) left join `instance_group_vm_map` on(`vm_instance`.`id` = `instance_group_vm_map`.`instance_id`)) left join `instance_group` on(`instance_group_vm_map`.`group_id` = `instance_group`.`id`)) left join `data_center` on(`vm_instance`.`data_center_id` = `data_center`.`id`)) left join `host` on(`vm_instance`.`host_id` = `host`.`id`)) left join `vm_template` on(`vm_instance`.`vm_template_id` = `vm_template`.`id`)) left join `vm_template` `iso` on(`iso`.`id` = `user_vm`.`iso_id`)) left join `service_offering` on(`vm_instance`.`service_offering_id` = `service_offering`.`id`)) left join `disk_offering` `svc_disk_offering` on(`vm_instance`.`service_offering_id` = `svc_disk_offering`.`id`)) left join `disk_offering` on(`vm_instance`.`disk_offering_id` = `disk_offering`.`id`)) left join `volumes` on(`vm_instance`.`id` = `volumes`.`instance_id`)) left join `storage_pool` on(`volumes`.`pool_id` = `storage_pool`.`id`)) left join `security_group_vm_map` on(`vm_instance`.`id` = `security_group_vm_map`.`instance_id`)) left join `security_group` on(`security_group_vm_map`.`security_group_id` = `security_group`.`id`)) left join `nics` on(`vm_instance`.`id` = `nics`.`instance_id` and `nics`.`removed` is null)) left join `networks` on(`nics`.`network_id` = `networks`.`id`)) left join `vpc` on(`networks`.`vpc_id` = `vpc`.`id` and `vpc`.`removed` is null)) left join `user_ip_address` on(`user_ip_address`.`vm_id` = `vm_instance`.`id`)) left join `user_vm_details` `ssh_details` on(`ssh_details`.`vm_id` = `vm_instance`.`id` and `ssh_details`.`name` = 'SSH.PublicKey')) left join `ssh_keypairs` on(`ssh_keypairs`.`public_key` = `ssh_details`.`value` and `ssh_keypairs`.`account_id` = `account`.`id`)) left join `resource_tags` on(`resource_tags`.`resource_id` = `vm_instance`.`id` and `resource_tags`.`resource_type` = 'UserVm')) left join `async_job` on(`async_job`.`instance_id` = `vm_instance`.`id` and `async_job`.`instance_type` = 'VirtualMachine' and `async_job`.`job_status` = 0)) left join `affinity_group_vm_map` on(`vm_instance`.`id` = `affinity_group_vm_map`.`instance_id`)) left join `affinity_group` on(`affinity_group_vm_map`.`affinity_group_id` = `affinity_group`.`id`)) left join `user_vm_details` `custom_cpu` on(`custom_cpu`.`vm_id` = `vm_instance`.`id` and `custom_cpu`.`name` = 'CpuNumber')) left join `user_vm_details` `custom_speed` on(`custom_speed`.`vm_id` = `vm_instance`.`id` and `custom_speed`.`name` = 'CpuSpeed')) left join `user_vm_details` `custom_ram_size` on(`custom_ram_size`.`vm_id` = `vm_instance`.`id` and `custom_ram_size`.`name` = 'memory'));
-=======
--- add KVM Guest OS mapping for Windows Server 2019
-INSERT IGNORE INTO `cloud`.`guest_os` (id, uuid, category_id, display_name, created) VALUES (276, UUID(), 6, 'Windows Server 2019 (64-bit)', now());
-INSERT IGNORE INTO `cloud`.`guest_os_hypervisor` (uuid, hypervisor_type, hypervisor_version, guest_os_name, guest_os_id, created, is_user_defined) VALUES (UUID(), 'KVM', 'default', 'Windows Server 2019', 276, now(), 0);
-
--- changed fingerprint type to TEXT, it avoids db exception when creating the certificate issue #3123
-ALTER TABLE `cloud`.`sslcerts` MODIFY `fingerprint` TEXT;
-
--- add KVM / qemu io bursting options PR 3133
-alter table `cloud`.`disk_offering` add `bytes_read_rate_max` bigint(20) default null after `bytes_read_rate`;
-alter table `cloud`.`disk_offering` add `bytes_read_rate_max_length` bigint(20) default null after `bytes_read_rate_max`;
-alter table `cloud`.`disk_offering` add `bytes_write_rate_max` bigint(20) default null after `bytes_write_rate`;
-alter table `cloud`.`disk_offering` add `bytes_write_rate_max_length` bigint(20) default null after `bytes_write_rate_max`;
-alter table `cloud`.`disk_offering` add `iops_read_rate_max` bigint(20) default null after `iops_read_rate`;
-alter table `cloud`.`disk_offering` add `iops_read_rate_max_length` bigint(20) default null after `iops_read_rate_max`;
-alter table `cloud`.`disk_offering` add `iops_write_rate_max` bigint(20) default null after `iops_write_rate`;
-alter table `cloud`.`disk_offering` add `iops_write_rate_max_length` bigint(20) default null after `iops_write_rate_max`;
-
-ALTER VIEW `cloud`.`disk_offering_view` AS
-    SELECT
-        `disk_offering`.`id` AS `id`,
-        `disk_offering`.`uuid` AS `uuid`,
-        `disk_offering`.`name` AS `name`,
-        `disk_offering`.`display_text` AS `display_text`,
-        `disk_offering`.`provisioning_type` AS `provisioning_type`,
-        `disk_offering`.`disk_size` AS `disk_size`,
-        `disk_offering`.`min_iops` AS `min_iops`,
-        `disk_offering`.`max_iops` AS `max_iops`,
-        `disk_offering`.`created` AS `created`,
-        `disk_offering`.`tags` AS `tags`,
-        `disk_offering`.`customized` AS `customized`,
-        `disk_offering`.`customized_iops` AS `customized_iops`,
-        `disk_offering`.`removed` AS `removed`,
-        `disk_offering`.`use_local_storage` AS `use_local_storage`,
-        `disk_offering`.`system_use` AS `system_use`,
-        `disk_offering`.`hv_ss_reserve` AS `hv_ss_reserve`,
-        `disk_offering`.`bytes_read_rate` AS `bytes_read_rate`,
-        `disk_offering`.`bytes_read_rate_max` AS `bytes_read_rate_max`,
-        `disk_offering`.`bytes_read_rate_max_length` AS `bytes_read_rate_max_length`,
-        `disk_offering`.`bytes_write_rate` AS `bytes_write_rate`,
-        `disk_offering`.`bytes_write_rate_max` AS `bytes_write_rate_max`,
-        `disk_offering`.`bytes_write_rate_max_length` AS `bytes_write_rate_max_length`,
-        `disk_offering`.`iops_read_rate` AS `iops_read_rate`,
-        `disk_offering`.`iops_read_rate_max` AS `iops_read_rate_max`,
-        `disk_offering`.`iops_read_rate_max_length` AS `iops_read_rate_max_length`,
-        `disk_offering`.`iops_write_rate` AS `iops_write_rate`,
-        `disk_offering`.`iops_write_rate_max` AS `iops_write_rate_max`,
-        `disk_offering`.`iops_write_rate_max_length` AS `iops_write_rate_max_length`,
-        `disk_offering`.`cache_mode` AS `cache_mode`,
-        `disk_offering`.`sort_key` AS `sort_key`,
-        `disk_offering`.`type` AS `type`,
-        `disk_offering`.`display_offering` AS `display_offering`,
-        `domain`.`id` AS `domain_id`,
-        `domain`.`uuid` AS `domain_uuid`,
-        `domain`.`name` AS `domain_name`,
-        `domain`.`path` AS `domain_path`
-    FROM
-        (`disk_offering`
-        LEFT JOIN `domain` ON ((`disk_offering`.`domain_id` = `domain`.`id`)))
-    WHERE
-        (`disk_offering`.`state` = 'ACTIVE');
-
-
-ALTER VIEW `cloud`.`service_offering_view` AS
-    SELECT
-        `service_offering`.`id` AS `id`,
-        `disk_offering`.`uuid` AS `uuid`,
-        `disk_offering`.`name` AS `name`,
-        `disk_offering`.`display_text` AS `display_text`,
-        `disk_offering`.`provisioning_type` AS `provisioning_type`,
-        `disk_offering`.`created` AS `created`,
-        `disk_offering`.`tags` AS `tags`,
-        `disk_offering`.`removed` AS `removed`,
-        `disk_offering`.`use_local_storage` AS `use_local_storage`,
-        `disk_offering`.`system_use` AS `system_use`,
-        `disk_offering`.`customized_iops` AS `customized_iops`,
-        `disk_offering`.`min_iops` AS `min_iops`,
-        `disk_offering`.`max_iops` AS `max_iops`,
-        `disk_offering`.`hv_ss_reserve` AS `hv_ss_reserve`,
-        `disk_offering`.`bytes_read_rate` AS `bytes_read_rate`,
-        `disk_offering`.`bytes_read_rate_max` AS `bytes_read_rate_max`,
-        `disk_offering`.`bytes_read_rate_max_length` AS `bytes_read_rate_max_length`,
-        `disk_offering`.`bytes_write_rate` AS `bytes_write_rate`,
-        `disk_offering`.`bytes_write_rate_max` AS `bytes_write_rate_max`,
-        `disk_offering`.`bytes_write_rate_max_length` AS `bytes_write_rate_max_length`,
-        `disk_offering`.`iops_read_rate` AS `iops_read_rate`,
-        `disk_offering`.`iops_read_rate_max` AS `iops_read_rate_max`,
-        `disk_offering`.`iops_read_rate_max_length` AS `iops_read_rate_max_length`,
-        `disk_offering`.`iops_write_rate` AS `iops_write_rate`,
-        `disk_offering`.`iops_write_rate_max` AS `iops_write_rate_max`,
-        `disk_offering`.`iops_write_rate_max_length` AS `iops_write_rate_max_length`,
-        `disk_offering`.`cache_mode` AS `cache_mode`,
-        `service_offering`.`cpu` AS `cpu`,
-        `service_offering`.`speed` AS `speed`,
-        `service_offering`.`ram_size` AS `ram_size`,
-        `service_offering`.`nw_rate` AS `nw_rate`,
-        `service_offering`.`mc_rate` AS `mc_rate`,
-        `service_offering`.`ha_enabled` AS `ha_enabled`,
-        `service_offering`.`limit_cpu_use` AS `limit_cpu_use`,
-        `service_offering`.`host_tag` AS `host_tag`,
-        `service_offering`.`default_use` AS `default_use`,
-        `service_offering`.`vm_type` AS `vm_type`,
-        `service_offering`.`sort_key` AS `sort_key`,
-        `service_offering`.`is_volatile` AS `is_volatile`,
-        `service_offering`.`deployment_planner` AS `deployment_planner`,
-        `domain`.`id` AS `domain_id`,
-        `domain`.`uuid` AS `domain_uuid`,
-        `domain`.`name` AS `domain_name`,
-        `domain`.`path` AS `domain_path`
-    FROM
-        ((`service_offering`
-        JOIN `disk_offering` ON ((`service_offering`.`id` = `disk_offering`.`id`)))
-        LEFT JOIN `domain` ON ((`disk_offering`.`domain_id` = `domain`.`id`)))
-    WHERE
-        (`disk_offering`.`state` = 'Active');
-
--- PR#2578 New column for listManagementServers API call
-ALTER TABLE `mshost` ADD COLUMN `uuid` varchar(40) AFTER `name`;
->>>>>>> 709845f4
+FROM ((((((((((((((((((((((((((((((((`user_vm` join `vm_instance` on(`vm_instance`.`id` = `user_vm`.`id` and `vm_instance`.`removed` is null)) join `account` on(`vm_instance`.`account_id` = `account`.`id`)) join `domain` on(`vm_instance`.`domain_id` = `domain`.`id`)) left join `guest_os` on(`vm_instance`.`guest_os_id` = `guest_os`.`id`)) left join `host_pod_ref` on(`vm_instance`.`pod_id` = `host_pod_ref`.`id`)) left join `projects` on(`projects`.`project_account_id` = `account`.`id`)) left join `instance_group_vm_map` on(`vm_instance`.`id` = `instance_group_vm_map`.`instance_id`)) left join `instance_group` on(`instance_group_vm_map`.`group_id` = `instance_group`.`id`)) left join `data_center` on(`vm_instance`.`data_center_id` = `data_center`.`id`)) left join `host` on(`vm_instance`.`host_id` = `host`.`id`)) left join `vm_template` on(`vm_instance`.`vm_template_id` = `vm_template`.`id`)) left join `vm_template` `iso` on(`iso`.`id` = `user_vm`.`iso_id`)) left join `service_offering` on(`vm_instance`.`service_offering_id` = `service_offering`.`id`)) left join `disk_offering` `svc_disk_offering` on(`vm_instance`.`service_offering_id` = `svc_disk_offering`.`id`)) left join `disk_offering` on(`vm_instance`.`disk_offering_id` = `disk_offering`.`id`)) left join `volumes` on(`vm_instance`.`id` = `volumes`.`instance_id`)) left join `storage_pool` on(`volumes`.`pool_id` = `storage_pool`.`id`)) left join `security_group_vm_map` on(`vm_instance`.`id` = `security_group_vm_map`.`instance_id`)) left join `security_group` on(`security_group_vm_map`.`security_group_id` = `security_group`.`id`)) left join `nics` on(`vm_instance`.`id` = `nics`.`instance_id` and `nics`.`removed` is null)) left join `networks` on(`nics`.`network_id` = `networks`.`id`)) left join `vpc` on(`networks`.`vpc_id` = `vpc`.`id` and `vpc`.`removed` is null)) left join `user_ip_address` on(`user_ip_address`.`vm_id` = `vm_instance`.`id`)) left join `user_vm_details` `ssh_details` on(`ssh_details`.`vm_id` = `vm_instance`.`id` and `ssh_details`.`name` = 'SSH.PublicKey')) left join `ssh_keypairs` on(`ssh_keypairs`.`public_key` = `ssh_details`.`value` and `ssh_keypairs`.`account_id` = `account`.`id`)) left join `resource_tags` on(`resource_tags`.`resource_id` = `vm_instance`.`id` and `resource_tags`.`resource_type` = 'UserVm')) left join `async_job` on(`async_job`.`instance_id` = `vm_instance`.`id` and `async_job`.`instance_type` = 'VirtualMachine' and `async_job`.`job_status` = 0)) left join `affinity_group_vm_map` on(`vm_instance`.`id` = `affinity_group_vm_map`.`instance_id`)) left join `affinity_group` on(`affinity_group_vm_map`.`affinity_group_id` = `affinity_group`.`id`)) left join `user_vm_details` `custom_cpu` on(`custom_cpu`.`vm_id` = `vm_instance`.`id` and `custom_cpu`.`name` = 'CpuNumber')) left join `user_vm_details` `custom_speed` on(`custom_speed`.`vm_id` = `vm_instance`.`id` and `custom_speed`.`name` = 'CpuSpeed')) left join `user_vm_details` `custom_ram_size` on(`custom_ram_size`.`vm_id` = `vm_instance`.`id` and `custom_ram_size`.`name` = 'memory'));