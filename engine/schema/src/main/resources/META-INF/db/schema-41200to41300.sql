--- conflicted
+++ resolved
@@ -22,9 +22,8 @@
 -- DPDK client and server mode support
 ALTER TABLE `cloud`.`service_offering_details` CHANGE COLUMN `value` `value` TEXT NOT NULL;
 
-<<<<<<< HEAD
 ALTER TABLE `cloud`.`vpc_offerings` ADD COLUMN `sort_key` int(32) NOT NULL default 0 COMMENT 'sort key used for customising sort method';
-=======
+
 -- Add `sort_key` column to data_center
 ALTER TABLE `cloud`.`data_center` ADD COLUMN `sort_key` INT(32) NOT NULL DEFAULT 0;
 
@@ -66,5 +65,4 @@
             left join
         `cloud`.`dedicated_resources` ON data_center.id = dedicated_resources.data_center_id
             left join
-        `cloud`.`affinity_group` ON dedicated_resources.affinity_group_id = affinity_group.id;
->>>>>>> c2812b46
+        `cloud`.`affinity_group` ON dedicated_resources.affinity_group_id = affinity_group.id;