-- Licensed to the Apache Software Foundation (ASF) under one
-- or more contributor license agreements.  See the NOTICE file
-- distributed with this work for additional information
-- regarding copyright ownership.  The ASF licenses this file
-- to you under the Apache License, Version 2.0 (the
-- "License"); you may not use this file except in compliance
-- with the License.  You may obtain a copy of the License at
--
--   http://www.apache.org/licenses/LICENSE-2.0
--
-- Unless required by applicable law or agreed to in writing,
-- software distributed under the License is distributed on an
-- "AS IS" BASIS, WITHOUT WARRANTIES OR CONDITIONS OF ANY
-- KIND, either express or implied.  See the License for the
-- specific language governing permissions and limitations
-- under the License.

--;
-- Schema upgrade from 4.12.0.0 to 4.13.0.0
--;

-- Add XenServer 7.1.2, 7.6 and 8.0 hypervisor capabilities
INSERT IGNORE INTO `cloud`.`hypervisor_capabilities`(uuid, hypervisor_type, hypervisor_version, max_guests_limit, max_data_volumes_limit, max_hosts_per_cluster, storage_motion_supported) values (UUID(), 'XenServer', '7.6.0', 1000, 253, 64, 1);
INSERT IGNORE INTO `cloud`.`hypervisor_capabilities`(uuid, hypervisor_type, hypervisor_version, max_guests_limit, max_data_volumes_limit, max_hosts_per_cluster, storage_motion_supported) values (UUID(), 'XenServer', '8.0.0', 1000, 253, 64, 1);
INSERT IGNORE INTO `cloud`.`hypervisor_capabilities`(uuid, hypervisor_type, hypervisor_version, max_guests_limit, max_data_volumes_limit, max_hosts_per_cluster, storage_motion_supported) values (UUID(), 'XenServer', '7.1.1', 1000, 253, 64, 1);
INSERT IGNORE INTO `cloud`.`hypervisor_capabilities`(uuid, hypervisor_type, hypervisor_version, max_guests_limit, max_data_volumes_limit, max_hosts_per_cluster, storage_motion_supported) values (UUID(), 'XenServer', '7.1.2', 1000, 253, 64, 1);

-- Add VMware 6.7 hypervisor capabilities
INSERT IGNORE INTO `cloud`.`hypervisor_capabilities`(uuid,hypervisor_type, hypervisor_version, max_guests_limit, security_group_enabled, max_data_volumes_limit, max_hosts_per_cluster, storage_motion_supported, vm_snapshot_enabled) VALUES (UUID(), 'VMware', '6.7', '1024', '0', '59', '64', '1', '1');
INSERT IGNORE INTO `cloud`.`hypervisor_capabilities`(uuid,hypervisor_type, hypervisor_version, max_guests_limit, security_group_enabled, max_data_volumes_limit, max_hosts_per_cluster, storage_motion_supported, vm_snapshot_enabled) VALUES (UUID(), 'VMware', '6.7.1', '1024', '0', '59', '64', '1', '1');
INSERT IGNORE INTO `cloud`.`hypervisor_capabilities`(uuid,hypervisor_type, hypervisor_version, max_guests_limit, security_group_enabled, max_data_volumes_limit, max_hosts_per_cluster, storage_motion_supported, vm_snapshot_enabled) VALUES (UUID(), 'VMware', '6.7.2', '1024', '0', '59', '64', '1', '1');
INSERT IGNORE INTO `cloud`.`hypervisor_capabilities`(uuid,hypervisor_type, hypervisor_version, max_guests_limit, security_group_enabled, max_data_volumes_limit, max_hosts_per_cluster, storage_motion_supported, vm_snapshot_enabled) VALUES (UUID(), 'VMware', '6.7.3', '1024', '0', '59', '64', '1', '1');

-- Update VMware 6.x hypervisor capabilities
UPDATE `cloud`.`hypervisor_capabilities` SET max_guests_limit='1024', max_data_volumes_limit='59', max_hosts_per_cluster='64' WHERE (hypervisor_type='VMware' AND hypervisor_version='6.0' );
UPDATE `cloud`.`hypervisor_capabilities` SET max_guests_limit='1024', max_data_volumes_limit='59', max_hosts_per_cluster='64' WHERE (hypervisor_type='VMware' AND hypervisor_version='6.5' );

-- Add new OS versions
INSERT INTO cloud.guest_os (id, uuid, category_id, display_name, created, is_user_defined) VALUES ('277', UUID(), '1', 'Ubuntu 17.04', now(), '0');
INSERT INTO cloud.guest_os (id, uuid, category_id, display_name, created, is_user_defined) VALUES ('278', UUID(), '1', 'Ubuntu 17.10', now(), '0');
INSERT INTO cloud.guest_os (id, uuid, category_id, display_name, created, is_user_defined) VALUES ('279', UUID(), '1', 'Ubuntu 18.04 LTS', now(), '0');
INSERT INTO cloud.guest_os (id, uuid, category_id, display_name, created, is_user_defined) VALUES ('280', UUID(), '1', 'Ubuntu 18.10', now(), '0');
INSERT INTO cloud.guest_os (id, uuid, category_id, display_name, created, is_user_defined) VALUES ('281', UUID(), '1', 'Ubuntu 19.04', now(), '0');
INSERT INTO cloud.guest_os (id, uuid, category_id, display_name, created, is_user_defined) VALUES ('282', UUID(), '1', 'Red Hat Enterprise Linux 7.3', now(), '0');
INSERT INTO cloud.guest_os (id, uuid, category_id, display_name, created, is_user_defined) VALUES ('283', UUID(), '1', 'Red Hat Enterprise Linux 7.4', now(), '0');
INSERT INTO cloud.guest_os (id, uuid, category_id, display_name, created, is_user_defined) VALUES ('284', UUID(), '1', 'Red Hat Enterprise Linux 7.5', now(), '0');
INSERT INTO cloud.guest_os (id, uuid, category_id, display_name, created, is_user_defined) VALUES ('285', UUID(), '1', 'Red Hat Enterprise Linux 7.6', now(), '0');
INSERT INTO cloud.guest_os (id, uuid, category_id, display_name, created, is_user_defined) VALUES ('286', UUID(), '1', 'Red Hat Enterprise Linux 8.0', now(), '0');
INSERT INTO cloud.guest_os (id, uuid, category_id, display_name, created, is_user_defined) VALUES ('289', UUID(), '2', 'Debian GNU/Linux 9 (32-bit)', now(), '0');
INSERT INTO cloud.guest_os (id, uuid, category_id, display_name, created, is_user_defined) VALUES ('290', UUID(), '2', 'Debian GNU/Linux 9 (64-bit)', now(), '0');
INSERT INTO cloud.guest_os (id, uuid, category_id, display_name, created, is_user_defined) VALUES ('291', UUID(), '5', 'SUSE Linux Enterprise Server 15 (64-bit)', now(), '0');
INSERT INTO cloud.guest_os (id, uuid, category_id, display_name, created, is_user_defined) VALUES ('292', UUID(), '2', 'Debian GNU/Linux 10 (32-bit)', now(), '0');
INSERT INTO cloud.guest_os (id, uuid, category_id, display_name, created, is_user_defined) VALUES ('293', UUID(), '2', 'Debian GNU/Linux 10 (64-bit)', now(), '0');
INSERT INTO cloud.guest_os (id, uuid, category_id, display_name, created, is_user_defined) VALUES ('294', UUID(), '2', 'Linux 4.x Kernel (32-bit)', now(), '0');
INSERT INTO cloud.guest_os (id, uuid, category_id, display_name, created, is_user_defined) VALUES ('295', UUID(), '2', 'Linux 4.x Kernel (64-bit)', now(), '0');
INSERT INTO cloud.guest_os (id, uuid, category_id, display_name, created, is_user_defined) VALUES ('296', UUID(), '3', 'Oracle Linux 8', now(), '0');
INSERT INTO cloud.guest_os (id, uuid, category_id, display_name, created, is_user_defined) VALUES ('297', UUID(), '1', 'CentOS 8', now(), '0');
INSERT INTO cloud.guest_os (id, uuid, category_id, display_name, created, is_user_defined) VALUES ('298', UUID(), '9', 'FreeBSD 11 (32-bit)', now(), '0');
INSERT INTO cloud.guest_os (id, uuid, category_id, display_name, created, is_user_defined) VALUES ('299', UUID(), '9', 'FreeBSD 11 (64-bit)', now(), '0');
INSERT INTO cloud.guest_os (id, uuid, category_id, display_name, created, is_user_defined) VALUES ('300', UUID(), '9', 'FreeBSD 12 (32-bit)', now(), '0');
INSERT INTO cloud.guest_os (id, uuid, category_id, display_name, created, is_user_defined) VALUES ('301', UUID(), '9', 'FreeBSD 12 (64-bit)', now(), '0');
INSERT INTO cloud.guest_os (id, uuid, category_id, display_name, created, is_user_defined) VALUES ('302', UUID(), '1', 'CentOS 6.8', now(), '0');
INSERT INTO cloud.guest_os (id, uuid, category_id, display_name, created, is_user_defined) VALUES ('303', UUID(), '1', 'CentOS 6.9', now(), '0');
INSERT INTO cloud.guest_os (id, uuid, category_id, display_name, created, is_user_defined) VALUES ('304', UUID(), '1', 'CentOS 6.10', now(), '0');

-- Add New and missing VMware 6.5 Guest OSes
INSERT IGNORE INTO `cloud`.`guest_os_hypervisor` (uuid, hypervisor_type, hypervisor_version, guest_os_name, guest_os_id, created, is_user_defined) VALUES (UUID(), 'VMware', '6.5', 'oracleLinux6Guest', 235, now(), 0);
INSERT IGNORE INTO `cloud`.`guest_os_hypervisor` (uuid, hypervisor_type, hypervisor_version, guest_os_name, guest_os_id, created, is_user_defined) VALUES (UUID(), 'VMware', '6.5', 'oracleLinux6_64Guest', 236, now(), 0);
INSERT IGNORE INTO `cloud`.`guest_os_hypervisor` (uuid, hypervisor_type, hypervisor_version, guest_os_name, guest_os_id, created, is_user_defined) VALUES (UUID(), 'VMware', '6.5', 'oracleLinux6Guest', 147, now(), 0);
INSERT IGNORE INTO `cloud`.`guest_os_hypervisor` (uuid, hypervisor_type, hypervisor_version, guest_os_name, guest_os_id, created, is_user_defined) VALUES (UUID(), 'VMware', '6.5', 'oracleLinux6_64Guest', 148, now(), 0);
INSERT IGNORE INTO `cloud`.`guest_os_hypervisor` (uuid, hypervisor_type, hypervisor_version, guest_os_name, guest_os_id, created, is_user_defined) VALUES (UUID(), 'VMware', '6.5', 'oracleLinux6Guest', 213, now(), 0);
INSERT IGNORE INTO `cloud`.`guest_os_hypervisor` (uuid, hypervisor_type, hypervisor_version, guest_os_name, guest_os_id, created, is_user_defined) VALUES (UUID(), 'VMware', '6.5', 'oracleLinux6_64Guest', 214, now(), 0);
INSERT IGNORE INTO `cloud`.`guest_os_hypervisor` (uuid, hypervisor_type, hypervisor_version, guest_os_name, guest_os_id, created, is_user_defined) VALUES (UUID(), 'VMware', '6.5', 'oracleLinux6Guest', 215, now(), 0);
INSERT IGNORE INTO `cloud`.`guest_os_hypervisor` (uuid, hypervisor_type, hypervisor_version, guest_os_name, guest_os_id, created, is_user_defined) VALUES (UUID(), 'VMware', '6.5', 'oracleLinux6_64Guest', 216, now(), 0);
INSERT IGNORE INTO `cloud`.`guest_os_hypervisor` (uuid, hypervisor_type, hypervisor_version, guest_os_name, guest_os_id, created, is_user_defined) VALUES (UUID(), 'VMware', '6.5', 'oracleLinux6Guest', 217, now(), 0);
INSERT IGNORE INTO `cloud`.`guest_os_hypervisor` (uuid, hypervisor_type, hypervisor_version, guest_os_name, guest_os_id, created, is_user_defined) VALUES (UUID(), 'VMware', '6.5', 'oracleLinux6_64Guest', 218, now(), 0);
INSERT IGNORE INTO `cloud`.`guest_os_hypervisor` (uuid, hypervisor_type, hypervisor_version, guest_os_name, guest_os_id, created, is_user_defined) VALUES (UUID(), 'VMware', '6.5', 'oracleLinux6Guest', 219, now(), 0);
INSERT IGNORE INTO `cloud`.`guest_os_hypervisor` (uuid, hypervisor_type, hypervisor_version, guest_os_name, guest_os_id, created, is_user_defined) VALUES (UUID(), 'VMware', '6.5', 'oracleLinux6_64Guest', 220, now(), 0);
INSERT IGNORE INTO `cloud`.`guest_os_hypervisor` (uuid, hypervisor_type, hypervisor_version, guest_os_name, guest_os_id, created, is_user_defined) VALUES (UUID(), 'VMware', '6.5', 'oracleLinux6Guest', 250, now(), 0);
INSERT IGNORE INTO `cloud`.`guest_os_hypervisor` (uuid, hypervisor_type, hypervisor_version, guest_os_name, guest_os_id, created, is_user_defined) VALUES (UUID(), 'VMware', '6.5', 'oracleLinux6_64Guest', 251, now(), 0);
INSERT IGNORE INTO `cloud`.`guest_os_hypervisor` (uuid, hypervisor_type, hypervisor_version, guest_os_name, guest_os_id, created, is_user_defined) VALUES (UUID(), 'VMware', '6.5', 'oracleLinux7_64Guest', 247, now(), 0);
INSERT IGNORE INTO `cloud`.`guest_os_hypervisor` (uuid, hypervisor_type, hypervisor_version, guest_os_name, guest_os_id, created, is_user_defined) VALUES (UUID(), 'VMware', '6.5', 'ubuntuGuest', 255, now(), 0);
INSERT IGNORE INTO `cloud`.`guest_os_hypervisor` (uuid, hypervisor_type, hypervisor_version, guest_os_name, guest_os_id, created, is_user_defined) VALUES (UUID(), 'VMware', '6.5', 'ubuntu64Guest', 256, now(), 0);
INSERT IGNORE INTO `cloud`.`guest_os_hypervisor` (uuid, hypervisor_type, hypervisor_version, guest_os_name, guest_os_id, created, is_user_defined) VALUES (UUID(), 'VMware', '6.5', 'ubuntu64Guest', 277, now(), 0);
INSERT IGNORE INTO `cloud`.`guest_os_hypervisor` (uuid, hypervisor_type, hypervisor_version, guest_os_name, guest_os_id, created, is_user_defined) VALUES (UUID(), 'VMware', '6.5', 'ubuntu64Guest', 278, now(), 0);
INSERT IGNORE INTO `cloud`.`guest_os_hypervisor` (uuid, hypervisor_type, hypervisor_version, guest_os_name, guest_os_id, created, is_user_defined) VALUES (UUID(), 'VMware', '6.5', 'ubuntu64Guest', 279, now(), 0);
INSERT IGNORE INTO `cloud`.`guest_os_hypervisor` (uuid, hypervisor_type, hypervisor_version, guest_os_name, guest_os_id, created, is_user_defined) VALUES (UUID(), 'VMware', '6.5', 'ubuntu64Guest', 280, now(), 0);
INSERT IGNORE INTO `cloud`.`guest_os_hypervisor` (uuid, hypervisor_type, hypervisor_version, guest_os_name, guest_os_id, created, is_user_defined) VALUES (UUID(), 'VMware', '6.5', 'rhel7_64Guest', 282, now(), 0);
INSERT IGNORE INTO `cloud`.`guest_os_hypervisor` (uuid, hypervisor_type, hypervisor_version, guest_os_name, guest_os_id, created, is_user_defined) VALUES (UUID(), 'VMware', '6.5', 'rhel7_64Guest', 283, now(), 0);
INSERT IGNORE INTO `cloud`.`guest_os_hypervisor` (uuid, hypervisor_type, hypervisor_version, guest_os_name, guest_os_id, created, is_user_defined) VALUES (UUID(), 'VMware', '6.5', 'rhel7_64Guest', 284, now(), 0);
INSERT IGNORE INTO `cloud`.`guest_os_hypervisor` (uuid, hypervisor_type, hypervisor_version, guest_os_name, guest_os_id, created, is_user_defined) VALUES (UUID(), 'VMware', '6.5', 'rhel7_64Guest', 285, now(), 0);
INSERT IGNORE INTO `cloud`.`guest_os_hypervisor` (uuid, hypervisor_type, hypervisor_version, guest_os_name, guest_os_id, created, is_user_defined) VALUES (UUID(), 'VMware', '6.5', 'windows9Server64Guest', 276, now(), 0);
INSERT IGNORE INTO `cloud`.`guest_os_hypervisor` (uuid, hypervisor_type, hypervisor_version, guest_os_name, guest_os_id, created, is_user_defined) VALUES (UUID(), 'VMware', '6.5', 'debian9Guest', 289, now(), 0);
INSERT IGNORE INTO `cloud`.`guest_os_hypervisor` (uuid, hypervisor_type, hypervisor_version, guest_os_name, guest_os_id, created, is_user_defined) VALUES (UUID(), 'VMware', '6.5', 'debian9_64Guest', 290, now(), 0);
INSERT IGNORE INTO `cloud`.`guest_os_hypervisor` (uuid, hypervisor_type, hypervisor_version, guest_os_name, guest_os_id, created, is_user_defined) VALUES (UUID(), 'VMware', '6.5', 'debian10Guest', 282, now(), 0);
INSERT IGNORE INTO `cloud`.`guest_os_hypervisor` (uuid, hypervisor_type, hypervisor_version, guest_os_name, guest_os_id, created, is_user_defined) VALUES (UUID(), 'VMware', '6.5', 'debian10_64Guest', 293, now(), 0);
INSERT IGNORE INTO `cloud`.`guest_os_hypervisor` (uuid, hypervisor_type, hypervisor_version, guest_os_name, guest_os_id, created, is_user_defined) VALUES (UUID(), 'VMware', '6.5', 'sles15_64Guest', 291, now(), 0);
INSERT IGNORE INTO `cloud`.`guest_os_hypervisor` (uuid, hypervisor_type, hypervisor_version, guest_os_name, guest_os_id, created, is_user_defined) VALUES (UUID(), 'VMware', '6.5', 'centos6_64Guest', 302, now(), 0);
INSERT IGNORE INTO `cloud`.`guest_os_hypervisor` (uuid, hypervisor_type, hypervisor_version, guest_os_name, guest_os_id, created, is_user_defined) VALUES (UUID(), 'VMware', '6.5', 'centos6_64Guest', 303, now(), 0);
INSERT IGNORE INTO `cloud`.`guest_os_hypervisor` (uuid, hypervisor_type, hypervisor_version, guest_os_name, guest_os_id, created, is_user_defined) VALUES (UUID(), 'VMware', '6.5', 'centos6_64Guest', 304, now(), 0);
INSERT IGNORE INTO `cloud`.`guest_os_hypervisor` (uuid, hypervisor_type, hypervisor_version, guest_os_name, guest_os_id, created, is_user_defined) VALUES (UUID(), 'VMware', '6.5', 'rhel8_64Guest', 286, now(), 0);
INSERT IGNORE INTO `cloud`.`guest_os_hypervisor` (uuid, hypervisor_type, hypervisor_version, guest_os_name, guest_os_id, created, is_user_defined) VALUES (UUID(), 'VMware', '6.5', 'ubuntu64Guest', 281, now(), 0);
INSERT IGNORE INTO `cloud`.`guest_os_hypervisor` (uuid, hypervisor_type, hypervisor_version, guest_os_name, guest_os_id, created, is_user_defined) VALUES (UUID(), 'VMware', '6.5', 'other4xLinuxGuest', 294, now(), 0);
INSERT IGNORE INTO `cloud`.`guest_os_hypervisor` (uuid, hypervisor_type, hypervisor_version, guest_os_name, guest_os_id, created, is_user_defined) VALUES (UUID(), 'VMware', '6.5', 'other4xLinux64Guest', 295, now(), 0);
INSERT IGNORE INTO `cloud`.`guest_os_hypervisor` (uuid, hypervisor_type, hypervisor_version, guest_os_name, guest_os_id, created, is_user_defined) VALUES (UUID(), 'VMware', '6.5', 'oracleLinux8_64Guest', 296, now(), 0);
INSERT IGNORE INTO `cloud`.`guest_os_hypervisor` (uuid, hypervisor_type, hypervisor_version, guest_os_name, guest_os_id, created, is_user_defined) VALUES (UUID(), 'VMware', '6.5', 'centos8_64Guest', 297, now(), 0);
INSERT IGNORE INTO `cloud`.`guest_os_hypervisor` (uuid, hypervisor_type, hypervisor_version, guest_os_name, guest_os_id, created, is_user_defined) VALUES (UUID(), 'VMware', '6.5', 'freebsd11Guest', 298, now(), 0);
INSERT IGNORE INTO `cloud`.`guest_os_hypervisor` (uuid, hypervisor_type, hypervisor_version, guest_os_name, guest_os_id, created, is_user_defined) VALUES (UUID(), 'VMware', '6.5', 'freebsd11_64Guest', 299, now(), 0);
INSERT IGNORE INTO `cloud`.`guest_os_hypervisor` (uuid, hypervisor_type, hypervisor_version, guest_os_name, guest_os_id, created, is_user_defined) VALUES (UUID(), 'VMware', '6.5', 'freebsd12Guest', 300, now(), 0);
INSERT IGNORE INTO `cloud`.`guest_os_hypervisor` (uuid, hypervisor_type, hypervisor_version, guest_os_name, guest_os_id, created, is_user_defined) VALUES (UUID(), 'VMware', '6.5', 'freebsd12_64Guest', 301, now(), 0);

-- Copy VMware 6.5 Guest OSes to VMware 6.7
INSERT IGNORE INTO `cloud`.`guest_os_hypervisor` (uuid,hypervisor_type, hypervisor_version, guest_os_name, guest_os_id, created, is_user_defined) SELECT UUID(),'VMware', '6.7', guest_os_name, guest_os_id, utc_timestamp(), 0  FROM `cloud`.`guest_os_hypervisor` WHERE hypervisor_type='VMware' AND hypervisor_version='6.5';
INSERT IGNORE INTO `cloud`.`guest_os_hypervisor` (uuid,hypervisor_type, hypervisor_version, guest_os_name, guest_os_id, created, is_user_defined) SELECT UUID(),'VMware', '6.7.1', guest_os_name, guest_os_id, utc_timestamp(), 0  FROM `cloud`.`guest_os_hypervisor` WHERE hypervisor_type='VMware' AND hypervisor_version='6.7';
INSERT IGNORE INTO `cloud`.`guest_os_hypervisor` (uuid,hypervisor_type, hypervisor_version, guest_os_name, guest_os_id, created, is_user_defined) SELECT UUID(),'VMware', '6.7.2', guest_os_name, guest_os_id, utc_timestamp(), 0  FROM `cloud`.`guest_os_hypervisor` WHERE hypervisor_type='VMware' AND hypervisor_version='6.7.1';
INSERT IGNORE INTO `cloud`.`guest_os_hypervisor` (uuid,hypervisor_type, hypervisor_version, guest_os_name, guest_os_id, created, is_user_defined) SELECT UUID(),'VMware', '6.7.3', guest_os_name, guest_os_id, utc_timestamp(), 0  FROM `cloud`.`guest_os_hypervisor` WHERE hypervisor_type='VMware' AND hypervisor_version='6.7.2';

-- Copy XenServer 7.1.0 to XenServer 7.1.1
INSERT IGNORE INTO `cloud`.`guest_os_hypervisor` (uuid,hypervisor_type, hypervisor_version, guest_os_name, guest_os_id, created, is_user_defined) SELECT UUID(),'Xenserver', '7.1.1', guest_os_name, guest_os_id, utc_timestamp(), 0  FROM `cloud`.`guest_os_hypervisor` WHERE hypervisor_type='Xenserver' AND hypervisor_version='7.1.0';

-- Copy XenServer 7.1.1 to XenServer 7.1.2
INSERT IGNORE INTO `cloud`.`guest_os_hypervisor` (uuid,hypervisor_type, hypervisor_version, guest_os_name, guest_os_id, created, is_user_defined) SELECT UUID(),'Xenserver', '7.1.2', guest_os_name, guest_os_id, utc_timestamp(), 0  FROM `cloud`.`guest_os_hypervisor` WHERE hypervisor_type='Xenserver' AND hypervisor_version='7.1.1';

-- Add New XenServer 7.1.2 Guest OSes
INSERT IGNORE INTO `cloud`.`guest_os_hypervisor` (uuid, hypervisor_type, hypervisor_version, guest_os_name, guest_os_id, created, is_user_defined) VALUES (UUID(), 'Xenserver', '7.1.2', 'Debian Stretch 9.0', 289, now(), 0);
INSERT IGNORE INTO `cloud`.`guest_os_hypervisor` (uuid, hypervisor_type, hypervisor_version, guest_os_name, guest_os_id, created, is_user_defined) VALUES (UUID(), 'Xenserver', '7.1.2', 'Debian Stretch 9.0', 290, now(), 0);
INSERT IGNORE INTO `cloud`.`guest_os_hypervisor` (uuid, hypervisor_type, hypervisor_version, guest_os_name, guest_os_id, created, is_user_defined) VALUES (UUID(), 'Xenserver', '7.1.2', 'Ubuntu Bionic Beaver 18.04', 279, now(), 0);
INSERT IGNORE INTO `cloud`.`guest_os_hypervisor` (uuid, hypervisor_type, hypervisor_version, guest_os_name, guest_os_id, created, is_user_defined) VALUES (UUID(), 'Xenserver', '7.1.2', 'Windows Server 2019 (64-bit)', 276, now(), 0);
INSERT IGNORE INTO `cloud`.`guest_os_hypervisor` (uuid, hypervisor_type, hypervisor_version, guest_os_name, guest_os_id, created, is_user_defined) VALUES (UUID(), 'Xenserver', '7.1.2', 'CentOS 6 (64-bit', 303, now(), 0);
INSERT IGNORE INTO `cloud`.`guest_os_hypervisor` (uuid, hypervisor_type, hypervisor_version, guest_os_name, guest_os_id, created, is_user_defined) VALUES (UUID(), 'Xenserver', '7.1.2', 'CentOS 7', 283, now(), 0);
INSERT IGNORE INTO `cloud`.`guest_os_hypervisor` (uuid, hypervisor_type, hypervisor_version, guest_os_name, guest_os_id, created, is_user_defined) VALUES (UUID(), 'Xenserver', '7.1.2', 'CentOS 7', 284, now(), 0);
-- Copy XenServer 7.5 hypervisor guest OS mappings to XenServer 7.6
INSERT IGNORE INTO `cloud`.`guest_os_hypervisor` (uuid,hypervisor_type, hypervisor_version, guest_os_name, guest_os_id, created, is_user_defined) SELECT UUID(),'Xenserver', '7.6.0', guest_os_name, guest_os_id, utc_timestamp(), 0  FROM `cloud`.`guest_os_hypervisor` WHERE hypervisor_type='Xenserver' AND hypervisor_version='7.5.0';

-- Add New XenServer 7.6 Guest OSes
INSERT IGNORE INTO `cloud`.`guest_os_hypervisor` (uuid, hypervisor_type, hypervisor_version, guest_os_name, guest_os_id, created, is_user_defined) VALUES (UUID(), 'Xenserver', '7.6.0', 'Debian Jessie 8.0', 269, now(), 0);
INSERT IGNORE INTO `cloud`.`guest_os_hypervisor` (uuid, hypervisor_type, hypervisor_version, guest_os_name, guest_os_id, created, is_user_defined) VALUES (UUID(), 'Xenserver', '7.6.0', 'Debian Jessie 8.0', 270, now(), 0);
INSERT IGNORE INTO `cloud`.`guest_os_hypervisor` (uuid, hypervisor_type, hypervisor_version, guest_os_name, guest_os_id, created, is_user_defined) VALUES (UUID(), 'Xenserver', '7.6.0', 'Debian Stretch 9.0', 289, now(), 0);
INSERT IGNORE INTO `cloud`.`guest_os_hypervisor` (uuid, hypervisor_type, hypervisor_version, guest_os_name, guest_os_id, created, is_user_defined) VALUES (UUID(), 'Xenserver', '7.6.0', 'Debian Stretch 9.0', 290, now(), 0);
INSERT IGNORE INTO `cloud`.`guest_os_hypervisor` (uuid, hypervisor_type, hypervisor_version, guest_os_name, guest_os_id, created, is_user_defined) VALUES (UUID(), 'Xenserver', '7.6.0', 'Ubuntu Xenial Xerus 16.04', 255, now(), 0);
INSERT IGNORE INTO `cloud`.`guest_os_hypervisor` (uuid, hypervisor_type, hypervisor_version, guest_os_name, guest_os_id, created, is_user_defined) VALUES (UUID(), 'Xenserver', '7.6.0', 'Ubuntu Xenial Xerus 16.04', 256, now(), 0);
INSERT IGNORE INTO `cloud`.`guest_os_hypervisor` (uuid, hypervisor_type, hypervisor_version, guest_os_name, guest_os_id, created, is_user_defined) VALUES (UUID(), 'Xenserver', '7.6.0', 'Ubuntu Bionic Beaver 18.04', 279, now(), 0);

-- Copy XenServer 7.6 hypervisor guest OS mappings to XenServer8.0
INSERT IGNORE INTO `cloud`.`guest_os_hypervisor` (uuid,hypervisor_type, hypervisor_version, guest_os_name, guest_os_id, created, is_user_defined) SELECT UUID(),'Xenserver', '8.0.0', guest_os_name, guest_os_id, utc_timestamp(), 0  FROM `cloud`.`guest_os_hypervisor` WHERE hypervisor_type='Xenserver' AND hypervisor_version='7.6.0';

-- Add New XenServer 8.0 Guest OSes
INSERT IGNORE INTO `cloud`.`guest_os_hypervisor` (uuid, hypervisor_type, hypervisor_version, guest_os_name, guest_os_id, created, is_user_defined) VALUES (UUID(), 'Xenserver', '8.0.0', 'Windows Server 2019 (64-bit)', 276, now(), 0);

-- Add Missing KVM Guest OSes
INSERT IGNORE INTO `cloud`.`guest_os_hypervisor` (uuid, hypervisor_type, hypervisor_version, guest_os_name, guest_os_id, created, is_user_defined) VALUES (UUID(), 'KVM', 'default', 'CentOS 6.6', 262, now(), 0);
INSERT IGNORE INTO `cloud`.`guest_os_hypervisor` (uuid, hypervisor_type, hypervisor_version, guest_os_name, guest_os_id, created, is_user_defined) VALUES (UUID(), 'KVM', 'default', 'CentOS 6.7', 263, now(), 0);
INSERT IGNORE INTO `cloud`.`guest_os_hypervisor` (uuid, hypervisor_type, hypervisor_version, guest_os_name, guest_os_id, created, is_user_defined) VALUES (UUID(), 'KVM', 'default', 'CentOS 6.7', 264, now(), 0);
INSERT IGNORE INTO `cloud`.`guest_os_hypervisor` (uuid, hypervisor_type, hypervisor_version, guest_os_name, guest_os_id, created, is_user_defined) VALUES (UUID(), 'KVM', 'default', 'CentOS 6.8', 302, now(), 0);
INSERT IGNORE INTO `cloud`.`guest_os_hypervisor` (uuid, hypervisor_type, hypervisor_version, guest_os_name, guest_os_id, created, is_user_defined) VALUES (UUID(), 'KVM', 'default', 'CentOS 6.9', 303, now(), 0);
INSERT IGNORE INTO `cloud`.`guest_os_hypervisor` (uuid, hypervisor_type, hypervisor_version, guest_os_name, guest_os_id, created, is_user_defined) VALUES (UUID(), 'KVM', 'default', 'CentOS 6.10', 304, now(), 0);
INSERT IGNORE INTO `cloud`.`guest_os_hypervisor` (uuid, hypervisor_type, hypervisor_version, guest_os_name, guest_os_id, created, is_user_defined) VALUES (UUID(), 'KVM', 'default', 'Red Hat Enterprise Linux 7.2', 269, now(), 0);
INSERT IGNORE INTO `cloud`.`guest_os_hypervisor` (uuid, hypervisor_type, hypervisor_version, guest_os_name, guest_os_id, created, is_user_defined) VALUES (UUID(), 'KVM', 'default', 'Red Hat Enterprise Linux 7.3', 282, now(), 0);
INSERT IGNORE INTO `cloud`.`guest_os_hypervisor` (uuid, hypervisor_type, hypervisor_version, guest_os_name, guest_os_id, created, is_user_defined) VALUES (UUID(), 'KVM', 'default', 'Red Hat Enterprise Linux 7.4', 283, now(), 0);
INSERT IGNORE INTO `cloud`.`guest_os_hypervisor` (uuid, hypervisor_type, hypervisor_version, guest_os_name, guest_os_id, created, is_user_defined) VALUES (UUID(), 'KVM', 'default', 'Red Hat Enterprise Linux 7.5', 284, now(), 0);
INSERT IGNORE INTO `cloud`.`guest_os_hypervisor` (uuid, hypervisor_type, hypervisor_version, guest_os_name, guest_os_id, created, is_user_defined) VALUES (UUID(), 'KVM', 'default', 'Red Hat Enterprise Linux 7.6', 285, now(), 0);
INSERT IGNORE INTO `cloud`.`guest_os_hypervisor` (uuid, hypervisor_type, hypervisor_version, guest_os_name, guest_os_id, created, is_user_defined) VALUES (UUID(), 'KVM', 'default', 'Red Hat Enterprise Linux 8', 286, now(), 0);
INSERT IGNORE INTO `cloud`.`guest_os_hypervisor` (uuid, hypervisor_type, hypervisor_version, guest_os_name, guest_os_id, created, is_user_defined) VALUES (UUID(), 'KVM', 'default', 'Ubuntu 17.04', 277, now(), 0);
INSERT IGNORE INTO `cloud`.`guest_os_hypervisor` (uuid, hypervisor_type, hypervisor_version, guest_os_name, guest_os_id, created, is_user_defined) VALUES (UUID(), 'KVM', 'default', 'Ubuntu 17.10', 278, now(), 0);
INSERT IGNORE INTO `cloud`.`guest_os_hypervisor` (uuid, hypervisor_type, hypervisor_version, guest_os_name, guest_os_id, created, is_user_defined) VALUES (UUID(), 'KVM', 'default', 'Ubuntu 18.04 LTS', 279, now(), 0);
INSERT IGNORE INTO `cloud`.`guest_os_hypervisor` (uuid, hypervisor_type, hypervisor_version, guest_os_name, guest_os_id, created, is_user_defined) VALUES (UUID(), 'KVM', 'default', 'Ubuntu 18.10', 280, now(), 0);
INSERT IGNORE INTO `cloud`.`guest_os_hypervisor` (uuid, hypervisor_type, hypervisor_version, guest_os_name, guest_os_id, created, is_user_defined) VALUES (UUID(), 'KVM', 'default', 'Ubuntu 19.04', 281, now(), 0);

-- DPDK client and server mode support
ALTER TABLE `cloud`.`service_offering_details` CHANGE COLUMN `value` `value` TEXT NOT NULL;

ALTER TABLE `cloud`.`vpc_offerings` ADD COLUMN `sort_key` int(32) NOT NULL default 0 COMMENT 'sort key used for customising sort method';
-- PR#3186 Add possibility to set MTU size for NIC
ALTER TABLE `cloud`.`nics` ADD COLUMN `mtu` smallint (6) COMMENT 'MTU size for the interface';

DROP VIEW IF EXISTS `cloud`.`user_vm_view`;
CREATE VIEW `cloud`.`user_vm_view` AS
  select
   `vm_instance`.`id` AS `id`,
   `vm_instance`.`name` AS `name`,
   `user_vm`.`display_name` AS `display_name`,
   `user_vm`.`user_data` AS `user_data`,
   `account`.`id` AS `account_id`,
   `account`.`uuid` AS `account_uuid`,
   `account`.`account_name` AS `account_name`,
   `account`.`type` AS `account_type`,
   `domain`.`id` AS `domain_id`,
   `domain`.`uuid` AS `domain_uuid`,
   `domain`.`name` AS `domain_name`,
   `domain`.`path` AS `domain_path`,
   `projects`.`id` AS `project_id`,
   `projects`.`uuid` AS `project_uuid`,
   `projects`.`name` AS `project_name`,
   `instance_group`.`id` AS `instance_group_id`,
   `instance_group`.`uuid` AS `instance_group_uuid`,
   `instance_group`.`name` AS `instance_group_name`,
   `vm_instance`.`uuid` AS `uuid`,
   `vm_instance`.`user_id` AS `user_id`,
   `vm_instance`.`last_host_id` AS `last_host_id`,
   `vm_instance`.`vm_type` AS `type`,
   `vm_instance`.`limit_cpu_use` AS `limit_cpu_use`,
   `vm_instance`.`created` AS `created`,
   `vm_instance`.`state` AS `state`,
   `vm_instance`.`removed` AS `removed`,
   `vm_instance`.`ha_enabled` AS `ha_enabled`,
   `vm_instance`.`hypervisor_type` AS `hypervisor_type`,
   `vm_instance`.`instance_name` AS `instance_name`,
   `vm_instance`.`guest_os_id` AS `guest_os_id`,
   `vm_instance`.`display_vm` AS `display_vm`,
   `guest_os`.`uuid` AS `guest_os_uuid`,
   `vm_instance`.`pod_id` AS `pod_id`,
   `host_pod_ref`.`uuid` AS `pod_uuid`,
   `vm_instance`.`private_ip_address` AS `private_ip_address`,
   `vm_instance`.`private_mac_address` AS `private_mac_address`,
   `vm_instance`.`vm_type` AS `vm_type`,
   `data_center`.`id` AS `data_center_id`,
   `data_center`.`uuid` AS `data_center_uuid`,
   `data_center`.`name` AS `data_center_name`,
   `data_center`.`is_security_group_enabled` AS `security_group_enabled`,
   `data_center`.`networktype` AS `data_center_type`,
   `host`.`id` AS `host_id`,
   `host`.`uuid` AS `host_uuid`,
   `host`.`name` AS `host_name`,
   `vm_template`.`id` AS `template_id`,
   `vm_template`.`uuid` AS `template_uuid`,
   `vm_template`.`name` AS `template_name`,
   `vm_template`.`display_text` AS `template_display_text`,
   `vm_template`.`enable_password` AS `password_enabled`,
   `iso`.`id` AS `iso_id`,
   `iso`.`uuid` AS `iso_uuid`,
   `iso`.`name` AS `iso_name`,
   `iso`.`display_text` AS `iso_display_text`,
   `service_offering`.`id` AS `service_offering_id`,
   `svc_disk_offering`.`uuid` AS `service_offering_uuid`,
   `disk_offering`.`uuid` AS `disk_offering_uuid`,
   `disk_offering`.`id` AS `disk_offering_id`,case when `service_offering`.`cpu` is null then `custom_cpu`.`value` else `service_offering`.`cpu` end AS `cpu`,case when `service_offering`.`speed` is null then `custom_speed`.`value` else `service_offering`.`speed` end AS `speed`,case when `service_offering`.`ram_size` is null then `custom_ram_size`.`value` else `service_offering`.`ram_size` end AS `ram_size`,
   `svc_disk_offering`.`name` AS `service_offering_name`,
   `disk_offering`.`name` AS `disk_offering_name`,
   `storage_pool`.`id` AS `pool_id`,
   `storage_pool`.`uuid` AS `pool_uuid`,
   `storage_pool`.`pool_type` AS `pool_type`,
   `volumes`.`id` AS `volume_id`,
   `volumes`.`uuid` AS `volume_uuid`,
   `volumes`.`device_id` AS `volume_device_id`,
   `volumes`.`volume_type` AS `volume_type`,
   `security_group`.`id` AS `security_group_id`,
   `security_group`.`uuid` AS `security_group_uuid`,
   `security_group`.`name` AS `security_group_name`,
   `security_group`.`description` AS `security_group_description`,
   `nics`.`id` AS `nic_id`,
   `nics`.`uuid` AS `nic_uuid`,
   `nics`.`network_id` AS `network_id`,
   `nics`.`ip4_address` AS `ip_address`,
   `nics`.`ip6_address` AS `ip6_address`,
   `nics`.`ip6_gateway` AS `ip6_gateway`,
   `nics`.`ip6_cidr` AS `ip6_cidr`,
   `nics`.`default_nic` AS `is_default_nic`,
   `nics`.`gateway` AS `gateway`,
   `nics`.`netmask` AS `netmask`,
   `nics`.`mac_address` AS `mac_address`,
   `nics`.`mtu` AS `mtu`,
   `nics`.`broadcast_uri` AS `broadcast_uri`,
   `nics`.`isolation_uri` AS `isolation_uri`,
   `vpc`.`id` AS `vpc_id`,
   `vpc`.`uuid` AS `vpc_uuid`,
   `networks`.`uuid` AS `network_uuid`,
   `networks`.`name` AS `network_name`,
   `networks`.`traffic_type` AS `traffic_type`,
   `networks`.`guest_type` AS `guest_type`,
   `user_ip_address`.`id` AS `public_ip_id`,
   `user_ip_address`.`uuid` AS `public_ip_uuid`,
   `user_ip_address`.`public_ip_address` AS `public_ip_address`,
   `ssh_keypairs`.`keypair_name` AS `keypair_name`,
   `resource_tags`.`id` AS `tag_id`,
   `resource_tags`.`uuid` AS `tag_uuid`,
   `resource_tags`.`key` AS `tag_key`,
   `resource_tags`.`value` AS `tag_value`,
   `resource_tags`.`domain_id` AS `tag_domain_id`,
   `domain`.`uuid` AS `tag_domain_uuid`,
   `domain`.`name` AS `tag_domain_name`,
   `resource_tags`.`account_id` AS `tag_account_id`,
   `account`.`account_name` AS `tag_account_name`,
   `resource_tags`.`resource_id` AS `tag_resource_id`,
   `resource_tags`.`resource_uuid` AS `tag_resource_uuid`,
   `resource_tags`.`resource_type` AS `tag_resource_type`,
   `resource_tags`.`customer` AS `tag_customer`,
   `async_job`.`id` AS `job_id`,
   `async_job`.`uuid` AS `job_uuid`,
   `async_job`.`job_status` AS `job_status`,
   `async_job`.`account_id` AS `job_account_id`,
   `affinity_group`.`id` AS `affinity_group_id`,
   `affinity_group`.`uuid` AS `affinity_group_uuid`,
   `affinity_group`.`name` AS `affinity_group_name`,
   `affinity_group`.`description` AS `affinity_group_description`,
   `vm_instance`.`dynamically_scalable` AS `dynamically_scalable`
FROM ((((((((((((((((((((((((((((((((`user_vm` join `vm_instance` on(`vm_instance`.`id` = `user_vm`.`id` and `vm_instance`.`removed` is null)) join `account` on(`vm_instance`.`account_id` = `account`.`id`)) join `domain` on(`vm_instance`.`domain_id` = `domain`.`id`)) left join `guest_os` on(`vm_instance`.`guest_os_id` = `guest_os`.`id`)) left join `host_pod_ref` on(`vm_instance`.`pod_id` = `host_pod_ref`.`id`)) left join `projects` on(`projects`.`project_account_id` = `account`.`id`)) left join `instance_group_vm_map` on(`vm_instance`.`id` = `instance_group_vm_map`.`instance_id`)) left join `instance_group` on(`instance_group_vm_map`.`group_id` = `instance_group`.`id`)) left join `data_center` on(`vm_instance`.`data_center_id` = `data_center`.`id`)) left join `host` on(`vm_instance`.`host_id` = `host`.`id`)) left join `vm_template` on(`vm_instance`.`vm_template_id` = `vm_template`.`id`)) left join `vm_template` `iso` on(`iso`.`id` = `user_vm`.`iso_id`)) left join `service_offering` on(`vm_instance`.`service_offering_id` = `service_offering`.`id`)) left join `disk_offering` `svc_disk_offering` on(`vm_instance`.`service_offering_id` = `svc_disk_offering`.`id`)) left join `disk_offering` on(`vm_instance`.`disk_offering_id` = `disk_offering`.`id`)) left join `volumes` on(`vm_instance`.`id` = `volumes`.`instance_id`)) left join `storage_pool` on(`volumes`.`pool_id` = `storage_pool`.`id`)) left join `security_group_vm_map` on(`vm_instance`.`id` = `security_group_vm_map`.`instance_id`)) left join `security_group` on(`security_group_vm_map`.`security_group_id` = `security_group`.`id`)) left join `nics` on(`vm_instance`.`id` = `nics`.`instance_id` and `nics`.`removed` is null)) left join `networks` on(`nics`.`network_id` = `networks`.`id`)) left join `vpc` on(`networks`.`vpc_id` = `vpc`.`id` and `vpc`.`removed` is null)) left join `user_ip_address` on(`user_ip_address`.`vm_id` = `vm_instance`.`id`)) left join `user_vm_details` `ssh_details` on(`ssh_details`.`vm_id` = `vm_instance`.`id` and `ssh_details`.`name` = 'SSH.PublicKey')) left join `ssh_keypairs` on(`ssh_keypairs`.`public_key` = `ssh_details`.`value` and `ssh_keypairs`.`account_id` = `account`.`id`)) left join `resource_tags` on(`resource_tags`.`resource_id` = `vm_instance`.`id` and `resource_tags`.`resource_type` = 'UserVm')) left join `async_job` on(`async_job`.`instance_id` = `vm_instance`.`id` and `async_job`.`instance_type` = 'VirtualMachine' and `async_job`.`job_status` = 0)) left join `affinity_group_vm_map` on(`vm_instance`.`id` = `affinity_group_vm_map`.`instance_id`)) left join `affinity_group` on(`affinity_group_vm_map`.`affinity_group_id` = `affinity_group`.`id`)) left join `user_vm_details` `custom_cpu` on(`custom_cpu`.`vm_id` = `vm_instance`.`id` and `custom_cpu`.`name` = 'CpuNumber')) left join `user_vm_details` `custom_speed` on(`custom_speed`.`vm_id` = `vm_instance`.`id` and `custom_speed`.`name` = 'CpuSpeed')) left join `user_vm_details` `custom_ram_size` on(`custom_ram_size`.`vm_id` = `vm_instance`.`id` and `custom_ram_size`.`name` = 'memory'));

-- Add `sort_key` column to data_center
ALTER TABLE `cloud`.`data_center` ADD COLUMN `sort_key` INT(32) NOT NULL DEFAULT 0;

-- Move domain_id to disk offering details and drop the domain_id column
INSERT INTO `cloud`.`disk_offering_details` (offering_id, name, value, display) SELECT id, 'domainid', domain_id, 0 FROM `cloud`.`disk_offering` WHERE domain_id IS NOT NULL AND type='Disk';
INSERT INTO `cloud`.`service_offering_details` (service_offering_id, name, value, display) SELECT id, 'domainid', domain_id, 0 FROM `cloud`.`disk_offering` WHERE domain_id IS NOT NULL AND type='Service';

ALTER TABLE `cloud`.`disk_offering` DROP COLUMN `domain_id`;

ALTER TABLE `cloud`.`service_offering_details` DROP FOREIGN KEY `fk_service_offering_details__service_offering_id`, DROP KEY `uk_service_offering_id_name`;
ALTER TABLE `cloud`.`service_offering_details` ADD CONSTRAINT `fk_service_offering_details__service_offering_id` FOREIGN KEY (`service_offering_id`) REFERENCES `service_offering`(`id`) ON DELETE CASCADE;

-- Disk offering with multi-domains and multi-zones
DROP VIEW IF EXISTS `cloud`.`disk_offering_view`;
CREATE VIEW `cloud`.`disk_offering_view` AS
    SELECT
        `disk_offering`.`id` AS `id`,
        `disk_offering`.`uuid` AS `uuid`,
        `disk_offering`.`name` AS `name`,
        `disk_offering`.`display_text` AS `display_text`,
        `disk_offering`.`provisioning_type` AS `provisioning_type`,
        `disk_offering`.`disk_size` AS `disk_size`,
        `disk_offering`.`min_iops` AS `min_iops`,
        `disk_offering`.`max_iops` AS `max_iops`,
        `disk_offering`.`created` AS `created`,
        `disk_offering`.`tags` AS `tags`,
        `disk_offering`.`customized` AS `customized`,
        `disk_offering`.`customized_iops` AS `customized_iops`,
        `disk_offering`.`removed` AS `removed`,
        `disk_offering`.`use_local_storage` AS `use_local_storage`,
        `disk_offering`.`system_use` AS `system_use`,
        `disk_offering`.`hv_ss_reserve` AS `hv_ss_reserve`,
        `disk_offering`.`bytes_read_rate` AS `bytes_read_rate`,
        `disk_offering`.`bytes_read_rate_max` AS `bytes_read_rate_max`,
        `disk_offering`.`bytes_read_rate_max_length` AS `bytes_read_rate_max_length`,
        `disk_offering`.`bytes_write_rate` AS `bytes_write_rate`,
        `disk_offering`.`bytes_write_rate_max` AS `bytes_write_rate_max`,
        `disk_offering`.`bytes_write_rate_max_length` AS `bytes_write_rate_max_length`,
        `disk_offering`.`iops_read_rate` AS `iops_read_rate`,
        `disk_offering`.`iops_read_rate_max` AS `iops_read_rate_max`,
        `disk_offering`.`iops_read_rate_max_length` AS `iops_read_rate_max_length`,
        `disk_offering`.`iops_write_rate` AS `iops_write_rate`,
        `disk_offering`.`iops_write_rate_max` AS `iops_write_rate_max`,
        `disk_offering`.`iops_write_rate_max_length` AS `iops_write_rate_max_length`,
        `disk_offering`.`cache_mode` AS `cache_mode`,
        `disk_offering`.`sort_key` AS `sort_key`,
        `disk_offering`.`type` AS `type`,
        `disk_offering`.`display_offering` AS `display_offering`,
        `disk_offering`.`state`  AS `state`,
        GROUP_CONCAT(DISTINCT(domain.id)) AS domain_id,
        GROUP_CONCAT(DISTINCT(domain.uuid)) AS domain_uuid,
        GROUP_CONCAT(DISTINCT(domain.name)) AS domain_name,
        GROUP_CONCAT(DISTINCT(domain.path)) AS domain_path,
        GROUP_CONCAT(DISTINCT(zone.id)) AS zone_id,
        GROUP_CONCAT(DISTINCT(zone.uuid)) AS zone_uuid,
        GROUP_CONCAT(DISTINCT(zone.name)) AS zone_name
    FROM
        `cloud`.`disk_offering`
            LEFT JOIN
        `cloud`.`disk_offering_details` AS `domain_details` ON `domain_details`.`offering_id` = `disk_offering`.`id` AND `domain_details`.`name`='domainid'
            LEFT JOIN
        `cloud`.`domain` AS `domain` ON FIND_IN_SET(`domain`.`id`, `domain_details`.`value`)
            LEFT JOIN
        `cloud`.`disk_offering_details` AS `zone_details` ON `zone_details`.`offering_id` = `disk_offering`.`id` AND `zone_details`.`name`='zoneid'
            LEFT JOIN
        `cloud`.`data_center` AS `zone` ON FIND_IN_SET(`zone`.`id`, `zone_details`.`value`)
    WHERE
        `disk_offering`.`state`='Active'
    GROUP BY
        `disk_offering`.`id`;

-- Service offering with multi-domains and multi-zones
DROP VIEW IF EXISTS `cloud`.`service_offering_view`;
CREATE VIEW `cloud`.`service_offering_view` AS
    SELECT
        `service_offering`.`id` AS `id`,
        `disk_offering`.`uuid` AS `uuid`,
        `disk_offering`.`name` AS `name`,
        `disk_offering`.`display_text` AS `display_text`,
        `disk_offering`.`provisioning_type` AS `provisioning_type`,
        `disk_offering`.`created` AS `created`,
        `disk_offering`.`tags` AS `tags`,
        `disk_offering`.`removed` AS `removed`,
        `disk_offering`.`use_local_storage` AS `use_local_storage`,
        `disk_offering`.`system_use` AS `system_use`,
        `disk_offering`.`customized_iops` AS `customized_iops`,
        `disk_offering`.`min_iops` AS `min_iops`,
        `disk_offering`.`max_iops` AS `max_iops`,
        `disk_offering`.`hv_ss_reserve` AS `hv_ss_reserve`,
        `disk_offering`.`bytes_read_rate` AS `bytes_read_rate`,
        `disk_offering`.`bytes_read_rate_max` AS `bytes_read_rate_max`,
        `disk_offering`.`bytes_read_rate_max_length` AS `bytes_read_rate_max_length`,
        `disk_offering`.`bytes_write_rate` AS `bytes_write_rate`,
        `disk_offering`.`bytes_write_rate_max` AS `bytes_write_rate_max`,
        `disk_offering`.`bytes_write_rate_max_length` AS `bytes_write_rate_max_length`,
        `disk_offering`.`iops_read_rate` AS `iops_read_rate`,
        `disk_offering`.`iops_read_rate_max` AS `iops_read_rate_max`,
        `disk_offering`.`iops_read_rate_max_length` AS `iops_read_rate_max_length`,
        `disk_offering`.`iops_write_rate` AS `iops_write_rate`,
        `disk_offering`.`iops_write_rate_max` AS `iops_write_rate_max`,
        `disk_offering`.`iops_write_rate_max_length` AS `iops_write_rate_max_length`,
        `disk_offering`.`cache_mode` AS `cache_mode`,
        `service_offering`.`cpu` AS `cpu`,
        `service_offering`.`speed` AS `speed`,
        `service_offering`.`ram_size` AS `ram_size`,
        `service_offering`.`nw_rate` AS `nw_rate`,
        `service_offering`.`mc_rate` AS `mc_rate`,
        `service_offering`.`ha_enabled` AS `ha_enabled`,
        `service_offering`.`limit_cpu_use` AS `limit_cpu_use`,
        `service_offering`.`host_tag` AS `host_tag`,
        `service_offering`.`default_use` AS `default_use`,
        `service_offering`.`vm_type` AS `vm_type`,
        `service_offering`.`sort_key` AS `sort_key`,
        `service_offering`.`is_volatile` AS `is_volatile`,
        `service_offering`.`deployment_planner` AS `deployment_planner`,
        GROUP_CONCAT(DISTINCT(domain.id)) AS domain_id,
        GROUP_CONCAT(DISTINCT(domain.uuid)) AS domain_uuid,
        GROUP_CONCAT(DISTINCT(domain.name)) AS domain_name,
        GROUP_CONCAT(DISTINCT(domain.path)) AS domain_path,
        GROUP_CONCAT(DISTINCT(zone.id)) AS zone_id,
        GROUP_CONCAT(DISTINCT(zone.uuid)) AS zone_uuid,
        GROUP_CONCAT(DISTINCT(zone.name)) AS zone_name
    FROM
        `cloud`.`service_offering`
            INNER JOIN
        `cloud`.`disk_offering_view` AS `disk_offering` ON service_offering.id = disk_offering.id
            LEFT JOIN
        `cloud`.`service_offering_details` AS `domain_details` ON `domain_details`.`service_offering_id` = `disk_offering`.`id` AND `domain_details`.`name`='domainid'
            LEFT JOIN
        `cloud`.`domain` AS `domain` ON FIND_IN_SET(`domain`.`id`, `domain_details`.`value`)
            LEFT JOIN
        `cloud`.`service_offering_details` AS `zone_details` ON `zone_details`.`service_offering_id` = `disk_offering`.`id` AND `zone_details`.`name`='zoneid'
            LEFT JOIN
        `cloud`.`data_center` AS `zone` ON FIND_IN_SET(`zone`.`id`, `zone_details`.`value`)
    WHERE
        `disk_offering`.`state`='Active'
    GROUP BY
        `service_offering`.`id`;

-- Add display column for network offering details table
ALTER TABLE `cloud`.`network_offering_details` ADD COLUMN `display` tinyint(1) NOT NULL DEFAULT '1' COMMENT 'True if the detail can be displayed to the end user';

-- Network offering with multi-domains and multi-zones
DROP VIEW IF EXISTS `cloud`.`network_offering_view`;
CREATE VIEW `cloud`.`network_offering_view` AS
    SELECT
        `network_offerings`.`id` AS `id`,
        `network_offerings`.`uuid` AS `uuid`,
        `network_offerings`.`name` AS `name`,
        `network_offerings`.`unique_name` AS `unique_name`,
        `network_offerings`.`display_text` AS `display_text`,
        `network_offerings`.`nw_rate` AS `nw_rate`,
        `network_offerings`.`mc_rate` AS `mc_rate`,
        `network_offerings`.`traffic_type` AS `traffic_type`,
        `network_offerings`.`tags` AS `tags`,
        `network_offerings`.`system_only` AS `system_only`,
        `network_offerings`.`specify_vlan` AS `specify_vlan`,
        `network_offerings`.`service_offering_id` AS `service_offering_id`,
        `network_offerings`.`conserve_mode` AS `conserve_mode`,
        `network_offerings`.`created` AS `created`,
        `network_offerings`.`removed` AS `removed`,
        `network_offerings`.`default` AS `default`,
        `network_offerings`.`availability` AS `availability`,
        `network_offerings`.`dedicated_lb_service` AS `dedicated_lb_service`,
        `network_offerings`.`shared_source_nat_service` AS `shared_source_nat_service`,
        `network_offerings`.`sort_key` AS `sort_key`,
        `network_offerings`.`redundant_router_service` AS `redundant_router_service`,
        `network_offerings`.`state` AS `state`,
        `network_offerings`.`guest_type` AS `guest_type`,
        `network_offerings`.`elastic_ip_service` AS `elastic_ip_service`,
        `network_offerings`.`eip_associate_public_ip` AS `eip_associate_public_ip`,
        `network_offerings`.`elastic_lb_service` AS `elastic_lb_service`,
        `network_offerings`.`specify_ip_ranges` AS `specify_ip_ranges`,
        `network_offerings`.`inline` AS `inline`,
        `network_offerings`.`is_persistent` AS `is_persistent`,
        `network_offerings`.`internal_lb` AS `internal_lb`,
        `network_offerings`.`public_lb` AS `public_lb`,
        `network_offerings`.`egress_default_policy` AS `egress_default_policy`,
        `network_offerings`.`concurrent_connections` AS `concurrent_connections`,
        `network_offerings`.`keep_alive_enabled` AS `keep_alive_enabled`,
        `network_offerings`.`supports_streched_l2` AS `supports_streched_l2`,
        `network_offerings`.`supports_public_access` AS `supports_public_access`,
        `network_offerings`.`for_vpc` AS `for_vpc`,
        `network_offerings`.`service_package_id` AS `service_package_id`,
        GROUP_CONCAT(DISTINCT(domain.id)) AS domain_id,
        GROUP_CONCAT(DISTINCT(domain.uuid)) AS domain_uuid,
        GROUP_CONCAT(DISTINCT(domain.name)) AS domain_name,
        GROUP_CONCAT(DISTINCT(domain.path)) AS domain_path,
        GROUP_CONCAT(DISTINCT(zone.id)) AS zone_id,
        GROUP_CONCAT(DISTINCT(zone.uuid)) AS zone_uuid,
        GROUP_CONCAT(DISTINCT(zone.name)) AS zone_name
    FROM
        `cloud`.`network_offerings`
            LEFT JOIN
        `cloud`.`network_offering_details` AS `domain_details` ON `domain_details`.`network_offering_id` = `network_offerings`.`id` AND `domain_details`.`name`='domainid'
            LEFT JOIN
        `cloud`.`domain` AS `domain` ON FIND_IN_SET(`domain`.`id`, `domain_details`.`value`)
            LEFT JOIN
        `cloud`.`network_offering_details` AS `zone_details` ON `zone_details`.`network_offering_id` = `network_offerings`.`id` AND `zone_details`.`name`='zoneid'
            LEFT JOIN
        `cloud`.`data_center` AS `zone` ON FIND_IN_SET(`zone`.`id`, `zone_details`.`value`)
    GROUP BY
        `network_offerings`.`id`;

-- Create VPC offering details table
CREATE TABLE `vpc_offering_details` (
  `id` bigint(20) unsigned NOT NULL AUTO_INCREMENT,
  `offering_id` bigint(20) unsigned NOT NULL COMMENT 'vpc offering id',
  `name` varchar(255) NOT NULL,
  `value` varchar(1024) NOT NULL,
  `display` tinyint(1) NOT NULL DEFAULT '1' COMMENT 'True if the detail can be displayed to the end user',
  PRIMARY KEY (`id`),
  KEY `fk_vpc_offering_details__vpc_offering_id` (`offering_id`),
  CONSTRAINT `fk_vpc_offering_details__vpc_offering_id` FOREIGN KEY (`offering_id`) REFERENCES `vpc_offerings` (`id`) ON DELETE CASCADE
) ENGINE=InnoDB DEFAULT CHARSET=utf8;

-- VPC offering with multi-domains and multi-zones
DROP VIEW IF EXISTS `cloud`.`vpc_offering_view`;
CREATE VIEW `cloud`.`vpc_offering_view` AS
    SELECT
        `vpc_offerings`.`id` AS `id`,
        `vpc_offerings`.`uuid` AS `uuid`,
        `vpc_offerings`.`name` AS `name`,
        `vpc_offerings`.`unique_name` AS `unique_name`,
        `vpc_offerings`.`display_text` AS `display_text`,
        `vpc_offerings`.`state` AS `state`,
        `vpc_offerings`.`default` AS `default`,
        `vpc_offerings`.`created` AS `created`,
        `vpc_offerings`.`removed` AS `removed`,
        `vpc_offerings`.`service_offering_id` AS `service_offering_id`,
        `vpc_offerings`.`supports_distributed_router` AS `supports_distributed_router`,
        `vpc_offerings`.`supports_region_level_vpc` AS `supports_region_level_vpc`,
        `vpc_offerings`.`redundant_router_service` AS `redundant_router_service`,
        `vpc_offerings`.`sort_key` AS `sort_key`,
        GROUP_CONCAT(DISTINCT(domain.id)) AS domain_id,
        GROUP_CONCAT(DISTINCT(domain.uuid)) AS domain_uuid,
        GROUP_CONCAT(DISTINCT(domain.name)) AS domain_name,
        GROUP_CONCAT(DISTINCT(domain.path)) AS domain_path,
        GROUP_CONCAT(DISTINCT(zone.id)) AS zone_id,
        GROUP_CONCAT(DISTINCT(zone.uuid)) AS zone_uuid,
        GROUP_CONCAT(DISTINCT(zone.name)) AS zone_name
    FROM
        `cloud`.`vpc_offerings`
            LEFT JOIN
        `cloud`.`vpc_offering_details` AS `domain_details` ON `domain_details`.`offering_id` = `vpc_offerings`.`id` AND `domain_details`.`name`='domainid'
            LEFT JOIN
        `cloud`.`domain` AS `domain` ON FIND_IN_SET(`domain`.`id`, `domain_details`.`value`)
            LEFT JOIN
        `cloud`.`vpc_offering_details` AS `zone_details` ON `zone_details`.`offering_id` = `vpc_offerings`.`id` AND `zone_details`.`name`='zoneid'
            LEFT JOIN
        `cloud`.`data_center` AS `zone` ON FIND_IN_SET(`zone`.`id`, `zone_details`.`value`)
    GROUP BY
        `vpc_offerings`.`id`;

-- Recreate data_center_view
DROP VIEW IF EXISTS `cloud`.`data_center_view`;
CREATE VIEW `cloud`.`data_center_view` AS
    select
        data_center.id,
        data_center.uuid,
        data_center.name,
        data_center.is_security_group_enabled,
        data_center.is_local_storage_enabled,
        data_center.description,
        data_center.dns1,
        data_center.dns2,
        data_center.ip6_dns1,
        data_center.ip6_dns2,
        data_center.internal_dns1,
        data_center.internal_dns2,
        data_center.guest_network_cidr,
        data_center.domain,
        data_center.networktype,
        data_center.allocation_state,
        data_center.zone_token,
        data_center.dhcp_provider,
        data_center.removed,
        data_center.sort_key,
        domain.id domain_id,
        domain.uuid domain_uuid,
        domain.name domain_name,
        domain.path domain_path,
        dedicated_resources.affinity_group_id,
        dedicated_resources.account_id,
        affinity_group.uuid affinity_group_uuid
    from
        `cloud`.`data_center`
            left join
        `cloud`.`domain` ON data_center.domain_id = domain.id
            left join
        `cloud`.`dedicated_resources` ON data_center.id = dedicated_resources.data_center_id
            left join
        `cloud`.`affinity_group` ON dedicated_resources.affinity_group_id = affinity_group.id;

-- Remove key/value tags from project_view
DROP VIEW IF EXISTS `cloud`.`project_view`;
CREATE VIEW `cloud`.`project_view` AS
    select
        projects.id,
        projects.uuid,
        projects.name,
        projects.display_text,
        projects.state,
        projects.removed,
        projects.created,
        projects.project_account_id,
        account.account_name owner,
        pacct.account_id,
        domain.id domain_id,
        domain.uuid domain_uuid,
        domain.name domain_name,
        domain.path domain_path
    from
        `cloud`.`projects`
            inner join
        `cloud`.`domain` ON projects.domain_id = domain.id
            inner join
        `cloud`.`project_account` ON projects.id = project_account.project_id
            and project_account.account_role = 'Admin'
            inner join
        `cloud`.`account` ON account.id = project_account.account_id
            left join
        `cloud`.`project_account` pacct ON projects.id = pacct.project_id;

-- KVM: Add background task to upload certificates for direct download
CREATE TABLE `cloud`.`direct_download_certificate` (
  `id` bigint(20) unsigned NOT NULL AUTO_INCREMENT,
  `uuid` varchar(40) NOT NULL,
  `alias` varchar(255) NOT NULL,
  `certificate` text NOT NULL,
  `hypervisor_type` varchar(45) NOT NULL,
  `zone_id` bigint(20) unsigned NOT NULL,
  PRIMARY KEY (`id`),
  KEY `i_direct_download_certificate_alias` (`alias`),
  KEY `fk_direct_download_certificate__zone_id` (`zone_id`),
  CONSTRAINT `fk_direct_download_certificate__zone_id` FOREIGN KEY (`zone_id`) REFERENCES `data_center` (`id`) ON DELETE CASCADE
) ENGINE=InnoDB DEFAULT CHARSET=utf8;

CREATE TABLE `cloud`.`direct_download_certificate_host_map` (
  `id` bigint(20) unsigned NOT NULL AUTO_INCREMENT,
  `certificate_id` bigint(20) unsigned NOT NULL,
  `host_id` bigint(20) unsigned NOT NULL,
  `revoked` int(1) NOT NULL DEFAULT 0,
  PRIMARY KEY (`id`),
  KEY `fk_direct_download_certificate_host_map__host_id` (`host_id`),
  KEY `fk_direct_download_certificate_host_map__certificate_id` (`certificate_id`),
  CONSTRAINT `fk_direct_download_certificate_host_map__host_id` FOREIGN KEY (`host_id`) REFERENCES `host` (`id`) ON DELETE CASCADE,
  CONSTRAINT `fk_direct_download_certificate_host_map__certificate_id` FOREIGN KEY (`certificate_id`) REFERENCES `direct_download_certificate` (`id`) ON DELETE CASCADE
) ENGINE=InnoDB DEFAULT CHARSET=utf8;

<<<<<<< HEAD
-- Add configuration to set the MTU for OVS and KVM
INSERT IGNORE INTO `cloud`.`configuration` VALUES ('Network', 'DEFAULT', 'management-server', 'kvm.ovs.mtu.size', null,
 'Set the MTU for OVS and KVM (if not set default MTU will be considered, Attention: the main bridge will be automatically adjusted to this value)', null, null, null, 0);
=======
-- [Vmware] Allow configuring appliances on the VM instance wizard when OVF properties are available
CREATE TABLE `cloud`.`template_ovf_properties` (
  `id` bigint(20) unsigned NOT NULL AUTO_INCREMENT,
  `template_id` bigint(20) unsigned NOT NULL,
  `key` VARCHAR(100) NOT NULL,
  `type` VARCHAR(45) DEFAULT NULL,
  `value` VARCHAR(100) DEFAULT NULL,
  `password` TINYINT(1) NOT NULL DEFAULT '0',
  `qualifiers` TEXT DEFAULT NULL,
  `user_configurable` TINYINT(1) NOT NULL DEFAULT '0',
  `label` TEXT DEFAULT NULL,
  `description` TEXT DEFAULT NULL,
  PRIMARY KEY (`id`),
  CONSTRAINT `fk_template_ovf_properties__template_id` FOREIGN KEY (`template_id`) REFERENCES `vm_template`(`id`)
) ENGINE=InnoDB DEFAULT CHARSET=utf8;

-- Add VM snapshot ID on usage helper tables
ALTER TABLE `cloud_usage`.`usage_vmsnapshot` ADD COLUMN `vm_snapshot_id` BIGINT(20) NULL DEFAULT NULL AFTER `processed`;
ALTER TABLE `cloud_usage`.`usage_snapshot_on_primary` ADD COLUMN `vm_snapshot_id` BIGINT(20) NULL DEFAULT NULL AFTER `deleted`;
>>>>>>> 50fc045f
<|MERGE_RESOLUTION|>--- conflicted
+++ resolved
@@ -645,11 +645,6 @@
   CONSTRAINT `fk_direct_download_certificate_host_map__certificate_id` FOREIGN KEY (`certificate_id`) REFERENCES `direct_download_certificate` (`id`) ON DELETE CASCADE
 ) ENGINE=InnoDB DEFAULT CHARSET=utf8;
 
-<<<<<<< HEAD
--- Add configuration to set the MTU for OVS and KVM
-INSERT IGNORE INTO `cloud`.`configuration` VALUES ('Network', 'DEFAULT', 'management-server', 'kvm.ovs.mtu.size', null,
- 'Set the MTU for OVS and KVM (if not set default MTU will be considered, Attention: the main bridge will be automatically adjusted to this value)', null, null, null, 0);
-=======
 -- [Vmware] Allow configuring appliances on the VM instance wizard when OVF properties are available
 CREATE TABLE `cloud`.`template_ovf_properties` (
   `id` bigint(20) unsigned NOT NULL AUTO_INCREMENT,
@@ -669,4 +664,7 @@
 -- Add VM snapshot ID on usage helper tables
 ALTER TABLE `cloud_usage`.`usage_vmsnapshot` ADD COLUMN `vm_snapshot_id` BIGINT(20) NULL DEFAULT NULL AFTER `processed`;
 ALTER TABLE `cloud_usage`.`usage_snapshot_on_primary` ADD COLUMN `vm_snapshot_id` BIGINT(20) NULL DEFAULT NULL AFTER `deleted`;
->>>>>>> 50fc045f
+
+-- Add configuration to set the MTU for OVS and KVM
+INSERT IGNORE INTO `cloud`.`configuration` VALUES ('Network', 'DEFAULT', 'management-server', 'kvm.ovs.mtu.size', null,
+ 'Set the MTU for OVS and KVM (if not set default MTU will be considered, Attention: the main bridge will be automatically adjusted to this value)', null, null, null, 0);