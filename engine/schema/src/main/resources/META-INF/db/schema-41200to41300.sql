-- Licensed to the Apache Software Foundation (ASF) under one
-- or more contributor license agreements.  See the NOTICE file
-- distributed with this work for additional information
-- regarding copyright ownership.  The ASF licenses this file
-- to you under the Apache License, Version 2.0 (the
-- "License"); you may not use this file except in compliance
-- with the License.  You may obtain a copy of the License at
--
--   http://www.apache.org/licenses/LICENSE-2.0
--
-- Unless required by applicable law or agreed to in writing,
-- software distributed under the License is distributed on an
-- "AS IS" BASIS, WITHOUT WARRANTIES OR CONDITIONS OF ANY
-- KIND, either express or implied.  See the License for the
-- specific language governing permissions and limitations
-- under the License.

--;
-- Schema upgrade from 4.12.0.0 to 4.13.0.0
--;

-- DPDK client and server mode support
ALTER TABLE `cloud`.`service_offering_details` CHANGE COLUMN `value` `value` TEXT NOT NULL;

<<<<<<< HEAD
-- Move domain_id to disk offering details and drop the domain_id column
INSERT INTO `cloud`.`disk_offering_details` (offering_id, name, value, display) SELECT id, 'domainid', domain_id, 0 FROM `cloud`.`disk_offering` WHERE domain_id IS NOT NULL AND type='Disk';
INSERT INTO `cloud`.`service_offering_details` (service_offering_id, name, value, display) SELECT id, 'domainid', domain_id, 0 FROM `cloud`.`disk_offering` WHERE domain_id IS NOT NULL AND type='Service';

ALTER TABLE `cloud`.`disk_offering` DROP COLUMN `domain_id`;

ALTER TABLE `cloud`.`service_offering_details` DROP FOREIGN KEY `fk_service_offering_details__service_offering_id`, DROP KEY `uk_service_offering_id_name`;
ALTER TABLE `cloud`.`service_offering_details` ADD CONSTRAINT `fk_service_offering_details__service_offering_id` FOREIGN KEY (`service_offering_id`) REFERENCES `service_offering`(`id`) ON DELETE CASCADE;

-- Disk offering with multi-domains and multi-zones
DROP VIEW IF EXISTS `cloud`.`disk_offering_view`;
CREATE VIEW `cloud`.`disk_offering_view` AS
    SELECT
        `disk_offering`.`id` AS `id`,
        `disk_offering`.`uuid` AS `uuid`,
        `disk_offering`.`name` AS `name`,
        `disk_offering`.`display_text` AS `display_text`,
        `disk_offering`.`provisioning_type` AS `provisioning_type`,
        `disk_offering`.`disk_size` AS `disk_size`,
        `disk_offering`.`min_iops` AS `min_iops`,
        `disk_offering`.`max_iops` AS `max_iops`,
        `disk_offering`.`created` AS `created`,
        `disk_offering`.`tags` AS `tags`,
        `disk_offering`.`customized` AS `customized`,
        `disk_offering`.`customized_iops` AS `customized_iops`,
        `disk_offering`.`removed` AS `removed`,
        `disk_offering`.`use_local_storage` AS `use_local_storage`,
        `disk_offering`.`system_use` AS `system_use`,
        `disk_offering`.`hv_ss_reserve` AS `hv_ss_reserve`,
        `disk_offering`.`bytes_read_rate` AS `bytes_read_rate`,
        `disk_offering`.`bytes_read_rate_max` AS `bytes_read_rate_max`,
        `disk_offering`.`bytes_read_rate_max_length` AS `bytes_read_rate_max_length`,
        `disk_offering`.`bytes_write_rate` AS `bytes_write_rate`,
        `disk_offering`.`bytes_write_rate_max` AS `bytes_write_rate_max`,
        `disk_offering`.`bytes_write_rate_max_length` AS `bytes_write_rate_max_length`,
        `disk_offering`.`iops_read_rate` AS `iops_read_rate`,
        `disk_offering`.`iops_read_rate_max` AS `iops_read_rate_max`,
        `disk_offering`.`iops_read_rate_max_length` AS `iops_read_rate_max_length`,
        `disk_offering`.`iops_write_rate` AS `iops_write_rate`,
        `disk_offering`.`iops_write_rate_max` AS `iops_write_rate_max`,
        `disk_offering`.`iops_write_rate_max_length` AS `iops_write_rate_max_length`,
        `disk_offering`.`cache_mode` AS `cache_mode`,
        `disk_offering`.`sort_key` AS `sort_key`,
        `disk_offering`.`type` AS `type`,
        `disk_offering`.`display_offering` AS `display_offering`,
        `disk_offering`.`state`  AS `state`,
        GROUP_CONCAT(DISTINCT(domain.id)) AS domain_id,
        GROUP_CONCAT(DISTINCT(domain.uuid)) AS domain_uuid,
        GROUP_CONCAT(DISTINCT(domain.name)) AS domain_name,
        GROUP_CONCAT(DISTINCT(domain.path)) AS domain_path,
        GROUP_CONCAT(DISTINCT(zone.id)) AS zone_id,
        GROUP_CONCAT(DISTINCT(zone.uuid)) AS zone_uuid,
        GROUP_CONCAT(DISTINCT(zone.name)) AS zone_name
    FROM
        `cloud`.`disk_offering`
            LEFT JOIN
        `cloud`.`disk_offering_details` AS `domain_details` ON `domain_details`.`offering_id` = `disk_offering`.`id` AND `domain_details`.`name`='domainid'
            LEFT JOIN
        `cloud`.`domain` AS `domain` ON FIND_IN_SET(`domain`.`id`, `domain_details`.`value`)
            LEFT JOIN
        `cloud`.`disk_offering_details` AS `zone_details` ON `zone_details`.`offering_id` = `disk_offering`.`id` AND `zone_details`.`name`='zoneid'
            LEFT JOIN
        `cloud`.`data_center` AS `zone` ON FIND_IN_SET(`zone`.`id`, `zone_details`.`value`)
    WHERE
        `disk_offering`.`state`='Active'
    GROUP BY
        `disk_offering`.`id`;

-- Service offering with multi-domains and multi-zones
DROP VIEW IF EXISTS `cloud`.`service_offering_view`;
CREATE VIEW `cloud`.`service_offering_view` AS
    SELECT
        `service_offering`.`id` AS `id`,
        `disk_offering`.`uuid` AS `uuid`,
        `disk_offering`.`name` AS `name`,
        `disk_offering`.`display_text` AS `display_text`,
        `disk_offering`.`provisioning_type` AS `provisioning_type`,
        `disk_offering`.`created` AS `created`,
        `disk_offering`.`tags` AS `tags`,
        `disk_offering`.`removed` AS `removed`,
        `disk_offering`.`use_local_storage` AS `use_local_storage`,
        `disk_offering`.`system_use` AS `system_use`,
        `disk_offering`.`customized_iops` AS `customized_iops`,
        `disk_offering`.`min_iops` AS `min_iops`,
        `disk_offering`.`max_iops` AS `max_iops`,
        `disk_offering`.`hv_ss_reserve` AS `hv_ss_reserve`,
        `disk_offering`.`bytes_read_rate` AS `bytes_read_rate`,
        `disk_offering`.`bytes_read_rate_max` AS `bytes_read_rate_max`,
        `disk_offering`.`bytes_read_rate_max_length` AS `bytes_read_rate_max_length`,
        `disk_offering`.`bytes_write_rate` AS `bytes_write_rate`,
        `disk_offering`.`bytes_write_rate_max` AS `bytes_write_rate_max`,
        `disk_offering`.`bytes_write_rate_max_length` AS `bytes_write_rate_max_length`,
        `disk_offering`.`iops_read_rate` AS `iops_read_rate`,
        `disk_offering`.`iops_read_rate_max` AS `iops_read_rate_max`,
        `disk_offering`.`iops_read_rate_max_length` AS `iops_read_rate_max_length`,
        `disk_offering`.`iops_write_rate` AS `iops_write_rate`,
        `disk_offering`.`iops_write_rate_max` AS `iops_write_rate_max`,
        `disk_offering`.`iops_write_rate_max_length` AS `iops_write_rate_max_length`,
        `disk_offering`.`cache_mode` AS `cache_mode`,
        `service_offering`.`cpu` AS `cpu`,
        `service_offering`.`speed` AS `speed`,
        `service_offering`.`ram_size` AS `ram_size`,
        `service_offering`.`nw_rate` AS `nw_rate`,
        `service_offering`.`mc_rate` AS `mc_rate`,
        `service_offering`.`ha_enabled` AS `ha_enabled`,
        `service_offering`.`limit_cpu_use` AS `limit_cpu_use`,
        `service_offering`.`host_tag` AS `host_tag`,
        `service_offering`.`default_use` AS `default_use`,
        `service_offering`.`vm_type` AS `vm_type`,
        `service_offering`.`sort_key` AS `sort_key`,
        `service_offering`.`is_volatile` AS `is_volatile`,
        `service_offering`.`deployment_planner` AS `deployment_planner`,
        GROUP_CONCAT(DISTINCT(domain.id)) AS domain_id,
        GROUP_CONCAT(DISTINCT(domain.uuid)) AS domain_uuid,
        GROUP_CONCAT(DISTINCT(domain.name)) AS domain_name,
        GROUP_CONCAT(DISTINCT(domain.path)) AS domain_path,
        GROUP_CONCAT(DISTINCT(zone.id)) AS zone_id,
        GROUP_CONCAT(DISTINCT(zone.uuid)) AS zone_uuid,
        GROUP_CONCAT(DISTINCT(zone.name)) AS zone_name
    FROM
        `cloud`.`service_offering`
            INNER JOIN
        `cloud`.`disk_offering_view` AS `disk_offering` ON service_offering.id = disk_offering.id
            LEFT JOIN
        `cloud`.`service_offering_details` AS `domain_details` ON `domain_details`.`service_offering_id` = `disk_offering`.`id` AND `domain_details`.`name`='domainid'
            LEFT JOIN
        `cloud`.`domain` AS `domain` ON FIND_IN_SET(`domain`.`id`, `domain_details`.`value`)
            LEFT JOIN
        `cloud`.`service_offering_details` AS `zone_details` ON `zone_details`.`service_offering_id` = `disk_offering`.`id` AND `zone_details`.`name`='zoneid'
            LEFT JOIN
        `cloud`.`data_center` AS `zone` ON FIND_IN_SET(`zone`.`id`, `zone_details`.`value`)
    WHERE
        `disk_offering`.`state`='Active'
    GROUP BY
        `service_offering`.`id`;

-- Add display column for network offering details table
ALTER TABLE `cloud`.`network_offering_details` ADD COLUMN `display` tinyint(1) NOT NULL DEFAULT '1' COMMENT 'True if the detail can be displayed to the end user';

-- Network offering with multi-domains and multi-zones
DROP VIEW IF EXISTS `cloud`.`network_offering_view`;
CREATE VIEW `cloud`.`network_offering_view` AS
    SELECT
        `network_offerings`.`id` AS `id`,
        `network_offerings`.`uuid` AS `uuid`,
        `network_offerings`.`name` AS `name`,
        `network_offerings`.`unique_name` AS `unique_name`,
        `network_offerings`.`display_text` AS `display_text`,
        `network_offerings`.`nw_rate` AS `nw_rate`,
        `network_offerings`.`mc_rate` AS `mc_rate`,
        `network_offerings`.`traffic_type` AS `traffic_type`,
        `network_offerings`.`tags` AS `tags`,
        `network_offerings`.`system_only` AS `system_only`,
        `network_offerings`.`specify_vlan` AS `specify_vlan`,
        `network_offerings`.`service_offering_id` AS `service_offering_id`,
        `network_offerings`.`conserve_mode` AS `conserve_mode`,
        `network_offerings`.`created` AS `created`,
        `network_offerings`.`removed` AS `removed`,
        `network_offerings`.`default` AS `default`,
        `network_offerings`.`availability` AS `availability`,
        `network_offerings`.`dedicated_lb_service` AS `dedicated_lb_service`,
        `network_offerings`.`shared_source_nat_service` AS `shared_source_nat_service`,
        `network_offerings`.`sort_key` AS `sort_key`,
        `network_offerings`.`redundant_router_service` AS `redundant_router_service`,
        `network_offerings`.`state` AS `state`,
        `network_offerings`.`guest_type` AS `guest_type`,
        `network_offerings`.`elastic_ip_service` AS `elastic_ip_service`,
        `network_offerings`.`eip_associate_public_ip` AS `eip_associate_public_ip`,
        `network_offerings`.`elastic_lb_service` AS `elastic_lb_service`,
        `network_offerings`.`specify_ip_ranges` AS `specify_ip_ranges`,
        `network_offerings`.`inline` AS `inline`,
        `network_offerings`.`is_persistent` AS `is_persistent`,
        `network_offerings`.`internal_lb` AS `internal_lb`,
        `network_offerings`.`public_lb` AS `public_lb`,
        `network_offerings`.`egress_default_policy` AS `egress_default_policy`,
        `network_offerings`.`concurrent_connections` AS `concurrent_connections`,
        `network_offerings`.`keep_alive_enabled` AS `keep_alive_enabled`,
        `network_offerings`.`supports_streched_l2` AS `supports_streched_l2`,
        `network_offerings`.`supports_public_access` AS `supports_public_access`,
        `network_offerings`.`for_vpc` AS `for_vpc`,
        `network_offerings`.`service_package_id` AS `service_package_id`,
        GROUP_CONCAT(DISTINCT(domain.id)) AS domain_id,
        GROUP_CONCAT(DISTINCT(domain.uuid)) AS domain_uuid,
        GROUP_CONCAT(DISTINCT(domain.name)) AS domain_name,
        GROUP_CONCAT(DISTINCT(domain.path)) AS domain_path,
        GROUP_CONCAT(DISTINCT(zone.id)) AS zone_id,
        GROUP_CONCAT(DISTINCT(zone.uuid)) AS zone_uuid,
        GROUP_CONCAT(DISTINCT(zone.name)) AS zone_name
    FROM
        `cloud`.`network_offerings`
            LEFT JOIN
        `cloud`.`network_offering_details` AS `domain_details` ON `domain_details`.`network_offering_id` = `network_offerings`.`id` AND `domain_details`.`name`='domainid'
            LEFT JOIN
        `cloud`.`domain` AS `domain` ON FIND_IN_SET(`domain`.`id`, `domain_details`.`value`)
            LEFT JOIN
        `cloud`.`network_offering_details` AS `zone_details` ON `zone_details`.`network_offering_id` = `network_offerings`.`id` AND `zone_details`.`name`='zoneid'
            LEFT JOIN
        `cloud`.`data_center` AS `zone` ON FIND_IN_SET(`zone`.`id`, `zone_details`.`value`)
    GROUP BY
        `network_offerings`.`id`;

-- Create VPC offering details table
CREATE TABLE `vpc_offering_details` (
  `id` bigint(20) unsigned NOT NULL AUTO_INCREMENT,
  `offering_id` bigint(20) unsigned NOT NULL COMMENT 'vpc offering id',
  `name` varchar(255) NOT NULL,
  `value` varchar(1024) NOT NULL,
  `display` tinyint(1) NOT NULL DEFAULT '1' COMMENT 'True if the detail can be displayed to the end user',
  PRIMARY KEY (`id`),
  KEY `fk_vpc_offering_details__vpc_offering_id` (`offering_id`),
  CONSTRAINT `fk_vpc_offering_details__vpc_offering_id` FOREIGN KEY (`offering_id`) REFERENCES `vpc_offerings` (`id`) ON DELETE CASCADE
) ENGINE=InnoDB DEFAULT CHARSET=utf8;

-- VPC offering with multi-domains and multi-zones
DROP VIEW IF EXISTS `cloud`.`vpc_offering_view`;
CREATE VIEW `cloud`.`vpc_offering_view` AS
    SELECT
        `vpc_offerings`.`id` AS `id`,
        `vpc_offerings`.`uuid` AS `uuid`,
        `vpc_offerings`.`name` AS `name`,
        `vpc_offerings`.`unique_name` AS `unique_name`,
        `vpc_offerings`.`display_text` AS `display_text`,
        `vpc_offerings`.`state` AS `state`,
        `vpc_offerings`.`default` AS `default`,
        `vpc_offerings`.`created` AS `created`,
        `vpc_offerings`.`removed` AS `removed`,
        `vpc_offerings`.`service_offering_id` AS `service_offering_id`,
        `vpc_offerings`.`supports_distributed_router` AS `supports_distributed_router`,
        `vpc_offerings`.`supports_region_level_vpc` AS `supports_region_level_vpc`,
        `vpc_offerings`.`redundant_router_service` AS `redundant_router_service`,
        GROUP_CONCAT(DISTINCT(domain.id)) AS domain_id,
        GROUP_CONCAT(DISTINCT(domain.uuid)) AS domain_uuid,
        GROUP_CONCAT(DISTINCT(domain.name)) AS domain_name,
        GROUP_CONCAT(DISTINCT(domain.path)) AS domain_path,
        GROUP_CONCAT(DISTINCT(zone.id)) AS zone_id,
        GROUP_CONCAT(DISTINCT(zone.uuid)) AS zone_uuid,
        GROUP_CONCAT(DISTINCT(zone.name)) AS zone_name
    FROM
        `cloud`.`vpc_offerings`
            LEFT JOIN
        `cloud`.`vpc_offering_details` AS `domain_details` ON `domain_details`.`offering_id` = `vpc_offerings`.`id` AND `domain_details`.`name`='domainid'
            LEFT JOIN
        `cloud`.`domain` AS `domain` ON FIND_IN_SET(`domain`.`id`, `domain_details`.`value`)
            LEFT JOIN
        `cloud`.`vpc_offering_details` AS `zone_details` ON `zone_details`.`offering_id` = `vpc_offerings`.`id` AND `zone_details`.`name`='zoneid'
            LEFT JOIN
        `cloud`.`data_center` AS `zone` ON FIND_IN_SET(`zone`.`id`, `zone_details`.`value`)
    GROUP BY
        `vpc_offerings`.`id`;
=======
-- Add `sort_key` column to data_center
ALTER TABLE `cloud`.`data_center` ADD COLUMN `sort_key` INT(32) NOT NULL DEFAULT 0;

-- Recreate data_center_view
DROP VIEW IF EXISTS `cloud`.`data_center_view`;
CREATE VIEW `cloud`.`data_center_view` AS
    select
        data_center.id,
        data_center.uuid,
        data_center.name,
        data_center.is_security_group_enabled,
        data_center.is_local_storage_enabled,
        data_center.description,
        data_center.dns1,
        data_center.dns2,
        data_center.ip6_dns1,
        data_center.ip6_dns2,
        data_center.internal_dns1,
        data_center.internal_dns2,
        data_center.guest_network_cidr,
        data_center.domain,
        data_center.networktype,
        data_center.allocation_state,
        data_center.zone_token,
        data_center.dhcp_provider,
        data_center.removed,
        data_center.sort_key,
        domain.id domain_id,
        domain.uuid domain_uuid,
        domain.name domain_name,
        domain.path domain_path,
        dedicated_resources.affinity_group_id,
        dedicated_resources.account_id,
        affinity_group.uuid affinity_group_uuid
    from
        `cloud`.`data_center`
            left join
        `cloud`.`domain` ON data_center.domain_id = domain.id
            left join
        `cloud`.`dedicated_resources` ON data_center.id = dedicated_resources.data_center_id
            left join
        `cloud`.`affinity_group` ON dedicated_resources.affinity_group_id = affinity_group.id;
>>>>>>> c2812b46
<|MERGE_RESOLUTION|>--- conflicted
+++ resolved
@@ -22,7 +22,9 @@
 -- DPDK client and server mode support
 ALTER TABLE `cloud`.`service_offering_details` CHANGE COLUMN `value` `value` TEXT NOT NULL;
 
-<<<<<<< HEAD
+-- Add `sort_key` column to data_center
+ALTER TABLE `cloud`.`data_center` ADD COLUMN `sort_key` INT(32) NOT NULL DEFAULT 0;
+
 -- Move domain_id to disk offering details and drop the domain_id column
 INSERT INTO `cloud`.`disk_offering_details` (offering_id, name, value, display) SELECT id, 'domainid', domain_id, 0 FROM `cloud`.`disk_offering` WHERE domain_id IS NOT NULL AND type='Disk';
 INSERT INTO `cloud`.`service_offering_details` (service_offering_id, name, value, display) SELECT id, 'domainid', domain_id, 0 FROM `cloud`.`disk_offering` WHERE domain_id IS NOT NULL AND type='Service';
@@ -272,9 +274,6 @@
         `cloud`.`data_center` AS `zone` ON FIND_IN_SET(`zone`.`id`, `zone_details`.`value`)
     GROUP BY
         `vpc_offerings`.`id`;
-=======
--- Add `sort_key` column to data_center
-ALTER TABLE `cloud`.`data_center` ADD COLUMN `sort_key` INT(32) NOT NULL DEFAULT 0;
 
 -- Recreate data_center_view
 DROP VIEW IF EXISTS `cloud`.`data_center_view`;
@@ -314,5 +313,4 @@
             left join
         `cloud`.`dedicated_resources` ON data_center.id = dedicated_resources.data_center_id
             left join
-        `cloud`.`affinity_group` ON dedicated_resources.affinity_group_id = affinity_group.id;
->>>>>>> c2812b46
+        `cloud`.`affinity_group` ON dedicated_resources.affinity_group_id = affinity_group.id;