--- conflicted
+++ resolved
@@ -330,7 +330,6 @@
             left join
         `cloud`.`affinity_group` ON dedicated_resources.affinity_group_id = affinity_group.id;
 
-<<<<<<< HEAD
 -- Backup and Recovery
 
 CREATE TABLE IF NOT EXISTS `cloud`.`backup_policy` (
@@ -383,7 +382,7 @@
   PRIMARY KEY (`id`),
   INDEX `i_usage_vmbackup` (`zone_id`,`account_id`,`backup_id`,`vm_id`,`created`)
 ) ENGINE=InnoDB CHARSET=utf8;
-=======
+
 -- Remove key/value tags from project_view
 DROP VIEW IF EXISTS `cloud`.`project_view`;
 CREATE VIEW `cloud`.`project_view` AS
@@ -439,4 +438,3 @@
   CONSTRAINT `fk_direct_download_certificate_host_map__host_id` FOREIGN KEY (`host_id`) REFERENCES `host` (`id`) ON DELETE CASCADE,
   CONSTRAINT `fk_direct_download_certificate_host_map__certificate_id` FOREIGN KEY (`certificate_id`) REFERENCES `direct_download_certificate` (`id`) ON DELETE CASCADE
 ) ENGINE=InnoDB DEFAULT CHARSET=utf8;
->>>>>>> d3b292ac
