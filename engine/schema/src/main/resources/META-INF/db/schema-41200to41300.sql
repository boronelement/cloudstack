--- conflicted
+++ resolved
@@ -535,12 +535,8 @@
   `description` TEXT DEFAULT NULL,
   PRIMARY KEY (`id`),
   CONSTRAINT `fk_template_ovf_properties__template_id` FOREIGN KEY (`template_id`) REFERENCES `vm_template`(`id`)
-<<<<<<< HEAD
-) ENGINE=InnoDB DEFAULT CHARSET=utf8;
-=======
 ) ENGINE=InnoDB DEFAULT CHARSET=utf8;
 
 -- Add VM snapshot ID on usage helper tables
 ALTER TABLE `cloud_usage`.`usage_vmsnapshot` ADD COLUMN `vm_snapshot_id` BIGINT(20) NULL DEFAULT NULL AFTER `processed`;
-ALTER TABLE `cloud_usage`.`usage_snapshot_on_primary` ADD COLUMN `vm_snapshot_id` BIGINT(20) NULL DEFAULT NULL AFTER `deleted`;
->>>>>>> bfc08715
+ALTER TABLE `cloud_usage`.`usage_snapshot_on_primary` ADD COLUMN `vm_snapshot_id` BIGINT(20) NULL DEFAULT NULL AFTER `deleted`;