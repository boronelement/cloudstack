-- Licensed to the Apache Software Foundation (ASF) under one
-- or more contributor license agreements.  See the NOTICE file
-- distributed with this work for additional information
-- regarding copyright ownership.  The ASF licenses this file
-- to you under the Apache License, Version 2.0 (the
-- "License"); you may not use this file except in compliance
-- with the License.  You may obtain a copy of the License at
--
--   http://www.apache.org/licenses/LICENSE-2.0
--
-- Unless required by applicable law or agreed to in writing,
-- software distributed under the License is distributed on an
-- "AS IS" BASIS, WITHOUT WARRANTIES OR CONDITIONS OF ANY
-- KIND, either express or implied.  See the License for the
-- specific language governing permissions and limitations
-- under the License.

--;
-- Schema upgrade from 4.15.1.0 to 4.16.0.0
--;

-- Adding dynamic scalable flag for service offering table
ALTER TABLE `cloud`.`service_offering` ADD COLUMN `dynamic_scaling_enabled` tinyint(1) unsigned NOT NULL DEFAULT 1  COMMENT 'true(1) if VM needs to be dynamically scalable of cpu or memory';
DROP VIEW IF EXISTS `cloud`.`service_offering_view`;
CREATE VIEW `cloud`.`service_offering_view` AS
    SELECT
        `service_offering`.`id` AS `id`,
        `disk_offering`.`uuid` AS `uuid`,
        `disk_offering`.`name` AS `name`,
        `disk_offering`.`display_text` AS `display_text`,
        `disk_offering`.`provisioning_type` AS `provisioning_type`,
        `disk_offering`.`created` AS `created`,
        `disk_offering`.`tags` AS `tags`,
        `disk_offering`.`removed` AS `removed`,
        `disk_offering`.`use_local_storage` AS `use_local_storage`,
        `disk_offering`.`system_use` AS `system_use`,
        `disk_offering`.`customized_iops` AS `customized_iops`,
        `disk_offering`.`min_iops` AS `min_iops`,
        `disk_offering`.`max_iops` AS `max_iops`,
        `disk_offering`.`hv_ss_reserve` AS `hv_ss_reserve`,
        `disk_offering`.`bytes_read_rate` AS `bytes_read_rate`,
        `disk_offering`.`bytes_read_rate_max` AS `bytes_read_rate_max`,
        `disk_offering`.`bytes_read_rate_max_length` AS `bytes_read_rate_max_length`,
        `disk_offering`.`bytes_write_rate` AS `bytes_write_rate`,
        `disk_offering`.`bytes_write_rate_max` AS `bytes_write_rate_max`,
        `disk_offering`.`bytes_write_rate_max_length` AS `bytes_write_rate_max_length`,
        `disk_offering`.`iops_read_rate` AS `iops_read_rate`,
        `disk_offering`.`iops_read_rate_max` AS `iops_read_rate_max`,
        `disk_offering`.`iops_read_rate_max_length` AS `iops_read_rate_max_length`,
        `disk_offering`.`iops_write_rate` AS `iops_write_rate`,
        `disk_offering`.`iops_write_rate_max` AS `iops_write_rate_max`,
        `disk_offering`.`iops_write_rate_max_length` AS `iops_write_rate_max_length`,
        `disk_offering`.`cache_mode` AS `cache_mode`,
        `disk_offering`.`disk_size` AS `root_disk_size`,
        `service_offering`.`cpu` AS `cpu`,
        `service_offering`.`speed` AS `speed`,
        `service_offering`.`ram_size` AS `ram_size`,
        `service_offering`.`nw_rate` AS `nw_rate`,
        `service_offering`.`mc_rate` AS `mc_rate`,
        `service_offering`.`ha_enabled` AS `ha_enabled`,
        `service_offering`.`limit_cpu_use` AS `limit_cpu_use`,
        `service_offering`.`host_tag` AS `host_tag`,
        `service_offering`.`default_use` AS `default_use`,
        `service_offering`.`vm_type` AS `vm_type`,
        `service_offering`.`sort_key` AS `sort_key`,
        `service_offering`.`is_volatile` AS `is_volatile`,
        `service_offering`.`deployment_planner` AS `deployment_planner`,
        `service_offering`.`dynamic_scaling_enabled` AS `dynamic_scaling_enabled`,
        `vsphere_storage_policy`.`value` AS `vsphere_storage_policy`,
        GROUP_CONCAT(DISTINCT(domain.id)) AS domain_id,
        GROUP_CONCAT(DISTINCT(domain.uuid)) AS domain_uuid,
        GROUP_CONCAT(DISTINCT(domain.name)) AS domain_name,
        GROUP_CONCAT(DISTINCT(domain.path)) AS domain_path,
        GROUP_CONCAT(DISTINCT(zone.id)) AS zone_id,
        GROUP_CONCAT(DISTINCT(zone.uuid)) AS zone_uuid,
        GROUP_CONCAT(DISTINCT(zone.name)) AS zone_name,
        IFNULL(`min_compute_details`.`value`, `cpu`) AS min_cpu,
        IFNULL(`max_compute_details`.`value`, `cpu`) AS max_cpu,
        IFNULL(`min_memory_details`.`value`, `ram_size`) AS min_memory,
        IFNULL(`max_memory_details`.`value`, `ram_size`) AS max_memory
    FROM
        `cloud`.`service_offering`
            INNER JOIN
        `cloud`.`disk_offering_view` AS `disk_offering` ON service_offering.id = disk_offering.id
            LEFT JOIN
        `cloud`.`service_offering_details` AS `domain_details` ON `domain_details`.`service_offering_id` = `disk_offering`.`id` AND `domain_details`.`name`='domainid'
            LEFT JOIN
        `cloud`.`domain` AS `domain` ON FIND_IN_SET(`domain`.`id`, `domain_details`.`value`)
            LEFT JOIN
        `cloud`.`service_offering_details` AS `zone_details` ON `zone_details`.`service_offering_id` = `disk_offering`.`id` AND `zone_details`.`name`='zoneid'
            LEFT JOIN
        `cloud`.`data_center` AS `zone` ON FIND_IN_SET(`zone`.`id`, `zone_details`.`value`)
			LEFT JOIN
		`cloud`.`service_offering_details` AS `min_compute_details` ON `min_compute_details`.`service_offering_id` = `disk_offering`.`id`
				AND `min_compute_details`.`name` = 'mincpunumber'
			LEFT JOIN
		`cloud`.`service_offering_details` AS `max_compute_details` ON `max_compute_details`.`service_offering_id` = `disk_offering`.`id`
				AND `max_compute_details`.`name` = 'maxcpunumber'
			LEFT JOIN
		`cloud`.`service_offering_details` AS `min_memory_details` ON `min_memory_details`.`service_offering_id` = `disk_offering`.`id`
				AND `min_memory_details`.`name` = 'minmemory'
			LEFT JOIN
		`cloud`.`service_offering_details` AS `max_memory_details` ON `max_memory_details`.`service_offering_id` = `disk_offering`.`id`
				AND `max_memory_details`.`name` = 'maxmemory'
			LEFT JOIN
		`cloud`.`service_offering_details` AS `vsphere_storage_policy` ON `vsphere_storage_policy`.`service_offering_id` = `disk_offering`.`id`
				AND `vsphere_storage_policy`.`name` = 'storagepolicy'
    WHERE
        `disk_offering`.`state`='Active'
    GROUP BY
        `service_offering`.`id`;

--;
-- Stored procedure to do idempotent column add;
-- This is copied from schema-41000to41100.sql
--;
DROP PROCEDURE IF EXISTS `cloud`.`IDEMPOTENT_ADD_COLUMN`;

CREATE PROCEDURE `cloud`.`IDEMPOTENT_ADD_COLUMN` (
    IN in_table_name VARCHAR(200),
    IN in_column_name VARCHAR(200),
    IN in_column_definition VARCHAR(1000)
)
BEGIN

    DECLARE CONTINUE HANDLER FOR 1060 BEGIN END; SET @ddl = CONCAT('ALTER TABLE ', in_table_name); SET @ddl = CONCAT(@ddl, ' ', 'ADD COLUMN') ; SET @ddl = CONCAT(@ddl, ' ', in_column_name); SET @ddl = CONCAT(@ddl, ' ', in_column_definition); PREPARE stmt FROM @ddl; EXECUTE stmt; DEALLOCATE PREPARE stmt; END;

CALL `cloud`.`IDEMPOTENT_ADD_COLUMN`('cloud.account','created', 'datetime DEFAULT NULL COMMENT ''date created'' AFTER `state` ');
CALL `cloud`.`IDEMPOTENT_ADD_COLUMN`('cloud.domain','created', 'datetime DEFAULT NULL COMMENT ''date created'' AFTER `next_child_seq` ');
CALL `cloud`.`IDEMPOTENT_ADD_COLUMN`('cloud_usage.account','created', 'datetime DEFAULT NULL COMMENT ''date created'' AFTER `state` ');

DROP VIEW IF EXISTS `cloud`.`account_view`;
CREATE VIEW `cloud`.`account_view` AS
select
    `account`.`id` AS `id`,
    `account`.`uuid` AS `uuid`,
    `account`.`account_name` AS `account_name`,
    `account`.`type` AS `type`,
    `account`.`role_id` AS `role_id`,
    `account`.`state` AS `state`,
    `account`.`created` AS `created`,
    `account`.`removed` AS `removed`,
    `account`.`cleanup_needed` AS `cleanup_needed`,
    `account`.`network_domain` AS `network_domain` ,
    `account`.`default` AS `default`,
    `domain`.`id` AS `domain_id`,
    `domain`.`uuid` AS `domain_uuid`,
    `domain`.`name` AS `domain_name`,
    `domain`.`path` AS `domain_path`,
    `data_center`.`id` AS `data_center_id`,
    `data_center`.`uuid` AS `data_center_uuid`,
    `data_center`.`name` AS `data_center_name`,
    `account_netstats_view`.`bytesReceived` AS `bytesReceived`,
    `account_netstats_view`.`bytesSent` AS `bytesSent`,
    `vmlimit`.`max` AS `vmLimit`,
    `vmcount`.`count` AS `vmTotal`,
    `runningvm`.`vmcount` AS `runningVms`,
    `stoppedvm`.`vmcount` AS `stoppedVms`,
    `iplimit`.`max` AS `ipLimit`,
    `ipcount`.`count` AS `ipTotal`,
    `free_ip_view`.`free_ip` AS `ipFree`,
    `volumelimit`.`max` AS `volumeLimit`,
    `volumecount`.`count` AS `volumeTotal`,
    `snapshotlimit`.`max` AS `snapshotLimit`,
    `snapshotcount`.`count` AS `snapshotTotal`,
    `templatelimit`.`max` AS `templateLimit`,
    `templatecount`.`count` AS `templateTotal`,
    `vpclimit`.`max` AS `vpcLimit`,
    `vpccount`.`count` AS `vpcTotal`,
    `projectlimit`.`max` AS `projectLimit`,
    `projectcount`.`count` AS `projectTotal`,
    `networklimit`.`max` AS `networkLimit`,
    `networkcount`.`count` AS `networkTotal`,
    `cpulimit`.`max` AS `cpuLimit`,
    `cpucount`.`count` AS `cpuTotal`,
    `memorylimit`.`max` AS `memoryLimit`,
    `memorycount`.`count` AS `memoryTotal`,
    `primary_storage_limit`.`max` AS `primaryStorageLimit`,
    `primary_storage_count`.`count` AS `primaryStorageTotal`,
    `secondary_storage_limit`.`max` AS `secondaryStorageLimit`,
    `secondary_storage_count`.`count` AS `secondaryStorageTotal`,
    `async_job`.`id` AS `job_id`,
    `async_job`.`uuid` AS `job_uuid`,
    `async_job`.`job_status` AS `job_status`,
    `async_job`.`account_id` AS `job_account_id`
from
    `cloud`.`free_ip_view`,
    `cloud`.`account`
        inner join
    `cloud`.`domain` ON account.domain_id = domain.id
        left join
    `cloud`.`data_center` ON account.default_zone_id = data_center.id
        left join
    `cloud`.`account_netstats_view` ON account.id = account_netstats_view.account_id
        left join
    `cloud`.`resource_limit` vmlimit ON account.id = vmlimit.account_id
        and vmlimit.type = 'user_vm'
        left join
    `cloud`.`resource_count` vmcount ON account.id = vmcount.account_id
        and vmcount.type = 'user_vm'
        left join
    `cloud`.`account_vmstats_view` runningvm ON account.id = runningvm.account_id
        and runningvm.state = 'Running'
        left join
    `cloud`.`account_vmstats_view` stoppedvm ON account.id = stoppedvm.account_id
        and stoppedvm.state = 'Stopped'
        left join
    `cloud`.`resource_limit` iplimit ON account.id = iplimit.account_id
        and iplimit.type = 'public_ip'
        left join
    `cloud`.`resource_count` ipcount ON account.id = ipcount.account_id
        and ipcount.type = 'public_ip'
        left join
    `cloud`.`resource_limit` volumelimit ON account.id = volumelimit.account_id
        and volumelimit.type = 'volume'
        left join
    `cloud`.`resource_count` volumecount ON account.id = volumecount.account_id
        and volumecount.type = 'volume'
        left join
    `cloud`.`resource_limit` snapshotlimit ON account.id = snapshotlimit.account_id
        and snapshotlimit.type = 'snapshot'
        left join
    `cloud`.`resource_count` snapshotcount ON account.id = snapshotcount.account_id
        and snapshotcount.type = 'snapshot'
        left join
    `cloud`.`resource_limit` templatelimit ON account.id = templatelimit.account_id
        and templatelimit.type = 'template'
        left join
    `cloud`.`resource_count` templatecount ON account.id = templatecount.account_id
        and templatecount.type = 'template'
        left join
    `cloud`.`resource_limit` vpclimit ON account.id = vpclimit.account_id
        and vpclimit.type = 'vpc'
        left join
    `cloud`.`resource_count` vpccount ON account.id = vpccount.account_id
        and vpccount.type = 'vpc'
        left join
    `cloud`.`resource_limit` projectlimit ON account.id = projectlimit.account_id
        and projectlimit.type = 'project'
        left join
    `cloud`.`resource_count` projectcount ON account.id = projectcount.account_id
        and projectcount.type = 'project'
        left join
    `cloud`.`resource_limit` networklimit ON account.id = networklimit.account_id
        and networklimit.type = 'network'
        left join
    `cloud`.`resource_count` networkcount ON account.id = networkcount.account_id
        and networkcount.type = 'network'
        left join
    `cloud`.`resource_limit` cpulimit ON account.id = cpulimit.account_id
        and cpulimit.type = 'cpu'
        left join
    `cloud`.`resource_count` cpucount ON account.id = cpucount.account_id
        and cpucount.type = 'cpu'
        left join
    `cloud`.`resource_limit` memorylimit ON account.id = memorylimit.account_id
        and memorylimit.type = 'memory'
        left join
    `cloud`.`resource_count` memorycount ON account.id = memorycount.account_id
        and memorycount.type = 'memory'
        left join
    `cloud`.`resource_limit` primary_storage_limit ON account.id = primary_storage_limit.account_id
        and primary_storage_limit.type = 'primary_storage'
        left join
    `cloud`.`resource_count` primary_storage_count ON account.id = primary_storage_count.account_id
        and primary_storage_count.type = 'primary_storage'
        left join
    `cloud`.`resource_limit` secondary_storage_limit ON account.id = secondary_storage_limit.account_id
        and secondary_storage_limit.type = 'secondary_storage'
        left join
    `cloud`.`resource_count` secondary_storage_count ON account.id = secondary_storage_count.account_id
        and secondary_storage_count.type = 'secondary_storage'
        left join
    `cloud`.`async_job` ON async_job.instance_id = account.id
        and async_job.instance_type = 'Account'
        and async_job.job_status = 0;


DROP VIEW IF EXISTS `cloud`.`domain_view`;
CREATE VIEW `cloud`.`domain_view` AS
select
    `domain`.`id` AS `id`,
    `domain`.`parent` AS `parent`,
    `domain`.`name` AS `name`,
    `domain`.`uuid` AS `uuid`,
    `domain`.`owner` AS `owner`,
    `domain`.`path` AS `path`,
    `domain`.`level` AS `level`,
    `domain`.`child_count` AS `child_count`,
    `domain`.`next_child_seq` AS `next_child_seq`,
    `domain`.`created` AS `created`,
    `domain`.`removed` AS `removed`,
    `domain`.`state` AS `state`,
    `domain`.`network_domain` AS `network_domain`,
    `domain`.`type` AS `type`,
    `vmlimit`.`max` AS `vmLimit`,
    `vmcount`.`count` AS `vmTotal`,
    `iplimit`.`max` AS `ipLimit`,
    `ipcount`.`count` AS `ipTotal`,
    `volumelimit`.`max` AS `volumeLimit`,
    `volumecount`.`count` AS `volumeTotal`,
    `snapshotlimit`.`max` AS `snapshotLimit`,
    `snapshotcount`.`count` AS `snapshotTotal`,
    `templatelimit`.`max` AS `templateLimit`,
    `templatecount`.`count` AS `templateTotal`,
    `vpclimit`.`max` AS `vpcLimit`,
    `vpccount`.`count` AS `vpcTotal`,
    `projectlimit`.`max` AS `projectLimit`,
    `projectcount`.`count` AS `projectTotal`,
    `networklimit`.`max` AS `networkLimit`,
    `networkcount`.`count` AS `networkTotal`,
    `cpulimit`.`max` AS `cpuLimit`,
    `cpucount`.`count` AS `cpuTotal`,
    `memorylimit`.`max` AS `memoryLimit`,
    `memorycount`.`count` AS `memoryTotal`,
    `primary_storage_limit`.`max` AS `primaryStorageLimit`,
    `primary_storage_count`.`count` AS `primaryStorageTotal`,
    `secondary_storage_limit`.`max` AS `secondaryStorageLimit`,
    `secondary_storage_count`.`count` AS `secondaryStorageTotal`
from
    `cloud`.`domain`
        left join
    `cloud`.`resource_limit` vmlimit ON domain.id = vmlimit.domain_id
        and vmlimit.type = 'user_vm'
        left join
    `cloud`.`resource_count` vmcount ON domain.id = vmcount.domain_id
        and vmcount.type = 'user_vm'
        left join
    `cloud`.`resource_limit` iplimit ON domain.id = iplimit.domain_id
        and iplimit.type = 'public_ip'
        left join
    `cloud`.`resource_count` ipcount ON domain.id = ipcount.domain_id
        and ipcount.type = 'public_ip'
        left join
    `cloud`.`resource_limit` volumelimit ON domain.id = volumelimit.domain_id
        and volumelimit.type = 'volume'
        left join
    `cloud`.`resource_count` volumecount ON domain.id = volumecount.domain_id
        and volumecount.type = 'volume'
        left join
    `cloud`.`resource_limit` snapshotlimit ON domain.id = snapshotlimit.domain_id
        and snapshotlimit.type = 'snapshot'
        left join
    `cloud`.`resource_count` snapshotcount ON domain.id = snapshotcount.domain_id
        and snapshotcount.type = 'snapshot'
        left join
    `cloud`.`resource_limit` templatelimit ON domain.id = templatelimit.domain_id
        and templatelimit.type = 'template'
        left join
    `cloud`.`resource_count` templatecount ON domain.id = templatecount.domain_id
        and templatecount.type = 'template'
        left join
    `cloud`.`resource_limit` vpclimit ON domain.id = vpclimit.domain_id
        and vpclimit.type = 'vpc'
        left join
    `cloud`.`resource_count` vpccount ON domain.id = vpccount.domain_id
        and vpccount.type = 'vpc'
        left join
    `cloud`.`resource_limit` projectlimit ON domain.id = projectlimit.domain_id
        and projectlimit.type = 'project'
        left join
    `cloud`.`resource_count` projectcount ON domain.id = projectcount.domain_id
        and projectcount.type = 'project'
        left join
    `cloud`.`resource_limit` networklimit ON domain.id = networklimit.domain_id
        and networklimit.type = 'network'
        left join
    `cloud`.`resource_count` networkcount ON domain.id = networkcount.domain_id
        and networkcount.type = 'network'
        left join
    `cloud`.`resource_limit` cpulimit ON domain.id = cpulimit.domain_id
        and cpulimit.type = 'cpu'
        left join
    `cloud`.`resource_count` cpucount ON domain.id = cpucount.domain_id
        and cpucount.type = 'cpu'
        left join
    `cloud`.`resource_limit` memorylimit ON domain.id = memorylimit.domain_id
        and memorylimit.type = 'memory'
        left join
    `cloud`.`resource_count` memorycount ON domain.id = memorycount.domain_id
        and memorycount.type = 'memory'
        left join
    `cloud`.`resource_limit` primary_storage_limit ON domain.id = primary_storage_limit.domain_id
        and primary_storage_limit.type = 'primary_storage'
        left join
    `cloud`.`resource_count` primary_storage_count ON domain.id = primary_storage_count.domain_id
        and primary_storage_count.type = 'primary_storage'
        left join
    `cloud`.`resource_limit` secondary_storage_limit ON domain.id = secondary_storage_limit.domain_id
        and secondary_storage_limit.type = 'secondary_storage'
        left join
    `cloud`.`resource_count` secondary_storage_count ON domain.id = secondary_storage_count.domain_id
        and secondary_storage_count.type = 'secondary_storage';

-- Update name for global configuration user.vm.readonly.ui.details
Update configuration set name='user.vm.readonly.details' where name='user.vm.readonly.ui.details';

<<<<<<< HEAD
-- Table for customized load balancer configurations
CREATE TABLE IF NOT EXISTS `cloud`.`load_balancer_config`  (
    `id` bigint(20) unsigned NOT NULL AUTO_INCREMENT,
    `uuid` varchar(40) DEFAULT NULL,
    `scope` varchar(20) DEFAULT NULL COMMENT 'The scope of this config, Vpc/Network/LoadBalancer',
    `network_id` bigint(20) unsigned DEFAULT NULL,
    `vpc_id` bigint(20) unsigned DEFAULT NULL,
    `load_balancer_id` bigint(20) unsigned DEFAULT NULL,
    `name` varchar(255) NOT NULL,
    `value` varchar(255) DEFAULT NULL,
    `created` datetime NOT NULL COMMENT 'date created',
    `removed` datetime DEFAULT NULL COMMENT 'date removed',
    PRIMARY KEY (`id`),
    UNIQUE KEY `id_UNIQUE` (`id`),
    KEY `fk_load_balancer_config_network_id` (`network_id`),
    KEY `fk_load_balancer_config_vpc_id` (`vpc_id`),
    KEY `fk_load_balancer_config_loadbalancer_id` (`load_balancer_id`),
    CONSTRAINT `fk_load_balancer_config_network_id` FOREIGN KEY (`network_id`) REFERENCES `networks` (`id`) ON DELETE CASCADE,
    CONSTRAINT `fk_load_balancer_config_vpc_id` FOREIGN KEY (`vpc_id`) REFERENCES `vpc` (`id`) ON DELETE CASCADE,
    CONSTRAINT `fk_load_balancer_config_loadbalancer_id` FOREIGN KEY (`load_balancer_id`) REFERENCES `load_balancing_rules` (`id`) ON DELETE CASCADE
) ENGINE=InnoDB DEFAULT CHARSET=utf8;
=======
-- Update name for global configuration 'user.vm.readonly.ui.details' to 'user.vm.denied.details'
UPDATE `cloud`.`configuration` SET name='user.vm.denied.details' WHERE name='user.vm.blacklisted.details';

-- Update name for global configuration 'blacklisted.routes' to 'denied.routes'
UPDATE `cloud`.`configuration` SET name='denied.routes', description='Routes that are denied, can not be used for Static Routes creation for the VPC Private Gateway' WHERE name='blacklisted.routes';

-- Rename 'master_node_count' to 'control_node_count' in kubernetes_cluster table
ALTER TABLE `cloud`.`kubernetes_cluster` CHANGE master_node_count control_node_count bigint NOT NULL default '0' COMMENT 'the number of the control nodes deployed for this Kubernetes cluster';

UPDATE `cloud`.`domain_router` SET redundant_state = 'PRIMARY' WHERE redundant_state = 'MASTER';

DROP TABLE IF EXISTS `cloud`.`external_bigswitch_vns_devices`;
DROP TABLE IF EXISTS `cloud`.`template_s3_ref`;
DROP TABLE IF EXISTS `cloud`.`template_swift_ref`;
DROP TABLE IF EXISTS `cloud`.`template_ovf_properties`;
DROP TABLE IF EXISTS `cloud`.`op_host_upgrade`;
DROP TABLE IF EXISTS `cloud`.`stack_maid`;
DROP TABLE IF EXISTS `cloud`.`volume_host_ref`;
DROP TABLE IF EXISTS `cloud`.`template_host_ref`;
DROP TABLE IF EXISTS `cloud`.`swift`;

ALTER TABLE `cloud`.`snapshots` DROP FOREIGN KEY `fk_snapshots__s3_id` ;
ALTER TABLE `cloud`.`snapshots` DROP COLUMN `s3_id` ;
DROP TABLE IF EXISTS `cloud`.`s3`;
>>>>>>> 7835c081
<|MERGE_RESOLUTION|>--- conflicted
+++ resolved
@@ -395,7 +395,31 @@
 -- Update name for global configuration user.vm.readonly.ui.details
 Update configuration set name='user.vm.readonly.details' where name='user.vm.readonly.ui.details';
 
-<<<<<<< HEAD
+-- Update name for global configuration 'user.vm.readonly.ui.details' to 'user.vm.denied.details'
+UPDATE `cloud`.`configuration` SET name='user.vm.denied.details' WHERE name='user.vm.blacklisted.details';
+
+-- Update name for global configuration 'blacklisted.routes' to 'denied.routes'
+UPDATE `cloud`.`configuration` SET name='denied.routes', description='Routes that are denied, can not be used for Static Routes creation for the VPC Private Gateway' WHERE name='blacklisted.routes';
+
+-- Rename 'master_node_count' to 'control_node_count' in kubernetes_cluster table
+ALTER TABLE `cloud`.`kubernetes_cluster` CHANGE master_node_count control_node_count bigint NOT NULL default '0' COMMENT 'the number of the control nodes deployed for this Kubernetes cluster';
+
+UPDATE `cloud`.`domain_router` SET redundant_state = 'PRIMARY' WHERE redundant_state = 'MASTER';
+
+DROP TABLE IF EXISTS `cloud`.`external_bigswitch_vns_devices`;
+DROP TABLE IF EXISTS `cloud`.`template_s3_ref`;
+DROP TABLE IF EXISTS `cloud`.`template_swift_ref`;
+DROP TABLE IF EXISTS `cloud`.`template_ovf_properties`;
+DROP TABLE IF EXISTS `cloud`.`op_host_upgrade`;
+DROP TABLE IF EXISTS `cloud`.`stack_maid`;
+DROP TABLE IF EXISTS `cloud`.`volume_host_ref`;
+DROP TABLE IF EXISTS `cloud`.`template_host_ref`;
+DROP TABLE IF EXISTS `cloud`.`swift`;
+
+ALTER TABLE `cloud`.`snapshots` DROP FOREIGN KEY `fk_snapshots__s3_id` ;
+ALTER TABLE `cloud`.`snapshots` DROP COLUMN `s3_id` ;
+DROP TABLE IF EXISTS `cloud`.`s3`;
+
 -- Table for customized load balancer configurations
 CREATE TABLE IF NOT EXISTS `cloud`.`load_balancer_config`  (
     `id` bigint(20) unsigned NOT NULL AUTO_INCREMENT,
@@ -416,30 +440,4 @@
     CONSTRAINT `fk_load_balancer_config_network_id` FOREIGN KEY (`network_id`) REFERENCES `networks` (`id`) ON DELETE CASCADE,
     CONSTRAINT `fk_load_balancer_config_vpc_id` FOREIGN KEY (`vpc_id`) REFERENCES `vpc` (`id`) ON DELETE CASCADE,
     CONSTRAINT `fk_load_balancer_config_loadbalancer_id` FOREIGN KEY (`load_balancer_id`) REFERENCES `load_balancing_rules` (`id`) ON DELETE CASCADE
-) ENGINE=InnoDB DEFAULT CHARSET=utf8;
-=======
--- Update name for global configuration 'user.vm.readonly.ui.details' to 'user.vm.denied.details'
-UPDATE `cloud`.`configuration` SET name='user.vm.denied.details' WHERE name='user.vm.blacklisted.details';
-
--- Update name for global configuration 'blacklisted.routes' to 'denied.routes'
-UPDATE `cloud`.`configuration` SET name='denied.routes', description='Routes that are denied, can not be used for Static Routes creation for the VPC Private Gateway' WHERE name='blacklisted.routes';
-
--- Rename 'master_node_count' to 'control_node_count' in kubernetes_cluster table
-ALTER TABLE `cloud`.`kubernetes_cluster` CHANGE master_node_count control_node_count bigint NOT NULL default '0' COMMENT 'the number of the control nodes deployed for this Kubernetes cluster';
-
-UPDATE `cloud`.`domain_router` SET redundant_state = 'PRIMARY' WHERE redundant_state = 'MASTER';
-
-DROP TABLE IF EXISTS `cloud`.`external_bigswitch_vns_devices`;
-DROP TABLE IF EXISTS `cloud`.`template_s3_ref`;
-DROP TABLE IF EXISTS `cloud`.`template_swift_ref`;
-DROP TABLE IF EXISTS `cloud`.`template_ovf_properties`;
-DROP TABLE IF EXISTS `cloud`.`op_host_upgrade`;
-DROP TABLE IF EXISTS `cloud`.`stack_maid`;
-DROP TABLE IF EXISTS `cloud`.`volume_host_ref`;
-DROP TABLE IF EXISTS `cloud`.`template_host_ref`;
-DROP TABLE IF EXISTS `cloud`.`swift`;
-
-ALTER TABLE `cloud`.`snapshots` DROP FOREIGN KEY `fk_snapshots__s3_id` ;
-ALTER TABLE `cloud`.`snapshots` DROP COLUMN `s3_id` ;
-DROP TABLE IF EXISTS `cloud`.`s3`;
->>>>>>> 7835c081
+) ENGINE=InnoDB DEFAULT CHARSET=utf8;