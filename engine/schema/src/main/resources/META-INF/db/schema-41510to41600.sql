-- Licensed to the Apache Software Foundation (ASF) under one
-- or more contributor license agreements.  See the NOTICE file
-- distributed with this work for additional information
-- regarding copyright ownership.  The ASF licenses this file
-- to you under the Apache License, Version 2.0 (the
-- "License"); you may not use this file except in compliance
-- with the License.  You may obtain a copy of the License at
--
--   http://www.apache.org/licenses/LICENSE-2.0
--
-- Unless required by applicable law or agreed to in writing,
-- software distributed under the License is distributed on an
-- "AS IS" BASIS, WITHOUT WARRANTIES OR CONDITIONS OF ANY
-- KIND, either express or implied.  See the License for the
-- specific language governing permissions and limitations
-- under the License.

--;
-- Schema upgrade from 4.15.1.0 to 4.16.0.0
--;

-- Adding dynamic scalable flag for service offering table
ALTER TABLE `cloud`.`service_offering` ADD COLUMN `dynamic_scaling_enabled` tinyint(1) unsigned NOT NULL DEFAULT 1  COMMENT 'true(1) if VM needs to be dynamically scalable of cpu or memory';
DROP VIEW IF EXISTS `cloud`.`service_offering_view`;
CREATE VIEW `cloud`.`service_offering_view` AS
    SELECT
        `service_offering`.`id` AS `id`,
        `disk_offering`.`uuid` AS `uuid`,
        `disk_offering`.`name` AS `name`,
        `disk_offering`.`display_text` AS `display_text`,
        `disk_offering`.`provisioning_type` AS `provisioning_type`,
        `disk_offering`.`created` AS `created`,
        `disk_offering`.`tags` AS `tags`,
        `disk_offering`.`removed` AS `removed`,
        `disk_offering`.`use_local_storage` AS `use_local_storage`,
        `disk_offering`.`system_use` AS `system_use`,
        `disk_offering`.`customized_iops` AS `customized_iops`,
        `disk_offering`.`min_iops` AS `min_iops`,
        `disk_offering`.`max_iops` AS `max_iops`,
        `disk_offering`.`hv_ss_reserve` AS `hv_ss_reserve`,
        `disk_offering`.`bytes_read_rate` AS `bytes_read_rate`,
        `disk_offering`.`bytes_read_rate_max` AS `bytes_read_rate_max`,
        `disk_offering`.`bytes_read_rate_max_length` AS `bytes_read_rate_max_length`,
        `disk_offering`.`bytes_write_rate` AS `bytes_write_rate`,
        `disk_offering`.`bytes_write_rate_max` AS `bytes_write_rate_max`,
        `disk_offering`.`bytes_write_rate_max_length` AS `bytes_write_rate_max_length`,
        `disk_offering`.`iops_read_rate` AS `iops_read_rate`,
        `disk_offering`.`iops_read_rate_max` AS `iops_read_rate_max`,
        `disk_offering`.`iops_read_rate_max_length` AS `iops_read_rate_max_length`,
        `disk_offering`.`iops_write_rate` AS `iops_write_rate`,
        `disk_offering`.`iops_write_rate_max` AS `iops_write_rate_max`,
        `disk_offering`.`iops_write_rate_max_length` AS `iops_write_rate_max_length`,
        `disk_offering`.`cache_mode` AS `cache_mode`,
        `disk_offering`.`disk_size` AS `root_disk_size`,
        `service_offering`.`cpu` AS `cpu`,
        `service_offering`.`speed` AS `speed`,
        `service_offering`.`ram_size` AS `ram_size`,
        `service_offering`.`nw_rate` AS `nw_rate`,
        `service_offering`.`mc_rate` AS `mc_rate`,
        `service_offering`.`ha_enabled` AS `ha_enabled`,
        `service_offering`.`limit_cpu_use` AS `limit_cpu_use`,
        `service_offering`.`host_tag` AS `host_tag`,
        `service_offering`.`default_use` AS `default_use`,
        `service_offering`.`vm_type` AS `vm_type`,
        `service_offering`.`sort_key` AS `sort_key`,
        `service_offering`.`is_volatile` AS `is_volatile`,
        `service_offering`.`deployment_planner` AS `deployment_planner`,
        `service_offering`.`dynamic_scaling_enabled` AS `dynamic_scaling_enabled`,
        `vsphere_storage_policy`.`value` AS `vsphere_storage_policy`,
        GROUP_CONCAT(DISTINCT(domain.id)) AS domain_id,
        GROUP_CONCAT(DISTINCT(domain.uuid)) AS domain_uuid,
        GROUP_CONCAT(DISTINCT(domain.name)) AS domain_name,
        GROUP_CONCAT(DISTINCT(domain.path)) AS domain_path,
        GROUP_CONCAT(DISTINCT(zone.id)) AS zone_id,
        GROUP_CONCAT(DISTINCT(zone.uuid)) AS zone_uuid,
        GROUP_CONCAT(DISTINCT(zone.name)) AS zone_name,
        IFNULL(`min_compute_details`.`value`, `cpu`) AS min_cpu,
        IFNULL(`max_compute_details`.`value`, `cpu`) AS max_cpu,
        IFNULL(`min_memory_details`.`value`, `ram_size`) AS min_memory,
        IFNULL(`max_memory_details`.`value`, `ram_size`) AS max_memory
    FROM
        `cloud`.`service_offering`
            INNER JOIN
        `cloud`.`disk_offering_view` AS `disk_offering` ON service_offering.id = disk_offering.id
            LEFT JOIN
        `cloud`.`service_offering_details` AS `domain_details` ON `domain_details`.`service_offering_id` = `disk_offering`.`id` AND `domain_details`.`name`='domainid'
            LEFT JOIN
        `cloud`.`domain` AS `domain` ON FIND_IN_SET(`domain`.`id`, `domain_details`.`value`)
            LEFT JOIN
        `cloud`.`service_offering_details` AS `zone_details` ON `zone_details`.`service_offering_id` = `disk_offering`.`id` AND `zone_details`.`name`='zoneid'
            LEFT JOIN
        `cloud`.`data_center` AS `zone` ON FIND_IN_SET(`zone`.`id`, `zone_details`.`value`)
			LEFT JOIN
		`cloud`.`service_offering_details` AS `min_compute_details` ON `min_compute_details`.`service_offering_id` = `disk_offering`.`id`
				AND `min_compute_details`.`name` = 'mincpunumber'
			LEFT JOIN
		`cloud`.`service_offering_details` AS `max_compute_details` ON `max_compute_details`.`service_offering_id` = `disk_offering`.`id`
				AND `max_compute_details`.`name` = 'maxcpunumber'
			LEFT JOIN
		`cloud`.`service_offering_details` AS `min_memory_details` ON `min_memory_details`.`service_offering_id` = `disk_offering`.`id`
				AND `min_memory_details`.`name` = 'minmemory'
			LEFT JOIN
		`cloud`.`service_offering_details` AS `max_memory_details` ON `max_memory_details`.`service_offering_id` = `disk_offering`.`id`
				AND `max_memory_details`.`name` = 'maxmemory'
			LEFT JOIN
		`cloud`.`service_offering_details` AS `vsphere_storage_policy` ON `vsphere_storage_policy`.`service_offering_id` = `disk_offering`.`id`
				AND `vsphere_storage_policy`.`name` = 'storagepolicy'
    WHERE
        `disk_offering`.`state`='Active'
    GROUP BY
        `service_offering`.`id`;

--;
-- Stored procedure to do idempotent column add;
-- This is copied from schema-41000to41100.sql
--;
DROP PROCEDURE IF EXISTS `cloud`.`IDEMPOTENT_ADD_COLUMN`;

CREATE PROCEDURE `cloud`.`IDEMPOTENT_ADD_COLUMN` (
    IN in_table_name VARCHAR(200),
    IN in_column_name VARCHAR(200),
    IN in_column_definition VARCHAR(1000)
)
BEGIN

    DECLARE CONTINUE HANDLER FOR 1060 BEGIN END; SET @ddl = CONCAT('ALTER TABLE ', in_table_name); SET @ddl = CONCAT(@ddl, ' ', 'ADD COLUMN') ; SET @ddl = CONCAT(@ddl, ' ', in_column_name); SET @ddl = CONCAT(@ddl, ' ', in_column_definition); PREPARE stmt FROM @ddl; EXECUTE stmt; DEALLOCATE PREPARE stmt; END;

CALL `cloud`.`IDEMPOTENT_ADD_COLUMN`('cloud.account','created', 'datetime DEFAULT NULL COMMENT ''date created'' AFTER `state` ');
CALL `cloud`.`IDEMPOTENT_ADD_COLUMN`('cloud.domain','created', 'datetime DEFAULT NULL COMMENT ''date created'' AFTER `next_child_seq` ');
CALL `cloud`.`IDEMPOTENT_ADD_COLUMN`('cloud_usage.account','created', 'datetime DEFAULT NULL COMMENT ''date created'' AFTER `state` ');

DROP VIEW IF EXISTS `cloud`.`account_view`;
CREATE VIEW `cloud`.`account_view` AS
select
    `account`.`id` AS `id`,
    `account`.`uuid` AS `uuid`,
    `account`.`account_name` AS `account_name`,
    `account`.`type` AS `type`,
    `account`.`role_id` AS `role_id`,
    `account`.`state` AS `state`,
    `account`.`created` AS `created`,
    `account`.`removed` AS `removed`,
    `account`.`cleanup_needed` AS `cleanup_needed`,
    `account`.`network_domain` AS `network_domain` ,
    `account`.`default` AS `default`,
    `domain`.`id` AS `domain_id`,
    `domain`.`uuid` AS `domain_uuid`,
    `domain`.`name` AS `domain_name`,
    `domain`.`path` AS `domain_path`,
    `data_center`.`id` AS `data_center_id`,
    `data_center`.`uuid` AS `data_center_uuid`,
    `data_center`.`name` AS `data_center_name`,
    `account_netstats_view`.`bytesReceived` AS `bytesReceived`,
    `account_netstats_view`.`bytesSent` AS `bytesSent`,
    `vmlimit`.`max` AS `vmLimit`,
    `vmcount`.`count` AS `vmTotal`,
    `runningvm`.`vmcount` AS `runningVms`,
    `stoppedvm`.`vmcount` AS `stoppedVms`,
    `iplimit`.`max` AS `ipLimit`,
    `ipcount`.`count` AS `ipTotal`,
    `free_ip_view`.`free_ip` AS `ipFree`,
    `volumelimit`.`max` AS `volumeLimit`,
    `volumecount`.`count` AS `volumeTotal`,
    `snapshotlimit`.`max` AS `snapshotLimit`,
    `snapshotcount`.`count` AS `snapshotTotal`,
    `templatelimit`.`max` AS `templateLimit`,
    `templatecount`.`count` AS `templateTotal`,
    `vpclimit`.`max` AS `vpcLimit`,
    `vpccount`.`count` AS `vpcTotal`,
    `projectlimit`.`max` AS `projectLimit`,
    `projectcount`.`count` AS `projectTotal`,
    `networklimit`.`max` AS `networkLimit`,
    `networkcount`.`count` AS `networkTotal`,
    `cpulimit`.`max` AS `cpuLimit`,
    `cpucount`.`count` AS `cpuTotal`,
    `memorylimit`.`max` AS `memoryLimit`,
    `memorycount`.`count` AS `memoryTotal`,
    `primary_storage_limit`.`max` AS `primaryStorageLimit`,
    `primary_storage_count`.`count` AS `primaryStorageTotal`,
    `secondary_storage_limit`.`max` AS `secondaryStorageLimit`,
    `secondary_storage_count`.`count` AS `secondaryStorageTotal`,
    `async_job`.`id` AS `job_id`,
    `async_job`.`uuid` AS `job_uuid`,
    `async_job`.`job_status` AS `job_status`,
    `async_job`.`account_id` AS `job_account_id`
from
    `cloud`.`free_ip_view`,
    `cloud`.`account`
        inner join
    `cloud`.`domain` ON account.domain_id = domain.id
        left join
    `cloud`.`data_center` ON account.default_zone_id = data_center.id
        left join
    `cloud`.`account_netstats_view` ON account.id = account_netstats_view.account_id
        left join
    `cloud`.`resource_limit` vmlimit ON account.id = vmlimit.account_id
        and vmlimit.type = 'user_vm'
        left join
    `cloud`.`resource_count` vmcount ON account.id = vmcount.account_id
        and vmcount.type = 'user_vm'
        left join
    `cloud`.`account_vmstats_view` runningvm ON account.id = runningvm.account_id
        and runningvm.state = 'Running'
        left join
    `cloud`.`account_vmstats_view` stoppedvm ON account.id = stoppedvm.account_id
        and stoppedvm.state = 'Stopped'
        left join
    `cloud`.`resource_limit` iplimit ON account.id = iplimit.account_id
        and iplimit.type = 'public_ip'
        left join
    `cloud`.`resource_count` ipcount ON account.id = ipcount.account_id
        and ipcount.type = 'public_ip'
        left join
    `cloud`.`resource_limit` volumelimit ON account.id = volumelimit.account_id
        and volumelimit.type = 'volume'
        left join
    `cloud`.`resource_count` volumecount ON account.id = volumecount.account_id
        and volumecount.type = 'volume'
        left join
    `cloud`.`resource_limit` snapshotlimit ON account.id = snapshotlimit.account_id
        and snapshotlimit.type = 'snapshot'
        left join
    `cloud`.`resource_count` snapshotcount ON account.id = snapshotcount.account_id
        and snapshotcount.type = 'snapshot'
        left join
    `cloud`.`resource_limit` templatelimit ON account.id = templatelimit.account_id
        and templatelimit.type = 'template'
        left join
    `cloud`.`resource_count` templatecount ON account.id = templatecount.account_id
        and templatecount.type = 'template'
        left join
    `cloud`.`resource_limit` vpclimit ON account.id = vpclimit.account_id
        and vpclimit.type = 'vpc'
        left join
    `cloud`.`resource_count` vpccount ON account.id = vpccount.account_id
        and vpccount.type = 'vpc'
        left join
    `cloud`.`resource_limit` projectlimit ON account.id = projectlimit.account_id
        and projectlimit.type = 'project'
        left join
    `cloud`.`resource_count` projectcount ON account.id = projectcount.account_id
        and projectcount.type = 'project'
        left join
    `cloud`.`resource_limit` networklimit ON account.id = networklimit.account_id
        and networklimit.type = 'network'
        left join
    `cloud`.`resource_count` networkcount ON account.id = networkcount.account_id
        and networkcount.type = 'network'
        left join
    `cloud`.`resource_limit` cpulimit ON account.id = cpulimit.account_id
        and cpulimit.type = 'cpu'
        left join
    `cloud`.`resource_count` cpucount ON account.id = cpucount.account_id
        and cpucount.type = 'cpu'
        left join
    `cloud`.`resource_limit` memorylimit ON account.id = memorylimit.account_id
        and memorylimit.type = 'memory'
        left join
    `cloud`.`resource_count` memorycount ON account.id = memorycount.account_id
        and memorycount.type = 'memory'
        left join
    `cloud`.`resource_limit` primary_storage_limit ON account.id = primary_storage_limit.account_id
        and primary_storage_limit.type = 'primary_storage'
        left join
    `cloud`.`resource_count` primary_storage_count ON account.id = primary_storage_count.account_id
        and primary_storage_count.type = 'primary_storage'
        left join
    `cloud`.`resource_limit` secondary_storage_limit ON account.id = secondary_storage_limit.account_id
        and secondary_storage_limit.type = 'secondary_storage'
        left join
    `cloud`.`resource_count` secondary_storage_count ON account.id = secondary_storage_count.account_id
        and secondary_storage_count.type = 'secondary_storage'
        left join
    `cloud`.`async_job` ON async_job.instance_id = account.id
        and async_job.instance_type = 'Account'
        and async_job.job_status = 0;


DROP VIEW IF EXISTS `cloud`.`domain_view`;
CREATE VIEW `cloud`.`domain_view` AS
select
    `domain`.`id` AS `id`,
    `domain`.`parent` AS `parent`,
    `domain`.`name` AS `name`,
    `domain`.`uuid` AS `uuid`,
    `domain`.`owner` AS `owner`,
    `domain`.`path` AS `path`,
    `domain`.`level` AS `level`,
    `domain`.`child_count` AS `child_count`,
    `domain`.`next_child_seq` AS `next_child_seq`,
    `domain`.`created` AS `created`,
    `domain`.`removed` AS `removed`,
    `domain`.`state` AS `state`,
    `domain`.`network_domain` AS `network_domain`,
    `domain`.`type` AS `type`,
    `vmlimit`.`max` AS `vmLimit`,
    `vmcount`.`count` AS `vmTotal`,
    `iplimit`.`max` AS `ipLimit`,
    `ipcount`.`count` AS `ipTotal`,
    `volumelimit`.`max` AS `volumeLimit`,
    `volumecount`.`count` AS `volumeTotal`,
    `snapshotlimit`.`max` AS `snapshotLimit`,
    `snapshotcount`.`count` AS `snapshotTotal`,
    `templatelimit`.`max` AS `templateLimit`,
    `templatecount`.`count` AS `templateTotal`,
    `vpclimit`.`max` AS `vpcLimit`,
    `vpccount`.`count` AS `vpcTotal`,
    `projectlimit`.`max` AS `projectLimit`,
    `projectcount`.`count` AS `projectTotal`,
    `networklimit`.`max` AS `networkLimit`,
    `networkcount`.`count` AS `networkTotal`,
    `cpulimit`.`max` AS `cpuLimit`,
    `cpucount`.`count` AS `cpuTotal`,
    `memorylimit`.`max` AS `memoryLimit`,
    `memorycount`.`count` AS `memoryTotal`,
    `primary_storage_limit`.`max` AS `primaryStorageLimit`,
    `primary_storage_count`.`count` AS `primaryStorageTotal`,
    `secondary_storage_limit`.`max` AS `secondaryStorageLimit`,
    `secondary_storage_count`.`count` AS `secondaryStorageTotal`
from
    `cloud`.`domain`
        left join
    `cloud`.`resource_limit` vmlimit ON domain.id = vmlimit.domain_id
        and vmlimit.type = 'user_vm'
        left join
    `cloud`.`resource_count` vmcount ON domain.id = vmcount.domain_id
        and vmcount.type = 'user_vm'
        left join
    `cloud`.`resource_limit` iplimit ON domain.id = iplimit.domain_id
        and iplimit.type = 'public_ip'
        left join
    `cloud`.`resource_count` ipcount ON domain.id = ipcount.domain_id
        and ipcount.type = 'public_ip'
        left join
    `cloud`.`resource_limit` volumelimit ON domain.id = volumelimit.domain_id
        and volumelimit.type = 'volume'
        left join
    `cloud`.`resource_count` volumecount ON domain.id = volumecount.domain_id
        and volumecount.type = 'volume'
        left join
    `cloud`.`resource_limit` snapshotlimit ON domain.id = snapshotlimit.domain_id
        and snapshotlimit.type = 'snapshot'
        left join
    `cloud`.`resource_count` snapshotcount ON domain.id = snapshotcount.domain_id
        and snapshotcount.type = 'snapshot'
        left join
    `cloud`.`resource_limit` templatelimit ON domain.id = templatelimit.domain_id
        and templatelimit.type = 'template'
        left join
    `cloud`.`resource_count` templatecount ON domain.id = templatecount.domain_id
        and templatecount.type = 'template'
        left join
    `cloud`.`resource_limit` vpclimit ON domain.id = vpclimit.domain_id
        and vpclimit.type = 'vpc'
        left join
    `cloud`.`resource_count` vpccount ON domain.id = vpccount.domain_id
        and vpccount.type = 'vpc'
        left join
    `cloud`.`resource_limit` projectlimit ON domain.id = projectlimit.domain_id
        and projectlimit.type = 'project'
        left join
    `cloud`.`resource_count` projectcount ON domain.id = projectcount.domain_id
        and projectcount.type = 'project'
        left join
    `cloud`.`resource_limit` networklimit ON domain.id = networklimit.domain_id
        and networklimit.type = 'network'
        left join
    `cloud`.`resource_count` networkcount ON domain.id = networkcount.domain_id
        and networkcount.type = 'network'
        left join
    `cloud`.`resource_limit` cpulimit ON domain.id = cpulimit.domain_id
        and cpulimit.type = 'cpu'
        left join
    `cloud`.`resource_count` cpucount ON domain.id = cpucount.domain_id
        and cpucount.type = 'cpu'
        left join
    `cloud`.`resource_limit` memorylimit ON domain.id = memorylimit.domain_id
        and memorylimit.type = 'memory'
        left join
    `cloud`.`resource_count` memorycount ON domain.id = memorycount.domain_id
        and memorycount.type = 'memory'
        left join
    `cloud`.`resource_limit` primary_storage_limit ON domain.id = primary_storage_limit.domain_id
        and primary_storage_limit.type = 'primary_storage'
        left join
    `cloud`.`resource_count` primary_storage_count ON domain.id = primary_storage_count.domain_id
        and primary_storage_count.type = 'primary_storage'
        left join
    `cloud`.`resource_limit` secondary_storage_limit ON domain.id = secondary_storage_limit.domain_id
        and secondary_storage_limit.type = 'secondary_storage'
        left join
    `cloud`.`resource_count` secondary_storage_count ON domain.id = secondary_storage_count.domain_id
        and secondary_storage_count.type = 'secondary_storage';


DROP VIEW IF EXISTS `cloud`.`user_vm_view`;
CREATE
    VIEW `user_vm_view` AS
SELECT
    `vm_instance`.`id` AS `id`,
    `vm_instance`.`name` AS `name`,
    `user_vm`.`display_name` AS `display_name`,
    `user_vm`.`user_data` AS `user_data`,
    `account`.`id` AS `account_id`,
    `account`.`uuid` AS `account_uuid`,
    `account`.`account_name` AS `account_name`,
    `account`.`type` AS `account_type`,
    `domain`.`id` AS `domain_id`,
    `domain`.`uuid` AS `domain_uuid`,
    `domain`.`name` AS `domain_name`,
    `domain`.`path` AS `domain_path`,
    `projects`.`id` AS `project_id`,
    `projects`.`uuid` AS `project_uuid`,
    `projects`.`name` AS `project_name`,
    `instance_group`.`id` AS `instance_group_id`,
    `instance_group`.`uuid` AS `instance_group_uuid`,
    `instance_group`.`name` AS `instance_group_name`,
    `vm_instance`.`uuid` AS `uuid`,
    `vm_instance`.`user_id` AS `user_id`,
    `vm_instance`.`last_host_id` AS `last_host_id`,
    `vm_instance`.`vm_type` AS `type`,
    `vm_instance`.`limit_cpu_use` AS `limit_cpu_use`,
    `vm_instance`.`created` AS `created`,
    `vm_instance`.`state` AS `state`,
    `vm_instance`.`update_time` AS `update_time`,
    `vm_instance`.`removed` AS `removed`,
    `vm_instance`.`ha_enabled` AS `ha_enabled`,
    `vm_instance`.`hypervisor_type` AS `hypervisor_type`,
    `vm_instance`.`instance_name` AS `instance_name`,
    `vm_instance`.`guest_os_id` AS `guest_os_id`,
    `vm_instance`.`display_vm` AS `display_vm`,
    `guest_os`.`uuid` AS `guest_os_uuid`,
    `vm_instance`.`pod_id` AS `pod_id`,
    `host_pod_ref`.`uuid` AS `pod_uuid`,
    `vm_instance`.`private_ip_address` AS `private_ip_address`,
    `vm_instance`.`private_mac_address` AS `private_mac_address`,
    `vm_instance`.`vm_type` AS `vm_type`,
    `data_center`.`id` AS `data_center_id`,
    `data_center`.`uuid` AS `data_center_uuid`,
    `data_center`.`name` AS `data_center_name`,
    `data_center`.`is_security_group_enabled` AS `security_group_enabled`,
    `data_center`.`networktype` AS `data_center_type`,
    `host`.`id` AS `host_id`,
    `host`.`uuid` AS `host_uuid`,
    `host`.`name` AS `host_name`,
    `vm_template`.`id` AS `template_id`,
    `vm_template`.`uuid` AS `template_uuid`,
    `vm_template`.`name` AS `template_name`,
    `vm_template`.`display_text` AS `template_display_text`,
    `vm_template`.`enable_password` AS `password_enabled`,
    `iso`.`id` AS `iso_id`,
    `iso`.`uuid` AS `iso_uuid`,
    `iso`.`name` AS `iso_name`,
    `iso`.`display_text` AS `iso_display_text`,
    `service_offering`.`id` AS `service_offering_id`,
    `svc_disk_offering`.`uuid` AS `service_offering_uuid`,
    `disk_offering`.`uuid` AS `disk_offering_uuid`,
    `disk_offering`.`id` AS `disk_offering_id`,
    (CASE
         WHEN ISNULL(`service_offering`.`cpu`) THEN `custom_cpu`.`value`
         ELSE `service_offering`.`cpu`
        END) AS `cpu`,
    (CASE
         WHEN ISNULL(`service_offering`.`speed`) THEN `custom_speed`.`value`
         ELSE `service_offering`.`speed`
        END) AS `speed`,
    (CASE
         WHEN ISNULL(`service_offering`.`ram_size`) THEN `custom_ram_size`.`value`
         ELSE `service_offering`.`ram_size`
        END) AS `ram_size`,
    `backup_offering`.`uuid` AS `backup_offering_uuid`,
    `backup_offering`.`id` AS `backup_offering_id`,
    `svc_disk_offering`.`name` AS `service_offering_name`,
    `disk_offering`.`name` AS `disk_offering_name`,
    `backup_offering`.`name` AS `backup_offering_name`,
    `storage_pool`.`id` AS `pool_id`,
    `storage_pool`.`uuid` AS `pool_uuid`,
    `storage_pool`.`pool_type` AS `pool_type`,
    `volumes`.`id` AS `volume_id`,
    `volumes`.`uuid` AS `volume_uuid`,
    `volumes`.`device_id` AS `volume_device_id`,
    `volumes`.`volume_type` AS `volume_type`,
    `security_group`.`id` AS `security_group_id`,
    `security_group`.`uuid` AS `security_group_uuid`,
    `security_group`.`name` AS `security_group_name`,
    `security_group`.`description` AS `security_group_description`,
    `nics`.`id` AS `nic_id`,
    `nics`.`uuid` AS `nic_uuid`,
    `nics`.`device_id` AS `nic_device_id`,
    `nics`.`network_id` AS `network_id`,
    `nics`.`ip4_address` AS `ip_address`,
    `nics`.`ip6_address` AS `ip6_address`,
    `nics`.`ip6_gateway` AS `ip6_gateway`,
    `nics`.`ip6_cidr` AS `ip6_cidr`,
    `nics`.`default_nic` AS `is_default_nic`,
    `nics`.`gateway` AS `gateway`,
    `nics`.`netmask` AS `netmask`,
    `nics`.`mac_address` AS `mac_address`,
    `nics`.`broadcast_uri` AS `broadcast_uri`,
    `nics`.`isolation_uri` AS `isolation_uri`,
    `vpc`.`id` AS `vpc_id`,
    `vpc`.`uuid` AS `vpc_uuid`,
    `networks`.`uuid` AS `network_uuid`,
    `networks`.`name` AS `network_name`,
    `networks`.`traffic_type` AS `traffic_type`,
    `networks`.`guest_type` AS `guest_type`,
    `user_ip_address`.`id` AS `public_ip_id`,
    `user_ip_address`.`uuid` AS `public_ip_uuid`,
    `user_ip_address`.`public_ip_address` AS `public_ip_address`,
    `ssh_keypairs`.`keypair_name` AS `keypair_name`,
    `resource_tags`.`id` AS `tag_id`,
    `resource_tags`.`uuid` AS `tag_uuid`,
    `resource_tags`.`key` AS `tag_key`,
    `resource_tags`.`value` AS `tag_value`,
    `resource_tags`.`domain_id` AS `tag_domain_id`,
    `domain`.`uuid` AS `tag_domain_uuid`,
    `domain`.`name` AS `tag_domain_name`,
    `resource_tags`.`account_id` AS `tag_account_id`,
    `account`.`account_name` AS `tag_account_name`,
    `resource_tags`.`resource_id` AS `tag_resource_id`,
    `resource_tags`.`resource_uuid` AS `tag_resource_uuid`,
    `resource_tags`.`resource_type` AS `tag_resource_type`,
    `resource_tags`.`customer` AS `tag_customer`,
    `async_job`.`id` AS `job_id`,
    `async_job`.`uuid` AS `job_uuid`,
    `async_job`.`job_status` AS `job_status`,
    `async_job`.`account_id` AS `job_account_id`,
    `affinity_group`.`id` AS `affinity_group_id`,
    `affinity_group`.`uuid` AS `affinity_group_uuid`,
    `affinity_group`.`name` AS `affinity_group_name`,
    `affinity_group`.`description` AS `affinity_group_description`,
    `vm_instance`.`dynamically_scalable` AS `dynamically_scalable`
FROM
    (((((((((((((((((((((((((((((((((`user_vm`
        JOIN `vm_instance` ON (((`vm_instance`.`id` = `user_vm`.`id`)
            AND ISNULL(`vm_instance`.`removed`))))
        JOIN `account` ON ((`vm_instance`.`account_id` = `account`.`id`)))
        JOIN `domain` ON ((`vm_instance`.`domain_id` = `domain`.`id`)))
        LEFT JOIN `guest_os` ON ((`vm_instance`.`guest_os_id` = `guest_os`.`id`)))
        LEFT JOIN `host_pod_ref` ON ((`vm_instance`.`pod_id` = `host_pod_ref`.`id`)))
        LEFT JOIN `projects` ON ((`projects`.`project_account_id` = `account`.`id`)))
        LEFT JOIN `instance_group_vm_map` ON ((`vm_instance`.`id` = `instance_group_vm_map`.`instance_id`)))
        LEFT JOIN `instance_group` ON ((`instance_group_vm_map`.`group_id` = `instance_group`.`id`)))
        LEFT JOIN `data_center` ON ((`vm_instance`.`data_center_id` = `data_center`.`id`)))
        LEFT JOIN `host` ON ((`vm_instance`.`host_id` = `host`.`id`)))
        LEFT JOIN `vm_template` ON ((`vm_instance`.`vm_template_id` = `vm_template`.`id`)))
        LEFT JOIN `vm_template` `iso` ON ((`iso`.`id` = `user_vm`.`iso_id`)))
        LEFT JOIN `service_offering` ON ((`vm_instance`.`service_offering_id` = `service_offering`.`id`)))
        LEFT JOIN `disk_offering` `svc_disk_offering` ON ((`vm_instance`.`service_offering_id` = `svc_disk_offering`.`id`)))
        LEFT JOIN `disk_offering` ON ((`vm_instance`.`disk_offering_id` = `disk_offering`.`id`)))
        LEFT JOIN `backup_offering` ON ((`vm_instance`.`backup_offering_id` = `backup_offering`.`id`)))
        LEFT JOIN `volumes` ON ((`vm_instance`.`id` = `volumes`.`instance_id`)))
        LEFT JOIN `storage_pool` ON ((`volumes`.`pool_id` = `storage_pool`.`id`)))
        LEFT JOIN `security_group_vm_map` ON ((`vm_instance`.`id` = `security_group_vm_map`.`instance_id`)))
        LEFT JOIN `security_group` ON ((`security_group_vm_map`.`security_group_id` = `security_group`.`id`)))
        LEFT JOIN `nics` ON (((`vm_instance`.`id` = `nics`.`instance_id`)
            AND ISNULL(`nics`.`removed`))))
        LEFT JOIN `networks` ON ((`nics`.`network_id` = `networks`.`id`)))
        LEFT JOIN `vpc` ON (((`networks`.`vpc_id` = `vpc`.`id`)
            AND ISNULL(`vpc`.`removed`))))
        LEFT JOIN `user_ip_address` ON ((`user_ip_address`.`vm_id` = `vm_instance`.`id`)))
        LEFT JOIN `user_vm_details` `ssh_details` ON (((`ssh_details`.`vm_id` = `vm_instance`.`id`)
            AND (`ssh_details`.`name` = 'SSH.PublicKey'))))
        LEFT JOIN `ssh_keypairs` ON (((`ssh_keypairs`.`public_key` = `ssh_details`.`value`)
            AND (`ssh_keypairs`.`account_id` = `account`.`id`))))
        LEFT JOIN `resource_tags` ON (((`resource_tags`.`resource_id` = `vm_instance`.`id`)
            AND (`resource_tags`.`resource_type` = 'UserVm'))))
        LEFT JOIN `async_job` ON (((`async_job`.`instance_id` = `vm_instance`.`id`)
            AND (`async_job`.`instance_type` = 'VirtualMachine')
            AND (`async_job`.`job_status` = 0))))
        LEFT JOIN `affinity_group_vm_map` ON ((`vm_instance`.`id` = `affinity_group_vm_map`.`instance_id`)))
        LEFT JOIN `affinity_group` ON ((`affinity_group_vm_map`.`affinity_group_id` = `affinity_group`.`id`)))
        LEFT JOIN `user_vm_details` `custom_cpu` ON (((`custom_cpu`.`vm_id` = `vm_instance`.`id`)
            AND (`custom_cpu`.`name` = 'CpuNumber'))))
        LEFT JOIN `user_vm_details` `custom_speed` ON (((`custom_speed`.`vm_id` = `vm_instance`.`id`)
            AND (`custom_speed`.`name` = 'CpuSpeed'))))
        LEFT JOIN `user_vm_details` `custom_ram_size` ON (((`custom_ram_size`.`vm_id` = `vm_instance`.`id`)
        AND (`custom_ram_size`.`name` = 'memory'))));

-- Update name for global configuration user.vm.readonly.ui.details
Update configuration set name='user.vm.readonly.details' where name='user.vm.readonly.ui.details';

-- Update name for global configuration 'user.vm.readonly.ui.details' to 'user.vm.denied.details'
UPDATE `cloud`.`configuration` SET name='user.vm.denied.details' WHERE name='user.vm.blacklisted.details';

-- Update name for global configuration 'blacklisted.routes' to 'denied.routes'
UPDATE `cloud`.`configuration` SET name='denied.routes', description='Routes that are denied, can not be used for Static Routes creation for the VPC Private Gateway' WHERE name='blacklisted.routes';

-- Rename 'master_node_count' to 'control_node_count' in kubernetes_cluster table
ALTER TABLE `cloud`.`kubernetes_cluster` CHANGE master_node_count control_node_count bigint NOT NULL default '0' COMMENT 'the number of the control nodes deployed for this Kubernetes cluster';

UPDATE `cloud`.`domain_router` SET redundant_state = 'PRIMARY' WHERE redundant_state = 'MASTER';

DROP TABLE IF EXISTS `cloud`.`external_bigswitch_vns_devices`;
DROP TABLE IF EXISTS `cloud`.`template_s3_ref`;
DROP TABLE IF EXISTS `cloud`.`template_swift_ref`;
DROP TABLE IF EXISTS `cloud`.`template_ovf_properties`;
DROP TABLE IF EXISTS `cloud`.`op_host_upgrade`;
DROP TABLE IF EXISTS `cloud`.`stack_maid`;
DROP TABLE IF EXISTS `cloud`.`volume_host_ref`;
DROP TABLE IF EXISTS `cloud`.`template_host_ref`;
DROP TABLE IF EXISTS `cloud`.`swift`;

ALTER TABLE `cloud`.`snapshots` DROP FOREIGN KEY `fk_snapshots__s3_id` ;
ALTER TABLE `cloud`.`snapshots` DROP COLUMN `s3_id` ;
DROP TABLE IF EXISTS `cloud`.`s3`;

-- Re-create host view to prevent multiple entries for hosts with multiple tags
DROP VIEW IF EXISTS `cloud`.`host_view`;
CREATE VIEW `cloud`.`host_view` AS
    SELECT
        host.id,
        host.uuid,
        host.name,
        host.status,
        host.disconnected,
        host.type,
        host.private_ip_address,
        host.version,
        host.hypervisor_type,
        host.hypervisor_version,
        host.capabilities,
        host.last_ping,
        host.created,
        host.removed,
        host.resource_state,
        host.mgmt_server_id,
        host.cpu_sockets,
        host.cpus,
        host.speed,
        host.ram,
        cluster.id cluster_id,
        cluster.uuid cluster_uuid,
        cluster.name cluster_name,
        cluster.cluster_type,
        data_center.id data_center_id,
        data_center.uuid data_center_uuid,
        data_center.name data_center_name,
        data_center.networktype data_center_type,
        host_pod_ref.id pod_id,
        host_pod_ref.uuid pod_uuid,
        host_pod_ref.name pod_name,
        GROUP_CONCAT(DISTINCT(host_tags.tag)) AS tag,
        guest_os_category.id guest_os_category_id,
        guest_os_category.uuid guest_os_category_uuid,
        guest_os_category.name guest_os_category_name,
        mem_caps.used_capacity memory_used_capacity,
        mem_caps.reserved_capacity memory_reserved_capacity,
        cpu_caps.used_capacity cpu_used_capacity,
        cpu_caps.reserved_capacity cpu_reserved_capacity,
        async_job.id job_id,
        async_job.uuid job_uuid,
        async_job.job_status job_status,
        async_job.account_id job_account_id,
        oobm.enabled AS `oobm_enabled`,
        oobm.power_state AS `oobm_power_state`,
        ha_config.enabled AS `ha_enabled`,
        ha_config.ha_state AS `ha_state`,
        ha_config.provider AS `ha_provider`,
        `last_annotation_view`.`annotation` AS `annotation`,
        `last_annotation_view`.`created` AS `last_annotated`,
        `user`.`username` AS `username`
    FROM
        `cloud`.`host`
            LEFT JOIN
        `cloud`.`cluster` ON host.cluster_id = cluster.id
            LEFT JOIN
        `cloud`.`data_center` ON host.data_center_id = data_center.id
            LEFT JOIN
        `cloud`.`host_pod_ref` ON host.pod_id = host_pod_ref.id
            LEFT JOIN
        `cloud`.`host_details` ON host.id = host_details.host_id
            AND host_details.name = 'guest.os.category.id'
            LEFT JOIN
        `cloud`.`guest_os_category` ON guest_os_category.id = CONVERT ( host_details.value, UNSIGNED )
            LEFT JOIN
        `cloud`.`host_tags` ON host_tags.host_id = host.id
            LEFT JOIN
        `cloud`.`op_host_capacity` mem_caps ON host.id = mem_caps.host_id
            AND mem_caps.capacity_type = 0
            LEFT JOIN
        `cloud`.`op_host_capacity` cpu_caps ON host.id = cpu_caps.host_id
            AND cpu_caps.capacity_type = 1
            LEFT JOIN
        `cloud`.`async_job` ON async_job.instance_id = host.id
            AND async_job.instance_type = 'Host'
            AND async_job.job_status = 0
            LEFT JOIN
        `cloud`.`oobm` ON oobm.host_id = host.id
            left join
        `cloud`.`ha_config` ON ha_config.resource_id=host.id
            and ha_config.resource_type='Host'
            LEFT JOIN
        `cloud`.`last_annotation_view` ON `last_annotation_view`.`entity_uuid` = `host`.`uuid`
            LEFT JOIN
        `cloud`.`user` ON `user`.`uuid` = `last_annotation_view`.`user_uuid`
    GROUP BY
        `host`.`id`;

<<<<<<< HEAD
CREATE TABLE `cloud`.`resource_icon` (
  `id` bigint unsigned NOT NULL auto_increment COMMENT 'id',
  `uuid` varchar(40),
  `icon` blob COMMENT 'Base64 version of the resource icon',
  `resource_id` bigint unsigned NOT NULL,
  `resource_uuid` varchar(40),
  `resource_type` varchar(255),
  `updated` datetime default NULL,
  `created` datetime default NULL,
  `removed` datetime default NULL,
  PRIMARY KEY (`id`),
  CONSTRAINT `uc_resource_icon__uuid` UNIQUE (`uuid`)
  ) ENGINE=InnoDB DEFAULT CHARSET=utf8;
=======
-- PR#4699 Drop the procedure `ADD_GUEST_OS_AND_HYPERVISOR_MAPPING` if it already exist.
DROP PROCEDURE IF EXISTS `cloud`.`ADD_GUEST_OS_AND_HYPERVISOR_MAPPING`;

-- PR#4699 Create the procedure `ADD_GUEST_OS_AND_HYPERVISOR_MAPPING` to add guest_os and guest_os_hypervisor mapping.
CREATE PROCEDURE `cloud`.`ADD_GUEST_OS_AND_HYPERVISOR_MAPPING` (
    IN guest_os_category_id bigint(20) unsigned,
    IN guest_os_display_name VARCHAR(255),
    IN guest_os_hypervisor_hypervisor_type VARCHAR(32),
    IN guest_os_hypervisor_hypervisor_version VARCHAR(32),
    IN guest_os_hypervisor_guest_os_name VARCHAR(255)
)
BEGIN	
	INSERT  INTO cloud.guest_os (uuid, category_id, display_name, created) 
	SELECT 	UUID(), guest_os_category_id, guest_os_display_name, now()
	FROM    DUAL
	WHERE 	not exists( SELECT  1 
	                    FROM    cloud.guest_os
	                    WHERE   cloud.guest_os.category_id = guest_os_category_id
	                    AND     cloud.guest_os.display_name = guest_os_display_name)	
						
;	INSERT  INTO cloud.guest_os_hypervisor (uuid, hypervisor_type, hypervisor_version, guest_os_name, guest_os_id, created) 
	SELECT 	UUID(), guest_os_hypervisor_hypervisor_type, guest_os_hypervisor_hypervisor_version, guest_os_hypervisor_guest_os_name, guest_os.id, now()
	FROM 	cloud.guest_os
	WHERE 	guest_os.category_id = guest_os_category_id
	AND 	guest_os.display_name = guest_os_display_name
	AND	NOT EXISTS (SELECT  1 
	                    FROM    cloud.guest_os_hypervisor as hypervisor
	                    WHERE   hypervisor_type = guest_os_hypervisor_hypervisor_type			
	                    AND     hypervisor_version = guest_os_hypervisor_hypervisor_version
	                    AND     hypervisor.guest_os_id = guest_os.id
	                    AND     hypervisor.guest_os_name = guest_os_hypervisor_guest_os_name)    
;END;

-- PR#4699 Call procedure `ADD_GUEST_OS_AND_HYPERVISOR_MAPPING` to add new data to guest_os and guest_os_hypervisor.
CALL ADD_GUEST_OS_AND_HYPERVISOR_MAPPING (10, 'Ubuntu 20.04 LTS', 'KVM', 'default', 'Ubuntu 20.04 LTS');
CALL ADD_GUEST_OS_AND_HYPERVISOR_MAPPING (10, 'Ubuntu 21.04', 'KVM', 'default', 'Ubuntu 21.04');
CALL ADD_GUEST_OS_AND_HYPERVISOR_MAPPING (9, 'pfSense 2.4', 'KVM', 'default', 'pfSense 2.4');
CALL ADD_GUEST_OS_AND_HYPERVISOR_MAPPING (9, 'OpenBSD 6.7', 'KVM', 'default', 'OpenBSD 6.7');
CALL ADD_GUEST_OS_AND_HYPERVISOR_MAPPING (9, 'OpenBSD 6.8', 'KVM', 'default', 'OpenBSD 6.8');
CALL ADD_GUEST_OS_AND_HYPERVISOR_MAPPING (1, 'AlmaLinux 8.3', 'KVM', 'default', 'AlmaLinux 8.3');
>>>>>>> 27865828
<|MERGE_RESOLUTION|>--- conflicted
+++ resolved
@@ -697,7 +697,6 @@
     GROUP BY
         `host`.`id`;
 
-<<<<<<< HEAD
 CREATE TABLE `cloud`.`resource_icon` (
   `id` bigint unsigned NOT NULL auto_increment COMMENT 'id',
   `uuid` varchar(40),
@@ -711,7 +710,7 @@
   PRIMARY KEY (`id`),
   CONSTRAINT `uc_resource_icon__uuid` UNIQUE (`uuid`)
   ) ENGINE=InnoDB DEFAULT CHARSET=utf8;
-=======
+
 -- PR#4699 Drop the procedure `ADD_GUEST_OS_AND_HYPERVISOR_MAPPING` if it already exist.
 DROP PROCEDURE IF EXISTS `cloud`.`ADD_GUEST_OS_AND_HYPERVISOR_MAPPING`;
 
@@ -751,5 +750,4 @@
 CALL ADD_GUEST_OS_AND_HYPERVISOR_MAPPING (9, 'pfSense 2.4', 'KVM', 'default', 'pfSense 2.4');
 CALL ADD_GUEST_OS_AND_HYPERVISOR_MAPPING (9, 'OpenBSD 6.7', 'KVM', 'default', 'OpenBSD 6.7');
 CALL ADD_GUEST_OS_AND_HYPERVISOR_MAPPING (9, 'OpenBSD 6.8', 'KVM', 'default', 'OpenBSD 6.8');
-CALL ADD_GUEST_OS_AND_HYPERVISOR_MAPPING (1, 'AlmaLinux 8.3', 'KVM', 'default', 'AlmaLinux 8.3');
->>>>>>> 27865828
+CALL ADD_GUEST_OS_AND_HYPERVISOR_MAPPING (1, 'AlmaLinux 8.3', 'KVM', 'default', 'AlmaLinux 8.3');