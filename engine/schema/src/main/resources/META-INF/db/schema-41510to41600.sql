--- conflicted
+++ resolved
@@ -19,7 +19,6 @@
 -- Schema upgrade from 4.15.1.0 to 4.16.0.0
 --;
 
-<<<<<<< HEAD
 ALTER TABLE `cloud`.`user_vm` ADD COLUMN `user_vm_type` varchar(255) DEFAULT "UserVM" COMMENT 'Defines the type of UserVM';
 
 -- This is set, so as to ensure that the controller details from the ovf template are adhered to
@@ -32,7 +31,7 @@
 ALTER TABLE `cloud`.`kubernetes_cluster` ADD COLUMN `maxsize` bigint;
 
 ALTER TABLE `cloud`.`kubernetes_cluster_vm_map` ADD COLUMN `master` tinyint(1) unsigned NOT NULL DEFAULT 0;
-=======
+
 -- Adding dynamic scalable flag for service offering table
 ALTER TABLE `cloud`.`service_offering` ADD COLUMN `dynamic_scaling_enabled` tinyint(1) unsigned NOT NULL DEFAULT 1  COMMENT 'true(1) if VM needs to be dynamically scalable of cpu or memory';
 DROP VIEW IF EXISTS `cloud`.`service_offering_view`;
@@ -123,7 +122,6 @@
         `disk_offering`.`state`='Active'
     GROUP BY
         `service_offering`.`id`;
->>>>>>> 083646b3
 
 --;
 -- Stored procedure to do idempotent column add;
