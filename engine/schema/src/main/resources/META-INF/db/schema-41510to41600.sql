--- conflicted
+++ resolved
@@ -406,7 +406,20 @@
 
 UPDATE `cloud`.`domain_router` SET redundant_state = 'PRIMARY' WHERE redundant_state = 'MASTER';
 
-<<<<<<< HEAD
+DROP TABLE IF EXISTS `cloud`.`external_bigswitch_vns_devices`;
+DROP TABLE IF EXISTS `cloud`.`template_s3_ref`;
+DROP TABLE IF EXISTS `cloud`.`template_swift_ref`;
+DROP TABLE IF EXISTS `cloud`.`template_ovf_properties`;
+DROP TABLE IF EXISTS `cloud`.`op_host_upgrade`;
+DROP TABLE IF EXISTS `cloud`.`stack_maid`;
+DROP TABLE IF EXISTS `cloud`.`volume_host_ref`;
+DROP TABLE IF EXISTS `cloud`.`template_host_ref`;
+DROP TABLE IF EXISTS `cloud`.`swift`;
+
+ALTER TABLE `cloud`.`snapshots` DROP FOREIGN KEY `fk_snapshots__s3_id` ;
+ALTER TABLE `cloud`.`snapshots` DROP COLUMN `s3_id` ;
+DROP TABLE IF EXISTS `cloud`.`s3`;
+
 -- Re-create host view to prevent multiple entries for hosts with multiple tags
 DROP VIEW IF EXISTS `cloud`.`host_view`;
 CREATE VIEW `cloud`.`host_view` AS
@@ -497,19 +510,4 @@
             LEFT JOIN
         `cloud`.`user` ON `user`.`uuid` = `last_annotation_view`.`user_uuid`
     GROUP BY
-        `host`.`id`;
-=======
-DROP TABLE IF EXISTS `cloud`.`external_bigswitch_vns_devices`;
-DROP TABLE IF EXISTS `cloud`.`template_s3_ref`;
-DROP TABLE IF EXISTS `cloud`.`template_swift_ref`;
-DROP TABLE IF EXISTS `cloud`.`template_ovf_properties`;
-DROP TABLE IF EXISTS `cloud`.`op_host_upgrade`;
-DROP TABLE IF EXISTS `cloud`.`stack_maid`;
-DROP TABLE IF EXISTS `cloud`.`volume_host_ref`;
-DROP TABLE IF EXISTS `cloud`.`template_host_ref`;
-DROP TABLE IF EXISTS `cloud`.`swift`;
-
-ALTER TABLE `cloud`.`snapshots` DROP FOREIGN KEY `fk_snapshots__s3_id` ;
-ALTER TABLE `cloud`.`snapshots` DROP COLUMN `s3_id` ;
-DROP TABLE IF EXISTS `cloud`.`s3`;
->>>>>>> f58b72f6
+        `host`.`id`;