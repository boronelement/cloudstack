--- conflicted
+++ resolved
@@ -19,7 +19,6 @@
 -- Schema upgrade from 4.15.1.0 to 4.16.0.0
 --;
 
-<<<<<<< HEAD
 ALTER TABLE `cloud`.`user_vm` ADD COLUMN `user_vm_type` varchar(255) DEFAULT "UserVM" COMMENT 'Defines the type of UserVM';
 
 -- This is set, so as to ensure that the controller details from the ovf template are adhered to
@@ -32,7 +31,6 @@
 ALTER TABLE `cloud`.`kubernetes_cluster` ADD COLUMN `maxsize` bigint;
 
 ALTER TABLE `cloud`.`kubernetes_cluster_vm_map` ADD COLUMN `master` tinyint(1) unsigned NOT NULL DEFAULT 0;
-=======
 
 --;
 -- Stored procedure to do idempotent column add;
@@ -314,5 +312,4 @@
         and secondary_storage_limit.type = 'secondary_storage'
         left join
     `cloud`.`resource_count` secondary_storage_count ON domain.id = secondary_storage_count.domain_id
-        and secondary_storage_count.type = 'secondary_storage';
->>>>>>> b6fe9f99
+        and secondary_storage_count.type = 'secondary_storage';