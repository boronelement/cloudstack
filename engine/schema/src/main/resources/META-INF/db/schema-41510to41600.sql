-- Licensed to the Apache Software Foundation (ASF) under one
-- or more contributor license agreements.  See the NOTICE file
-- distributed with this work for additional information
-- regarding copyright ownership.  The ASF licenses this file
-- to you under the Apache License, Version 2.0 (the
-- "License"); you may not use this file except in compliance
-- with the License.  You may obtain a copy of the License at
--
--   http://www.apache.org/licenses/LICENSE-2.0
--
-- Unless required by applicable law or agreed to in writing,
-- software distributed under the License is distributed on an
-- "AS IS" BASIS, WITHOUT WARRANTIES OR CONDITIONS OF ANY
-- KIND, either express or implied.  See the License for the
-- specific language governing permissions and limitations
-- under the License.

--;
-- Schema upgrade from 4.15.1.0 to 4.16.0.0
--;

-- Adding dynamic scalable flag for service offering table
ALTER TABLE `cloud`.`service_offering` ADD COLUMN `dynamic_scaling_enabled` tinyint(1) unsigned NOT NULL DEFAULT 1  COMMENT 'true(1) if VM needs to be dynamically scalable of cpu or memory';
DROP VIEW IF EXISTS `cloud`.`service_offering_view`;
CREATE VIEW `cloud`.`service_offering_view` AS
    SELECT
        `service_offering`.`id` AS `id`,
        `disk_offering`.`uuid` AS `uuid`,
        `disk_offering`.`name` AS `name`,
        `disk_offering`.`display_text` AS `display_text`,
        `disk_offering`.`provisioning_type` AS `provisioning_type`,
        `disk_offering`.`created` AS `created`,
        `disk_offering`.`tags` AS `tags`,
        `disk_offering`.`removed` AS `removed`,
        `disk_offering`.`use_local_storage` AS `use_local_storage`,
        `disk_offering`.`system_use` AS `system_use`,
        `disk_offering`.`customized_iops` AS `customized_iops`,
        `disk_offering`.`min_iops` AS `min_iops`,
        `disk_offering`.`max_iops` AS `max_iops`,
        `disk_offering`.`hv_ss_reserve` AS `hv_ss_reserve`,
        `disk_offering`.`bytes_read_rate` AS `bytes_read_rate`,
        `disk_offering`.`bytes_read_rate_max` AS `bytes_read_rate_max`,
        `disk_offering`.`bytes_read_rate_max_length` AS `bytes_read_rate_max_length`,
        `disk_offering`.`bytes_write_rate` AS `bytes_write_rate`,
        `disk_offering`.`bytes_write_rate_max` AS `bytes_write_rate_max`,
        `disk_offering`.`bytes_write_rate_max_length` AS `bytes_write_rate_max_length`,
        `disk_offering`.`iops_read_rate` AS `iops_read_rate`,
        `disk_offering`.`iops_read_rate_max` AS `iops_read_rate_max`,
        `disk_offering`.`iops_read_rate_max_length` AS `iops_read_rate_max_length`,
        `disk_offering`.`iops_write_rate` AS `iops_write_rate`,
        `disk_offering`.`iops_write_rate_max` AS `iops_write_rate_max`,
        `disk_offering`.`iops_write_rate_max_length` AS `iops_write_rate_max_length`,
        `disk_offering`.`cache_mode` AS `cache_mode`,
        `disk_offering`.`disk_size` AS `root_disk_size`,
        `service_offering`.`cpu` AS `cpu`,
        `service_offering`.`speed` AS `speed`,
        `service_offering`.`ram_size` AS `ram_size`,
        `service_offering`.`nw_rate` AS `nw_rate`,
        `service_offering`.`mc_rate` AS `mc_rate`,
        `service_offering`.`ha_enabled` AS `ha_enabled`,
        `service_offering`.`limit_cpu_use` AS `limit_cpu_use`,
        `service_offering`.`host_tag` AS `host_tag`,
        `service_offering`.`default_use` AS `default_use`,
        `service_offering`.`vm_type` AS `vm_type`,
        `service_offering`.`sort_key` AS `sort_key`,
        `service_offering`.`is_volatile` AS `is_volatile`,
        `service_offering`.`deployment_planner` AS `deployment_planner`,
        `service_offering`.`dynamic_scaling_enabled` AS `dynamic_scaling_enabled`,
        `vsphere_storage_policy`.`value` AS `vsphere_storage_policy`,
        GROUP_CONCAT(DISTINCT(domain.id)) AS domain_id,
        GROUP_CONCAT(DISTINCT(domain.uuid)) AS domain_uuid,
        GROUP_CONCAT(DISTINCT(domain.name)) AS domain_name,
        GROUP_CONCAT(DISTINCT(domain.path)) AS domain_path,
        GROUP_CONCAT(DISTINCT(zone.id)) AS zone_id,
        GROUP_CONCAT(DISTINCT(zone.uuid)) AS zone_uuid,
        GROUP_CONCAT(DISTINCT(zone.name)) AS zone_name,
        IFNULL(`min_compute_details`.`value`, `cpu`) AS min_cpu,
        IFNULL(`max_compute_details`.`value`, `cpu`) AS max_cpu,
        IFNULL(`min_memory_details`.`value`, `ram_size`) AS min_memory,
        IFNULL(`max_memory_details`.`value`, `ram_size`) AS max_memory
    FROM
        `cloud`.`service_offering`
            INNER JOIN
        `cloud`.`disk_offering_view` AS `disk_offering` ON service_offering.id = disk_offering.id
            LEFT JOIN
        `cloud`.`service_offering_details` AS `domain_details` ON `domain_details`.`service_offering_id` = `disk_offering`.`id` AND `domain_details`.`name`='domainid'
            LEFT JOIN
        `cloud`.`domain` AS `domain` ON FIND_IN_SET(`domain`.`id`, `domain_details`.`value`)
            LEFT JOIN
        `cloud`.`service_offering_details` AS `zone_details` ON `zone_details`.`service_offering_id` = `disk_offering`.`id` AND `zone_details`.`name`='zoneid'
            LEFT JOIN
        `cloud`.`data_center` AS `zone` ON FIND_IN_SET(`zone`.`id`, `zone_details`.`value`)
			LEFT JOIN
		`cloud`.`service_offering_details` AS `min_compute_details` ON `min_compute_details`.`service_offering_id` = `disk_offering`.`id`
				AND `min_compute_details`.`name` = 'mincpunumber'
			LEFT JOIN
		`cloud`.`service_offering_details` AS `max_compute_details` ON `max_compute_details`.`service_offering_id` = `disk_offering`.`id`
				AND `max_compute_details`.`name` = 'maxcpunumber'
			LEFT JOIN
		`cloud`.`service_offering_details` AS `min_memory_details` ON `min_memory_details`.`service_offering_id` = `disk_offering`.`id`
				AND `min_memory_details`.`name` = 'minmemory'
			LEFT JOIN
		`cloud`.`service_offering_details` AS `max_memory_details` ON `max_memory_details`.`service_offering_id` = `disk_offering`.`id`
				AND `max_memory_details`.`name` = 'maxmemory'
			LEFT JOIN
		`cloud`.`service_offering_details` AS `vsphere_storage_policy` ON `vsphere_storage_policy`.`service_offering_id` = `disk_offering`.`id`
				AND `vsphere_storage_policy`.`name` = 'storagepolicy'
    WHERE
        `disk_offering`.`state`='Active'
    GROUP BY
        `service_offering`.`id`;

--;
-- Stored procedure to do idempotent column add;
-- This is copied from schema-41000to41100.sql
--;
DROP PROCEDURE IF EXISTS `cloud`.`IDEMPOTENT_ADD_COLUMN`;

CREATE PROCEDURE `cloud`.`IDEMPOTENT_ADD_COLUMN` (
    IN in_table_name VARCHAR(200),
    IN in_column_name VARCHAR(200),
    IN in_column_definition VARCHAR(1000)
)
BEGIN

    DECLARE CONTINUE HANDLER FOR 1060 BEGIN END; SET @ddl = CONCAT('ALTER TABLE ', in_table_name); SET @ddl = CONCAT(@ddl, ' ', 'ADD COLUMN') ; SET @ddl = CONCAT(@ddl, ' ', in_column_name); SET @ddl = CONCAT(@ddl, ' ', in_column_definition); PREPARE stmt FROM @ddl; EXECUTE stmt; DEALLOCATE PREPARE stmt; END;

CALL `cloud`.`IDEMPOTENT_ADD_COLUMN`('cloud.account','created', 'datetime DEFAULT NULL COMMENT ''date created'' AFTER `state` ');
CALL `cloud`.`IDEMPOTENT_ADD_COLUMN`('cloud.domain','created', 'datetime DEFAULT NULL COMMENT ''date created'' AFTER `next_child_seq` ');
CALL `cloud`.`IDEMPOTENT_ADD_COLUMN`('cloud_usage.account','created', 'datetime DEFAULT NULL COMMENT ''date created'' AFTER `state` ');

DROP VIEW IF EXISTS `cloud`.`account_view`;
CREATE VIEW `cloud`.`account_view` AS
select
    `account`.`id` AS `id`,
    `account`.`uuid` AS `uuid`,
    `account`.`account_name` AS `account_name`,
    `account`.`type` AS `type`,
    `account`.`role_id` AS `role_id`,
    `account`.`state` AS `state`,
    `account`.`created` AS `created`,
    `account`.`removed` AS `removed`,
    `account`.`cleanup_needed` AS `cleanup_needed`,
    `account`.`network_domain` AS `network_domain` ,
    `account`.`default` AS `default`,
    `domain`.`id` AS `domain_id`,
    `domain`.`uuid` AS `domain_uuid`,
    `domain`.`name` AS `domain_name`,
    `domain`.`path` AS `domain_path`,
    `data_center`.`id` AS `data_center_id`,
    `data_center`.`uuid` AS `data_center_uuid`,
    `data_center`.`name` AS `data_center_name`,
    `account_netstats_view`.`bytesReceived` AS `bytesReceived`,
    `account_netstats_view`.`bytesSent` AS `bytesSent`,
    `vmlimit`.`max` AS `vmLimit`,
    `vmcount`.`count` AS `vmTotal`,
    `runningvm`.`vmcount` AS `runningVms`,
    `stoppedvm`.`vmcount` AS `stoppedVms`,
    `iplimit`.`max` AS `ipLimit`,
    `ipcount`.`count` AS `ipTotal`,
    `free_ip_view`.`free_ip` AS `ipFree`,
    `volumelimit`.`max` AS `volumeLimit`,
    `volumecount`.`count` AS `volumeTotal`,
    `snapshotlimit`.`max` AS `snapshotLimit`,
    `snapshotcount`.`count` AS `snapshotTotal`,
    `templatelimit`.`max` AS `templateLimit`,
    `templatecount`.`count` AS `templateTotal`,
    `vpclimit`.`max` AS `vpcLimit`,
    `vpccount`.`count` AS `vpcTotal`,
    `projectlimit`.`max` AS `projectLimit`,
    `projectcount`.`count` AS `projectTotal`,
    `networklimit`.`max` AS `networkLimit`,
    `networkcount`.`count` AS `networkTotal`,
    `cpulimit`.`max` AS `cpuLimit`,
    `cpucount`.`count` AS `cpuTotal`,
    `memorylimit`.`max` AS `memoryLimit`,
    `memorycount`.`count` AS `memoryTotal`,
    `primary_storage_limit`.`max` AS `primaryStorageLimit`,
    `primary_storage_count`.`count` AS `primaryStorageTotal`,
    `secondary_storage_limit`.`max` AS `secondaryStorageLimit`,
    `secondary_storage_count`.`count` AS `secondaryStorageTotal`,
    `async_job`.`id` AS `job_id`,
    `async_job`.`uuid` AS `job_uuid`,
    `async_job`.`job_status` AS `job_status`,
    `async_job`.`account_id` AS `job_account_id`
from
    `cloud`.`free_ip_view`,
    `cloud`.`account`
        inner join
    `cloud`.`domain` ON account.domain_id = domain.id
        left join
    `cloud`.`data_center` ON account.default_zone_id = data_center.id
        left join
    `cloud`.`account_netstats_view` ON account.id = account_netstats_view.account_id
        left join
    `cloud`.`resource_limit` vmlimit ON account.id = vmlimit.account_id
        and vmlimit.type = 'user_vm'
        left join
    `cloud`.`resource_count` vmcount ON account.id = vmcount.account_id
        and vmcount.type = 'user_vm'
        left join
    `cloud`.`account_vmstats_view` runningvm ON account.id = runningvm.account_id
        and runningvm.state = 'Running'
        left join
    `cloud`.`account_vmstats_view` stoppedvm ON account.id = stoppedvm.account_id
        and stoppedvm.state = 'Stopped'
        left join
    `cloud`.`resource_limit` iplimit ON account.id = iplimit.account_id
        and iplimit.type = 'public_ip'
        left join
    `cloud`.`resource_count` ipcount ON account.id = ipcount.account_id
        and ipcount.type = 'public_ip'
        left join
    `cloud`.`resource_limit` volumelimit ON account.id = volumelimit.account_id
        and volumelimit.type = 'volume'
        left join
    `cloud`.`resource_count` volumecount ON account.id = volumecount.account_id
        and volumecount.type = 'volume'
        left join
    `cloud`.`resource_limit` snapshotlimit ON account.id = snapshotlimit.account_id
        and snapshotlimit.type = 'snapshot'
        left join
    `cloud`.`resource_count` snapshotcount ON account.id = snapshotcount.account_id
        and snapshotcount.type = 'snapshot'
        left join
    `cloud`.`resource_limit` templatelimit ON account.id = templatelimit.account_id
        and templatelimit.type = 'template'
        left join
    `cloud`.`resource_count` templatecount ON account.id = templatecount.account_id
        and templatecount.type = 'template'
        left join
    `cloud`.`resource_limit` vpclimit ON account.id = vpclimit.account_id
        and vpclimit.type = 'vpc'
        left join
    `cloud`.`resource_count` vpccount ON account.id = vpccount.account_id
        and vpccount.type = 'vpc'
        left join
    `cloud`.`resource_limit` projectlimit ON account.id = projectlimit.account_id
        and projectlimit.type = 'project'
        left join
    `cloud`.`resource_count` projectcount ON account.id = projectcount.account_id
        and projectcount.type = 'project'
        left join
    `cloud`.`resource_limit` networklimit ON account.id = networklimit.account_id
        and networklimit.type = 'network'
        left join
    `cloud`.`resource_count` networkcount ON account.id = networkcount.account_id
        and networkcount.type = 'network'
        left join
    `cloud`.`resource_limit` cpulimit ON account.id = cpulimit.account_id
        and cpulimit.type = 'cpu'
        left join
    `cloud`.`resource_count` cpucount ON account.id = cpucount.account_id
        and cpucount.type = 'cpu'
        left join
    `cloud`.`resource_limit` memorylimit ON account.id = memorylimit.account_id
        and memorylimit.type = 'memory'
        left join
    `cloud`.`resource_count` memorycount ON account.id = memorycount.account_id
        and memorycount.type = 'memory'
        left join
    `cloud`.`resource_limit` primary_storage_limit ON account.id = primary_storage_limit.account_id
        and primary_storage_limit.type = 'primary_storage'
        left join
    `cloud`.`resource_count` primary_storage_count ON account.id = primary_storage_count.account_id
        and primary_storage_count.type = 'primary_storage'
        left join
    `cloud`.`resource_limit` secondary_storage_limit ON account.id = secondary_storage_limit.account_id
        and secondary_storage_limit.type = 'secondary_storage'
        left join
    `cloud`.`resource_count` secondary_storage_count ON account.id = secondary_storage_count.account_id
        and secondary_storage_count.type = 'secondary_storage'
        left join
    `cloud`.`async_job` ON async_job.instance_id = account.id
        and async_job.instance_type = 'Account'
        and async_job.job_status = 0;


DROP VIEW IF EXISTS `cloud`.`domain_view`;
CREATE VIEW `cloud`.`domain_view` AS
select
    `domain`.`id` AS `id`,
    `domain`.`parent` AS `parent`,
    `domain`.`name` AS `name`,
    `domain`.`uuid` AS `uuid`,
    `domain`.`owner` AS `owner`,
    `domain`.`path` AS `path`,
    `domain`.`level` AS `level`,
    `domain`.`child_count` AS `child_count`,
    `domain`.`next_child_seq` AS `next_child_seq`,
    `domain`.`created` AS `created`,
    `domain`.`removed` AS `removed`,
    `domain`.`state` AS `state`,
    `domain`.`network_domain` AS `network_domain`,
    `domain`.`type` AS `type`,
    `vmlimit`.`max` AS `vmLimit`,
    `vmcount`.`count` AS `vmTotal`,
    `iplimit`.`max` AS `ipLimit`,
    `ipcount`.`count` AS `ipTotal`,
    `volumelimit`.`max` AS `volumeLimit`,
    `volumecount`.`count` AS `volumeTotal`,
    `snapshotlimit`.`max` AS `snapshotLimit`,
    `snapshotcount`.`count` AS `snapshotTotal`,
    `templatelimit`.`max` AS `templateLimit`,
    `templatecount`.`count` AS `templateTotal`,
    `vpclimit`.`max` AS `vpcLimit`,
    `vpccount`.`count` AS `vpcTotal`,
    `projectlimit`.`max` AS `projectLimit`,
    `projectcount`.`count` AS `projectTotal`,
    `networklimit`.`max` AS `networkLimit`,
    `networkcount`.`count` AS `networkTotal`,
    `cpulimit`.`max` AS `cpuLimit`,
    `cpucount`.`count` AS `cpuTotal`,
    `memorylimit`.`max` AS `memoryLimit`,
    `memorycount`.`count` AS `memoryTotal`,
    `primary_storage_limit`.`max` AS `primaryStorageLimit`,
    `primary_storage_count`.`count` AS `primaryStorageTotal`,
    `secondary_storage_limit`.`max` AS `secondaryStorageLimit`,
    `secondary_storage_count`.`count` AS `secondaryStorageTotal`
from
    `cloud`.`domain`
        left join
    `cloud`.`resource_limit` vmlimit ON domain.id = vmlimit.domain_id
        and vmlimit.type = 'user_vm'
        left join
    `cloud`.`resource_count` vmcount ON domain.id = vmcount.domain_id
        and vmcount.type = 'user_vm'
        left join
    `cloud`.`resource_limit` iplimit ON domain.id = iplimit.domain_id
        and iplimit.type = 'public_ip'
        left join
    `cloud`.`resource_count` ipcount ON domain.id = ipcount.domain_id
        and ipcount.type = 'public_ip'
        left join
    `cloud`.`resource_limit` volumelimit ON domain.id = volumelimit.domain_id
        and volumelimit.type = 'volume'
        left join
    `cloud`.`resource_count` volumecount ON domain.id = volumecount.domain_id
        and volumecount.type = 'volume'
        left join
    `cloud`.`resource_limit` snapshotlimit ON domain.id = snapshotlimit.domain_id
        and snapshotlimit.type = 'snapshot'
        left join
    `cloud`.`resource_count` snapshotcount ON domain.id = snapshotcount.domain_id
        and snapshotcount.type = 'snapshot'
        left join
    `cloud`.`resource_limit` templatelimit ON domain.id = templatelimit.domain_id
        and templatelimit.type = 'template'
        left join
    `cloud`.`resource_count` templatecount ON domain.id = templatecount.domain_id
        and templatecount.type = 'template'
        left join
    `cloud`.`resource_limit` vpclimit ON domain.id = vpclimit.domain_id
        and vpclimit.type = 'vpc'
        left join
    `cloud`.`resource_count` vpccount ON domain.id = vpccount.domain_id
        and vpccount.type = 'vpc'
        left join
    `cloud`.`resource_limit` projectlimit ON domain.id = projectlimit.domain_id
        and projectlimit.type = 'project'
        left join
    `cloud`.`resource_count` projectcount ON domain.id = projectcount.domain_id
        and projectcount.type = 'project'
        left join
    `cloud`.`resource_limit` networklimit ON domain.id = networklimit.domain_id
        and networklimit.type = 'network'
        left join
    `cloud`.`resource_count` networkcount ON domain.id = networkcount.domain_id
        and networkcount.type = 'network'
        left join
    `cloud`.`resource_limit` cpulimit ON domain.id = cpulimit.domain_id
        and cpulimit.type = 'cpu'
        left join
    `cloud`.`resource_count` cpucount ON domain.id = cpucount.domain_id
        and cpucount.type = 'cpu'
        left join
    `cloud`.`resource_limit` memorylimit ON domain.id = memorylimit.domain_id
        and memorylimit.type = 'memory'
        left join
    `cloud`.`resource_count` memorycount ON domain.id = memorycount.domain_id
        and memorycount.type = 'memory'
        left join
    `cloud`.`resource_limit` primary_storage_limit ON domain.id = primary_storage_limit.domain_id
        and primary_storage_limit.type = 'primary_storage'
        left join
    `cloud`.`resource_count` primary_storage_count ON domain.id = primary_storage_count.domain_id
        and primary_storage_count.type = 'primary_storage'
        left join
    `cloud`.`resource_limit` secondary_storage_limit ON domain.id = secondary_storage_limit.domain_id
        and secondary_storage_limit.type = 'secondary_storage'
        left join
    `cloud`.`resource_count` secondary_storage_count ON domain.id = secondary_storage_count.domain_id
        and secondary_storage_count.type = 'secondary_storage';

<<<<<<< HEAD

DROP VIEW IF EXISTS `cloud`.`user_vm_view`;
CREATE
    VIEW `user_vm_view` AS
SELECT
    `vm_instance`.`id` AS `id`,
    `vm_instance`.`name` AS `name`,
    `user_vm`.`display_name` AS `display_name`,
    `user_vm`.`user_data` AS `user_data`,
    `account`.`id` AS `account_id`,
    `account`.`uuid` AS `account_uuid`,
    `account`.`account_name` AS `account_name`,
    `account`.`type` AS `account_type`,
    `domain`.`id` AS `domain_id`,
    `domain`.`uuid` AS `domain_uuid`,
    `domain`.`name` AS `domain_name`,
    `domain`.`path` AS `domain_path`,
    `projects`.`id` AS `project_id`,
    `projects`.`uuid` AS `project_uuid`,
    `projects`.`name` AS `project_name`,
    `instance_group`.`id` AS `instance_group_id`,
    `instance_group`.`uuid` AS `instance_group_uuid`,
    `instance_group`.`name` AS `instance_group_name`,
    `vm_instance`.`uuid` AS `uuid`,
    `vm_instance`.`user_id` AS `user_id`,
    `vm_instance`.`last_host_id` AS `last_host_id`,
    `vm_instance`.`vm_type` AS `type`,
    `vm_instance`.`limit_cpu_use` AS `limit_cpu_use`,
    `vm_instance`.`created` AS `created`,
    `vm_instance`.`state` AS `state`,
    `vm_instance`.`removed` AS `removed`,
    `vm_instance`.`ha_enabled` AS `ha_enabled`,
    `vm_instance`.`hypervisor_type` AS `hypervisor_type`,
    `vm_instance`.`instance_name` AS `instance_name`,
    `vm_instance`.`guest_os_id` AS `guest_os_id`,
    `vm_instance`.`display_vm` AS `display_vm`,
    `guest_os`.`uuid` AS `guest_os_uuid`,
    `vm_instance`.`pod_id` AS `pod_id`,
    `host_pod_ref`.`uuid` AS `pod_uuid`,
    `vm_instance`.`private_ip_address` AS `private_ip_address`,
    `vm_instance`.`private_mac_address` AS `private_mac_address`,
    `vm_instance`.`vm_type` AS `vm_type`,
    `data_center`.`id` AS `data_center_id`,
    `data_center`.`uuid` AS `data_center_uuid`,
    `data_center`.`name` AS `data_center_name`,
    `data_center`.`is_security_group_enabled` AS `security_group_enabled`,
    `data_center`.`networktype` AS `data_center_type`,
    `host`.`id` AS `host_id`,
    `host`.`uuid` AS `host_uuid`,
    `host`.`name` AS `host_name`,
    `vm_template`.`id` AS `template_id`,
    `vm_template`.`uuid` AS `template_uuid`,
    `vm_template`.`name` AS `template_name`,
    `vm_template`.`display_text` AS `template_display_text`,
    `vm_template`.`enable_password` AS `password_enabled`,
    `iso`.`id` AS `iso_id`,
    `iso`.`uuid` AS `iso_uuid`,
    `iso`.`name` AS `iso_name`,
    `iso`.`display_text` AS `iso_display_text`,
    `service_offering`.`id` AS `service_offering_id`,
    `svc_disk_offering`.`uuid` AS `service_offering_uuid`,
    `disk_offering`.`uuid` AS `disk_offering_uuid`,
    `disk_offering`.`id` AS `disk_offering_id`,
    (CASE
         WHEN ISNULL(`service_offering`.`cpu`) THEN `custom_cpu`.`value`
         ELSE `service_offering`.`cpu`
        END) AS `cpu`,
    (CASE
         WHEN ISNULL(`service_offering`.`speed`) THEN `custom_speed`.`value`
         ELSE `service_offering`.`speed`
        END) AS `speed`,
    (CASE
         WHEN ISNULL(`service_offering`.`ram_size`) THEN `custom_ram_size`.`value`
         ELSE `service_offering`.`ram_size`
        END) AS `ram_size`,
    `backup_offering`.`uuid` AS `backup_offering_uuid`,
    `backup_offering`.`id` AS `backup_offering_id`,
    `svc_disk_offering`.`name` AS `service_offering_name`,
    `disk_offering`.`name` AS `disk_offering_name`,
    `backup_offering`.`name` AS `backup_offering_name`,
    `storage_pool`.`id` AS `pool_id`,
    `storage_pool`.`uuid` AS `pool_uuid`,
    `storage_pool`.`pool_type` AS `pool_type`,
    `volumes`.`id` AS `volume_id`,
    `volumes`.`uuid` AS `volume_uuid`,
    `volumes`.`device_id` AS `volume_device_id`,
    `volumes`.`volume_type` AS `volume_type`,
    `security_group`.`id` AS `security_group_id`,
    `security_group`.`uuid` AS `security_group_uuid`,
    `security_group`.`name` AS `security_group_name`,
    `security_group`.`description` AS `security_group_description`,
    `nics`.`id` AS `nic_id`,
    `nics`.`uuid` AS `nic_uuid`,
    `nics`.`device_id` AS `nic_device_id`,
    `nics`.`network_id` AS `network_id`,
    `nics`.`ip4_address` AS `ip_address`,
    `nics`.`ip6_address` AS `ip6_address`,
    `nics`.`ip6_gateway` AS `ip6_gateway`,
    `nics`.`ip6_cidr` AS `ip6_cidr`,
    `nics`.`default_nic` AS `is_default_nic`,
    `nics`.`gateway` AS `gateway`,
    `nics`.`netmask` AS `netmask`,
    `nics`.`mac_address` AS `mac_address`,
    `nics`.`broadcast_uri` AS `broadcast_uri`,
    `nics`.`isolation_uri` AS `isolation_uri`,
    `vpc`.`id` AS `vpc_id`,
    `vpc`.`uuid` AS `vpc_uuid`,
    `networks`.`uuid` AS `network_uuid`,
    `networks`.`name` AS `network_name`,
    `networks`.`traffic_type` AS `traffic_type`,
    `networks`.`guest_type` AS `guest_type`,
    `user_ip_address`.`id` AS `public_ip_id`,
    `user_ip_address`.`uuid` AS `public_ip_uuid`,
    `user_ip_address`.`public_ip_address` AS `public_ip_address`,
    `ssh_keypairs`.`keypair_name` AS `keypair_name`,
    `resource_tags`.`id` AS `tag_id`,
    `resource_tags`.`uuid` AS `tag_uuid`,
    `resource_tags`.`key` AS `tag_key`,
    `resource_tags`.`value` AS `tag_value`,
    `resource_tags`.`domain_id` AS `tag_domain_id`,
    `domain`.`uuid` AS `tag_domain_uuid`,
    `domain`.`name` AS `tag_domain_name`,
    `resource_tags`.`account_id` AS `tag_account_id`,
    `account`.`account_name` AS `tag_account_name`,
    `resource_tags`.`resource_id` AS `tag_resource_id`,
    `resource_tags`.`resource_uuid` AS `tag_resource_uuid`,
    `resource_tags`.`resource_type` AS `tag_resource_type`,
    `resource_tags`.`customer` AS `tag_customer`,
    `async_job`.`id` AS `job_id`,
    `async_job`.`uuid` AS `job_uuid`,
    `async_job`.`job_status` AS `job_status`,
    `async_job`.`account_id` AS `job_account_id`,
    `affinity_group`.`id` AS `affinity_group_id`,
    `affinity_group`.`uuid` AS `affinity_group_uuid`,
    `affinity_group`.`name` AS `affinity_group_name`,
    `affinity_group`.`description` AS `affinity_group_description`,
    `vm_instance`.`dynamically_scalable` AS `dynamically_scalable`
FROM
    (((((((((((((((((((((((((((((((((`user_vm`
        JOIN `vm_instance` ON (((`vm_instance`.`id` = `user_vm`.`id`)
            AND ISNULL(`vm_instance`.`removed`))))
        JOIN `account` ON ((`vm_instance`.`account_id` = `account`.`id`)))
        JOIN `domain` ON ((`vm_instance`.`domain_id` = `domain`.`id`)))
        LEFT JOIN `guest_os` ON ((`vm_instance`.`guest_os_id` = `guest_os`.`id`)))
        LEFT JOIN `host_pod_ref` ON ((`vm_instance`.`pod_id` = `host_pod_ref`.`id`)))
        LEFT JOIN `projects` ON ((`projects`.`project_account_id` = `account`.`id`)))
        LEFT JOIN `instance_group_vm_map` ON ((`vm_instance`.`id` = `instance_group_vm_map`.`instance_id`)))
        LEFT JOIN `instance_group` ON ((`instance_group_vm_map`.`group_id` = `instance_group`.`id`)))
        LEFT JOIN `data_center` ON ((`vm_instance`.`data_center_id` = `data_center`.`id`)))
        LEFT JOIN `host` ON ((`vm_instance`.`host_id` = `host`.`id`)))
        LEFT JOIN `vm_template` ON ((`vm_instance`.`vm_template_id` = `vm_template`.`id`)))
        LEFT JOIN `vm_template` `iso` ON ((`iso`.`id` = `user_vm`.`iso_id`)))
        LEFT JOIN `service_offering` ON ((`vm_instance`.`service_offering_id` = `service_offering`.`id`)))
        LEFT JOIN `disk_offering` `svc_disk_offering` ON ((`vm_instance`.`service_offering_id` = `svc_disk_offering`.`id`)))
        LEFT JOIN `disk_offering` ON ((`vm_instance`.`disk_offering_id` = `disk_offering`.`id`)))
        LEFT JOIN `backup_offering` ON ((`vm_instance`.`backup_offering_id` = `backup_offering`.`id`)))
        LEFT JOIN `volumes` ON ((`vm_instance`.`id` = `volumes`.`instance_id`)))
        LEFT JOIN `storage_pool` ON ((`volumes`.`pool_id` = `storage_pool`.`id`)))
        LEFT JOIN `security_group_vm_map` ON ((`vm_instance`.`id` = `security_group_vm_map`.`instance_id`)))
        LEFT JOIN `security_group` ON ((`security_group_vm_map`.`security_group_id` = `security_group`.`id`)))
        LEFT JOIN `nics` ON (((`vm_instance`.`id` = `nics`.`instance_id`)
            AND ISNULL(`nics`.`removed`))))
        LEFT JOIN `networks` ON ((`nics`.`network_id` = `networks`.`id`)))
        LEFT JOIN `vpc` ON (((`networks`.`vpc_id` = `vpc`.`id`)
            AND ISNULL(`vpc`.`removed`))))
        LEFT JOIN `user_ip_address` ON ((`user_ip_address`.`vm_id` = `vm_instance`.`id`)))
        LEFT JOIN `user_vm_details` `ssh_details` ON (((`ssh_details`.`vm_id` = `vm_instance`.`id`)
            AND (`ssh_details`.`name` = 'SSH.PublicKey'))))
        LEFT JOIN `ssh_keypairs` ON (((`ssh_keypairs`.`public_key` = `ssh_details`.`value`)
            AND (`ssh_keypairs`.`account_id` = `account`.`id`))))
        LEFT JOIN `resource_tags` ON (((`resource_tags`.`resource_id` = `vm_instance`.`id`)
            AND (`resource_tags`.`resource_type` = 'UserVm'))))
        LEFT JOIN `async_job` ON (((`async_job`.`instance_id` = `vm_instance`.`id`)
            AND (`async_job`.`instance_type` = 'VirtualMachine')
            AND (`async_job`.`job_status` = 0))))
        LEFT JOIN `affinity_group_vm_map` ON ((`vm_instance`.`id` = `affinity_group_vm_map`.`instance_id`)))
        LEFT JOIN `affinity_group` ON ((`affinity_group_vm_map`.`affinity_group_id` = `affinity_group`.`id`)))
        LEFT JOIN `user_vm_details` `custom_cpu` ON (((`custom_cpu`.`vm_id` = `vm_instance`.`id`)
            AND (`custom_cpu`.`name` = 'CpuNumber'))))
        LEFT JOIN `user_vm_details` `custom_speed` ON (((`custom_speed`.`vm_id` = `vm_instance`.`id`)
            AND (`custom_speed`.`name` = 'CpuSpeed'))))
        LEFT JOIN `user_vm_details` `custom_ram_size` ON (((`custom_ram_size`.`vm_id` = `vm_instance`.`id`)
        AND (`custom_ram_size`.`name` = 'memory'))));


=======
>>>>>>> 3fd92502
-- Update name for global configuration user.vm.readonly.ui.details
Update configuration set name='user.vm.readonly.details' where name='user.vm.readonly.ui.details';

-- Update name for global configuration 'user.vm.readonly.ui.details' to 'user.vm.denied.details'
UPDATE `cloud`.`configuration` SET name='user.vm.denied.details' WHERE name='user.vm.blacklisted.details';

-- Update name for global configuration 'blacklisted.routes' to 'denied.routes'
UPDATE `cloud`.`configuration` SET name='denied.routes', description='Routes that are denied, can not be used for Static Routes creation for the VPC Private Gateway' WHERE name='blacklisted.routes';

-- Rename 'master_node_count' to 'control_node_count' in kubernetes_cluster table
ALTER TABLE `cloud`.`kubernetes_cluster` CHANGE master_node_count control_node_count bigint NOT NULL default '0' COMMENT 'the number of the control nodes deployed for this Kubernetes cluster';

UPDATE `cloud`.`domain_router` SET redundant_state = 'PRIMARY' WHERE redundant_state = 'MASTER';

DROP TABLE IF EXISTS `cloud`.`external_bigswitch_vns_devices`;
DROP TABLE IF EXISTS `cloud`.`template_s3_ref`;
DROP TABLE IF EXISTS `cloud`.`template_swift_ref`;
DROP TABLE IF EXISTS `cloud`.`template_ovf_properties`;
DROP TABLE IF EXISTS `cloud`.`op_host_upgrade`;
DROP TABLE IF EXISTS `cloud`.`stack_maid`;
DROP TABLE IF EXISTS `cloud`.`volume_host_ref`;
DROP TABLE IF EXISTS `cloud`.`template_host_ref`;
DROP TABLE IF EXISTS `cloud`.`swift`;

ALTER TABLE `cloud`.`snapshots` DROP FOREIGN KEY `fk_snapshots__s3_id` ;
ALTER TABLE `cloud`.`snapshots` DROP COLUMN `s3_id` ;
DROP TABLE IF EXISTS `cloud`.`s3`;

-- Re-create host view to prevent multiple entries for hosts with multiple tags
DROP VIEW IF EXISTS `cloud`.`host_view`;
CREATE VIEW `cloud`.`host_view` AS
    SELECT
        host.id,
        host.uuid,
        host.name,
        host.status,
        host.disconnected,
        host.type,
        host.private_ip_address,
        host.version,
        host.hypervisor_type,
        host.hypervisor_version,
        host.capabilities,
        host.last_ping,
        host.created,
        host.removed,
        host.resource_state,
        host.mgmt_server_id,
        host.cpu_sockets,
        host.cpus,
        host.speed,
        host.ram,
        cluster.id cluster_id,
        cluster.uuid cluster_uuid,
        cluster.name cluster_name,
        cluster.cluster_type,
        data_center.id data_center_id,
        data_center.uuid data_center_uuid,
        data_center.name data_center_name,
        data_center.networktype data_center_type,
        host_pod_ref.id pod_id,
        host_pod_ref.uuid pod_uuid,
        host_pod_ref.name pod_name,
        GROUP_CONCAT(DISTINCT(host_tags.tag)) AS tag,
        guest_os_category.id guest_os_category_id,
        guest_os_category.uuid guest_os_category_uuid,
        guest_os_category.name guest_os_category_name,
        mem_caps.used_capacity memory_used_capacity,
        mem_caps.reserved_capacity memory_reserved_capacity,
        cpu_caps.used_capacity cpu_used_capacity,
        cpu_caps.reserved_capacity cpu_reserved_capacity,
        async_job.id job_id,
        async_job.uuid job_uuid,
        async_job.job_status job_status,
        async_job.account_id job_account_id,
        oobm.enabled AS `oobm_enabled`,
        oobm.power_state AS `oobm_power_state`,
        ha_config.enabled AS `ha_enabled`,
        ha_config.ha_state AS `ha_state`,
        ha_config.provider AS `ha_provider`,
        `last_annotation_view`.`annotation` AS `annotation`,
        `last_annotation_view`.`created` AS `last_annotated`,
        `user`.`username` AS `username`
    FROM
        `cloud`.`host`
            LEFT JOIN
        `cloud`.`cluster` ON host.cluster_id = cluster.id
            LEFT JOIN
        `cloud`.`data_center` ON host.data_center_id = data_center.id
            LEFT JOIN
        `cloud`.`host_pod_ref` ON host.pod_id = host_pod_ref.id
            LEFT JOIN
        `cloud`.`host_details` ON host.id = host_details.host_id
            AND host_details.name = 'guest.os.category.id'
            LEFT JOIN
        `cloud`.`guest_os_category` ON guest_os_category.id = CONVERT ( host_details.value, UNSIGNED )
            LEFT JOIN
        `cloud`.`host_tags` ON host_tags.host_id = host.id
            LEFT JOIN
        `cloud`.`op_host_capacity` mem_caps ON host.id = mem_caps.host_id
            AND mem_caps.capacity_type = 0
            LEFT JOIN
        `cloud`.`op_host_capacity` cpu_caps ON host.id = cpu_caps.host_id
            AND cpu_caps.capacity_type = 1
            LEFT JOIN
        `cloud`.`async_job` ON async_job.instance_id = host.id
            AND async_job.instance_type = 'Host'
            AND async_job.job_status = 0
            LEFT JOIN
        `cloud`.`oobm` ON oobm.host_id = host.id
            left join
        `cloud`.`ha_config` ON ha_config.resource_id=host.id
            and ha_config.resource_type='Host'
            LEFT JOIN
        `cloud`.`last_annotation_view` ON `last_annotation_view`.`entity_uuid` = `host`.`uuid`
            LEFT JOIN
        `cloud`.`user` ON `user`.`uuid` = `last_annotation_view`.`user_uuid`
    GROUP BY
        `host`.`id`;<|MERGE_RESOLUTION|>--- conflicted
+++ resolved
@@ -392,7 +392,6 @@
     `cloud`.`resource_count` secondary_storage_count ON domain.id = secondary_storage_count.domain_id
         and secondary_storage_count.type = 'secondary_storage';
 
-<<<<<<< HEAD
 
 DROP VIEW IF EXISTS `cloud`.`user_vm_view`;
 CREATE
@@ -577,9 +576,6 @@
         LEFT JOIN `user_vm_details` `custom_ram_size` ON (((`custom_ram_size`.`vm_id` = `vm_instance`.`id`)
         AND (`custom_ram_size`.`name` = 'memory'))));
 
-
-=======
->>>>>>> 3fd92502
 -- Update name for global configuration user.vm.readonly.ui.details
 Update configuration set name='user.vm.readonly.details' where name='user.vm.readonly.ui.details';
 
