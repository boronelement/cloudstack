--- conflicted
+++ resolved
@@ -18,11 +18,6 @@
 --;
 -- Schema upgrade from 4.15.1.0 to 4.16.0.0
 --;
-
-<<<<<<< HEAD
--- Update name for global configuration user.vm.readonly.ui.details
-Update configuration set name='user.vm.readonly.details' where name='user.vm.readonly.ui.details';
-=======
 
 --;
 -- Stored procedure to do idempotent column add;
@@ -305,4 +300,6 @@
         left join
     `cloud`.`resource_count` secondary_storage_count ON domain.id = secondary_storage_count.domain_id
         and secondary_storage_count.type = 'secondary_storage';
->>>>>>> aa015803
+        
+-- Update name for global configuration user.vm.readonly.ui.details
+Update configuration set name='user.vm.readonly.details' where name='user.vm.readonly.ui.details';