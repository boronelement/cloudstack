--- conflicted
+++ resolved
@@ -697,27 +697,6 @@
     GROUP BY
         `host`.`id`;
 
-<<<<<<< HEAD
--- Alter value column of *_details table to prevent NULL values
-UPDATE cloud.account_details SET value='' WHERE value IS NULL;
-ALTER TABLE cloud.account_details MODIFY value varchar(255) NOT NULL;
-UPDATE cloud.cluster_details SET value='' WHERE value IS NULL;
-ALTER TABLE cloud.cluster_details MODIFY value varchar(255) NOT NULL;
-UPDATE cloud.data_center_details SET value='' WHERE value IS NULL;
-ALTER TABLE cloud.data_center_details MODIFY value varchar(1024) NOT NULL;
-UPDATE cloud.domain_details SET value='' WHERE value IS NULL;
-ALTER TABLE cloud.domain_details MODIFY value varchar(255) NOT NULL;
-UPDATE cloud.image_store_details SET value='' WHERE value IS NULL;
-ALTER TABLE cloud.image_store_details MODIFY value varchar(255) NOT NULL;
-UPDATE cloud.storage_pool_details SET value='' WHERE value IS NULL;
-ALTER TABLE cloud.storage_pool_details MODIFY value varchar(255) NOT NULL;
-UPDATE cloud.template_deploy_as_is_details SET value='' WHERE value IS NULL;
-ALTER TABLE cloud.template_deploy_as_is_details MODIFY value text NOT NULL;
-UPDATE cloud.user_vm_deploy_as_is_details SET value='' WHERE value IS NULL;
-ALTER TABLE cloud.user_vm_deploy_as_is_details MODIFY value text NOT NULL;
-UPDATE cloud.user_vm_details SET value='' WHERE value IS NULL;
-ALTER TABLE cloud.user_vm_details MODIFY value varchar(5120) NOT NULL;
-=======
 -- PR#4699 Drop the procedure `ADD_GUEST_OS_AND_HYPERVISOR_MAPPING` if it already exist.
 DROP PROCEDURE IF EXISTS `cloud`.`ADD_GUEST_OS_AND_HYPERVISOR_MAPPING`;
 
@@ -758,4 +737,23 @@
 CALL ADD_GUEST_OS_AND_HYPERVISOR_MAPPING (9, 'OpenBSD 6.7', 'KVM', 'default', 'OpenBSD 6.7');
 CALL ADD_GUEST_OS_AND_HYPERVISOR_MAPPING (9, 'OpenBSD 6.8', 'KVM', 'default', 'OpenBSD 6.8');
 CALL ADD_GUEST_OS_AND_HYPERVISOR_MAPPING (1, 'AlmaLinux 8.3', 'KVM', 'default', 'AlmaLinux 8.3');
->>>>>>> 28e70c0a
+
+-- Alter value column of *_details table to prevent NULL values
+UPDATE cloud.account_details SET value='' WHERE value IS NULL;
+ALTER TABLE cloud.account_details MODIFY value varchar(255) NOT NULL;
+UPDATE cloud.cluster_details SET value='' WHERE value IS NULL;
+ALTER TABLE cloud.cluster_details MODIFY value varchar(255) NOT NULL;
+UPDATE cloud.data_center_details SET value='' WHERE value IS NULL;
+ALTER TABLE cloud.data_center_details MODIFY value varchar(1024) NOT NULL;
+UPDATE cloud.domain_details SET value='' WHERE value IS NULL;
+ALTER TABLE cloud.domain_details MODIFY value varchar(255) NOT NULL;
+UPDATE cloud.image_store_details SET value='' WHERE value IS NULL;
+ALTER TABLE cloud.image_store_details MODIFY value varchar(255) NOT NULL;
+UPDATE cloud.storage_pool_details SET value='' WHERE value IS NULL;
+ALTER TABLE cloud.storage_pool_details MODIFY value varchar(255) NOT NULL;
+UPDATE cloud.template_deploy_as_is_details SET value='' WHERE value IS NULL;
+ALTER TABLE cloud.template_deploy_as_is_details MODIFY value text NOT NULL;
+UPDATE cloud.user_vm_deploy_as_is_details SET value='' WHERE value IS NULL;
+ALTER TABLE cloud.user_vm_deploy_as_is_details MODIFY value text NOT NULL;
+UPDATE cloud.user_vm_details SET value='' WHERE value IS NULL;
+ALTER TABLE cloud.user_vm_details MODIFY value varchar(5120) NOT NULL;