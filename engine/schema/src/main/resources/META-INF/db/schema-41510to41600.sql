--- conflicted
+++ resolved
@@ -300,7 +300,9 @@
         left join
     `cloud`.`resource_count` secondary_storage_count ON domain.id = secondary_storage_count.domain_id
         and secondary_storage_count.type = 'secondary_storage';
-<<<<<<< HEAD
+
+-- Update name for global configuration user.vm.readonly.ui.details
+Update configuration set name='user.vm.readonly.details' where name='user.vm.readonly.ui.details';
 
 -- Table for customized load balancer configurations
 CREATE TABLE IF NOT EXISTS `cloud`.`load_balancer_config`  (
@@ -322,9 +324,4 @@
     CONSTRAINT `fk_load_balancer_config_network_id` FOREIGN KEY (`network_id`) REFERENCES `networks` (`id`) ON DELETE CASCADE,
     CONSTRAINT `fk_load_balancer_config_vpc_id` FOREIGN KEY (`vpc_id`) REFERENCES `vpc` (`id`) ON DELETE CASCADE,
     CONSTRAINT `fk_load_balancer_config_loadbalancer_id` FOREIGN KEY (`load_balancer_id`) REFERENCES `load_balancing_rules` (`id`) ON DELETE CASCADE
-) ENGINE=InnoDB DEFAULT CHARSET=utf8;
-=======
-        
--- Update name for global configuration user.vm.readonly.ui.details
-Update configuration set name='user.vm.readonly.details' where name='user.vm.readonly.ui.details';
->>>>>>> 49baa900
+) ENGINE=InnoDB DEFAULT CHARSET=utf8;