-- Licensed to the Apache Software Foundation (ASF) under one
-- or more contributor license agreements.  See the NOTICE file
-- distributed with this work for additional information
-- regarding copyright ownership.  The ASF licenses this file
-- to you under the Apache License, Version 2.0 (the
-- "License"); you may not use this file except in compliance
-- with the License.  You may obtain a copy of the License at
--
--   http://www.apache.org/licenses/LICENSE-2.0
--
-- Unless required by applicable law or agreed to in writing,
-- software distributed under the License is distributed on an
-- "AS IS" BASIS, WITHOUT WARRANTIES OR CONDITIONS OF ANY
-- KIND, either express or implied.  See the License for the
-- specific language governing permissions and limitations
-- under the License.

--;
-- Schema upgrade from 4.15.1.0 to 4.16.0.0
--;

-- Adding dynamic scalable flag for service offering table
ALTER TABLE `cloud`.`service_offering` ADD COLUMN `dynamic_scaling_enabled` tinyint(1) unsigned NOT NULL DEFAULT 1  COMMENT 'true(1) if VM needs to be dynamically scalable of cpu or memory';
DROP VIEW IF EXISTS `cloud`.`service_offering_view`;
CREATE VIEW `cloud`.`service_offering_view` AS
    SELECT
        `service_offering`.`id` AS `id`,
        `disk_offering`.`uuid` AS `uuid`,
        `disk_offering`.`name` AS `name`,
        `disk_offering`.`display_text` AS `display_text`,
        `disk_offering`.`provisioning_type` AS `provisioning_type`,
        `disk_offering`.`created` AS `created`,
        `disk_offering`.`tags` AS `tags`,
        `disk_offering`.`removed` AS `removed`,
        `disk_offering`.`use_local_storage` AS `use_local_storage`,
        `disk_offering`.`system_use` AS `system_use`,
        `disk_offering`.`customized_iops` AS `customized_iops`,
        `disk_offering`.`min_iops` AS `min_iops`,
        `disk_offering`.`max_iops` AS `max_iops`,
        `disk_offering`.`hv_ss_reserve` AS `hv_ss_reserve`,
        `disk_offering`.`bytes_read_rate` AS `bytes_read_rate`,
        `disk_offering`.`bytes_read_rate_max` AS `bytes_read_rate_max`,
        `disk_offering`.`bytes_read_rate_max_length` AS `bytes_read_rate_max_length`,
        `disk_offering`.`bytes_write_rate` AS `bytes_write_rate`,
        `disk_offering`.`bytes_write_rate_max` AS `bytes_write_rate_max`,
        `disk_offering`.`bytes_write_rate_max_length` AS `bytes_write_rate_max_length`,
        `disk_offering`.`iops_read_rate` AS `iops_read_rate`,
        `disk_offering`.`iops_read_rate_max` AS `iops_read_rate_max`,
        `disk_offering`.`iops_read_rate_max_length` AS `iops_read_rate_max_length`,
        `disk_offering`.`iops_write_rate` AS `iops_write_rate`,
        `disk_offering`.`iops_write_rate_max` AS `iops_write_rate_max`,
        `disk_offering`.`iops_write_rate_max_length` AS `iops_write_rate_max_length`,
        `disk_offering`.`cache_mode` AS `cache_mode`,
        `disk_offering`.`disk_size` AS `root_disk_size`,
        `service_offering`.`cpu` AS `cpu`,
        `service_offering`.`speed` AS `speed`,
        `service_offering`.`ram_size` AS `ram_size`,
        `service_offering`.`nw_rate` AS `nw_rate`,
        `service_offering`.`mc_rate` AS `mc_rate`,
        `service_offering`.`ha_enabled` AS `ha_enabled`,
        `service_offering`.`limit_cpu_use` AS `limit_cpu_use`,
        `service_offering`.`host_tag` AS `host_tag`,
        `service_offering`.`default_use` AS `default_use`,
        `service_offering`.`vm_type` AS `vm_type`,
        `service_offering`.`sort_key` AS `sort_key`,
        `service_offering`.`is_volatile` AS `is_volatile`,
        `service_offering`.`deployment_planner` AS `deployment_planner`,
        `service_offering`.`dynamic_scaling_enabled` AS `dynamic_scaling_enabled`,
        `vsphere_storage_policy`.`value` AS `vsphere_storage_policy`,
        GROUP_CONCAT(DISTINCT(domain.id)) AS domain_id,
        GROUP_CONCAT(DISTINCT(domain.uuid)) AS domain_uuid,
        GROUP_CONCAT(DISTINCT(domain.name)) AS domain_name,
        GROUP_CONCAT(DISTINCT(domain.path)) AS domain_path,
        GROUP_CONCAT(DISTINCT(zone.id)) AS zone_id,
        GROUP_CONCAT(DISTINCT(zone.uuid)) AS zone_uuid,
        GROUP_CONCAT(DISTINCT(zone.name)) AS zone_name,
        IFNULL(`min_compute_details`.`value`, `cpu`) AS min_cpu,
        IFNULL(`max_compute_details`.`value`, `cpu`) AS max_cpu,
        IFNULL(`min_memory_details`.`value`, `ram_size`) AS min_memory,
        IFNULL(`max_memory_details`.`value`, `ram_size`) AS max_memory
    FROM
        `cloud`.`service_offering`
            INNER JOIN
        `cloud`.`disk_offering_view` AS `disk_offering` ON service_offering.id = disk_offering.id
            LEFT JOIN
        `cloud`.`service_offering_details` AS `domain_details` ON `domain_details`.`service_offering_id` = `disk_offering`.`id` AND `domain_details`.`name`='domainid'
            LEFT JOIN
        `cloud`.`domain` AS `domain` ON FIND_IN_SET(`domain`.`id`, `domain_details`.`value`)
            LEFT JOIN
        `cloud`.`service_offering_details` AS `zone_details` ON `zone_details`.`service_offering_id` = `disk_offering`.`id` AND `zone_details`.`name`='zoneid'
            LEFT JOIN
        `cloud`.`data_center` AS `zone` ON FIND_IN_SET(`zone`.`id`, `zone_details`.`value`)
			LEFT JOIN
		`cloud`.`service_offering_details` AS `min_compute_details` ON `min_compute_details`.`service_offering_id` = `disk_offering`.`id`
				AND `min_compute_details`.`name` = 'mincpunumber'
			LEFT JOIN
		`cloud`.`service_offering_details` AS `max_compute_details` ON `max_compute_details`.`service_offering_id` = `disk_offering`.`id`
				AND `max_compute_details`.`name` = 'maxcpunumber'
			LEFT JOIN
		`cloud`.`service_offering_details` AS `min_memory_details` ON `min_memory_details`.`service_offering_id` = `disk_offering`.`id`
				AND `min_memory_details`.`name` = 'minmemory'
			LEFT JOIN
		`cloud`.`service_offering_details` AS `max_memory_details` ON `max_memory_details`.`service_offering_id` = `disk_offering`.`id`
				AND `max_memory_details`.`name` = 'maxmemory'
			LEFT JOIN
		`cloud`.`service_offering_details` AS `vsphere_storage_policy` ON `vsphere_storage_policy`.`service_offering_id` = `disk_offering`.`id`
				AND `vsphere_storage_policy`.`name` = 'storagepolicy'
    WHERE
        `disk_offering`.`state`='Active'
    GROUP BY
        `service_offering`.`id`;

--;
-- Stored procedure to do idempotent column add;
-- This is copied from schema-41000to41100.sql
--;
DROP PROCEDURE IF EXISTS `cloud`.`IDEMPOTENT_ADD_COLUMN`;

CREATE PROCEDURE `cloud`.`IDEMPOTENT_ADD_COLUMN` (
    IN in_table_name VARCHAR(200),
    IN in_column_name VARCHAR(200),
    IN in_column_definition VARCHAR(1000)
)
BEGIN

    DECLARE CONTINUE HANDLER FOR 1060 BEGIN END; SET @ddl = CONCAT('ALTER TABLE ', in_table_name); SET @ddl = CONCAT(@ddl, ' ', 'ADD COLUMN') ; SET @ddl = CONCAT(@ddl, ' ', in_column_name); SET @ddl = CONCAT(@ddl, ' ', in_column_definition); PREPARE stmt FROM @ddl; EXECUTE stmt; DEALLOCATE PREPARE stmt; END;

CALL `cloud`.`IDEMPOTENT_ADD_COLUMN`('cloud.account','created', 'datetime DEFAULT NULL COMMENT ''date created'' AFTER `state` ');
CALL `cloud`.`IDEMPOTENT_ADD_COLUMN`('cloud.domain','created', 'datetime DEFAULT NULL COMMENT ''date created'' AFTER `next_child_seq` ');
CALL `cloud`.`IDEMPOTENT_ADD_COLUMN`('cloud_usage.account','created', 'datetime DEFAULT NULL COMMENT ''date created'' AFTER `state` ');

DROP VIEW IF EXISTS `cloud`.`account_view`;
CREATE VIEW `cloud`.`account_view` AS
select
    `account`.`id` AS `id`,
    `account`.`uuid` AS `uuid`,
    `account`.`account_name` AS `account_name`,
    `account`.`type` AS `type`,
    `account`.`role_id` AS `role_id`,
    `account`.`state` AS `state`,
    `account`.`created` AS `created`,
    `account`.`removed` AS `removed`,
    `account`.`cleanup_needed` AS `cleanup_needed`,
    `account`.`network_domain` AS `network_domain` ,
    `account`.`default` AS `default`,
    `domain`.`id` AS `domain_id`,
    `domain`.`uuid` AS `domain_uuid`,
    `domain`.`name` AS `domain_name`,
    `domain`.`path` AS `domain_path`,
    `data_center`.`id` AS `data_center_id`,
    `data_center`.`uuid` AS `data_center_uuid`,
    `data_center`.`name` AS `data_center_name`,
    `account_netstats_view`.`bytesReceived` AS `bytesReceived`,
    `account_netstats_view`.`bytesSent` AS `bytesSent`,
    `vmlimit`.`max` AS `vmLimit`,
    `vmcount`.`count` AS `vmTotal`,
    `runningvm`.`vmcount` AS `runningVms`,
    `stoppedvm`.`vmcount` AS `stoppedVms`,
    `iplimit`.`max` AS `ipLimit`,
    `ipcount`.`count` AS `ipTotal`,
    `free_ip_view`.`free_ip` AS `ipFree`,
    `volumelimit`.`max` AS `volumeLimit`,
    `volumecount`.`count` AS `volumeTotal`,
    `snapshotlimit`.`max` AS `snapshotLimit`,
    `snapshotcount`.`count` AS `snapshotTotal`,
    `templatelimit`.`max` AS `templateLimit`,
    `templatecount`.`count` AS `templateTotal`,
    `vpclimit`.`max` AS `vpcLimit`,
    `vpccount`.`count` AS `vpcTotal`,
    `projectlimit`.`max` AS `projectLimit`,
    `projectcount`.`count` AS `projectTotal`,
    `networklimit`.`max` AS `networkLimit`,
    `networkcount`.`count` AS `networkTotal`,
    `cpulimit`.`max` AS `cpuLimit`,
    `cpucount`.`count` AS `cpuTotal`,
    `memorylimit`.`max` AS `memoryLimit`,
    `memorycount`.`count` AS `memoryTotal`,
    `primary_storage_limit`.`max` AS `primaryStorageLimit`,
    `primary_storage_count`.`count` AS `primaryStorageTotal`,
    `secondary_storage_limit`.`max` AS `secondaryStorageLimit`,
    `secondary_storage_count`.`count` AS `secondaryStorageTotal`,
    `async_job`.`id` AS `job_id`,
    `async_job`.`uuid` AS `job_uuid`,
    `async_job`.`job_status` AS `job_status`,
    `async_job`.`account_id` AS `job_account_id`
from
    `cloud`.`free_ip_view`,
    `cloud`.`account`
        inner join
    `cloud`.`domain` ON account.domain_id = domain.id
        left join
    `cloud`.`data_center` ON account.default_zone_id = data_center.id
        left join
    `cloud`.`account_netstats_view` ON account.id = account_netstats_view.account_id
        left join
    `cloud`.`resource_limit` vmlimit ON account.id = vmlimit.account_id
        and vmlimit.type = 'user_vm'
        left join
    `cloud`.`resource_count` vmcount ON account.id = vmcount.account_id
        and vmcount.type = 'user_vm'
        left join
    `cloud`.`account_vmstats_view` runningvm ON account.id = runningvm.account_id
        and runningvm.state = 'Running'
        left join
    `cloud`.`account_vmstats_view` stoppedvm ON account.id = stoppedvm.account_id
        and stoppedvm.state = 'Stopped'
        left join
    `cloud`.`resource_limit` iplimit ON account.id = iplimit.account_id
        and iplimit.type = 'public_ip'
        left join
    `cloud`.`resource_count` ipcount ON account.id = ipcount.account_id
        and ipcount.type = 'public_ip'
        left join
    `cloud`.`resource_limit` volumelimit ON account.id = volumelimit.account_id
        and volumelimit.type = 'volume'
        left join
    `cloud`.`resource_count` volumecount ON account.id = volumecount.account_id
        and volumecount.type = 'volume'
        left join
    `cloud`.`resource_limit` snapshotlimit ON account.id = snapshotlimit.account_id
        and snapshotlimit.type = 'snapshot'
        left join
    `cloud`.`resource_count` snapshotcount ON account.id = snapshotcount.account_id
        and snapshotcount.type = 'snapshot'
        left join
    `cloud`.`resource_limit` templatelimit ON account.id = templatelimit.account_id
        and templatelimit.type = 'template'
        left join
    `cloud`.`resource_count` templatecount ON account.id = templatecount.account_id
        and templatecount.type = 'template'
        left join
    `cloud`.`resource_limit` vpclimit ON account.id = vpclimit.account_id
        and vpclimit.type = 'vpc'
        left join
    `cloud`.`resource_count` vpccount ON account.id = vpccount.account_id
        and vpccount.type = 'vpc'
        left join
    `cloud`.`resource_limit` projectlimit ON account.id = projectlimit.account_id
        and projectlimit.type = 'project'
        left join
    `cloud`.`resource_count` projectcount ON account.id = projectcount.account_id
        and projectcount.type = 'project'
        left join
    `cloud`.`resource_limit` networklimit ON account.id = networklimit.account_id
        and networklimit.type = 'network'
        left join
    `cloud`.`resource_count` networkcount ON account.id = networkcount.account_id
        and networkcount.type = 'network'
        left join
    `cloud`.`resource_limit` cpulimit ON account.id = cpulimit.account_id
        and cpulimit.type = 'cpu'
        left join
    `cloud`.`resource_count` cpucount ON account.id = cpucount.account_id
        and cpucount.type = 'cpu'
        left join
    `cloud`.`resource_limit` memorylimit ON account.id = memorylimit.account_id
        and memorylimit.type = 'memory'
        left join
    `cloud`.`resource_count` memorycount ON account.id = memorycount.account_id
        and memorycount.type = 'memory'
        left join
    `cloud`.`resource_limit` primary_storage_limit ON account.id = primary_storage_limit.account_id
        and primary_storage_limit.type = 'primary_storage'
        left join
    `cloud`.`resource_count` primary_storage_count ON account.id = primary_storage_count.account_id
        and primary_storage_count.type = 'primary_storage'
        left join
    `cloud`.`resource_limit` secondary_storage_limit ON account.id = secondary_storage_limit.account_id
        and secondary_storage_limit.type = 'secondary_storage'
        left join
    `cloud`.`resource_count` secondary_storage_count ON account.id = secondary_storage_count.account_id
        and secondary_storage_count.type = 'secondary_storage'
        left join
    `cloud`.`async_job` ON async_job.instance_id = account.id
        and async_job.instance_type = 'Account'
        and async_job.job_status = 0;


DROP VIEW IF EXISTS `cloud`.`domain_view`;
CREATE VIEW `cloud`.`domain_view` AS
select
    `domain`.`id` AS `id`,
    `domain`.`parent` AS `parent`,
    `domain`.`name` AS `name`,
    `domain`.`uuid` AS `uuid`,
    `domain`.`owner` AS `owner`,
    `domain`.`path` AS `path`,
    `domain`.`level` AS `level`,
    `domain`.`child_count` AS `child_count`,
    `domain`.`next_child_seq` AS `next_child_seq`,
    `domain`.`created` AS `created`,
    `domain`.`removed` AS `removed`,
    `domain`.`state` AS `state`,
    `domain`.`network_domain` AS `network_domain`,
    `domain`.`type` AS `type`,
    `vmlimit`.`max` AS `vmLimit`,
    `vmcount`.`count` AS `vmTotal`,
    `iplimit`.`max` AS `ipLimit`,
    `ipcount`.`count` AS `ipTotal`,
    `volumelimit`.`max` AS `volumeLimit`,
    `volumecount`.`count` AS `volumeTotal`,
    `snapshotlimit`.`max` AS `snapshotLimit`,
    `snapshotcount`.`count` AS `snapshotTotal`,
    `templatelimit`.`max` AS `templateLimit`,
    `templatecount`.`count` AS `templateTotal`,
    `vpclimit`.`max` AS `vpcLimit`,
    `vpccount`.`count` AS `vpcTotal`,
    `projectlimit`.`max` AS `projectLimit`,
    `projectcount`.`count` AS `projectTotal`,
    `networklimit`.`max` AS `networkLimit`,
    `networkcount`.`count` AS `networkTotal`,
    `cpulimit`.`max` AS `cpuLimit`,
    `cpucount`.`count` AS `cpuTotal`,
    `memorylimit`.`max` AS `memoryLimit`,
    `memorycount`.`count` AS `memoryTotal`,
    `primary_storage_limit`.`max` AS `primaryStorageLimit`,
    `primary_storage_count`.`count` AS `primaryStorageTotal`,
    `secondary_storage_limit`.`max` AS `secondaryStorageLimit`,
    `secondary_storage_count`.`count` AS `secondaryStorageTotal`
from
    `cloud`.`domain`
        left join
    `cloud`.`resource_limit` vmlimit ON domain.id = vmlimit.domain_id
        and vmlimit.type = 'user_vm'
        left join
    `cloud`.`resource_count` vmcount ON domain.id = vmcount.domain_id
        and vmcount.type = 'user_vm'
        left join
    `cloud`.`resource_limit` iplimit ON domain.id = iplimit.domain_id
        and iplimit.type = 'public_ip'
        left join
    `cloud`.`resource_count` ipcount ON domain.id = ipcount.domain_id
        and ipcount.type = 'public_ip'
        left join
    `cloud`.`resource_limit` volumelimit ON domain.id = volumelimit.domain_id
        and volumelimit.type = 'volume'
        left join
    `cloud`.`resource_count` volumecount ON domain.id = volumecount.domain_id
        and volumecount.type = 'volume'
        left join
    `cloud`.`resource_limit` snapshotlimit ON domain.id = snapshotlimit.domain_id
        and snapshotlimit.type = 'snapshot'
        left join
    `cloud`.`resource_count` snapshotcount ON domain.id = snapshotcount.domain_id
        and snapshotcount.type = 'snapshot'
        left join
    `cloud`.`resource_limit` templatelimit ON domain.id = templatelimit.domain_id
        and templatelimit.type = 'template'
        left join
    `cloud`.`resource_count` templatecount ON domain.id = templatecount.domain_id
        and templatecount.type = 'template'
        left join
    `cloud`.`resource_limit` vpclimit ON domain.id = vpclimit.domain_id
        and vpclimit.type = 'vpc'
        left join
    `cloud`.`resource_count` vpccount ON domain.id = vpccount.domain_id
        and vpccount.type = 'vpc'
        left join
    `cloud`.`resource_limit` projectlimit ON domain.id = projectlimit.domain_id
        and projectlimit.type = 'project'
        left join
    `cloud`.`resource_count` projectcount ON domain.id = projectcount.domain_id
        and projectcount.type = 'project'
        left join
    `cloud`.`resource_limit` networklimit ON domain.id = networklimit.domain_id
        and networklimit.type = 'network'
        left join
    `cloud`.`resource_count` networkcount ON domain.id = networkcount.domain_id
        and networkcount.type = 'network'
        left join
    `cloud`.`resource_limit` cpulimit ON domain.id = cpulimit.domain_id
        and cpulimit.type = 'cpu'
        left join
    `cloud`.`resource_count` cpucount ON domain.id = cpucount.domain_id
        and cpucount.type = 'cpu'
        left join
    `cloud`.`resource_limit` memorylimit ON domain.id = memorylimit.domain_id
        and memorylimit.type = 'memory'
        left join
    `cloud`.`resource_count` memorycount ON domain.id = memorycount.domain_id
        and memorycount.type = 'memory'
        left join
    `cloud`.`resource_limit` primary_storage_limit ON domain.id = primary_storage_limit.domain_id
        and primary_storage_limit.type = 'primary_storage'
        left join
    `cloud`.`resource_count` primary_storage_count ON domain.id = primary_storage_count.domain_id
        and primary_storage_count.type = 'primary_storage'
        left join
    `cloud`.`resource_limit` secondary_storage_limit ON domain.id = secondary_storage_limit.domain_id
        and secondary_storage_limit.type = 'secondary_storage'
        left join
    `cloud`.`resource_count` secondary_storage_count ON domain.id = secondary_storage_count.domain_id
        and secondary_storage_count.type = 'secondary_storage';

-- Update name for global configuration user.vm.readonly.ui.details
Update configuration set name='user.vm.readonly.details' where name='user.vm.readonly.ui.details';

-- Update name for global configuration 'user.vm.readonly.ui.details' to 'user.vm.denied.details'
UPDATE `cloud`.`configuration` SET name='user.vm.denied.details' WHERE name='user.vm.blacklisted.details';

-- Update name for global configuration 'blacklisted.routes' to 'denied.routes'
UPDATE `cloud`.`configuration` SET name='denied.routes', description='Routes that are denied, can not be used for Static Routes creation for the VPC Private Gateway' WHERE name='blacklisted.routes';

-- Rename 'master_node_count' to 'control_node_count' in kubernetes_cluster table
ALTER TABLE `cloud`.`kubernetes_cluster` CHANGE master_node_count control_node_count bigint NOT NULL default '0' COMMENT 'the number of the control nodes deployed for this Kubernetes cluster';

UPDATE `cloud`.`domain_router` SET redundant_state = 'PRIMARY' WHERE redundant_state = 'MASTER';

<<<<<<< HEAD
CREATE TABLE `cloud`.`resource_icon` (
  `id` bigint unsigned NOT NULL auto_increment COMMENT 'id',
  `uuid` varchar(40),
  `icon` blob COMMENT 'Base64 version of the resource icon',
  `resource_id` bigint unsigned NOT NULL,
  `resource_uuid` varchar(40),
  `resource_type` varchar(255),
  `updated` datetime default NULL,
  `created` datetime default NULL,
  `removed` datetime default NULL,
  PRIMARY KEY (`id`),
  CONSTRAINT `uc_resource_icon__uuid` UNIQUE (`uuid`)
  ) ENGINE=InnoDB DEFAULT CHARSET=utf8;
=======
DROP TABLE IF EXISTS `cloud`.`external_bigswitch_vns_devices`;
DROP TABLE IF EXISTS `cloud`.`template_s3_ref`;
DROP TABLE IF EXISTS `cloud`.`template_swift_ref`;
DROP TABLE IF EXISTS `cloud`.`template_ovf_properties`;
DROP TABLE IF EXISTS `cloud`.`op_host_upgrade`;
DROP TABLE IF EXISTS `cloud`.`stack_maid`;
DROP TABLE IF EXISTS `cloud`.`volume_host_ref`;
DROP TABLE IF EXISTS `cloud`.`template_host_ref`;
DROP TABLE IF EXISTS `cloud`.`swift`;

ALTER TABLE `cloud`.`snapshots` DROP FOREIGN KEY `fk_snapshots__s3_id` ;
ALTER TABLE `cloud`.`snapshots` DROP COLUMN `s3_id` ;
DROP TABLE IF EXISTS `cloud`.`s3`;
>>>>>>> 29109b43
<|MERGE_RESOLUTION|>--- conflicted
+++ resolved
@@ -406,7 +406,20 @@
 
 UPDATE `cloud`.`domain_router` SET redundant_state = 'PRIMARY' WHERE redundant_state = 'MASTER';
 
-<<<<<<< HEAD
+DROP TABLE IF EXISTS `cloud`.`external_bigswitch_vns_devices`;
+DROP TABLE IF EXISTS `cloud`.`template_s3_ref`;
+DROP TABLE IF EXISTS `cloud`.`template_swift_ref`;
+DROP TABLE IF EXISTS `cloud`.`template_ovf_properties`;
+DROP TABLE IF EXISTS `cloud`.`op_host_upgrade`;
+DROP TABLE IF EXISTS `cloud`.`stack_maid`;
+DROP TABLE IF EXISTS `cloud`.`volume_host_ref`;
+DROP TABLE IF EXISTS `cloud`.`template_host_ref`;
+DROP TABLE IF EXISTS `cloud`.`swift`;
+
+ALTER TABLE `cloud`.`snapshots` DROP FOREIGN KEY `fk_snapshots__s3_id` ;
+ALTER TABLE `cloud`.`snapshots` DROP COLUMN `s3_id` ;
+DROP TABLE IF EXISTS `cloud`.`s3`;
+
 CREATE TABLE `cloud`.`resource_icon` (
   `id` bigint unsigned NOT NULL auto_increment COMMENT 'id',
   `uuid` varchar(40),
@@ -419,19 +432,4 @@
   `removed` datetime default NULL,
   PRIMARY KEY (`id`),
   CONSTRAINT `uc_resource_icon__uuid` UNIQUE (`uuid`)
-  ) ENGINE=InnoDB DEFAULT CHARSET=utf8;
-=======
-DROP TABLE IF EXISTS `cloud`.`external_bigswitch_vns_devices`;
-DROP TABLE IF EXISTS `cloud`.`template_s3_ref`;
-DROP TABLE IF EXISTS `cloud`.`template_swift_ref`;
-DROP TABLE IF EXISTS `cloud`.`template_ovf_properties`;
-DROP TABLE IF EXISTS `cloud`.`op_host_upgrade`;
-DROP TABLE IF EXISTS `cloud`.`stack_maid`;
-DROP TABLE IF EXISTS `cloud`.`volume_host_ref`;
-DROP TABLE IF EXISTS `cloud`.`template_host_ref`;
-DROP TABLE IF EXISTS `cloud`.`swift`;
-
-ALTER TABLE `cloud`.`snapshots` DROP FOREIGN KEY `fk_snapshots__s3_id` ;
-ALTER TABLE `cloud`.`snapshots` DROP COLUMN `s3_id` ;
-DROP TABLE IF EXISTS `cloud`.`s3`;
->>>>>>> 29109b43
+  ) ENGINE=InnoDB DEFAULT CHARSET=utf8;