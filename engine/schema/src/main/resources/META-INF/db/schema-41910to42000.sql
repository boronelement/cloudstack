--- conflicted
+++ resolved
@@ -154,41 +154,6 @@
 -- Quota inject tariff result into subsequent ones
 CALL `cloud_usage`.`IDEMPOTENT_ADD_COLUMN`('cloud_usage.quota_tariff', 'position', 'bigint(20) NOT NULL DEFAULT 1 COMMENT "Position in the execution sequence for tariffs of the same type"');
 
-<<<<<<< HEAD
-
--- Create user token_keypairs table for apikey/secretkey tokens
-CREATE TABLE IF NOT EXISTS `cloud`.`api_keypair` (
-	`id` bigint(20) unsigned NOT NULL auto_increment,
-    `uuid` varchar(40) UNIQUE NOT NULL,
-    `name` varchar(255) NOT NULL,
-    `domain_id` bigint(20) unsigned NOT NULL,
-    `account_id` bigint(20) unsigned NOT NULL,
-    `user_id` bigint(20) unsigned NOT NULL,
-    `start_date` datetime,
-    `end_date` datetime,
-    `description` varchar(100),
-    `api_key` varchar(255) NOT NULL,
-    `secret_key` varchar(255) NOT NULL,
-    `created` datetime NOT NULL,
-    `removed` datetime,
-    PRIMARY KEY (`id`),
-    CONSTRAINT `fk_api_keypair__user_id` FOREIGN KEY(`user_id`) REFERENCES `cloud`.`user`(`id`),
-    CONSTRAINT `fk_api_keypair__account_id` FOREIGN KEY(`account_id`) REFERENCES `cloud`.`account`(`id`),
-    CONSTRAINT `fk_api_keypair__domain_id` FOREIGN KEY(`domain_id`) REFERENCES `cloud`.`domain`(`id`)
-);
-
-CREATE TABLE IF NOT EXISTS `cloud`.`keypair_permissions` (
-	`id` bigint(20) unsigned NOT NULL auto_increment,
-	`uuid` varchar(40) UNIQUE,
-	`sort_order` bigint(20) unsigned NOT NULL DEFAULT 0,
-    `rule` varchar(255) NOT NULL,
-    `api_keypair_id` bigint(20) unsigned NOT NULL,
-    `permission` varchar(255) NOT NULL,
-    `description` varchar(255),
-    PRIMARY KEY (`id`),
-    CONSTRAINT `fk_keypair_permissions__api_keypair_id` FOREIGN KEY(`api_keypair_id`) REFERENCES `cloud`.`api_keypair`(`id`)
-);
-=======
 -- Idempotent IDEMPOTENT_MODIFY_COLUMN_CHAR_SET
 DROP PROCEDURE IF EXISTS `cloud`.`IDEMPOTENT_MODIFY_COLUMN_CHAR_SET`;
 CREATE PROCEDURE `cloud`.`IDEMPOTENT_MODIFY_COLUMN_CHAR_SET` (
@@ -259,4 +224,36 @@
 CALL `cloud`.`IDEMPOTENT_MODIFY_COLUMN_CHAR_SET`('vpc_offerings', 'name', 'VARCHAR(255)', 'DEFAULT NULL COMMENT \'vpc offering name\'');
 CALL `cloud`.`IDEMPOTENT_MODIFY_COLUMN_CHAR_SET`('vpc_offerings', 'unique_name', 'VARCHAR(64)', 'DEFAULT NULL COMMENT \'unique name of the vpc offering\'');
 CALL `cloud`.`IDEMPOTENT_MODIFY_COLUMN_CHAR_SET`('vpc_offerings', 'display_text', 'VARCHAR(255)', 'DEFAULT NULL COMMENT \'display text\'');
->>>>>>> cc1dcf51
+
+-- Create user token_keypairs table for apikey/secretkey tokens
+CREATE TABLE IF NOT EXISTS `cloud`.`api_keypair` (
+	`id` bigint(20) unsigned NOT NULL auto_increment,
+    `uuid` varchar(40) UNIQUE NOT NULL,
+    `name` varchar(255) NOT NULL,
+    `domain_id` bigint(20) unsigned NOT NULL,
+    `account_id` bigint(20) unsigned NOT NULL,
+    `user_id` bigint(20) unsigned NOT NULL,
+    `start_date` datetime,
+    `end_date` datetime,
+    `description` varchar(100),
+    `api_key` varchar(255) NOT NULL,
+    `secret_key` varchar(255) NOT NULL,
+    `created` datetime NOT NULL,
+    `removed` datetime,
+    PRIMARY KEY (`id`),
+    CONSTRAINT `fk_api_keypair__user_id` FOREIGN KEY(`user_id`) REFERENCES `cloud`.`user`(`id`),
+    CONSTRAINT `fk_api_keypair__account_id` FOREIGN KEY(`account_id`) REFERENCES `cloud`.`account`(`id`),
+    CONSTRAINT `fk_api_keypair__domain_id` FOREIGN KEY(`domain_id`) REFERENCES `cloud`.`domain`(`id`)
+);
+
+CREATE TABLE IF NOT EXISTS `cloud`.`keypair_permissions` (
+	`id` bigint(20) unsigned NOT NULL auto_increment,
+	`uuid` varchar(40) UNIQUE,
+	`sort_order` bigint(20) unsigned NOT NULL DEFAULT 0,
+    `rule` varchar(255) NOT NULL,
+    `api_keypair_id` bigint(20) unsigned NOT NULL,
+    `permission` varchar(255) NOT NULL,
+    `description` varchar(255),
+    PRIMARY KEY (`id`),
+    CONSTRAINT `fk_keypair_permissions__api_keypair_id` FOREIGN KEY(`api_keypair_id`) REFERENCES `cloud`.`api_keypair`(`id`)
+);