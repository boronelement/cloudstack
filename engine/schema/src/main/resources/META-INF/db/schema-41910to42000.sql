-- Licensed to the Apache Software Foundation (ASF) under one
-- or more contributor license agreements.  See the NOTICE file
-- distributed with this work for additional information
-- regarding copyright ownership.  The ASF licenses this file
-- to you under the Apache License, Version 2.0 (the
-- "License"); you may not use this file except in compliance
-- with the License.  You may obtain a copy of the License at
--
--   http://www.apache.org/licenses/LICENSE-2.0
--
-- Unless required by applicable law or agreed to in writing,
-- software distributed under the License is distributed on an
-- "AS IS" BASIS, WITHOUT WARRANTIES OR CONDITIONS OF ANY
-- KIND, either express or implied.  See the License for the
-- specific language governing permissions and limitations
-- under the License.

--;
-- Schema upgrade from 4.19.0.0 to 4.20.0.0
--;

-- Add tag column to tables
CALL `cloud`.`IDEMPOTENT_ADD_COLUMN`('cloud.resource_limit', 'tag', 'varchar(64) DEFAULT NULL COMMENT "tag for the limit" ');
CALL `cloud`.`IDEMPOTENT_ADD_COLUMN`('cloud.resource_count', 'tag', 'varchar(64) DEFAULT NULL COMMENT "tag for the resource count" ');
CALL `cloud`.`IDEMPOTENT_ADD_COLUMN`('cloud.resource_reservation', 'tag', 'varchar(64) DEFAULT NULL COMMENT "tag for the resource reservation" ');
CALL `cloud`.`IDEMPOTENT_DROP_INDEX`('i_resource_count__type_accountId', 'cloud.resource_count');
CALL `cloud`.`IDEMPOTENT_DROP_INDEX`('i_resource_count__type_domaintId', 'cloud.resource_count');

DROP PROCEDURE IF EXISTS `cloud`.`IDEMPOTENT_ADD_UNIQUE_INDEX`;
CREATE PROCEDURE `cloud`.`IDEMPOTENT_ADD_UNIQUE_INDEX` (
    IN in_table_name VARCHAR(200),
    IN in_index_name VARCHAR(200),
    IN in_index_definition VARCHAR(1000)
)
BEGIN
    DECLARE CONTINUE HANDLER FOR 1061 BEGIN END; SET @ddl = CONCAT('ALTER TABLE ', in_table_name, ' ', 'ADD UNIQUE INDEX ', in_index_name, ' ', in_index_definition); PREPARE stmt FROM @ddl; EXECUTE stmt; DEALLOCATE PREPARE stmt; END;

CALL `cloud`.`IDEMPOTENT_ADD_UNIQUE_INDEX`('cloud.resource_count', 'i_resource_count__type_tag_accountId', '(type, tag, account_id)');
CALL `cloud`.`IDEMPOTENT_ADD_UNIQUE_INDEX`('cloud.resource_count', 'i_resource_count__type_tag_domainId', '(type, tag, domain_id)');

ALTER TABLE `cloud`.`resource_reservation`
    MODIFY COLUMN `amount` bigint NOT NULL;

CALL `cloud`.`IDEMPOTENT_ADD_COLUMN`('cloud.resource_reservation', 'resource_id', 'bigint unsigned NULL COMMENT "id of the resource" ');
CALL `cloud`.`IDEMPOTENT_ADD_COLUMN`('cloud.resource_reservation', 'mgmt_server_id', 'bigint unsigned NULL COMMENT "management server id" ');
CALL `cloud`.`IDEMPOTENT_ADD_COLUMN`('cloud.resource_reservation', 'created', 'datetime DEFAULT NULL COMMENT "date when the reservation was created" ');

UPDATE `cloud`.`resource_reservation` SET `created` = now() WHERE created IS NULL;


-- Update Default System offering for Router to 512MiB
UPDATE `cloud`.`service_offering` SET ram_size = 512 WHERE unique_name IN ("Cloud.Com-SoftwareRouter", "Cloud.Com-SoftwareRouter-Local",
                                                                           "Cloud.Com-InternalLBVm", "Cloud.Com-InternalLBVm-Local",
                                                                           "Cloud.Com-ElasticLBVm", "Cloud.Com-ElasticLBVm-Local")
                                                       AND system_use = 1 AND ram_size < 512;

-- NSX Plugin --
CREATE TABLE `cloud`.`nsx_providers` (
                                         `id` bigint unsigned NOT NULL auto_increment COMMENT 'id',
                                         `uuid` varchar(40),
                                         `zone_id` bigint unsigned NOT NULL COMMENT 'Zone ID',
                                         `host_id` bigint unsigned NOT NULL COMMENT 'Host ID',
                                         `provider_name` varchar(40),
                                         `hostname` varchar(255) NOT NULL,
                                         `port` varchar(255),
                                         `username` varchar(255) NOT NULL,
                                         `password` varchar(255) NOT NULL,
                                         `tier0_gateway` varchar(255),
                                         `edge_cluster` varchar(255),
                                         `transport_zone` varchar(255),
                                         `created` datetime NOT NULL COMMENT 'date created',
                                         `removed` datetime COMMENT 'date removed if not null',
                                         PRIMARY KEY (`id`),
                                         CONSTRAINT `fk_nsx_providers__zone_id` FOREIGN KEY `fk_nsx_providers__zone_id` (`zone_id`) REFERENCES `data_center`(`id`) ON DELETE CASCADE,
                                         INDEX `i_nsx_providers__zone_id`(`zone_id`)
) ENGINE=InnoDB DEFAULT CHARSET=utf8;

-- NSX Plugin --
CALL `cloud`.`IDEMPOTENT_ADD_COLUMN`('cloud.network_offerings','for_nsx', 'int(1) unsigned DEFAULT "0" COMMENT "is nsx enabled for the resource"');
CALL `cloud`.`IDEMPOTENT_ADD_COLUMN`('cloud.network_offerings','nsx_mode', 'varchar(32) COMMENT "mode in which the network would route traffic"');
CALL `cloud`.`IDEMPOTENT_ADD_COLUMN`('cloud.vpc_offerings','for_nsx', 'int(1) unsigned DEFAULT "0" COMMENT "is nsx enabled for the resource"');
CALL `cloud`.`IDEMPOTENT_ADD_COLUMN`('cloud.vpc_offerings','nsx_mode', 'varchar(32) COMMENT "mode in which the network would route traffic"');

-- Create table to persist quota email template configurations
CREATE TABLE IF NOT EXISTS `cloud_usage`.`quota_email_configuration`(
    `account_id` int(11) NOT NULL,
    `email_template_id` bigint(20) NOT NULL,
    `enabled` int(1) UNSIGNED NOT NULL,
    PRIMARY KEY (`account_id`, `email_template_id`),
    CONSTRAINT `FK_quota_email_configuration_account_id` FOREIGN KEY (`account_id`) REFERENCES `cloud_usage`.`quota_account`(`account_id`),
    CONSTRAINT `FK_quota_email_configuration_email_template_id` FOREIGN KEY (`email_template_id`) REFERENCES `cloud_usage`.`quota_email_templates`(`id`));

-- Remove on delete cascade from snapshot schedule
ALTER TABLE `cloud`.`snapshot_schedule` DROP CONSTRAINT `fk__snapshot_schedule_async_job_id`;

-- Add `is_implicit` column to `host_tags` table
CALL `cloud`.`IDEMPOTENT_ADD_COLUMN`('cloud.host_tags', 'is_implicit', 'int(1) UNSIGNED NOT NULL DEFAULT 0 COMMENT "If host tag is implicit or explicit" ');

-- Fields related to Snapshot Extraction
CALL `cloud`.`IDEMPOTENT_ADD_COLUMN`('cloud.snapshot_store_ref', 'download_url', 'varchar(2048) DEFAULT NULL');
CALL `cloud`.`IDEMPOTENT_ADD_COLUMN`('cloud.snapshot_store_ref', 'download_url_created', 'datetime DEFAULT NULL');

-- Webhooks feature
DROP TABLE IF EXISTS `cloud`.`webhook`;
CREATE TABLE `cloud`.`webhook` (
  `id` bigint unsigned NOT NULL AUTO_INCREMENT COMMENT 'id of the webhook',
  `uuid` varchar(255) COMMENT 'uuid of the webhook',
  `name` varchar(255) NOT NULL COMMENT 'name of the webhook',
  `description` varchar(4096) COMMENT 'description for the webhook',
  `state` char(32) NOT NULL COMMENT 'state of the webhook - Enabled or Disabled',
  `domain_id` bigint unsigned NOT NULL COMMENT 'id of the owner domain of the webhook',
  `account_id` bigint unsigned NOT NULL COMMENT 'id of the owner account of the webhook',
  `payload_url` varchar(255) COMMENT 'payload URL for the webhook',
  `secret_key` varchar(255) COMMENT 'secret key for the webhook',
  `ssl_verification` boolean COMMENT 'for https payload url, if true then strict ssl verification',
  `scope` char(32) NOT NULL COMMENT 'scope for the webhook - Local, Domain, Global',
  `created` datetime COMMENT 'date the webhook was created',
  `removed` datetime COMMENT 'date removed if not null',
  PRIMARY KEY(`id`),
  INDEX `i_webhook__account_id`(`account_id`),
  CONSTRAINT `fk_webhook__account_id` FOREIGN KEY (`account_id`) REFERENCES `account`(`id`) ON DELETE CASCADE
) ENGINE=InnoDB DEFAULT CHARSET=utf8;

DROP TABLE IF EXISTS `cloud`.`webhook_delivery`;
CREATE TABLE `cloud`.`webhook_delivery` (
  `id` bigint unsigned NOT NULL AUTO_INCREMENT COMMENT 'id of the webhook delivery',
  `uuid` varchar(255) COMMENT 'uuid of the webhook',
  `event_id` bigint unsigned NOT NULL COMMENT 'id of the event',
  `webhook_id` bigint unsigned NOT NULL COMMENT 'id of the webhook',
  `mshost_msid` bigint unsigned NOT NULL COMMENT 'msid of the management server',
  `headers` TEXT COMMENT 'headers for the webhook delivery',
  `payload` TEXT COMMENT 'payload for the webhook delivery',
  `success` boolean COMMENT 'webhook delivery succeeded or not',
  `response` TEXT COMMENT 'response of the webhook delivery',
  `start_time` datetime COMMENT 'start timestamp of the webhook delivery',
  `end_time` datetime COMMENT 'end timestamp of the webhook delivery',
  PRIMARY KEY(`id`),
  INDEX `i_webhook__event_id`(`event_id`),
  INDEX `i_webhook__webhook_id`(`webhook_id`),
  CONSTRAINT `fk_webhook__event_id` FOREIGN KEY (`event_id`) REFERENCES `event`(`id`) ON DELETE CASCADE,
  CONSTRAINT `fk_webhook__webhook_id` FOREIGN KEY (`webhook_id`) REFERENCES `webhook`(`id`) ON DELETE CASCADE
) ENGINE=InnoDB DEFAULT CHARSET=utf8;

-- Normalize quota.usage.smtp.useStartTLS, quota.usage.smtp.useAuth, alert.smtp.useAuth and project.smtp.useAuth values
UPDATE
    `cloud`.`configuration`
SET
    value = "true"
WHERE
    name IN ("quota.usage.smtp.useStartTLS", "quota.usage.smtp.useAuth", "alert.smtp.useAuth", "project.smtp.useAuth")
    AND value IN ("true", "y", "t", "1", "on", "yes");

UPDATE
    `cloud`.`configuration`
SET
    value = "false"
WHERE
    name IN ("quota.usage.smtp.useStartTLS", "quota.usage.smtp.useAuth", "alert.smtp.useAuth", "project.smtp.useAuth")
    AND value NOT IN ("true", "y", "t", "1", "on", "yes");

CREATE TABLE `cloud`.`shared_filesystem`(
    `id` bigint unsigned NOT NULL auto_increment COMMENT 'ID',
    `uuid` varchar(40) COMMENT 'UUID',
    `name` varchar(255) NOT NULL COMMENT 'Name of the shared filesystem',
    `description` varchar(1024) COMMENT 'Description',
    `domain_id` bigint unsigned NOT NULL COMMENT 'Domain ID',
    `account_id` bigint unsigned NOT NULL COMMENT 'Account ID',
    `data_center_id` bigint unsigned NOT NULL COMMENT 'Data center ID',
    `state` varchar(12) NOT NULL COMMENT 'State of the shared filesystem in the FSM',
    `fs_provider_name` varchar(255) COMMENT 'Name of the shared filesystem provider',
    `protocol` varchar(10) COMMENT 'Protocol supported by the shared filesystem',
    `volume_id` bigint unsigned COMMENT 'Volume which the shared filesystem is using as storage',
    `vm_id` bigint unsigned COMMENT 'vm on which the shared filesystem is hosted',
    `fs_type` varchar(10) NOT NULL COMMENT 'The filesystem format to be used for the shared filesystem',
    `service_offering_id` bigint unsigned COMMENT 'Service offering for the vm',
    `update_count` bigint unsigned COMMENT 'Update count for state change',
    `updated` datetime COMMENT 'date updated',
    `created` datetime NOT NULL COMMENT 'date created',
    `removed` datetime COMMENT 'date removed if not null',
    PRIMARY KEY (`id`),
    CONSTRAINT `uc_shared_filesystem__uuid` UNIQUE (`uuid`),
    INDEX `i_shared_filesystem__account_id`(`account_id`),
    INDEX `i_shared_filesystem__domain_id`(`domain_id`)
) ENGINE=InnoDB DEFAULT CHARSET=utf8;

DROP VIEW IF EXISTS `cloud`.`user_vm_view`;
CREATE VIEW `user_vm_view` AS
SELECT
    `vm_instance`.`id` AS `id`,
    `vm_instance`.`name` AS `name`,
    `user_vm`.`display_name` AS `display_name`,
    `user_vm`.`user_data` AS `user_data`,
    `user_vm`.`user_vm_type` AS `user_vm_type`,
    `account`.`id` AS `account_id`,
    `account`.`uuid` AS `account_uuid`,
    `account`.`account_name` AS `account_name`,
    `account`.`type` AS `account_type`,
    `domain`.`id` AS `domain_id`,
    `domain`.`uuid` AS `domain_uuid`,
    `domain`.`name` AS `domain_name`,
    `domain`.`path` AS `domain_path`,
    `projects`.`id` AS `project_id`,
    `projects`.`uuid` AS `project_uuid`,
    `projects`.`name` AS `project_name`,
    `instance_group`.`id` AS `instance_group_id`,
    `instance_group`.`uuid` AS `instance_group_uuid`,
    `instance_group`.`name` AS `instance_group_name`,
    `vm_instance`.`uuid` AS `uuid`,
    `vm_instance`.`user_id` AS `user_id`,
    `vm_instance`.`last_host_id` AS `last_host_id`,
    `vm_instance`.`vm_type` AS `type`,
    `vm_instance`.`limit_cpu_use` AS `limit_cpu_use`,
    `vm_instance`.`created` AS `created`,
    `vm_instance`.`state` AS `state`,
    `vm_instance`.`update_time` AS `update_time`,
    `vm_instance`.`removed` AS `removed`,
    `vm_instance`.`ha_enabled` AS `ha_enabled`,
    `vm_instance`.`hypervisor_type` AS `hypervisor_type`,
    `vm_instance`.`instance_name` AS `instance_name`,
    `vm_instance`.`guest_os_id` AS `guest_os_id`,
    `vm_instance`.`display_vm` AS `display_vm`,
    `guest_os`.`uuid` AS `guest_os_uuid`,
    `vm_instance`.`pod_id` AS `pod_id`,
    `host_pod_ref`.`uuid` AS `pod_uuid`,
    `vm_instance`.`private_ip_address` AS `private_ip_address`,
    `vm_instance`.`private_mac_address` AS `private_mac_address`,
    `vm_instance`.`vm_type` AS `vm_type`,
    `data_center`.`id` AS `data_center_id`,
    `data_center`.`uuid` AS `data_center_uuid`,
    `data_center`.`name` AS `data_center_name`,
    `data_center`.`is_security_group_enabled` AS `security_group_enabled`,
    `data_center`.`networktype` AS `data_center_network_type`,
    `host`.`id` AS `host_id`,
    `host`.`uuid` AS `host_uuid`,
    `host`.`name` AS `host_name`,
    `host`.`cluster_id` AS `cluster_id`,
    `host`.`status` AS `host_status`,
    `host`.`resource_state` AS `host_resource_state`,
    `vm_template`.`id` AS `template_id`,
    `vm_template`.`uuid` AS `template_uuid`,
    `vm_template`.`name` AS `template_name`,
    `vm_template`.`type` AS `template_type`,
    `vm_template`.`format` AS `template_format`,
    `vm_template`.`display_text` AS `template_display_text`,
    `vm_template`.`enable_password` AS `password_enabled`,
    `iso`.`id` AS `iso_id`,
    `iso`.`uuid` AS `iso_uuid`,
    `iso`.`name` AS `iso_name`,
    `iso`.`display_text` AS `iso_display_text`,
    `service_offering`.`id` AS `service_offering_id`,
    `service_offering`.`uuid` AS `service_offering_uuid`,
    `disk_offering`.`uuid` AS `disk_offering_uuid`,
    `disk_offering`.`id` AS `disk_offering_id`,
    (CASE
         WHEN ISNULL(`service_offering`.`cpu`) THEN `custom_cpu`.`value`
         ELSE `service_offering`.`cpu`
        END) AS `cpu`,
    (CASE
         WHEN ISNULL(`service_offering`.`speed`) THEN `custom_speed`.`value`
         ELSE `service_offering`.`speed`
        END) AS `speed`,
    (CASE
         WHEN ISNULL(`service_offering`.`ram_size`) THEN `custom_ram_size`.`value`
         ELSE `service_offering`.`ram_size`
        END) AS `ram_size`,
    `backup_offering`.`uuid` AS `backup_offering_uuid`,
    `backup_offering`.`id` AS `backup_offering_id`,
    `service_offering`.`name` AS `service_offering_name`,
    `disk_offering`.`name` AS `disk_offering_name`,
    `backup_offering`.`name` AS `backup_offering_name`,
    `storage_pool`.`id` AS `pool_id`,
    `storage_pool`.`uuid` AS `pool_uuid`,
    `storage_pool`.`pool_type` AS `pool_type`,
    `volumes`.`id` AS `volume_id`,
    `volumes`.`uuid` AS `volume_uuid`,
    `volumes`.`device_id` AS `volume_device_id`,
    `volumes`.`volume_type` AS `volume_type`,
    `security_group`.`id` AS `security_group_id`,
    `security_group`.`uuid` AS `security_group_uuid`,
    `security_group`.`name` AS `security_group_name`,
    `security_group`.`description` AS `security_group_description`,
    `nics`.`id` AS `nic_id`,
    `nics`.`uuid` AS `nic_uuid`,
    `nics`.`device_id` AS `nic_device_id`,
    `nics`.`network_id` AS `network_id`,
    `nics`.`ip4_address` AS `ip_address`,
    `nics`.`ip6_address` AS `ip6_address`,
    `nics`.`ip6_gateway` AS `ip6_gateway`,
    `nics`.`ip6_cidr` AS `ip6_cidr`,
    `nics`.`default_nic` AS `is_default_nic`,
    `nics`.`gateway` AS `gateway`,
    `nics`.`netmask` AS `netmask`,
    `nics`.`mac_address` AS `mac_address`,
    `nics`.`broadcast_uri` AS `broadcast_uri`,
    `nics`.`isolation_uri` AS `isolation_uri`,
    `vpc`.`id` AS `vpc_id`,
    `vpc`.`uuid` AS `vpc_uuid`,
    `networks`.`uuid` AS `network_uuid`,
    `networks`.`name` AS `network_name`,
    `networks`.`traffic_type` AS `traffic_type`,
    `networks`.`guest_type` AS `guest_type`,
    `user_ip_address`.`id` AS `public_ip_id`,
    `user_ip_address`.`uuid` AS `public_ip_uuid`,
    `user_ip_address`.`public_ip_address` AS `public_ip_address`,
    `ssh_details`.`value` AS `keypair_names`,
    `resource_tags`.`id` AS `tag_id`,
    `resource_tags`.`uuid` AS `tag_uuid`,
    `resource_tags`.`key` AS `tag_key`,
    `resource_tags`.`value` AS `tag_value`,
    `resource_tags`.`domain_id` AS `tag_domain_id`,
    `domain`.`uuid` AS `tag_domain_uuid`,
    `domain`.`name` AS `tag_domain_name`,
    `resource_tags`.`account_id` AS `tag_account_id`,
    `account`.`account_name` AS `tag_account_name`,
    `resource_tags`.`resource_id` AS `tag_resource_id`,
    `resource_tags`.`resource_uuid` AS `tag_resource_uuid`,
    `resource_tags`.`resource_type` AS `tag_resource_type`,
    `resource_tags`.`customer` AS `tag_customer`,
    `async_job`.`id` AS `job_id`,
    `async_job`.`uuid` AS `job_uuid`,
    `async_job`.`job_status` AS `job_status`,
    `async_job`.`account_id` AS `job_account_id`,
    `affinity_group`.`id` AS `affinity_group_id`,
    `affinity_group`.`uuid` AS `affinity_group_uuid`,
    `affinity_group`.`name` AS `affinity_group_name`,
    `affinity_group`.`description` AS `affinity_group_description`,
    `autoscale_vmgroups`.`id` AS `autoscale_vmgroup_id`,
    `autoscale_vmgroups`.`uuid` AS `autoscale_vmgroup_uuid`,
    `autoscale_vmgroups`.`name` AS `autoscale_vmgroup_name`,
    `vm_instance`.`dynamically_scalable` AS `dynamically_scalable`,
    `user_data`.`id` AS `user_data_id`,
    `user_data`.`uuid` AS `user_data_uuid`,
    `user_data`.`name` AS `user_data_name`,
    `user_vm`.`user_data_details` AS `user_data_details`,
    `vm_template`.`user_data_link_policy` AS `user_data_policy`
FROM
    (((((((((((((((((((((((((((((((((((`user_vm`
        JOIN `vm_instance` ON (((`vm_instance`.`id` = `user_vm`.`id`)
            AND ISNULL(`vm_instance`.`removed`))))
        JOIN `account` ON ((`vm_instance`.`account_id` = `account`.`id`)))
        JOIN `domain` ON ((`vm_instance`.`domain_id` = `domain`.`id`)))
        LEFT JOIN `guest_os` ON ((`vm_instance`.`guest_os_id` = `guest_os`.`id`)))
        LEFT JOIN `host_pod_ref` ON ((`vm_instance`.`pod_id` = `host_pod_ref`.`id`)))
        LEFT JOIN `projects` ON ((`projects`.`project_account_id` = `account`.`id`)))
        LEFT JOIN `instance_group_vm_map` ON ((`vm_instance`.`id` = `instance_group_vm_map`.`instance_id`)))
        LEFT JOIN `instance_group` ON ((`instance_group_vm_map`.`group_id` = `instance_group`.`id`)))
        LEFT JOIN `data_center` ON ((`vm_instance`.`data_center_id` = `data_center`.`id`)))
        LEFT JOIN `host` ON ((`vm_instance`.`host_id` = `host`.`id`)))
        LEFT JOIN `vm_template` ON ((`vm_instance`.`vm_template_id` = `vm_template`.`id`)))
        LEFT JOIN `vm_template` `iso` ON ((`iso`.`id` = `user_vm`.`iso_id`)))
        LEFT JOIN `volumes` ON ((`vm_instance`.`id` = `volumes`.`instance_id`)))
        LEFT JOIN `service_offering` ON ((`vm_instance`.`service_offering_id` = `service_offering`.`id`)))
        LEFT JOIN `disk_offering` `svc_disk_offering` ON ((`volumes`.`disk_offering_id` = `svc_disk_offering`.`id`)))
        LEFT JOIN `disk_offering` ON ((`volumes`.`disk_offering_id` = `disk_offering`.`id`)))
        LEFT JOIN `backup_offering` ON ((`vm_instance`.`backup_offering_id` = `backup_offering`.`id`)))
        LEFT JOIN `storage_pool` ON ((`volumes`.`pool_id` = `storage_pool`.`id`)))
        LEFT JOIN `security_group_vm_map` ON ((`vm_instance`.`id` = `security_group_vm_map`.`instance_id`)))
        LEFT JOIN `security_group` ON ((`security_group_vm_map`.`security_group_id` = `security_group`.`id`)))
        LEFT JOIN `user_data` ON ((`user_data`.`id` = `user_vm`.`user_data_id`)))
        LEFT JOIN `nics` ON (((`vm_instance`.`id` = `nics`.`instance_id`)
        AND ISNULL(`nics`.`removed`))))
        LEFT JOIN `networks` ON ((`nics`.`network_id` = `networks`.`id`)))
        LEFT JOIN `vpc` ON (((`networks`.`vpc_id` = `vpc`.`id`)
        AND ISNULL(`vpc`.`removed`))))
        LEFT JOIN `user_ip_address` FORCE INDEX(`fk_user_ip_address__vm_id`) ON ((`user_ip_address`.`vm_id` = `vm_instance`.`id`)))
        LEFT JOIN `user_vm_details` `ssh_details` ON (((`ssh_details`.`vm_id` = `vm_instance`.`id`)
        AND (`ssh_details`.`name` = 'SSH.KeyPairNames'))))
        LEFT JOIN `resource_tags` ON (((`resource_tags`.`resource_id` = `vm_instance`.`id`)
        AND (`resource_tags`.`resource_type` = 'UserVm'))))
        LEFT JOIN `async_job` ON (((`async_job`.`instance_id` = `vm_instance`.`id`)
        AND (`async_job`.`instance_type` = 'VirtualMachine')
        AND (`async_job`.`job_status` = 0))))
        LEFT JOIN `affinity_group_vm_map` ON ((`vm_instance`.`id` = `affinity_group_vm_map`.`instance_id`)))
        LEFT JOIN `affinity_group` ON ((`affinity_group_vm_map`.`affinity_group_id` = `affinity_group`.`id`)))
        LEFT JOIN `autoscale_vmgroup_vm_map` ON ((`autoscale_vmgroup_vm_map`.`instance_id` = `vm_instance`.`id`)))
        LEFT JOIN `autoscale_vmgroups` ON ((`autoscale_vmgroup_vm_map`.`vmgroup_id` = `autoscale_vmgroups`.`id`)))
        LEFT JOIN `user_vm_details` `custom_cpu` ON (((`custom_cpu`.`vm_id` = `vm_instance`.`id`)
        AND (`custom_cpu`.`name` = 'CpuNumber'))))
        LEFT JOIN `user_vm_details` `custom_speed` ON (((`custom_speed`.`vm_id` = `vm_instance`.`id`)
        AND (`custom_speed`.`name` = 'CpuSpeed'))))
        LEFT JOIN `user_vm_details` `custom_ram_size` ON (((`custom_ram_size`.`vm_id` = `vm_instance`.`id`)
        AND (`custom_ram_size`.`name` = 'memory'))));

-- Quota inject tariff result into subsequent ones
CALL `cloud_usage`.`IDEMPOTENT_ADD_COLUMN`('cloud_usage.quota_tariff', 'position', 'bigint(20) NOT NULL DEFAULT 1 COMMENT "Position in the execution sequence for tariffs of the same type"');

-- Idempotent IDEMPOTENT_MODIFY_COLUMN_CHAR_SET
DROP PROCEDURE IF EXISTS `cloud`.`IDEMPOTENT_MODIFY_COLUMN_CHAR_SET`;
CREATE PROCEDURE `cloud`.`IDEMPOTENT_MODIFY_COLUMN_CHAR_SET` (
  IN in_table_name VARCHAR(200)
, IN in_column_name VARCHAR(200)
, IN in_column_type VARCHAR(200)
, IN in_column_definition VARCHAR(1000)
)
BEGIN
    DECLARE CONTINUE HANDLER FOR 1060 BEGIN END; SET @ddl = CONCAT('ALTER TABLE ', in_table_name); SET @ddl = CONCAT(@ddl, ' ', ' MODIFY COLUMN') ; SET @ddl = CONCAT(@ddl, ' ', in_column_name); SET @ddl = CONCAT(@ddl, ' ', in_column_type); SET @ddl = CONCAT(@ddl, ' ', ' CHARACTER SET utf8mb4'); SET @ddl = CONCAT(@ddl, ' ', in_column_definition); PREPARE stmt FROM @ddl; EXECUTE stmt; DEALLOCATE PREPARE stmt; END;

DROP PROCEDURE IF EXISTS `cloud_usage`.`IDEMPOTENT_MODIFY_COLUMN_CHAR_SET`;
CREATE PROCEDURE `cloud_usage`.`IDEMPOTENT_MODIFY_COLUMN_CHAR_SET` (
  IN in_table_name VARCHAR(200)
, IN in_column_name VARCHAR(200)
, IN in_column_type VARCHAR(200)
, IN in_column_definition VARCHAR(1000)
)
BEGIN
    DECLARE CONTINUE HANDLER FOR 1060 BEGIN END; SET @ddl = CONCAT('ALTER TABLE ', in_table_name); SET @ddl = CONCAT(@ddl, ' ', ' MODIFY COLUMN') ; SET @ddl = CONCAT(@ddl, ' ', in_column_name); SET @ddl = CONCAT(@ddl, ' ', in_column_type); SET @ddl = CONCAT(@ddl, ' ', ' CHARACTER SET utf8mb4'); SET @ddl = CONCAT(@ddl, ' ', in_column_definition); PREPARE stmt FROM @ddl; EXECUTE stmt; DEALLOCATE PREPARE stmt; END;

CALL `cloud`.`IDEMPOTENT_MODIFY_COLUMN_CHAR_SET`('async_job', 'job_result', 'TEXT', 'COMMENT \'job result info\'');
CALL `cloud`.`IDEMPOTENT_MODIFY_COLUMN_CHAR_SET`('async_job', 'job_cmd_info', 'TEXT', 'COMMENT \'command parameter info\'');
CALL `cloud`.`IDEMPOTENT_MODIFY_COLUMN_CHAR_SET`('event', 'description', 'VARCHAR(1024)', 'NOT NULL');
CALL `cloud`.`IDEMPOTENT_MODIFY_COLUMN_CHAR_SET`('usage_event', 'resource_name', 'VARCHAR(255)', 'DEFAULT NULL');
CALL `cloud_usage`.`IDEMPOTENT_MODIFY_COLUMN_CHAR_SET`('usage_event', 'resource_name', 'VARCHAR(255)', 'DEFAULT NULL');

CALL `cloud`.`IDEMPOTENT_MODIFY_COLUMN_CHAR_SET`('account', 'account_name', 'VARCHAR(100)', 'DEFAULT NULL COMMENT \'an account name set by the creator of the account, defaults to username for single accounts\'');
CALL `cloud`.`IDEMPOTENT_MODIFY_COLUMN_CHAR_SET`('affinity_group', 'description', 'VARCHAR(4096)', 'DEFAULT NULL');
CALL `cloud`.`IDEMPOTENT_MODIFY_COLUMN_CHAR_SET`('annotations', 'annotation', 'TEXT', '');
CALL `cloud`.`IDEMPOTENT_MODIFY_COLUMN_CHAR_SET`('autoscale_vmgroups', 'name', 'VARCHAR(255)', 'DEFAULT NULL COMMENT \'name of the autoscale vm group\'');
CALL `cloud`.`IDEMPOTENT_MODIFY_COLUMN_CHAR_SET`('backup_offering', 'name', 'VARCHAR(255)', 'NOT NULL COMMENT \'backup offering name\'');
CALL `cloud`.`IDEMPOTENT_MODIFY_COLUMN_CHAR_SET`('backup_offering', 'description', 'VARCHAR(255)', 'NOT NULL COMMENT \'backup offering description\'');
CALL `cloud`.`IDEMPOTENT_MODIFY_COLUMN_CHAR_SET`('disk_offering', 'name', 'VARCHAR(255)', 'NOT NULL');
CALL `cloud`.`IDEMPOTENT_MODIFY_COLUMN_CHAR_SET`('disk_offering', 'unique_name', 'VARCHAR(32)', 'DEFAULT NULL COMMENT \'unique name\'');
CALL `cloud`.`IDEMPOTENT_MODIFY_COLUMN_CHAR_SET`('disk_offering', 'display_text', 'VARCHAR(4096)', 'DEFAULT NULL COMMENT \'Optional text set by the admin for display purpose only\'');
CALL `cloud`.`IDEMPOTENT_MODIFY_COLUMN_CHAR_SET`('instance_group', 'name', 'VARCHAR(255)', 'NOT NULL');
CALL `cloud`.`IDEMPOTENT_MODIFY_COLUMN_CHAR_SET`('kubernetes_cluster', 'name', 'VARCHAR(255)', 'NOT NULL');
CALL `cloud`.`IDEMPOTENT_MODIFY_COLUMN_CHAR_SET`('kubernetes_cluster', 'description', 'VARCHAR(4096)', 'DEFAULT NULL COMMENT \'display text for this Kubernetes cluster\'');
CALL `cloud`.`IDEMPOTENT_MODIFY_COLUMN_CHAR_SET`('kubernetes_supported_version', 'name', 'VARCHAR(255)', 'NOT NULL COMMENT \'the name of this Kubernetes version\'');
CALL `cloud`.`IDEMPOTENT_MODIFY_COLUMN_CHAR_SET`('network_offerings', 'name', 'VARCHAR(64)', 'DEFAULT NULL COMMENT \'name of the network offering\'');
CALL `cloud`.`IDEMPOTENT_MODIFY_COLUMN_CHAR_SET`('network_offerings', 'unique_name', 'VARCHAR(64)', 'DEFAULT NULL COMMENT \'unique name of the network offering\'');
CALL `cloud`.`IDEMPOTENT_MODIFY_COLUMN_CHAR_SET`('network_offerings', 'display_text', 'VARCHAR(255)', 'NOT NULL COMMENT \'text to display to users\'');
CALL `cloud`.`IDEMPOTENT_MODIFY_COLUMN_CHAR_SET`('networks', 'name', 'VARCHAR(255)', 'DEFAULT NULL COMMENT \'name for this network\'');
CALL `cloud`.`IDEMPOTENT_MODIFY_COLUMN_CHAR_SET`('networks', 'display_text', 'VARCHAR(255)', 'DEFAULT NULL COMMENT \'display text for this network\'');
CALL `cloud`.`IDEMPOTENT_MODIFY_COLUMN_CHAR_SET`('project_role', 'description', 'TEXT', 'COMMENT \'description of the project role\'');
CALL `cloud`.`IDEMPOTENT_MODIFY_COLUMN_CHAR_SET`('projects', 'name', 'VARCHAR(255)', 'DEFAULT NULL COMMENT \'project name\'');
CALL `cloud`.`IDEMPOTENT_MODIFY_COLUMN_CHAR_SET`('projects', 'display_text', 'VARCHAR(255)', 'DEFAULT NULL COMMENT \'project display text\'');
CALL `cloud`.`IDEMPOTENT_MODIFY_COLUMN_CHAR_SET`('roles', 'description', 'TEXT', 'COMMENT \'description of the role\'');
CALL `cloud`.`IDEMPOTENT_MODIFY_COLUMN_CHAR_SET`('service_offering', 'name', 'VARCHAR(255)', 'NOT NULL');
CALL `cloud`.`IDEMPOTENT_MODIFY_COLUMN_CHAR_SET`('service_offering', 'unique_name', 'VARCHAR(32)', 'DEFAULT NULL COMMENT \'unique name for offerings\'');
CALL `cloud`.`IDEMPOTENT_MODIFY_COLUMN_CHAR_SET`('service_offering', 'display_text', 'VARCHAR(4096)', 'DEFAULT NULL');
CALL `cloud`.`IDEMPOTENT_MODIFY_COLUMN_CHAR_SET`('snapshots', 'name', 'VARCHAR(255)', 'NOT NULL COMMENT \'snapshot name\'');
CALL `cloud`.`IDEMPOTENT_MODIFY_COLUMN_CHAR_SET`('ssh_keypairs', 'keypair_name', 'VARCHAR(256)', 'NOT NULL COMMENT \'name of the key pair\'');
CALL `cloud`.`IDEMPOTENT_MODIFY_COLUMN_CHAR_SET`('user_vm', 'display_name', 'VARCHAR(255)', 'DEFAULT NULL');
CALL `cloud`.`IDEMPOTENT_MODIFY_COLUMN_CHAR_SET`('user_vm_details', 'value', 'VARCHAR(5120)', 'NOT NULL');
CALL `cloud`.`IDEMPOTENT_MODIFY_COLUMN_CHAR_SET`('user', 'firstname', 'VARCHAR(255)', 'DEFAULT NULL');
CALL `cloud`.`IDEMPOTENT_MODIFY_COLUMN_CHAR_SET`('user', 'lastname', 'VARCHAR(255)', 'DEFAULT NULL');
CALL `cloud`.`IDEMPOTENT_MODIFY_COLUMN_CHAR_SET`('user_data', 'name', 'VARCHAR(256)', 'NOT NULL COMMENT \'name of the user data\'');
CALL `cloud`.`IDEMPOTENT_MODIFY_COLUMN_CHAR_SET`('vm_instance', 'display_name', 'VARCHAR(255)', 'DEFAULT NULL');
CALL `cloud`.`IDEMPOTENT_MODIFY_COLUMN_CHAR_SET`('vm_snapshots', 'display_name', 'VARCHAR(255)', 'DEFAULT NULL');
CALL `cloud`.`IDEMPOTENT_MODIFY_COLUMN_CHAR_SET`('vm_snapshots', 'description', 'VARCHAR(255)', 'DEFAULT NULL');
CALL `cloud`.`IDEMPOTENT_MODIFY_COLUMN_CHAR_SET`('vm_template', 'name', 'VARCHAR(255)', 'NOT NULL');
CALL `cloud`.`IDEMPOTENT_MODIFY_COLUMN_CHAR_SET`('vm_template', 'display_text', 'VARCHAR(4096)', 'DEFAULT NULL COMMENT \'Description text set by the admin for display purpose only\'');
CALL `cloud`.`IDEMPOTENT_MODIFY_COLUMN_CHAR_SET`('volumes', 'name', 'VARCHAR(255)', 'DEFAULT NULL COMMENT \'A user specified name for the volume\'');
CALL `cloud`.`IDEMPOTENT_MODIFY_COLUMN_CHAR_SET`('vpc', 'name', 'VARCHAR(255)', 'DEFAULT NULL COMMENT \'vpc name\'');
CALL `cloud`.`IDEMPOTENT_MODIFY_COLUMN_CHAR_SET`('vpc', 'display_text', 'VARCHAR(255)', 'DEFAULT NULL COMMENT \'vpc display text\'');
CALL `cloud`.`IDEMPOTENT_MODIFY_COLUMN_CHAR_SET`('vpc_offerings', 'name', 'VARCHAR(255)', 'DEFAULT NULL COMMENT \'vpc offering name\'');
CALL `cloud`.`IDEMPOTENT_MODIFY_COLUMN_CHAR_SET`('vpc_offerings', 'unique_name', 'VARCHAR(64)', 'DEFAULT NULL COMMENT \'unique name of the vpc offering\'');
CALL `cloud`.`IDEMPOTENT_MODIFY_COLUMN_CHAR_SET`('vpc_offerings', 'display_text', 'VARCHAR(255)', 'DEFAULT NULL COMMENT \'display text\'');

CALL `cloud`.`IDEMPOTENT_ADD_COLUMN`('cloud.roles','state', 'varchar(10) NOT NULL default "enabled" COMMENT "role state"');

<<<<<<< HEAD
-- Multi-Arch Zones
CALL `cloud`.`IDEMPOTENT_ADD_COLUMN`('cloud.cluster', 'arch', 'varchar(8) DEFAULT "x86_64" COMMENT "the CPU architecture of the hosts in the cluster"');
CALL `cloud`.`IDEMPOTENT_ADD_COLUMN`('cloud.host', 'arch', 'varchar(8) DEFAULT "x86_64" COMMENT "the CPU architecture of the host"');
CALL `cloud`.`IDEMPOTENT_ADD_COLUMN`('cloud.vm_template', 'arch', 'varchar(8) DEFAULT "x86_64" COMMENT "the CPU architecture of the template/ISO"');
=======
-- NAS B&R Plugin Backup Repository
DROP TABLE IF EXISTS `cloud`.`backup_repository`;
CREATE TABLE `cloud`.`backup_repository` (
  `id` bigint unsigned NOT NULL AUTO_INCREMENT COMMENT 'id of the backup repository',
  `uuid` varchar(255) NOT NULL COMMENT 'uuid of the backup repository',
  `name` varchar(255) CHARACTER SET utf8mb4 NOT NULL COMMENT 'name of the backup repository',
  `zone_id` bigint unsigned NOT NULL COMMENT 'id of zone',
  `provider` varchar(255) NOT NULL COMMENT 'backup provider name',
  `type` varchar(255) NOT NULL COMMENT 'backup repo type',
  `address` varchar(1024) NOT NULL COMMENT 'url of the backup repository',
  `mount_opts` varchar(1024) NOT NULL COMMENT 'mount options for the backup repository',
  `used_bytes` bigint unsigned,
  `capacity_bytes` bigint unsigned,
  `created` datetime,
  `removed` datetime,
  PRIMARY KEY(`id`),
  INDEX `i_backup_repository__uuid`(`uuid`),
  INDEX `i_backup_repository__zone_id_provider`(`zone_id`, `provider`)
) ENGINE=InnoDB DEFAULT CHARSET=utf8;

-- Drop foreign key on backup_schedule, drop unique key on vm_id and re-add foreign key to allow multiple backup schedules to be created
ALTER TABLE `cloud`.`backup_schedule` DROP FOREIGN KEY fk_backup_schedule__vm_id;
ALTER TABLE `cloud`.`backup_schedule` DROP INDEX vm_id;
ALTER TABLE `cloud`.`backup_schedule` ADD CONSTRAINT fk_backup_schedule__vm_id FOREIGN KEY (vm_id) REFERENCES vm_instance(id) ON DELETE CASCADE;

-- Add volume details to the backups table to keep track of the volumes being backed up
CALL `cloud`.`IDEMPOTENT_ADD_COLUMN`('cloud.backups', 'backed_volumes', 'text DEFAULT NULL COMMENT "details of backed-up volumes" ');
CALL `cloud`.`IDEMPOTENT_MODIFY_COLUMN_CHAR_SET`('backups', 'backed_volumes', 'TEXT', 'DEFAULT NULL COMMENT \'details of backed-up volumes\'');
>>>>>>> 85765c31

-- Add support for VMware 8.0u2 (8.0.2.x) and 8.0u3 (8.0.3.x)
INSERT IGNORE INTO `cloud`.`hypervisor_capabilities` (uuid, hypervisor_type, hypervisor_version, max_guests_limit, security_group_enabled, max_data_volumes_limit, max_hosts_per_cluster, storage_motion_supported, vm_snapshot_enabled) values (UUID(), 'VMware', '8.0.2', 1024, 0, 59, 64, 1, 1);
INSERT IGNORE INTO `cloud`.`guest_os_hypervisor` (uuid, hypervisor_type, hypervisor_version, guest_os_name, guest_os_id, created, is_user_defined) SELECT UUID(),'VMware', '8.0.2', guest_os_name, guest_os_id, utc_timestamp(), 0  FROM `cloud`.`guest_os_hypervisor` WHERE hypervisor_type='VMware' AND hypervisor_version='8.0';
INSERT IGNORE INTO `cloud`.`hypervisor_capabilities` (uuid, hypervisor_type, hypervisor_version, max_guests_limit, security_group_enabled, max_data_volumes_limit, max_hosts_per_cluster, storage_motion_supported, vm_snapshot_enabled) values (UUID(), 'VMware', '8.0.3', 1024, 0, 59, 64, 1, 1);
INSERT IGNORE INTO `cloud`.`guest_os_hypervisor` (uuid, hypervisor_type, hypervisor_version, guest_os_name, guest_os_id, created, is_user_defined) SELECT UUID(),'VMware', '8.0.3', guest_os_name, guest_os_id, utc_timestamp(), 0  FROM `cloud`.`guest_os_hypervisor` WHERE hypervisor_type='VMware' AND hypervisor_version='8.0';<|MERGE_RESOLUTION|>--- conflicted
+++ resolved
@@ -457,12 +457,11 @@
 
 CALL `cloud`.`IDEMPOTENT_ADD_COLUMN`('cloud.roles','state', 'varchar(10) NOT NULL default "enabled" COMMENT "role state"');
 
-<<<<<<< HEAD
 -- Multi-Arch Zones
 CALL `cloud`.`IDEMPOTENT_ADD_COLUMN`('cloud.cluster', 'arch', 'varchar(8) DEFAULT "x86_64" COMMENT "the CPU architecture of the hosts in the cluster"');
 CALL `cloud`.`IDEMPOTENT_ADD_COLUMN`('cloud.host', 'arch', 'varchar(8) DEFAULT "x86_64" COMMENT "the CPU architecture of the host"');
 CALL `cloud`.`IDEMPOTENT_ADD_COLUMN`('cloud.vm_template', 'arch', 'varchar(8) DEFAULT "x86_64" COMMENT "the CPU architecture of the template/ISO"');
-=======
+
 -- NAS B&R Plugin Backup Repository
 DROP TABLE IF EXISTS `cloud`.`backup_repository`;
 CREATE TABLE `cloud`.`backup_repository` (
@@ -491,7 +490,6 @@
 -- Add volume details to the backups table to keep track of the volumes being backed up
 CALL `cloud`.`IDEMPOTENT_ADD_COLUMN`('cloud.backups', 'backed_volumes', 'text DEFAULT NULL COMMENT "details of backed-up volumes" ');
 CALL `cloud`.`IDEMPOTENT_MODIFY_COLUMN_CHAR_SET`('backups', 'backed_volumes', 'TEXT', 'DEFAULT NULL COMMENT \'details of backed-up volumes\'');
->>>>>>> 85765c31
 
 -- Add support for VMware 8.0u2 (8.0.2.x) and 8.0u3 (8.0.3.x)
 INSERT IGNORE INTO `cloud`.`hypervisor_capabilities` (uuid, hypervisor_type, hypervisor_version, max_guests_limit, security_group_enabled, max_data_volumes_limit, max_hosts_per_cluster, storage_motion_supported, vm_snapshot_enabled) values (UUID(), 'VMware', '8.0.2', 1024, 0, 59, 64, 1, 1);
