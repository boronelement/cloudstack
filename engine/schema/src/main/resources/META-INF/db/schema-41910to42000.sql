-- Licensed to the Apache Software Foundation (ASF) under one
-- or more contributor license agreements.  See the NOTICE file
-- distributed with this work for additional information
-- regarding copyright ownership.  The ASF licenses this file
-- to you under the Apache License, Version 2.0 (the
-- "License"); you may not use this file except in compliance
-- with the License.  You may obtain a copy of the License at
--
--   http://www.apache.org/licenses/LICENSE-2.0
--
-- Unless required by applicable law or agreed to in writing,
-- software distributed under the License is distributed on an
-- "AS IS" BASIS, WITHOUT WARRANTIES OR CONDITIONS OF ANY
-- KIND, either express or implied.  See the License for the
-- specific language governing permissions and limitations
-- under the License.

--;
-- Schema upgrade from 4.19.0.0 to 4.20.0.0
--;

-- Add tag column to tables
CALL `cloud`.`IDEMPOTENT_ADD_COLUMN`('cloud.resource_limit', 'tag', 'varchar(64) DEFAULT NULL COMMENT "tag for the limit" ');
CALL `cloud`.`IDEMPOTENT_ADD_COLUMN`('cloud.resource_count', 'tag', 'varchar(64) DEFAULT NULL COMMENT "tag for the resource count" ');
CALL `cloud`.`IDEMPOTENT_ADD_COLUMN`('cloud.resource_reservation', 'tag', 'varchar(64) DEFAULT NULL COMMENT "tag for the resource reservation" ');
CALL `cloud`.`IDEMPOTENT_DROP_INDEX`('i_resource_count__type_accountId', 'cloud.resource_count');
CALL `cloud`.`IDEMPOTENT_DROP_INDEX`('i_resource_count__type_domaintId', 'cloud.resource_count');

DROP PROCEDURE IF EXISTS `cloud`.`IDEMPOTENT_ADD_UNIQUE_INDEX`;
CREATE PROCEDURE `cloud`.`IDEMPOTENT_ADD_UNIQUE_INDEX` (
    IN in_table_name VARCHAR(200),
    IN in_index_name VARCHAR(200),
    IN in_index_definition VARCHAR(1000)
)
BEGIN
    DECLARE CONTINUE HANDLER FOR 1061 BEGIN END; SET @ddl = CONCAT('ALTER TABLE ', in_table_name, ' ', 'ADD UNIQUE INDEX ', in_index_name, ' ', in_index_definition); PREPARE stmt FROM @ddl; EXECUTE stmt; DEALLOCATE PREPARE stmt; END;

CALL `cloud`.`IDEMPOTENT_ADD_UNIQUE_INDEX`('cloud.resource_count', 'i_resource_count__type_tag_accountId', '(type, tag, account_id)');
CALL `cloud`.`IDEMPOTENT_ADD_UNIQUE_INDEX`('cloud.resource_count', 'i_resource_count__type_tag_domainId', '(type, tag, domain_id)');

ALTER TABLE `cloud`.`resource_reservation`
    MODIFY COLUMN `amount` bigint NOT NULL;

CALL `cloud`.`IDEMPOTENT_ADD_COLUMN`('cloud.resource_reservation', 'resource_id', 'bigint unsigned NULL COMMENT "id of the resource" ');
CALL `cloud`.`IDEMPOTENT_ADD_COLUMN`('cloud.resource_reservation', 'mgmt_server_id', 'bigint unsigned NULL COMMENT "management server id" ');
CALL `cloud`.`IDEMPOTENT_ADD_COLUMN`('cloud.resource_reservation', 'created', 'datetime DEFAULT NULL COMMENT "date when the reservation was created" ');

UPDATE `cloud`.`resource_reservation` SET `created` = now() WHERE created IS NULL;


-- Update Default System offering for Router to 512MiB
UPDATE `cloud`.`service_offering` SET ram_size = 512 WHERE unique_name IN ("Cloud.Com-SoftwareRouter", "Cloud.Com-SoftwareRouter-Local",
                                                                           "Cloud.Com-InternalLBVm", "Cloud.Com-InternalLBVm-Local",
                                                                           "Cloud.Com-ElasticLBVm", "Cloud.Com-ElasticLBVm-Local")
                                                       AND system_use = 1 AND ram_size < 512;

-- NSX Plugin --
CREATE TABLE `cloud`.`nsx_providers` (
                                         `id` bigint unsigned NOT NULL auto_increment COMMENT 'id',
                                         `uuid` varchar(40),
                                         `zone_id` bigint unsigned NOT NULL COMMENT 'Zone ID',
                                         `host_id` bigint unsigned NOT NULL COMMENT 'Host ID',
                                         `provider_name` varchar(40),
                                         `hostname` varchar(255) NOT NULL,
                                         `port` varchar(255),
                                         `username` varchar(255) NOT NULL,
                                         `password` varchar(255) NOT NULL,
                                         `tier0_gateway` varchar(255),
                                         `edge_cluster` varchar(255),
                                         `transport_zone` varchar(255),
                                         `created` datetime NOT NULL COMMENT 'date created',
                                         `removed` datetime COMMENT 'date removed if not null',
                                         PRIMARY KEY (`id`),
                                         CONSTRAINT `fk_nsx_providers__zone_id` FOREIGN KEY `fk_nsx_providers__zone_id` (`zone_id`) REFERENCES `data_center`(`id`) ON DELETE CASCADE,
                                         INDEX `i_nsx_providers__zone_id`(`zone_id`)
) ENGINE=InnoDB DEFAULT CHARSET=utf8;

-- NSX Plugin --
CALL `cloud`.`IDEMPOTENT_ADD_COLUMN`('cloud.network_offerings','for_nsx', 'int(1) unsigned DEFAULT "0" COMMENT "is nsx enabled for the resource"');
CALL `cloud`.`IDEMPOTENT_ADD_COLUMN`('cloud.network_offerings','nsx_mode', 'varchar(32) COMMENT "mode in which the network would route traffic"');
CALL `cloud`.`IDEMPOTENT_ADD_COLUMN`('cloud.vpc_offerings','for_nsx', 'int(1) unsigned DEFAULT "0" COMMENT "is nsx enabled for the resource"');
CALL `cloud`.`IDEMPOTENT_ADD_COLUMN`('cloud.vpc_offerings','nsx_mode', 'varchar(32) COMMENT "mode in which the network would route traffic"');

-- Create table to persist quota email template configurations
CREATE TABLE IF NOT EXISTS `cloud_usage`.`quota_email_configuration`(
    `account_id` int(11) NOT NULL,
    `email_template_id` bigint(20) NOT NULL,
    `enabled` int(1) UNSIGNED NOT NULL,
    PRIMARY KEY (`account_id`, `email_template_id`),
    CONSTRAINT `FK_quota_email_configuration_account_id` FOREIGN KEY (`account_id`) REFERENCES `cloud_usage`.`quota_account`(`account_id`),
    CONSTRAINT `FK_quota_email_configuration_email_template_id` FOREIGN KEY (`email_template_id`) REFERENCES `cloud_usage`.`quota_email_templates`(`id`));

-- Add `is_implicit` column to `host_tags` table
CALL `cloud`.`IDEMPOTENT_ADD_COLUMN`('cloud.host_tags', 'is_implicit', 'int(1) UNSIGNED NOT NULL DEFAULT 0 COMMENT "If host tag is implicit or explicit" ');

-- Webhooks feature
DROP TABLE IF EXISTS `cloud`.`webhook`;
CREATE TABLE `cloud`.`webhook` (
  `id` bigint unsigned NOT NULL AUTO_INCREMENT COMMENT 'id of the webhook',
  `uuid` varchar(255) COMMENT 'uuid of the webhook',
  `name` varchar(255) NOT NULL COMMENT 'name of the webhook',
  `description` varchar(4096) COMMENT 'description for the webhook',
  `state` char(32) NOT NULL COMMENT 'state of the webhook - Enabled or Disabled',
  `domain_id` bigint unsigned NOT NULL COMMENT 'id of the owner domain of the webhook',
  `account_id` bigint unsigned NOT NULL COMMENT 'id of the owner account of the webhook',
  `payload_url` varchar(255) COMMENT 'payload URL for the webhook',
  `secret_key` varchar(255) COMMENT 'secret key for the webhook',
  `ssl_verification` boolean COMMENT 'for https payload url, if true then strict ssl verification',
  `scope` char(32) NOT NULL COMMENT 'scope for the webhook - Local, Domain, Global',
  `created` datetime COMMENT 'date the webhook was created',
  `removed` datetime COMMENT 'date removed if not null',
  PRIMARY KEY(`id`),
  INDEX `i_webhook__account_id`(`account_id`),
  CONSTRAINT `fk_webhook__account_id` FOREIGN KEY (`account_id`) REFERENCES `account`(`id`) ON DELETE CASCADE
) ENGINE=InnoDB DEFAULT CHARSET=utf8;

DROP TABLE IF EXISTS `cloud`.`webhook_delivery`;
CREATE TABLE `cloud`.`webhook_delivery` (
  `id` bigint unsigned NOT NULL AUTO_INCREMENT COMMENT 'id of the webhook delivery',
  `uuid` varchar(255) COMMENT 'uuid of the webhook',
  `event_id` bigint unsigned NOT NULL COMMENT 'id of the event',
  `webhook_id` bigint unsigned NOT NULL COMMENT 'id of the webhook',
  `mshost_msid` bigint unsigned NOT NULL COMMENT 'msid of the management server',
  `headers` TEXT COMMENT 'headers for the webhook delivery',
  `payload` TEXT COMMENT 'payload for the webhook delivery',
  `success` boolean COMMENT 'webhook delivery succeeded or not',
  `response` TEXT COMMENT 'response of the webhook delivery',
  `start_time` datetime COMMENT 'start timestamp of the webhook delivery',
  `end_time` datetime COMMENT 'end timestamp of the webhook delivery',
  PRIMARY KEY(`id`),
  INDEX `i_webhook__event_id`(`event_id`),
  INDEX `i_webhook__webhook_id`(`webhook_id`),
  CONSTRAINT `fk_webhook__event_id` FOREIGN KEY (`event_id`) REFERENCES `event`(`id`) ON DELETE CASCADE,
  CONSTRAINT `fk_webhook__webhook_id` FOREIGN KEY (`webhook_id`) REFERENCES `webhook`(`id`) ON DELETE CASCADE
) ENGINE=InnoDB DEFAULT CHARSET=utf8;

-- Normalize quota.usage.smtp.useStartTLS, quota.usage.smtp.useAuth, alert.smtp.useAuth and project.smtp.useAuth values
UPDATE
    `cloud`.`configuration`
SET
    value = "true"
WHERE
    name IN ("quota.usage.smtp.useStartTLS", "quota.usage.smtp.useAuth", "alert.smtp.useAuth", "project.smtp.useAuth")
    AND value IN ("true", "y", "t", "1", "on", "yes");

UPDATE
    `cloud`.`configuration`
SET
    value = "false"
WHERE
    name IN ("quota.usage.smtp.useStartTLS", "quota.usage.smtp.useAuth", "alert.smtp.useAuth", "project.smtp.useAuth")
    AND value NOT IN ("true", "y", "t", "1", "on", "yes");

<<<<<<< HEAD
ALTER TABLE `cloud`.`disk_offering`
    ADD COLUMN `fileshare` boolean DEFAULT 0 COMMENT 'offering is for fileshare';

-- add fileshare support to disk offering view
DROP VIEW IF EXISTS `cloud`.`disk_offering_view`;
CREATE VIEW `cloud`.`disk_offering_view` AS
SELECT
    `disk_offering`.`id` AS `id`,
    `disk_offering`.`uuid` AS `uuid`,
    `disk_offering`.`name` AS `name`,
    `disk_offering`.`display_text` AS `display_text`,
    `disk_offering`.`provisioning_type` AS `provisioning_type`,
    `disk_offering`.`disk_size` AS `disk_size`,
    `disk_offering`.`min_iops` AS `min_iops`,
    `disk_offering`.`max_iops` AS `max_iops`,
    `disk_offering`.`created` AS `created`,
    `disk_offering`.`tags` AS `tags`,
    `disk_offering`.`customized` AS `customized`,
    `disk_offering`.`customized_iops` AS `customized_iops`,
    `disk_offering`.`removed` AS `removed`,
    `disk_offering`.`use_local_storage` AS `use_local_storage`,
    `disk_offering`.`hv_ss_reserve` AS `hv_ss_reserve`,
    `disk_offering`.`bytes_read_rate` AS `bytes_read_rate`,
    `disk_offering`.`bytes_read_rate_max` AS `bytes_read_rate_max`,
    `disk_offering`.`bytes_read_rate_max_length` AS `bytes_read_rate_max_length`,
    `disk_offering`.`bytes_write_rate` AS `bytes_write_rate`,
    `disk_offering`.`bytes_write_rate_max` AS `bytes_write_rate_max`,
    `disk_offering`.`bytes_write_rate_max_length` AS `bytes_write_rate_max_length`,
    `disk_offering`.`iops_read_rate` AS `iops_read_rate`,
    `disk_offering`.`iops_read_rate_max` AS `iops_read_rate_max`,
    `disk_offering`.`iops_read_rate_max_length` AS `iops_read_rate_max_length`,
    `disk_offering`.`iops_write_rate` AS `iops_write_rate`,
    `disk_offering`.`iops_write_rate_max` AS `iops_write_rate_max`,
    `disk_offering`.`iops_write_rate_max_length` AS `iops_write_rate_max_length`,
    `disk_offering`.`cache_mode` AS `cache_mode`,
    `disk_offering`.`sort_key` AS `sort_key`,
    `disk_offering`.`compute_only` AS `compute_only`,
    `disk_offering`.`display_offering` AS `display_offering`,
    `disk_offering`.`state` AS `state`,
    `disk_offering`.`disk_size_strictness` AS `disk_size_strictness`,
    `vsphere_storage_policy`.`value` AS `vsphere_storage_policy`,
    `disk_offering`.`encrypt` AS `encrypt`,
    `disk_offering`.`fileshare` AS `fileshare`,
    GROUP_CONCAT(DISTINCT(domain.id)) AS domain_id,
    GROUP_CONCAT(DISTINCT(domain.uuid)) AS domain_uuid,
    GROUP_CONCAT(DISTINCT(domain.name)) AS domain_name,
    GROUP_CONCAT(DISTINCT(domain.path)) AS domain_path,
    GROUP_CONCAT(DISTINCT(zone.id)) AS zone_id,
    GROUP_CONCAT(DISTINCT(zone.uuid)) AS zone_uuid,
    GROUP_CONCAT(DISTINCT(zone.name)) AS zone_name
FROM
    `cloud`.`disk_offering`
        LEFT JOIN
    `cloud`.`disk_offering_details` AS `domain_details` ON `domain_details`.`offering_id` = `disk_offering`.`id` AND `domain_details`.`name`='domainid'
        LEFT JOIN
    `cloud`.`domain` AS `domain` ON FIND_IN_SET(`domain`.`id`, `domain_details`.`value`)
        LEFT JOIN
    `cloud`.`disk_offering_details` AS `zone_details` ON `zone_details`.`offering_id` = `disk_offering`.`id` AND `zone_details`.`name`='zoneid'
        LEFT JOIN
    `cloud`.`data_center` AS `zone` ON FIND_IN_SET(`zone`.`id`, `zone_details`.`value`)
        LEFT JOIN
    `cloud`.`disk_offering_details` AS `vsphere_storage_policy` ON `vsphere_storage_policy`.`offering_id` = `disk_offering`.`id`
        AND `vsphere_storage_policy`.`name` = 'storagepolicy'
WHERE
       `disk_offering`.`state`='Active'
GROUP BY
    `disk_offering`.`id`;

CREATE TABLE `cloud`.`storage_fileshare`(
    `id` bigint unsigned NOT NULL auto_increment COMMENT 'ID',
    `uuid` varchar(40) COMMENT 'UUID',
    `name` varchar(255) NOT NULL COMMENT 'Name of the file share',
    `description` varchar(1024) COMMENT 'Description',
    `domain_id` bigint unsigned NOT NULL COMMENT 'Domain ID',
    `account_id` bigint unsigned NOT NULL COMMENT 'Account ID',
    `project_id` bigint unsigned NOT NULL COMMENT 'Project ID',
    `data_center_id` bigint unsigned NOT NULL COMMENT 'Data center ID',
    `state` varchar(12) NOT NULL COMMENT 'State of the file share in the FSM',
    `endpoint_ip` varchar(40) COMMENT 'IP address of the file share server',
    `endpoint_path` varchar(255) COMMENT 'Path of the file share',
    `fs_provider_name` varchar(255) COMMENT 'Name of the file share provider',
    `size` bigint unsigned COMMENT 'Size of the file share in bytes',
    `protocol` varchar(10) COMMENT 'Protocol supported by the file share',
    `volume_id` bigint unsigned COMMENT 'Volume which the file share is using as storage',
    `vm_id` bigint unsigned COMMENT 'vm on which the file share is hosted',
    `mount_options` varchar(255) COMMENT 'default mount options to be used while mounting the file share',
    `fs_type` varchar(10) NOT NULL COMMENT 'The filesystem format to be used for the file share',
    `disk_offering_id` bigint unsigned COMMENT 'Disk offering used for the volume',
    `service_offering_id` bigint unsigned COMMENT 'Service offering gor the vm',
    `update_count` bigint unsigned COMMENT 'Update count for state change',
    `updated` datetime COMMENT 'date updated',
    `created` datetime NOT NULL COMMENT 'date created',
    `removed` datetime COMMENT 'date removed if not null',
    PRIMARY KEY (`id`),
    CONSTRAINT `uc_storage_fileshare__uuid` UNIQUE (`uuid`),
    INDEX `i_storage_fileshare__account_id`(`account_id`),
    INDEX `i_storage_fileshare__project_id`(`project_id`),
    INDEX `i_storage_fileshare__state`(`state`)
) ENGINE=InnoDB DEFAULT CHARSET=utf8;

CREATE TABLE `cloud`.`storagefsvm`(
    `id` bigint unsigned NOT NULL AUTO_INCREMENT,
    `fileshare_id` bigint unsigned NOT NULL COMMENT 'corresponding file share ID',
    PRIMARY KEY (`id`),
    KEY `fk_storage_fileshare__id` (`fileshare_id`),
    CONSTRAINT `fk_storagefsvm__id` FOREIGN KEY (`id`) REFERENCES `vm_instance` (`id`) ON DELETE CASCADE
) ENGINE=InnoDB DEFAULT CHARSET=utf8;

CREATE TABLE `cloud`.`storagevm_fs_map`(
    `id` bigint unsigned NOT NULL auto_increment COMMENT 'id',
    `vm_id` bigint unsigned NOT NULL,
    `fileshare_id` bigint unsigned NOT NULL,
    PRIMARY KEY (`id`),
    CONSTRAINT `fk_storagevm_fs_map__vm_id` FOREIGN KEY `fk_storagevm_fs_map__vm_id` (`vm_id`) REFERENCES `vm_instance` (`id`)  ON DELETE CASCADE,
    INDEX `i_storagevm_fs_map__vm_id`(`vm_id`)
) ENGINE=InnoDB DEFAULT CHARSET=utf8;

DROP VIEW IF EXISTS `cloud`.`storage_fileshare_view`;
CREATE VIEW `cloud`.`storage_fileshare_view` AS
SELECT
    `storage_fileshare`.`id` AS `id`,
    `storage_fileshare`.`uuid` AS `uuid`,
    `storage_fileshare`.`name` AS `name`,
    `storage_fileshare`.`description` AS `description`,
    `storage_fileshare`.`state` AS `state`,
    `storage_fileshare`.`fs_provider_name` AS `provider`,
    `storage_fileshare`.`size` AS `size`,
    `zone`.`uuid` AS `zone_uuid`,
    `zone`.`name` AS `zone_name`,
    `instance`.`id` AS `instance_id`,
    `instance`.`uuid` AS `instance_uuid`,
    `instance`.`name` AS `instance_name`,
    `volumes`.`uuid` AS `volume_uuid`,
    `volumes`.`name` AS `volume_name`,
    `storage_pool`.`uuid` AS `pool_uuid`,
    `storage_pool`.`name` AS `pool_name`,
    `account`.`account_name` AS `account_name`,
    `project`.`uuid` AS `project_uuid`,
    `project`.`name` AS `project_name`,
    `domain`.`uuid` AS `domain_uuid`,
    `domain`.`name` AS `domain_name`,
    `service_offering`.`uuid` AS `service_offering_uuid`,
    `service_offering`.`name` AS `service_offering_name`,
    `disk_offering`.`uuid` AS `disk_offering_uuid`,
    `disk_offering`.`name` AS `disk_offering_name`,
    `disk_offering`.`disk_size` AS `disk_offering_size`,
    `disk_offering`.`customized` AS `disk_offering_custom`,
    GROUP_CONCAT(DISTINCT(nics.uuid) ORDER BY nics.id) AS nic_uuid,
    GROUP_CONCAT(DISTINCT(nics.ip4_address) ORDER BY nics.id) AS ip_address
FROM
    `cloud`.`storage_fileshare`
        LEFT JOIN
    `cloud`.`data_center` AS `zone` ON `storage_fileshare`.`data_center_id` = `zone`.`id`
        LEFT JOIN
    `cloud`.`vm_instance` AS `instance` ON `storage_fileshare`.`vm_id` = `instance`.`id`
        LEFT JOIN
    `cloud`.`volumes` AS `volumes` ON `instance`.`id` = `volumes`.`instance_id` AND `volumes`.`volume_type` = 'datadisk'
        LEFT JOIN
    `cloud`.`storage_pool` AS `storage_pool` ON `volumes`.`pool_id` = `storage_pool`.`id`
        LEFT JOIN
    `cloud`.`nics` AS `nics` ON `storage_fileshare`.`vm_id` = `nics`.`instance_id`
        LEFT JOIN
    `cloud`.`account` AS `account` ON `storage_fileshare`.`account_id` = `account`.`id`
        LEFT JOIN
    `cloud`.`projects` AS `project` ON `storage_fileshare`.`project_id` = `project`.`id`
        LEFT JOIN
    `cloud`.`domain` AS `domain` ON `storage_fileshare`.`domain_id` = `domain`.`id`
        LEFT JOIN
    `cloud`.`service_offering` AS `service_offering` ON `storage_fileshare`.`service_offering_id` = `service_offering`.`id`
        LEFT JOIN
    `cloud`.`disk_offering` AS `disk_offering` ON `storage_fileshare`.`disk_offering_id` = `disk_offering`.`id`
GROUP BY
    `storage_fileshare`.`id`;
=======

-- Quota inject tariff result into subsequent ones
CALL `cloud_usage`.`IDEMPOTENT_ADD_COLUMN`('cloud_usage.quota_tariff', 'position', 'bigint(20) NOT NULL DEFAULT 1 COMMENT "Position in the execution sequence for tariffs of the same type"');
>>>>>>> afdf4d7d
<|MERGE_RESOLUTION|>--- conflicted
+++ resolved
@@ -151,7 +151,6 @@
     name IN ("quota.usage.smtp.useStartTLS", "quota.usage.smtp.useAuth", "alert.smtp.useAuth", "project.smtp.useAuth")
     AND value NOT IN ("true", "y", "t", "1", "on", "yes");
 
-<<<<<<< HEAD
 ALTER TABLE `cloud`.`disk_offering`
     ADD COLUMN `fileshare` boolean DEFAULT 0 COMMENT 'offering is for fileshare';
 
@@ -325,8 +324,6 @@
     `cloud`.`disk_offering` AS `disk_offering` ON `storage_fileshare`.`disk_offering_id` = `disk_offering`.`id`
 GROUP BY
     `storage_fileshare`.`id`;
-=======
 
 -- Quota inject tariff result into subsequent ones
-CALL `cloud_usage`.`IDEMPOTENT_ADD_COLUMN`('cloud_usage.quota_tariff', 'position', 'bigint(20) NOT NULL DEFAULT 1 COMMENT "Position in the execution sequence for tariffs of the same type"');
->>>>>>> afdf4d7d
+CALL `cloud_usage`.`IDEMPOTENT_ADD_COLUMN`('cloud_usage.quota_tariff', 'position', 'bigint(20) NOT NULL DEFAULT 1 COMMENT "Position in the execution sequence for tariffs of the same type"');