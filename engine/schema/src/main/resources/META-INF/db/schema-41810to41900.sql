--- conflicted
+++ resolved
@@ -109,16 +109,6 @@
 -- Set removed state for all removed accounts
 UPDATE `cloud`.`account` SET state='removed' WHERE `removed` IS NOT NULL;
 
-<<<<<<< HEAD
--- Create table to persist quota email template configurations
-CREATE TABLE IF NOT EXISTS `cloud_usage`.`quota_email_configuration`(
-    `account_id` int(11) NOT NULL,
-    `email_template_id` bigint(20) NOT NULL,
-    `enabled` int(1) UNSIGNED NOT NULL,
-    PRIMARY KEY (`account_id`, `email_template_id`),
-    CONSTRAINT `FK_quota_email_configuration_account_id` FOREIGN KEY (`account_id`) REFERENCES `cloud_usage`.`quota_account`(`account_id`),
-    CONSTRAINT `FK_quota_email_configuration_email_te1mplate_id` FOREIGN KEY (`email_template_id`) REFERENCES `cloud_usage`.`quota_email_templates`(`id`));
-=======
 
 -- New tables for VNF
 CREATE TABLE IF NOT EXISTS `cloud`.`vnf_template_nics` (
@@ -243,4 +233,12 @@
 ALTER TABLE `cloud`.`host_tags` ADD COLUMN is_tag_a_rule int(1) UNSIGNED not null DEFAULT 0;
 
 ALTER TABLE `cloud`.`host_tags` MODIFY tag text NOT NULL;
->>>>>>> cb62ce67
+
+-- Create table to persist quota email template configurations
+CREATE TABLE IF NOT EXISTS `cloud_usage`.`quota_email_configuration`(
+    `account_id` int(11) NOT NULL,
+    `email_template_id` bigint(20) NOT NULL,
+    `enabled` int(1) UNSIGNED NOT NULL,
+    PRIMARY KEY (`account_id`, `email_template_id`),
+    CONSTRAINT `FK_quota_email_configuration_account_id` FOREIGN KEY (`account_id`) REFERENCES `cloud_usage`.`quota_account`(`account_id`),
+    CONSTRAINT `FK_quota_email_configuration_email_te1mplate_id` FOREIGN KEY (`email_template_id`) REFERENCES `cloud_usage`.`quota_email_templates`(`id`));