-- Licensed to the Apache Software Foundation (ASF) under one
-- or more contributor license agreements.  See the NOTICE file
-- distributed with this work for additional information
-- regarding copyright ownership.  The ASF licenses this file
-- to you under the Apache License, Version 2.0 (the
-- "License"); you may not use this file except in compliance
-- with the License.  You may obtain a copy of the License at
--
--   http://www.apache.org/licenses/LICENSE-2.0
--
-- Unless required by applicable law or agreed to in writing,
-- software distributed under the License is distributed on an
-- "AS IS" BASIS, WITHOUT WARRANTIES OR CONDITIONS OF ANY
-- KIND, either express or implied.  See the License for the
-- specific language governing permissions and limitations
-- under the License.

--;
-- Schema upgrade from 4.18.1.0 to 4.19.0.0
--;

ALTER TABLE `cloud`.`mshost` MODIFY COLUMN `state` varchar(25);

DROP VIEW IF EXISTS `cloud`.`async_job_view`;
CREATE VIEW `cloud`.`async_job_view` AS
    select
        account.id account_id,
        account.uuid account_uuid,
        account.account_name account_name,
        account.type account_type,
        domain.id domain_id,
        domain.uuid domain_uuid,
        domain.name domain_name,
        domain.path domain_path,
        user.id user_id,
        user.uuid user_uuid,
        async_job.id,
        async_job.uuid,
        async_job.job_cmd,
        async_job.job_status,
        async_job.job_process_status,
        async_job.job_result_code,
        async_job.job_result,
        async_job.created,
        async_job.removed,
        async_job.instance_type,
        async_job.instance_id,
        async_job.job_executing_msid,
        CASE
            WHEN async_job.instance_type = 'Volume' THEN volumes.uuid
            WHEN
                async_job.instance_type = 'Template'
                    or async_job.instance_type = 'Iso'
            THEN
                vm_template.uuid
            WHEN
                async_job.instance_type = 'VirtualMachine'
                    or async_job.instance_type = 'ConsoleProxy'
                    or async_job.instance_type = 'SystemVm'
                    or async_job.instance_type = 'DomainRouter'
            THEN
                vm_instance.uuid
            WHEN async_job.instance_type = 'Snapshot' THEN snapshots.uuid
            WHEN async_job.instance_type = 'Host' THEN host.uuid
            WHEN async_job.instance_type = 'StoragePool' THEN storage_pool.uuid
            WHEN async_job.instance_type = 'IpAddress' THEN user_ip_address.uuid
            WHEN async_job.instance_type = 'SecurityGroup' THEN security_group.uuid
            WHEN async_job.instance_type = 'PhysicalNetwork' THEN physical_network.uuid
            WHEN async_job.instance_type = 'TrafficType' THEN physical_network_traffic_types.uuid
            WHEN async_job.instance_type = 'PhysicalNetworkServiceProvider' THEN physical_network_service_providers.uuid
            WHEN async_job.instance_type = 'FirewallRule' THEN firewall_rules.uuid
            WHEN async_job.instance_type = 'Account' THEN acct.uuid
            WHEN async_job.instance_type = 'User' THEN us.uuid
            WHEN async_job.instance_type = 'StaticRoute' THEN static_routes.uuid
            WHEN async_job.instance_type = 'PrivateGateway' THEN vpc_gateways.uuid
            WHEN async_job.instance_type = 'Counter' THEN counter.uuid
            WHEN async_job.instance_type = 'Condition' THEN conditions.uuid
            WHEN async_job.instance_type = 'AutoScalePolicy' THEN autoscale_policies.uuid
            WHEN async_job.instance_type = 'AutoScaleVmProfile' THEN autoscale_vmprofiles.uuid
            WHEN async_job.instance_type = 'AutoScaleVmGroup' THEN autoscale_vmgroups.uuid
            ELSE null
        END instance_uuid
    from
        `cloud`.`async_job`
            left join
        `cloud`.`account` ON async_job.account_id = account.id
            left join
        `cloud`.`domain` ON domain.id = account.domain_id
            left join
        `cloud`.`user` ON async_job.user_id = user.id
            left join
        `cloud`.`volumes` ON async_job.instance_id = volumes.id
            left join
        `cloud`.`vm_template` ON async_job.instance_id = vm_template.id
            left join
        `cloud`.`vm_instance` ON async_job.instance_id = vm_instance.id
            left join
        `cloud`.`snapshots` ON async_job.instance_id = snapshots.id
            left join
        `cloud`.`host` ON async_job.instance_id = host.id
            left join
        `cloud`.`storage_pool` ON async_job.instance_id = storage_pool.id
            left join
        `cloud`.`user_ip_address` ON async_job.instance_id = user_ip_address.id
            left join
        `cloud`.`security_group` ON async_job.instance_id = security_group.id
            left join
        `cloud`.`physical_network` ON async_job.instance_id = physical_network.id
            left join
        `cloud`.`physical_network_traffic_types` ON async_job.instance_id = physical_network_traffic_types.id
            left join
        `cloud`.`physical_network_service_providers` ON async_job.instance_id = physical_network_service_providers.id
            left join
        `cloud`.`firewall_rules` ON async_job.instance_id = firewall_rules.id
            left join
        `cloud`.`account` acct ON async_job.instance_id = acct.id
            left join
        `cloud`.`user` us ON async_job.instance_id = us.id
            left join
        `cloud`.`static_routes` ON async_job.instance_id = static_routes.id
            left join
        `cloud`.`vpc_gateways` ON async_job.instance_id = vpc_gateways.id
            left join
        `cloud`.`counter` ON async_job.instance_id = counter.id
            left join
        `cloud`.`conditions` ON async_job.instance_id = conditions.id
            left join
        `cloud`.`autoscale_policies` ON async_job.instance_id = autoscale_policies.id
            left join
        `cloud`.`autoscale_vmprofiles` ON async_job.instance_id = autoscale_vmprofiles.id
            left join
        `cloud`.`autoscale_vmgroups` ON async_job.instance_id = autoscale_vmgroups.id;

-- Invalidate existing console_session records
UPDATE `cloud`.`console_session` SET removed=now();
-- Modify acquired column in console_session to datetime type
ALTER TABLE `cloud`.`console_session` DROP `acquired`, ADD `acquired` datetime COMMENT 'When the session was acquired' AFTER `host_id`;

-- create_public_parameter_on_roles. #6960
ALTER TABLE `cloud`.`roles` ADD COLUMN `public_role` tinyint(1) NOT NULL DEFAULT '1' COMMENT 'Indicates whether the role will be visible to all users (public) or only to root admins (private). If this parameter is not specified during the creation of the role its value will be defaulted to true (public).';

-- Add tables for VM Scheduler
DROP TABLE IF EXISTS `cloud`.`vm_schedule`;
CREATE TABLE `cloud`.`vm_schedule` (
  `id` bigint unsigned NOT NULL auto_increment COMMENT 'id',
  `vm_id` bigint unsigned NOT NULL,
  `uuid` varchar(40) NOT NULL COMMENT 'schedule uuid',
  `description` varchar(1024) COMMENT 'description of the vm schedule',
  `schedule` varchar(255) NOT NULL COMMENT 'schedule frequency in cron format',
  `timezone` varchar(100) NOT NULL COMMENT 'the timezone in which the schedule time is specified',
  `action` varchar(20) NOT NULL COMMENT 'action to perform',
  `enabled` int(1) NOT NULL COMMENT 'Enabled or disabled',
  `start_date` datetime NOT NULL COMMENT 'start time for this schedule',
  `end_date` datetime COMMENT 'end time for this schedule',
  `created` datetime NOT NULL COMMENT 'date created',
  `removed` datetime COMMENT 'date removed if not null',
  PRIMARY KEY (`id`),
  INDEX `i_vm_schedule__vm_id`(`vm_id`),
  INDEX `i_vm_schedule__enabled_end_date`(`enabled`, `end_date`),
  CONSTRAINT `fk_vm_schedule__vm_id` FOREIGN KEY (`vm_id`) REFERENCES `vm_instance`(`id`) ON DELETE CASCADE
  ) ENGINE=InnoDB DEFAULT CHARSET=utf8;

DROP TABLE IF EXISTS `cloud`.`vm_scheduled_job`;
CREATE TABLE `cloud`.`vm_scheduled_job` (
  `id` bigint unsigned NOT NULL auto_increment COMMENT 'id',
  `vm_id` bigint unsigned NOT NULL,
  `vm_schedule_id` bigint unsigned NOT NULL,
  `uuid` varchar(40) NOT NULL COMMENT 'scheduled job uuid',
  `action` varchar(20) NOT NULL COMMENT 'action to perform',
  `scheduled_timestamp` datetime NOT NULL COMMENT 'Time at which the action is taken',
  `async_job_id` bigint unsigned DEFAULT NULL COMMENT 'If this schedule is being executed, it is the id of the create aysnc_job. Before that it is null',
  PRIMARY KEY (`id`),
  UNIQUE KEY (`vm_schedule_id`, `scheduled_timestamp`),
  INDEX `i_vm_scheduled_job__scheduled_timestamp`(`scheduled_timestamp`),
  INDEX `i_vm_scheduled_job__vm_id`(`vm_id`),
  CONSTRAINT `fk_vm_scheduled_job__vm_id` FOREIGN KEY (`vm_id`) REFERENCES `vm_instance`(`id`) ON DELETE CASCADE,
  CONSTRAINT `fk_vm_scheduled_job__vm_schedule_id` FOREIGN KEY (`vm_schedule_id`) REFERENCES `vm_schedule`(`id`) ON DELETE CASCADE
  ) ENGINE=InnoDB DEFAULT CHARSET=utf8;

-- Add support for different cluster types for kubernetes
ALTER TABLE `cloud`.`kubernetes_cluster` ADD COLUMN `cluster_type` varchar(64) DEFAULT 'CloudManaged' COMMENT 'type of cluster';
ALTER TABLE `cloud`.`kubernetes_cluster` MODIFY COLUMN `kubernetes_version_id` bigint unsigned NULL COMMENT 'the ID of the Kubernetes version of this Kubernetes cluster';

-- Set removed state for all removed accounts
UPDATE `cloud`.`account` SET state='removed' WHERE `removed` IS NOT NULL;

<<<<<<< HEAD
-- Add tables for Cluster DRS
DROP TABLE IF EXISTS `cloud`.`cluster_drs_plan`;
CREATE TABLE `cloud`.`cluster_drs_plan` (
  `id` bigint unsigned NOT NULL auto_increment COMMENT 'id',
  `cluster_id` bigint unsigned NOT NULL,
  `event_id` bigint unsigned NOT NULL,
  `uuid` varchar(40) NOT NULL COMMENT 'schedule uuid',
  `type` varchar(20) NOT NULL COMMENT 'type of plan',
  `status` varchar(20) NOT NULL COMMENT 'status of plan',
  `created` datetime NOT NULL COMMENT 'date created',
  PRIMARY KEY (`id`),
  INDEX `i_cluster_drs_plan__cluster_id_status`(`cluster_id`, `status`),
  INDEX `i_cluster_drs_plan__status`(`status`),
  INDEX `i_cluster_drs_plan__created`(`created`),
  CONSTRAINT `fk_cluster_drs_plan__cluster_id` FOREIGN KEY (`cluster_id`) REFERENCES `cluster`(`id`) ON DELETE CASCADE
) ENGINE = InnoDB DEFAULT CHARSET = utf8;

DROP TABLE IF EXISTS `cloud`.`cluster_drs_plan_migration`;
CREATE TABLE `cloud`.`cluster_drs_plan_migration` (
  `id` bigint unsigned NOT NULL auto_increment COMMENT 'id',
  `plan_id` bigint unsigned NOT NULL,
  `vm_id` bigint unsigned NOT NULL,
  `src_host_id` bigint unsigned NOT NULL,
  `dest_host_id` bigint unsigned NOT NULL,
  `job_id` bigint unsigned NULL,
  `status` varchar(20) NULL COMMENT 'status of async job',
  PRIMARY KEY (`id`),
  INDEX `i_cluster_drs_plan_migration__plan_id_status`(`plan_id`, `status`),
  CONSTRAINT `fk_cluster_drs_plan_migration__plan_id` FOREIGN KEY (`plan_id`) REFERENCES `cluster_drs_plan`(`id`) ON DELETE CASCADE
) ENGINE = InnoDB DEFAULT CHARSET = utf8;

INSERT INTO `cloud`.`configuration_subgroup` (`name`, `keywords`, `precedence`, `group_id`) VALUES ('DRS', 'drs', 4, (SELECT id FROM `cloud`.`configuration_group` WHERE `name` = 'Miscellaneous'));

UPDATE `cloud`.`configuration`
    SET subgroup_id = (SELECT id FROM `cloud`.`configuration_subgroup` WHERE name = 'DRS')
    WHERE name IN ('drs.automatic.enable', 'drs.algorithm', 'drs.automatic.interval', 'drs.max.migrations', 'drs.imbalance', 'drs.metric', 'drs.plan.expire.interval');
=======
-- Add table for snapshot zone reference
CREATE TABLE  `cloud`.`snapshot_zone_ref` (
  `id` bigint unsigned NOT NULL auto_increment,
  `zone_id` bigint unsigned NOT NULL,
  `snapshot_id` bigint unsigned NOT NULL,
  `created` DATETIME NOT NULL,
  `last_updated` DATETIME,
  `removed` datetime COMMENT 'date removed if not null',
  PRIMARY KEY  (`id`),
  CONSTRAINT `fk_snapshot_zone_ref__zone_id` FOREIGN KEY `fk_snapshot_zone_ref__zone_id` (`zone_id`) REFERENCES `data_center` (`id`) ON DELETE CASCADE,
  INDEX `i_snapshot_zone_ref__zone_id`(`zone_id`),
  CONSTRAINT `fk_snapshot_zone_ref__snapshot_id` FOREIGN KEY `fk_snapshot_zone_ref__snapshot_id` (`snapshot_id`) REFERENCES `snapshots` (`id`) ON DELETE CASCADE,
  INDEX `i_snapshot_zone_ref__snapshot_id`(`snapshot_id`),
  INDEX `i_snapshot_zone_ref__removed`(`removed`)
) ENGINE=InnoDB AUTO_INCREMENT=1 DEFAULT CHARSET=utf8;

-- Alter snapshot_store_ref table to add download related fields
ALTER TABLE `cloud`.`snapshot_store_ref`
    ADD COLUMN `download_state` varchar(255) DEFAULT NULL COMMENT 'the state of the snapshot download' AFTER `volume_id`,
    ADD COLUMN `download_pct` int unsigned DEFAULT NULL COMMENT 'the percentage of the snapshot download completed' AFTER `download_state`,
    ADD COLUMN `error_str` varchar(255) DEFAULT NULL COMMENT 'the error message when the snapshot download occurs' AFTER `download_pct`,
    ADD COLUMN `local_path` varchar(255) DEFAULT NULL COMMENT 'the path of the snapshot download' AFTER `error_str`,
    ADD COLUMN `display` tinyint(1) unsigned NOT NULL DEFAULT 1  COMMENT '1 implies store reference is available for listing' AFTER `error_str`;

-- Create snapshot_view
DROP VIEW IF EXISTS `cloud`.`snapshot_view`;
CREATE VIEW `cloud`.`snapshot_view` AS
     SELECT
         `snapshots`.`id` AS `id`,
         `snapshots`.`uuid` AS `uuid`,
         `snapshots`.`name` AS `name`,
         `snapshots`.`status` AS `status`,
         `snapshots`.`disk_offering_id` AS `disk_offering_id`,
         `snapshots`.`snapshot_type` AS `snapshot_type`,
         `snapshots`.`type_description` AS `type_description`,
         `snapshots`.`size` AS `size`,
         `snapshots`.`created` AS `created`,
         `snapshots`.`removed` AS `removed`,
         `snapshots`.`location_type` AS `location_type`,
         `snapshots`.`hypervisor_type` AS `hypervisor_type`,
         `account`.`id` AS `account_id`,
         `account`.`uuid` AS `account_uuid`,
         `account`.`account_name` AS `account_name`,
         `account`.`type` AS `account_type`,
         `domain`.`id` AS `domain_id`,
         `domain`.`uuid` AS `domain_uuid`,
         `domain`.`name` AS `domain_name`,
         `domain`.`path` AS `domain_path`,
         `projects`.`id` AS `project_id`,
         `projects`.`uuid` AS `project_uuid`,
         `projects`.`name` AS `project_name`,
         `volumes`.`id` AS `volume_id`,
         `volumes`.`uuid` AS `volume_uuid`,
         `volumes`.`name` AS `volume_name`,
         `volumes`.`volume_type` AS `volume_type`,
         `volumes`.`size` AS `volume_size`,
         `data_center`.`id` AS `data_center_id`,
         `data_center`.`uuid` AS `data_center_uuid`,
         `data_center`.`name` AS `data_center_name`,
         `snapshot_store_ref`.`store_id` AS `store_id`,
         IFNULL(`image_store`.`uuid`, `storage_pool`.`uuid`) AS `store_uuid`,
         IFNULL(`image_store`.`name`, `storage_pool`.`name`) AS `store_name`,
         `snapshot_store_ref`.`store_role` AS `store_role`,
         `snapshot_store_ref`.`state` AS `store_state`,
         `snapshot_store_ref`.`download_state` AS `download_state`,
         `snapshot_store_ref`.`download_pct` AS `download_pct`,
         `snapshot_store_ref`.`error_str` AS `error_str`,
         `snapshot_store_ref`.`size` AS `store_size`,
         `snapshot_store_ref`.`created` AS `created_on_store`,
         `resource_tags`.`id` AS `tag_id`,
         `resource_tags`.`uuid` AS `tag_uuid`,
         `resource_tags`.`key` AS `tag_key`,
         `resource_tags`.`value` AS `tag_value`,
         `resource_tags`.`domain_id` AS `tag_domain_id`,
         `domain`.`uuid` AS `tag_domain_uuid`,
         `domain`.`name` AS `tag_domain_name`,
         `resource_tags`.`account_id` AS `tag_account_id`,
         `account`.`account_name` AS `tag_account_name`,
         `resource_tags`.`resource_id` AS `tag_resource_id`,
         `resource_tags`.`resource_uuid` AS `tag_resource_uuid`,
         `resource_tags`.`resource_type` AS `tag_resource_type`,
         `resource_tags`.`customer` AS `tag_customer`,
          CONCAT(`snapshots`.`id`,
                 '_',
                 IFNULL(`snapshot_store_ref`.`store_role`, 'UNKNOWN'),
                 '_',
                 IFNULL(`snapshot_store_ref`.`store_id`, 0)) AS `snapshot_store_pair`
     FROM
         ((((((((((`snapshots`
         JOIN `account` ON ((`account`.`id` = `snapshots`.`account_id`)))
         JOIN `domain` ON ((`domain`.`id` = `account`.`domain_id`)))
         LEFT JOIN `projects` ON ((`projects`.`project_account_id` = `account`.`id`)))
         LEFT JOIN `volumes` ON ((`volumes`.`id` = `snapshots`.`volume_id`)))
         LEFT JOIN `snapshot_store_ref` ON (((`snapshot_store_ref`.`snapshot_id` = `snapshots`.`id`)
             AND (`snapshot_store_ref`.`state` != 'Destroyed')
             AND (`snapshot_store_ref`.`display` = 1))))
         LEFT JOIN `image_store` ON ((ISNULL(`image_store`.`removed`)
             AND (`snapshot_store_ref`.`store_role` = 'Image')
             AND (`snapshot_store_ref`.`store_id` IS NOT NULL)
             AND (`image_store`.`id` = `snapshot_store_ref`.`store_id`))))
         LEFT JOIN `storage_pool` ON ((ISNULL(`storage_pool`.`removed`)
             AND (`snapshot_store_ref`.`store_role` = 'Primary')
             AND (`snapshot_store_ref`.`store_id` IS NOT NULL)
             AND (`storage_pool`.`id` = `snapshot_store_ref`.`store_id`))))
         LEFT JOIN `snapshot_zone_ref` ON (((`snapshot_zone_ref`.`snapshot_id` = `snapshots`.`id`)
             AND ISNULL(`snapshot_store_ref`.`store_id`)
             AND ISNULL(`snapshot_zone_ref`.`removed`))))
         LEFT JOIN `data_center` ON (((`image_store`.`data_center_id` = `data_center`.`id`)
             OR (`storage_pool`.`data_center_id` = `data_center`.`id`)
             OR (`snapshot_zone_ref`.`zone_id` = `data_center`.`id`))))
         LEFT JOIN `resource_tags` ON ((`resource_tags`.`resource_id` = `snapshots`.`id`)
             AND (`resource_tags`.`resource_type` = 'Snapshot')));
>>>>>>> 543c54c7
<|MERGE_RESOLUTION|>--- conflicted
+++ resolved
@@ -184,7 +184,6 @@
 -- Set removed state for all removed accounts
 UPDATE `cloud`.`account` SET state='removed' WHERE `removed` IS NOT NULL;
 
-<<<<<<< HEAD
 -- Add tables for Cluster DRS
 DROP TABLE IF EXISTS `cloud`.`cluster_drs_plan`;
 CREATE TABLE `cloud`.`cluster_drs_plan` (
@@ -221,7 +220,7 @@
 UPDATE `cloud`.`configuration`
     SET subgroup_id = (SELECT id FROM `cloud`.`configuration_subgroup` WHERE name = 'DRS')
     WHERE name IN ('drs.automatic.enable', 'drs.algorithm', 'drs.automatic.interval', 'drs.max.migrations', 'drs.imbalance', 'drs.metric', 'drs.plan.expire.interval');
-=======
+
 -- Add table for snapshot zone reference
 CREATE TABLE  `cloud`.`snapshot_zone_ref` (
   `id` bigint unsigned NOT NULL auto_increment,
@@ -333,5 +332,4 @@
              OR (`storage_pool`.`data_center_id` = `data_center`.`id`)
              OR (`snapshot_zone_ref`.`zone_id` = `data_center`.`id`))))
          LEFT JOIN `resource_tags` ON ((`resource_tags`.`resource_id` = `snapshots`.`id`)
-             AND (`resource_tags`.`resource_type` = 'Snapshot')));
->>>>>>> 543c54c7
+             AND (`resource_tags`.`resource_type` = 'Snapshot')));