--- conflicted
+++ resolved
@@ -290,7 +290,6 @@
 -- Set removed state for all removed accounts
 UPDATE `cloud`.`account` SET state='removed' WHERE `removed` IS NOT NULL;
 
-<<<<<<< HEAD
 -- Add table for snapshot zone reference
 CREATE TABLE  `cloud`.`snapshot_zone_ref` (
   `id` bigint unsigned NOT NULL auto_increment,
@@ -403,7 +402,7 @@
              OR (`snapshot_zone_ref`.`zone_id` = `data_center`.`id`))))
          LEFT JOIN `resource_tags` ON ((`resource_tags`.`resource_id` = `snapshots`.`id`)
              AND (`resource_tags`.`resource_type` = 'Snapshot')));
-=======
+
 -- VPC offering with NSX related columns
 DROP VIEW IF EXISTS `cloud`.`vpc_offering_view`;
 CREATE VIEW `cloud`.`vpc_offering_view` AS
@@ -445,5 +444,4 @@
         LEFT JOIN
     `cloud`.`vpc_offering_details` AS `offering_details` ON `offering_details`.`offering_id` = `vpc_offerings`.`id` AND `offering_details`.`name`='internetprotocol'
 GROUP BY
-    `vpc_offerings`.`id`;
->>>>>>> be2b8edd
+    `vpc_offerings`.`id`;