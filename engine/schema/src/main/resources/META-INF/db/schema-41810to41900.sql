--- conflicted
+++ resolved
@@ -184,157 +184,6 @@
 -- Set removed state for all removed accounts
 UPDATE `cloud`.`account` SET state='removed' WHERE `removed` IS NOT NULL;
 
-<<<<<<< HEAD
--- Flexible tags
-ALTER TABLE `cloud`.`storage_pool_tags` ADD COLUMN is_tag_a_rule int(1) UNSIGNED not null DEFAULT 0;
-
-ALTER TABLE `cloud`.`storage_pool_tags` MODIFY tag text NOT NULL;
-
-CREATE OR REPLACE
-    VIEW `cloud`.`storage_pool_view` AS
-SELECT
-    `storage_pool`.`id` AS `id`,
-    `storage_pool`.`uuid` AS `uuid`,
-    `storage_pool`.`name` AS `name`,
-    `storage_pool`.`status` AS `status`,
-    `storage_pool`.`path` AS `path`,
-    `storage_pool`.`pool_type` AS `pool_type`,
-    `storage_pool`.`host_address` AS `host_address`,
-    `storage_pool`.`created` AS `created`,
-    `storage_pool`.`removed` AS `removed`,
-    `storage_pool`.`capacity_bytes` AS `capacity_bytes`,
-    `storage_pool`.`capacity_iops` AS `capacity_iops`,
-    `storage_pool`.`scope` AS `scope`,
-    `storage_pool`.`hypervisor` AS `hypervisor`,
-    `storage_pool`.`storage_provider_name` AS `storage_provider_name`,
-    `storage_pool`.`parent` AS `parent`,
-    `cluster`.`id` AS `cluster_id`,
-    `cluster`.`uuid` AS `cluster_uuid`,
-    `cluster`.`name` AS `cluster_name`,
-    `cluster`.`cluster_type` AS `cluster_type`,
-    `data_center`.`id` AS `data_center_id`,
-    `data_center`.`uuid` AS `data_center_uuid`,
-    `data_center`.`name` AS `data_center_name`,
-    `data_center`.`networktype` AS `data_center_type`,
-    `host_pod_ref`.`id` AS `pod_id`,
-    `host_pod_ref`.`uuid` AS `pod_uuid`,
-    `host_pod_ref`.`name` AS `pod_name`,
-    `storage_pool_tags`.`tag` AS `tag`,
-    `storage_pool_tags`.`is_tag_a_rule` AS `is_tag_a_rule`,
-    `op_host_capacity`.`used_capacity` AS `disk_used_capacity`,
-    `op_host_capacity`.`reserved_capacity` AS `disk_reserved_capacity`,
-    `async_job`.`id` AS `job_id`,
-    `async_job`.`uuid` AS `job_uuid`,
-    `async_job`.`job_status` AS `job_status`,
-    `async_job`.`account_id` AS `job_account_id`
-FROM
-    ((((((`cloud`.`storage_pool`
-        LEFT JOIN `cloud`.`cluster` ON ((`storage_pool`.`cluster_id` = `cluster`.`id`)))
-        LEFT JOIN `cloud`.`data_center` ON ((`storage_pool`.`data_center_id` = `data_center`.`id`)))
-        LEFT JOIN `cloud`.`host_pod_ref` ON ((`storage_pool`.`pod_id` = `host_pod_ref`.`id`)))
-        LEFT JOIN `cloud`.`storage_pool_tags` ON (((`storage_pool_tags`.`pool_id` = `storage_pool`.`id`))))
-        LEFT JOIN `cloud`.`op_host_capacity` ON (((`storage_pool`.`id` = `op_host_capacity`.`host_id`)
-        AND (`op_host_capacity`.`capacity_type` IN (3 , 9)))))
-        LEFT JOIN `cloud`.`async_job` ON (((`async_job`.`instance_id` = `storage_pool`.`id`)
-        AND (`async_job`.`instance_type` = 'StoragePool')
-        AND (`async_job`.`job_status` = 0))));
-
-
-ALTER TABLE `cloud`.`host_tags` ADD COLUMN is_tag_a_rule int(1) UNSIGNED not null DEFAULT 0;
-
-ALTER TABLE `cloud`.`host_tags` MODIFY tag text NOT NULL;
-
-CREATE OR REPLACE VIEW `cloud`.`host_view` AS
-SELECT
-    host.id,
-    host.uuid,
-    host.name,
-    host.status,
-    host.disconnected,
-    host.type,
-    host.private_ip_address,
-    host.version,
-    host.hypervisor_type,
-    host.hypervisor_version,
-    host.capabilities,
-    host.last_ping,
-    host.created,
-    host.removed,
-    host.resource_state,
-    host.mgmt_server_id,
-    host.cpu_sockets,
-    host.cpus,
-    host.speed,
-    host.ram,
-    cluster.id cluster_id,
-    cluster.uuid cluster_uuid,
-    cluster.name cluster_name,
-    cluster.cluster_type,
-    data_center.id data_center_id,
-    data_center.uuid data_center_uuid,
-    data_center.name data_center_name,
-    data_center.networktype data_center_type,
-    host_pod_ref.id pod_id,
-    host_pod_ref.uuid pod_uuid,
-    host_pod_ref.name pod_name,
-    GROUP_CONCAT(DISTINCT(host_tags.tag)) AS tag,
-    `host_tags`.`is_tag_a_rule` AS `is_tag_a_rule`,
-    guest_os_category.id guest_os_category_id,
-    guest_os_category.uuid guest_os_category_uuid,
-    guest_os_category.name guest_os_category_name,
-    mem_caps.used_capacity memory_used_capacity,
-    mem_caps.reserved_capacity memory_reserved_capacity,
-    cpu_caps.used_capacity cpu_used_capacity,
-    cpu_caps.reserved_capacity cpu_reserved_capacity,
-    async_job.id job_id,
-    async_job.uuid job_uuid,
-    async_job.job_status job_status,
-    async_job.account_id job_account_id,
-    oobm.enabled AS `oobm_enabled`,
-    oobm.power_state AS `oobm_power_state`,
-    ha_config.enabled AS `ha_enabled`,
-    ha_config.ha_state AS `ha_state`,
-    ha_config.provider AS `ha_provider`,
-    `last_annotation_view`.`annotation` AS `annotation`,
-    `last_annotation_view`.`created` AS `last_annotated`,
-    `user`.`username` AS `username`
-FROM
-    `cloud`.`host`
-        LEFT JOIN
-    `cloud`.`cluster` ON host.cluster_id = cluster.id
-        LEFT JOIN
-    `cloud`.`data_center` ON host.data_center_id = data_center.id
-        LEFT JOIN
-    `cloud`.`host_pod_ref` ON host.pod_id = host_pod_ref.id
-        LEFT JOIN
-    `cloud`.`host_details` ON host.id = host_details.host_id
-        AND host_details.name = 'guest.os.category.id'
-        LEFT JOIN
-    `cloud`.`guest_os_category` ON guest_os_category.id = CONVERT ( host_details.value, UNSIGNED )
-        LEFT JOIN
-    `cloud`.`host_tags` ON host_tags.host_id = host.id
-        LEFT JOIN
-    `cloud`.`op_host_capacity` mem_caps ON host.id = mem_caps.host_id
-        AND mem_caps.capacity_type = 0
-        LEFT JOIN
-    `cloud`.`op_host_capacity` cpu_caps ON host.id = cpu_caps.host_id
-        AND cpu_caps.capacity_type = 1
-        LEFT JOIN
-    `cloud`.`async_job` ON async_job.instance_id = host.id
-        AND async_job.instance_type = 'Host'
-        AND async_job.job_status = 0
-        LEFT JOIN
-    `cloud`.`oobm` ON oobm.host_id = host.id
-        left join
-    `cloud`.`ha_config` ON ha_config.resource_id=host.id
-        and ha_config.resource_type='Host'
-        LEFT JOIN
-    `cloud`.`last_annotation_view` ON `last_annotation_view`.`entity_uuid` = `host`.`uuid`
-        LEFT JOIN
-    `cloud`.`user` ON `user`.`uuid` = `last_annotation_view`.`user_uuid`
-GROUP BY
-    `host`.`id`;
-=======
 -- Add tables for Cluster DRS
 DROP TABLE IF EXISTS `cloud`.`cluster_drs_plan`;
 CREATE TABLE `cloud`.`cluster_drs_plan` (
@@ -484,4 +333,153 @@
              OR (`snapshot_zone_ref`.`zone_id` = `data_center`.`id`))))
          LEFT JOIN `resource_tags` ON ((`resource_tags`.`resource_id` = `snapshots`.`id`)
              AND (`resource_tags`.`resource_type` = 'Snapshot')));
->>>>>>> a06f8a87
+
+-- Flexible tags
+ALTER TABLE `cloud`.`storage_pool_tags` ADD COLUMN is_tag_a_rule int(1) UNSIGNED not null DEFAULT 0;
+
+ALTER TABLE `cloud`.`storage_pool_tags` MODIFY tag text NOT NULL;
+
+CREATE OR REPLACE
+    VIEW `cloud`.`storage_pool_view` AS
+SELECT
+    `storage_pool`.`id` AS `id`,
+    `storage_pool`.`uuid` AS `uuid`,
+    `storage_pool`.`name` AS `name`,
+    `storage_pool`.`status` AS `status`,
+    `storage_pool`.`path` AS `path`,
+    `storage_pool`.`pool_type` AS `pool_type`,
+    `storage_pool`.`host_address` AS `host_address`,
+    `storage_pool`.`created` AS `created`,
+    `storage_pool`.`removed` AS `removed`,
+    `storage_pool`.`capacity_bytes` AS `capacity_bytes`,
+    `storage_pool`.`capacity_iops` AS `capacity_iops`,
+    `storage_pool`.`scope` AS `scope`,
+    `storage_pool`.`hypervisor` AS `hypervisor`,
+    `storage_pool`.`storage_provider_name` AS `storage_provider_name`,
+    `storage_pool`.`parent` AS `parent`,
+    `cluster`.`id` AS `cluster_id`,
+    `cluster`.`uuid` AS `cluster_uuid`,
+    `cluster`.`name` AS `cluster_name`,
+    `cluster`.`cluster_type` AS `cluster_type`,
+    `data_center`.`id` AS `data_center_id`,
+    `data_center`.`uuid` AS `data_center_uuid`,
+    `data_center`.`name` AS `data_center_name`,
+    `data_center`.`networktype` AS `data_center_type`,
+    `host_pod_ref`.`id` AS `pod_id`,
+    `host_pod_ref`.`uuid` AS `pod_uuid`,
+    `host_pod_ref`.`name` AS `pod_name`,
+    `storage_pool_tags`.`tag` AS `tag`,
+    `storage_pool_tags`.`is_tag_a_rule` AS `is_tag_a_rule`,
+    `op_host_capacity`.`used_capacity` AS `disk_used_capacity`,
+    `op_host_capacity`.`reserved_capacity` AS `disk_reserved_capacity`,
+    `async_job`.`id` AS `job_id`,
+    `async_job`.`uuid` AS `job_uuid`,
+    `async_job`.`job_status` AS `job_status`,
+    `async_job`.`account_id` AS `job_account_id`
+FROM
+    ((((((`cloud`.`storage_pool`
+        LEFT JOIN `cloud`.`cluster` ON ((`storage_pool`.`cluster_id` = `cluster`.`id`)))
+        LEFT JOIN `cloud`.`data_center` ON ((`storage_pool`.`data_center_id` = `data_center`.`id`)))
+        LEFT JOIN `cloud`.`host_pod_ref` ON ((`storage_pool`.`pod_id` = `host_pod_ref`.`id`)))
+        LEFT JOIN `cloud`.`storage_pool_tags` ON (((`storage_pool_tags`.`pool_id` = `storage_pool`.`id`))))
+        LEFT JOIN `cloud`.`op_host_capacity` ON (((`storage_pool`.`id` = `op_host_capacity`.`host_id`)
+        AND (`op_host_capacity`.`capacity_type` IN (3 , 9)))))
+        LEFT JOIN `cloud`.`async_job` ON (((`async_job`.`instance_id` = `storage_pool`.`id`)
+        AND (`async_job`.`instance_type` = 'StoragePool')
+        AND (`async_job`.`job_status` = 0))));
+
+
+ALTER TABLE `cloud`.`host_tags` ADD COLUMN is_tag_a_rule int(1) UNSIGNED not null DEFAULT 0;
+
+ALTER TABLE `cloud`.`host_tags` MODIFY tag text NOT NULL;
+
+CREATE OR REPLACE VIEW `cloud`.`host_view` AS
+SELECT
+    host.id,
+    host.uuid,
+    host.name,
+    host.status,
+    host.disconnected,
+    host.type,
+    host.private_ip_address,
+    host.version,
+    host.hypervisor_type,
+    host.hypervisor_version,
+    host.capabilities,
+    host.last_ping,
+    host.created,
+    host.removed,
+    host.resource_state,
+    host.mgmt_server_id,
+    host.cpu_sockets,
+    host.cpus,
+    host.speed,
+    host.ram,
+    cluster.id cluster_id,
+    cluster.uuid cluster_uuid,
+    cluster.name cluster_name,
+    cluster.cluster_type,
+    data_center.id data_center_id,
+    data_center.uuid data_center_uuid,
+    data_center.name data_center_name,
+    data_center.networktype data_center_type,
+    host_pod_ref.id pod_id,
+    host_pod_ref.uuid pod_uuid,
+    host_pod_ref.name pod_name,
+    GROUP_CONCAT(DISTINCT(host_tags.tag)) AS tag,
+    `host_tags`.`is_tag_a_rule` AS `is_tag_a_rule`,
+    guest_os_category.id guest_os_category_id,
+    guest_os_category.uuid guest_os_category_uuid,
+    guest_os_category.name guest_os_category_name,
+    mem_caps.used_capacity memory_used_capacity,
+    mem_caps.reserved_capacity memory_reserved_capacity,
+    cpu_caps.used_capacity cpu_used_capacity,
+    cpu_caps.reserved_capacity cpu_reserved_capacity,
+    async_job.id job_id,
+    async_job.uuid job_uuid,
+    async_job.job_status job_status,
+    async_job.account_id job_account_id,
+    oobm.enabled AS `oobm_enabled`,
+    oobm.power_state AS `oobm_power_state`,
+    ha_config.enabled AS `ha_enabled`,
+    ha_config.ha_state AS `ha_state`,
+    ha_config.provider AS `ha_provider`,
+    `last_annotation_view`.`annotation` AS `annotation`,
+    `last_annotation_view`.`created` AS `last_annotated`,
+    `user`.`username` AS `username`
+FROM
+    `cloud`.`host`
+        LEFT JOIN
+    `cloud`.`cluster` ON host.cluster_id = cluster.id
+        LEFT JOIN
+    `cloud`.`data_center` ON host.data_center_id = data_center.id
+        LEFT JOIN
+    `cloud`.`host_pod_ref` ON host.pod_id = host_pod_ref.id
+        LEFT JOIN
+    `cloud`.`host_details` ON host.id = host_details.host_id
+        AND host_details.name = 'guest.os.category.id'
+        LEFT JOIN
+    `cloud`.`guest_os_category` ON guest_os_category.id = CONVERT ( host_details.value, UNSIGNED )
+        LEFT JOIN
+    `cloud`.`host_tags` ON host_tags.host_id = host.id
+        LEFT JOIN
+    `cloud`.`op_host_capacity` mem_caps ON host.id = mem_caps.host_id
+        AND mem_caps.capacity_type = 0
+        LEFT JOIN
+    `cloud`.`op_host_capacity` cpu_caps ON host.id = cpu_caps.host_id
+        AND cpu_caps.capacity_type = 1
+        LEFT JOIN
+    `cloud`.`async_job` ON async_job.instance_id = host.id
+        AND async_job.instance_type = 'Host'
+        AND async_job.job_status = 0
+        LEFT JOIN
+    `cloud`.`oobm` ON oobm.host_id = host.id
+        left join
+    `cloud`.`ha_config` ON ha_config.resource_id=host.id
+        and ha_config.resource_type='Host'
+        LEFT JOIN
+    `cloud`.`last_annotation_view` ON `last_annotation_view`.`entity_uuid` = `host`.`uuid`
+        LEFT JOIN
+    `cloud`.`user` ON `user`.`uuid` = `last_annotation_view`.`user_uuid`
+GROUP BY
+    `host`.`id`;