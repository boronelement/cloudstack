-- Licensed to the Apache Software Foundation (ASF) under one
-- or more contributor license agreements.  See the NOTICE file
-- distributed with this work for additional information
-- regarding copyright ownership.  The ASF licenses this file
-- to you under the Apache License, Version 2.0 (the
-- "License"); you may not use this file except in compliance
-- with the License.  You may obtain a copy of the License at
--
--   http://www.apache.org/licenses/LICENSE-2.0
--
-- Unless required by applicable law or agreed to in writing,
-- software distributed under the License is distributed on an
-- "AS IS" BASIS, WITHOUT WARRANTIES OR CONDITIONS OF ANY
-- KIND, either express or implied.  See the License for the
-- specific language governing permissions and limitations
-- under the License.

--;
-- Schema upgrade from 4.18.1.0 to 4.19.0.0
<<<<<<< HEAD
--;
=======
--;

ALTER TABLE `cloud`.`mshost` MODIFY COLUMN `state` varchar(25);

DROP VIEW IF EXISTS `cloud`.`async_job_view`;
CREATE VIEW `cloud`.`async_job_view` AS
    select
        account.id account_id,
        account.uuid account_uuid,
        account.account_name account_name,
        account.type account_type,
        domain.id domain_id,
        domain.uuid domain_uuid,
        domain.name domain_name,
        domain.path domain_path,
        user.id user_id,
        user.uuid user_uuid,
        async_job.id,
        async_job.uuid,
        async_job.job_cmd,
        async_job.job_status,
        async_job.job_process_status,
        async_job.job_result_code,
        async_job.job_result,
        async_job.created,
        async_job.removed,
        async_job.instance_type,
        async_job.instance_id,
        async_job.job_executing_msid,
        CASE
            WHEN async_job.instance_type = 'Volume' THEN volumes.uuid
            WHEN
                async_job.instance_type = 'Template'
                    or async_job.instance_type = 'Iso'
            THEN
                vm_template.uuid
            WHEN
                async_job.instance_type = 'VirtualMachine'
                    or async_job.instance_type = 'ConsoleProxy'
                    or async_job.instance_type = 'SystemVm'
                    or async_job.instance_type = 'DomainRouter'
            THEN
                vm_instance.uuid
            WHEN async_job.instance_type = 'Snapshot' THEN snapshots.uuid
            WHEN async_job.instance_type = 'Host' THEN host.uuid
            WHEN async_job.instance_type = 'StoragePool' THEN storage_pool.uuid
            WHEN async_job.instance_type = 'IpAddress' THEN user_ip_address.uuid
            WHEN async_job.instance_type = 'SecurityGroup' THEN security_group.uuid
            WHEN async_job.instance_type = 'PhysicalNetwork' THEN physical_network.uuid
            WHEN async_job.instance_type = 'TrafficType' THEN physical_network_traffic_types.uuid
            WHEN async_job.instance_type = 'PhysicalNetworkServiceProvider' THEN physical_network_service_providers.uuid
            WHEN async_job.instance_type = 'FirewallRule' THEN firewall_rules.uuid
            WHEN async_job.instance_type = 'Account' THEN acct.uuid
            WHEN async_job.instance_type = 'User' THEN us.uuid
            WHEN async_job.instance_type = 'StaticRoute' THEN static_routes.uuid
            WHEN async_job.instance_type = 'PrivateGateway' THEN vpc_gateways.uuid
            WHEN async_job.instance_type = 'Counter' THEN counter.uuid
            WHEN async_job.instance_type = 'Condition' THEN conditions.uuid
            WHEN async_job.instance_type = 'AutoScalePolicy' THEN autoscale_policies.uuid
            WHEN async_job.instance_type = 'AutoScaleVmProfile' THEN autoscale_vmprofiles.uuid
            WHEN async_job.instance_type = 'AutoScaleVmGroup' THEN autoscale_vmgroups.uuid
            ELSE null
        END instance_uuid
    from
        `cloud`.`async_job`
            left join
        `cloud`.`account` ON async_job.account_id = account.id
            left join
        `cloud`.`domain` ON domain.id = account.domain_id
            left join
        `cloud`.`user` ON async_job.user_id = user.id
            left join
        `cloud`.`volumes` ON async_job.instance_id = volumes.id
            left join
        `cloud`.`vm_template` ON async_job.instance_id = vm_template.id
            left join
        `cloud`.`vm_instance` ON async_job.instance_id = vm_instance.id
            left join
        `cloud`.`snapshots` ON async_job.instance_id = snapshots.id
            left join
        `cloud`.`host` ON async_job.instance_id = host.id
            left join
        `cloud`.`storage_pool` ON async_job.instance_id = storage_pool.id
            left join
        `cloud`.`user_ip_address` ON async_job.instance_id = user_ip_address.id
            left join
        `cloud`.`security_group` ON async_job.instance_id = security_group.id
            left join
        `cloud`.`physical_network` ON async_job.instance_id = physical_network.id
            left join
        `cloud`.`physical_network_traffic_types` ON async_job.instance_id = physical_network_traffic_types.id
            left join
        `cloud`.`physical_network_service_providers` ON async_job.instance_id = physical_network_service_providers.id
            left join
        `cloud`.`firewall_rules` ON async_job.instance_id = firewall_rules.id
            left join
        `cloud`.`account` acct ON async_job.instance_id = acct.id
            left join
        `cloud`.`user` us ON async_job.instance_id = us.id
            left join
        `cloud`.`static_routes` ON async_job.instance_id = static_routes.id
            left join
        `cloud`.`vpc_gateways` ON async_job.instance_id = vpc_gateways.id
            left join
        `cloud`.`counter` ON async_job.instance_id = counter.id
            left join
        `cloud`.`conditions` ON async_job.instance_id = conditions.id
            left join
        `cloud`.`autoscale_policies` ON async_job.instance_id = autoscale_policies.id
            left join
        `cloud`.`autoscale_vmprofiles` ON async_job.instance_id = autoscale_vmprofiles.id
            left join
        `cloud`.`autoscale_vmgroups` ON async_job.instance_id = autoscale_vmgroups.id;
>>>>>>> 941cc833
<|MERGE_RESOLUTION|>--- conflicted
+++ resolved
@@ -17,9 +17,6 @@
 
 --;
 -- Schema upgrade from 4.18.1.0 to 4.19.0.0
-<<<<<<< HEAD
---;
-=======
 --;
 
 ALTER TABLE `cloud`.`mshost` MODIFY COLUMN `state` varchar(25);
@@ -133,4 +130,3 @@
         `cloud`.`autoscale_vmprofiles` ON async_job.instance_id = autoscale_vmprofiles.id
             left join
         `cloud`.`autoscale_vmgroups` ON async_job.instance_id = autoscale_vmgroups.id;
->>>>>>> 941cc833
