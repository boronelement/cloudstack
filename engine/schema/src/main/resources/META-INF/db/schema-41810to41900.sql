--- conflicted
+++ resolved
@@ -401,9 +401,6 @@
              OR (`storage_pool`.`data_center_id` = `data_center`.`id`)
              OR (`snapshot_zone_ref`.`zone_id` = `data_center`.`id`))))
          LEFT JOIN `resource_tags` ON ((`resource_tags`.`resource_id` = `snapshots`.`id`)
-<<<<<<< HEAD
-             AND (`resource_tags`.`resource_type` = 'Snapshot')));
-=======
              AND (`resource_tags`.`resource_type` = 'Snapshot')));
 
 -- VPC offering with NSX related columns
@@ -447,5 +444,4 @@
         LEFT JOIN
     `cloud`.`vpc_offering_details` AS `offering_details` ON `offering_details`.`offering_id` = `vpc_offerings`.`id` AND `offering_details`.`name`='internetprotocol'
 GROUP BY
-    `vpc_offerings`.`id`;
->>>>>>> 2fe8e9cd
+    `vpc_offerings`.`id`;