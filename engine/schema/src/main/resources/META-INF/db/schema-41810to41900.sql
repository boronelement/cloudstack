--- conflicted
+++ resolved
@@ -234,16 +234,6 @@
 
 ALTER TABLE `cloud`.`host_tags` MODIFY tag text NOT NULL;
 
-<<<<<<< HEAD
--- Create table to persist quota email template configurations
-CREATE TABLE IF NOT EXISTS `cloud_usage`.`quota_email_configuration`(
-    `account_id` int(11) NOT NULL,
-    `email_template_id` bigint(20) NOT NULL,
-    `enabled` int(1) UNSIGNED NOT NULL,
-    PRIMARY KEY (`account_id`, `email_template_id`),
-    CONSTRAINT `FK_quota_email_configuration_account_id` FOREIGN KEY (`account_id`) REFERENCES `cloud_usage`.`quota_account`(`account_id`),
-    CONSTRAINT `FK_quota_email_configuration_email_te1mplate_id` FOREIGN KEY (`email_template_id`) REFERENCES `cloud_usage`.`quota_email_templates`(`id`));
-=======
 DROP TABLE IF EXISTS `cloud`.`object_store`;
 CREATE TABLE `cloud`.`object_store` (
   `id` bigint unsigned NOT NULL AUTO_INCREMENT COMMENT 'id',
@@ -309,4 +299,12 @@
   `size` bigint unsigned COMMENT 'total size of bucket objects',
    PRIMARY KEY(`id`)
 ) ENGINE=InnoDB DEFAULT CHARSET=utf8;
->>>>>>> 5651eab4
+
+-- Create table to persist quota email template configurations
+CREATE TABLE IF NOT EXISTS `cloud_usage`.`quota_email_configuration`(
+    `account_id` int(11) NOT NULL,
+    `email_template_id` bigint(20) NOT NULL,
+    `enabled` int(1) UNSIGNED NOT NULL,
+    PRIMARY KEY (`account_id`, `email_template_id`),
+    CONSTRAINT `FK_quota_email_configuration_account_id` FOREIGN KEY (`account_id`) REFERENCES `cloud_usage`.`quota_account`(`account_id`),
+    CONSTRAINT `FK_quota_email_configuration_email_te1mplate_id` FOREIGN KEY (`email_template_id`) REFERENCES `cloud_usage`.`quota_email_templates`(`id`));