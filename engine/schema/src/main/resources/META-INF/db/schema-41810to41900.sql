-- Licensed to the Apache Software Foundation (ASF) under one
-- or more contributor license agreements.  See the NOTICE file
-- distributed with this work for additional information
-- regarding copyright ownership.  The ASF licenses this file
-- to you under the Apache License, Version 2.0 (the
-- "License"); you may not use this file except in compliance
-- with the License.  You may obtain a copy of the License at
--
--   http://www.apache.org/licenses/LICENSE-2.0
--
-- Unless required by applicable law or agreed to in writing,
-- software distributed under the License is distributed on an
-- "AS IS" BASIS, WITHOUT WARRANTIES OR CONDITIONS OF ANY
-- KIND, either express or implied.  See the License for the
-- specific language governing permissions and limitations
-- under the License.

--;
-- Schema upgrade from 4.18.1.0 to 4.19.0.0
--;

ALTER TABLE `cloud`.`mshost` MODIFY COLUMN `state` varchar(25);

DROP VIEW IF EXISTS `cloud`.`async_job_view`;
CREATE VIEW `cloud`.`async_job_view` AS
    select
        account.id account_id,
        account.uuid account_uuid,
        account.account_name account_name,
        account.type account_type,
        domain.id domain_id,
        domain.uuid domain_uuid,
        domain.name domain_name,
        domain.path domain_path,
        user.id user_id,
        user.uuid user_uuid,
        async_job.id,
        async_job.uuid,
        async_job.job_cmd,
        async_job.job_status,
        async_job.job_process_status,
        async_job.job_result_code,
        async_job.job_result,
        async_job.created,
        async_job.removed,
        async_job.instance_type,
        async_job.instance_id,
        async_job.job_executing_msid,
        CASE
            WHEN async_job.instance_type = 'Volume' THEN volumes.uuid
            WHEN
                async_job.instance_type = 'Template'
                    or async_job.instance_type = 'Iso'
            THEN
                vm_template.uuid
            WHEN
                async_job.instance_type = 'VirtualMachine'
                    or async_job.instance_type = 'ConsoleProxy'
                    or async_job.instance_type = 'SystemVm'
                    or async_job.instance_type = 'DomainRouter'
            THEN
                vm_instance.uuid
            WHEN async_job.instance_type = 'Snapshot' THEN snapshots.uuid
            WHEN async_job.instance_type = 'Host' THEN host.uuid
            WHEN async_job.instance_type = 'StoragePool' THEN storage_pool.uuid
            WHEN async_job.instance_type = 'IpAddress' THEN user_ip_address.uuid
            WHEN async_job.instance_type = 'SecurityGroup' THEN security_group.uuid
            WHEN async_job.instance_type = 'PhysicalNetwork' THEN physical_network.uuid
            WHEN async_job.instance_type = 'TrafficType' THEN physical_network_traffic_types.uuid
            WHEN async_job.instance_type = 'PhysicalNetworkServiceProvider' THEN physical_network_service_providers.uuid
            WHEN async_job.instance_type = 'FirewallRule' THEN firewall_rules.uuid
            WHEN async_job.instance_type = 'Account' THEN acct.uuid
            WHEN async_job.instance_type = 'User' THEN us.uuid
            WHEN async_job.instance_type = 'StaticRoute' THEN static_routes.uuid
            WHEN async_job.instance_type = 'PrivateGateway' THEN vpc_gateways.uuid
            WHEN async_job.instance_type = 'Counter' THEN counter.uuid
            WHEN async_job.instance_type = 'Condition' THEN conditions.uuid
            WHEN async_job.instance_type = 'AutoScalePolicy' THEN autoscale_policies.uuid
            WHEN async_job.instance_type = 'AutoScaleVmProfile' THEN autoscale_vmprofiles.uuid
            WHEN async_job.instance_type = 'AutoScaleVmGroup' THEN autoscale_vmgroups.uuid
            ELSE null
        END instance_uuid
    from
        `cloud`.`async_job`
            left join
        `cloud`.`account` ON async_job.account_id = account.id
            left join
        `cloud`.`domain` ON domain.id = account.domain_id
            left join
        `cloud`.`user` ON async_job.user_id = user.id
            left join
        `cloud`.`volumes` ON async_job.instance_id = volumes.id
            left join
        `cloud`.`vm_template` ON async_job.instance_id = vm_template.id
            left join
        `cloud`.`vm_instance` ON async_job.instance_id = vm_instance.id
            left join
        `cloud`.`snapshots` ON async_job.instance_id = snapshots.id
            left join
        `cloud`.`host` ON async_job.instance_id = host.id
            left join
        `cloud`.`storage_pool` ON async_job.instance_id = storage_pool.id
            left join
        `cloud`.`user_ip_address` ON async_job.instance_id = user_ip_address.id
            left join
        `cloud`.`security_group` ON async_job.instance_id = security_group.id
            left join
        `cloud`.`physical_network` ON async_job.instance_id = physical_network.id
            left join
        `cloud`.`physical_network_traffic_types` ON async_job.instance_id = physical_network_traffic_types.id
            left join
        `cloud`.`physical_network_service_providers` ON async_job.instance_id = physical_network_service_providers.id
            left join
        `cloud`.`firewall_rules` ON async_job.instance_id = firewall_rules.id
            left join
        `cloud`.`account` acct ON async_job.instance_id = acct.id
            left join
        `cloud`.`user` us ON async_job.instance_id = us.id
            left join
        `cloud`.`static_routes` ON async_job.instance_id = static_routes.id
            left join
        `cloud`.`vpc_gateways` ON async_job.instance_id = vpc_gateways.id
            left join
        `cloud`.`counter` ON async_job.instance_id = counter.id
            left join
        `cloud`.`conditions` ON async_job.instance_id = conditions.id
            left join
        `cloud`.`autoscale_policies` ON async_job.instance_id = autoscale_policies.id
            left join
        `cloud`.`autoscale_vmprofiles` ON async_job.instance_id = autoscale_vmprofiles.id
            left join
        `cloud`.`autoscale_vmgroups` ON async_job.instance_id = autoscale_vmgroups.id;

-- Invalidate existing console_session records
UPDATE `cloud`.`console_session` SET removed=now();
-- Modify acquired column in console_session to datetime type
ALTER TABLE `cloud`.`console_session` DROP `acquired`, ADD `acquired` datetime COMMENT 'When the session was acquired' AFTER `host_id`;

-- create_public_parameter_on_roles. #6960
ALTER TABLE `cloud`.`roles` ADD COLUMN `public_role` tinyint(1) NOT NULL DEFAULT '1' COMMENT 'Indicates whether the role will be visible to all users (public) or only to root admins (private). If this parameter is not specified during the creation of the role its value will be defaulted to true (public).';

-- Add tables for VM Scheduler
DROP TABLE IF EXISTS `cloud`.`vm_schedule`;
CREATE TABLE `cloud`.`vm_schedule` (
  `id` bigint unsigned NOT NULL auto_increment COMMENT 'id',
  `vm_id` bigint unsigned NOT NULL,
  `uuid` varchar(40) NOT NULL COMMENT 'schedule uuid',
  `description` varchar(1024) COMMENT 'description of the vm schedule',
  `schedule` varchar(255) NOT NULL COMMENT 'schedule frequency in cron format',
  `timezone` varchar(100) NOT NULL COMMENT 'the timezone in which the schedule time is specified',
  `action` varchar(20) NOT NULL COMMENT 'action to perform',
  `enabled` int(1) NOT NULL COMMENT 'Enabled or disabled',
  `start_date` datetime NOT NULL COMMENT 'start time for this schedule',
  `end_date` datetime COMMENT 'end time for this schedule',
  `created` datetime NOT NULL COMMENT 'date created',
  `removed` datetime COMMENT 'date removed if not null',
  PRIMARY KEY (`id`),
  INDEX `i_vm_schedule__vm_id`(`vm_id`),
  INDEX `i_vm_schedule__enabled_end_date`(`enabled`, `end_date`),
  CONSTRAINT `fk_vm_schedule__vm_id` FOREIGN KEY (`vm_id`) REFERENCES `vm_instance`(`id`) ON DELETE CASCADE
  ) ENGINE=InnoDB DEFAULT CHARSET=utf8;

DROP TABLE IF EXISTS `cloud`.`vm_scheduled_job`;
CREATE TABLE `cloud`.`vm_scheduled_job` (
  `id` bigint unsigned NOT NULL auto_increment COMMENT 'id',
  `vm_id` bigint unsigned NOT NULL,
  `vm_schedule_id` bigint unsigned NOT NULL,
  `uuid` varchar(40) NOT NULL COMMENT 'scheduled job uuid',
  `action` varchar(20) NOT NULL COMMENT 'action to perform',
  `scheduled_timestamp` datetime NOT NULL COMMENT 'Time at which the action is taken',
  `async_job_id` bigint unsigned DEFAULT NULL COMMENT 'If this schedule is being executed, it is the id of the create aysnc_job. Before that it is null',
  PRIMARY KEY (`id`),
  UNIQUE KEY (`vm_schedule_id`, `scheduled_timestamp`),
  INDEX `i_vm_scheduled_job__scheduled_timestamp`(`scheduled_timestamp`),
  INDEX `i_vm_scheduled_job__vm_id`(`vm_id`),
  CONSTRAINT `fk_vm_scheduled_job__vm_id` FOREIGN KEY (`vm_id`) REFERENCES `vm_instance`(`id`) ON DELETE CASCADE,
  CONSTRAINT `fk_vm_scheduled_job__vm_schedule_id` FOREIGN KEY (`vm_schedule_id`) REFERENCES `vm_schedule`(`id`) ON DELETE CASCADE
  ) ENGINE=InnoDB DEFAULT CHARSET=utf8;

-- Add support for different cluster types for kubernetes
ALTER TABLE `cloud`.`kubernetes_cluster` ADD COLUMN `cluster_type` varchar(64) DEFAULT 'CloudManaged' COMMENT 'type of cluster';
ALTER TABLE `cloud`.`kubernetes_cluster` MODIFY COLUMN `kubernetes_version_id` bigint unsigned NULL COMMENT 'the ID of the Kubernetes version of this Kubernetes cluster';

<<<<<<< HEAD
CREATE TABLE `cloud`.`nsx_providers` (
    `id` bigint unsigned NOT NULL auto_increment COMMENT 'id',
    `uuid` varchar(40),
    `zone_id` bigint unsigned NOT NULL COMMENT 'Zone ID',
    `host_id` bigint unsigned NOT NULL COMMENT 'Host ID',
    `provider_name` varchar(40),
    `hostname` varchar(255) NOT NULL,
    `port` varchar(255),
    `username` varchar(255) NOT NULL,
    `password` varchar(255) NOT NULL,
    `tier0_gateway` varchar(255),
    `edge_cluster` varchar(255),
    `transport_zone` varchar(255),
    `created` datetime NOT NULL COMMENT 'date created',
    `removed` datetime COMMENT 'date removed if not null',
    PRIMARY KEY (`id`),
    CONSTRAINT `fk_nsx_providers__zone_id` FOREIGN KEY `fk_nsx_providers__zone_id` (`zone_id`) REFERENCES `data_center`(`id`) ON DELETE CASCADE,
    INDEX `i_nsx_providers__zone_id`(`zone_id`)
) ENGINE=InnoDB DEFAULT CHARSET=utf8;


-- Idempotent ADD COLUMN
DROP PROCEDURE IF EXISTS `cloud`.`IDEMPOTENT_ADD_COLUMN`;
CREATE PROCEDURE `cloud`.`IDEMPOTENT_ADD_COLUMN` (
    IN in_table_name VARCHAR(200)
, IN in_column_name VARCHAR(200)
, IN in_column_definition VARCHAR(1000)
)
BEGIN
    DECLARE CONTINUE HANDLER FOR 1060 BEGIN END; SET @ddl = CONCAT('ALTER TABLE ', in_table_name); SET @ddl = CONCAT(@ddl, ' ', 'ADD COLUMN') ; SET @ddl = CONCAT(@ddl, ' ', in_column_name); SET @ddl = CONCAT(@ddl, ' ', in_column_definition); PREPARE stmt FROM @ddl; EXECUTE stmt; DEALLOCATE PREPARE stmt; END;

-- NSX Plugin --
CALL `cloud`.`IDEMPOTENT_ADD_COLUMN`('cloud.network_offerings','for_nsx', 'int(1) unsigned DEFAULT "0" COMMENT "is nsx enabled for the resource"');
CALL `cloud`.`IDEMPOTENT_ADD_COLUMN`('cloud.network_offerings','nsx_mode', 'varchar(32) COMMENT "mode in which the network would route traffic"');
CALL `cloud`.`IDEMPOTENT_ADD_COLUMN`('cloud.vpc_offerings','for_nsx', 'int(1) unsigned DEFAULT "0" COMMENT "is nsx enabled for the resource"');
CALL `cloud`.`IDEMPOTENT_ADD_COLUMN`('cloud.vpc_offerings','nsx_mode', 'varchar(32) COMMENT "mode in which the network would route traffic"');

-- Network offering with NSX related columns
DROP VIEW IF EXISTS `cloud`.`network_offering_view`;
CREATE VIEW `cloud`.`network_offering_view` AS
SELECT
    `network_offerings`.`id` AS `id`,
    `network_offerings`.`uuid` AS `uuid`,
    `network_offerings`.`name` AS `name`,
    `network_offerings`.`unique_name` AS `unique_name`,
    `network_offerings`.`display_text` AS `display_text`,
    `network_offerings`.`nw_rate` AS `nw_rate`,
    `network_offerings`.`mc_rate` AS `mc_rate`,
    `network_offerings`.`traffic_type` AS `traffic_type`,
    `network_offerings`.`tags` AS `tags`,
    `network_offerings`.`system_only` AS `system_only`,
    `network_offerings`.`specify_vlan` AS `specify_vlan`,
    `network_offerings`.`service_offering_id` AS `service_offering_id`,
    `network_offerings`.`conserve_mode` AS `conserve_mode`,
    `network_offerings`.`created` AS `created`,
    `network_offerings`.`removed` AS `removed`,
    `network_offerings`.`default` AS `default`,
    `network_offerings`.`availability` AS `availability`,
    `network_offerings`.`dedicated_lb_service` AS `dedicated_lb_service`,
    `network_offerings`.`shared_source_nat_service` AS `shared_source_nat_service`,
    `network_offerings`.`sort_key` AS `sort_key`,
    `network_offerings`.`redundant_router_service` AS `redundant_router_service`,
    `network_offerings`.`state` AS `state`,
    `network_offerings`.`guest_type` AS `guest_type`,
    `network_offerings`.`elastic_ip_service` AS `elastic_ip_service`,
    `network_offerings`.`eip_associate_public_ip` AS `eip_associate_public_ip`,
    `network_offerings`.`elastic_lb_service` AS `elastic_lb_service`,
    `network_offerings`.`specify_ip_ranges` AS `specify_ip_ranges`,
    `network_offerings`.`inline` AS `inline`,
    `network_offerings`.`is_persistent` AS `is_persistent`,
    `network_offerings`.`internal_lb` AS `internal_lb`,
    `network_offerings`.`public_lb` AS `public_lb`,
    `network_offerings`.`egress_default_policy` AS `egress_default_policy`,
    `network_offerings`.`concurrent_connections` AS `concurrent_connections`,
    `network_offerings`.`keep_alive_enabled` AS `keep_alive_enabled`,
    `network_offerings`.`supports_streched_l2` AS `supports_streched_l2`,
    `network_offerings`.`supports_public_access` AS `supports_public_access`,
    `network_offerings`.`supports_vm_autoscaling` AS `supports_vm_autoscaling`,
    `network_offerings`.`for_vpc` AS `for_vpc`,
    `network_offerings`.`for_tungsten` AS `for_tungsten`,
    `network_offerings`.`for_nsx` AS `for_nsx`,
    `network_offerings`.`nsx_mode` AS `nsx_mode`,
    `network_offerings`.`service_package_id` AS `service_package_id`,
    GROUP_CONCAT(DISTINCT(domain.id)) AS domain_id,
    GROUP_CONCAT(DISTINCT(domain.uuid)) AS domain_uuid,
    GROUP_CONCAT(DISTINCT(domain.name)) AS domain_name,
    GROUP_CONCAT(DISTINCT(domain.path)) AS domain_path,
    GROUP_CONCAT(DISTINCT(zone.id)) AS zone_id,
    GROUP_CONCAT(DISTINCT(zone.uuid)) AS zone_uuid,
    GROUP_CONCAT(DISTINCT(zone.name)) AS zone_name,
    `offering_details`.value AS internet_protocol
FROM
    `cloud`.`network_offerings`
        LEFT JOIN
    `cloud`.`network_offering_details` AS `domain_details` ON `domain_details`.`network_offering_id` = `network_offerings`.`id` AND `domain_details`.`name`='domainid'
        LEFT JOIN
    `cloud`.`domain` AS `domain` ON FIND_IN_SET(`domain`.`id`, `domain_details`.`value`)
        LEFT JOIN
    `cloud`.`network_offering_details` AS `zone_details` ON `zone_details`.`network_offering_id` = `network_offerings`.`id` AND `zone_details`.`name`='zoneid'
        LEFT JOIN
    `cloud`.`data_center` AS `zone` ON FIND_IN_SET(`zone`.`id`, `zone_details`.`value`)
        LEFT JOIN
    `cloud`.`network_offering_details` AS `offering_details` ON `offering_details`.`network_offering_id` = `network_offerings`.`id` AND `offering_details`.`name`='internetProtocol'
GROUP BY
    `network_offerings`.`id`;
=======
-- Add indexes for data store browser
ALTER TABLE `cloud`.`template_spool_ref` ADD INDEX `i_template_spool_ref__install_path`(`install_path`);
ALTER TABLE `cloud`.`volumes` ADD INDEX `i_volumes__path`(`path`);
ALTER TABLE `cloud`.`snapshot_store_ref` ADD INDEX `i_snapshot_store_ref__install_path`(`install_path`);
ALTER TABLE `cloud`.`template_store_ref` ADD INDEX `i_template_store_ref__install_path`(`install_path`);

-- Add table for image store object download
DROP TABLE IF EXISTS `cloud`.`image_store_object_download`;
CREATE TABLE `cloud`.`image_store_object_download` (
  `id` bigint unsigned NOT NULL auto_increment COMMENT 'id',
  `store_id` bigint unsigned NOT NULL COMMENT 'image store id',
  `path` varchar(255) NOT NULL COMMENT 'path on store',
  `download_url` varchar(255) NOT NULL COMMENT 'download url',
  `created` datetime COMMENT 'date created',
  PRIMARY KEY (`id`),
  UNIQUE KEY (`store_id`, `path`),
  INDEX `i_image_store_object_download__created`(`created`),
  CONSTRAINT `fk_image_store_object_download__store_id` FOREIGN KEY (`store_id`) REFERENCES `image_store`(`id`) ON DELETE CASCADE
  ) ENGINE=InnoDB DEFAULT CHARSET=utf8;
>>>>>>> 2dac6cb6

-- Set removed state for all removed accounts
UPDATE `cloud`.`account` SET state='removed' WHERE `removed` IS NOT NULL;


-- New tables for VNF
CREATE TABLE IF NOT EXISTS `cloud`.`vnf_template_nics` (
    `id` bigint unsigned NOT NULL AUTO_INCREMENT,
    `template_id` bigint unsigned NOT NULL COMMENT 'id of the VNF template',
    `device_id` bigint unsigned NOT NULL COMMENT 'Device id of the NIC when plugged into the VNF appliances',
    `device_name` varchar(1024) NOT NULL COMMENT 'Name of the NIC',
    `required` tinyint NOT NULL DEFAULT '1' COMMENT 'True if the NIC is required. False if optional',
    `management` tinyint NOT NULL DEFAULT '1' COMMENT 'True if the NIC is a management interface',
    `description` varchar(1024) COMMENT 'Description of the NIC',
    PRIMARY KEY (`id`),
    UNIQUE KEY `uk_template_id_device_id` (`template_id`, `device_id`),
    KEY `fk_vnf_template_nics__template_id` (`template_id`),
    CONSTRAINT `fk_vnf_template_nics__template_id` FOREIGN KEY (`template_id`) REFERENCES `vm_template` (`id`) ON DELETE CASCADE
    ) ENGINE=InnoDB DEFAULT CHARSET=utf8mb4;

CREATE TABLE IF NOT EXISTS `cloud`.`vnf_template_details` (
    `id` bigint unsigned NOT NULL AUTO_INCREMENT,
    `template_id` bigint unsigned NOT NULL COMMENT 'id of the VNF template',
    `name` varchar(255) NOT NULL,
    `value` varchar(1024) NOT NULL,
    `display` tinyint(1) NOT NULL DEFAULT '1' COMMENT 'True if the detail can be displayed to the end user',
    PRIMARY KEY (`id`),
    KEY `fk_vnf_template_details__template_id` (`template_id`),
    CONSTRAINT `fk_vnf_template_details__template_id` FOREIGN KEY (`template_id`) REFERENCES `vm_template` (`id`) ON DELETE CASCADE
    ) ENGINE=InnoDB DEFAULT CHARSET=utf8mb4;

DROP VIEW IF EXISTS `cloud`.`user_vm_view`;
CREATE
    VIEW `user_vm_view` AS
SELECT
    `vm_instance`.`id` AS `id`,
    `vm_instance`.`name` AS `name`,
    `user_vm`.`display_name` AS `display_name`,
    `user_vm`.`user_data` AS `user_data`,
    `account`.`id` AS `account_id`,
    `account`.`uuid` AS `account_uuid`,
    `account`.`account_name` AS `account_name`,
    `account`.`type` AS `account_type`,
    `domain`.`id` AS `domain_id`,
    `domain`.`uuid` AS `domain_uuid`,
    `domain`.`name` AS `domain_name`,
    `domain`.`path` AS `domain_path`,
    `projects`.`id` AS `project_id`,
    `projects`.`uuid` AS `project_uuid`,
    `projects`.`name` AS `project_name`,
    `instance_group`.`id` AS `instance_group_id`,
    `instance_group`.`uuid` AS `instance_group_uuid`,
    `instance_group`.`name` AS `instance_group_name`,
    `vm_instance`.`uuid` AS `uuid`,
    `vm_instance`.`user_id` AS `user_id`,
    `vm_instance`.`last_host_id` AS `last_host_id`,
    `vm_instance`.`vm_type` AS `type`,
    `vm_instance`.`limit_cpu_use` AS `limit_cpu_use`,
    `vm_instance`.`created` AS `created`,
    `vm_instance`.`state` AS `state`,
    `vm_instance`.`update_time` AS `update_time`,
    `vm_instance`.`removed` AS `removed`,
    `vm_instance`.`ha_enabled` AS `ha_enabled`,
    `vm_instance`.`hypervisor_type` AS `hypervisor_type`,
    `vm_instance`.`instance_name` AS `instance_name`,
    `vm_instance`.`guest_os_id` AS `guest_os_id`,
    `vm_instance`.`display_vm` AS `display_vm`,
    `guest_os`.`uuid` AS `guest_os_uuid`,
    `vm_instance`.`pod_id` AS `pod_id`,
    `host_pod_ref`.`uuid` AS `pod_uuid`,
    `vm_instance`.`private_ip_address` AS `private_ip_address`,
    `vm_instance`.`private_mac_address` AS `private_mac_address`,
    `vm_instance`.`vm_type` AS `vm_type`,
    `data_center`.`id` AS `data_center_id`,
    `data_center`.`uuid` AS `data_center_uuid`,
    `data_center`.`name` AS `data_center_name`,
    `data_center`.`is_security_group_enabled` AS `security_group_enabled`,
    `data_center`.`networktype` AS `data_center_network_type`,
    `host`.`id` AS `host_id`,
    `host`.`uuid` AS `host_uuid`,
    `host`.`name` AS `host_name`,
    `host`.`cluster_id` AS `cluster_id`,
    `host`.`status` AS `host_status`,
    `host`.`resource_state` AS `host_resource_state`,
    `vm_template`.`id` AS `template_id`,
    `vm_template`.`uuid` AS `template_uuid`,
    `vm_template`.`name` AS `template_name`,
    `vm_template`.`type` AS `template_type`,
    `vm_template`.`display_text` AS `template_display_text`,
    `vm_template`.`enable_password` AS `password_enabled`,
    `iso`.`id` AS `iso_id`,
    `iso`.`uuid` AS `iso_uuid`,
    `iso`.`name` AS `iso_name`,
    `iso`.`display_text` AS `iso_display_text`,
    `service_offering`.`id` AS `service_offering_id`,
    `service_offering`.`uuid` AS `service_offering_uuid`,
    `disk_offering`.`uuid` AS `disk_offering_uuid`,
    `disk_offering`.`id` AS `disk_offering_id`,
    (CASE
         WHEN ISNULL(`service_offering`.`cpu`) THEN `custom_cpu`.`value`
         ELSE `service_offering`.`cpu`
        END) AS `cpu`,
    (CASE
         WHEN ISNULL(`service_offering`.`speed`) THEN `custom_speed`.`value`
         ELSE `service_offering`.`speed`
        END) AS `speed`,
    (CASE
         WHEN ISNULL(`service_offering`.`ram_size`) THEN `custom_ram_size`.`value`
         ELSE `service_offering`.`ram_size`
        END) AS `ram_size`,
    `backup_offering`.`uuid` AS `backup_offering_uuid`,
    `backup_offering`.`id` AS `backup_offering_id`,
    `service_offering`.`name` AS `service_offering_name`,
    `disk_offering`.`name` AS `disk_offering_name`,
    `backup_offering`.`name` AS `backup_offering_name`,
    `storage_pool`.`id` AS `pool_id`,
    `storage_pool`.`uuid` AS `pool_uuid`,
    `storage_pool`.`pool_type` AS `pool_type`,
    `volumes`.`id` AS `volume_id`,
    `volumes`.`uuid` AS `volume_uuid`,
    `volumes`.`device_id` AS `volume_device_id`,
    `volumes`.`volume_type` AS `volume_type`,
    `security_group`.`id` AS `security_group_id`,
    `security_group`.`uuid` AS `security_group_uuid`,
    `security_group`.`name` AS `security_group_name`,
    `security_group`.`description` AS `security_group_description`,
    `nics`.`id` AS `nic_id`,
    `nics`.`uuid` AS `nic_uuid`,
    `nics`.`device_id` AS `nic_device_id`,
    `nics`.`network_id` AS `network_id`,
    `nics`.`ip4_address` AS `ip_address`,
    `nics`.`ip6_address` AS `ip6_address`,
    `nics`.`ip6_gateway` AS `ip6_gateway`,
    `nics`.`ip6_cidr` AS `ip6_cidr`,
    `nics`.`default_nic` AS `is_default_nic`,
    `nics`.`gateway` AS `gateway`,
    `nics`.`netmask` AS `netmask`,
    `nics`.`mac_address` AS `mac_address`,
    `nics`.`broadcast_uri` AS `broadcast_uri`,
    `nics`.`isolation_uri` AS `isolation_uri`,
    `vpc`.`id` AS `vpc_id`,
    `vpc`.`uuid` AS `vpc_uuid`,
    `networks`.`uuid` AS `network_uuid`,
    `networks`.`name` AS `network_name`,
    `networks`.`traffic_type` AS `traffic_type`,
    `networks`.`guest_type` AS `guest_type`,
    `user_ip_address`.`id` AS `public_ip_id`,
    `user_ip_address`.`uuid` AS `public_ip_uuid`,
    `user_ip_address`.`public_ip_address` AS `public_ip_address`,
    `ssh_details`.`value` AS `keypair_names`,
    `resource_tags`.`id` AS `tag_id`,
    `resource_tags`.`uuid` AS `tag_uuid`,
    `resource_tags`.`key` AS `tag_key`,
    `resource_tags`.`value` AS `tag_value`,
    `resource_tags`.`domain_id` AS `tag_domain_id`,
    `domain`.`uuid` AS `tag_domain_uuid`,
    `domain`.`name` AS `tag_domain_name`,
    `resource_tags`.`account_id` AS `tag_account_id`,
    `account`.`account_name` AS `tag_account_name`,
    `resource_tags`.`resource_id` AS `tag_resource_id`,
    `resource_tags`.`resource_uuid` AS `tag_resource_uuid`,
    `resource_tags`.`resource_type` AS `tag_resource_type`,
    `resource_tags`.`customer` AS `tag_customer`,
    `async_job`.`id` AS `job_id`,
    `async_job`.`uuid` AS `job_uuid`,
    `async_job`.`job_status` AS `job_status`,
    `async_job`.`account_id` AS `job_account_id`,
    `affinity_group`.`id` AS `affinity_group_id`,
    `affinity_group`.`uuid` AS `affinity_group_uuid`,
    `affinity_group`.`name` AS `affinity_group_name`,
    `affinity_group`.`description` AS `affinity_group_description`,
    `autoscale_vmgroups`.`id` AS `autoscale_vmgroup_id`,
    `autoscale_vmgroups`.`uuid` AS `autoscale_vmgroup_uuid`,
    `autoscale_vmgroups`.`name` AS `autoscale_vmgroup_name`,
    `vm_instance`.`dynamically_scalable` AS `dynamically_scalable`,
    `user_data`.`id` AS `user_data_id`,
    `user_data`.`uuid` AS `user_data_uuid`,
    `user_data`.`name` AS `user_data_name`,
    `user_vm`.`user_data_details` AS `user_data_details`,
    `vm_template`.`user_data_link_policy` AS `user_data_policy`
FROM
    (((((((((((((((((((((((((((((((((((`user_vm`
        JOIN `vm_instance` ON (((`vm_instance`.`id` = `user_vm`.`id`)
            AND ISNULL(`vm_instance`.`removed`))))
        JOIN `account` ON ((`vm_instance`.`account_id` = `account`.`id`)))
        JOIN `domain` ON ((`vm_instance`.`domain_id` = `domain`.`id`)))
        LEFT JOIN `guest_os` ON ((`vm_instance`.`guest_os_id` = `guest_os`.`id`)))
        LEFT JOIN `host_pod_ref` ON ((`vm_instance`.`pod_id` = `host_pod_ref`.`id`)))
        LEFT JOIN `projects` ON ((`projects`.`project_account_id` = `account`.`id`)))
        LEFT JOIN `instance_group_vm_map` ON ((`vm_instance`.`id` = `instance_group_vm_map`.`instance_id`)))
        LEFT JOIN `instance_group` ON ((`instance_group_vm_map`.`group_id` = `instance_group`.`id`)))
        LEFT JOIN `data_center` ON ((`vm_instance`.`data_center_id` = `data_center`.`id`)))
        LEFT JOIN `host` ON ((`vm_instance`.`host_id` = `host`.`id`)))
        LEFT JOIN `vm_template` ON ((`vm_instance`.`vm_template_id` = `vm_template`.`id`)))
        LEFT JOIN `vm_template` `iso` ON ((`iso`.`id` = `user_vm`.`iso_id`)))
        LEFT JOIN `volumes` ON ((`vm_instance`.`id` = `volumes`.`instance_id`)))
        LEFT JOIN `service_offering` ON ((`vm_instance`.`service_offering_id` = `service_offering`.`id`)))
        LEFT JOIN `disk_offering` `svc_disk_offering` ON ((`volumes`.`disk_offering_id` = `svc_disk_offering`.`id`)))
        LEFT JOIN `disk_offering` ON ((`volumes`.`disk_offering_id` = `disk_offering`.`id`)))
        LEFT JOIN `backup_offering` ON ((`vm_instance`.`backup_offering_id` = `backup_offering`.`id`)))
        LEFT JOIN `storage_pool` ON ((`volumes`.`pool_id` = `storage_pool`.`id`)))
        LEFT JOIN `security_group_vm_map` ON ((`vm_instance`.`id` = `security_group_vm_map`.`instance_id`)))
        LEFT JOIN `security_group` ON ((`security_group_vm_map`.`security_group_id` = `security_group`.`id`)))
        LEFT JOIN `user_data` ON ((`user_data`.`id` = `user_vm`.`user_data_id`)))
        LEFT JOIN `nics` ON (((`vm_instance`.`id` = `nics`.`instance_id`)
        AND ISNULL(`nics`.`removed`))))
        LEFT JOIN `networks` ON ((`nics`.`network_id` = `networks`.`id`)))
        LEFT JOIN `vpc` ON (((`networks`.`vpc_id` = `vpc`.`id`)
        AND ISNULL(`vpc`.`removed`))))
        LEFT JOIN `user_ip_address` ON ((`user_ip_address`.`vm_id` = `vm_instance`.`id`)))
        LEFT JOIN `user_vm_details` `ssh_details` ON (((`ssh_details`.`vm_id` = `vm_instance`.`id`)
        AND (`ssh_details`.`name` = 'SSH.KeyPairNames'))))
        LEFT JOIN `resource_tags` ON (((`resource_tags`.`resource_id` = `vm_instance`.`id`)
        AND (`resource_tags`.`resource_type` = 'UserVm'))))
        LEFT JOIN `async_job` ON (((`async_job`.`instance_id` = `vm_instance`.`id`)
        AND (`async_job`.`instance_type` = 'VirtualMachine')
        AND (`async_job`.`job_status` = 0))))
        LEFT JOIN `affinity_group_vm_map` ON ((`vm_instance`.`id` = `affinity_group_vm_map`.`instance_id`)))
        LEFT JOIN `affinity_group` ON ((`affinity_group_vm_map`.`affinity_group_id` = `affinity_group`.`id`)))
        LEFT JOIN `autoscale_vmgroup_vm_map` ON ((`autoscale_vmgroup_vm_map`.`instance_id` = `vm_instance`.`id`)))
        LEFT JOIN `autoscale_vmgroups` ON ((`autoscale_vmgroup_vm_map`.`vmgroup_id` = `autoscale_vmgroups`.`id`)))
        LEFT JOIN `user_vm_details` `custom_cpu` ON (((`custom_cpu`.`vm_id` = `vm_instance`.`id`)
        AND (`custom_cpu`.`name` = 'CpuNumber'))))
        LEFT JOIN `user_vm_details` `custom_speed` ON (((`custom_speed`.`vm_id` = `vm_instance`.`id`)
        AND (`custom_speed`.`name` = 'CpuSpeed'))))
        LEFT JOIN `user_vm_details` `custom_ram_size` ON (((`custom_ram_size`.`vm_id` = `vm_instance`.`id`)
        AND (`custom_ram_size`.`name` = 'memory'))));

-- Add tables for Cluster DRS
DROP TABLE IF EXISTS `cloud`.`cluster_drs_plan`;
CREATE TABLE `cloud`.`cluster_drs_plan` (
  `id` bigint unsigned NOT NULL auto_increment COMMENT 'id',
  `cluster_id` bigint unsigned NOT NULL,
  `event_id` bigint unsigned NOT NULL,
  `uuid` varchar(40) NOT NULL COMMENT 'schedule uuid',
  `type` varchar(20) NOT NULL COMMENT 'type of plan',
  `status` varchar(20) NOT NULL COMMENT 'status of plan',
  `created` datetime NOT NULL COMMENT 'date created',
  PRIMARY KEY (`id`),
  INDEX `i_cluster_drs_plan__cluster_id_status`(`cluster_id`, `status`),
  INDEX `i_cluster_drs_plan__status`(`status`),
  INDEX `i_cluster_drs_plan__created`(`created`),
  CONSTRAINT `fk_cluster_drs_plan__cluster_id` FOREIGN KEY (`cluster_id`) REFERENCES `cluster`(`id`) ON DELETE CASCADE
) ENGINE = InnoDB DEFAULT CHARSET = utf8;

DROP TABLE IF EXISTS `cloud`.`cluster_drs_plan_migration`;
CREATE TABLE `cloud`.`cluster_drs_plan_migration` (
  `id` bigint unsigned NOT NULL auto_increment COMMENT 'id',
  `plan_id` bigint unsigned NOT NULL,
  `vm_id` bigint unsigned NOT NULL,
  `src_host_id` bigint unsigned NOT NULL,
  `dest_host_id` bigint unsigned NOT NULL,
  `job_id` bigint unsigned NULL,
  `status` varchar(20) NULL COMMENT 'status of async job',
  PRIMARY KEY (`id`),
  INDEX `i_cluster_drs_plan_migration__plan_id_status`(`plan_id`, `status`),
  CONSTRAINT `fk_cluster_drs_plan_migration__plan_id` FOREIGN KEY (`plan_id`) REFERENCES `cluster_drs_plan`(`id`) ON DELETE CASCADE
) ENGINE = InnoDB DEFAULT CHARSET = utf8;

INSERT INTO `cloud`.`configuration_subgroup` (`name`, `keywords`, `precedence`, `group_id`) VALUES ('DRS', 'drs', 4, (SELECT id FROM `cloud`.`configuration_group` WHERE `name` = 'Miscellaneous'));

UPDATE `cloud`.`configuration`
    SET subgroup_id = (SELECT id FROM `cloud`.`configuration_subgroup` WHERE name = 'DRS')
    WHERE name IN ('drs.automatic.enable', 'drs.algorithm', 'drs.automatic.interval', 'drs.max.migrations', 'drs.imbalance', 'drs.metric', 'drs.plan.expire.interval');

-- Add table for snapshot zone reference
CREATE TABLE  `cloud`.`snapshot_zone_ref` (
  `id` bigint unsigned NOT NULL auto_increment,
  `zone_id` bigint unsigned NOT NULL,
  `snapshot_id` bigint unsigned NOT NULL,
  `created` DATETIME NOT NULL,
  `last_updated` DATETIME,
  `removed` datetime COMMENT 'date removed if not null',
  PRIMARY KEY  (`id`),
  CONSTRAINT `fk_snapshot_zone_ref__zone_id` FOREIGN KEY `fk_snapshot_zone_ref__zone_id` (`zone_id`) REFERENCES `data_center` (`id`) ON DELETE CASCADE,
  INDEX `i_snapshot_zone_ref__zone_id`(`zone_id`),
  CONSTRAINT `fk_snapshot_zone_ref__snapshot_id` FOREIGN KEY `fk_snapshot_zone_ref__snapshot_id` (`snapshot_id`) REFERENCES `snapshots` (`id`) ON DELETE CASCADE,
  INDEX `i_snapshot_zone_ref__snapshot_id`(`snapshot_id`),
  INDEX `i_snapshot_zone_ref__removed`(`removed`)
) ENGINE=InnoDB AUTO_INCREMENT=1 DEFAULT CHARSET=utf8;

-- Alter snapshot_store_ref table to add download related fields
ALTER TABLE `cloud`.`snapshot_store_ref`
    ADD COLUMN `download_state` varchar(255) DEFAULT NULL COMMENT 'the state of the snapshot download' AFTER `volume_id`,
    ADD COLUMN `download_pct` int unsigned DEFAULT NULL COMMENT 'the percentage of the snapshot download completed' AFTER `download_state`,
    ADD COLUMN `error_str` varchar(255) DEFAULT NULL COMMENT 'the error message when the snapshot download occurs' AFTER `download_pct`,
    ADD COLUMN `local_path` varchar(255) DEFAULT NULL COMMENT 'the path of the snapshot download' AFTER `error_str`,
    ADD COLUMN `display` tinyint(1) unsigned NOT NULL DEFAULT 1  COMMENT '1 implies store reference is available for listing' AFTER `error_str`;

-- Create snapshot_view
DROP VIEW IF EXISTS `cloud`.`snapshot_view`;
CREATE VIEW `cloud`.`snapshot_view` AS
     SELECT
         `snapshots`.`id` AS `id`,
         `snapshots`.`uuid` AS `uuid`,
         `snapshots`.`name` AS `name`,
         `snapshots`.`status` AS `status`,
         `snapshots`.`disk_offering_id` AS `disk_offering_id`,
         `snapshots`.`snapshot_type` AS `snapshot_type`,
         `snapshots`.`type_description` AS `type_description`,
         `snapshots`.`size` AS `size`,
         `snapshots`.`created` AS `created`,
         `snapshots`.`removed` AS `removed`,
         `snapshots`.`location_type` AS `location_type`,
         `snapshots`.`hypervisor_type` AS `hypervisor_type`,
         `account`.`id` AS `account_id`,
         `account`.`uuid` AS `account_uuid`,
         `account`.`account_name` AS `account_name`,
         `account`.`type` AS `account_type`,
         `domain`.`id` AS `domain_id`,
         `domain`.`uuid` AS `domain_uuid`,
         `domain`.`name` AS `domain_name`,
         `domain`.`path` AS `domain_path`,
         `projects`.`id` AS `project_id`,
         `projects`.`uuid` AS `project_uuid`,
         `projects`.`name` AS `project_name`,
         `volumes`.`id` AS `volume_id`,
         `volumes`.`uuid` AS `volume_uuid`,
         `volumes`.`name` AS `volume_name`,
         `volumes`.`volume_type` AS `volume_type`,
         `volumes`.`size` AS `volume_size`,
         `data_center`.`id` AS `data_center_id`,
         `data_center`.`uuid` AS `data_center_uuid`,
         `data_center`.`name` AS `data_center_name`,
         `snapshot_store_ref`.`store_id` AS `store_id`,
         IFNULL(`image_store`.`uuid`, `storage_pool`.`uuid`) AS `store_uuid`,
         IFNULL(`image_store`.`name`, `storage_pool`.`name`) AS `store_name`,
         `snapshot_store_ref`.`store_role` AS `store_role`,
         `snapshot_store_ref`.`state` AS `store_state`,
         `snapshot_store_ref`.`download_state` AS `download_state`,
         `snapshot_store_ref`.`download_pct` AS `download_pct`,
         `snapshot_store_ref`.`error_str` AS `error_str`,
         `snapshot_store_ref`.`size` AS `store_size`,
         `snapshot_store_ref`.`created` AS `created_on_store`,
         `resource_tags`.`id` AS `tag_id`,
         `resource_tags`.`uuid` AS `tag_uuid`,
         `resource_tags`.`key` AS `tag_key`,
         `resource_tags`.`value` AS `tag_value`,
         `resource_tags`.`domain_id` AS `tag_domain_id`,
         `domain`.`uuid` AS `tag_domain_uuid`,
         `domain`.`name` AS `tag_domain_name`,
         `resource_tags`.`account_id` AS `tag_account_id`,
         `account`.`account_name` AS `tag_account_name`,
         `resource_tags`.`resource_id` AS `tag_resource_id`,
         `resource_tags`.`resource_uuid` AS `tag_resource_uuid`,
         `resource_tags`.`resource_type` AS `tag_resource_type`,
         `resource_tags`.`customer` AS `tag_customer`,
          CONCAT(`snapshots`.`id`,
                 '_',
                 IFNULL(`snapshot_store_ref`.`store_role`, 'UNKNOWN'),
                 '_',
                 IFNULL(`snapshot_store_ref`.`store_id`, 0)) AS `snapshot_store_pair`
     FROM
         ((((((((((`snapshots`
         JOIN `account` ON ((`account`.`id` = `snapshots`.`account_id`)))
         JOIN `domain` ON ((`domain`.`id` = `account`.`domain_id`)))
         LEFT JOIN `projects` ON ((`projects`.`project_account_id` = `account`.`id`)))
         LEFT JOIN `volumes` ON ((`volumes`.`id` = `snapshots`.`volume_id`)))
         LEFT JOIN `snapshot_store_ref` ON (((`snapshot_store_ref`.`snapshot_id` = `snapshots`.`id`)
             AND (`snapshot_store_ref`.`state` != 'Destroyed')
             AND (`snapshot_store_ref`.`display` = 1))))
         LEFT JOIN `image_store` ON ((ISNULL(`image_store`.`removed`)
             AND (`snapshot_store_ref`.`store_role` = 'Image')
             AND (`snapshot_store_ref`.`store_id` IS NOT NULL)
             AND (`image_store`.`id` = `snapshot_store_ref`.`store_id`))))
         LEFT JOIN `storage_pool` ON ((ISNULL(`storage_pool`.`removed`)
             AND (`snapshot_store_ref`.`store_role` = 'Primary')
             AND (`snapshot_store_ref`.`store_id` IS NOT NULL)
             AND (`storage_pool`.`id` = `snapshot_store_ref`.`store_id`))))
         LEFT JOIN `snapshot_zone_ref` ON (((`snapshot_zone_ref`.`snapshot_id` = `snapshots`.`id`)
             AND ISNULL(`snapshot_store_ref`.`store_id`)
             AND ISNULL(`snapshot_zone_ref`.`removed`))))
         LEFT JOIN `data_center` ON (((`image_store`.`data_center_id` = `data_center`.`id`)
             OR (`storage_pool`.`data_center_id` = `data_center`.`id`)
             OR (`snapshot_zone_ref`.`zone_id` = `data_center`.`id`))))
         LEFT JOIN `resource_tags` ON ((`resource_tags`.`resource_id` = `snapshots`.`id`)
             AND (`resource_tags`.`resource_type` = 'Snapshot')));

-- VPC offering with NSX related columns
DROP VIEW IF EXISTS `cloud`.`vpc_offering_view`;
CREATE VIEW `cloud`.`vpc_offering_view` AS
SELECT
    `vpc_offerings`.`id` AS `id`,
    `vpc_offerings`.`uuid` AS `uuid`,
    `vpc_offerings`.`name` AS `name`,
    `vpc_offerings`.`unique_name` AS `unique_name`,
    `vpc_offerings`.`display_text` AS `display_text`,
    `vpc_offerings`.`state` AS `state`,
    `vpc_offerings`.`default` AS `default`,
    `vpc_offerings`.`for_nsx` AS `for_nsx`,
    `vpc_offerings`.`nsx_mode` AS `nsx_mode`,
    `vpc_offerings`.`created` AS `created`,
    `vpc_offerings`.`removed` AS `removed`,
    `vpc_offerings`.`service_offering_id` AS `service_offering_id`,
    `vpc_offerings`.`supports_distributed_router` AS `supports_distributed_router`,
    `vpc_offerings`.`supports_region_level_vpc` AS `supports_region_level_vpc`,
    `vpc_offerings`.`redundant_router_service` AS `redundant_router_service`,
    `vpc_offerings`.`sort_key` AS `sort_key`,
    GROUP_CONCAT(DISTINCT(domain.id)) AS domain_id,
    GROUP_CONCAT(DISTINCT(domain.uuid)) AS domain_uuid,
    GROUP_CONCAT(DISTINCT(domain.name)) AS domain_name,
    GROUP_CONCAT(DISTINCT(domain.path)) AS domain_path,
    GROUP_CONCAT(DISTINCT(zone.id)) AS zone_id,
    GROUP_CONCAT(DISTINCT(zone.uuid)) AS zone_uuid,
    GROUP_CONCAT(DISTINCT(zone.name)) AS zone_name,
    `offering_details`.value AS internet_protocol
FROM
    `cloud`.`vpc_offerings`
        LEFT JOIN
    `cloud`.`vpc_offering_details` AS `domain_details` ON `domain_details`.`offering_id` = `vpc_offerings`.`id` AND `domain_details`.`name`='domainid'
        LEFT JOIN
    `cloud`.`domain` AS `domain` ON FIND_IN_SET(`domain`.`id`, `domain_details`.`value`)
        LEFT JOIN
    `cloud`.`vpc_offering_details` AS `zone_details` ON `zone_details`.`offering_id` = `vpc_offerings`.`id` AND `zone_details`.`name`='zoneid'
        LEFT JOIN
    `cloud`.`data_center` AS `zone` ON FIND_IN_SET(`zone`.`id`, `zone_details`.`value`)
        LEFT JOIN
    `cloud`.`vpc_offering_details` AS `offering_details` ON `offering_details`.`offering_id` = `vpc_offerings`.`id` AND `offering_details`.`name`='internetprotocol'
GROUP BY
    `vpc_offerings`.`id`;

UPDATE `cloud`.`configuration` SET
    `options` = concat(`options`, ',OAUTH2'),
    `default_value` = concat(`default_value`, ',OAUTH2'),
    `value` = concat(`value`, ',OAUTH2')
WHERE `name` = 'user.authenticators.order' ;

UPDATE `cloud`.`configuration` SET
    `options` = concat(`options`, ',OAUTH2Auth'),
    `default_value` = concat(`default_value`, ',OAUTH2Auth'),
    `value` = concat(`value`, ',OAUTH2Auth')
where `name` = 'pluggableApi.authenticators.order' ;

-- Create table for OAuth provider details
DROP TABLE IF EXISTS `cloud`.`oauth_provider`;
CREATE TABLE `cloud`.`oauth_provider` (
  `id` bigint unsigned NOT NULL auto_increment COMMENT 'id',
  `uuid` varchar(40) NOT NULL COMMENT 'unique identifier',
  `description` varchar(1024) COMMENT 'description of the provider',
  `provider` varchar(40) NOT NULL COMMENT 'name of the provider',
  `client_id` varchar(255) NOT NULL COMMENT 'client id which is configured in the provider',
  `secret_key` varchar(255) NOT NULL COMMENT 'secret key which is configured in the provider',
  `redirect_uri` varchar(255) NOT NULL COMMENT 'redirect uri which is configured in the provider',
  `enabled` int(1) NOT NULL DEFAULT 1 COMMENT 'Enabled or disabled',
  `created` datetime NOT NULL COMMENT 'date created',
  `removed` datetime COMMENT 'date removed if not null',
  PRIMARY KEY (`id`)
  ) ENGINE=InnoDB DEFAULT CHARSET=utf8;<|MERGE_RESOLUTION|>--- conflicted
+++ resolved
@@ -181,7 +181,6 @@
 ALTER TABLE `cloud`.`kubernetes_cluster` ADD COLUMN `cluster_type` varchar(64) DEFAULT 'CloudManaged' COMMENT 'type of cluster';
 ALTER TABLE `cloud`.`kubernetes_cluster` MODIFY COLUMN `kubernetes_version_id` bigint unsigned NULL COMMENT 'the ID of the Kubernetes version of this Kubernetes cluster';
 
-<<<<<<< HEAD
 CREATE TABLE `cloud`.`nsx_providers` (
     `id` bigint unsigned NOT NULL auto_increment COMMENT 'id',
     `uuid` varchar(40),
@@ -287,7 +286,7 @@
     `cloud`.`network_offering_details` AS `offering_details` ON `offering_details`.`network_offering_id` = `network_offerings`.`id` AND `offering_details`.`name`='internetProtocol'
 GROUP BY
     `network_offerings`.`id`;
-=======
+
 -- Add indexes for data store browser
 ALTER TABLE `cloud`.`template_spool_ref` ADD INDEX `i_template_spool_ref__install_path`(`install_path`);
 ALTER TABLE `cloud`.`volumes` ADD INDEX `i_volumes__path`(`path`);
@@ -307,7 +306,6 @@
   INDEX `i_image_store_object_download__created`(`created`),
   CONSTRAINT `fk_image_store_object_download__store_id` FOREIGN KEY (`store_id`) REFERENCES `image_store`(`id`) ON DELETE CASCADE
   ) ENGINE=InnoDB DEFAULT CHARSET=utf8;
->>>>>>> 2dac6cb6
 
 -- Set removed state for all removed accounts
 UPDATE `cloud`.`account` SET state='removed' WHERE `removed` IS NOT NULL;
