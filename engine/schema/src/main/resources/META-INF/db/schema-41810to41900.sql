--- conflicted
+++ resolved
@@ -181,7 +181,6 @@
 ALTER TABLE `cloud`.`kubernetes_cluster` ADD COLUMN `cluster_type` varchar(64) DEFAULT 'CloudManaged' COMMENT 'type of cluster';
 ALTER TABLE `cloud`.`kubernetes_cluster` MODIFY COLUMN `kubernetes_version_id` bigint unsigned NULL COMMENT 'the ID of the Kubernetes version of this Kubernetes cluster';
 
-<<<<<<< HEAD
 -- Add indexes for data store browser
 ALTER TABLE `cloud`.`template_spool_ref` ADD INDEX `i_template_spool_ref__install_path`(`install_path`);
 ALTER TABLE `cloud`.`volumes` ADD INDEX `i_volumes__path`(`path`);
@@ -201,7 +200,6 @@
   INDEX `i_image_store_object_download__created`(`created`),
   CONSTRAINT `fk_image_store_object_download__store_id` FOREIGN KEY (`store_id`) REFERENCES `image_store`(`id`) ON DELETE CASCADE
   ) ENGINE=InnoDB DEFAULT CHARSET=utf8;
-=======
+
 -- Set removed state for all removed accounts
-UPDATE `cloud`.`account` SET state='removed' WHERE `removed` IS NOT NULL;
->>>>>>> f70b42a0
+UPDATE `cloud`.`account` SET state='removed' WHERE `removed` IS NOT NULL;