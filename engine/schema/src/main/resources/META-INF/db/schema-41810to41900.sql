--- conflicted
+++ resolved
@@ -303,7 +303,6 @@
     ADD COLUMN `local_path` varchar(255) DEFAULT NULL COMMENT 'the path of the snapshot download' AFTER `error_str`,
     ADD COLUMN `display` tinyint(1) unsigned NOT NULL DEFAULT 1  COMMENT '1 implies store reference is available for listing' AFTER `error_str`;
 
-<<<<<<< HEAD
 -- Create snapshot_view
 DROP VIEW IF EXISTS `cloud`.`snapshot_view`;
 CREATE VIEW `cloud`.`snapshot_view` AS
@@ -436,8 +435,6 @@
 GROUP BY
     `vpc_offerings`.`id`;
 
-=======
->>>>>>> cb62ce67
 UPDATE `cloud`.`configuration` SET
     `options` = concat(`options`, ',OAUTH2'),
     `default_value` = concat(`default_value`, ',OAUTH2'),
