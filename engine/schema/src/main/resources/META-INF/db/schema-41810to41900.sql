-- Licensed to the Apache Software Foundation (ASF) under one
-- or more contributor license agreements.  See the NOTICE file
-- distributed with this work for additional information
-- regarding copyright ownership.  The ASF licenses this file
-- to you under the Apache License, Version 2.0 (the
-- "License"); you may not use this file except in compliance
-- with the License.  You may obtain a copy of the License at
--
--   http://www.apache.org/licenses/LICENSE-2.0
--
-- Unless required by applicable law or agreed to in writing,
-- software distributed under the License is distributed on an
-- "AS IS" BASIS, WITHOUT WARRANTIES OR CONDITIONS OF ANY
-- KIND, either express or implied.  See the License for the
-- specific language governing permissions and limitations
-- under the License.

--;
-- Schema upgrade from 4.18.1.0 to 4.19.0.0
--;

ALTER TABLE `cloud`.`mshost` MODIFY COLUMN `state` varchar(25);

DROP VIEW IF EXISTS `cloud`.`async_job_view`;
CREATE VIEW `cloud`.`async_job_view` AS
    select
        account.id account_id,
        account.uuid account_uuid,
        account.account_name account_name,
        account.type account_type,
        domain.id domain_id,
        domain.uuid domain_uuid,
        domain.name domain_name,
        domain.path domain_path,
        user.id user_id,
        user.uuid user_uuid,
        async_job.id,
        async_job.uuid,
        async_job.job_cmd,
        async_job.job_status,
        async_job.job_process_status,
        async_job.job_result_code,
        async_job.job_result,
        async_job.created,
        async_job.removed,
        async_job.instance_type,
        async_job.instance_id,
        async_job.job_executing_msid,
        CASE
            WHEN async_job.instance_type = 'Volume' THEN volumes.uuid
            WHEN
                async_job.instance_type = 'Template'
                    or async_job.instance_type = 'Iso'
            THEN
                vm_template.uuid
            WHEN
                async_job.instance_type = 'VirtualMachine'
                    or async_job.instance_type = 'ConsoleProxy'
                    or async_job.instance_type = 'SystemVm'
                    or async_job.instance_type = 'DomainRouter'
            THEN
                vm_instance.uuid
            WHEN async_job.instance_type = 'Snapshot' THEN snapshots.uuid
            WHEN async_job.instance_type = 'Host' THEN host.uuid
            WHEN async_job.instance_type = 'StoragePool' THEN storage_pool.uuid
            WHEN async_job.instance_type = 'IpAddress' THEN user_ip_address.uuid
            WHEN async_job.instance_type = 'SecurityGroup' THEN security_group.uuid
            WHEN async_job.instance_type = 'PhysicalNetwork' THEN physical_network.uuid
            WHEN async_job.instance_type = 'TrafficType' THEN physical_network_traffic_types.uuid
            WHEN async_job.instance_type = 'PhysicalNetworkServiceProvider' THEN physical_network_service_providers.uuid
            WHEN async_job.instance_type = 'FirewallRule' THEN firewall_rules.uuid
            WHEN async_job.instance_type = 'Account' THEN acct.uuid
            WHEN async_job.instance_type = 'User' THEN us.uuid
            WHEN async_job.instance_type = 'StaticRoute' THEN static_routes.uuid
            WHEN async_job.instance_type = 'PrivateGateway' THEN vpc_gateways.uuid
            WHEN async_job.instance_type = 'Counter' THEN counter.uuid
            WHEN async_job.instance_type = 'Condition' THEN conditions.uuid
            WHEN async_job.instance_type = 'AutoScalePolicy' THEN autoscale_policies.uuid
            WHEN async_job.instance_type = 'AutoScaleVmProfile' THEN autoscale_vmprofiles.uuid
            WHEN async_job.instance_type = 'AutoScaleVmGroup' THEN autoscale_vmgroups.uuid
            ELSE null
        END instance_uuid
    from
        `cloud`.`async_job`
            left join
        `cloud`.`account` ON async_job.account_id = account.id
            left join
        `cloud`.`domain` ON domain.id = account.domain_id
            left join
        `cloud`.`user` ON async_job.user_id = user.id
            left join
        `cloud`.`volumes` ON async_job.instance_id = volumes.id
            left join
        `cloud`.`vm_template` ON async_job.instance_id = vm_template.id
            left join
        `cloud`.`vm_instance` ON async_job.instance_id = vm_instance.id
            left join
        `cloud`.`snapshots` ON async_job.instance_id = snapshots.id
            left join
        `cloud`.`host` ON async_job.instance_id = host.id
            left join
        `cloud`.`storage_pool` ON async_job.instance_id = storage_pool.id
            left join
        `cloud`.`user_ip_address` ON async_job.instance_id = user_ip_address.id
            left join
        `cloud`.`security_group` ON async_job.instance_id = security_group.id
            left join
        `cloud`.`physical_network` ON async_job.instance_id = physical_network.id
            left join
        `cloud`.`physical_network_traffic_types` ON async_job.instance_id = physical_network_traffic_types.id
            left join
        `cloud`.`physical_network_service_providers` ON async_job.instance_id = physical_network_service_providers.id
            left join
        `cloud`.`firewall_rules` ON async_job.instance_id = firewall_rules.id
            left join
        `cloud`.`account` acct ON async_job.instance_id = acct.id
            left join
        `cloud`.`user` us ON async_job.instance_id = us.id
            left join
        `cloud`.`static_routes` ON async_job.instance_id = static_routes.id
            left join
        `cloud`.`vpc_gateways` ON async_job.instance_id = vpc_gateways.id
            left join
        `cloud`.`counter` ON async_job.instance_id = counter.id
            left join
        `cloud`.`conditions` ON async_job.instance_id = conditions.id
            left join
        `cloud`.`autoscale_policies` ON async_job.instance_id = autoscale_policies.id
            left join
        `cloud`.`autoscale_vmprofiles` ON async_job.instance_id = autoscale_vmprofiles.id
            left join
        `cloud`.`autoscale_vmgroups` ON async_job.instance_id = autoscale_vmgroups.id;

-- Invalidate existing console_session records
UPDATE `cloud`.`console_session` SET removed=now();
-- Modify acquired column in console_session to datetime type
ALTER TABLE `cloud`.`console_session` DROP `acquired`, ADD `acquired` datetime COMMENT 'When the session was acquired' AFTER `host_id`;

-- create_public_parameter_on_roles. #6960
ALTER TABLE `cloud`.`roles` ADD COLUMN `public_role` tinyint(1) NOT NULL DEFAULT '1' COMMENT 'Indicates whether the role will be visible to all users (public) or only to root admins (private). If this parameter is not specified during the creation of the role its value will be defaulted to true (public).';

-- Add tables for VM Scheduler
DROP TABLE IF EXISTS `cloud`.`vm_schedule`;
CREATE TABLE `cloud`.`vm_schedule` (
  `id` bigint unsigned NOT NULL auto_increment COMMENT 'id',
  `vm_id` bigint unsigned NOT NULL,
  `uuid` varchar(40) NOT NULL COMMENT 'schedule uuid',
  `description` varchar(1024) COMMENT 'description of the vm schedule',
  `schedule` varchar(255) NOT NULL COMMENT 'schedule frequency in cron format',
  `timezone` varchar(100) NOT NULL COMMENT 'the timezone in which the schedule time is specified',
  `action` varchar(20) NOT NULL COMMENT 'action to perform',
  `enabled` int(1) NOT NULL COMMENT 'Enabled or disabled',
  `start_date` datetime NOT NULL COMMENT 'start time for this schedule',
  `end_date` datetime COMMENT 'end time for this schedule',
  `created` datetime NOT NULL COMMENT 'date created',
  `removed` datetime COMMENT 'date removed if not null',
  PRIMARY KEY (`id`),
  INDEX `i_vm_schedule__vm_id`(`vm_id`),
  INDEX `i_vm_schedule__enabled_end_date`(`enabled`, `end_date`),
  CONSTRAINT `fk_vm_schedule__vm_id` FOREIGN KEY (`vm_id`) REFERENCES `vm_instance`(`id`) ON DELETE CASCADE
  ) ENGINE=InnoDB DEFAULT CHARSET=utf8;

DROP TABLE IF EXISTS `cloud`.`vm_scheduled_job`;
CREATE TABLE `cloud`.`vm_scheduled_job` (
  `id` bigint unsigned NOT NULL auto_increment COMMENT 'id',
  `vm_id` bigint unsigned NOT NULL,
  `vm_schedule_id` bigint unsigned NOT NULL,
  `uuid` varchar(40) NOT NULL COMMENT 'scheduled job uuid',
  `action` varchar(20) NOT NULL COMMENT 'action to perform',
  `scheduled_timestamp` datetime NOT NULL COMMENT 'Time at which the action is taken',
  `async_job_id` bigint unsigned DEFAULT NULL COMMENT 'If this schedule is being executed, it is the id of the create aysnc_job. Before that it is null',
  PRIMARY KEY (`id`),
  UNIQUE KEY (`vm_schedule_id`, `scheduled_timestamp`),
  INDEX `i_vm_scheduled_job__scheduled_timestamp`(`scheduled_timestamp`),
  INDEX `i_vm_scheduled_job__vm_id`(`vm_id`),
  CONSTRAINT `fk_vm_scheduled_job__vm_id` FOREIGN KEY (`vm_id`) REFERENCES `vm_instance`(`id`) ON DELETE CASCADE,
  CONSTRAINT `fk_vm_scheduled_job__vm_schedule_id` FOREIGN KEY (`vm_schedule_id`) REFERENCES `vm_schedule`(`id`) ON DELETE CASCADE
  ) ENGINE=InnoDB DEFAULT CHARSET=utf8;

-- Add support for different cluster types for kubernetes
ALTER TABLE `cloud`.`kubernetes_cluster` ADD COLUMN `cluster_type` varchar(64) DEFAULT 'CloudManaged' COMMENT 'type of cluster';
ALTER TABLE `cloud`.`kubernetes_cluster` MODIFY COLUMN `kubernetes_version_id` bigint unsigned NULL COMMENT 'the ID of the Kubernetes version of this Kubernetes cluster';

CREATE TABLE `cloud`.`nsx_providers` (
    `id` bigint unsigned NOT NULL auto_increment COMMENT 'id',
    `uuid` varchar(40),
    `zone_id` bigint unsigned NOT NULL COMMENT 'Zone ID',
    `host_id` bigint unsigned NOT NULL COMMENT 'Host ID',
    `provider_name` varchar(40),
    `hostname` varchar(255) NOT NULL,
    `port` varchar(255),
    `username` varchar(255) NOT NULL,
    `password` varchar(255) NOT NULL,
    `tier0_gateway` varchar(255),
    `edge_cluster` varchar(255),
    `transport_zone` varchar(255),
    `created` datetime NOT NULL COMMENT 'date created',
    `removed` datetime COMMENT 'date removed if not null',
    PRIMARY KEY (`id`),
    CONSTRAINT `fk_nsx_providers__zone_id` FOREIGN KEY `fk_nsx_providers__zone_id` (`zone_id`) REFERENCES `data_center`(`id`) ON DELETE CASCADE,
    INDEX `i_nsx_providers__zone_id`(`zone_id`)
) ENGINE=InnoDB DEFAULT CHARSET=utf8;


-- Idempotent ADD COLUMN
DROP PROCEDURE IF EXISTS `cloud`.`IDEMPOTENT_ADD_COLUMN`;
CREATE PROCEDURE `cloud`.`IDEMPOTENT_ADD_COLUMN` (
    IN in_table_name VARCHAR(200)
, IN in_column_name VARCHAR(200)
, IN in_column_definition VARCHAR(1000)
)
BEGIN
    DECLARE CONTINUE HANDLER FOR 1060 BEGIN END; SET @ddl = CONCAT('ALTER TABLE ', in_table_name); SET @ddl = CONCAT(@ddl, ' ', 'ADD COLUMN') ; SET @ddl = CONCAT(@ddl, ' ', in_column_name); SET @ddl = CONCAT(@ddl, ' ', in_column_definition); PREPARE stmt FROM @ddl; EXECUTE stmt; DEALLOCATE PREPARE stmt; END;

-- NSX Plugin --
CALL `cloud`.`IDEMPOTENT_ADD_COLUMN`('cloud.network_offerings','for_nsx', 'int(1) unsigned DEFAULT "0" COMMENT "is nsx enabled for the resource"');
CALL `cloud`.`IDEMPOTENT_ADD_COLUMN`('cloud.network_offerings','nsx_mode', 'varchar(32) COMMENT "mode in which the network would route traffic"');
CALL `cloud`.`IDEMPOTENT_ADD_COLUMN`('cloud.vpc_offerings','for_nsx', 'int(1) unsigned DEFAULT "0" COMMENT "is nsx enabled for the resource"');
CALL `cloud`.`IDEMPOTENT_ADD_COLUMN`('cloud.vpc_offerings','nsx_mode', 'varchar(32) COMMENT "mode in which the network would route traffic"');

-- Network offering with NSX related columns
DROP VIEW IF EXISTS `cloud`.`network_offering_view`;
CREATE VIEW `cloud`.`network_offering_view` AS
SELECT
    `network_offerings`.`id` AS `id`,
    `network_offerings`.`uuid` AS `uuid`,
    `network_offerings`.`name` AS `name`,
    `network_offerings`.`unique_name` AS `unique_name`,
    `network_offerings`.`display_text` AS `display_text`,
    `network_offerings`.`nw_rate` AS `nw_rate`,
    `network_offerings`.`mc_rate` AS `mc_rate`,
    `network_offerings`.`traffic_type` AS `traffic_type`,
    `network_offerings`.`tags` AS `tags`,
    `network_offerings`.`system_only` AS `system_only`,
    `network_offerings`.`specify_vlan` AS `specify_vlan`,
    `network_offerings`.`service_offering_id` AS `service_offering_id`,
    `network_offerings`.`conserve_mode` AS `conserve_mode`,
    `network_offerings`.`created` AS `created`,
    `network_offerings`.`removed` AS `removed`,
    `network_offerings`.`default` AS `default`,
    `network_offerings`.`availability` AS `availability`,
    `network_offerings`.`dedicated_lb_service` AS `dedicated_lb_service`,
    `network_offerings`.`shared_source_nat_service` AS `shared_source_nat_service`,
    `network_offerings`.`sort_key` AS `sort_key`,
    `network_offerings`.`redundant_router_service` AS `redundant_router_service`,
    `network_offerings`.`state` AS `state`,
    `network_offerings`.`guest_type` AS `guest_type`,
    `network_offerings`.`elastic_ip_service` AS `elastic_ip_service`,
    `network_offerings`.`eip_associate_public_ip` AS `eip_associate_public_ip`,
    `network_offerings`.`elastic_lb_service` AS `elastic_lb_service`,
    `network_offerings`.`specify_ip_ranges` AS `specify_ip_ranges`,
    `network_offerings`.`inline` AS `inline`,
    `network_offerings`.`is_persistent` AS `is_persistent`,
    `network_offerings`.`internal_lb` AS `internal_lb`,
    `network_offerings`.`public_lb` AS `public_lb`,
    `network_offerings`.`egress_default_policy` AS `egress_default_policy`,
    `network_offerings`.`concurrent_connections` AS `concurrent_connections`,
    `network_offerings`.`keep_alive_enabled` AS `keep_alive_enabled`,
    `network_offerings`.`supports_streched_l2` AS `supports_streched_l2`,
    `network_offerings`.`supports_public_access` AS `supports_public_access`,
    `network_offerings`.`supports_vm_autoscaling` AS `supports_vm_autoscaling`,
    `network_offerings`.`for_vpc` AS `for_vpc`,
    `network_offerings`.`for_tungsten` AS `for_tungsten`,
    `network_offerings`.`for_nsx` AS `for_nsx`,
    `network_offerings`.`nsx_mode` AS `nsx_mode`,
    `network_offerings`.`service_package_id` AS `service_package_id`,
    GROUP_CONCAT(DISTINCT(domain.id)) AS domain_id,
    GROUP_CONCAT(DISTINCT(domain.uuid)) AS domain_uuid,
    GROUP_CONCAT(DISTINCT(domain.name)) AS domain_name,
    GROUP_CONCAT(DISTINCT(domain.path)) AS domain_path,
    GROUP_CONCAT(DISTINCT(zone.id)) AS zone_id,
    GROUP_CONCAT(DISTINCT(zone.uuid)) AS zone_uuid,
    GROUP_CONCAT(DISTINCT(zone.name)) AS zone_name,
    `offering_details`.value AS internet_protocol
FROM
    `cloud`.`network_offerings`
        LEFT JOIN
    `cloud`.`network_offering_details` AS `domain_details` ON `domain_details`.`network_offering_id` = `network_offerings`.`id` AND `domain_details`.`name`='domainid'
        LEFT JOIN
    `cloud`.`domain` AS `domain` ON FIND_IN_SET(`domain`.`id`, `domain_details`.`value`)
        LEFT JOIN
    `cloud`.`network_offering_details` AS `zone_details` ON `zone_details`.`network_offering_id` = `network_offerings`.`id` AND `zone_details`.`name`='zoneid'
        LEFT JOIN
    `cloud`.`data_center` AS `zone` ON FIND_IN_SET(`zone`.`id`, `zone_details`.`value`)
        LEFT JOIN
    `cloud`.`network_offering_details` AS `offering_details` ON `offering_details`.`network_offering_id` = `network_offerings`.`id` AND `offering_details`.`name`='internetProtocol'
GROUP BY
    `network_offerings`.`id`;

-- Set removed state for all removed accounts
UPDATE `cloud`.`account` SET state='removed' WHERE `removed` IS NOT NULL;


-- New tables for VNF
CREATE TABLE IF NOT EXISTS `cloud`.`vnf_template_nics` (
    `id` bigint unsigned NOT NULL AUTO_INCREMENT,
    `template_id` bigint unsigned NOT NULL COMMENT 'id of the VNF template',
    `device_id` bigint unsigned NOT NULL COMMENT 'Device id of the NIC when plugged into the VNF appliances',
    `device_name` varchar(1024) NOT NULL COMMENT 'Name of the NIC',
    `required` tinyint NOT NULL DEFAULT '1' COMMENT 'True if the NIC is required. False if optional',
    `management` tinyint NOT NULL DEFAULT '1' COMMENT 'True if the NIC is a management interface',
    `description` varchar(1024) COMMENT 'Description of the NIC',
    PRIMARY KEY (`id`),
    UNIQUE KEY `uk_template_id_device_id` (`template_id`, `device_id`),
    KEY `fk_vnf_template_nics__template_id` (`template_id`),
    CONSTRAINT `fk_vnf_template_nics__template_id` FOREIGN KEY (`template_id`) REFERENCES `vm_template` (`id`) ON DELETE CASCADE
    ) ENGINE=InnoDB DEFAULT CHARSET=utf8mb4;

CREATE TABLE IF NOT EXISTS `cloud`.`vnf_template_details` (
    `id` bigint unsigned NOT NULL AUTO_INCREMENT,
    `template_id` bigint unsigned NOT NULL COMMENT 'id of the VNF template',
    `name` varchar(255) NOT NULL,
    `value` varchar(1024) NOT NULL,
    `display` tinyint(1) NOT NULL DEFAULT '1' COMMENT 'True if the detail can be displayed to the end user',
    PRIMARY KEY (`id`),
    KEY `fk_vnf_template_details__template_id` (`template_id`),
    CONSTRAINT `fk_vnf_template_details__template_id` FOREIGN KEY (`template_id`) REFERENCES `vm_template` (`id`) ON DELETE CASCADE
    ) ENGINE=InnoDB DEFAULT CHARSET=utf8mb4;

DROP VIEW IF EXISTS `cloud`.`user_vm_view`;
CREATE
    VIEW `user_vm_view` AS
SELECT
    `vm_instance`.`id` AS `id`,
    `vm_instance`.`name` AS `name`,
    `user_vm`.`display_name` AS `display_name`,
    `user_vm`.`user_data` AS `user_data`,
    `account`.`id` AS `account_id`,
    `account`.`uuid` AS `account_uuid`,
    `account`.`account_name` AS `account_name`,
    `account`.`type` AS `account_type`,
    `domain`.`id` AS `domain_id`,
    `domain`.`uuid` AS `domain_uuid`,
    `domain`.`name` AS `domain_name`,
    `domain`.`path` AS `domain_path`,
    `projects`.`id` AS `project_id`,
    `projects`.`uuid` AS `project_uuid`,
    `projects`.`name` AS `project_name`,
    `instance_group`.`id` AS `instance_group_id`,
    `instance_group`.`uuid` AS `instance_group_uuid`,
    `instance_group`.`name` AS `instance_group_name`,
    `vm_instance`.`uuid` AS `uuid`,
    `vm_instance`.`user_id` AS `user_id`,
    `vm_instance`.`last_host_id` AS `last_host_id`,
    `vm_instance`.`vm_type` AS `type`,
    `vm_instance`.`limit_cpu_use` AS `limit_cpu_use`,
    `vm_instance`.`created` AS `created`,
    `vm_instance`.`state` AS `state`,
    `vm_instance`.`update_time` AS `update_time`,
    `vm_instance`.`removed` AS `removed`,
    `vm_instance`.`ha_enabled` AS `ha_enabled`,
    `vm_instance`.`hypervisor_type` AS `hypervisor_type`,
    `vm_instance`.`instance_name` AS `instance_name`,
    `vm_instance`.`guest_os_id` AS `guest_os_id`,
    `vm_instance`.`display_vm` AS `display_vm`,
    `guest_os`.`uuid` AS `guest_os_uuid`,
    `vm_instance`.`pod_id` AS `pod_id`,
    `host_pod_ref`.`uuid` AS `pod_uuid`,
    `vm_instance`.`private_ip_address` AS `private_ip_address`,
    `vm_instance`.`private_mac_address` AS `private_mac_address`,
    `vm_instance`.`vm_type` AS `vm_type`,
    `data_center`.`id` AS `data_center_id`,
    `data_center`.`uuid` AS `data_center_uuid`,
    `data_center`.`name` AS `data_center_name`,
    `data_center`.`is_security_group_enabled` AS `security_group_enabled`,
    `data_center`.`networktype` AS `data_center_network_type`,
    `host`.`id` AS `host_id`,
    `host`.`uuid` AS `host_uuid`,
    `host`.`name` AS `host_name`,
    `host`.`cluster_id` AS `cluster_id`,
    `host`.`status` AS `host_status`,
    `host`.`resource_state` AS `host_resource_state`,
    `vm_template`.`id` AS `template_id`,
    `vm_template`.`uuid` AS `template_uuid`,
    `vm_template`.`name` AS `template_name`,
    `vm_template`.`type` AS `template_type`,
    `vm_template`.`display_text` AS `template_display_text`,
    `vm_template`.`enable_password` AS `password_enabled`,
    `iso`.`id` AS `iso_id`,
    `iso`.`uuid` AS `iso_uuid`,
    `iso`.`name` AS `iso_name`,
    `iso`.`display_text` AS `iso_display_text`,
    `service_offering`.`id` AS `service_offering_id`,
    `service_offering`.`uuid` AS `service_offering_uuid`,
    `disk_offering`.`uuid` AS `disk_offering_uuid`,
    `disk_offering`.`id` AS `disk_offering_id`,
    (CASE
         WHEN ISNULL(`service_offering`.`cpu`) THEN `custom_cpu`.`value`
         ELSE `service_offering`.`cpu`
        END) AS `cpu`,
    (CASE
         WHEN ISNULL(`service_offering`.`speed`) THEN `custom_speed`.`value`
         ELSE `service_offering`.`speed`
        END) AS `speed`,
    (CASE
         WHEN ISNULL(`service_offering`.`ram_size`) THEN `custom_ram_size`.`value`
         ELSE `service_offering`.`ram_size`
        END) AS `ram_size`,
    `backup_offering`.`uuid` AS `backup_offering_uuid`,
    `backup_offering`.`id` AS `backup_offering_id`,
    `service_offering`.`name` AS `service_offering_name`,
    `disk_offering`.`name` AS `disk_offering_name`,
    `backup_offering`.`name` AS `backup_offering_name`,
    `storage_pool`.`id` AS `pool_id`,
    `storage_pool`.`uuid` AS `pool_uuid`,
    `storage_pool`.`pool_type` AS `pool_type`,
    `volumes`.`id` AS `volume_id`,
    `volumes`.`uuid` AS `volume_uuid`,
    `volumes`.`device_id` AS `volume_device_id`,
    `volumes`.`volume_type` AS `volume_type`,
    `security_group`.`id` AS `security_group_id`,
    `security_group`.`uuid` AS `security_group_uuid`,
    `security_group`.`name` AS `security_group_name`,
    `security_group`.`description` AS `security_group_description`,
    `nics`.`id` AS `nic_id`,
    `nics`.`uuid` AS `nic_uuid`,
    `nics`.`device_id` AS `nic_device_id`,
    `nics`.`network_id` AS `network_id`,
    `nics`.`ip4_address` AS `ip_address`,
    `nics`.`ip6_address` AS `ip6_address`,
    `nics`.`ip6_gateway` AS `ip6_gateway`,
    `nics`.`ip6_cidr` AS `ip6_cidr`,
    `nics`.`default_nic` AS `is_default_nic`,
    `nics`.`gateway` AS `gateway`,
    `nics`.`netmask` AS `netmask`,
    `nics`.`mac_address` AS `mac_address`,
    `nics`.`broadcast_uri` AS `broadcast_uri`,
    `nics`.`isolation_uri` AS `isolation_uri`,
    `vpc`.`id` AS `vpc_id`,
    `vpc`.`uuid` AS `vpc_uuid`,
    `networks`.`uuid` AS `network_uuid`,
    `networks`.`name` AS `network_name`,
    `networks`.`traffic_type` AS `traffic_type`,
    `networks`.`guest_type` AS `guest_type`,
    `user_ip_address`.`id` AS `public_ip_id`,
    `user_ip_address`.`uuid` AS `public_ip_uuid`,
    `user_ip_address`.`public_ip_address` AS `public_ip_address`,
    `ssh_details`.`value` AS `keypair_names`,
    `resource_tags`.`id` AS `tag_id`,
    `resource_tags`.`uuid` AS `tag_uuid`,
    `resource_tags`.`key` AS `tag_key`,
    `resource_tags`.`value` AS `tag_value`,
    `resource_tags`.`domain_id` AS `tag_domain_id`,
    `domain`.`uuid` AS `tag_domain_uuid`,
    `domain`.`name` AS `tag_domain_name`,
    `resource_tags`.`account_id` AS `tag_account_id`,
    `account`.`account_name` AS `tag_account_name`,
    `resource_tags`.`resource_id` AS `tag_resource_id`,
    `resource_tags`.`resource_uuid` AS `tag_resource_uuid`,
    `resource_tags`.`resource_type` AS `tag_resource_type`,
    `resource_tags`.`customer` AS `tag_customer`,
    `async_job`.`id` AS `job_id`,
    `async_job`.`uuid` AS `job_uuid`,
    `async_job`.`job_status` AS `job_status`,
    `async_job`.`account_id` AS `job_account_id`,
    `affinity_group`.`id` AS `affinity_group_id`,
    `affinity_group`.`uuid` AS `affinity_group_uuid`,
    `affinity_group`.`name` AS `affinity_group_name`,
    `affinity_group`.`description` AS `affinity_group_description`,
    `autoscale_vmgroups`.`id` AS `autoscale_vmgroup_id`,
    `autoscale_vmgroups`.`uuid` AS `autoscale_vmgroup_uuid`,
    `autoscale_vmgroups`.`name` AS `autoscale_vmgroup_name`,
    `vm_instance`.`dynamically_scalable` AS `dynamically_scalable`,
    `user_data`.`id` AS `user_data_id`,
    `user_data`.`uuid` AS `user_data_uuid`,
    `user_data`.`name` AS `user_data_name`,
    `user_vm`.`user_data_details` AS `user_data_details`,
    `vm_template`.`user_data_link_policy` AS `user_data_policy`
FROM
    (((((((((((((((((((((((((((((((((((`user_vm`
        JOIN `vm_instance` ON (((`vm_instance`.`id` = `user_vm`.`id`)
            AND ISNULL(`vm_instance`.`removed`))))
        JOIN `account` ON ((`vm_instance`.`account_id` = `account`.`id`)))
        JOIN `domain` ON ((`vm_instance`.`domain_id` = `domain`.`id`)))
        LEFT JOIN `guest_os` ON ((`vm_instance`.`guest_os_id` = `guest_os`.`id`)))
        LEFT JOIN `host_pod_ref` ON ((`vm_instance`.`pod_id` = `host_pod_ref`.`id`)))
        LEFT JOIN `projects` ON ((`projects`.`project_account_id` = `account`.`id`)))
        LEFT JOIN `instance_group_vm_map` ON ((`vm_instance`.`id` = `instance_group_vm_map`.`instance_id`)))
        LEFT JOIN `instance_group` ON ((`instance_group_vm_map`.`group_id` = `instance_group`.`id`)))
        LEFT JOIN `data_center` ON ((`vm_instance`.`data_center_id` = `data_center`.`id`)))
        LEFT JOIN `host` ON ((`vm_instance`.`host_id` = `host`.`id`)))
        LEFT JOIN `vm_template` ON ((`vm_instance`.`vm_template_id` = `vm_template`.`id`)))
        LEFT JOIN `vm_template` `iso` ON ((`iso`.`id` = `user_vm`.`iso_id`)))
        LEFT JOIN `volumes` ON ((`vm_instance`.`id` = `volumes`.`instance_id`)))
        LEFT JOIN `service_offering` ON ((`vm_instance`.`service_offering_id` = `service_offering`.`id`)))
        LEFT JOIN `disk_offering` `svc_disk_offering` ON ((`volumes`.`disk_offering_id` = `svc_disk_offering`.`id`)))
        LEFT JOIN `disk_offering` ON ((`volumes`.`disk_offering_id` = `disk_offering`.`id`)))
        LEFT JOIN `backup_offering` ON ((`vm_instance`.`backup_offering_id` = `backup_offering`.`id`)))
        LEFT JOIN `storage_pool` ON ((`volumes`.`pool_id` = `storage_pool`.`id`)))
        LEFT JOIN `security_group_vm_map` ON ((`vm_instance`.`id` = `security_group_vm_map`.`instance_id`)))
        LEFT JOIN `security_group` ON ((`security_group_vm_map`.`security_group_id` = `security_group`.`id`)))
        LEFT JOIN `user_data` ON ((`user_data`.`id` = `user_vm`.`user_data_id`)))
        LEFT JOIN `nics` ON (((`vm_instance`.`id` = `nics`.`instance_id`)
        AND ISNULL(`nics`.`removed`))))
        LEFT JOIN `networks` ON ((`nics`.`network_id` = `networks`.`id`)))
        LEFT JOIN `vpc` ON (((`networks`.`vpc_id` = `vpc`.`id`)
        AND ISNULL(`vpc`.`removed`))))
        LEFT JOIN `user_ip_address` ON ((`user_ip_address`.`vm_id` = `vm_instance`.`id`)))
        LEFT JOIN `user_vm_details` `ssh_details` ON (((`ssh_details`.`vm_id` = `vm_instance`.`id`)
        AND (`ssh_details`.`name` = 'SSH.KeyPairNames'))))
        LEFT JOIN `resource_tags` ON (((`resource_tags`.`resource_id` = `vm_instance`.`id`)
        AND (`resource_tags`.`resource_type` = 'UserVm'))))
        LEFT JOIN `async_job` ON (((`async_job`.`instance_id` = `vm_instance`.`id`)
        AND (`async_job`.`instance_type` = 'VirtualMachine')
        AND (`async_job`.`job_status` = 0))))
        LEFT JOIN `affinity_group_vm_map` ON ((`vm_instance`.`id` = `affinity_group_vm_map`.`instance_id`)))
        LEFT JOIN `affinity_group` ON ((`affinity_group_vm_map`.`affinity_group_id` = `affinity_group`.`id`)))
        LEFT JOIN `autoscale_vmgroup_vm_map` ON ((`autoscale_vmgroup_vm_map`.`instance_id` = `vm_instance`.`id`)))
        LEFT JOIN `autoscale_vmgroups` ON ((`autoscale_vmgroup_vm_map`.`vmgroup_id` = `autoscale_vmgroups`.`id`)))
        LEFT JOIN `user_vm_details` `custom_cpu` ON (((`custom_cpu`.`vm_id` = `vm_instance`.`id`)
        AND (`custom_cpu`.`name` = 'CpuNumber'))))
        LEFT JOIN `user_vm_details` `custom_speed` ON (((`custom_speed`.`vm_id` = `vm_instance`.`id`)
        AND (`custom_speed`.`name` = 'CpuSpeed'))))
        LEFT JOIN `user_vm_details` `custom_ram_size` ON (((`custom_ram_size`.`vm_id` = `vm_instance`.`id`)
        AND (`custom_ram_size`.`name` = 'memory'))));

-- Add tables for Cluster DRS
DROP TABLE IF EXISTS `cloud`.`cluster_drs_plan`;
CREATE TABLE `cloud`.`cluster_drs_plan` (
  `id` bigint unsigned NOT NULL auto_increment COMMENT 'id',
  `cluster_id` bigint unsigned NOT NULL,
  `event_id` bigint unsigned NOT NULL,
  `uuid` varchar(40) NOT NULL COMMENT 'schedule uuid',
  `type` varchar(20) NOT NULL COMMENT 'type of plan',
  `status` varchar(20) NOT NULL COMMENT 'status of plan',
  `created` datetime NOT NULL COMMENT 'date created',
  PRIMARY KEY (`id`),
  INDEX `i_cluster_drs_plan__cluster_id_status`(`cluster_id`, `status`),
  INDEX `i_cluster_drs_plan__status`(`status`),
  INDEX `i_cluster_drs_plan__created`(`created`),
  CONSTRAINT `fk_cluster_drs_plan__cluster_id` FOREIGN KEY (`cluster_id`) REFERENCES `cluster`(`id`) ON DELETE CASCADE
) ENGINE = InnoDB DEFAULT CHARSET = utf8;

DROP TABLE IF EXISTS `cloud`.`cluster_drs_plan_migration`;
CREATE TABLE `cloud`.`cluster_drs_plan_migration` (
  `id` bigint unsigned NOT NULL auto_increment COMMENT 'id',
  `plan_id` bigint unsigned NOT NULL,
  `vm_id` bigint unsigned NOT NULL,
  `src_host_id` bigint unsigned NOT NULL,
  `dest_host_id` bigint unsigned NOT NULL,
  `job_id` bigint unsigned NULL,
  `status` varchar(20) NULL COMMENT 'status of async job',
  PRIMARY KEY (`id`),
  INDEX `i_cluster_drs_plan_migration__plan_id_status`(`plan_id`, `status`),
  CONSTRAINT `fk_cluster_drs_plan_migration__plan_id` FOREIGN KEY (`plan_id`) REFERENCES `cluster_drs_plan`(`id`) ON DELETE CASCADE
) ENGINE = InnoDB DEFAULT CHARSET = utf8;

INSERT INTO `cloud`.`configuration_subgroup` (`name`, `keywords`, `precedence`, `group_id`) VALUES ('DRS', 'drs', 4, (SELECT id FROM `cloud`.`configuration_group` WHERE `name` = 'Miscellaneous'));

UPDATE `cloud`.`configuration`
    SET subgroup_id = (SELECT id FROM `cloud`.`configuration_subgroup` WHERE name = 'DRS')
    WHERE name IN ('drs.automatic.enable', 'drs.algorithm', 'drs.automatic.interval', 'drs.max.migrations', 'drs.imbalance', 'drs.metric', 'drs.plan.expire.interval');

-- Add table for snapshot zone reference
CREATE TABLE  `cloud`.`snapshot_zone_ref` (
  `id` bigint unsigned NOT NULL auto_increment,
  `zone_id` bigint unsigned NOT NULL,
  `snapshot_id` bigint unsigned NOT NULL,
  `created` DATETIME NOT NULL,
  `last_updated` DATETIME,
  `removed` datetime COMMENT 'date removed if not null',
  PRIMARY KEY  (`id`),
  CONSTRAINT `fk_snapshot_zone_ref__zone_id` FOREIGN KEY `fk_snapshot_zone_ref__zone_id` (`zone_id`) REFERENCES `data_center` (`id`) ON DELETE CASCADE,
  INDEX `i_snapshot_zone_ref__zone_id`(`zone_id`),
  CONSTRAINT `fk_snapshot_zone_ref__snapshot_id` FOREIGN KEY `fk_snapshot_zone_ref__snapshot_id` (`snapshot_id`) REFERENCES `snapshots` (`id`) ON DELETE CASCADE,
  INDEX `i_snapshot_zone_ref__snapshot_id`(`snapshot_id`),
  INDEX `i_snapshot_zone_ref__removed`(`removed`)
) ENGINE=InnoDB AUTO_INCREMENT=1 DEFAULT CHARSET=utf8;

-- Alter snapshot_store_ref table to add download related fields
ALTER TABLE `cloud`.`snapshot_store_ref`
    ADD COLUMN `download_state` varchar(255) DEFAULT NULL COMMENT 'the state of the snapshot download' AFTER `volume_id`,
    ADD COLUMN `download_pct` int unsigned DEFAULT NULL COMMENT 'the percentage of the snapshot download completed' AFTER `download_state`,
    ADD COLUMN `error_str` varchar(255) DEFAULT NULL COMMENT 'the error message when the snapshot download occurs' AFTER `download_pct`,
    ADD COLUMN `local_path` varchar(255) DEFAULT NULL COMMENT 'the path of the snapshot download' AFTER `error_str`,
    ADD COLUMN `display` tinyint(1) unsigned NOT NULL DEFAULT 1  COMMENT '1 implies store reference is available for listing' AFTER `error_str`;

-- Create snapshot_view
DROP VIEW IF EXISTS `cloud`.`snapshot_view`;
CREATE VIEW `cloud`.`snapshot_view` AS
     SELECT
         `snapshots`.`id` AS `id`,
         `snapshots`.`uuid` AS `uuid`,
         `snapshots`.`name` AS `name`,
         `snapshots`.`status` AS `status`,
         `snapshots`.`disk_offering_id` AS `disk_offering_id`,
         `snapshots`.`snapshot_type` AS `snapshot_type`,
         `snapshots`.`type_description` AS `type_description`,
         `snapshots`.`size` AS `size`,
         `snapshots`.`created` AS `created`,
         `snapshots`.`removed` AS `removed`,
         `snapshots`.`location_type` AS `location_type`,
         `snapshots`.`hypervisor_type` AS `hypervisor_type`,
         `account`.`id` AS `account_id`,
         `account`.`uuid` AS `account_uuid`,
         `account`.`account_name` AS `account_name`,
         `account`.`type` AS `account_type`,
         `domain`.`id` AS `domain_id`,
         `domain`.`uuid` AS `domain_uuid`,
         `domain`.`name` AS `domain_name`,
         `domain`.`path` AS `domain_path`,
         `projects`.`id` AS `project_id`,
         `projects`.`uuid` AS `project_uuid`,
         `projects`.`name` AS `project_name`,
         `volumes`.`id` AS `volume_id`,
         `volumes`.`uuid` AS `volume_uuid`,
         `volumes`.`name` AS `volume_name`,
         `volumes`.`volume_type` AS `volume_type`,
         `volumes`.`size` AS `volume_size`,
         `data_center`.`id` AS `data_center_id`,
         `data_center`.`uuid` AS `data_center_uuid`,
         `data_center`.`name` AS `data_center_name`,
         `snapshot_store_ref`.`store_id` AS `store_id`,
         IFNULL(`image_store`.`uuid`, `storage_pool`.`uuid`) AS `store_uuid`,
         IFNULL(`image_store`.`name`, `storage_pool`.`name`) AS `store_name`,
         `snapshot_store_ref`.`store_role` AS `store_role`,
         `snapshot_store_ref`.`state` AS `store_state`,
         `snapshot_store_ref`.`download_state` AS `download_state`,
         `snapshot_store_ref`.`download_pct` AS `download_pct`,
         `snapshot_store_ref`.`error_str` AS `error_str`,
         `snapshot_store_ref`.`size` AS `store_size`,
         `snapshot_store_ref`.`created` AS `created_on_store`,
         `resource_tags`.`id` AS `tag_id`,
         `resource_tags`.`uuid` AS `tag_uuid`,
         `resource_tags`.`key` AS `tag_key`,
         `resource_tags`.`value` AS `tag_value`,
         `resource_tags`.`domain_id` AS `tag_domain_id`,
         `domain`.`uuid` AS `tag_domain_uuid`,
         `domain`.`name` AS `tag_domain_name`,
         `resource_tags`.`account_id` AS `tag_account_id`,
         `account`.`account_name` AS `tag_account_name`,
         `resource_tags`.`resource_id` AS `tag_resource_id`,
         `resource_tags`.`resource_uuid` AS `tag_resource_uuid`,
         `resource_tags`.`resource_type` AS `tag_resource_type`,
         `resource_tags`.`customer` AS `tag_customer`,
          CONCAT(`snapshots`.`id`,
                 '_',
                 IFNULL(`snapshot_store_ref`.`store_role`, 'UNKNOWN'),
                 '_',
                 IFNULL(`snapshot_store_ref`.`store_id`, 0)) AS `snapshot_store_pair`
     FROM
         ((((((((((`snapshots`
         JOIN `account` ON ((`account`.`id` = `snapshots`.`account_id`)))
         JOIN `domain` ON ((`domain`.`id` = `account`.`domain_id`)))
         LEFT JOIN `projects` ON ((`projects`.`project_account_id` = `account`.`id`)))
         LEFT JOIN `volumes` ON ((`volumes`.`id` = `snapshots`.`volume_id`)))
         LEFT JOIN `snapshot_store_ref` ON (((`snapshot_store_ref`.`snapshot_id` = `snapshots`.`id`)
             AND (`snapshot_store_ref`.`state` != 'Destroyed')
             AND (`snapshot_store_ref`.`display` = 1))))
         LEFT JOIN `image_store` ON ((ISNULL(`image_store`.`removed`)
             AND (`snapshot_store_ref`.`store_role` = 'Image')
             AND (`snapshot_store_ref`.`store_id` IS NOT NULL)
             AND (`image_store`.`id` = `snapshot_store_ref`.`store_id`))))
         LEFT JOIN `storage_pool` ON ((ISNULL(`storage_pool`.`removed`)
             AND (`snapshot_store_ref`.`store_role` = 'Primary')
             AND (`snapshot_store_ref`.`store_id` IS NOT NULL)
             AND (`storage_pool`.`id` = `snapshot_store_ref`.`store_id`))))
         LEFT JOIN `snapshot_zone_ref` ON (((`snapshot_zone_ref`.`snapshot_id` = `snapshots`.`id`)
             AND ISNULL(`snapshot_store_ref`.`store_id`)
             AND ISNULL(`snapshot_zone_ref`.`removed`))))
         LEFT JOIN `data_center` ON (((`image_store`.`data_center_id` = `data_center`.`id`)
             OR (`storage_pool`.`data_center_id` = `data_center`.`id`)
             OR (`snapshot_zone_ref`.`zone_id` = `data_center`.`id`))))
         LEFT JOIN `resource_tags` ON ((`resource_tags`.`resource_id` = `snapshots`.`id`)
             AND (`resource_tags`.`resource_type` = 'Snapshot')));

<<<<<<< HEAD
-- VPC offering with NSX related columns
DROP VIEW IF EXISTS `cloud`.`vpc_offering_view`;
CREATE VIEW `cloud`.`vpc_offering_view` AS
SELECT
    `vpc_offerings`.`id` AS `id`,
    `vpc_offerings`.`uuid` AS `uuid`,
    `vpc_offerings`.`name` AS `name`,
    `vpc_offerings`.`unique_name` AS `unique_name`,
    `vpc_offerings`.`display_text` AS `display_text`,
    `vpc_offerings`.`state` AS `state`,
    `vpc_offerings`.`default` AS `default`,
    `vpc_offerings`.`for_nsx` AS `for_nsx`,
    `vpc_offerings`.`nsx_mode` AS `nsx_mode`,
    `vpc_offerings`.`created` AS `created`,
    `vpc_offerings`.`removed` AS `removed`,
    `vpc_offerings`.`service_offering_id` AS `service_offering_id`,
    `vpc_offerings`.`supports_distributed_router` AS `supports_distributed_router`,
    `vpc_offerings`.`supports_region_level_vpc` AS `supports_region_level_vpc`,
    `vpc_offerings`.`redundant_router_service` AS `redundant_router_service`,
    `vpc_offerings`.`sort_key` AS `sort_key`,
    GROUP_CONCAT(DISTINCT(domain.id)) AS domain_id,
    GROUP_CONCAT(DISTINCT(domain.uuid)) AS domain_uuid,
    GROUP_CONCAT(DISTINCT(domain.name)) AS domain_name,
    GROUP_CONCAT(DISTINCT(domain.path)) AS domain_path,
    GROUP_CONCAT(DISTINCT(zone.id)) AS zone_id,
    GROUP_CONCAT(DISTINCT(zone.uuid)) AS zone_uuid,
    GROUP_CONCAT(DISTINCT(zone.name)) AS zone_name,
    `offering_details`.value AS internet_protocol
FROM
    `cloud`.`vpc_offerings`
        LEFT JOIN
    `cloud`.`vpc_offering_details` AS `domain_details` ON `domain_details`.`offering_id` = `vpc_offerings`.`id` AND `domain_details`.`name`='domainid'
        LEFT JOIN
    `cloud`.`domain` AS `domain` ON FIND_IN_SET(`domain`.`id`, `domain_details`.`value`)
        LEFT JOIN
    `cloud`.`vpc_offering_details` AS `zone_details` ON `zone_details`.`offering_id` = `vpc_offerings`.`id` AND `zone_details`.`name`='zoneid'
        LEFT JOIN
    `cloud`.`data_center` AS `zone` ON FIND_IN_SET(`zone`.`id`, `zone_details`.`value`)
        LEFT JOIN
    `cloud`.`vpc_offering_details` AS `offering_details` ON `offering_details`.`offering_id` = `vpc_offerings`.`id` AND `offering_details`.`name`='internetprotocol'
GROUP BY
    `vpc_offerings`.`id`;
=======
UPDATE `cloud`.`configuration` SET
    `options` = concat(`options`, ',OAUTH2'),
    `default_value` = concat(`default_value`, ',OAUTH2'),
    `value` = concat(`value`, ',OAUTH2')
WHERE `name` = 'user.authenticators.order' ;

UPDATE `cloud`.`configuration` SET
    `options` = concat(`options`, ',OAUTH2Auth'),
    `default_value` = concat(`default_value`, ',OAUTH2Auth'),
    `value` = concat(`value`, ',OAUTH2Auth')
where `name` = 'pluggableApi.authenticators.order' ;

-- Create table for OAuth provider details
DROP TABLE IF EXISTS `cloud`.`oauth_provider`;
CREATE TABLE `cloud`.`oauth_provider` (
  `id` bigint unsigned NOT NULL auto_increment COMMENT 'id',
  `uuid` varchar(40) NOT NULL COMMENT 'unique identifier',
  `description` varchar(1024) COMMENT 'description of the provider',
  `provider` varchar(40) NOT NULL COMMENT 'name of the provider',
  `client_id` varchar(255) NOT NULL COMMENT 'client id which is configured in the provider',
  `secret_key` varchar(255) NOT NULL COMMENT 'secret key which is configured in the provider',
  `redirect_uri` varchar(255) NOT NULL COMMENT 'redirect uri which is configured in the provider',
  `enabled` int(1) NOT NULL DEFAULT 1 COMMENT 'Enabled or disabled',
  `created` datetime NOT NULL COMMENT 'date created',
  `removed` datetime COMMENT 'date removed if not null',
  PRIMARY KEY (`id`)
  ) ENGINE=InnoDB DEFAULT CHARSET=utf8;
>>>>>>> 235e4fe1
<|MERGE_RESOLUTION|>--- conflicted
+++ resolved
@@ -664,7 +664,6 @@
          LEFT JOIN `resource_tags` ON ((`resource_tags`.`resource_id` = `snapshots`.`id`)
              AND (`resource_tags`.`resource_type` = 'Snapshot')));
 
-<<<<<<< HEAD
 -- VPC offering with NSX related columns
 DROP VIEW IF EXISTS `cloud`.`vpc_offering_view`;
 CREATE VIEW `cloud`.`vpc_offering_view` AS
@@ -707,7 +706,7 @@
     `cloud`.`vpc_offering_details` AS `offering_details` ON `offering_details`.`offering_id` = `vpc_offerings`.`id` AND `offering_details`.`name`='internetprotocol'
 GROUP BY
     `vpc_offerings`.`id`;
-=======
+
 UPDATE `cloud`.`configuration` SET
     `options` = concat(`options`, ',OAUTH2'),
     `default_value` = concat(`default_value`, ',OAUTH2'),
@@ -734,5 +733,4 @@
   `created` datetime NOT NULL COMMENT 'date created',
   `removed` datetime COMMENT 'date removed if not null',
   PRIMARY KEY (`id`)
-  ) ENGINE=InnoDB DEFAULT CHARSET=utf8;
->>>>>>> 235e4fe1
+  ) ENGINE=InnoDB DEFAULT CHARSET=utf8;