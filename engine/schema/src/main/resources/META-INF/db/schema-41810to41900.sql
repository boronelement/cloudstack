--- conflicted
+++ resolved
@@ -184,7 +184,6 @@
 -- Set removed state for all removed accounts
 UPDATE `cloud`.`account` SET state='removed' WHERE `removed` IS NOT NULL;
 
-<<<<<<< HEAD
 
 -- New tables for VNF
 CREATE TABLE IF NOT EXISTS `cloud`.`vnf_template_nics` (
@@ -408,7 +407,7 @@
         AND (`custom_speed`.`name` = 'CpuSpeed'))))
         LEFT JOIN `user_vm_details` `custom_ram_size` ON (((`custom_ram_size`.`vm_id` = `vm_instance`.`id`)
         AND (`custom_ram_size`.`name` = 'memory'))));
-=======
+
 -- Add tables for Cluster DRS
 DROP TABLE IF EXISTS `cloud`.`cluster_drs_plan`;
 CREATE TABLE `cloud`.`cluster_drs_plan` (
@@ -445,7 +444,6 @@
 UPDATE `cloud`.`configuration`
     SET subgroup_id = (SELECT id FROM `cloud`.`configuration_subgroup` WHERE name = 'DRS')
     WHERE name IN ('drs.automatic.enable', 'drs.algorithm', 'drs.automatic.interval', 'drs.max.migrations', 'drs.imbalance', 'drs.metric', 'drs.plan.expire.interval');
->>>>>>> 587d1d7d
 
 -- Add table for snapshot zone reference
 CREATE TABLE  `cloud`.`snapshot_zone_ref` (
