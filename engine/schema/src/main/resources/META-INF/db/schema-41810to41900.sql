-- Licensed to the Apache Software Foundation (ASF) under one
-- or more contributor license agreements.  See the NOTICE file
-- distributed with this work for additional information
-- regarding copyright ownership.  The ASF licenses this file
-- to you under the Apache License, Version 2.0 (the
-- "License"); you may not use this file except in compliance
-- with the License.  You may obtain a copy of the License at
--
--   http://www.apache.org/licenses/LICENSE-2.0
--
-- Unless required by applicable law or agreed to in writing,
-- software distributed under the License is distributed on an
-- "AS IS" BASIS, WITHOUT WARRANTIES OR CONDITIONS OF ANY
-- KIND, either express or implied.  See the License for the
-- specific language governing permissions and limitations
-- under the License.

--;
-- Schema upgrade from 4.18.1.0 to 4.19.0.0
--;

ALTER TABLE `cloud`.`mshost` MODIFY COLUMN `state` varchar(25);

DROP VIEW IF EXISTS `cloud`.`async_job_view`;
CREATE VIEW `cloud`.`async_job_view` AS
    select
        account.id account_id,
        account.uuid account_uuid,
        account.account_name account_name,
        account.type account_type,
        domain.id domain_id,
        domain.uuid domain_uuid,
        domain.name domain_name,
        domain.path domain_path,
        user.id user_id,
        user.uuid user_uuid,
        async_job.id,
        async_job.uuid,
        async_job.job_cmd,
        async_job.job_status,
        async_job.job_process_status,
        async_job.job_result_code,
        async_job.job_result,
        async_job.created,
        async_job.removed,
        async_job.instance_type,
        async_job.instance_id,
        async_job.job_executing_msid,
        CASE
            WHEN async_job.instance_type = 'Volume' THEN volumes.uuid
            WHEN
                async_job.instance_type = 'Template'
                    or async_job.instance_type = 'Iso'
            THEN
                vm_template.uuid
            WHEN
                async_job.instance_type = 'VirtualMachine'
                    or async_job.instance_type = 'ConsoleProxy'
                    or async_job.instance_type = 'SystemVm'
                    or async_job.instance_type = 'DomainRouter'
            THEN
                vm_instance.uuid
            WHEN async_job.instance_type = 'Snapshot' THEN snapshots.uuid
            WHEN async_job.instance_type = 'Host' THEN host.uuid
            WHEN async_job.instance_type = 'StoragePool' THEN storage_pool.uuid
            WHEN async_job.instance_type = 'IpAddress' THEN user_ip_address.uuid
            WHEN async_job.instance_type = 'SecurityGroup' THEN security_group.uuid
            WHEN async_job.instance_type = 'PhysicalNetwork' THEN physical_network.uuid
            WHEN async_job.instance_type = 'TrafficType' THEN physical_network_traffic_types.uuid
            WHEN async_job.instance_type = 'PhysicalNetworkServiceProvider' THEN physical_network_service_providers.uuid
            WHEN async_job.instance_type = 'FirewallRule' THEN firewall_rules.uuid
            WHEN async_job.instance_type = 'Account' THEN acct.uuid
            WHEN async_job.instance_type = 'User' THEN us.uuid
            WHEN async_job.instance_type = 'StaticRoute' THEN static_routes.uuid
            WHEN async_job.instance_type = 'PrivateGateway' THEN vpc_gateways.uuid
            WHEN async_job.instance_type = 'Counter' THEN counter.uuid
            WHEN async_job.instance_type = 'Condition' THEN conditions.uuid
            WHEN async_job.instance_type = 'AutoScalePolicy' THEN autoscale_policies.uuid
            WHEN async_job.instance_type = 'AutoScaleVmProfile' THEN autoscale_vmprofiles.uuid
            WHEN async_job.instance_type = 'AutoScaleVmGroup' THEN autoscale_vmgroups.uuid
            ELSE null
        END instance_uuid
    from
        `cloud`.`async_job`
            left join
        `cloud`.`account` ON async_job.account_id = account.id
            left join
        `cloud`.`domain` ON domain.id = account.domain_id
            left join
        `cloud`.`user` ON async_job.user_id = user.id
            left join
        `cloud`.`volumes` ON async_job.instance_id = volumes.id
            left join
        `cloud`.`vm_template` ON async_job.instance_id = vm_template.id
            left join
        `cloud`.`vm_instance` ON async_job.instance_id = vm_instance.id
            left join
        `cloud`.`snapshots` ON async_job.instance_id = snapshots.id
            left join
        `cloud`.`host` ON async_job.instance_id = host.id
            left join
        `cloud`.`storage_pool` ON async_job.instance_id = storage_pool.id
            left join
        `cloud`.`user_ip_address` ON async_job.instance_id = user_ip_address.id
            left join
        `cloud`.`security_group` ON async_job.instance_id = security_group.id
            left join
        `cloud`.`physical_network` ON async_job.instance_id = physical_network.id
            left join
        `cloud`.`physical_network_traffic_types` ON async_job.instance_id = physical_network_traffic_types.id
            left join
        `cloud`.`physical_network_service_providers` ON async_job.instance_id = physical_network_service_providers.id
            left join
        `cloud`.`firewall_rules` ON async_job.instance_id = firewall_rules.id
            left join
        `cloud`.`account` acct ON async_job.instance_id = acct.id
            left join
        `cloud`.`user` us ON async_job.instance_id = us.id
            left join
        `cloud`.`static_routes` ON async_job.instance_id = static_routes.id
            left join
        `cloud`.`vpc_gateways` ON async_job.instance_id = vpc_gateways.id
            left join
        `cloud`.`counter` ON async_job.instance_id = counter.id
            left join
        `cloud`.`conditions` ON async_job.instance_id = conditions.id
            left join
        `cloud`.`autoscale_policies` ON async_job.instance_id = autoscale_policies.id
            left join
        `cloud`.`autoscale_vmprofiles` ON async_job.instance_id = autoscale_vmprofiles.id
            left join
        `cloud`.`autoscale_vmgroups` ON async_job.instance_id = autoscale_vmgroups.id;

-- Invalidate existing console_session records
UPDATE `cloud`.`console_session` SET removed=now();
-- Modify acquired column in console_session to datetime type
ALTER TABLE `cloud`.`console_session` DROP `acquired`, ADD `acquired` datetime COMMENT 'When the session was acquired' AFTER `host_id`;
<<<<<<< HEAD

-- IP quarantine PR#7378
CREATE TABLE IF NOT EXISTS `cloud`.`quarantined_ips` (
  `id` bigint(20) unsigned NOT NULL auto_increment,
  `uuid` varchar(255) UNIQUE,
  `public_ip_address_id` bigint(20) unsigned NOT NULL COMMENT 'ID of the quarantined public IP address, foreign key to `user_ip_address` table',
  `previous_owner_id` bigint(20) unsigned NOT NULL COMMENT 'ID of the previous owner of the public IP address, foreign key to `user_ip_address` table',
  `created` datetime NOT NULL,
  `removed` datetime DEFAULT NULL,
  `end_date` datetime NOT NULL,
  `removal_reason` VARCHAR(255) DEFAULT NULL,
  PRIMARY KEY (`id`),
  CONSTRAINT `fk_quarantined_ips__public_ip_address_id` FOREIGN KEY(`public_ip_address_id`) REFERENCES `cloud`.`user_ip_address`(`id`),
  CONSTRAINT `fk_quarantined_ips__previous_owner_id` FOREIGN KEY(`previous_owner_id`) REFERENCES `cloud`.`account`(`id`)
);
=======
-- create_public_parameter_on_roles. #6960
ALTER TABLE `cloud`.`roles` ADD COLUMN `public_role` tinyint(1) NOT NULL DEFAULT '1' COMMENT 'Indicates whether the role will be visible to all users (public) or only to root admins (private). If this parameter is not specified during the creation of the role its value will be defaulted to true (public).';
>>>>>>> 841fd725
<|MERGE_RESOLUTION|>--- conflicted
+++ resolved
@@ -135,7 +135,6 @@
 UPDATE `cloud`.`console_session` SET removed=now();
 -- Modify acquired column in console_session to datetime type
 ALTER TABLE `cloud`.`console_session` DROP `acquired`, ADD `acquired` datetime COMMENT 'When the session was acquired' AFTER `host_id`;
-<<<<<<< HEAD
 
 -- IP quarantine PR#7378
 CREATE TABLE IF NOT EXISTS `cloud`.`quarantined_ips` (
@@ -151,7 +150,6 @@
   CONSTRAINT `fk_quarantined_ips__public_ip_address_id` FOREIGN KEY(`public_ip_address_id`) REFERENCES `cloud`.`user_ip_address`(`id`),
   CONSTRAINT `fk_quarantined_ips__previous_owner_id` FOREIGN KEY(`previous_owner_id`) REFERENCES `cloud`.`account`(`id`)
 );
-=======
+
 -- create_public_parameter_on_roles. #6960
-ALTER TABLE `cloud`.`roles` ADD COLUMN `public_role` tinyint(1) NOT NULL DEFAULT '1' COMMENT 'Indicates whether the role will be visible to all users (public) or only to root admins (private). If this parameter is not specified during the creation of the role its value will be defaulted to true (public).';
->>>>>>> 841fd725
+ALTER TABLE `cloud`.`roles` ADD COLUMN `public_role` tinyint(1) NOT NULL DEFAULT '1' COMMENT 'Indicates whether the role will be visible to all users (public) or only to root admins (private). If this parameter is not specified during the creation of the role its value will be defaulted to true (public).';