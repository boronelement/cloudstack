--- conflicted
+++ resolved
@@ -22,16 +22,6 @@
 -- PR#5668 Change the type of the 'ipsec_psk' field to allow large PSK.
 ALTER TABLE cloud.remote_access_vpn MODIFY ipsec_psk text NOT NULL;
 
-<<<<<<< HEAD
---- table for network permissions
-CREATE TABLE  `cloud`.`network_permissions` (
-  `id` bigint unsigned NOT NULL auto_increment,
-  `network_id` bigint unsigned NOT NULL,
-  `account_id` bigint unsigned NOT NULL,
-  PRIMARY KEY  (`id`),
-  INDEX `i_network_permission_network_id`(`network_id`)
-) ENGINE=InnoDB DEFAULT CHARSET=utf8;
-=======
 
 
 ALTER TABLE `cloud`.`service_offering` ADD COLUMN `uuid` varchar(40) UNIQUE DEFAULT NULL;
@@ -649,4 +639,12 @@
         `cloud`.`async_job` ON async_job.instance_id = vm_instance.id
             and async_job.instance_type = 'DomainRouter'
             and async_job.job_status = 0;
->>>>>>> f15cab16
+
+--- table for network permissions
+CREATE TABLE  `cloud`.`network_permissions` (
+  `id` bigint unsigned NOT NULL auto_increment,
+  `network_id` bigint unsigned NOT NULL,
+  `account_id` bigint unsigned NOT NULL,
+  PRIMARY KEY  (`id`),
+  INDEX `i_network_permission_network_id`(`network_id`)
+) ENGINE=InnoDB DEFAULT CHARSET=utf8;