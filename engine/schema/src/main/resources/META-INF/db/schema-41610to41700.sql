--- conflicted
+++ resolved
@@ -652,8 +652,10 @@
         INNER JOIN `cloud`.`vm_instance` ON vm_instance.id = user_vm_details.vm_id
         WHERE ssh_keypairs.account_id = vm_instance.account_id;
 
-<<<<<<< HEAD
--- Create table to persist VM stats.
+ALTER TABLE `cloud`.`kubernetes_cluster` ADD COLUMN `security_group_id` bigint unsigned DEFAULT NULL,
+ADD CONSTRAINT `fk_kubernetes_cluster__security_group_id` FOREIGN KEY `fk_kubernetes_cluster__security_group_id`(`security_group_id`) REFERENCES `security_group`(`id`) ON DELETE CASCADE;
+
+-- PR#5984 Create table to persist VM stats.
 DROP TABLE IF EXISTS `cloud`.`vm_stats`;
 CREATE TABLE `cloud`.`vm_stats` (
   `id` bigint unsigned NOT NULL auto_increment COMMENT 'id',
@@ -664,9 +666,5 @@
   PRIMARY KEY (`id`)
   ) ENGINE=InnoDB DEFAULT CHARSET=utf8;
 
--- Update name for global configuration vm.stats.increment.metrics
-Update configuration set name='vm.stats.increment.metrics' where name='vm.stats.increment.metrics.in.memory';
-=======
-ALTER TABLE `cloud`.`kubernetes_cluster` ADD COLUMN `security_group_id` bigint unsigned DEFAULT NULL,
-ADD CONSTRAINT `fk_kubernetes_cluster__security_group_id` FOREIGN KEY `fk_kubernetes_cluster__security_group_id`(`security_group_id`) REFERENCES `security_group`(`id`) ON DELETE CASCADE;
->>>>>>> b88cfc22
+-- PR#5984 Update name for global configuration vm.stats.increment.metrics
+Update configuration set name='vm.stats.increment.metrics' where name='vm.stats.increment.metrics.in.memory';