--- conflicted
+++ resolved
@@ -644,7 +644,9 @@
             and async_job.instance_type = 'DomainRouter'
             and async_job.job_status = 0;
 
-<<<<<<< HEAD
+INSERT INTO `cloud`.`role_permissions` (`uuid`, `role_id`, `rule`, `permission`, `sort_order`) SELECT UUID(), 3, 'listConfigurations', 'ALLOW', (SELECT MAX(`sort_order`)+1 FROM `cloud`.`role_permissions`) ON DUPLICATE KEY UPDATE rule=rule;
+INSERT INTO `cloud`.`role_permissions` (`uuid`, `role_id`, `rule`, `permission`, `sort_order`) SELECT UUID(), 3, 'updateConfiguration', 'ALLOW', (SELECT MAX(`sort_order`)+1 FROM `cloud`.`role_permissions`) ON DUPLICATE KEY UPDATE rule=rule;
+
 -- For IPv6 guest prefixes.
 CREATE TABLE `cloud`.`dc_ip6_guest_prefix` (
   `id` bigint unsigned NOT NULL auto_increment COMMENT 'id',
@@ -672,8 +674,4 @@
   CONSTRAINT `fk_ip6_guest_prefix_subnet_network_map__prefix_id` FOREIGN KEY (`prefix_id`) REFERENCES `dc_ip6_guest_prefix`(`id`),
   CONSTRAINT `fk_ip6_guest_prefix_subnet_network_map__network_id` FOREIGN KEY (`network_id`) REFERENCES `networks`(`id`),
   CONSTRAINT `uc_ip6_guest_prefix_subnet_network_map__uuid` UNIQUE (`uuid`)
-  ) ENGINE=InnoDB DEFAULT CHARSET=utf8;
-=======
-INSERT INTO `cloud`.`role_permissions` (`uuid`, `role_id`, `rule`, `permission`, `sort_order`) SELECT UUID(), 3, 'listConfigurations', 'ALLOW', (SELECT MAX(`sort_order`)+1 FROM `cloud`.`role_permissions`) ON DUPLICATE KEY UPDATE rule=rule;
-INSERT INTO `cloud`.`role_permissions` (`uuid`, `role_id`, `rule`, `permission`, `sort_order`) SELECT UUID(), 3, 'updateConfiguration', 'ALLOW', (SELECT MAX(`sort_order`)+1 FROM `cloud`.`role_permissions`) ON DUPLICATE KEY UPDATE rule=rule;
->>>>>>> b9e973ab
+  ) ENGINE=InnoDB DEFAULT CHARSET=utf8;