--- conflicted
+++ resolved
@@ -645,7 +645,6 @@
 INSERT INTO `cloud`.`role_permissions` (`uuid`, `role_id`, `rule`, `permission`, `sort_order`) SELECT UUID(), 3, 'listConfigurations', 'ALLOW', (SELECT MAX(`sort_order`)+1 FROM `cloud`.`role_permissions`) ON DUPLICATE KEY UPDATE rule=rule;
 INSERT INTO `cloud`.`role_permissions` (`uuid`, `role_id`, `rule`, `permission`, `sort_order`) SELECT UUID(), 3, 'updateConfiguration', 'ALLOW', (SELECT MAX(`sort_order`)+1 FROM `cloud`.`role_permissions`) ON DUPLICATE KEY UPDATE rule=rule;
 
-<<<<<<< HEAD
 --- table for network permissions
 CREATE TABLE  `cloud`.`network_permissions` (
   `id` bigint unsigned NOT NULL auto_increment,
@@ -654,11 +653,10 @@
   PRIMARY KEY  (`id`),
   INDEX `i_network_permission_network_id`(`network_id`)
 ) ENGINE=InnoDB DEFAULT CHARSET=utf8;
-=======
+
 INSERT INTO `cloud`.`user_vm_details`(`vm_id`, `name`, `value`)
     SELECT `user_vm_details`.`vm_id`, 'SSH.KeyPairNames', `ssh_keypairs`.`keypair_name`
         FROM `cloud`.`user_vm_details`
         INNER JOIN `cloud`.`ssh_keypairs` ON ssh_keypairs.public_key = user_vm_details.value
         INNER JOIN `cloud`.`vm_instance` ON vm_instance.id = user_vm_details.vm_id
         WHERE ssh_keypairs.account_id = vm_instance.account_id;
->>>>>>> 85c59979
