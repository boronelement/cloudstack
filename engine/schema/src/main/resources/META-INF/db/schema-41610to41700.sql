-- Licensed to the Apache Software Foundation (ASF) under one
-- or more contributor license agreements.  See the NOTICE file
-- distributed with this work for additional information
-- regarding copyright ownership.  The ASF licenses this file
-- to you under the Apache License, Version 2.0 (the
-- "License"); you may not use this file except in compliance
-- with the License.  You may obtain a copy of the License at
--
--   http://www.apache.org/licenses/LICENSE-2.0
--
-- Unless required by applicable law or agreed to in writing,
-- software distributed under the License is distributed on an
-- "AS IS" BASIS, WITHOUT WARRANTIES OR CONDITIONS OF ANY
-- KIND, either express or implied.  See the License for the
-- specific language governing permissions and limitations
-- under the License.

--;
-- Schema upgrade from 4.16.1.0 to 4.17.0.0
--;

-- PR#5668 Change the type of the 'ipsec_psk' field to allow large PSK.
ALTER TABLE cloud.remote_access_vpn MODIFY ipsec_psk text NOT NULL;


-- PR#5832 Fix 'endpointe.url' global settings configruation typo.
UPDATE `cloud`.`configuration` SET name='endpoint.url' WHERE name='endpointe.url';



ALTER TABLE `cloud`.`service_offering` ADD COLUMN `uuid` varchar(40) UNIQUE DEFAULT NULL;
ALTER TABLE `cloud`.`service_offering` ADD COLUMN `name` varchar(255) NOT NULL;
ALTER TABLE `cloud`.`service_offering` ADD COLUMN `display_text` varchar(4096) DEFAULT NULL ;
ALTER TABLE `cloud`.`service_offering` ADD COLUMN `unique_name` varchar(32) DEFAULT NULL COMMENT 'unique name for system offerings';
ALTER TABLE `cloud`.`service_offering` ADD COLUMN `customized` tinyint(1) unsigned NOT NULL DEFAULT 0  COMMENT '0 implies not customized by default';
ALTER TABLE `cloud`.`service_offering` ADD COLUMN `created` datetime DEFAULT NULL COMMENT 'date when service offering was created';
ALTER TABLE `cloud`.`service_offering` ADD COLUMN `removed` datetime DEFAULT NULL COMMENT 'date when service offering was removed';
ALTER TABLE `cloud`.`service_offering` ADD COLUMN `state` CHAR(40) NOT NULL DEFAULT 'Active' COMMENT 'state of service offering either Active or Inactive';
ALTER TABLE `cloud`.`service_offering` ADD COLUMN `disk_offering_id` bigint unsigned;
ALTER TABLE `cloud`.`service_offering` ADD COLUMN `system_use` tinyint(1) unsigned NOT NULL DEFAULT 0 COMMENT 'is this offering for system used only';
ALTER TABLE `cloud`.`service_offering` ADD COLUMN `disk_offering_strictness` tinyint(1) unsigned NOT NULL DEFAULT 0  COMMENT 'strict binding with disk offering or not';
ALTER TABLE `cloud`.`service_offering` ADD CONSTRAINT `fk_service_offering__disk_offering_id` FOREIGN KEY `fk_service_offering__disk_offering_id`(`disk_offering_id`) REFERENCES `disk_offering`(`id`) ON DELETE CASCADE;
ALTER TABLE `cloud`.`service_offering` DROP FOREIGN KEY `fk_service_offering__id`;

ALTER TABLE `cloud`.`disk_offering` ADD COLUMN `disk_size_strictness` tinyint(1) unsigned NOT NULL DEFAULT 0  COMMENT 'To allow or disallow the resize operation on the disks created from this offering';
ALTER TABLE `cloud`.`disk_offering` ADD COLUMN `compute_only` tinyint(1) unsigned NOT NULL DEFAULT 0  COMMENT 'when set to 1, disk offering has one to one binding with service offering';

ALTER TABLE `cloud`.`vm_instance` DROP COLUMN `disk_offering_id`;

UPDATE `cloud`.`service_offering` so, `cloud`.`disk_offering` do SET    so.`uuid` = do.`uuid`,
                                                                        so.`name` = do.`name`,
                                                                        so.`display_text` = do.`display_text`,
                                                                        so.`unique_name` = do.`unique_name`,
                                                                        so.`customized` = do.`customized`,
                                                                        so.`created` = do.`created`,
                                                                        so.`removed` = do.`removed`,
                                                                        so.`state` = do.`state`,
                                                                        so.`disk_offering_id` = do.`id`,
                                                                        so.`system_use` = do.`system_use` WHERE so.`id` = do.`id`;

UPDATE `cloud`.`disk_offering` SET `compute_only` = 1 where `type` = 'Service';
UPDATE `cloud`.`disk_offering` SET `disk_size_strictness` = 1 WHERE `compute_only` = 1 AND `disk_size` != 0;

ALTER TABLE `cloud`.`disk_offering` DROP COLUMN `type`;
ALTER TABLE `cloud`.`disk_offering` DROP COLUMN `system_use`;

DROP VIEW IF EXISTS `cloud`.`disk_offering_view`;
CREATE VIEW `cloud`.`disk_offering_view` AS
    SELECT
        `disk_offering`.`id` AS `id`,
        `disk_offering`.`uuid` AS `uuid`,
        `disk_offering`.`name` AS `name`,
        `disk_offering`.`display_text` AS `display_text`,
        `disk_offering`.`provisioning_type` AS `provisioning_type`,
        `disk_offering`.`disk_size` AS `disk_size`,
        `disk_offering`.`min_iops` AS `min_iops`,
        `disk_offering`.`max_iops` AS `max_iops`,
        `disk_offering`.`created` AS `created`,
        `disk_offering`.`tags` AS `tags`,
        `disk_offering`.`customized` AS `customized`,
        `disk_offering`.`customized_iops` AS `customized_iops`,
        `disk_offering`.`removed` AS `removed`,
        `disk_offering`.`use_local_storage` AS `use_local_storage`,
        `disk_offering`.`hv_ss_reserve` AS `hv_ss_reserve`,
        `disk_offering`.`bytes_read_rate` AS `bytes_read_rate`,
        `disk_offering`.`bytes_read_rate_max` AS `bytes_read_rate_max`,
        `disk_offering`.`bytes_read_rate_max_length` AS `bytes_read_rate_max_length`,
        `disk_offering`.`bytes_write_rate` AS `bytes_write_rate`,
        `disk_offering`.`bytes_write_rate_max` AS `bytes_write_rate_max`,
        `disk_offering`.`bytes_write_rate_max_length` AS `bytes_write_rate_max_length`,
        `disk_offering`.`iops_read_rate` AS `iops_read_rate`,
        `disk_offering`.`iops_read_rate_max` AS `iops_read_rate_max`,
        `disk_offering`.`iops_read_rate_max_length` AS `iops_read_rate_max_length`,
        `disk_offering`.`iops_write_rate` AS `iops_write_rate`,
        `disk_offering`.`iops_write_rate_max` AS `iops_write_rate_max`,
        `disk_offering`.`iops_write_rate_max_length` AS `iops_write_rate_max_length`,
        `disk_offering`.`cache_mode` AS `cache_mode`,
        `disk_offering`.`sort_key` AS `sort_key`,
        `disk_offering`.`compute_only` AS `compute_only`,
        `disk_offering`.`display_offering` AS `display_offering`,
        `disk_offering`.`state` AS `state`,
        `disk_offering`.`disk_size_strictness` AS `disk_size_strictness`,
        `vsphere_storage_policy`.`value` AS `vsphere_storage_policy`,
        GROUP_CONCAT(DISTINCT(domain.id)) AS domain_id,
        GROUP_CONCAT(DISTINCT(domain.uuid)) AS domain_uuid,
        GROUP_CONCAT(DISTINCT(domain.name)) AS domain_name,
        GROUP_CONCAT(DISTINCT(domain.path)) AS domain_path,
        GROUP_CONCAT(DISTINCT(zone.id)) AS zone_id,
        GROUP_CONCAT(DISTINCT(zone.uuid)) AS zone_uuid,
        GROUP_CONCAT(DISTINCT(zone.name)) AS zone_name
    FROM
        `cloud`.`disk_offering`
            LEFT JOIN
        `cloud`.`disk_offering_details` AS `domain_details` ON `domain_details`.`offering_id` = `disk_offering`.`id` AND `domain_details`.`name`='domainid'
            LEFT JOIN
        `cloud`.`domain` AS `domain` ON FIND_IN_SET(`domain`.`id`, `domain_details`.`value`)
            LEFT JOIN
        `cloud`.`disk_offering_details` AS `zone_details` ON `zone_details`.`offering_id` = `disk_offering`.`id` AND `zone_details`.`name`='zoneid'
            LEFT JOIN
        `cloud`.`data_center` AS `zone` ON FIND_IN_SET(`zone`.`id`, `zone_details`.`value`)
			LEFT JOIN
		`cloud`.`disk_offering_details` AS `vsphere_storage_policy` ON `vsphere_storage_policy`.`offering_id` = `disk_offering`.`id`
				AND `vsphere_storage_policy`.`name` = 'storagepolicy'
    WHERE
        `disk_offering`.`state`='Active'
    GROUP BY
        `disk_offering`.`id`;

DROP VIEW IF EXISTS `cloud`.`service_offering_view`;
CREATE VIEW `cloud`.`service_offering_view` AS
    SELECT
        `service_offering`.`id` AS `id`,
        `service_offering`.`uuid` AS `uuid`,
        `service_offering`.`name` AS `name`,
        `service_offering`.`display_text` AS `display_text`,
        `disk_offering`.`provisioning_type` AS `provisioning_type`,
        `service_offering`.`created` AS `created`,
        `disk_offering`.`tags` AS `tags`,
        `service_offering`.`removed` AS `removed`,
        `disk_offering`.`use_local_storage` AS `use_local_storage`,
        `service_offering`.`system_use` AS `system_use`,
        `disk_offering`.`id` AS `disk_offering_id`,
        `disk_offering`.`name` AS `disk_offering_name`,
        `disk_offering`.`uuid` AS `disk_offering_uuid`,
        `disk_offering`.`display_text` AS `disk_offering_display_text`,
        `disk_offering`.`customized_iops` AS `customized_iops`,
        `disk_offering`.`min_iops` AS `min_iops`,
        `disk_offering`.`max_iops` AS `max_iops`,
        `disk_offering`.`hv_ss_reserve` AS `hv_ss_reserve`,
        `disk_offering`.`bytes_read_rate` AS `bytes_read_rate`,
        `disk_offering`.`bytes_read_rate_max` AS `bytes_read_rate_max`,
        `disk_offering`.`bytes_read_rate_max_length` AS `bytes_read_rate_max_length`,
        `disk_offering`.`bytes_write_rate` AS `bytes_write_rate`,
        `disk_offering`.`bytes_write_rate_max` AS `bytes_write_rate_max`,
        `disk_offering`.`bytes_write_rate_max_length` AS `bytes_write_rate_max_length`,
        `disk_offering`.`iops_read_rate` AS `iops_read_rate`,
        `disk_offering`.`iops_read_rate_max` AS `iops_read_rate_max`,
        `disk_offering`.`iops_read_rate_max_length` AS `iops_read_rate_max_length`,
        `disk_offering`.`iops_write_rate` AS `iops_write_rate`,
        `disk_offering`.`iops_write_rate_max` AS `iops_write_rate_max`,
        `disk_offering`.`iops_write_rate_max_length` AS `iops_write_rate_max_length`,
        `disk_offering`.`cache_mode` AS `cache_mode`,
        `disk_offering`.`disk_size` AS `root_disk_size`,
        `service_offering`.`cpu` AS `cpu`,
        `service_offering`.`speed` AS `speed`,
        `service_offering`.`ram_size` AS `ram_size`,
        `service_offering`.`nw_rate` AS `nw_rate`,
        `service_offering`.`mc_rate` AS `mc_rate`,
        `service_offering`.`ha_enabled` AS `ha_enabled`,
        `service_offering`.`limit_cpu_use` AS `limit_cpu_use`,
        `service_offering`.`host_tag` AS `host_tag`,
        `service_offering`.`default_use` AS `default_use`,
        `service_offering`.`vm_type` AS `vm_type`,
        `service_offering`.`sort_key` AS `sort_key`,
        `service_offering`.`is_volatile` AS `is_volatile`,
        `service_offering`.`deployment_planner` AS `deployment_planner`,
        `service_offering`.`dynamic_scaling_enabled` AS `dynamic_scaling_enabled`,
        `service_offering`.`disk_offering_strictness` AS `disk_offering_strictness`,
        `vsphere_storage_policy`.`value` AS `vsphere_storage_policy`,
        GROUP_CONCAT(DISTINCT(domain.id)) AS domain_id,
        GROUP_CONCAT(DISTINCT(domain.uuid)) AS domain_uuid,
        GROUP_CONCAT(DISTINCT(domain.name)) AS domain_name,
        GROUP_CONCAT(DISTINCT(domain.path)) AS domain_path,
        GROUP_CONCAT(DISTINCT(zone.id)) AS zone_id,
        GROUP_CONCAT(DISTINCT(zone.uuid)) AS zone_uuid,
        GROUP_CONCAT(DISTINCT(zone.name)) AS zone_name,
        IFNULL(`min_compute_details`.`value`, `cpu`) AS min_cpu,
        IFNULL(`max_compute_details`.`value`, `cpu`) AS max_cpu,
        IFNULL(`min_memory_details`.`value`, `ram_size`) AS min_memory,
        IFNULL(`max_memory_details`.`value`, `ram_size`) AS max_memory
    FROM
        `cloud`.`service_offering`
            INNER JOIN
        `cloud`.`disk_offering_view` AS `disk_offering` ON service_offering.disk_offering_id = disk_offering.id
            LEFT JOIN
        `cloud`.`service_offering_details` AS `domain_details` ON `domain_details`.`service_offering_id` = `service_offering`.`id` AND `domain_details`.`name`='domainid'
            LEFT JOIN
        `cloud`.`domain` AS `domain` ON FIND_IN_SET(`domain`.`id`, `domain_details`.`value`)
            LEFT JOIN
        `cloud`.`service_offering_details` AS `zone_details` ON `zone_details`.`service_offering_id` = `service_offering`.`id` AND `zone_details`.`name`='zoneid'
            LEFT JOIN
        `cloud`.`data_center` AS `zone` ON FIND_IN_SET(`zone`.`id`, `zone_details`.`value`)
			LEFT JOIN
		`cloud`.`service_offering_details` AS `min_compute_details` ON `min_compute_details`.`service_offering_id` = `service_offering`.`id`
				AND `min_compute_details`.`name` = 'mincpunumber'
			LEFT JOIN
		`cloud`.`service_offering_details` AS `max_compute_details` ON `max_compute_details`.`service_offering_id` = `service_offering`.`id`
				AND `max_compute_details`.`name` = 'maxcpunumber'
			LEFT JOIN
		`cloud`.`service_offering_details` AS `min_memory_details` ON `min_memory_details`.`service_offering_id` = `service_offering`.`id`
				AND `min_memory_details`.`name` = 'minmemory'
			LEFT JOIN
		`cloud`.`service_offering_details` AS `max_memory_details` ON `max_memory_details`.`service_offering_id` = `service_offering`.`id`
				AND `max_memory_details`.`name` = 'maxmemory'
			LEFT JOIN
		`cloud`.`service_offering_details` AS `vsphere_storage_policy` ON `vsphere_storage_policy`.`service_offering_id` = `service_offering`.`id`
				AND `vsphere_storage_policy`.`name` = 'storagepolicy'
    WHERE
        `service_offering`.`state`='Active'
    GROUP BY
        `service_offering`.`id`;

DROP VIEW IF EXISTS `cloud`.`volume_view`;
CREATE VIEW `cloud`.`volume_view` AS
    SELECT
        volumes.id,
        volumes.uuid,
        volumes.name,
        volumes.device_id,
        volumes.volume_type,
        volumes.provisioning_type,
        volumes.size,
        volumes.min_iops,
        volumes.max_iops,
        volumes.created,
        volumes.state,
        volumes.attached,
        volumes.removed,
        volumes.display_volume,
        volumes.format,
        volumes.path,
        volumes.chain_info,
        account.id account_id,
        account.uuid account_uuid,
        account.account_name account_name,
        account.type account_type,
        domain.id domain_id,
        domain.uuid domain_uuid,
        domain.name domain_name,
        domain.path domain_path,
        projects.id project_id,
        projects.uuid project_uuid,
        projects.name project_name,
        data_center.id data_center_id,
        data_center.uuid data_center_uuid,
        data_center.name data_center_name,
        data_center.networktype data_center_type,
        vm_instance.id vm_id,
        vm_instance.uuid vm_uuid,
        vm_instance.name vm_name,
        vm_instance.state vm_state,
        vm_instance.vm_type,
        user_vm.display_name vm_display_name,
        volume_store_ref.size volume_store_size,
        volume_store_ref.download_pct,
        volume_store_ref.download_state,
        volume_store_ref.error_str,
        volume_store_ref.created created_on_store,
        disk_offering.id disk_offering_id,
        disk_offering.uuid disk_offering_uuid,
        disk_offering.name disk_offering_name,
        disk_offering.display_text disk_offering_display_text,
        disk_offering.use_local_storage,
        service_offering.system_use,
        disk_offering.bytes_read_rate,
        disk_offering.bytes_write_rate,
        disk_offering.iops_read_rate,
        disk_offering.iops_write_rate,
        disk_offering.cache_mode,
        storage_pool.id pool_id,
        storage_pool.uuid pool_uuid,
        storage_pool.name pool_name,
        cluster.id cluster_id,
        cluster.name cluster_name,
        cluster.uuid cluster_uuid,
        cluster.hypervisor_type,
        vm_template.id template_id,
        vm_template.uuid template_uuid,
        vm_template.extractable,
        vm_template.type template_type,
        vm_template.name template_name,
        vm_template.display_text template_display_text,
        iso.id iso_id,
        iso.uuid iso_uuid,
        iso.name iso_name,
        iso.display_text iso_display_text,
        resource_tags.id tag_id,
        resource_tags.uuid tag_uuid,
        resource_tags.key tag_key,
        resource_tags.value tag_value,
        resource_tags.domain_id tag_domain_id,
        resource_tags.account_id tag_account_id,
        resource_tags.resource_id tag_resource_id,
        resource_tags.resource_uuid tag_resource_uuid,
        resource_tags.resource_type tag_resource_type,
        resource_tags.customer tag_customer,
        async_job.id job_id,
        async_job.uuid job_uuid,
        async_job.job_status job_status,
        async_job.account_id job_account_id,
        host_pod_ref.id pod_id,
        host_pod_ref.uuid pod_uuid,
        host_pod_ref.name pod_name,
        resource_tag_account.account_name tag_account_name,
        resource_tag_domain.uuid tag_domain_uuid,
        resource_tag_domain.name tag_domain_name
    from
        `cloud`.`volumes`
            inner join
        `cloud`.`account` ON volumes.account_id = account.id
            inner join
        `cloud`.`domain` ON volumes.domain_id = domain.id
            left join
        `cloud`.`projects` ON projects.project_account_id = account.id
            left join
        `cloud`.`data_center` ON volumes.data_center_id = data_center.id
            left join
        `cloud`.`vm_instance` ON volumes.instance_id = vm_instance.id
            left join
        `cloud`.`user_vm` ON user_vm.id = vm_instance.id
            left join
        `cloud`.`volume_store_ref` ON volumes.id = volume_store_ref.volume_id
            left join
        `cloud`.`service_offering` ON vm_instance.service_offering_id = service_offering.id
            left join
        `cloud`.`disk_offering` ON volumes.disk_offering_id = disk_offering.id
            left join
        `cloud`.`storage_pool` ON volumes.pool_id = storage_pool.id
            left join
        `cloud`.`host_pod_ref` ON storage_pool.pod_id = host_pod_ref.id
            left join
        `cloud`.`cluster` ON storage_pool.cluster_id = cluster.id
            left join
        `cloud`.`vm_template` ON volumes.template_id = vm_template.id
            left join
        `cloud`.`vm_template` iso ON iso.id = volumes.iso_id
            left join
        `cloud`.`resource_tags` ON resource_tags.resource_id = volumes.id
            and resource_tags.resource_type = 'Volume'
            left join
        `cloud`.`async_job` ON async_job.instance_id = volumes.id
            and async_job.instance_type = 'Volume'
            and async_job.job_status = 0
            left join
        `cloud`.`account` resource_tag_account ON resource_tag_account.id = resource_tags.account_id
            left join
        `cloud`.`domain` resource_tag_domain ON resource_tag_domain.id = resource_tags.domain_id;

DROP VIEW IF EXISTS `cloud`.`user_vm_view`;
CREATE
    VIEW `user_vm_view` AS
SELECT
    `vm_instance`.`id` AS `id`,
    `vm_instance`.`name` AS `name`,
    `user_vm`.`display_name` AS `display_name`,
    `user_vm`.`user_data` AS `user_data`,
    `account`.`id` AS `account_id`,
    `account`.`uuid` AS `account_uuid`,
    `account`.`account_name` AS `account_name`,
    `account`.`type` AS `account_type`,
    `domain`.`id` AS `domain_id`,
    `domain`.`uuid` AS `domain_uuid`,
    `domain`.`name` AS `domain_name`,
    `domain`.`path` AS `domain_path`,
    `projects`.`id` AS `project_id`,
    `projects`.`uuid` AS `project_uuid`,
    `projects`.`name` AS `project_name`,
    `instance_group`.`id` AS `instance_group_id`,
    `instance_group`.`uuid` AS `instance_group_uuid`,
    `instance_group`.`name` AS `instance_group_name`,
    `vm_instance`.`uuid` AS `uuid`,
    `vm_instance`.`user_id` AS `user_id`,
    `vm_instance`.`last_host_id` AS `last_host_id`,
    `vm_instance`.`vm_type` AS `type`,
    `vm_instance`.`limit_cpu_use` AS `limit_cpu_use`,
    `vm_instance`.`created` AS `created`,
    `vm_instance`.`state` AS `state`,
    `vm_instance`.`update_time` AS `update_time`,
    `vm_instance`.`removed` AS `removed`,
    `vm_instance`.`ha_enabled` AS `ha_enabled`,
    `vm_instance`.`hypervisor_type` AS `hypervisor_type`,
    `vm_instance`.`instance_name` AS `instance_name`,
    `vm_instance`.`guest_os_id` AS `guest_os_id`,
    `vm_instance`.`display_vm` AS `display_vm`,
    `guest_os`.`uuid` AS `guest_os_uuid`,
    `vm_instance`.`pod_id` AS `pod_id`,
    `host_pod_ref`.`uuid` AS `pod_uuid`,
    `vm_instance`.`private_ip_address` AS `private_ip_address`,
    `vm_instance`.`private_mac_address` AS `private_mac_address`,
    `vm_instance`.`vm_type` AS `vm_type`,
    `data_center`.`id` AS `data_center_id`,
    `data_center`.`uuid` AS `data_center_uuid`,
    `data_center`.`name` AS `data_center_name`,
    `data_center`.`is_security_group_enabled` AS `security_group_enabled`,
    `data_center`.`networktype` AS `data_center_type`,
    `host`.`id` AS `host_id`,
    `host`.`uuid` AS `host_uuid`,
    `host`.`name` AS `host_name`,
    `host`.`cluster_id` AS `cluster_id`,
    `vm_template`.`id` AS `template_id`,
    `vm_template`.`uuid` AS `template_uuid`,
    `vm_template`.`name` AS `template_name`,
    `vm_template`.`display_text` AS `template_display_text`,
    `vm_template`.`enable_password` AS `password_enabled`,
    `iso`.`id` AS `iso_id`,
    `iso`.`uuid` AS `iso_uuid`,
    `iso`.`name` AS `iso_name`,
    `iso`.`display_text` AS `iso_display_text`,
    `service_offering`.`id` AS `service_offering_id`,
    `service_offering`.`uuid` AS `service_offering_uuid`,
    `disk_offering`.`uuid` AS `disk_offering_uuid`,
    `disk_offering`.`id` AS `disk_offering_id`,
    (CASE
         WHEN ISNULL(`service_offering`.`cpu`) THEN `custom_cpu`.`value`
         ELSE `service_offering`.`cpu`
        END) AS `cpu`,
    (CASE
         WHEN ISNULL(`service_offering`.`speed`) THEN `custom_speed`.`value`
         ELSE `service_offering`.`speed`
        END) AS `speed`,
    (CASE
         WHEN ISNULL(`service_offering`.`ram_size`) THEN `custom_ram_size`.`value`
         ELSE `service_offering`.`ram_size`
        END) AS `ram_size`,
    `backup_offering`.`uuid` AS `backup_offering_uuid`,
    `backup_offering`.`id` AS `backup_offering_id`,
    `service_offering`.`name` AS `service_offering_name`,
    `disk_offering`.`name` AS `disk_offering_name`,
    `backup_offering`.`name` AS `backup_offering_name`,
    `storage_pool`.`id` AS `pool_id`,
    `storage_pool`.`uuid` AS `pool_uuid`,
    `storage_pool`.`pool_type` AS `pool_type`,
    `volumes`.`id` AS `volume_id`,
    `volumes`.`uuid` AS `volume_uuid`,
    `volumes`.`device_id` AS `volume_device_id`,
    `volumes`.`volume_type` AS `volume_type`,
    `security_group`.`id` AS `security_group_id`,
    `security_group`.`uuid` AS `security_group_uuid`,
    `security_group`.`name` AS `security_group_name`,
    `security_group`.`description` AS `security_group_description`,
    `nics`.`id` AS `nic_id`,
    `nics`.`uuid` AS `nic_uuid`,
    `nics`.`device_id` AS `nic_device_id`,
    `nics`.`network_id` AS `network_id`,
    `nics`.`ip4_address` AS `ip_address`,
    `nics`.`ip6_address` AS `ip6_address`,
    `nics`.`ip6_gateway` AS `ip6_gateway`,
    `nics`.`ip6_cidr` AS `ip6_cidr`,
    `nics`.`default_nic` AS `is_default_nic`,
    `nics`.`gateway` AS `gateway`,
    `nics`.`netmask` AS `netmask`,
    `nics`.`mac_address` AS `mac_address`,
    `nics`.`broadcast_uri` AS `broadcast_uri`,
    `nics`.`isolation_uri` AS `isolation_uri`,
    `vpc`.`id` AS `vpc_id`,
    `vpc`.`uuid` AS `vpc_uuid`,
    `networks`.`uuid` AS `network_uuid`,
    `networks`.`name` AS `network_name`,
    `networks`.`traffic_type` AS `traffic_type`,
    `networks`.`guest_type` AS `guest_type`,
    `user_ip_address`.`id` AS `public_ip_id`,
    `user_ip_address`.`uuid` AS `public_ip_uuid`,
    `user_ip_address`.`public_ip_address` AS `public_ip_address`,
    `ssh_details`.`value` AS `keypair_names`,
    `resource_tags`.`id` AS `tag_id`,
    `resource_tags`.`uuid` AS `tag_uuid`,
    `resource_tags`.`key` AS `tag_key`,
    `resource_tags`.`value` AS `tag_value`,
    `resource_tags`.`domain_id` AS `tag_domain_id`,
    `domain`.`uuid` AS `tag_domain_uuid`,
    `domain`.`name` AS `tag_domain_name`,
    `resource_tags`.`account_id` AS `tag_account_id`,
    `account`.`account_name` AS `tag_account_name`,
    `resource_tags`.`resource_id` AS `tag_resource_id`,
    `resource_tags`.`resource_uuid` AS `tag_resource_uuid`,
    `resource_tags`.`resource_type` AS `tag_resource_type`,
    `resource_tags`.`customer` AS `tag_customer`,
    `async_job`.`id` AS `job_id`,
    `async_job`.`uuid` AS `job_uuid`,
    `async_job`.`job_status` AS `job_status`,
    `async_job`.`account_id` AS `job_account_id`,
    `affinity_group`.`id` AS `affinity_group_id`,
    `affinity_group`.`uuid` AS `affinity_group_uuid`,
    `affinity_group`.`name` AS `affinity_group_name`,
    `affinity_group`.`description` AS `affinity_group_description`,
    `vm_instance`.`dynamically_scalable` AS `dynamically_scalable`
FROM
    ((((((((((((((((((((((((((((((((`user_vm`
        JOIN `vm_instance` ON (((`vm_instance`.`id` = `user_vm`.`id`)
            AND ISNULL(`vm_instance`.`removed`))))
        JOIN `account` ON ((`vm_instance`.`account_id` = `account`.`id`)))
        JOIN `domain` ON ((`vm_instance`.`domain_id` = `domain`.`id`)))
        LEFT JOIN `guest_os` ON ((`vm_instance`.`guest_os_id` = `guest_os`.`id`)))
        LEFT JOIN `host_pod_ref` ON ((`vm_instance`.`pod_id` = `host_pod_ref`.`id`)))
        LEFT JOIN `projects` ON ((`projects`.`project_account_id` = `account`.`id`)))
        LEFT JOIN `instance_group_vm_map` ON ((`vm_instance`.`id` = `instance_group_vm_map`.`instance_id`)))
        LEFT JOIN `instance_group` ON ((`instance_group_vm_map`.`group_id` = `instance_group`.`id`)))
        LEFT JOIN `data_center` ON ((`vm_instance`.`data_center_id` = `data_center`.`id`)))
        LEFT JOIN `host` ON ((`vm_instance`.`host_id` = `host`.`id`)))
        LEFT JOIN `vm_template` ON ((`vm_instance`.`vm_template_id` = `vm_template`.`id`)))
        LEFT JOIN `vm_template` `iso` ON ((`iso`.`id` = `user_vm`.`iso_id`)))
        LEFT JOIN `volumes` ON ((`vm_instance`.`id` = `volumes`.`instance_id`)))
        LEFT JOIN `service_offering` ON ((`vm_instance`.`service_offering_id` = `service_offering`.`id`)))
        LEFT JOIN `disk_offering` `svc_disk_offering` ON ((`volumes`.`disk_offering_id` = `svc_disk_offering`.`id`)))
        LEFT JOIN `disk_offering` ON ((`volumes`.`disk_offering_id` = `disk_offering`.`id`)))
        LEFT JOIN `backup_offering` ON ((`vm_instance`.`backup_offering_id` = `backup_offering`.`id`)))
        LEFT JOIN `storage_pool` ON ((`volumes`.`pool_id` = `storage_pool`.`id`)))
        LEFT JOIN `security_group_vm_map` ON ((`vm_instance`.`id` = `security_group_vm_map`.`instance_id`)))
        LEFT JOIN `security_group` ON ((`security_group_vm_map`.`security_group_id` = `security_group`.`id`)))
        LEFT JOIN `nics` ON (((`vm_instance`.`id` = `nics`.`instance_id`)
            AND ISNULL(`nics`.`removed`))))
        LEFT JOIN `networks` ON ((`nics`.`network_id` = `networks`.`id`)))
        LEFT JOIN `vpc` ON (((`networks`.`vpc_id` = `vpc`.`id`)
            AND ISNULL(`vpc`.`removed`))))
        LEFT JOIN `user_ip_address` ON ((`user_ip_address`.`vm_id` = `vm_instance`.`id`)))
        LEFT JOIN `user_vm_details` `ssh_details` ON (((`ssh_details`.`vm_id` = `vm_instance`.`id`)
            AND (`ssh_details`.`name` = 'SSH.KeyPairNames'))))
        LEFT JOIN `resource_tags` ON (((`resource_tags`.`resource_id` = `vm_instance`.`id`)
            AND (`resource_tags`.`resource_type` = 'UserVm'))))
        LEFT JOIN `async_job` ON (((`async_job`.`instance_id` = `vm_instance`.`id`)
            AND (`async_job`.`instance_type` = 'VirtualMachine')
            AND (`async_job`.`job_status` = 0))))
        LEFT JOIN `affinity_group_vm_map` ON ((`vm_instance`.`id` = `affinity_group_vm_map`.`instance_id`)))
        LEFT JOIN `affinity_group` ON ((`affinity_group_vm_map`.`affinity_group_id` = `affinity_group`.`id`)))
        LEFT JOIN `user_vm_details` `custom_cpu` ON (((`custom_cpu`.`vm_id` = `vm_instance`.`id`)
            AND (`custom_cpu`.`name` = 'CpuNumber'))))
        LEFT JOIN `user_vm_details` `custom_speed` ON (((`custom_speed`.`vm_id` = `vm_instance`.`id`)
            AND (`custom_speed`.`name` = 'CpuSpeed'))))
        LEFT JOIN `user_vm_details` `custom_ram_size` ON (((`custom_ram_size`.`vm_id` = `vm_instance`.`id`)
        AND (`custom_ram_size`.`name` = 'memory'))));

DROP VIEW IF EXISTS `cloud`.`domain_router_view`;
CREATE VIEW `cloud`.`domain_router_view` AS
    select
        vm_instance.id id,
        vm_instance.name name,
        account.id account_id,
        account.uuid account_uuid,
        account.account_name account_name,
        account.type account_type,
        domain.id domain_id,
        domain.uuid domain_uuid,
        domain.name domain_name,
        domain.path domain_path,
        projects.id project_id,
        projects.uuid project_uuid,
        projects.name project_name,
        vm_instance.uuid uuid,
        vm_instance.created created,
        vm_instance.state state,
        vm_instance.removed removed,
        vm_instance.pod_id pod_id,
        vm_instance.instance_name instance_name,
        host_pod_ref.uuid pod_uuid,
        data_center.id data_center_id,
        data_center.uuid data_center_uuid,
        data_center.name data_center_name,
        data_center.networktype data_center_type,
        data_center.dns1 dns1,
        data_center.dns2 dns2,
        data_center.ip6_dns1 ip6_dns1,
        data_center.ip6_dns2 ip6_dns2,
        host.id host_id,
        host.uuid host_uuid,
        host.name host_name,
        host.hypervisor_type,
        host.cluster_id cluster_id,
        vm_template.id template_id,
        vm_template.uuid template_uuid,
        service_offering.id service_offering_id,
        service_offering.uuid service_offering_uuid,
        service_offering.name service_offering_name,
        nics.id nic_id,
        nics.uuid nic_uuid,
        nics.network_id network_id,
        nics.ip4_address ip_address,
        nics.ip6_address ip6_address,
        nics.ip6_gateway ip6_gateway,
        nics.ip6_cidr ip6_cidr,
        nics.default_nic is_default_nic,
        nics.gateway gateway,
        nics.netmask netmask,
        nics.mac_address mac_address,
        nics.broadcast_uri broadcast_uri,
        nics.isolation_uri isolation_uri,
        vpc.id vpc_id,
        vpc.uuid vpc_uuid,
        vpc.name vpc_name,
        networks.uuid network_uuid,
        networks.name network_name,
        networks.network_domain network_domain,
        networks.traffic_type traffic_type,
        networks.guest_type guest_type,
        async_job.id job_id,
        async_job.uuid job_uuid,
        async_job.job_status job_status,
        async_job.account_id job_account_id,
        domain_router.template_version template_version,
        domain_router.scripts_version scripts_version,
        domain_router.is_redundant_router is_redundant_router,
        domain_router.redundant_state redundant_state,
        domain_router.stop_pending stop_pending,
        domain_router.role role
    from
        `cloud`.`domain_router`
            inner join
        `cloud`.`vm_instance` ON vm_instance.id = domain_router.id
            inner join
        `cloud`.`account` ON vm_instance.account_id = account.id
            inner join
        `cloud`.`domain` ON vm_instance.domain_id = domain.id
            left join
        `cloud`.`host_pod_ref` ON vm_instance.pod_id = host_pod_ref.id
            left join
        `cloud`.`projects` ON projects.project_account_id = account.id
            left join
        `cloud`.`data_center` ON vm_instance.data_center_id = data_center.id
            left join
        `cloud`.`host` ON vm_instance.host_id = host.id
            left join
        `cloud`.`vm_template` ON vm_instance.vm_template_id = vm_template.id
            left join
        `cloud`.`service_offering` ON vm_instance.service_offering_id = service_offering.id
            left join
        `cloud`.`nics` ON vm_instance.id = nics.instance_id and nics.removed is null
            left join
        `cloud`.`networks` ON nics.network_id = networks.id
            left join
        `cloud`.`vpc` ON domain_router.vpc_id = vpc.id and vpc.removed is null
            left join
        `cloud`.`async_job` ON async_job.instance_id = vm_instance.id
            and async_job.instance_type = 'DomainRouter'
            and async_job.job_status = 0;

INSERT INTO `cloud`.`role_permissions` (`uuid`, `role_id`, `rule`, `permission`, `sort_order`) SELECT UUID(), 3, 'listConfigurations', 'ALLOW', (SELECT MAX(`sort_order`)+1 FROM `cloud`.`role_permissions`) ON DUPLICATE KEY UPDATE rule=rule;
INSERT INTO `cloud`.`role_permissions` (`uuid`, `role_id`, `rule`, `permission`, `sort_order`) SELECT UUID(), 3, 'updateConfiguration', 'ALLOW', (SELECT MAX(`sort_order`)+1 FROM `cloud`.`role_permissions`) ON DUPLICATE KEY UPDATE rule=rule;

INSERT INTO `cloud`.`user_vm_details`(`vm_id`, `name`, `value`)
    SELECT `user_vm_details`.`vm_id`, 'SSH.KeyPairNames', `ssh_keypairs`.`keypair_name`
        FROM `cloud`.`user_vm_details`
        INNER JOIN `cloud`.`ssh_keypairs` ON ssh_keypairs.public_key = user_vm_details.value
        INNER JOIN `cloud`.`vm_instance` ON vm_instance.id = user_vm_details.vm_id
        WHERE ssh_keypairs.account_id = vm_instance.account_id;

ALTER TABLE `cloud`.`kubernetes_cluster` ADD COLUMN `security_group_id` bigint unsigned DEFAULT NULL,
ADD CONSTRAINT `fk_kubernetes_cluster__security_group_id` FOREIGN KEY `fk_kubernetes_cluster__security_group_id`(`security_group_id`) REFERENCES `security_group`(`id`) ON DELETE CASCADE;

<<<<<<< HEAD
-- Alter event table to add resource_id and resource_type
ALTER TABLE `cloud`.`event`
    ADD COLUMN `resource_id` bigint unsigned COMMENT 'ID of the resource associated with the even' AFTER `domain_id`,
    ADD COLUMN `resource_type` varchar(32) COMMENT 'Account role in the project (Owner or Regular)' AFTER `resource_id`;

DROP VIEW IF EXISTS `cloud`.`event_view`;
CREATE VIEW `cloud`.`event_view` AS
    SELECT
        event.id,
        event.uuid,
        event.type,
        event.state,
        event.description,
        event.resource_id,
        event.resource_type,
        event.created,
        event.level,
        event.parameters,
        event.start_id,
        eve.uuid start_uuid,
        event.user_id,
        event.archived,
        event.display,
        user.username user_name,
        account.id account_id,
        account.uuid account_uuid,
        account.account_name account_name,
        account.type account_type,
        domain.id domain_id,
        domain.uuid domain_uuid,
        domain.name domain_name,
        domain.path domain_path,
        projects.id project_id,
        projects.uuid project_uuid,
        projects.name project_name
    FROM
        `cloud`.`event`
            INNER JOIN
        `cloud`.`account` ON event.account_id = account.id
            INNER JOIN
        `cloud`.`domain` ON event.domain_id = domain.id
            INNER JOIN
        `cloud`.`user` ON event.user_id = user.id
            LEFT JOIN
        `cloud`.`projects` ON projects.project_account_id = event.account_id
            LEFT JOIN
        `cloud`.`event` eve ON event.start_id = eve.id;
=======
-- PR#5984 Create table to persist VM stats.
DROP TABLE IF EXISTS `cloud`.`vm_stats`;
CREATE TABLE `cloud`.`vm_stats` (
  `id` bigint unsigned NOT NULL auto_increment COMMENT 'id',
  `vm_id` bigint unsigned NOT NULL,
  `mgmt_server_id` bigint unsigned NOT NULL,
  `timestamp` datetime NOT NULL,
  `vm_stats_data` text NOT NULL,
  PRIMARY KEY (`id`)
  ) ENGINE=InnoDB DEFAULT CHARSET=utf8;

-- PR#5984 Update name for global configuration vm.stats.increment.metrics
Update configuration set name='vm.stats.increment.metrics' where name='vm.stats.increment.metrics.in.memory';
>>>>>>> daa13af6
<|MERGE_RESOLUTION|>--- conflicted
+++ resolved
@@ -655,7 +655,20 @@
 ALTER TABLE `cloud`.`kubernetes_cluster` ADD COLUMN `security_group_id` bigint unsigned DEFAULT NULL,
 ADD CONSTRAINT `fk_kubernetes_cluster__security_group_id` FOREIGN KEY `fk_kubernetes_cluster__security_group_id`(`security_group_id`) REFERENCES `security_group`(`id`) ON DELETE CASCADE;
 
-<<<<<<< HEAD
+-- PR#5984 Create table to persist VM stats.
+DROP TABLE IF EXISTS `cloud`.`vm_stats`;
+CREATE TABLE `cloud`.`vm_stats` (
+  `id` bigint unsigned NOT NULL auto_increment COMMENT 'id',
+  `vm_id` bigint unsigned NOT NULL,
+  `mgmt_server_id` bigint unsigned NOT NULL,
+  `timestamp` datetime NOT NULL,
+  `vm_stats_data` text NOT NULL,
+  PRIMARY KEY (`id`)
+  ) ENGINE=InnoDB DEFAULT CHARSET=utf8;
+
+-- PR#5984 Update name for global configuration vm.stats.increment.metrics
+Update configuration set name='vm.stats.increment.metrics' where name='vm.stats.increment.metrics.in.memory';
+
 -- Alter event table to add resource_id and resource_type
 ALTER TABLE `cloud`.`event`
     ADD COLUMN `resource_id` bigint unsigned COMMENT 'ID of the resource associated with the even' AFTER `domain_id`,
@@ -702,19 +715,4 @@
             LEFT JOIN
         `cloud`.`projects` ON projects.project_account_id = event.account_id
             LEFT JOIN
-        `cloud`.`event` eve ON event.start_id = eve.id;
-=======
--- PR#5984 Create table to persist VM stats.
-DROP TABLE IF EXISTS `cloud`.`vm_stats`;
-CREATE TABLE `cloud`.`vm_stats` (
-  `id` bigint unsigned NOT NULL auto_increment COMMENT 'id',
-  `vm_id` bigint unsigned NOT NULL,
-  `mgmt_server_id` bigint unsigned NOT NULL,
-  `timestamp` datetime NOT NULL,
-  `vm_stats_data` text NOT NULL,
-  PRIMARY KEY (`id`)
-  ) ENGINE=InnoDB DEFAULT CHARSET=utf8;
-
--- PR#5984 Update name for global configuration vm.stats.increment.metrics
-Update configuration set name='vm.stats.increment.metrics' where name='vm.stats.increment.metrics.in.memory';
->>>>>>> daa13af6
+        `cloud`.`event` eve ON event.start_id = eve.id;