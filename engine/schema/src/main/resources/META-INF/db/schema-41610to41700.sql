-- Licensed to the Apache Software Foundation (ASF) under one
-- or more contributor license agreements.  See the NOTICE file
-- distributed with this work for additional information
-- regarding copyright ownership.  The ASF licenses this file
-- to you under the Apache License, Version 2.0 (the
-- "License"); you may not use this file except in compliance
-- with the License.  You may obtain a copy of the License at
--
--   http://www.apache.org/licenses/LICENSE-2.0
--
-- Unless required by applicable law or agreed to in writing,
-- software distributed under the License is distributed on an
-- "AS IS" BASIS, WITHOUT WARRANTIES OR CONDITIONS OF ANY
-- KIND, either express or implied.  See the License for the
-- specific language governing permissions and limitations
-- under the License.

--;
-- Schema upgrade from 4.16.1.0 to 4.17.0.0
--;

-- PR#5668 Change the type of the 'ipsec_psk' field to allow large PSK.
ALTER TABLE cloud.remote_access_vpn MODIFY ipsec_psk text NOT NULL;


-- PR#5832 Fix 'endpointe.url' global settings configruation typo.
UPDATE `cloud`.`configuration` SET name='endpoint.url' WHERE name='endpointe.url';



ALTER TABLE `cloud`.`service_offering` ADD COLUMN `uuid` varchar(40) UNIQUE DEFAULT NULL;
ALTER TABLE `cloud`.`service_offering` ADD COLUMN `name` varchar(255) NOT NULL;
ALTER TABLE `cloud`.`service_offering` ADD COLUMN `display_text` varchar(4096) DEFAULT NULL ;
ALTER TABLE `cloud`.`service_offering` ADD COLUMN `unique_name` varchar(32) DEFAULT NULL COMMENT 'unique name for system offerings';
ALTER TABLE `cloud`.`service_offering` ADD COLUMN `customized` tinyint(1) unsigned NOT NULL DEFAULT 0  COMMENT '0 implies not customized by default';
ALTER TABLE `cloud`.`service_offering` ADD COLUMN `created` datetime DEFAULT NULL COMMENT 'date when service offering was created';
ALTER TABLE `cloud`.`service_offering` ADD COLUMN `removed` datetime DEFAULT NULL COMMENT 'date when service offering was removed';
ALTER TABLE `cloud`.`service_offering` ADD COLUMN `state` CHAR(40) NOT NULL DEFAULT 'Active' COMMENT 'state of service offering either Active or Inactive';
ALTER TABLE `cloud`.`service_offering` ADD COLUMN `disk_offering_id` bigint unsigned;
ALTER TABLE `cloud`.`service_offering` ADD COLUMN `system_use` tinyint(1) unsigned NOT NULL DEFAULT 0 COMMENT 'is this offering for system used only';
ALTER TABLE `cloud`.`service_offering` ADD COLUMN `disk_offering_strictness` tinyint(1) unsigned NOT NULL DEFAULT 0  COMMENT 'strict binding with disk offering or not';
ALTER TABLE `cloud`.`service_offering` ADD CONSTRAINT `fk_service_offering__disk_offering_id` FOREIGN KEY `fk_service_offering__disk_offering_id`(`disk_offering_id`) REFERENCES `disk_offering`(`id`) ON DELETE CASCADE;
ALTER TABLE `cloud`.`service_offering` DROP FOREIGN KEY `fk_service_offering__id`;

ALTER TABLE `cloud`.`disk_offering` ADD COLUMN `disk_size_strictness` tinyint(1) unsigned NOT NULL DEFAULT 0  COMMENT 'To allow or disallow the resize operation on the disks created from this offering';
ALTER TABLE `cloud`.`disk_offering` ADD COLUMN `compute_only` tinyint(1) unsigned NOT NULL DEFAULT 0  COMMENT 'when set to 1, disk offering has one to one binding with service offering';

ALTER TABLE `cloud`.`vm_instance` DROP COLUMN `disk_offering_id`;

UPDATE `cloud`.`service_offering` so, `cloud`.`disk_offering` do SET    so.`uuid` = do.`uuid`,
                                                                        so.`name` = do.`name`,
                                                                        so.`display_text` = do.`display_text`,
                                                                        so.`unique_name` = do.`unique_name`,
                                                                        so.`customized` = do.`customized`,
                                                                        so.`created` = do.`created`,
                                                                        so.`removed` = do.`removed`,
                                                                        so.`state` = do.`state`,
                                                                        so.`disk_offering_id` = do.`id`,
                                                                        so.`system_use` = do.`system_use` WHERE so.`id` = do.`id`;

UPDATE `cloud`.`disk_offering` SET `compute_only` = 1 where `type` = 'Service';
UPDATE `cloud`.`disk_offering` SET `disk_size_strictness` = 1 WHERE `compute_only` = 1 AND `disk_size` != 0;

ALTER TABLE `cloud`.`disk_offering` DROP COLUMN `type`;
ALTER TABLE `cloud`.`disk_offering` DROP COLUMN `system_use`;

DROP VIEW IF EXISTS `cloud`.`disk_offering_view`;
CREATE VIEW `cloud`.`disk_offering_view` AS
    SELECT
        `disk_offering`.`id` AS `id`,
        `disk_offering`.`uuid` AS `uuid`,
        `disk_offering`.`name` AS `name`,
        `disk_offering`.`display_text` AS `display_text`,
        `disk_offering`.`provisioning_type` AS `provisioning_type`,
        `disk_offering`.`disk_size` AS `disk_size`,
        `disk_offering`.`min_iops` AS `min_iops`,
        `disk_offering`.`max_iops` AS `max_iops`,
        `disk_offering`.`created` AS `created`,
        `disk_offering`.`tags` AS `tags`,
        `disk_offering`.`customized` AS `customized`,
        `disk_offering`.`customized_iops` AS `customized_iops`,
        `disk_offering`.`removed` AS `removed`,
        `disk_offering`.`use_local_storage` AS `use_local_storage`,
        `disk_offering`.`hv_ss_reserve` AS `hv_ss_reserve`,
        `disk_offering`.`bytes_read_rate` AS `bytes_read_rate`,
        `disk_offering`.`bytes_read_rate_max` AS `bytes_read_rate_max`,
        `disk_offering`.`bytes_read_rate_max_length` AS `bytes_read_rate_max_length`,
        `disk_offering`.`bytes_write_rate` AS `bytes_write_rate`,
        `disk_offering`.`bytes_write_rate_max` AS `bytes_write_rate_max`,
        `disk_offering`.`bytes_write_rate_max_length` AS `bytes_write_rate_max_length`,
        `disk_offering`.`iops_read_rate` AS `iops_read_rate`,
        `disk_offering`.`iops_read_rate_max` AS `iops_read_rate_max`,
        `disk_offering`.`iops_read_rate_max_length` AS `iops_read_rate_max_length`,
        `disk_offering`.`iops_write_rate` AS `iops_write_rate`,
        `disk_offering`.`iops_write_rate_max` AS `iops_write_rate_max`,
        `disk_offering`.`iops_write_rate_max_length` AS `iops_write_rate_max_length`,
        `disk_offering`.`cache_mode` AS `cache_mode`,
        `disk_offering`.`sort_key` AS `sort_key`,
        `disk_offering`.`compute_only` AS `compute_only`,
        `disk_offering`.`display_offering` AS `display_offering`,
        `disk_offering`.`state` AS `state`,
        `disk_offering`.`disk_size_strictness` AS `disk_size_strictness`,
        `vsphere_storage_policy`.`value` AS `vsphere_storage_policy`,
        GROUP_CONCAT(DISTINCT(domain.id)) AS domain_id,
        GROUP_CONCAT(DISTINCT(domain.uuid)) AS domain_uuid,
        GROUP_CONCAT(DISTINCT(domain.name)) AS domain_name,
        GROUP_CONCAT(DISTINCT(domain.path)) AS domain_path,
        GROUP_CONCAT(DISTINCT(zone.id)) AS zone_id,
        GROUP_CONCAT(DISTINCT(zone.uuid)) AS zone_uuid,
        GROUP_CONCAT(DISTINCT(zone.name)) AS zone_name
    FROM
        `cloud`.`disk_offering`
            LEFT JOIN
        `cloud`.`disk_offering_details` AS `domain_details` ON `domain_details`.`offering_id` = `disk_offering`.`id` AND `domain_details`.`name`='domainid'
            LEFT JOIN
        `cloud`.`domain` AS `domain` ON FIND_IN_SET(`domain`.`id`, `domain_details`.`value`)
            LEFT JOIN
        `cloud`.`disk_offering_details` AS `zone_details` ON `zone_details`.`offering_id` = `disk_offering`.`id` AND `zone_details`.`name`='zoneid'
            LEFT JOIN
        `cloud`.`data_center` AS `zone` ON FIND_IN_SET(`zone`.`id`, `zone_details`.`value`)
			LEFT JOIN
		`cloud`.`disk_offering_details` AS `vsphere_storage_policy` ON `vsphere_storage_policy`.`offering_id` = `disk_offering`.`id`
				AND `vsphere_storage_policy`.`name` = 'storagepolicy'
    WHERE
        `disk_offering`.`state`='Active'
    GROUP BY
        `disk_offering`.`id`;

DROP VIEW IF EXISTS `cloud`.`service_offering_view`;
CREATE VIEW `cloud`.`service_offering_view` AS
    SELECT
        `service_offering`.`id` AS `id`,
        `service_offering`.`uuid` AS `uuid`,
        `service_offering`.`name` AS `name`,
        `service_offering`.`display_text` AS `display_text`,
        `disk_offering`.`provisioning_type` AS `provisioning_type`,
        `service_offering`.`created` AS `created`,
        `disk_offering`.`tags` AS `tags`,
        `service_offering`.`removed` AS `removed`,
        `disk_offering`.`use_local_storage` AS `use_local_storage`,
        `service_offering`.`system_use` AS `system_use`,
        `disk_offering`.`id` AS `disk_offering_id`,
        `disk_offering`.`name` AS `disk_offering_name`,
        `disk_offering`.`uuid` AS `disk_offering_uuid`,
        `disk_offering`.`display_text` AS `disk_offering_display_text`,
        `disk_offering`.`customized_iops` AS `customized_iops`,
        `disk_offering`.`min_iops` AS `min_iops`,
        `disk_offering`.`max_iops` AS `max_iops`,
        `disk_offering`.`hv_ss_reserve` AS `hv_ss_reserve`,
        `disk_offering`.`bytes_read_rate` AS `bytes_read_rate`,
        `disk_offering`.`bytes_read_rate_max` AS `bytes_read_rate_max`,
        `disk_offering`.`bytes_read_rate_max_length` AS `bytes_read_rate_max_length`,
        `disk_offering`.`bytes_write_rate` AS `bytes_write_rate`,
        `disk_offering`.`bytes_write_rate_max` AS `bytes_write_rate_max`,
        `disk_offering`.`bytes_write_rate_max_length` AS `bytes_write_rate_max_length`,
        `disk_offering`.`iops_read_rate` AS `iops_read_rate`,
        `disk_offering`.`iops_read_rate_max` AS `iops_read_rate_max`,
        `disk_offering`.`iops_read_rate_max_length` AS `iops_read_rate_max_length`,
        `disk_offering`.`iops_write_rate` AS `iops_write_rate`,
        `disk_offering`.`iops_write_rate_max` AS `iops_write_rate_max`,
        `disk_offering`.`iops_write_rate_max_length` AS `iops_write_rate_max_length`,
        `disk_offering`.`cache_mode` AS `cache_mode`,
        `disk_offering`.`disk_size` AS `root_disk_size`,
        `service_offering`.`cpu` AS `cpu`,
        `service_offering`.`speed` AS `speed`,
        `service_offering`.`ram_size` AS `ram_size`,
        `service_offering`.`nw_rate` AS `nw_rate`,
        `service_offering`.`mc_rate` AS `mc_rate`,
        `service_offering`.`ha_enabled` AS `ha_enabled`,
        `service_offering`.`limit_cpu_use` AS `limit_cpu_use`,
        `service_offering`.`host_tag` AS `host_tag`,
        `service_offering`.`default_use` AS `default_use`,
        `service_offering`.`vm_type` AS `vm_type`,
        `service_offering`.`sort_key` AS `sort_key`,
        `service_offering`.`is_volatile` AS `is_volatile`,
        `service_offering`.`deployment_planner` AS `deployment_planner`,
        `service_offering`.`dynamic_scaling_enabled` AS `dynamic_scaling_enabled`,
        `service_offering`.`disk_offering_strictness` AS `disk_offering_strictness`,
        `vsphere_storage_policy`.`value` AS `vsphere_storage_policy`,
        GROUP_CONCAT(DISTINCT(domain.id)) AS domain_id,
        GROUP_CONCAT(DISTINCT(domain.uuid)) AS domain_uuid,
        GROUP_CONCAT(DISTINCT(domain.name)) AS domain_name,
        GROUP_CONCAT(DISTINCT(domain.path)) AS domain_path,
        GROUP_CONCAT(DISTINCT(zone.id)) AS zone_id,
        GROUP_CONCAT(DISTINCT(zone.uuid)) AS zone_uuid,
        GROUP_CONCAT(DISTINCT(zone.name)) AS zone_name,
        IFNULL(`min_compute_details`.`value`, `cpu`) AS min_cpu,
        IFNULL(`max_compute_details`.`value`, `cpu`) AS max_cpu,
        IFNULL(`min_memory_details`.`value`, `ram_size`) AS min_memory,
        IFNULL(`max_memory_details`.`value`, `ram_size`) AS max_memory
    FROM
        `cloud`.`service_offering`
            INNER JOIN
        `cloud`.`disk_offering_view` AS `disk_offering` ON service_offering.disk_offering_id = disk_offering.id
            LEFT JOIN
        `cloud`.`service_offering_details` AS `domain_details` ON `domain_details`.`service_offering_id` = `service_offering`.`id` AND `domain_details`.`name`='domainid'
            LEFT JOIN
        `cloud`.`domain` AS `domain` ON FIND_IN_SET(`domain`.`id`, `domain_details`.`value`)
            LEFT JOIN
        `cloud`.`service_offering_details` AS `zone_details` ON `zone_details`.`service_offering_id` = `service_offering`.`id` AND `zone_details`.`name`='zoneid'
            LEFT JOIN
        `cloud`.`data_center` AS `zone` ON FIND_IN_SET(`zone`.`id`, `zone_details`.`value`)
			LEFT JOIN
		`cloud`.`service_offering_details` AS `min_compute_details` ON `min_compute_details`.`service_offering_id` = `service_offering`.`id`
				AND `min_compute_details`.`name` = 'mincpunumber'
			LEFT JOIN
		`cloud`.`service_offering_details` AS `max_compute_details` ON `max_compute_details`.`service_offering_id` = `service_offering`.`id`
				AND `max_compute_details`.`name` = 'maxcpunumber'
			LEFT JOIN
		`cloud`.`service_offering_details` AS `min_memory_details` ON `min_memory_details`.`service_offering_id` = `service_offering`.`id`
				AND `min_memory_details`.`name` = 'minmemory'
			LEFT JOIN
		`cloud`.`service_offering_details` AS `max_memory_details` ON `max_memory_details`.`service_offering_id` = `service_offering`.`id`
				AND `max_memory_details`.`name` = 'maxmemory'
			LEFT JOIN
		`cloud`.`service_offering_details` AS `vsphere_storage_policy` ON `vsphere_storage_policy`.`service_offering_id` = `service_offering`.`id`
				AND `vsphere_storage_policy`.`name` = 'storagepolicy'
    WHERE
        `service_offering`.`state`='Active'
    GROUP BY
        `service_offering`.`id`;

DROP VIEW IF EXISTS `cloud`.`volume_view`;
CREATE VIEW `cloud`.`volume_view` AS
    SELECT
        volumes.id,
        volumes.uuid,
        volumes.name,
        volumes.device_id,
        volumes.volume_type,
        volumes.provisioning_type,
        volumes.size,
        volumes.min_iops,
        volumes.max_iops,
        volumes.created,
        volumes.state,
        volumes.attached,
        volumes.removed,
        volumes.display_volume,
        volumes.format,
        volumes.path,
        volumes.chain_info,
        account.id account_id,
        account.uuid account_uuid,
        account.account_name account_name,
        account.type account_type,
        domain.id domain_id,
        domain.uuid domain_uuid,
        domain.name domain_name,
        domain.path domain_path,
        projects.id project_id,
        projects.uuid project_uuid,
        projects.name project_name,
        data_center.id data_center_id,
        data_center.uuid data_center_uuid,
        data_center.name data_center_name,
        data_center.networktype data_center_type,
        vm_instance.id vm_id,
        vm_instance.uuid vm_uuid,
        vm_instance.name vm_name,
        vm_instance.state vm_state,
        vm_instance.vm_type,
        user_vm.display_name vm_display_name,
        volume_store_ref.size volume_store_size,
        volume_store_ref.download_pct,
        volume_store_ref.download_state,
        volume_store_ref.error_str,
        volume_store_ref.created created_on_store,
        disk_offering.id disk_offering_id,
        disk_offering.uuid disk_offering_uuid,
        disk_offering.name disk_offering_name,
        disk_offering.display_text disk_offering_display_text,
        disk_offering.use_local_storage,
        service_offering.system_use,
        disk_offering.bytes_read_rate,
        disk_offering.bytes_write_rate,
        disk_offering.iops_read_rate,
        disk_offering.iops_write_rate,
        disk_offering.cache_mode,
        storage_pool.id pool_id,
        storage_pool.uuid pool_uuid,
        storage_pool.name pool_name,
        cluster.id cluster_id,
        cluster.name cluster_name,
        cluster.uuid cluster_uuid,
        cluster.hypervisor_type,
        vm_template.id template_id,
        vm_template.uuid template_uuid,
        vm_template.extractable,
        vm_template.type template_type,
        vm_template.name template_name,
        vm_template.display_text template_display_text,
        iso.id iso_id,
        iso.uuid iso_uuid,
        iso.name iso_name,
        iso.display_text iso_display_text,
        resource_tags.id tag_id,
        resource_tags.uuid tag_uuid,
        resource_tags.key tag_key,
        resource_tags.value tag_value,
        resource_tags.domain_id tag_domain_id,
        resource_tags.account_id tag_account_id,
        resource_tags.resource_id tag_resource_id,
        resource_tags.resource_uuid tag_resource_uuid,
        resource_tags.resource_type tag_resource_type,
        resource_tags.customer tag_customer,
        async_job.id job_id,
        async_job.uuid job_uuid,
        async_job.job_status job_status,
        async_job.account_id job_account_id,
        host_pod_ref.id pod_id,
        host_pod_ref.uuid pod_uuid,
        host_pod_ref.name pod_name,
        resource_tag_account.account_name tag_account_name,
        resource_tag_domain.uuid tag_domain_uuid,
        resource_tag_domain.name tag_domain_name
    from
        `cloud`.`volumes`
            inner join
        `cloud`.`account` ON volumes.account_id = account.id
            inner join
        `cloud`.`domain` ON volumes.domain_id = domain.id
            left join
        `cloud`.`projects` ON projects.project_account_id = account.id
            left join
        `cloud`.`data_center` ON volumes.data_center_id = data_center.id
            left join
        `cloud`.`vm_instance` ON volumes.instance_id = vm_instance.id
            left join
        `cloud`.`user_vm` ON user_vm.id = vm_instance.id
            left join
        `cloud`.`volume_store_ref` ON volumes.id = volume_store_ref.volume_id
            left join
        `cloud`.`service_offering` ON vm_instance.service_offering_id = service_offering.id
            left join
        `cloud`.`disk_offering` ON volumes.disk_offering_id = disk_offering.id
            left join
        `cloud`.`storage_pool` ON volumes.pool_id = storage_pool.id
            left join
        `cloud`.`host_pod_ref` ON storage_pool.pod_id = host_pod_ref.id
            left join
        `cloud`.`cluster` ON storage_pool.cluster_id = cluster.id
            left join
        `cloud`.`vm_template` ON volumes.template_id = vm_template.id
            left join
        `cloud`.`vm_template` iso ON iso.id = volumes.iso_id
            left join
        `cloud`.`resource_tags` ON resource_tags.resource_id = volumes.id
            and resource_tags.resource_type = 'Volume'
            left join
        `cloud`.`async_job` ON async_job.instance_id = volumes.id
            and async_job.instance_type = 'Volume'
            and async_job.job_status = 0
            left join
        `cloud`.`account` resource_tag_account ON resource_tag_account.id = resource_tags.account_id
            left join
        `cloud`.`domain` resource_tag_domain ON resource_tag_domain.id = resource_tags.domain_id;

DROP VIEW IF EXISTS `cloud`.`user_vm_view`;
CREATE
    VIEW `user_vm_view` AS
SELECT
    `vm_instance`.`id` AS `id`,
    `vm_instance`.`name` AS `name`,
    `user_vm`.`display_name` AS `display_name`,
    `user_vm`.`user_data` AS `user_data`,
    `account`.`id` AS `account_id`,
    `account`.`uuid` AS `account_uuid`,
    `account`.`account_name` AS `account_name`,
    `account`.`type` AS `account_type`,
    `domain`.`id` AS `domain_id`,
    `domain`.`uuid` AS `domain_uuid`,
    `domain`.`name` AS `domain_name`,
    `domain`.`path` AS `domain_path`,
    `projects`.`id` AS `project_id`,
    `projects`.`uuid` AS `project_uuid`,
    `projects`.`name` AS `project_name`,
    `instance_group`.`id` AS `instance_group_id`,
    `instance_group`.`uuid` AS `instance_group_uuid`,
    `instance_group`.`name` AS `instance_group_name`,
    `vm_instance`.`uuid` AS `uuid`,
    `vm_instance`.`user_id` AS `user_id`,
    `vm_instance`.`last_host_id` AS `last_host_id`,
    `vm_instance`.`vm_type` AS `type`,
    `vm_instance`.`limit_cpu_use` AS `limit_cpu_use`,
    `vm_instance`.`created` AS `created`,
    `vm_instance`.`state` AS `state`,
    `vm_instance`.`update_time` AS `update_time`,
    `vm_instance`.`removed` AS `removed`,
    `vm_instance`.`ha_enabled` AS `ha_enabled`,
    `vm_instance`.`hypervisor_type` AS `hypervisor_type`,
    `vm_instance`.`instance_name` AS `instance_name`,
    `vm_instance`.`guest_os_id` AS `guest_os_id`,
    `vm_instance`.`display_vm` AS `display_vm`,
    `guest_os`.`uuid` AS `guest_os_uuid`,
    `vm_instance`.`pod_id` AS `pod_id`,
    `host_pod_ref`.`uuid` AS `pod_uuid`,
    `vm_instance`.`private_ip_address` AS `private_ip_address`,
    `vm_instance`.`private_mac_address` AS `private_mac_address`,
    `vm_instance`.`vm_type` AS `vm_type`,
    `data_center`.`id` AS `data_center_id`,
    `data_center`.`uuid` AS `data_center_uuid`,
    `data_center`.`name` AS `data_center_name`,
    `data_center`.`is_security_group_enabled` AS `security_group_enabled`,
    `data_center`.`networktype` AS `data_center_type`,
    `host`.`id` AS `host_id`,
    `host`.`uuid` AS `host_uuid`,
    `host`.`name` AS `host_name`,
    `host`.`cluster_id` AS `cluster_id`,
    `vm_template`.`id` AS `template_id`,
    `vm_template`.`uuid` AS `template_uuid`,
    `vm_template`.`name` AS `template_name`,
    `vm_template`.`display_text` AS `template_display_text`,
    `vm_template`.`enable_password` AS `password_enabled`,
    `iso`.`id` AS `iso_id`,
    `iso`.`uuid` AS `iso_uuid`,
    `iso`.`name` AS `iso_name`,
    `iso`.`display_text` AS `iso_display_text`,
    `service_offering`.`id` AS `service_offering_id`,
    `service_offering`.`uuid` AS `service_offering_uuid`,
    `disk_offering`.`uuid` AS `disk_offering_uuid`,
    `disk_offering`.`id` AS `disk_offering_id`,
    (CASE
         WHEN ISNULL(`service_offering`.`cpu`) THEN `custom_cpu`.`value`
         ELSE `service_offering`.`cpu`
        END) AS `cpu`,
    (CASE
         WHEN ISNULL(`service_offering`.`speed`) THEN `custom_speed`.`value`
         ELSE `service_offering`.`speed`
        END) AS `speed`,
    (CASE
         WHEN ISNULL(`service_offering`.`ram_size`) THEN `custom_ram_size`.`value`
         ELSE `service_offering`.`ram_size`
        END) AS `ram_size`,
    `backup_offering`.`uuid` AS `backup_offering_uuid`,
    `backup_offering`.`id` AS `backup_offering_id`,
    `service_offering`.`name` AS `service_offering_name`,
    `disk_offering`.`name` AS `disk_offering_name`,
    `backup_offering`.`name` AS `backup_offering_name`,
    `storage_pool`.`id` AS `pool_id`,
    `storage_pool`.`uuid` AS `pool_uuid`,
    `storage_pool`.`pool_type` AS `pool_type`,
    `volumes`.`id` AS `volume_id`,
    `volumes`.`uuid` AS `volume_uuid`,
    `volumes`.`device_id` AS `volume_device_id`,
    `volumes`.`volume_type` AS `volume_type`,
    `security_group`.`id` AS `security_group_id`,
    `security_group`.`uuid` AS `security_group_uuid`,
    `security_group`.`name` AS `security_group_name`,
    `security_group`.`description` AS `security_group_description`,
    `nics`.`id` AS `nic_id`,
    `nics`.`uuid` AS `nic_uuid`,
    `nics`.`device_id` AS `nic_device_id`,
    `nics`.`network_id` AS `network_id`,
    `nics`.`ip4_address` AS `ip_address`,
    `nics`.`ip6_address` AS `ip6_address`,
    `nics`.`ip6_gateway` AS `ip6_gateway`,
    `nics`.`ip6_cidr` AS `ip6_cidr`,
    `nics`.`default_nic` AS `is_default_nic`,
    `nics`.`gateway` AS `gateway`,
    `nics`.`netmask` AS `netmask`,
    `nics`.`mac_address` AS `mac_address`,
    `nics`.`broadcast_uri` AS `broadcast_uri`,
    `nics`.`isolation_uri` AS `isolation_uri`,
    `vpc`.`id` AS `vpc_id`,
    `vpc`.`uuid` AS `vpc_uuid`,
    `networks`.`uuid` AS `network_uuid`,
    `networks`.`name` AS `network_name`,
    `networks`.`traffic_type` AS `traffic_type`,
    `networks`.`guest_type` AS `guest_type`,
    `user_ip_address`.`id` AS `public_ip_id`,
    `user_ip_address`.`uuid` AS `public_ip_uuid`,
    `user_ip_address`.`public_ip_address` AS `public_ip_address`,
    `ssh_details`.`value` AS `keypair_names`,
    `resource_tags`.`id` AS `tag_id`,
    `resource_tags`.`uuid` AS `tag_uuid`,
    `resource_tags`.`key` AS `tag_key`,
    `resource_tags`.`value` AS `tag_value`,
    `resource_tags`.`domain_id` AS `tag_domain_id`,
    `domain`.`uuid` AS `tag_domain_uuid`,
    `domain`.`name` AS `tag_domain_name`,
    `resource_tags`.`account_id` AS `tag_account_id`,
    `account`.`account_name` AS `tag_account_name`,
    `resource_tags`.`resource_id` AS `tag_resource_id`,
    `resource_tags`.`resource_uuid` AS `tag_resource_uuid`,
    `resource_tags`.`resource_type` AS `tag_resource_type`,
    `resource_tags`.`customer` AS `tag_customer`,
    `async_job`.`id` AS `job_id`,
    `async_job`.`uuid` AS `job_uuid`,
    `async_job`.`job_status` AS `job_status`,
    `async_job`.`account_id` AS `job_account_id`,
    `affinity_group`.`id` AS `affinity_group_id`,
    `affinity_group`.`uuid` AS `affinity_group_uuid`,
    `affinity_group`.`name` AS `affinity_group_name`,
    `affinity_group`.`description` AS `affinity_group_description`,
    `vm_instance`.`dynamically_scalable` AS `dynamically_scalable`
FROM
    ((((((((((((((((((((((((((((((((`user_vm`
        JOIN `vm_instance` ON (((`vm_instance`.`id` = `user_vm`.`id`)
            AND ISNULL(`vm_instance`.`removed`))))
        JOIN `account` ON ((`vm_instance`.`account_id` = `account`.`id`)))
        JOIN `domain` ON ((`vm_instance`.`domain_id` = `domain`.`id`)))
        LEFT JOIN `guest_os` ON ((`vm_instance`.`guest_os_id` = `guest_os`.`id`)))
        LEFT JOIN `host_pod_ref` ON ((`vm_instance`.`pod_id` = `host_pod_ref`.`id`)))
        LEFT JOIN `projects` ON ((`projects`.`project_account_id` = `account`.`id`)))
        LEFT JOIN `instance_group_vm_map` ON ((`vm_instance`.`id` = `instance_group_vm_map`.`instance_id`)))
        LEFT JOIN `instance_group` ON ((`instance_group_vm_map`.`group_id` = `instance_group`.`id`)))
        LEFT JOIN `data_center` ON ((`vm_instance`.`data_center_id` = `data_center`.`id`)))
        LEFT JOIN `host` ON ((`vm_instance`.`host_id` = `host`.`id`)))
        LEFT JOIN `vm_template` ON ((`vm_instance`.`vm_template_id` = `vm_template`.`id`)))
        LEFT JOIN `vm_template` `iso` ON ((`iso`.`id` = `user_vm`.`iso_id`)))
        LEFT JOIN `volumes` ON ((`vm_instance`.`id` = `volumes`.`instance_id`)))
        LEFT JOIN `service_offering` ON ((`vm_instance`.`service_offering_id` = `service_offering`.`id`)))
        LEFT JOIN `disk_offering` `svc_disk_offering` ON ((`volumes`.`disk_offering_id` = `svc_disk_offering`.`id`)))
        LEFT JOIN `disk_offering` ON ((`volumes`.`disk_offering_id` = `disk_offering`.`id`)))
        LEFT JOIN `backup_offering` ON ((`vm_instance`.`backup_offering_id` = `backup_offering`.`id`)))
        LEFT JOIN `storage_pool` ON ((`volumes`.`pool_id` = `storage_pool`.`id`)))
        LEFT JOIN `security_group_vm_map` ON ((`vm_instance`.`id` = `security_group_vm_map`.`instance_id`)))
        LEFT JOIN `security_group` ON ((`security_group_vm_map`.`security_group_id` = `security_group`.`id`)))
        LEFT JOIN `nics` ON (((`vm_instance`.`id` = `nics`.`instance_id`)
            AND ISNULL(`nics`.`removed`))))
        LEFT JOIN `networks` ON ((`nics`.`network_id` = `networks`.`id`)))
        LEFT JOIN `vpc` ON (((`networks`.`vpc_id` = `vpc`.`id`)
            AND ISNULL(`vpc`.`removed`))))
        LEFT JOIN `user_ip_address` ON ((`user_ip_address`.`vm_id` = `vm_instance`.`id`)))
        LEFT JOIN `user_vm_details` `ssh_details` ON (((`ssh_details`.`vm_id` = `vm_instance`.`id`)
            AND (`ssh_details`.`name` = 'SSH.KeyPairNames'))))
        LEFT JOIN `resource_tags` ON (((`resource_tags`.`resource_id` = `vm_instance`.`id`)
            AND (`resource_tags`.`resource_type` = 'UserVm'))))
        LEFT JOIN `async_job` ON (((`async_job`.`instance_id` = `vm_instance`.`id`)
            AND (`async_job`.`instance_type` = 'VirtualMachine')
            AND (`async_job`.`job_status` = 0))))
        LEFT JOIN `affinity_group_vm_map` ON ((`vm_instance`.`id` = `affinity_group_vm_map`.`instance_id`)))
        LEFT JOIN `affinity_group` ON ((`affinity_group_vm_map`.`affinity_group_id` = `affinity_group`.`id`)))
        LEFT JOIN `user_vm_details` `custom_cpu` ON (((`custom_cpu`.`vm_id` = `vm_instance`.`id`)
            AND (`custom_cpu`.`name` = 'CpuNumber'))))
        LEFT JOIN `user_vm_details` `custom_speed` ON (((`custom_speed`.`vm_id` = `vm_instance`.`id`)
            AND (`custom_speed`.`name` = 'CpuSpeed'))))
        LEFT JOIN `user_vm_details` `custom_ram_size` ON (((`custom_ram_size`.`vm_id` = `vm_instance`.`id`)
        AND (`custom_ram_size`.`name` = 'memory'))));

DROP VIEW IF EXISTS `cloud`.`domain_router_view`;
CREATE VIEW `cloud`.`domain_router_view` AS
    select
        vm_instance.id id,
        vm_instance.name name,
        account.id account_id,
        account.uuid account_uuid,
        account.account_name account_name,
        account.type account_type,
        domain.id domain_id,
        domain.uuid domain_uuid,
        domain.name domain_name,
        domain.path domain_path,
        projects.id project_id,
        projects.uuid project_uuid,
        projects.name project_name,
        vm_instance.uuid uuid,
        vm_instance.created created,
        vm_instance.state state,
        vm_instance.removed removed,
        vm_instance.pod_id pod_id,
        vm_instance.instance_name instance_name,
        host_pod_ref.uuid pod_uuid,
        data_center.id data_center_id,
        data_center.uuid data_center_uuid,
        data_center.name data_center_name,
        data_center.networktype data_center_type,
        data_center.dns1 dns1,
        data_center.dns2 dns2,
        data_center.ip6_dns1 ip6_dns1,
        data_center.ip6_dns2 ip6_dns2,
        host.id host_id,
        host.uuid host_uuid,
        host.name host_name,
        host.hypervisor_type,
        host.cluster_id cluster_id,
        vm_template.id template_id,
        vm_template.uuid template_uuid,
        service_offering.id service_offering_id,
        service_offering.uuid service_offering_uuid,
        service_offering.name service_offering_name,
        nics.id nic_id,
        nics.uuid nic_uuid,
        nics.network_id network_id,
        nics.ip4_address ip_address,
        nics.ip6_address ip6_address,
        nics.ip6_gateway ip6_gateway,
        nics.ip6_cidr ip6_cidr,
        nics.default_nic is_default_nic,
        nics.gateway gateway,
        nics.netmask netmask,
        nics.mac_address mac_address,
        nics.broadcast_uri broadcast_uri,
        nics.isolation_uri isolation_uri,
        vpc.id vpc_id,
        vpc.uuid vpc_uuid,
        vpc.name vpc_name,
        networks.uuid network_uuid,
        networks.name network_name,
        networks.network_domain network_domain,
        networks.traffic_type traffic_type,
        networks.guest_type guest_type,
        async_job.id job_id,
        async_job.uuid job_uuid,
        async_job.job_status job_status,
        async_job.account_id job_account_id,
        domain_router.template_version template_version,
        domain_router.scripts_version scripts_version,
        domain_router.is_redundant_router is_redundant_router,
        domain_router.redundant_state redundant_state,
        domain_router.stop_pending stop_pending,
        domain_router.role role
    from
        `cloud`.`domain_router`
            inner join
        `cloud`.`vm_instance` ON vm_instance.id = domain_router.id
            inner join
        `cloud`.`account` ON vm_instance.account_id = account.id
            inner join
        `cloud`.`domain` ON vm_instance.domain_id = domain.id
            left join
        `cloud`.`host_pod_ref` ON vm_instance.pod_id = host_pod_ref.id
            left join
        `cloud`.`projects` ON projects.project_account_id = account.id
            left join
        `cloud`.`data_center` ON vm_instance.data_center_id = data_center.id
            left join
        `cloud`.`host` ON vm_instance.host_id = host.id
            left join
        `cloud`.`vm_template` ON vm_instance.vm_template_id = vm_template.id
            left join
        `cloud`.`service_offering` ON vm_instance.service_offering_id = service_offering.id
            left join
        `cloud`.`nics` ON vm_instance.id = nics.instance_id and nics.removed is null
            left join
        `cloud`.`networks` ON nics.network_id = networks.id
            left join
        `cloud`.`vpc` ON domain_router.vpc_id = vpc.id and vpc.removed is null
            left join
        `cloud`.`async_job` ON async_job.instance_id = vm_instance.id
            and async_job.instance_type = 'DomainRouter'
            and async_job.job_status = 0;

INSERT INTO `cloud`.`role_permissions` (`uuid`, `role_id`, `rule`, `permission`, `sort_order`) SELECT UUID(), 3, 'listConfigurations', 'ALLOW', (SELECT MAX(`sort_order`)+1 FROM `cloud`.`role_permissions`) ON DUPLICATE KEY UPDATE rule=rule;
INSERT INTO `cloud`.`role_permissions` (`uuid`, `role_id`, `rule`, `permission`, `sort_order`) SELECT UUID(), 3, 'updateConfiguration', 'ALLOW', (SELECT MAX(`sort_order`)+1 FROM `cloud`.`role_permissions`) ON DUPLICATE KEY UPDATE rule=rule;

INSERT INTO `cloud`.`user_vm_details`(`vm_id`, `name`, `value`)
    SELECT `user_vm_details`.`vm_id`, 'SSH.KeyPairNames', `ssh_keypairs`.`keypair_name`
        FROM `cloud`.`user_vm_details`
        INNER JOIN `cloud`.`ssh_keypairs` ON ssh_keypairs.public_key = user_vm_details.value
        INNER JOIN `cloud`.`vm_instance` ON vm_instance.id = user_vm_details.vm_id
        WHERE ssh_keypairs.account_id = vm_instance.account_id;

<<<<<<< HEAD
-- Alter event table to add resource_id and resource_type
ALTER TABLE `cloud`.`event`
    ADD COLUMN `resource_id` bigint unsigned COMMENT 'ID of the resource associated with the even' AFTER `domain_id`,
    ADD COLUMN `resource_type` varchar(32) COMMENT 'Account role in the project (Owner or Regular)' AFTER `resource_id`;

DROP VIEW IF EXISTS `cloud`.`event_view`;
CREATE VIEW `cloud`.`event_view` AS
    SELECT
        event.id,
        event.uuid,
        event.type,
        event.state,
        event.description,
        event.resource_id,
        event.resource_type,
        event.created,
        event.level,
        event.parameters,
        event.start_id,
        eve.uuid start_uuid,
        event.user_id,
        event.archived,
        event.display,
        user.username user_name,
        account.id account_id,
        account.uuid account_uuid,
        account.account_name account_name,
        account.type account_type,
        domain.id domain_id,
        domain.uuid domain_uuid,
        domain.name domain_name,
        domain.path domain_path,
        projects.id project_id,
        projects.uuid project_uuid,
        projects.name project_name
    FROM
        `cloud`.`event`
            INNER JOIN
        `cloud`.`account` ON event.account_id = account.id
            INNER JOIN
        `cloud`.`domain` ON event.domain_id = domain.id
            INNER JOIN
        `cloud`.`user` ON event.user_id = user.id
            LEFT JOIN
        `cloud`.`projects` ON projects.project_account_id = event.account_id
            LEFT JOIN
        `cloud`.`event` eve ON event.start_id = eve.id;
=======
ALTER TABLE `cloud`.`kubernetes_cluster` ADD COLUMN `security_group_id` bigint unsigned DEFAULT NULL,
ADD CONSTRAINT `fk_kubernetes_cluster__security_group_id` FOREIGN KEY `fk_kubernetes_cluster__security_group_id`(`security_group_id`) REFERENCES `security_group`(`id`) ON DELETE CASCADE;
>>>>>>> b88cfc22
<|MERGE_RESOLUTION|>--- conflicted
+++ resolved
@@ -652,7 +652,9 @@
         INNER JOIN `cloud`.`vm_instance` ON vm_instance.id = user_vm_details.vm_id
         WHERE ssh_keypairs.account_id = vm_instance.account_id;
 
-<<<<<<< HEAD
+ALTER TABLE `cloud`.`kubernetes_cluster` ADD COLUMN `security_group_id` bigint unsigned DEFAULT NULL,
+ADD CONSTRAINT `fk_kubernetes_cluster__security_group_id` FOREIGN KEY `fk_kubernetes_cluster__security_group_id`(`security_group_id`) REFERENCES `security_group`(`id`) ON DELETE CASCADE;
+
 -- Alter event table to add resource_id and resource_type
 ALTER TABLE `cloud`.`event`
     ADD COLUMN `resource_id` bigint unsigned COMMENT 'ID of the resource associated with the even' AFTER `domain_id`,
@@ -699,8 +701,4 @@
             LEFT JOIN
         `cloud`.`projects` ON projects.project_account_id = event.account_id
             LEFT JOIN
-        `cloud`.`event` eve ON event.start_id = eve.id;
-=======
-ALTER TABLE `cloud`.`kubernetes_cluster` ADD COLUMN `security_group_id` bigint unsigned DEFAULT NULL,
-ADD CONSTRAINT `fk_kubernetes_cluster__security_group_id` FOREIGN KEY `fk_kubernetes_cluster__security_group_id`(`security_group_id`) REFERENCES `security_group`(`id`) ON DELETE CASCADE;
->>>>>>> b88cfc22
+        `cloud`.`event` eve ON event.start_id = eve.id;