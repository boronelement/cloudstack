--- conflicted
+++ resolved
@@ -22,15 +22,12 @@
 -- PR#5668 Change the type of the 'ipsec_psk' field to allow large PSK.
 ALTER TABLE cloud.remote_access_vpn MODIFY ipsec_psk text NOT NULL;
 
-<<<<<<< HEAD
-=======
 
 -- PR#5832 Fix 'endpointe.url' global settings configruation typo.
 UPDATE `cloud`.`configuration` SET name='endpoint.url' WHERE name='endpointe.url';
 
 
 
->>>>>>> 2c111715
 ALTER TABLE `cloud`.`service_offering` ADD COLUMN `uuid` varchar(40) UNIQUE DEFAULT NULL;
 ALTER TABLE `cloud`.`service_offering` ADD COLUMN `name` varchar(255) NOT NULL;
 ALTER TABLE `cloud`.`service_offering` ADD COLUMN `display_text` varchar(4096) DEFAULT NULL ;
