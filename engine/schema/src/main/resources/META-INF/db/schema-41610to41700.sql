--- conflicted
+++ resolved
@@ -700,7 +700,6 @@
             and async_job.instance_type = 'DomainRouter'
             and async_job.job_status = 0;
 
-<<<<<<< HEAD
 -- For IPv6 guest prefixes.
 CREATE TABLE `cloud`.`dc_ip6_guest_prefix` (
   `id` bigint unsigned NOT NULL auto_increment COMMENT 'id',
@@ -839,7 +838,7 @@
 -- Allow storing IPv6 CIDRs
 ALTER TABLE `cloud`.`firewall_rules_cidrs` MODIFY COLUMN `source_cidr` varchar(43) DEFAULT NULL;
 ALTER TABLE `cloud`.`firewall_rules_dcidrs` MODIFY COLUMN `destination_cidr` varchar(43) DEFAULT NULL;
-=======
+
 --
 -- Management Server Status
 --
@@ -885,5 +884,4 @@
 from
     (`cloud`.`mshost`
 left join `cloud`.`mshost_status` on
-    ((`cloud`.`mshost`.`uuid` = `cloud`.`mshost_status`.`ms_id`)));
->>>>>>> 3f7b8795
+    ((`cloud`.`mshost`.`uuid` = `cloud`.`mshost_status`.`ms_id`)));