--- conflicted
+++ resolved
@@ -542,6 +542,15 @@
 INSERT INTO `cloud`.`role_permissions` (`uuid`, `role_id`, `rule`, `permission`, `sort_order`) SELECT UUID(), 3, 'listConfigurations', 'ALLOW', (SELECT MAX(`sort_order`)+1 FROM `cloud`.`role_permissions`) ON DUPLICATE KEY UPDATE rule=rule;
 INSERT INTO `cloud`.`role_permissions` (`uuid`, `role_id`, `rule`, `permission`, `sort_order`) SELECT UUID(), 3, 'updateConfiguration', 'ALLOW', (SELECT MAX(`sort_order`)+1 FROM `cloud`.`role_permissions`) ON DUPLICATE KEY UPDATE rule=rule;
 
+-- table for network permissions
+CREATE TABLE  `cloud`.`network_permissions` (
+  `id` bigint unsigned NOT NULL auto_increment,
+  `network_id` bigint unsigned NOT NULL,
+  `account_id` bigint unsigned NOT NULL,
+  PRIMARY KEY  (`id`),
+  INDEX `i_network_permission_network_id`(`network_id`)
+) ENGINE=InnoDB DEFAULT CHARSET=utf8;
+
 INSERT INTO `cloud`.`user_vm_details`(`vm_id`, `name`, `value`)
     SELECT `user_vm_details`.`vm_id`, 'SSH.KeyPairNames', `ssh_keypairs`.`keypair_name`
         FROM `cloud`.`user_vm_details`
@@ -670,44 +679,4 @@
             left join
         `cloud`.`async_job` ON async_job.instance_id = vm_instance.id
             and async_job.instance_type = 'DomainRouter'
-<<<<<<< HEAD
-            and async_job.job_status = 0;
-=======
-            and async_job.job_status = 0;
-
-INSERT INTO `cloud`.`role_permissions` (`uuid`, `role_id`, `rule`, `permission`, `sort_order`) SELECT UUID(), 3, 'listConfigurations', 'ALLOW', (SELECT MAX(`sort_order`)+1 FROM `cloud`.`role_permissions`) ON DUPLICATE KEY UPDATE rule=rule;
-INSERT INTO `cloud`.`role_permissions` (`uuid`, `role_id`, `rule`, `permission`, `sort_order`) SELECT UUID(), 3, 'updateConfiguration', 'ALLOW', (SELECT MAX(`sort_order`)+1 FROM `cloud`.`role_permissions`) ON DUPLICATE KEY UPDATE rule=rule;
-
--- table for network permissions
-CREATE TABLE  `cloud`.`network_permissions` (
-  `id` bigint unsigned NOT NULL auto_increment,
-  `network_id` bigint unsigned NOT NULL,
-  `account_id` bigint unsigned NOT NULL,
-  PRIMARY KEY  (`id`),
-  INDEX `i_network_permission_network_id`(`network_id`)
-) ENGINE=InnoDB DEFAULT CHARSET=utf8;
-
-INSERT INTO `cloud`.`user_vm_details`(`vm_id`, `name`, `value`)
-    SELECT `user_vm_details`.`vm_id`, 'SSH.KeyPairNames', `ssh_keypairs`.`keypair_name`
-        FROM `cloud`.`user_vm_details`
-        INNER JOIN `cloud`.`ssh_keypairs` ON ssh_keypairs.public_key = user_vm_details.value
-        INNER JOIN `cloud`.`vm_instance` ON vm_instance.id = user_vm_details.vm_id
-        WHERE ssh_keypairs.account_id = vm_instance.account_id;
-
-ALTER TABLE `cloud`.`kubernetes_cluster` ADD COLUMN `security_group_id` bigint unsigned DEFAULT NULL,
-ADD CONSTRAINT `fk_kubernetes_cluster__security_group_id` FOREIGN KEY `fk_kubernetes_cluster__security_group_id`(`security_group_id`) REFERENCES `security_group`(`id`) ON DELETE CASCADE;
-
--- PR#5984 Create table to persist VM stats.
-DROP TABLE IF EXISTS `cloud`.`vm_stats`;
-CREATE TABLE `cloud`.`vm_stats` (
-  `id` bigint unsigned NOT NULL auto_increment COMMENT 'id',
-  `vm_id` bigint unsigned NOT NULL,
-  `mgmt_server_id` bigint unsigned NOT NULL,
-  `timestamp` datetime NOT NULL,
-  `vm_stats_data` text NOT NULL,
-  PRIMARY KEY (`id`)
-  ) ENGINE=InnoDB DEFAULT CHARSET=utf8;
-
--- PR#5984 Update name for global configuration vm.stats.increment.metrics
-Update configuration set name='vm.stats.increment.metrics' where name='vm.stats.increment.metrics.in.memory';
->>>>>>> a5014a28
+            and async_job.job_status = 0;