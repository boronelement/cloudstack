--- conflicted
+++ resolved
@@ -19,10 +19,9 @@
 -- Schema upgrade from 4.18.0.0 to 4.18.1.0
 --;
 
-<<<<<<< HEAD
 -- Update conserve_mode of the default network offering for Tungsten Fabric (this fixes issue #7241)
 UPDATE `cloud`.`network_offerings` SET conserve_mode = 0 WHERE unique_name ='DefaultTungstenFarbicNetworkOffering';
-=======
+
 -- Add Windows Server 2022 guest OS and mappings
 CALL ADD_GUEST_OS_AND_HYPERVISOR_MAPPING (6, 'Windows Server 2022 (64-bit)', 'KVM', 'default', 'Windows Server 2022 (64-bit)');
 CALL ADD_GUEST_OS_AND_HYPERVISOR_MAPPING (6, 'Windows Server 2022 (64-bit)', 'VMware', '7.0', 'windows2019srvNext_64Guest');
@@ -31,5 +30,4 @@
 CALL ADD_GUEST_OS_AND_HYPERVISOR_MAPPING (6, 'Windows Server 2022 (64-bit)', 'VMware', '7.0.3.0', 'windows2019srvNext_64Guest');
 CALL ADD_GUEST_OS_AND_HYPERVISOR_MAPPING (6, 'Windows Server 2022 (64-bit)', 'VMware', '8.0', 'windows2019srvNext_64Guest');
 CALL ADD_GUEST_OS_AND_HYPERVISOR_MAPPING (6, 'Windows Server 2022 (64-bit)', 'VMware', '8.0.0.1', 'windows2019srvNext_64Guest');
-CALL ADD_GUEST_OS_AND_HYPERVISOR_MAPPING (6, 'Windows Server 2022 (64-bit)', 'Xenserver', '8.2.0', 'Windows Server 2022 (64-bit)');
->>>>>>> 0941d01e
+CALL ADD_GUEST_OS_AND_HYPERVISOR_MAPPING (6, 'Windows Server 2022 (64-bit)', 'Xenserver', '8.2.0', 'Windows Server 2022 (64-bit)');