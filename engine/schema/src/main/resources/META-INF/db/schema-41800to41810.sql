--- conflicted
+++ resolved
@@ -19,13 +19,11 @@
 -- Schema upgrade from 4.18.0.0 to 4.18.1.0
 --;
 
-<<<<<<< HEAD
 -- Add support for VMware 8.0u1 (8.0.1.x)
 INSERT IGNORE INTO `cloud`.`hypervisor_capabilities` (uuid, hypervisor_type, hypervisor_version, max_guests_limit, security_group_enabled, max_data_volumes_limit, max_hosts_per_cluster, storage_motion_supported, vm_snapshot_enabled) values (UUID(), 'VMware', '8.0.1', 1024, 0, 59, 64, 1, 1);
-=======
+
 -- Update conserve_mode of the default network offering for Tungsten Fabric (this fixes issue #7241)
 UPDATE `cloud`.`network_offerings` SET conserve_mode = 0 WHERE unique_name ='DefaultTungstenFarbicNetworkOffering';
->>>>>>> 83dca2bf
 
 -- Add Windows Server 2022 guest OS and mappings
 CALL ADD_GUEST_OS_AND_HYPERVISOR_MAPPING (6, 'Windows Server 2022 (64-bit)', 'KVM', 'default', 'Windows Server 2022 (64-bit)');
