-- Licensed to the Apache Software Foundation (ASF) under one
-- or more contributor license agreements.  See the NOTICE file
-- distributed with this work for additional information
-- regarding copyright ownership.  The ASF licenses this file
-- to you under the Apache License, Version 2.0 (the
-- "License"); you may not use this file except in compliance
-- with the License.  You may obtain a copy of the License at
--
--   http://www.apache.org/licenses/LICENSE-2.0
--
-- Unless required by applicable law or agreed to in writing,
-- software distributed under the License is distributed on an
-- "AS IS" BASIS, WITHOUT WARRANTIES OR CONDITIONS OF ANY
-- KIND, either express or implied.  See the License for the
-- specific language governing permissions and limitations
-- under the License.

--;
-- Schema upgrade from 4.18.0.0 to 4.18.1.0
--;

-- Add support for VMware 8.0u1 (8.0.1.x)
INSERT IGNORE INTO `cloud`.`hypervisor_capabilities` (uuid, hypervisor_type, hypervisor_version, max_guests_limit, security_group_enabled, max_data_volumes_limit, max_hosts_per_cluster, storage_motion_supported, vm_snapshot_enabled) values (UUID(), 'VMware', '8.0.1', 1024, 0, 59, 64, 1, 1);

-- Update conserve_mode of the default network offering for Tungsten Fabric (this fixes issue #7241)
UPDATE `cloud`.`network_offerings` SET conserve_mode = 0 WHERE unique_name ='DefaultTungstenFarbicNetworkOffering';

-- Add Windows Server 2022 guest OS and mappings
CALL ADD_GUEST_OS_AND_HYPERVISOR_MAPPING (6, 'Windows Server 2022 (64-bit)', 'KVM', 'default', 'Windows Server 2022 (64-bit)');
CALL ADD_GUEST_OS_AND_HYPERVISOR_MAPPING (6, 'Windows Server 2022 (64-bit)', 'VMware', '7.0', 'windows2019srvNext_64Guest');
CALL ADD_GUEST_OS_AND_HYPERVISOR_MAPPING (6, 'Windows Server 2022 (64-bit)', 'VMware', '7.0.1.0', 'windows2019srvNext_64Guest');
CALL ADD_GUEST_OS_AND_HYPERVISOR_MAPPING (6, 'Windows Server 2022 (64-bit)', 'VMware', '7.0.2.0', 'windows2019srvNext_64Guest');
CALL ADD_GUEST_OS_AND_HYPERVISOR_MAPPING (6, 'Windows Server 2022 (64-bit)', 'VMware', '7.0.3.0', 'windows2019srvNext_64Guest');
CALL ADD_GUEST_OS_AND_HYPERVISOR_MAPPING (6, 'Windows Server 2022 (64-bit)', 'VMware', '8.0', 'windows2019srvNext_64Guest');
CALL ADD_GUEST_OS_AND_HYPERVISOR_MAPPING (6, 'Windows Server 2022 (64-bit)', 'VMware', '8.0.0.1', 'windows2019srvNext_64Guest');
CALL ADD_GUEST_OS_AND_HYPERVISOR_MAPPING (6, 'Windows Server 2022 (64-bit)', 'Xenserver', '8.2.0', 'Windows Server 2022 (64-bit)');

-- Support userdata ids and details in VM AutoScaling
CALL `cloud`.`IDEMPOTENT_ADD_COLUMN`('cloud.autoscale_vmprofiles', 'user_data_id', 'bigint unsigned DEFAULT NULL COMMENT "id of the user data" AFTER `user_data`');
CALL `cloud`.`IDEMPOTENT_ADD_COLUMN`('cloud.autoscale_vmprofiles', 'user_data_details', 'mediumtext DEFAULT NULL COMMENT "value of the comma-separated list of parameters" AFTER `user_data_id`');

-- Don't enable CPU cap for default system offerings, fixes regression from https://github.com/apache/cloudstack/pull/6420
UPDATE `cloud`.`service_offering` so
SET so.limit_cpu_use = 0
WHERE so.default_use = 1 AND so.vm_type IN ('domainrouter', 'secondarystoragevm', 'consoleproxy', 'internalloadbalancervm', 'elasticloadbalancervm');

-- fix erronous commas in guest_os names
UPDATE `cloud`.`guest_os_hypervisor` SET guest_os_name = 'rhel9_64Guest' WHERE guest_os_name = 'rhel9_64Guest,';
CALL `cloud`.`IDEMPOTENT_ADD_COLUMN`('cloud.guest_os', 'display', 'tinyint(1) DEFAULT ''1'' COMMENT ''should this guest_os be shown to the end user'' ');

--
DROP VIEW IF EXISTS `cloud`.`service_offering_view`;
CREATE VIEW `cloud`.`service_offering_view` AS
SELECT
    `service_offering`.`id` AS `id`,
    `service_offering`.`uuid` AS `uuid`,
    `service_offering`.`name` AS `name`,
    `service_offering`.`display_text` AS `display_text`,
    `disk_offering`.`provisioning_type` AS `provisioning_type`,
    `service_offering`.`created` AS `created`,
    `disk_offering`.`tags` AS `tags`,
    `service_offering`.`removed` AS `removed`,
    `disk_offering`.`use_local_storage` AS `use_local_storage`,
    `service_offering`.`system_use` AS `system_use`,
    `disk_offering`.`id` AS `disk_offering_id`,
    `disk_offering`.`name` AS `disk_offering_name`,
    `disk_offering`.`uuid` AS `disk_offering_uuid`,
    `disk_offering`.`display_text` AS `disk_offering_display_text`,
    `disk_offering`.`customized_iops` AS `customized_iops`,
    `disk_offering`.`min_iops` AS `min_iops`,
    `disk_offering`.`max_iops` AS `max_iops`,
    `disk_offering`.`hv_ss_reserve` AS `hv_ss_reserve`,
    `disk_offering`.`bytes_read_rate` AS `bytes_read_rate`,
    `disk_offering`.`bytes_read_rate_max` AS `bytes_read_rate_max`,
    `disk_offering`.`bytes_read_rate_max_length` AS `bytes_read_rate_max_length`,
    `disk_offering`.`bytes_write_rate` AS `bytes_write_rate`,
    `disk_offering`.`bytes_write_rate_max` AS `bytes_write_rate_max`,
    `disk_offering`.`bytes_write_rate_max_length` AS `bytes_write_rate_max_length`,
    `disk_offering`.`iops_read_rate` AS `iops_read_rate`,
    `disk_offering`.`iops_read_rate_max` AS `iops_read_rate_max`,
    `disk_offering`.`iops_read_rate_max_length` AS `iops_read_rate_max_length`,
    `disk_offering`.`iops_write_rate` AS `iops_write_rate`,
    `disk_offering`.`iops_write_rate_max` AS `iops_write_rate_max`,
    `disk_offering`.`iops_write_rate_max_length` AS `iops_write_rate_max_length`,
    `disk_offering`.`cache_mode` AS `cache_mode`,
    `disk_offering`.`disk_size` AS `root_disk_size`,
    `disk_offering`.`encrypt` AS `encrypt_root`,
    `service_offering`.`cpu` AS `cpu`,
    `service_offering`.`speed` AS `speed`,
    `service_offering`.`ram_size` AS `ram_size`,
    `service_offering`.`nw_rate` AS `nw_rate`,
    `service_offering`.`mc_rate` AS `mc_rate`,
    `service_offering`.`ha_enabled` AS `ha_enabled`,
    `service_offering`.`limit_cpu_use` AS `limit_cpu_use`,
    `service_offering`.`host_tag` AS `host_tag`,
    `service_offering`.`default_use` AS `default_use`,
    `service_offering`.`vm_type` AS `vm_type`,
    `service_offering`.`sort_key` AS `sort_key`,
    `service_offering`.`is_volatile` AS `is_volatile`,
    `service_offering`.`deployment_planner` AS `deployment_planner`,
    `service_offering`.`dynamic_scaling_enabled` AS `dynamic_scaling_enabled`,
    `service_offering`.`disk_offering_strictness` AS `disk_offering_strictness`,
    `vsphere_storage_policy`.`value` AS `vsphere_storage_policy`,
    GROUP_CONCAT(DISTINCT(domain.id)) AS domain_id,
    GROUP_CONCAT(DISTINCT(domain.uuid)) AS domain_uuid,
    GROUP_CONCAT(DISTINCT(domain.name)) AS domain_name,
    GROUP_CONCAT(DISTINCT(domain.path)) AS domain_path,
    GROUP_CONCAT(DISTINCT(zone.id)) AS zone_id,
    GROUP_CONCAT(DISTINCT(zone.uuid)) AS zone_uuid,
    GROUP_CONCAT(DISTINCT(zone.name)) AS zone_name,
    IFNULL(`min_compute_details`.`value`, `cpu`) AS min_cpu,
    IFNULL(`max_compute_details`.`value`, `cpu`) AS max_cpu,
    IFNULL(`min_memory_details`.`value`, `ram_size`) AS min_memory,
    IFNULL(`max_memory_details`.`value`, `ram_size`) AS max_memory
FROM
    `cloud`.`service_offering`
        INNER JOIN
    `cloud`.`disk_offering` ON service_offering.disk_offering_id = disk_offering.id AND `disk_offering`.`state`='Active'
        LEFT JOIN
    `cloud`.`service_offering_details` AS `domain_details` ON `domain_details`.`service_offering_id` = `service_offering`.`id` AND `domain_details`.`name`='domainid'
        LEFT JOIN
    `cloud`.`domain` AS `domain` ON FIND_IN_SET(`domain`.`id`, `domain_details`.`value`)
        LEFT JOIN
    `cloud`.`service_offering_details` AS `zone_details` ON `zone_details`.`service_offering_id` = `service_offering`.`id` AND `zone_details`.`name`='zoneid'
        LEFT JOIN
    `cloud`.`data_center` AS `zone` ON FIND_IN_SET(`zone`.`id`, `zone_details`.`value`)
        LEFT JOIN
    `cloud`.`service_offering_details` AS `min_compute_details` ON `min_compute_details`.`service_offering_id` = `service_offering`.`id`
        AND `min_compute_details`.`name` = 'mincpunumber'
        LEFT JOIN
    `cloud`.`service_offering_details` AS `max_compute_details` ON `max_compute_details`.`service_offering_id` = `service_offering`.`id`
        AND `max_compute_details`.`name` = 'maxcpunumber'
        LEFT JOIN
    `cloud`.`service_offering_details` AS `min_memory_details` ON `min_memory_details`.`service_offering_id` = `service_offering`.`id`
        AND `min_memory_details`.`name` = 'minmemory'
        LEFT JOIN
    `cloud`.`service_offering_details` AS `max_memory_details` ON `max_memory_details`.`service_offering_id` = `service_offering`.`id`
        AND `max_memory_details`.`name` = 'maxmemory'
        LEFT JOIN
    `cloud`.`service_offering_details` AS `vsphere_storage_policy` ON `vsphere_storage_policy`.`service_offering_id` = `service_offering`.`id`
        AND `vsphere_storage_policy`.`name` = 'storagepolicy'
WHERE
        `service_offering`.`state`='Active'
GROUP BY
    `service_offering`.`id`;

-- Idempotent ADD COLUMN
DROP PROCEDURE IF EXISTS `cloud`.`IDEMPOTENT_ADD_COLUMN`;
CREATE PROCEDURE `cloud`.`IDEMPOTENT_ADD_COLUMN` (
    IN in_table_name VARCHAR(200)
, IN in_column_name VARCHAR(200)
, IN in_column_definition VARCHAR(1000)
)
BEGIN
    DECLARE CONTINUE HANDLER FOR 1060 BEGIN END; SET @ddl = CONCAT('ALTER TABLE ', in_table_name); SET @ddl = CONCAT(@ddl, ' ', 'ADD COLUMN') ; SET @ddl = CONCAT(@ddl, ' ', in_column_name); SET @ddl = CONCAT(@ddl, ' ', in_column_definition); PREPARE stmt FROM @ddl; EXECUTE stmt; DEALLOCATE PREPARE stmt; END;

-- Add tag column to resource_limit, resource_count and resource_reservation table
CALL `cloud`.`IDEMPOTENT_ADD_COLUMN`('cloud.resource_limit', 'tag', 'varchar(64) DEFAULT NULL COMMENT "tag for the limit" ');
CALL `cloud`.`IDEMPOTENT_ADD_COLUMN`('cloud.resource_count', 'tag', 'varchar(64) DEFAULT NULL COMMENT "tag for the resource count" ');
CALL `cloud`.`IDEMPOTENT_ADD_COLUMN`('cloud.resource_reservation', 'tag', 'varchar(64) DEFAULT NULL COMMENT "tag for the resource reservation" ');
ALTER TABLE `cloud`.`resource_count`
DROP INDEX `i_resource_count__type_accountId`,
DROP INDEX `i_resource_count__type_domaintId`,
ADD UNIQUE INDEX `i_resource_count__type_tag_accountId` (`type`,`tag`,`account_id`),
ADD UNIQUE INDEX `i_resource_count__type_tag_domainId` (`type`,`tag`,`domain_id`);

DROP VIEW IF EXISTS `cloud`.`domain_view`;
CREATE VIEW `cloud`.`domain_view` AS
select
    `domain`.`id` AS `id`,
    `domain`.`parent` AS `parent`,
    `domain`.`name` AS `name`,
    `domain`.`uuid` AS `uuid`,
    `domain`.`owner` AS `owner`,
    `domain`.`path` AS `path`,
    `domain`.`level` AS `level`,
    `domain`.`child_count` AS `child_count`,
    `domain`.`next_child_seq` AS `next_child_seq`,
    `domain`.`created` AS `created`,
    `domain`.`removed` AS `removed`,
    `domain`.`state` AS `state`,
    `domain`.`network_domain` AS `network_domain`,
    `domain`.`type` AS `type`,
    `vmlimit`.`max` AS `vmLimit`,
    `vmcount`.`count` AS `vmTotal`,
    `iplimit`.`max` AS `ipLimit`,
    `ipcount`.`count` AS `ipTotal`,
    `volumelimit`.`max` AS `volumeLimit`,
    `volumecount`.`count` AS `volumeTotal`,
    `snapshotlimit`.`max` AS `snapshotLimit`,
    `snapshotcount`.`count` AS `snapshotTotal`,
    `templatelimit`.`max` AS `templateLimit`,
    `templatecount`.`count` AS `templateTotal`,
    `vpclimit`.`max` AS `vpcLimit`,
    `vpccount`.`count` AS `vpcTotal`,
    `projectlimit`.`max` AS `projectLimit`,
    `projectcount`.`count` AS `projectTotal`,
    `networklimit`.`max` AS `networkLimit`,
    `networkcount`.`count` AS `networkTotal`,
    `cpulimit`.`max` AS `cpuLimit`,
    `cpucount`.`count` AS `cpuTotal`,
    `memorylimit`.`max` AS `memoryLimit`,
    `memorycount`.`count` AS `memoryTotal`,
    `primary_storage_limit`.`max` AS `primaryStorageLimit`,
    `primary_storage_count`.`count` AS `primaryStorageTotal`,
    `secondary_storage_limit`.`max` AS `secondaryStorageLimit`,
    `secondary_storage_count`.`count` AS `secondaryStorageTotal`
from
    `cloud`.`domain`
        left join
    `cloud`.`resource_limit` vmlimit ON domain.id = vmlimit.domain_id
        and vmlimit.type = 'user_vm' and vmlimit.tag IS NULL
        left join
    `cloud`.`resource_count` vmcount ON domain.id = vmcount.domain_id
        and vmcount.type = 'user_vm' and vmcount.tag IS NULL
        left join
    `cloud`.`resource_limit` iplimit ON domain.id = iplimit.domain_id
        and iplimit.type = 'public_ip'
        left join
    `cloud`.`resource_count` ipcount ON domain.id = ipcount.domain_id
        and ipcount.type = 'public_ip'
        left join
    `cloud`.`resource_limit` volumelimit ON domain.id = volumelimit.domain_id
        and volumelimit.type = 'volume' and volumelimit.tag IS NULL
        left join
    `cloud`.`resource_count` volumecount ON domain.id = volumecount.domain_id
        and volumecount.type = 'volume' and volumecount.tag IS NULL
        left join
    `cloud`.`resource_limit` snapshotlimit ON domain.id = snapshotlimit.domain_id
        and snapshotlimit.type = 'snapshot'
        left join
    `cloud`.`resource_count` snapshotcount ON domain.id = snapshotcount.domain_id
        and snapshotcount.type = 'snapshot'
        left join
    `cloud`.`resource_limit` templatelimit ON domain.id = templatelimit.domain_id
        and templatelimit.type = 'template'
        left join
    `cloud`.`resource_count` templatecount ON domain.id = templatecount.domain_id
        and templatecount.type = 'template'
        left join
    `cloud`.`resource_limit` vpclimit ON domain.id = vpclimit.domain_id
        and vpclimit.type = 'vpc'
        left join
    `cloud`.`resource_count` vpccount ON domain.id = vpccount.domain_id
        and vpccount.type = 'vpc'
        left join
    `cloud`.`resource_limit` projectlimit ON domain.id = projectlimit.domain_id
        and projectlimit.type = 'project'
        left join
    `cloud`.`resource_count` projectcount ON domain.id = projectcount.domain_id
        and projectcount.type = 'project'
        left join
    `cloud`.`resource_limit` networklimit ON domain.id = networklimit.domain_id
        and networklimit.type = 'network'
        left join
    `cloud`.`resource_count` networkcount ON domain.id = networkcount.domain_id
        and networkcount.type = 'network'
        left join
    `cloud`.`resource_limit` cpulimit ON domain.id = cpulimit.domain_id
        and cpulimit.type = 'cpu' and cpulimit.tag IS NULL
        left join
    `cloud`.`resource_count` cpucount ON domain.id = cpucount.domain_id
        and cpucount.type = 'cpu' and cpucount.tag IS NULL
        left join
    `cloud`.`resource_limit` memorylimit ON domain.id = memorylimit.domain_id
        and memorylimit.type = 'memory' and memorylimit.tag IS NULL
        left join
    `cloud`.`resource_count` memorycount ON domain.id = memorycount.domain_id
        and memorycount.type = 'memory' and memorycount.tag IS NULL
        left join
    `cloud`.`resource_limit` primary_storage_limit ON domain.id = primary_storage_limit.domain_id
        and primary_storage_limit.type = 'primary_storage' and primary_storage_limit.tag IS NULL
        left join
    `cloud`.`resource_count` primary_storage_count ON domain.id = primary_storage_count.domain_id
        and primary_storage_count.type = 'primary_storage' and primary_storage_count.tag IS NULL
        left join
    `cloud`.`resource_limit` secondary_storage_limit ON domain.id = secondary_storage_limit.domain_id
        and secondary_storage_limit.type = 'secondary_storage'
        left join
    `cloud`.`resource_count` secondary_storage_count ON domain.id = secondary_storage_count.domain_id
        and secondary_storage_count.type = 'secondary_storage';

DROP VIEW IF EXISTS `cloud`.`account_view`;
CREATE VIEW `cloud`.`account_view` AS
select
    `account`.`id` AS `id`,
    `account`.`uuid` AS `uuid`,
    `account`.`account_name` AS `account_name`,
    `account`.`type` AS `type`,
    `account`.`role_id` AS `role_id`,
    `account`.`state` AS `state`,
    `account`.`created` AS `created`,
    `account`.`removed` AS `removed`,
    `account`.`cleanup_needed` AS `cleanup_needed`,
    `account`.`network_domain` AS `network_domain` ,
    `account`.`default` AS `default`,
    `domain`.`id` AS `domain_id`,
    `domain`.`uuid` AS `domain_uuid`,
    `domain`.`name` AS `domain_name`,
    `domain`.`path` AS `domain_path`,
    `data_center`.`id` AS `data_center_id`,
    `data_center`.`uuid` AS `data_center_uuid`,
    `data_center`.`name` AS `data_center_name`,
    `account_netstats_view`.`bytesReceived` AS `bytesReceived`,
    `account_netstats_view`.`bytesSent` AS `bytesSent`,
    `vmlimit`.`max` AS `vmLimit`,
    `vmcount`.`count` AS `vmTotal`,
    `runningvm`.`vmcount` AS `runningVms`,
    `stoppedvm`.`vmcount` AS `stoppedVms`,
    `iplimit`.`max` AS `ipLimit`,
    `ipcount`.`count` AS `ipTotal`,
    `free_ip_view`.`free_ip` AS `ipFree`,
    `volumelimit`.`max` AS `volumeLimit`,
    `volumecount`.`count` AS `volumeTotal`,
    `snapshotlimit`.`max` AS `snapshotLimit`,
    `snapshotcount`.`count` AS `snapshotTotal`,
    `templatelimit`.`max` AS `templateLimit`,
    `templatecount`.`count` AS `templateTotal`,
    `vpclimit`.`max` AS `vpcLimit`,
    `vpccount`.`count` AS `vpcTotal`,
    `projectlimit`.`max` AS `projectLimit`,
    `projectcount`.`count` AS `projectTotal`,
    `networklimit`.`max` AS `networkLimit`,
    `networkcount`.`count` AS `networkTotal`,
    `cpulimit`.`max` AS `cpuLimit`,
    `cpucount`.`count` AS `cpuTotal`,
    `memorylimit`.`max` AS `memoryLimit`,
    `memorycount`.`count` AS `memoryTotal`,
    `primary_storage_limit`.`max` AS `primaryStorageLimit`,
    `primary_storage_count`.`count` AS `primaryStorageTotal`,
    `secondary_storage_limit`.`max` AS `secondaryStorageLimit`,
    `secondary_storage_count`.`count` AS `secondaryStorageTotal`,
    `async_job`.`id` AS `job_id`,
    `async_job`.`uuid` AS `job_uuid`,
    `async_job`.`job_status` AS `job_status`,
    `async_job`.`account_id` AS `job_account_id`
from
    `cloud`.`free_ip_view`,
    `cloud`.`account`
        inner join
    `cloud`.`domain` ON account.domain_id = domain.id
        left join
    `cloud`.`data_center` ON account.default_zone_id = data_center.id
        left join
    `cloud`.`account_netstats_view` ON account.id = account_netstats_view.account_id
        left join
    `cloud`.`resource_limit` vmlimit ON account.id = vmlimit.account_id
        and vmlimit.type = 'user_vm' and vmlimit.tag IS NULL
        left join
    `cloud`.`resource_count` vmcount ON account.id = vmcount.account_id
        and vmcount.type = 'user_vm' and vmcount.tag IS NULL
        left join
    `cloud`.`account_vmstats_view` runningvm ON account.id = runningvm.account_id
        and runningvm.state = 'Running'
        left join
    `cloud`.`account_vmstats_view` stoppedvm ON account.id = stoppedvm.account_id
        and stoppedvm.state = 'Stopped'
        left join
    `cloud`.`resource_limit` iplimit ON account.id = iplimit.account_id
        and iplimit.type = 'public_ip'
        left join
    `cloud`.`resource_count` ipcount ON account.id = ipcount.account_id
        and ipcount.type = 'public_ip'
        left join
    `cloud`.`resource_limit` volumelimit ON account.id = volumelimit.account_id
        and volumelimit.type = 'volume' and volumelimit.tag IS NULL
        left join
    `cloud`.`resource_count` volumecount ON account.id = volumecount.account_id
        and volumecount.type = 'volume' and volumecount.tag IS NULL
        left join
    `cloud`.`resource_limit` snapshotlimit ON account.id = snapshotlimit.account_id
        and snapshotlimit.type = 'snapshot'
        left join
    `cloud`.`resource_count` snapshotcount ON account.id = snapshotcount.account_id
        and snapshotcount.type = 'snapshot'
        left join
    `cloud`.`resource_limit` templatelimit ON account.id = templatelimit.account_id
        and templatelimit.type = 'template'
        left join
    `cloud`.`resource_count` templatecount ON account.id = templatecount.account_id
        and templatecount.type = 'template'
        left join
    `cloud`.`resource_limit` vpclimit ON account.id = vpclimit.account_id
        and vpclimit.type = 'vpc'
        left join
    `cloud`.`resource_count` vpccount ON account.id = vpccount.account_id
        and vpccount.type = 'vpc'
        left join
    `cloud`.`resource_limit` projectlimit ON account.id = projectlimit.account_id
        and projectlimit.type = 'project'
        left join
    `cloud`.`resource_count` projectcount ON account.id = projectcount.account_id
        and projectcount.type = 'project'
        left join
    `cloud`.`resource_limit` networklimit ON account.id = networklimit.account_id
        and networklimit.type = 'network'
        left join
    `cloud`.`resource_count` networkcount ON account.id = networkcount.account_id
        and networkcount.type = 'network'
        left join
    `cloud`.`resource_limit` cpulimit ON account.id = cpulimit.account_id
        and cpulimit.type = 'cpu' and cpulimit.tag IS NULL
        left join
    `cloud`.`resource_count` cpucount ON account.id = cpucount.account_id
        and cpucount.type = 'cpu' and cpucount.tag IS NULL
        left join
    `cloud`.`resource_limit` memorylimit ON account.id = memorylimit.account_id
        and memorylimit.type = 'memory' and memorylimit.tag IS NULL
        left join
    `cloud`.`resource_count` memorycount ON account.id = memorycount.account_id
        and memorycount.type = 'memory' and memorycount.tag IS NULL
        left join
    `cloud`.`resource_limit` primary_storage_limit ON account.id = primary_storage_limit.account_id
        and primary_storage_limit.type = 'primary_storage' and primary_storage_limit.tag IS NULL
        left join
    `cloud`.`resource_count` primary_storage_count ON account.id = primary_storage_count.account_id
        and primary_storage_count.type = 'primary_storage' and primary_storage_count.tag IS NULL
        left join
    `cloud`.`resource_limit` secondary_storage_limit ON account.id = secondary_storage_limit.account_id
        and secondary_storage_limit.type = 'secondary_storage'
        left join
    `cloud`.`resource_count` secondary_storage_count ON account.id = secondary_storage_count.account_id
        and secondary_storage_count.type = 'secondary_storage'
        left join
    `cloud`.`async_job` ON async_job.instance_id = account.id
        and async_job.instance_type = 'Account'
        and async_job.job_status = 0;

ALTER TABLE `cloud`.`resource_reservation`
    ADD COLUMN `resource_id` bigint unsigned NULL;

ALTER TABLE `cloud`.`resource_reservation`
    MODIFY COLUMN `amount` bigint NOT NULL;

<<<<<<< HEAD
-- Scalability and DB optimisations

-- Host additions and listing
ALTER TABLE `cloud`.`host` ADD INDEX `i_host__mgmt_server_id` (`mgmt_server_id`);
ALTER TABLE `cloud`.`host` ADD INDEX `i_host__resource` (`resource`);
ALTER TABLE `cloud`.`host` ADD INDEX `i_host__resource_state` (`resource_state`);
ALTER TABLE `cloud`.`host` ADD INDEX `i_host__type` (`type`);

-- IP address and VM view listing speed ups
ALTER TABLE `cloud`.`user_ip_address` RENAME INDEX `public_ip_address` TO `uk_public_ip_address`;
ALTER TABLE `cloud`.`user_ip_address` ADD INDEX `i_user_ip_address__public_ip_address` (`public_ip_address`);
ALTER TABLE `cloud`.`user_ip_address` ADD INDEX `i_user_ip_address__data_center_id` (`data_center_id`);
ALTER TABLE `cloud`.`user_ip_address` ADD INDEX `i_user_ip_address__vlan_db_id` (`vlan_db_id`);
ALTER TABLE `cloud`.`user_ip_address` ADD INDEX `i_user_ip_address__removed` (`removed`);

ALTER TABLE `cloud`.`vlan` ADD INDEX `i_vlan__vlan_type` (`vlan_type`);
ALTER TABLE `cloud`.`vlan` ADD INDEX `i_vlan__data_center_id` (`data_center_id`);
ALTER TABLE `cloud`.`vlan` ADD INDEX `i_vlan__removed` (`removed`);

ALTER TABLE `cloud`.`network_offering_details` ADD INDEX `i_network_offering_details__name` (`name`);

ALTER TABLE `cloud`.`resource_tags` ADD INDEX `i_resource_tags__resource_id__resource_type` (`resource_id`, `resource_type`);

ALTER TABLE `cloud`.`service_offering` ADD INDEX `i_service_offering__cpu` (`cpu`);
ALTER TABLE `cloud`.`service_offering` ADD INDEX `i_service_offering__speed` (`speed`);
ALTER TABLE `cloud`.`service_offering` ADD INDEX `i_service_offering__ram_size` (`ram_size`);

ALTER TABLE `cloud`.`op_host_planner_reservation` ADD INDEX `i_op_host_planner_reservation__resource_usage`(`resource_usage`);

ALTER TABLE `cloud`.`storage_pool` ADD INDEX `i_storage_pool__pool_type` (`pool_type`);
ALTER TABLE `cloud`.`storage_pool` ADD INDEX `i_storage_pool__data_center_id_status_scope_hypervisor` (`data_center_id`, `status`, `scope`, `hypervisor`);

ALTER TABLE `cloud`.`router_network_ref` ADD INDEX `i_router_network_ref__guest_type` (`guest_type`);

ALTER TABLE `cloud`.`domain_router` ADD INDEX `i_domain_router__role` (`role`);

ALTER TABLE `cloud`.`async_job` ADD INDEX `i_async_job__instance_type_job_status` (`instance_type`, `job_status`);

ALTER TABLE `cloud`.`cluster` ADD INDEX `i_cluster__managed_state` (`managed_state`);

-- speeds up user_vm_view (listVM) queries by forcing index on user_ip_address table
DROP VIEW IF EXISTS `cloud`.`user_vm_view`;
CREATE VIEW `user_vm_view` AS
  SELECT
    `vm_instance`.`id` AS `id`,
    `vm_instance`.`name` AS `name`,
    `user_vm`.`display_name` AS `display_name`,
    `user_vm`.`user_data` AS `user_data`,
    `account`.`id` AS `account_id`,
    `account`.`uuid` AS `account_uuid`,
    `account`.`account_name` AS `account_name`,
    `account`.`type` AS `account_type`,
    `domain`.`id` AS `domain_id`,
    `domain`.`uuid` AS `domain_uuid`,
    `domain`.`name` AS `domain_name`,
    `domain`.`path` AS `domain_path`,
    `projects`.`id` AS `project_id`,
    `projects`.`uuid` AS `project_uuid`,
    `projects`.`name` AS `project_name`,
    `instance_group`.`id` AS `instance_group_id`,
    `instance_group`.`uuid` AS `instance_group_uuid`,
    `instance_group`.`name` AS `instance_group_name`,
    `vm_instance`.`uuid` AS `uuid`,
    `vm_instance`.`user_id` AS `user_id`,
    `vm_instance`.`last_host_id` AS `last_host_id`,
    `vm_instance`.`vm_type` AS `type`,
    `vm_instance`.`limit_cpu_use` AS `limit_cpu_use`,
    `vm_instance`.`created` AS `created`,
    `vm_instance`.`state` AS `state`,
    `vm_instance`.`update_time` AS `update_time`,
    `vm_instance`.`removed` AS `removed`,
    `vm_instance`.`ha_enabled` AS `ha_enabled`,
    `vm_instance`.`hypervisor_type` AS `hypervisor_type`,
    `vm_instance`.`instance_name` AS `instance_name`,
    `vm_instance`.`guest_os_id` AS `guest_os_id`,
    `vm_instance`.`display_vm` AS `display_vm`,
    `guest_os`.`uuid` AS `guest_os_uuid`,
    `vm_instance`.`pod_id` AS `pod_id`,
    `host_pod_ref`.`uuid` AS `pod_uuid`,
    `vm_instance`.`private_ip_address` AS `private_ip_address`,
    `vm_instance`.`private_mac_address` AS `private_mac_address`,
    `vm_instance`.`vm_type` AS `vm_type`,
    `data_center`.`id` AS `data_center_id`,
    `data_center`.`uuid` AS `data_center_uuid`,
    `data_center`.`name` AS `data_center_name`,
    `data_center`.`is_security_group_enabled` AS `security_group_enabled`,
    `data_center`.`networktype` AS `data_center_network_type`,
    `host`.`id` AS `host_id`,
    `host`.`uuid` AS `host_uuid`,
    `host`.`name` AS `host_name`,
    `host`.`cluster_id` AS `cluster_id`,
    `host`.`status` AS `host_status`,
    `host`.`resource_state` AS `host_resource_state`,
    `vm_template`.`id` AS `template_id`,
    `vm_template`.`uuid` AS `template_uuid`,
    `vm_template`.`name` AS `template_name`,
    `vm_template`.`display_text` AS `template_display_text`,
    `vm_template`.`enable_password` AS `password_enabled`,
    `iso`.`id` AS `iso_id`,
    `iso`.`uuid` AS `iso_uuid`,
    `iso`.`name` AS `iso_name`,
    `iso`.`display_text` AS `iso_display_text`,
    `service_offering`.`id` AS `service_offering_id`,
    `service_offering`.`uuid` AS `service_offering_uuid`,
    `disk_offering`.`uuid` AS `disk_offering_uuid`,
    `disk_offering`.`id` AS `disk_offering_id`,
    (CASE
         WHEN ISNULL(`service_offering`.`cpu`) THEN `custom_cpu`.`value`
         ELSE `service_offering`.`cpu`
        END) AS `cpu`,
    (CASE
         WHEN ISNULL(`service_offering`.`speed`) THEN `custom_speed`.`value`
         ELSE `service_offering`.`speed`
        END) AS `speed`,
    (CASE
         WHEN ISNULL(`service_offering`.`ram_size`) THEN `custom_ram_size`.`value`
         ELSE `service_offering`.`ram_size`
        END) AS `ram_size`,
    `backup_offering`.`uuid` AS `backup_offering_uuid`,
    `backup_offering`.`id` AS `backup_offering_id`,
    `service_offering`.`name` AS `service_offering_name`,
    `disk_offering`.`name` AS `disk_offering_name`,
    `backup_offering`.`name` AS `backup_offering_name`,
    `storage_pool`.`id` AS `pool_id`,
    `storage_pool`.`uuid` AS `pool_uuid`,
    `storage_pool`.`pool_type` AS `pool_type`,
    `volumes`.`id` AS `volume_id`,
    `volumes`.`uuid` AS `volume_uuid`,
    `volumes`.`device_id` AS `volume_device_id`,
    `volumes`.`volume_type` AS `volume_type`,
    `security_group`.`id` AS `security_group_id`,
    `security_group`.`uuid` AS `security_group_uuid`,
    `security_group`.`name` AS `security_group_name`,
    `security_group`.`description` AS `security_group_description`,
    `nics`.`id` AS `nic_id`,
    `nics`.`uuid` AS `nic_uuid`,
    `nics`.`device_id` AS `nic_device_id`,
    `nics`.`network_id` AS `network_id`,
    `nics`.`ip4_address` AS `ip_address`,
    `nics`.`ip6_address` AS `ip6_address`,
    `nics`.`ip6_gateway` AS `ip6_gateway`,
    `nics`.`ip6_cidr` AS `ip6_cidr`,
    `nics`.`default_nic` AS `is_default_nic`,
    `nics`.`gateway` AS `gateway`,
    `nics`.`netmask` AS `netmask`,
    `nics`.`mac_address` AS `mac_address`,
    `nics`.`broadcast_uri` AS `broadcast_uri`,
    `nics`.`isolation_uri` AS `isolation_uri`,
    `vpc`.`id` AS `vpc_id`,
    `vpc`.`uuid` AS `vpc_uuid`,
    `networks`.`uuid` AS `network_uuid`,
    `networks`.`name` AS `network_name`,
    `networks`.`traffic_type` AS `traffic_type`,
    `networks`.`guest_type` AS `guest_type`,
    `user_ip_address`.`id` AS `public_ip_id`,
    `user_ip_address`.`uuid` AS `public_ip_uuid`,
    `user_ip_address`.`public_ip_address` AS `public_ip_address`,
    `ssh_details`.`value` AS `keypair_names`,
    `resource_tags`.`id` AS `tag_id`,
    `resource_tags`.`uuid` AS `tag_uuid`,
    `resource_tags`.`key` AS `tag_key`,
    `resource_tags`.`value` AS `tag_value`,
    `resource_tags`.`domain_id` AS `tag_domain_id`,
    `domain`.`uuid` AS `tag_domain_uuid`,
    `domain`.`name` AS `tag_domain_name`,
    `resource_tags`.`account_id` AS `tag_account_id`,
    `account`.`account_name` AS `tag_account_name`,
    `resource_tags`.`resource_id` AS `tag_resource_id`,
    `resource_tags`.`resource_uuid` AS `tag_resource_uuid`,
    `resource_tags`.`resource_type` AS `tag_resource_type`,
    `resource_tags`.`customer` AS `tag_customer`,
    `async_job`.`id` AS `job_id`,
    `async_job`.`uuid` AS `job_uuid`,
    `async_job`.`job_status` AS `job_status`,
    `async_job`.`account_id` AS `job_account_id`,
    `affinity_group`.`id` AS `affinity_group_id`,
    `affinity_group`.`uuid` AS `affinity_group_uuid`,
    `affinity_group`.`name` AS `affinity_group_name`,
    `affinity_group`.`description` AS `affinity_group_description`,
    `autoscale_vmgroups`.`id` AS `autoscale_vmgroup_id`,
    `autoscale_vmgroups`.`uuid` AS `autoscale_vmgroup_uuid`,
    `autoscale_vmgroups`.`name` AS `autoscale_vmgroup_name`,
    `vm_instance`.`dynamically_scalable` AS `dynamically_scalable`,
    `user_data`.`id` AS `user_data_id`,
    `user_data`.`uuid` AS `user_data_uuid`,
    `user_data`.`name` AS `user_data_name`,
    `user_vm`.`user_data_details` AS `user_data_details`,
    `vm_template`.`user_data_link_policy` AS `user_data_policy`
FROM
    (((((((((((((((((((((((((((((((((((`user_vm`
        JOIN `vm_instance` ON (((`vm_instance`.`id` = `user_vm`.`id`)
            AND ISNULL(`vm_instance`.`removed`))))
        JOIN `account` ON ((`vm_instance`.`account_id` = `account`.`id`)))
        JOIN `domain` ON ((`vm_instance`.`domain_id` = `domain`.`id`)))
        LEFT JOIN `guest_os` ON ((`vm_instance`.`guest_os_id` = `guest_os`.`id`)))
        LEFT JOIN `host_pod_ref` ON ((`vm_instance`.`pod_id` = `host_pod_ref`.`id`)))
        LEFT JOIN `projects` ON ((`projects`.`project_account_id` = `account`.`id`)))
        LEFT JOIN `instance_group_vm_map` ON ((`vm_instance`.`id` = `instance_group_vm_map`.`instance_id`)))
        LEFT JOIN `instance_group` ON ((`instance_group_vm_map`.`group_id` = `instance_group`.`id`)))
        LEFT JOIN `data_center` ON ((`vm_instance`.`data_center_id` = `data_center`.`id`)))
        LEFT JOIN `host` ON ((`vm_instance`.`host_id` = `host`.`id`)))
        LEFT JOIN `vm_template` ON ((`vm_instance`.`vm_template_id` = `vm_template`.`id`)))
        LEFT JOIN `vm_template` `iso` ON ((`iso`.`id` = `user_vm`.`iso_id`)))
        LEFT JOIN `volumes` ON ((`vm_instance`.`id` = `volumes`.`instance_id`)))
        LEFT JOIN `service_offering` ON ((`vm_instance`.`service_offering_id` = `service_offering`.`id`)))
        LEFT JOIN `disk_offering` `svc_disk_offering` ON ((`volumes`.`disk_offering_id` = `svc_disk_offering`.`id`)))
        LEFT JOIN `disk_offering` ON ((`volumes`.`disk_offering_id` = `disk_offering`.`id`)))
        LEFT JOIN `backup_offering` ON ((`vm_instance`.`backup_offering_id` = `backup_offering`.`id`)))
        LEFT JOIN `storage_pool` ON ((`volumes`.`pool_id` = `storage_pool`.`id`)))
        LEFT JOIN `security_group_vm_map` ON ((`vm_instance`.`id` = `security_group_vm_map`.`instance_id`)))
        LEFT JOIN `security_group` ON ((`security_group_vm_map`.`security_group_id` = `security_group`.`id`)))
        LEFT JOIN `user_data` ON ((`user_data`.`id` = `user_vm`.`user_data_id`)))
        LEFT JOIN `nics` ON (((`vm_instance`.`id` = `nics`.`instance_id`)
            AND ISNULL(`nics`.`removed`))))
        LEFT JOIN `networks` ON ((`nics`.`network_id` = `networks`.`id`)))
        LEFT JOIN `vpc` ON (((`networks`.`vpc_id` = `vpc`.`id`)
            AND ISNULL(`vpc`.`removed`))))
        LEFT JOIN `user_vm_details` `ssh_details` ON (((`ssh_details`.`vm_id` = `vm_instance`.`id`)
            AND (`ssh_details`.`name` = 'SSH.KeyPairNames'))))
        LEFT JOIN `resource_tags` ON (((`resource_tags`.`resource_id` = `vm_instance`.`id`)
            AND (`resource_tags`.`resource_type` = 'UserVm'))))
        LEFT JOIN `async_job` ON (((`async_job`.`instance_id` = `vm_instance`.`id`)
            AND (`async_job`.`instance_type` = 'VirtualMachine')
            AND (`async_job`.`job_status` = 0))))
        LEFT JOIN `affinity_group_vm_map` ON ((`vm_instance`.`id` = `affinity_group_vm_map`.`instance_id`)))
        LEFT JOIN `affinity_group` ON ((`affinity_group_vm_map`.`affinity_group_id` = `affinity_group`.`id`)))
        LEFT JOIN `autoscale_vmgroup_vm_map` ON ((`autoscale_vmgroup_vm_map`.`instance_id` = `vm_instance`.`id`)))
        LEFT JOIN `autoscale_vmgroups` ON ((`autoscale_vmgroup_vm_map`.`vmgroup_id` = `autoscale_vmgroups`.`id`)))
        LEFT JOIN `user_vm_details` `custom_cpu` ON (((`custom_cpu`.`vm_id` = `vm_instance`.`id`)
            AND (`custom_cpu`.`name` = 'CpuNumber'))))
        LEFT JOIN `user_vm_details` `custom_speed` ON (((`custom_speed`.`vm_id` = `vm_instance`.`id`)
            AND (`custom_speed`.`name` = 'CpuSpeed'))))
        LEFT JOIN `user_vm_details` `custom_ram_size` ON (((`custom_ram_size`.`vm_id` = `vm_instance`.`id`)
            AND (`custom_ram_size`.`name` = 'memory'))))
        LEFT JOIN `user_ip_address` FORCE INDEX(`fk_user_ip_address__vm_id`) ON ((`vm_instance`.`id` = `user_ip_address`.`vm_id`)
            AND (`user_ip_address`.`state` = 'Allocated')));

DROP VIEW IF EXISTS `cloud`.`network_offering_view`;
CREATE VIEW `cloud`.`network_offering_view` AS
    SELECT
        `network_offerings`.`id` AS `id`,
        `network_offerings`.`uuid` AS `uuid`,
        `network_offerings`.`name` AS `name`,
        `network_offerings`.`unique_name` AS `unique_name`,
        `network_offerings`.`display_text` AS `display_text`,
        `network_offerings`.`nw_rate` AS `nw_rate`,
        `network_offerings`.`mc_rate` AS `mc_rate`,
        `network_offerings`.`traffic_type` AS `traffic_type`,
        `network_offerings`.`tags` AS `tags`,
        `network_offerings`.`system_only` AS `system_only`,
        `network_offerings`.`specify_vlan` AS `specify_vlan`,
        `network_offerings`.`service_offering_id` AS `service_offering_id`,
        `network_offerings`.`conserve_mode` AS `conserve_mode`,
        `network_offerings`.`created` AS `created`,
        `network_offerings`.`removed` AS `removed`,
        `network_offerings`.`default` AS `default`,
        `network_offerings`.`availability` AS `availability`,
        `network_offerings`.`dedicated_lb_service` AS `dedicated_lb_service`,
        `network_offerings`.`shared_source_nat_service` AS `shared_source_nat_service`,
        `network_offerings`.`sort_key` AS `sort_key`,
        `network_offerings`.`redundant_router_service` AS `redundant_router_service`,
        `network_offerings`.`state` AS `state`,
        `network_offerings`.`guest_type` AS `guest_type`,
        `network_offerings`.`elastic_ip_service` AS `elastic_ip_service`,
        `network_offerings`.`eip_associate_public_ip` AS `eip_associate_public_ip`,
        `network_offerings`.`elastic_lb_service` AS `elastic_lb_service`,
        `network_offerings`.`specify_ip_ranges` AS `specify_ip_ranges`,
        `network_offerings`.`inline` AS `inline`,
        `network_offerings`.`is_persistent` AS `is_persistent`,
        `network_offerings`.`internal_lb` AS `internal_lb`,
        `network_offerings`.`public_lb` AS `public_lb`,
        `network_offerings`.`egress_default_policy` AS `egress_default_policy`,
        `network_offerings`.`concurrent_connections` AS `concurrent_connections`,
        `network_offerings`.`keep_alive_enabled` AS `keep_alive_enabled`,
        `network_offerings`.`supports_streched_l2` AS `supports_streched_l2`,
        `network_offerings`.`supports_public_access` AS `supports_public_access`,
        `network_offerings`.`supports_vm_autoscaling` AS `supports_vm_autoscaling`,
        `network_offerings`.`for_vpc` AS `for_vpc`,
        `network_offerings`.`for_tungsten` AS `for_tungsten`,
        `network_offerings`.`service_package_id` AS `service_package_id`,
        GROUP_CONCAT(DISTINCT(domain.id)) AS domain_id,
        GROUP_CONCAT(DISTINCT(domain.uuid)) AS domain_uuid,
        GROUP_CONCAT(DISTINCT(domain.name)) AS domain_name,
        GROUP_CONCAT(DISTINCT(domain.path)) AS domain_path,
        GROUP_CONCAT(DISTINCT(zone.id)) AS zone_id,
        GROUP_CONCAT(DISTINCT(zone.uuid)) AS zone_uuid,
        GROUP_CONCAT(DISTINCT(zone.name)) AS zone_name,
        `offering_details`.value AS internet_protocol
    FROM
        `cloud`.`network_offerings`
            LEFT JOIN
        `cloud`.`domain` AS `domain` ON `domain`.id IN (SELECT value from `network_offering_details` where `name` = 'domainid' and `network_offering_id` = `network_offerings`.`id`)
            LEFT JOIN
        `cloud`.`data_center` AS `zone` ON `zone`.`id` IN (SELECT value from `network_offering_details` where `name` = 'zoneid' and `network_offering_id` = `network_offerings`.`id`)
            LEFT JOIN
        `cloud`.`network_offering_details` AS `offering_details` ON `offering_details`.`network_offering_id` = `network_offerings`.`id` AND `offering_details`.`name`='internetProtocol'
    GROUP BY
        `network_offerings`.`id`;
=======
-- Add `is_implicit` column to `host_tags` table
CALL `cloud`.`IDEMPOTENT_ADD_COLUMN`('cloud.host_tags', 'is_implicit', 'int(1) UNSIGNED NOT NULL DEFAULT 0 COMMENT "If host tag is implicit or explicit" ');

-- Update host_view for implicit host tags
DROP VIEW IF EXISTS `cloud`.`host_view`;

CREATE VIEW `cloud`.`host_view` AS
    SELECT
        host.id,
        host.uuid,
        host.name,
        host.status,
        host.disconnected,
        host.type,
        host.private_ip_address,
        host.version,
        host.hypervisor_type,
        host.hypervisor_version,
        host.capabilities,
        host.last_ping,
        host.created,
        host.removed,
        host.resource_state,
        host.mgmt_server_id,
        host.cpu_sockets,
        host.cpus,
        host.speed,
        host.ram,
        cluster.id cluster_id,
        cluster.uuid cluster_uuid,
        cluster.name cluster_name,
        cluster.cluster_type,
        data_center.id data_center_id,
        data_center.uuid data_center_uuid,
        data_center.name data_center_name,
        data_center.networktype data_center_type,
        host_pod_ref.id pod_id,
        host_pod_ref.uuid pod_uuid,
        host_pod_ref.name pod_name,
        GROUP_CONCAT(DISTINCT(host_tags.tag)) AS tag,
        GROUP_CONCAT(DISTINCT(explicit_host_tags.tag)) AS explicit_tag,
        GROUP_CONCAT(DISTINCT(implicit_host_tags.tag)) AS implicit_tag,
        guest_os_category.id guest_os_category_id,
        guest_os_category.uuid guest_os_category_uuid,
        guest_os_category.name guest_os_category_name,
        mem_caps.used_capacity memory_used_capacity,
        mem_caps.reserved_capacity memory_reserved_capacity,
        cpu_caps.used_capacity cpu_used_capacity,
        cpu_caps.reserved_capacity cpu_reserved_capacity,
        async_job.id job_id,
        async_job.uuid job_uuid,
        async_job.job_status job_status,
        async_job.account_id job_account_id,
        oobm.enabled AS `oobm_enabled`,
        oobm.power_state AS `oobm_power_state`,
        ha_config.enabled AS `ha_enabled`,
        ha_config.ha_state AS `ha_state`,
        ha_config.provider AS `ha_provider`,
        `last_annotation_view`.`annotation` AS `annotation`,
        `last_annotation_view`.`created` AS `last_annotated`,
        `user`.`username` AS `username`
    FROM
        `cloud`.`host`
            LEFT JOIN
        `cloud`.`cluster` ON host.cluster_id = cluster.id
            LEFT JOIN
        `cloud`.`data_center` ON host.data_center_id = data_center.id
            LEFT JOIN
        `cloud`.`host_pod_ref` ON host.pod_id = host_pod_ref.id
            LEFT JOIN
        `cloud`.`host_details` ON host.id = host_details.host_id
            AND host_details.name = 'guest.os.category.id'
            LEFT JOIN
        `cloud`.`guest_os_category` ON guest_os_category.id = CONVERT ( host_details.value, UNSIGNED )
            LEFT JOIN
        `cloud`.`host_tags` ON host_tags.host_id = host.id
            LEFT JOIN
        `cloud`.`host_tags` AS explicit_host_tags ON explicit_host_tags.host_id = host.id AND explicit_host_tags.is_implicit = 0
            LEFT JOIN
        `cloud`.`host_tags` AS implicit_host_tags ON implicit_host_tags.host_id = host.id AND implicit_host_tags.is_implicit = 1
            LEFT JOIN
        `cloud`.`op_host_capacity` mem_caps ON host.id = mem_caps.host_id
            AND mem_caps.capacity_type = 0
            LEFT JOIN
        `cloud`.`op_host_capacity` cpu_caps ON host.id = cpu_caps.host_id
            AND cpu_caps.capacity_type = 1
            LEFT JOIN
        `cloud`.`async_job` ON async_job.instance_id = host.id
            AND async_job.instance_type = 'Host'
            AND async_job.job_status = 0
            LEFT JOIN
        `cloud`.`oobm` ON oobm.host_id = host.id
            left join
        `cloud`.`ha_config` ON ha_config.resource_id=host.id
            and ha_config.resource_type='Host'
            LEFT JOIN
        `cloud`.`last_annotation_view` ON `last_annotation_view`.`entity_uuid` = `host`.`uuid`
            LEFT JOIN
        `cloud`.`user` ON `user`.`uuid` = `last_annotation_view`.`user_uuid`
    GROUP BY
        `host`.`id`;

CALL `cloud`.`IDEMPOTENT_ADD_COLUMN`('cloud.resource_reservation', 'mgmt_server_id', 'bigint unsigned NULL COMMENT "management server id" ');
CALL `cloud`.`IDEMPOTENT_ADD_COLUMN`('cloud.resource_reservation', 'created', 'datetime DEFAULT NULL COMMENT "date when the reservation was created" ');

UPDATE `cloud`.`resource_reservation` SET `created` = now() WHERE created IS NULL;

ALTER TABLE `cloud`.`async_job` MODIFY `job_result` TEXT CHARACTER SET utf8mb4 COMMENT 'job result info';
ALTER TABLE `cloud`.`async_job` MODIFY `job_cmd_info` TEXT CHARACTER SET utf8mb4 COMMENT 'command parameter info';
ALTER TABLE `cloud`.`event` MODIFY `description` VARCHAR(1024) CHARACTER SET utf8mb4 NOT NULL;
ALTER TABLE `cloud`.`usage_event` MODIFY `resource_name` VARCHAR(255) CHARACTER SET utf8mb4 DEFAULT NULL;
ALTER TABLE `cloud_usage`.`usage_event` MODIFY `resource_name` VARCHAR(255) CHARACTER SET utf8mb4 DEFAULT NULL;

ALTER TABLE `cloud`.`account` MODIFY `account_name` VARCHAR(100) CHARACTER SET utf8mb4 DEFAULT NULL COMMENT 'an account name set by the creator of the account, defaults to username for single accounts';
ALTER TABLE `cloud`.`affinity_group` MODIFY `description` VARCHAR(4096) CHARACTER SET utf8mb4 DEFAULT NULL;
ALTER TABLE `cloud`.`annotations` MODIFY `annotation` TEXT CHARACTER SET utf8mb4;
ALTER TABLE `cloud`.`autoscale_vmgroups` MODIFY `name` VARCHAR(255) CHARACTER SET utf8mb4 DEFAULT NULL COMMENT 'name of the autoscale vm group';
ALTER TABLE `cloud`.`backup_offering` MODIFY `name` VARCHAR(255) CHARACTER SET utf8mb4 NOT NULL COMMENT 'backup offering name';
ALTER TABLE `cloud`.`backup_offering` MODIFY `description` VARCHAR(255) CHARACTER SET utf8mb4 NOT NULL COMMENT 'backup offering description';
ALTER TABLE `cloud`.`disk_offering` MODIFY `name` VARCHAR(255) CHARACTER SET utf8mb4 NOT NULL;
ALTER TABLE `cloud`.`disk_offering` MODIFY `unique_name` VARCHAR(32) CHARACTER SET utf8mb4 DEFAULT NULL COMMENT 'unique name';
ALTER TABLE `cloud`.`disk_offering` MODIFY `display_text` VARCHAR(4096) CHARACTER SET utf8mb4 DEFAULT NULL COMMENT 'Optional text set by the admin for display purpose only';
ALTER TABLE `cloud`.`instance_group` MODIFY `name` VARCHAR(255) CHARACTER SET utf8mb4 NOT NULL;
ALTER TABLE `cloud`.`kubernetes_cluster` MODIFY `name` VARCHAR(255) CHARACTER SET utf8mb4 NOT NULL;
ALTER TABLE `cloud`.`kubernetes_cluster` MODIFY `description` VARCHAR(4096) CHARACTER SET utf8mb4 DEFAULT NULL COMMENT 'display text for this Kubernetes cluster';
ALTER TABLE `cloud`.`kubernetes_supported_version` MODIFY `name` VARCHAR(255) CHARACTER SET utf8mb4 NOT NULL COMMENT 'the name of this Kubernetes version';
ALTER TABLE `cloud`.`network_offerings` MODIFY `name` VARCHAR(64) CHARACTER SET utf8mb4 DEFAULT NULL COMMENT 'name of the network offering';
ALTER TABLE `cloud`.`network_offerings` MODIFY `unique_name` VARCHAR(64) CHARACTER SET utf8mb4 DEFAULT NULL COMMENT 'unique name of the network offering';
ALTER TABLE `cloud`.`network_offerings` MODIFY `display_text` VARCHAR(255) CHARACTER SET utf8mb4 NOT NULL COMMENT 'text to display to users';
ALTER TABLE `cloud`.`networks` MODIFY `name` VARCHAR(255) CHARACTER SET utf8mb4 DEFAULT NULL COMMENT 'name for this network';
ALTER TABLE `cloud`.`networks` MODIFY `display_text` VARCHAR(255) CHARACTER SET utf8mb4 DEFAULT NULL COMMENT 'display text for this network';
ALTER TABLE `cloud`.`project_role` MODIFY `description` TEXT CHARACTER SET utf8mb4 COMMENT 'description of the project role';
ALTER TABLE `cloud`.`projects` MODIFY `name` VARCHAR(255) CHARACTER SET utf8mb4 DEFAULT NULL COMMENT 'project name';
ALTER TABLE `cloud`.`projects` MODIFY `display_text` VARCHAR(255) CHARACTER SET utf8mb4 DEFAULT NULL COMMENT 'project name';
ALTER TABLE `cloud`.`roles` MODIFY `description` TEXT CHARACTER SET utf8mb4 COMMENT 'description of the role';
ALTER TABLE `cloud`.`service_offering` MODIFY `name` VARCHAR(255) CHARACTER SET utf8mb4 NOT NULL;
ALTER TABLE `cloud`.`service_offering` MODIFY `unique_name` VARCHAR(32) CHARACTER SET utf8mb4 DEFAULT NULL COMMENT 'unique name for offerings';
ALTER TABLE `cloud`.`service_offering` MODIFY `display_text` VARCHAR(4096) CHARACTER SET utf8mb4 DEFAULT NULL;
ALTER TABLE `cloud`.`snapshots` MODIFY `name` VARCHAR(255) CHARACTER SET utf8mb4 NOT NULL COMMENT 'snapshot name';
ALTER TABLE `cloud`.`ssh_keypairs` MODIFY `keypair_name` VARCHAR(256) CHARACTER SET utf8mb4 NOT NULL COMMENT 'name of the key pair';
ALTER TABLE `cloud`.`user_vm` MODIFY `display_name` VARCHAR(255) CHARACTER SET utf8mb4 DEFAULT NULL;
ALTER TABLE `cloud`.`user_vm_details` MODIFY `value` VARCHAR(5120) CHARACTER SET utf8mb4 NOT NULL;
ALTER TABLE `cloud`.`user` MODIFY `firstname` VARCHAR(255) CHARACTER SET utf8mb4 DEFAULT NULL;
ALTER TABLE `cloud`.`user` MODIFY `lastname` VARCHAR(255) CHARACTER SET utf8mb4 DEFAULT NULL;
ALTER TABLE `cloud`.`user_data` MODIFY `name` VARCHAR(256) CHARACTER SET utf8mb4 NOT NULL COMMENT 'name of the user data';
ALTER TABLE `cloud`.`vm_instance` MODIFY `display_name` VARCHAR(255) CHARACTER SET utf8mb4 DEFAULT NULL;
ALTER TABLE `cloud`.`vm_snapshots` MODIFY `display_name` VARCHAR(255) CHARACTER SET utf8mb4 DEFAULT NULL;
ALTER TABLE `cloud`.`vm_snapshots` MODIFY `description` VARCHAR(255) CHARACTER SET utf8mb4 DEFAULT NULL;
ALTER TABLE `cloud`.`vm_template` MODIFY `name` VARCHAR(255) CHARACTER SET utf8mb4 NOT NULL;
ALTER TABLE `cloud`.`vm_template` MODIFY `display_text` VARCHAR(4096) CHARACTER SET utf8mb4 DEFAULT NULL COMMENT 'Description text set by the admin for display purpose only';
ALTER TABLE `cloud`.`volumes` MODIFY `name` VARCHAR(255) CHARACTER SET utf8mb4 DEFAULT NULL COMMENT 'A user specified name for the volume';
ALTER TABLE `cloud`.`vpc` MODIFY `name` VARCHAR(255) CHARACTER SET utf8mb4 DEFAULT NULL COMMENT 'vpc name';
ALTER TABLE `cloud`.`vpc` MODIFY `display_text` VARCHAR(255) CHARACTER SET utf8mb4 DEFAULT NULL COMMENT 'vpc display text';
ALTER TABLE `cloud`.`vpc_offerings` MODIFY `name` VARCHAR(255) CHARACTER SET utf8mb4  DEFAULT NULL COMMENT 'vpc offering name';
ALTER TABLE `cloud`.`vpc_offerings` MODIFY `unique_name` VARCHAR(64) CHARACTER SET utf8mb4  DEFAULT NULL COMMENT 'unique name of the vpc offering';
ALTER TABLE `cloud`.`vpc_offerings` MODIFY `display_text` VARCHAR(255) CHARACTER SET utf8mb4  DEFAULT NULL COMMENT 'display text';
>>>>>>> d1faa596
<|MERGE_RESOLUTION|>--- conflicted
+++ resolved
@@ -432,7 +432,163 @@
 ALTER TABLE `cloud`.`resource_reservation`
     MODIFY COLUMN `amount` bigint NOT NULL;
 
-<<<<<<< HEAD
+-- Add `is_implicit` column to `host_tags` table
+CALL `cloud`.`IDEMPOTENT_ADD_COLUMN`('cloud.host_tags', 'is_implicit', 'int(1) UNSIGNED NOT NULL DEFAULT 0 COMMENT "If host tag is implicit or explicit" ');
+
+-- Update host_view for implicit host tags
+DROP VIEW IF EXISTS `cloud`.`host_view`;
+
+CREATE VIEW `cloud`.`host_view` AS
+    SELECT
+        host.id,
+        host.uuid,
+        host.name,
+        host.status,
+        host.disconnected,
+        host.type,
+        host.private_ip_address,
+        host.version,
+        host.hypervisor_type,
+        host.hypervisor_version,
+        host.capabilities,
+        host.last_ping,
+        host.created,
+        host.removed,
+        host.resource_state,
+        host.mgmt_server_id,
+        host.cpu_sockets,
+        host.cpus,
+        host.speed,
+        host.ram,
+        cluster.id cluster_id,
+        cluster.uuid cluster_uuid,
+        cluster.name cluster_name,
+        cluster.cluster_type,
+        data_center.id data_center_id,
+        data_center.uuid data_center_uuid,
+        data_center.name data_center_name,
+        data_center.networktype data_center_type,
+        host_pod_ref.id pod_id,
+        host_pod_ref.uuid pod_uuid,
+        host_pod_ref.name pod_name,
+        GROUP_CONCAT(DISTINCT(host_tags.tag)) AS tag,
+        GROUP_CONCAT(DISTINCT(explicit_host_tags.tag)) AS explicit_tag,
+        GROUP_CONCAT(DISTINCT(implicit_host_tags.tag)) AS implicit_tag,
+        guest_os_category.id guest_os_category_id,
+        guest_os_category.uuid guest_os_category_uuid,
+        guest_os_category.name guest_os_category_name,
+        mem_caps.used_capacity memory_used_capacity,
+        mem_caps.reserved_capacity memory_reserved_capacity,
+        cpu_caps.used_capacity cpu_used_capacity,
+        cpu_caps.reserved_capacity cpu_reserved_capacity,
+        async_job.id job_id,
+        async_job.uuid job_uuid,
+        async_job.job_status job_status,
+        async_job.account_id job_account_id,
+        oobm.enabled AS `oobm_enabled`,
+        oobm.power_state AS `oobm_power_state`,
+        ha_config.enabled AS `ha_enabled`,
+        ha_config.ha_state AS `ha_state`,
+        ha_config.provider AS `ha_provider`,
+        `last_annotation_view`.`annotation` AS `annotation`,
+        `last_annotation_view`.`created` AS `last_annotated`,
+        `user`.`username` AS `username`
+    FROM
+        `cloud`.`host`
+            LEFT JOIN
+        `cloud`.`cluster` ON host.cluster_id = cluster.id
+            LEFT JOIN
+        `cloud`.`data_center` ON host.data_center_id = data_center.id
+            LEFT JOIN
+        `cloud`.`host_pod_ref` ON host.pod_id = host_pod_ref.id
+            LEFT JOIN
+        `cloud`.`host_details` ON host.id = host_details.host_id
+            AND host_details.name = 'guest.os.category.id'
+            LEFT JOIN
+        `cloud`.`guest_os_category` ON guest_os_category.id = CONVERT ( host_details.value, UNSIGNED )
+            LEFT JOIN
+        `cloud`.`host_tags` ON host_tags.host_id = host.id
+            LEFT JOIN
+        `cloud`.`host_tags` AS explicit_host_tags ON explicit_host_tags.host_id = host.id AND explicit_host_tags.is_implicit = 0
+            LEFT JOIN
+        `cloud`.`host_tags` AS implicit_host_tags ON implicit_host_tags.host_id = host.id AND implicit_host_tags.is_implicit = 1
+            LEFT JOIN
+        `cloud`.`op_host_capacity` mem_caps ON host.id = mem_caps.host_id
+            AND mem_caps.capacity_type = 0
+            LEFT JOIN
+        `cloud`.`op_host_capacity` cpu_caps ON host.id = cpu_caps.host_id
+            AND cpu_caps.capacity_type = 1
+            LEFT JOIN
+        `cloud`.`async_job` ON async_job.instance_id = host.id
+            AND async_job.instance_type = 'Host'
+            AND async_job.job_status = 0
+            LEFT JOIN
+        `cloud`.`oobm` ON oobm.host_id = host.id
+            left join
+        `cloud`.`ha_config` ON ha_config.resource_id=host.id
+            and ha_config.resource_type='Host'
+            LEFT JOIN
+        `cloud`.`last_annotation_view` ON `last_annotation_view`.`entity_uuid` = `host`.`uuid`
+            LEFT JOIN
+        `cloud`.`user` ON `user`.`uuid` = `last_annotation_view`.`user_uuid`
+    GROUP BY
+        `host`.`id`;
+
+CALL `cloud`.`IDEMPOTENT_ADD_COLUMN`('cloud.resource_reservation', 'mgmt_server_id', 'bigint unsigned NULL COMMENT "management server id" ');
+CALL `cloud`.`IDEMPOTENT_ADD_COLUMN`('cloud.resource_reservation', 'created', 'datetime DEFAULT NULL COMMENT "date when the reservation was created" ');
+
+UPDATE `cloud`.`resource_reservation` SET `created` = now() WHERE created IS NULL;
+
+ALTER TABLE `cloud`.`async_job` MODIFY `job_result` TEXT CHARACTER SET utf8mb4 COMMENT 'job result info';
+ALTER TABLE `cloud`.`async_job` MODIFY `job_cmd_info` TEXT CHARACTER SET utf8mb4 COMMENT 'command parameter info';
+ALTER TABLE `cloud`.`event` MODIFY `description` VARCHAR(1024) CHARACTER SET utf8mb4 NOT NULL;
+ALTER TABLE `cloud`.`usage_event` MODIFY `resource_name` VARCHAR(255) CHARACTER SET utf8mb4 DEFAULT NULL;
+ALTER TABLE `cloud_usage`.`usage_event` MODIFY `resource_name` VARCHAR(255) CHARACTER SET utf8mb4 DEFAULT NULL;
+
+ALTER TABLE `cloud`.`account` MODIFY `account_name` VARCHAR(100) CHARACTER SET utf8mb4 DEFAULT NULL COMMENT 'an account name set by the creator of the account, defaults to username for single accounts';
+ALTER TABLE `cloud`.`affinity_group` MODIFY `description` VARCHAR(4096) CHARACTER SET utf8mb4 DEFAULT NULL;
+ALTER TABLE `cloud`.`annotations` MODIFY `annotation` TEXT CHARACTER SET utf8mb4;
+ALTER TABLE `cloud`.`autoscale_vmgroups` MODIFY `name` VARCHAR(255) CHARACTER SET utf8mb4 DEFAULT NULL COMMENT 'name of the autoscale vm group';
+ALTER TABLE `cloud`.`backup_offering` MODIFY `name` VARCHAR(255) CHARACTER SET utf8mb4 NOT NULL COMMENT 'backup offering name';
+ALTER TABLE `cloud`.`backup_offering` MODIFY `description` VARCHAR(255) CHARACTER SET utf8mb4 NOT NULL COMMENT 'backup offering description';
+ALTER TABLE `cloud`.`disk_offering` MODIFY `name` VARCHAR(255) CHARACTER SET utf8mb4 NOT NULL;
+ALTER TABLE `cloud`.`disk_offering` MODIFY `unique_name` VARCHAR(32) CHARACTER SET utf8mb4 DEFAULT NULL COMMENT 'unique name';
+ALTER TABLE `cloud`.`disk_offering` MODIFY `display_text` VARCHAR(4096) CHARACTER SET utf8mb4 DEFAULT NULL COMMENT 'Optional text set by the admin for display purpose only';
+ALTER TABLE `cloud`.`instance_group` MODIFY `name` VARCHAR(255) CHARACTER SET utf8mb4 NOT NULL;
+ALTER TABLE `cloud`.`kubernetes_cluster` MODIFY `name` VARCHAR(255) CHARACTER SET utf8mb4 NOT NULL;
+ALTER TABLE `cloud`.`kubernetes_cluster` MODIFY `description` VARCHAR(4096) CHARACTER SET utf8mb4 DEFAULT NULL COMMENT 'display text for this Kubernetes cluster';
+ALTER TABLE `cloud`.`kubernetes_supported_version` MODIFY `name` VARCHAR(255) CHARACTER SET utf8mb4 NOT NULL COMMENT 'the name of this Kubernetes version';
+ALTER TABLE `cloud`.`network_offerings` MODIFY `name` VARCHAR(64) CHARACTER SET utf8mb4 DEFAULT NULL COMMENT 'name of the network offering';
+ALTER TABLE `cloud`.`network_offerings` MODIFY `unique_name` VARCHAR(64) CHARACTER SET utf8mb4 DEFAULT NULL COMMENT 'unique name of the network offering';
+ALTER TABLE `cloud`.`network_offerings` MODIFY `display_text` VARCHAR(255) CHARACTER SET utf8mb4 NOT NULL COMMENT 'text to display to users';
+ALTER TABLE `cloud`.`networks` MODIFY `name` VARCHAR(255) CHARACTER SET utf8mb4 DEFAULT NULL COMMENT 'name for this network';
+ALTER TABLE `cloud`.`networks` MODIFY `display_text` VARCHAR(255) CHARACTER SET utf8mb4 DEFAULT NULL COMMENT 'display text for this network';
+ALTER TABLE `cloud`.`project_role` MODIFY `description` TEXT CHARACTER SET utf8mb4 COMMENT 'description of the project role';
+ALTER TABLE `cloud`.`projects` MODIFY `name` VARCHAR(255) CHARACTER SET utf8mb4 DEFAULT NULL COMMENT 'project name';
+ALTER TABLE `cloud`.`projects` MODIFY `display_text` VARCHAR(255) CHARACTER SET utf8mb4 DEFAULT NULL COMMENT 'project name';
+ALTER TABLE `cloud`.`roles` MODIFY `description` TEXT CHARACTER SET utf8mb4 COMMENT 'description of the role';
+ALTER TABLE `cloud`.`service_offering` MODIFY `name` VARCHAR(255) CHARACTER SET utf8mb4 NOT NULL;
+ALTER TABLE `cloud`.`service_offering` MODIFY `unique_name` VARCHAR(32) CHARACTER SET utf8mb4 DEFAULT NULL COMMENT 'unique name for offerings';
+ALTER TABLE `cloud`.`service_offering` MODIFY `display_text` VARCHAR(4096) CHARACTER SET utf8mb4 DEFAULT NULL;
+ALTER TABLE `cloud`.`snapshots` MODIFY `name` VARCHAR(255) CHARACTER SET utf8mb4 NOT NULL COMMENT 'snapshot name';
+ALTER TABLE `cloud`.`ssh_keypairs` MODIFY `keypair_name` VARCHAR(256) CHARACTER SET utf8mb4 NOT NULL COMMENT 'name of the key pair';
+ALTER TABLE `cloud`.`user_vm` MODIFY `display_name` VARCHAR(255) CHARACTER SET utf8mb4 DEFAULT NULL;
+ALTER TABLE `cloud`.`user_vm_details` MODIFY `value` VARCHAR(5120) CHARACTER SET utf8mb4 NOT NULL;
+ALTER TABLE `cloud`.`user` MODIFY `firstname` VARCHAR(255) CHARACTER SET utf8mb4 DEFAULT NULL;
+ALTER TABLE `cloud`.`user` MODIFY `lastname` VARCHAR(255) CHARACTER SET utf8mb4 DEFAULT NULL;
+ALTER TABLE `cloud`.`user_data` MODIFY `name` VARCHAR(256) CHARACTER SET utf8mb4 NOT NULL COMMENT 'name of the user data';
+ALTER TABLE `cloud`.`vm_instance` MODIFY `display_name` VARCHAR(255) CHARACTER SET utf8mb4 DEFAULT NULL;
+ALTER TABLE `cloud`.`vm_snapshots` MODIFY `display_name` VARCHAR(255) CHARACTER SET utf8mb4 DEFAULT NULL;
+ALTER TABLE `cloud`.`vm_snapshots` MODIFY `description` VARCHAR(255) CHARACTER SET utf8mb4 DEFAULT NULL;
+ALTER TABLE `cloud`.`vm_template` MODIFY `name` VARCHAR(255) CHARACTER SET utf8mb4 NOT NULL;
+ALTER TABLE `cloud`.`vm_template` MODIFY `display_text` VARCHAR(4096) CHARACTER SET utf8mb4 DEFAULT NULL COMMENT 'Description text set by the admin for display purpose only';
+ALTER TABLE `cloud`.`volumes` MODIFY `name` VARCHAR(255) CHARACTER SET utf8mb4 DEFAULT NULL COMMENT 'A user specified name for the volume';
+ALTER TABLE `cloud`.`vpc` MODIFY `name` VARCHAR(255) CHARACTER SET utf8mb4 DEFAULT NULL COMMENT 'vpc name';
+ALTER TABLE `cloud`.`vpc` MODIFY `display_text` VARCHAR(255) CHARACTER SET utf8mb4 DEFAULT NULL COMMENT 'vpc display text';
+ALTER TABLE `cloud`.`vpc_offerings` MODIFY `name` VARCHAR(255) CHARACTER SET utf8mb4  DEFAULT NULL COMMENT 'vpc offering name';
+ALTER TABLE `cloud`.`vpc_offerings` MODIFY `unique_name` VARCHAR(64) CHARACTER SET utf8mb4  DEFAULT NULL COMMENT 'unique name of the vpc offering';
+ALTER TABLE `cloud`.`vpc_offerings` MODIFY `display_text` VARCHAR(255) CHARACTER SET utf8mb4  DEFAULT NULL COMMENT 'display text';
+
 -- Scalability and DB optimisations
 
 -- Host additions and listing
@@ -730,162 +886,4 @@
             LEFT JOIN
         `cloud`.`network_offering_details` AS `offering_details` ON `offering_details`.`network_offering_id` = `network_offerings`.`id` AND `offering_details`.`name`='internetProtocol'
     GROUP BY
-        `network_offerings`.`id`;
-=======
--- Add `is_implicit` column to `host_tags` table
-CALL `cloud`.`IDEMPOTENT_ADD_COLUMN`('cloud.host_tags', 'is_implicit', 'int(1) UNSIGNED NOT NULL DEFAULT 0 COMMENT "If host tag is implicit or explicit" ');
-
--- Update host_view for implicit host tags
-DROP VIEW IF EXISTS `cloud`.`host_view`;
-
-CREATE VIEW `cloud`.`host_view` AS
-    SELECT
-        host.id,
-        host.uuid,
-        host.name,
-        host.status,
-        host.disconnected,
-        host.type,
-        host.private_ip_address,
-        host.version,
-        host.hypervisor_type,
-        host.hypervisor_version,
-        host.capabilities,
-        host.last_ping,
-        host.created,
-        host.removed,
-        host.resource_state,
-        host.mgmt_server_id,
-        host.cpu_sockets,
-        host.cpus,
-        host.speed,
-        host.ram,
-        cluster.id cluster_id,
-        cluster.uuid cluster_uuid,
-        cluster.name cluster_name,
-        cluster.cluster_type,
-        data_center.id data_center_id,
-        data_center.uuid data_center_uuid,
-        data_center.name data_center_name,
-        data_center.networktype data_center_type,
-        host_pod_ref.id pod_id,
-        host_pod_ref.uuid pod_uuid,
-        host_pod_ref.name pod_name,
-        GROUP_CONCAT(DISTINCT(host_tags.tag)) AS tag,
-        GROUP_CONCAT(DISTINCT(explicit_host_tags.tag)) AS explicit_tag,
-        GROUP_CONCAT(DISTINCT(implicit_host_tags.tag)) AS implicit_tag,
-        guest_os_category.id guest_os_category_id,
-        guest_os_category.uuid guest_os_category_uuid,
-        guest_os_category.name guest_os_category_name,
-        mem_caps.used_capacity memory_used_capacity,
-        mem_caps.reserved_capacity memory_reserved_capacity,
-        cpu_caps.used_capacity cpu_used_capacity,
-        cpu_caps.reserved_capacity cpu_reserved_capacity,
-        async_job.id job_id,
-        async_job.uuid job_uuid,
-        async_job.job_status job_status,
-        async_job.account_id job_account_id,
-        oobm.enabled AS `oobm_enabled`,
-        oobm.power_state AS `oobm_power_state`,
-        ha_config.enabled AS `ha_enabled`,
-        ha_config.ha_state AS `ha_state`,
-        ha_config.provider AS `ha_provider`,
-        `last_annotation_view`.`annotation` AS `annotation`,
-        `last_annotation_view`.`created` AS `last_annotated`,
-        `user`.`username` AS `username`
-    FROM
-        `cloud`.`host`
-            LEFT JOIN
-        `cloud`.`cluster` ON host.cluster_id = cluster.id
-            LEFT JOIN
-        `cloud`.`data_center` ON host.data_center_id = data_center.id
-            LEFT JOIN
-        `cloud`.`host_pod_ref` ON host.pod_id = host_pod_ref.id
-            LEFT JOIN
-        `cloud`.`host_details` ON host.id = host_details.host_id
-            AND host_details.name = 'guest.os.category.id'
-            LEFT JOIN
-        `cloud`.`guest_os_category` ON guest_os_category.id = CONVERT ( host_details.value, UNSIGNED )
-            LEFT JOIN
-        `cloud`.`host_tags` ON host_tags.host_id = host.id
-            LEFT JOIN
-        `cloud`.`host_tags` AS explicit_host_tags ON explicit_host_tags.host_id = host.id AND explicit_host_tags.is_implicit = 0
-            LEFT JOIN
-        `cloud`.`host_tags` AS implicit_host_tags ON implicit_host_tags.host_id = host.id AND implicit_host_tags.is_implicit = 1
-            LEFT JOIN
-        `cloud`.`op_host_capacity` mem_caps ON host.id = mem_caps.host_id
-            AND mem_caps.capacity_type = 0
-            LEFT JOIN
-        `cloud`.`op_host_capacity` cpu_caps ON host.id = cpu_caps.host_id
-            AND cpu_caps.capacity_type = 1
-            LEFT JOIN
-        `cloud`.`async_job` ON async_job.instance_id = host.id
-            AND async_job.instance_type = 'Host'
-            AND async_job.job_status = 0
-            LEFT JOIN
-        `cloud`.`oobm` ON oobm.host_id = host.id
-            left join
-        `cloud`.`ha_config` ON ha_config.resource_id=host.id
-            and ha_config.resource_type='Host'
-            LEFT JOIN
-        `cloud`.`last_annotation_view` ON `last_annotation_view`.`entity_uuid` = `host`.`uuid`
-            LEFT JOIN
-        `cloud`.`user` ON `user`.`uuid` = `last_annotation_view`.`user_uuid`
-    GROUP BY
-        `host`.`id`;
-
-CALL `cloud`.`IDEMPOTENT_ADD_COLUMN`('cloud.resource_reservation', 'mgmt_server_id', 'bigint unsigned NULL COMMENT "management server id" ');
-CALL `cloud`.`IDEMPOTENT_ADD_COLUMN`('cloud.resource_reservation', 'created', 'datetime DEFAULT NULL COMMENT "date when the reservation was created" ');
-
-UPDATE `cloud`.`resource_reservation` SET `created` = now() WHERE created IS NULL;
-
-ALTER TABLE `cloud`.`async_job` MODIFY `job_result` TEXT CHARACTER SET utf8mb4 COMMENT 'job result info';
-ALTER TABLE `cloud`.`async_job` MODIFY `job_cmd_info` TEXT CHARACTER SET utf8mb4 COMMENT 'command parameter info';
-ALTER TABLE `cloud`.`event` MODIFY `description` VARCHAR(1024) CHARACTER SET utf8mb4 NOT NULL;
-ALTER TABLE `cloud`.`usage_event` MODIFY `resource_name` VARCHAR(255) CHARACTER SET utf8mb4 DEFAULT NULL;
-ALTER TABLE `cloud_usage`.`usage_event` MODIFY `resource_name` VARCHAR(255) CHARACTER SET utf8mb4 DEFAULT NULL;
-
-ALTER TABLE `cloud`.`account` MODIFY `account_name` VARCHAR(100) CHARACTER SET utf8mb4 DEFAULT NULL COMMENT 'an account name set by the creator of the account, defaults to username for single accounts';
-ALTER TABLE `cloud`.`affinity_group` MODIFY `description` VARCHAR(4096) CHARACTER SET utf8mb4 DEFAULT NULL;
-ALTER TABLE `cloud`.`annotations` MODIFY `annotation` TEXT CHARACTER SET utf8mb4;
-ALTER TABLE `cloud`.`autoscale_vmgroups` MODIFY `name` VARCHAR(255) CHARACTER SET utf8mb4 DEFAULT NULL COMMENT 'name of the autoscale vm group';
-ALTER TABLE `cloud`.`backup_offering` MODIFY `name` VARCHAR(255) CHARACTER SET utf8mb4 NOT NULL COMMENT 'backup offering name';
-ALTER TABLE `cloud`.`backup_offering` MODIFY `description` VARCHAR(255) CHARACTER SET utf8mb4 NOT NULL COMMENT 'backup offering description';
-ALTER TABLE `cloud`.`disk_offering` MODIFY `name` VARCHAR(255) CHARACTER SET utf8mb4 NOT NULL;
-ALTER TABLE `cloud`.`disk_offering` MODIFY `unique_name` VARCHAR(32) CHARACTER SET utf8mb4 DEFAULT NULL COMMENT 'unique name';
-ALTER TABLE `cloud`.`disk_offering` MODIFY `display_text` VARCHAR(4096) CHARACTER SET utf8mb4 DEFAULT NULL COMMENT 'Optional text set by the admin for display purpose only';
-ALTER TABLE `cloud`.`instance_group` MODIFY `name` VARCHAR(255) CHARACTER SET utf8mb4 NOT NULL;
-ALTER TABLE `cloud`.`kubernetes_cluster` MODIFY `name` VARCHAR(255) CHARACTER SET utf8mb4 NOT NULL;
-ALTER TABLE `cloud`.`kubernetes_cluster` MODIFY `description` VARCHAR(4096) CHARACTER SET utf8mb4 DEFAULT NULL COMMENT 'display text for this Kubernetes cluster';
-ALTER TABLE `cloud`.`kubernetes_supported_version` MODIFY `name` VARCHAR(255) CHARACTER SET utf8mb4 NOT NULL COMMENT 'the name of this Kubernetes version';
-ALTER TABLE `cloud`.`network_offerings` MODIFY `name` VARCHAR(64) CHARACTER SET utf8mb4 DEFAULT NULL COMMENT 'name of the network offering';
-ALTER TABLE `cloud`.`network_offerings` MODIFY `unique_name` VARCHAR(64) CHARACTER SET utf8mb4 DEFAULT NULL COMMENT 'unique name of the network offering';
-ALTER TABLE `cloud`.`network_offerings` MODIFY `display_text` VARCHAR(255) CHARACTER SET utf8mb4 NOT NULL COMMENT 'text to display to users';
-ALTER TABLE `cloud`.`networks` MODIFY `name` VARCHAR(255) CHARACTER SET utf8mb4 DEFAULT NULL COMMENT 'name for this network';
-ALTER TABLE `cloud`.`networks` MODIFY `display_text` VARCHAR(255) CHARACTER SET utf8mb4 DEFAULT NULL COMMENT 'display text for this network';
-ALTER TABLE `cloud`.`project_role` MODIFY `description` TEXT CHARACTER SET utf8mb4 COMMENT 'description of the project role';
-ALTER TABLE `cloud`.`projects` MODIFY `name` VARCHAR(255) CHARACTER SET utf8mb4 DEFAULT NULL COMMENT 'project name';
-ALTER TABLE `cloud`.`projects` MODIFY `display_text` VARCHAR(255) CHARACTER SET utf8mb4 DEFAULT NULL COMMENT 'project name';
-ALTER TABLE `cloud`.`roles` MODIFY `description` TEXT CHARACTER SET utf8mb4 COMMENT 'description of the role';
-ALTER TABLE `cloud`.`service_offering` MODIFY `name` VARCHAR(255) CHARACTER SET utf8mb4 NOT NULL;
-ALTER TABLE `cloud`.`service_offering` MODIFY `unique_name` VARCHAR(32) CHARACTER SET utf8mb4 DEFAULT NULL COMMENT 'unique name for offerings';
-ALTER TABLE `cloud`.`service_offering` MODIFY `display_text` VARCHAR(4096) CHARACTER SET utf8mb4 DEFAULT NULL;
-ALTER TABLE `cloud`.`snapshots` MODIFY `name` VARCHAR(255) CHARACTER SET utf8mb4 NOT NULL COMMENT 'snapshot name';
-ALTER TABLE `cloud`.`ssh_keypairs` MODIFY `keypair_name` VARCHAR(256) CHARACTER SET utf8mb4 NOT NULL COMMENT 'name of the key pair';
-ALTER TABLE `cloud`.`user_vm` MODIFY `display_name` VARCHAR(255) CHARACTER SET utf8mb4 DEFAULT NULL;
-ALTER TABLE `cloud`.`user_vm_details` MODIFY `value` VARCHAR(5120) CHARACTER SET utf8mb4 NOT NULL;
-ALTER TABLE `cloud`.`user` MODIFY `firstname` VARCHAR(255) CHARACTER SET utf8mb4 DEFAULT NULL;
-ALTER TABLE `cloud`.`user` MODIFY `lastname` VARCHAR(255) CHARACTER SET utf8mb4 DEFAULT NULL;
-ALTER TABLE `cloud`.`user_data` MODIFY `name` VARCHAR(256) CHARACTER SET utf8mb4 NOT NULL COMMENT 'name of the user data';
-ALTER TABLE `cloud`.`vm_instance` MODIFY `display_name` VARCHAR(255) CHARACTER SET utf8mb4 DEFAULT NULL;
-ALTER TABLE `cloud`.`vm_snapshots` MODIFY `display_name` VARCHAR(255) CHARACTER SET utf8mb4 DEFAULT NULL;
-ALTER TABLE `cloud`.`vm_snapshots` MODIFY `description` VARCHAR(255) CHARACTER SET utf8mb4 DEFAULT NULL;
-ALTER TABLE `cloud`.`vm_template` MODIFY `name` VARCHAR(255) CHARACTER SET utf8mb4 NOT NULL;
-ALTER TABLE `cloud`.`vm_template` MODIFY `display_text` VARCHAR(4096) CHARACTER SET utf8mb4 DEFAULT NULL COMMENT 'Description text set by the admin for display purpose only';
-ALTER TABLE `cloud`.`volumes` MODIFY `name` VARCHAR(255) CHARACTER SET utf8mb4 DEFAULT NULL COMMENT 'A user specified name for the volume';
-ALTER TABLE `cloud`.`vpc` MODIFY `name` VARCHAR(255) CHARACTER SET utf8mb4 DEFAULT NULL COMMENT 'vpc name';
-ALTER TABLE `cloud`.`vpc` MODIFY `display_text` VARCHAR(255) CHARACTER SET utf8mb4 DEFAULT NULL COMMENT 'vpc display text';
-ALTER TABLE `cloud`.`vpc_offerings` MODIFY `name` VARCHAR(255) CHARACTER SET utf8mb4  DEFAULT NULL COMMENT 'vpc offering name';
-ALTER TABLE `cloud`.`vpc_offerings` MODIFY `unique_name` VARCHAR(64) CHARACTER SET utf8mb4  DEFAULT NULL COMMENT 'unique name of the vpc offering';
-ALTER TABLE `cloud`.`vpc_offerings` MODIFY `display_text` VARCHAR(255) CHARACTER SET utf8mb4  DEFAULT NULL COMMENT 'display text';
->>>>>>> d1faa596
+        `network_offerings`.`id`;