-- Licensed to the Apache Software Foundation (ASF) under one
-- or more contributor license agreements.  See the NOTICE file
-- distributed with this work for additional information
-- regarding copyright ownership.  The ASF licenses this file
-- to you under the Apache License, Version 2.0 (the
-- "License"); you may not use this file except in compliance
-- with the License.  You may obtain a copy of the License at
--
--   http://www.apache.org/licenses/LICENSE-2.0
--
-- Unless required by applicable law or agreed to in writing,
-- software distributed under the License is distributed on an
-- "AS IS" BASIS, WITHOUT WARRANTIES OR CONDITIONS OF ANY
-- KIND, either express or implied.  See the License for the
-- specific language governing permissions and limitations
-- under the License.

--;
-- Schema upgrade from 4.15.0.0 to 4.15.1.0
--;

<<<<<<< HEAD
-- Add support for SUSE Linux Enterprise Desktop 12 SP3 (64-bit) for Xenserver 8.1.0
INSERT INTO `cloud`.`guest_os` (id, uuid, category_id, display_name, created) VALUES (330, UUID(), 5, 'SUSE Linux Enterprise Desktop 12 SP3 (64-bit)', now());
INSERT INTO `cloud`.`guest_os_hypervisor` (uuid,hypervisor_type, hypervisor_version, guest_os_name, guest_os_id, created, is_user_defined) VALUES (UUID(),'Xenserver', '8.1.0', 'SUSE Linux Enterprise Desktop 12 SP3 (64-bit)', 330, now(), 0);
-- Add support for SUSE Linux Enterprise Desktop 12 SP4 (64-bit) for Xenserver 8.1.0
INSERT INTO `cloud`.`guest_os` (id, uuid, category_id, display_name, created) VALUES (331, UUID(), 5, 'SUSE Linux Enterprise Desktop 12 SP4 (64-bit)', now());
INSERT INTO `cloud`.`guest_os_hypervisor` (uuid,hypervisor_type, hypervisor_version, guest_os_name, guest_os_id, created, is_user_defined) VALUES (UUID(),'Xenserver', '8.1.0', 'SUSE Linux Enterprise Desktop 12 SP4 (64-bit)', 331, now(), 0);
-- Add support for SUSE Linux Enterprise Server 12 SP4 (64-bit) for Xenserver 8.1.0
INSERT INTO `cloud`.`guest_os` (id, uuid, category_id, display_name, created) VALUES (332, UUID(), 5, 'SUSE Linux Enterprise Server 12 SP4 (64-bit)', now());
INSERT INTO `cloud`.`guest_os_hypervisor` (uuid,hypervisor_type, hypervisor_version, guest_os_name, guest_os_id, created, is_user_defined) VALUES (UUID(),'Xenserver', '8.1.0', 'SUSE Linux Enterprise Server 12 SP4 (64-bit)', 332, now(), 0);
-- Add support for Scientific Linux 7 for Xenserver 8.1.0
INSERT INTO `cloud`.`guest_os` (id, uuid, category_id, display_name, created) VALUES (333, UUID(), 9, 'Scientific Linux 7', now());
INSERT INTO `cloud`.`guest_os_hypervisor` (uuid,hypervisor_type, hypervisor_version, guest_os_name, guest_os_id, created, is_user_defined) VALUES (UUID(),'Xenserver', '8.1.0', 'Scientific Linux 7', 333, now(), 0);
-- Add support for NeoKylin Linux Server 7 for Xenserver 8.1.0
INSERT INTO `cloud`.`guest_os` (id, uuid, category_id, display_name, created) VALUES (334, UUID(), 9, 'NeoKylin Linux Server 7', now());
INSERT INTO `cloud`.`guest_os_hypervisor` (uuid,hypervisor_type, hypervisor_version, guest_os_name, guest_os_id, created, is_user_defined) VALUES (UUID(),'Xenserver', '8.1.0', 'NeoKylin Linux Server 7', 332, now(), 0);
-- Add support CentOS 8 for Xenserver 8.1.0
INSERT INTO `cloud`.`guest_os_hypervisor` (uuid,hypervisor_type, hypervisor_version, guest_os_name, guest_os_id, created, is_user_defined) VALUES (UUID(),'Xenserver', '8.1.0', 'CentOS 8', 297, now(), 0);
-- Add support for Debian Buster 10 for Xenserver 8.1.0
INSERT INTO `cloud`.`guest_os_hypervisor` (uuid,hypervisor_type, hypervisor_version, guest_os_name, guest_os_id, created, is_user_defined) VALUES (UUID(),'Xenserver', '8.1.0', 'Debian Buster 10', 292, now(), 0);
INSERT INTO `cloud`.`guest_os_hypervisor` (uuid,hypervisor_type, hypervisor_version, guest_os_name, guest_os_id, created, is_user_defined) VALUES (UUID(),'Xenserver', '8.1.0', 'Debian Buster 10', 293, now(), 0);
-- Add support for SUSE Linux Enterprise 15 (64-bit) for Xenserver 8.1.0
INSERT INTO `cloud`.`guest_os_hypervisor` (uuid,hypervisor_type, hypervisor_version, guest_os_name, guest_os_id, created, is_user_defined) VALUES (UUID(),'Xenserver', '8.1.0', 'SUSE Linux Enterprise 15 (64-bit)', 291, now(), 0);

-- Add XenServer 8.2.0 hypervisor capabilities
INSERT IGNORE INTO `cloud`.`hypervisor_capabilities`(uuid, hypervisor_type, hypervisor_version, max_guests_limit, max_data_volumes_limit, max_hosts_per_cluster, storage_motion_supported) values (UUID(), 'XenServer', '8.2.0', 1000, 253, 64, 1);

-- Copy XenServer 8.1.0 hypervisor guest OS mappings to XenServer 8.2.0
INSERT IGNORE INTO `cloud`.`guest_os_hypervisor` (uuid,hypervisor_type, hypervisor_version, guest_os_name, guest_os_id, created, is_user_defined) SELECT UUID(),'Xenserver', '8.2.0', guest_os_name, guest_os_id, utc_timestamp(), 0 FROM `cloud`.`guest_os_hypervisor` WHERE hypervisor_type='Xenserver' AND hypervisor_version='8.1.0';

-- Add support for Ubuntu Focal Fossa 20.04 for Xenserver 8.2.0
INSERT INTO `cloud`.`guest_os` (id, uuid, category_id, display_name, created) VALUES (335, UUID(), 10, 'Ubuntu 20.04 LTS', now());
INSERT INTO `cloud`.`guest_os_hypervisor` (uuid,hypervisor_type, hypervisor_version, guest_os_name, guest_os_id, created, is_user_defined) VALUES (UUID(),'Xenserver', '8.2.0', 'Ubuntu Focal Fossa 20.04', 330, now(), 0);
=======
-- Correct guest OS names
UPDATE `cloud`.`guest_os` SET display_name='Fedora Linux (32 bit)' WHERE id=320;
UPDATE `cloud`.`guest_os` SET display_name='Mandriva Linux (32 bit)' WHERE id=323;
UPDATE `cloud`.`guest_os` SET display_name='OpenSUSE Linux (32 bit)' WHERE id=327;
>>>>>>> bd79e1a9
<|MERGE_RESOLUTION|>--- conflicted
+++ resolved
@@ -19,7 +19,11 @@
 -- Schema upgrade from 4.15.0.0 to 4.15.1.0
 --;
 
-<<<<<<< HEAD
+-- Correct guest OS names
+UPDATE `cloud`.`guest_os` SET display_name='Fedora Linux (32 bit)' WHERE id=320;
+UPDATE `cloud`.`guest_os` SET display_name='Mandriva Linux (32 bit)' WHERE id=323;
+UPDATE `cloud`.`guest_os` SET display_name='OpenSUSE Linux (32 bit)' WHERE id=327;
+
 -- Add support for SUSE Linux Enterprise Desktop 12 SP3 (64-bit) for Xenserver 8.1.0
 INSERT INTO `cloud`.`guest_os` (id, uuid, category_id, display_name, created) VALUES (330, UUID(), 5, 'SUSE Linux Enterprise Desktop 12 SP3 (64-bit)', now());
 INSERT INTO `cloud`.`guest_os_hypervisor` (uuid,hypervisor_type, hypervisor_version, guest_os_name, guest_os_id, created, is_user_defined) VALUES (UUID(),'Xenserver', '8.1.0', 'SUSE Linux Enterprise Desktop 12 SP3 (64-bit)', 330, now(), 0);
@@ -51,10 +55,4 @@
 
 -- Add support for Ubuntu Focal Fossa 20.04 for Xenserver 8.2.0
 INSERT INTO `cloud`.`guest_os` (id, uuid, category_id, display_name, created) VALUES (335, UUID(), 10, 'Ubuntu 20.04 LTS', now());
-INSERT INTO `cloud`.`guest_os_hypervisor` (uuid,hypervisor_type, hypervisor_version, guest_os_name, guest_os_id, created, is_user_defined) VALUES (UUID(),'Xenserver', '8.2.0', 'Ubuntu Focal Fossa 20.04', 330, now(), 0);
-=======
--- Correct guest OS names
-UPDATE `cloud`.`guest_os` SET display_name='Fedora Linux (32 bit)' WHERE id=320;
-UPDATE `cloud`.`guest_os` SET display_name='Mandriva Linux (32 bit)' WHERE id=323;
-UPDATE `cloud`.`guest_os` SET display_name='OpenSUSE Linux (32 bit)' WHERE id=327;
->>>>>>> bd79e1a9
+INSERT INTO `cloud`.`guest_os_hypervisor` (uuid,hypervisor_type, hypervisor_version, guest_os_name, guest_os_id, created, is_user_defined) VALUES (UUID(),'Xenserver', '8.2.0', 'Ubuntu Focal Fossa 20.04', 330, now(), 0);