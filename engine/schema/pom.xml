--- conflicted
+++ resolved
@@ -147,11 +147,7 @@
                             <executable>bash</executable>
                             <arguments>
                                 <argument>templateConfig.sh</argument>
-<<<<<<< HEAD
-                                <armument>${project.systemvm.template.version}</armument>
-=======
                                 <argument>${project.systemvm.template.version}</argument>
->>>>>>> b8ce0747
                             </arguments>
                         </configuration>
                     </execution>
