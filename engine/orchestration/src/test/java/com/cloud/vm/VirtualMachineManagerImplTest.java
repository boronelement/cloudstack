// Licensed to the Apache Software Foundation (ASF) under one
// or more contributor license agreements.  See the NOTICE file
// distributed with this work for additional information
// regarding copyright ownership.  The ASF licenses this file
// to you under the Apache License, Version 2.0 (the
// "License"); you may not use this file except in compliance
// with the License.  You may obtain a copy of the License at
//
//   http://www.apache.org/licenses/LICENSE-2.0
//
// Unless required by applicable law or agreed to in writing,
// software distributed under the License is distributed on an
// "AS IS" BASIS, WITHOUT WARRANTIES OR CONDITIONS OF ANY
// KIND, either express or implied.  See the License for the
// specific language governing permissions and limitations
// under the License.

package com.cloud.vm;

import static org.junit.Assert.assertEquals;
import static org.junit.Assert.assertFalse;
import static org.junit.Assert.assertTrue;
import static org.mockito.Matchers.any;
import static org.mockito.Matchers.anyLong;
import static org.mockito.Mockito.mock;
import static org.mockito.Mockito.times;
import static org.mockito.Mockito.when;

import java.lang.reflect.Field;
import java.util.ArrayList;
import java.util.Arrays;
import java.util.HashMap;
import java.util.List;
import java.util.Map;

import org.apache.cloudstack.engine.subsystem.api.storage.StoragePoolAllocator;
import org.apache.cloudstack.framework.config.ConfigKey;
import org.apache.cloudstack.storage.datastore.db.PrimaryDataStoreDao;
import org.apache.cloudstack.storage.datastore.db.StoragePoolVO;
import org.junit.Assert;
import org.junit.Before;
import org.junit.Test;
import org.junit.runner.RunWith;
import org.mockito.InOrder;
import org.mockito.InjectMocks;
import org.mockito.Mock;
import org.mockito.Mockito;
import org.mockito.Spy;
import org.mockito.runners.MockitoJUnitRunner;

import com.cloud.agent.AgentManager;
import com.cloud.agent.api.Command;
import com.cloud.agent.api.StopAnswer;
import com.cloud.agent.api.StopCommand;
import com.cloud.agent.api.routing.NetworkElementCommand;
import com.cloud.api.query.dao.UserVmJoinDao;
import com.cloud.deploy.DataCenterDeployment;
import com.cloud.deploy.DeploymentPlan;
import com.cloud.deploy.DeploymentPlanner;
import com.cloud.deploy.DeploymentPlanner.ExcludeList;
import com.cloud.exception.InvalidParameterValueException;
<<<<<<< HEAD
import com.cloud.host.Host;
=======
>>>>>>> 9aee625a
import com.cloud.host.HostVO;
import com.cloud.host.dao.HostDao;
import com.cloud.hypervisor.Hypervisor.HypervisorType;
import com.cloud.offering.ServiceOffering;
import com.cloud.service.ServiceOfferingVO;
import com.cloud.service.dao.ServiceOfferingDao;
import com.cloud.storage.DiskOfferingVO;
import com.cloud.storage.ScopeType;
import com.cloud.storage.StorageManager;
import com.cloud.storage.StoragePool;
import com.cloud.storage.StoragePoolHostVO;
import com.cloud.storage.VMTemplateVO;
import com.cloud.storage.VMTemplateZoneVO;
import com.cloud.storage.Volume;
import com.cloud.storage.VolumeVO;
import com.cloud.storage.dao.DiskOfferingDao;
import com.cloud.storage.dao.StoragePoolHostDao;
import com.cloud.storage.dao.VMTemplateDao;
import com.cloud.storage.dao.VMTemplateZoneDao;
import com.cloud.storage.dao.VolumeDao;
import com.cloud.utils.exception.CloudRuntimeException;
import com.cloud.vm.VirtualMachine.State;
import com.cloud.vm.dao.UserVmDao;
import com.cloud.vm.dao.VMInstanceDao;

@RunWith(MockitoJUnitRunner.class)
public class VirtualMachineManagerImplTest {

    @Spy
    @InjectMocks
    private VirtualMachineManagerImpl virtualMachineManagerImpl;
    @Mock
    private AgentManager agentManagerMock;
    @Mock
    private VMInstanceDao vmInstanceDaoMock;
    @Mock
    private ServiceOfferingDao serviceOfferingDaoMock;
    @Mock
    private VolumeDao volumeDaoMock;
    @Mock
    private PrimaryDataStoreDao storagePoolDaoMock;
    @Mock
    private VMInstanceVO vmInstanceMock;
    private long vmInstanceVoMockId = 1L;

    @Mock
    private ServiceOfferingVO serviceOfferingMock;

    @Mock
    private DiskOfferingVO diskOfferingMock;

    private long hostMockId = 1L;
    private long clusterMockId = 2L;
    private long zoneMockId = 3L;
    @Mock
    private HostVO hostMock;
    @Mock
    private DataCenterDeployment dataCenterDeploymentMock;

    @Mock
    private VirtualMachineProfile virtualMachineProfileMock;
    @Mock
    private StoragePoolVO storagePoolVoMock;
    private long storagePoolVoMockId = 11L;
    private long storagePoolVoMockClusterId = 234L;

    @Mock
    private VolumeVO volumeVoMock;
    private long volumeMockId = 1111L;

    @Mock
    private StoragePoolHostDao storagePoolHostDaoMock;

    @Mock
    private StoragePoolAllocator storagePoolAllocatorMock;

    @Mock
    private DiskOfferingDao diskOfferingDaoMock;
    @Mock
    VMTemplateDao templateDao;
    @Mock
    VMTemplateZoneDao templateZoneDao;

    @Mock
    private HostDao hostDaoMock;
    @Mock
    private UserVmJoinDao userVmJoinDaoMock;
    @Mock
    private UserVmDao userVmDaoMock;
    @Mock
    private UserVmVO userVmMock;

    @Before
    public void setup() {
        virtualMachineManagerImpl.setHostAllocators(new ArrayList<>());

        when(vmInstanceMock.getId()).thenReturn(vmInstanceVoMockId);
        when(vmInstanceMock.getServiceOfferingId()).thenReturn(2L);
        when(hostMock.getId()).thenReturn(hostMockId);
        when(dataCenterDeploymentMock.getHostId()).thenReturn(hostMockId);
        when(dataCenterDeploymentMock.getClusterId()).thenReturn(clusterMockId);

        when(hostMock.getDataCenterId()).thenReturn(zoneMockId);
        when(hostDaoMock.findById(any())).thenReturn(hostMock);

        when(userVmJoinDaoMock.searchByIds(any())).thenReturn(new ArrayList<>());
        when(userVmDaoMock.findById(any())).thenReturn(userVmMock);

        Mockito.doReturn(vmInstanceVoMockId).when(virtualMachineProfileMock).getId();

        Mockito.doReturn(storagePoolVoMockId).when(storagePoolVoMock).getId();

        Mockito.doReturn(volumeMockId).when(volumeVoMock).getId();
        Mockito.doReturn(storagePoolVoMockId).when(volumeVoMock).getPoolId();

        Mockito.doReturn(volumeVoMock).when(volumeDaoMock).findById(volumeMockId);
        Mockito.doReturn(storagePoolVoMock).when(storagePoolDaoMock).findById(storagePoolVoMockId);

        ArrayList<StoragePoolAllocator> storagePoolAllocators = new ArrayList<>();
        storagePoolAllocators.add(storagePoolAllocatorMock);
        virtualMachineManagerImpl.setStoragePoolAllocators(storagePoolAllocators);
    }

    @Test
    public void testaddHostIpToCertDetailsIfConfigAllows() {
        Host vmHost = mock(Host.class);
        ConfigKey testConfig = mock(ConfigKey.class);

        Long dataCenterId = 5L;
        String hostIp = "1.1.1.1";
        String routerIp = "2.2.2.2";
        Map<String, String> ipAddresses = new HashMap<>();
        ipAddresses.put(NetworkElementCommand.ROUTER_IP, routerIp);

        when(testConfig.valueIn(dataCenterId)).thenReturn(true);
        when(vmHost.getDataCenterId()).thenReturn(dataCenterId);
        when(vmHost.getPrivateIpAddress()).thenReturn(hostIp);

        virtualMachineManagerImpl.addHostIpToCertDetailsIfConfigAllows(vmHost, ipAddresses, testConfig);
        assertTrue(ipAddresses.containsKey(NetworkElementCommand.HYPERVISOR_HOST_PRIVATE_IP));
        assertEquals(hostIp, ipAddresses.get(NetworkElementCommand.HYPERVISOR_HOST_PRIVATE_IP));
        assertTrue(ipAddresses.containsKey(NetworkElementCommand.ROUTER_IP));
        assertEquals(routerIp, ipAddresses.get(NetworkElementCommand.ROUTER_IP));
    }

    @Test
    public void testaddHostIpToCertDetailsIfConfigAllowsWhenConfigFalse() {
        Host vmHost = mock(Host.class);
        ConfigKey testConfig = mock(ConfigKey.class);

        Long dataCenterId = 5L;
        String hostIp = "1.1.1.1";
        String routerIp = "2.2.2.2";
        Map<String, String> ipAddresses = new HashMap<>();
        ipAddresses.put(NetworkElementCommand.ROUTER_IP, routerIp);

        when(testConfig.valueIn(dataCenterId)).thenReturn(false);
        when(vmHost.getDataCenterId()).thenReturn(dataCenterId);

        virtualMachineManagerImpl.addHostIpToCertDetailsIfConfigAllows(vmHost, ipAddresses, testConfig);
        assertFalse(ipAddresses.containsKey(NetworkElementCommand.HYPERVISOR_HOST_PRIVATE_IP));
        assertTrue(ipAddresses.containsKey(NetworkElementCommand.ROUTER_IP));
        assertEquals(routerIp, ipAddresses.get(NetworkElementCommand.ROUTER_IP));
    }

    @Test(expected = CloudRuntimeException.class)
    public void testScaleVM3() throws Exception {
        DeploymentPlanner.ExcludeList excludeHostList = new DeploymentPlanner.ExcludeList();
        virtualMachineManagerImpl.findHostAndMigrate(vmInstanceMock.getUuid(), 2l, null, excludeHostList);
    }

    @Test
    public void testSendStopWithOkAnswer() throws Exception {
        VirtualMachineGuru guru = mock(VirtualMachineGuru.class);
        VirtualMachine vm = mock(VirtualMachine.class);
        VirtualMachineProfile profile = mock(VirtualMachineProfile.class);
        StopAnswer answer = new StopAnswer(new StopCommand(vm, false, false), "ok", true);
        when(profile.getVirtualMachine()).thenReturn(vm);
        when(vm.getHostId()).thenReturn(1L);
        when(agentManagerMock.send(anyLong(), (Command)any())).thenReturn(answer);

        boolean actual = virtualMachineManagerImpl.sendStop(guru, profile, false, false);

        Assert.assertTrue(actual);
    }

    @Test
    public void testSendStopWithFailAnswer() throws Exception {
        VirtualMachineGuru guru = mock(VirtualMachineGuru.class);
        VirtualMachine vm = mock(VirtualMachine.class);
        VirtualMachineProfile profile = mock(VirtualMachineProfile.class);
        StopAnswer answer = new StopAnswer(new StopCommand(vm, false, false), "fail", false);
        when(profile.getVirtualMachine()).thenReturn(vm);
        when(vm.getHostId()).thenReturn(1L);
        when(agentManagerMock.send(anyLong(), (Command)any())).thenReturn(answer);

        boolean actual = virtualMachineManagerImpl.sendStop(guru, profile, false, false);

        assertFalse(actual);
    }

    @Test
    public void testSendStopWithNullAnswer() throws Exception {
        VirtualMachineGuru guru = mock(VirtualMachineGuru.class);
        VirtualMachine vm = mock(VirtualMachine.class);
        VirtualMachineProfile profile = mock(VirtualMachineProfile.class);
        when(profile.getVirtualMachine()).thenReturn(vm);
        when(vm.getHostId()).thenReturn(1L);
        when(agentManagerMock.send(anyLong(), (Command)any())).thenReturn(null);

        boolean actual = virtualMachineManagerImpl.sendStop(guru, profile, false, false);

        assertFalse(actual);
    }

    @Test
    public void testExeceuteInSequence() {
        assertTrue(virtualMachineManagerImpl.getExecuteInSequence(HypervisorType.XenServer) == false);
        assertTrue(virtualMachineManagerImpl.getExecuteInSequence(HypervisorType.KVM) == false);
        assertTrue(virtualMachineManagerImpl.getExecuteInSequence(HypervisorType.Ovm3) == VirtualMachineManager.ExecuteInSequence.value());
    }

    private void overrideDefaultConfigValue(final ConfigKey configKey, final String value) throws IllegalAccessException, NoSuchFieldException {
        final Field f = ConfigKey.class.getDeclaredField("_defaultValue");
        f.setAccessible(true);
        f.set(configKey, value);
    }

    @Test
    public void testExeceuteInSequenceVmware() throws IllegalAccessException, NoSuchFieldException {
        overrideDefaultConfigValue(StorageManager.VmwareCreateCloneFull, "false");
        overrideDefaultConfigValue(StorageManager.VmwareAllowParallelExecution, "false");
        assertFalse("no full clones so no need to execute in sequence", virtualMachineManagerImpl.getExecuteInSequence(HypervisorType.VMware));
        overrideDefaultConfigValue(StorageManager.VmwareCreateCloneFull, "true");
        overrideDefaultConfigValue(StorageManager.VmwareAllowParallelExecution, "false");
        assertTrue("full clones and no explicit parallel execution allowed, should execute in sequence", virtualMachineManagerImpl.getExecuteInSequence(HypervisorType.VMware));
        overrideDefaultConfigValue(StorageManager.VmwareCreateCloneFull, "true");
        overrideDefaultConfigValue(StorageManager.VmwareAllowParallelExecution, "true");
        assertFalse("execute in sequence should not be needed as parallel is allowed", virtualMachineManagerImpl.getExecuteInSequence(HypervisorType.VMware));
        overrideDefaultConfigValue(StorageManager.VmwareCreateCloneFull, "false");
        overrideDefaultConfigValue(StorageManager.VmwareAllowParallelExecution, "true");
        assertFalse("double reasons to allow parallel execution", virtualMachineManagerImpl.getExecuteInSequence(HypervisorType.VMware));
    }

    @Test
    public void testCheckIfCanUpgrade() throws Exception {
        when(vmInstanceMock.getState()).thenReturn(State.Stopped);
        when(serviceOfferingMock.isDynamic()).thenReturn(true);
        when(vmInstanceMock.getServiceOfferingId()).thenReturn(1l);

        ServiceOfferingVO mockCurrentServiceOffering = mock(ServiceOfferingVO.class);
        DiskOfferingVO mockCurrentDiskOffering = mock(DiskOfferingVO.class);

        when(serviceOfferingDaoMock.findByIdIncludingRemoved(anyLong(), anyLong())).thenReturn(mockCurrentServiceOffering);
        when(diskOfferingDaoMock.findByIdIncludingRemoved(anyLong())).thenReturn(mockCurrentDiskOffering);
        when(diskOfferingDaoMock.findById(anyLong())).thenReturn(diskOfferingMock);
        when(diskOfferingMock.isUseLocalStorage()).thenReturn(false);
        when(mockCurrentServiceOffering.isSystemUse()).thenReturn(true);
        when(serviceOfferingMock.isSystemUse()).thenReturn(true);
        String[] oldDOStorageTags = {"x","y"};
        String[] newDOStorageTags = {"z","x","y"};
        when(mockCurrentDiskOffering.getTagsArray()).thenReturn(oldDOStorageTags);
        when(diskOfferingMock.getTagsArray()).thenReturn(newDOStorageTags);

        virtualMachineManagerImpl.checkIfCanUpgrade(vmInstanceMock, serviceOfferingMock);
    }

    @Test(expected = InvalidParameterValueException.class)
    public void testCheckIfCanUpgradeFail() {
        when(serviceOfferingMock.getState()).thenReturn(ServiceOffering.State.Inactive);

        virtualMachineManagerImpl.checkIfCanUpgrade(vmInstanceMock, serviceOfferingMock);
    }

    @Test
    public void isStorageCrossClusterMigrationTestStorageTypeEqualsCluster() {
        Mockito.doReturn(2L).when(storagePoolVoMock).getClusterId();
        Mockito.doReturn(ScopeType.CLUSTER).when(storagePoolVoMock).getScope();

        boolean returnedValue = virtualMachineManagerImpl.isStorageCrossClusterMigration(1L, storagePoolVoMock);

        Assert.assertTrue(returnedValue);
    }

    @Test
    public void isStorageCrossClusterMigrationTestStorageSameCluster() {
        Mockito.doReturn(1L).when(storagePoolVoMock).getClusterId();
        Mockito.doReturn(ScopeType.CLUSTER).when(storagePoolVoMock).getScope();

        boolean returnedValue = virtualMachineManagerImpl.isStorageCrossClusterMigration(1L, storagePoolVoMock);

        assertFalse(returnedValue);
    }

    @Test
    public void isStorageCrossClusterMigrationTestStorageTypeEqualsZone() {
        Mockito.doReturn(ScopeType.ZONE).when(storagePoolVoMock).getScope();

        boolean returnedValue = virtualMachineManagerImpl.isStorageCrossClusterMigration(1L, storagePoolVoMock);

        assertFalse(returnedValue);
    }

    @Test
    public void executeManagedStorageChecksWhenTargetStoragePoolProvidedTestCurrentStoragePoolNotManaged() {
        Mockito.doReturn(false).when(storagePoolVoMock).isManaged();

        virtualMachineManagerImpl.executeManagedStorageChecksWhenTargetStoragePoolProvided(storagePoolVoMock, volumeVoMock, Mockito.mock(StoragePoolVO.class));

        Mockito.verify(storagePoolVoMock).isManaged();
        Mockito.verify(storagePoolVoMock, Mockito.times(0)).getId();
    }

    @Test
    public void executeManagedStorageChecksWhenTargetStoragePoolProvidedTestCurrentStoragePoolEqualsTargetPool() {
        Mockito.doReturn(true).when(storagePoolVoMock).isManaged();

        virtualMachineManagerImpl.executeManagedStorageChecksWhenTargetStoragePoolProvided(storagePoolVoMock, volumeVoMock, storagePoolVoMock);

        Mockito.verify(storagePoolVoMock).isManaged();
        Mockito.verify(storagePoolVoMock, Mockito.times(2)).getId();
    }

    @Test(expected = CloudRuntimeException.class)
    public void executeManagedStorageChecksWhenTargetStoragePoolProvidedTestCurrentStoragePoolNotEqualsTargetPool() {
        Mockito.doReturn(true).when(storagePoolVoMock).isManaged();

        virtualMachineManagerImpl.executeManagedStorageChecksWhenTargetStoragePoolProvided(storagePoolVoMock, volumeVoMock, Mockito.mock(StoragePoolVO.class));
    }

    @Test
    public void buildMapUsingUserInformationTestUserDefinedMigrationMapEmpty() {
        HashMap<Long, Long> userDefinedVolumeToStoragePoolMap = Mockito.spy(new HashMap<>());

        Map<Volume, StoragePool> volumeToPoolObjectMap = virtualMachineManagerImpl.buildMapUsingUserInformation(virtualMachineProfileMock, hostMock, userDefinedVolumeToStoragePoolMap);

        Assert.assertTrue(volumeToPoolObjectMap.isEmpty());

        Mockito.verify(userDefinedVolumeToStoragePoolMap, times(0)).keySet();
    }

    @Test(expected = CloudRuntimeException.class)
    public void buildMapUsingUserInformationTestTargetHostDoesNotHaveAccessToPool() {
        HashMap<Long, Long> userDefinedVolumeToStoragePoolMap = new HashMap<>();
        userDefinedVolumeToStoragePoolMap.put(volumeMockId, storagePoolVoMockId);

        Mockito.doNothing().when(virtualMachineManagerImpl).executeManagedStorageChecksWhenTargetStoragePoolProvided(Mockito.any(StoragePoolVO.class), Mockito.any(VolumeVO.class), Mockito.any(StoragePoolVO.class));
        Mockito.doReturn(null).when(storagePoolHostDaoMock).findByPoolHost(storagePoolVoMockId, hostMockId);

        virtualMachineManagerImpl.buildMapUsingUserInformation(virtualMachineProfileMock, hostMock, userDefinedVolumeToStoragePoolMap);

    }

    @Test
    public void buildMapUsingUserInformationTestTargetHostHasAccessToPool() {
        HashMap<Long, Long> userDefinedVolumeToStoragePoolMap = Mockito.spy(new HashMap<>());
        userDefinedVolumeToStoragePoolMap.put(volumeMockId, storagePoolVoMockId);

        Mockito.doNothing().when(virtualMachineManagerImpl).executeManagedStorageChecksWhenTargetStoragePoolProvided(Mockito.any(StoragePoolVO.class), Mockito.any(VolumeVO.class),
                Mockito.any(StoragePoolVO.class));
        Mockito.doReturn(Mockito.mock(StoragePoolHostVO.class)).when(storagePoolHostDaoMock).findByPoolHost(storagePoolVoMockId, hostMockId);

        Map<Volume, StoragePool> volumeToPoolObjectMap = virtualMachineManagerImpl.buildMapUsingUserInformation(virtualMachineProfileMock, hostMock, userDefinedVolumeToStoragePoolMap);

        assertFalse(volumeToPoolObjectMap.isEmpty());
        assertEquals(storagePoolVoMock, volumeToPoolObjectMap.get(volumeVoMock));

        Mockito.verify(userDefinedVolumeToStoragePoolMap, times(1)).keySet();
    }

    @Test
    public void findVolumesThatWereNotMappedByTheUserTest() {
        Map<Volume, StoragePool> volumeToStoragePoolObjectMap = Mockito.spy(new HashMap<>());
        volumeToStoragePoolObjectMap.put(volumeVoMock, storagePoolVoMock);

        Volume volumeVoMock2 = Mockito.mock(Volume.class);

        List<Volume> volumesOfVm = new ArrayList<>();
        volumesOfVm.add(volumeVoMock);
        volumesOfVm.add(volumeVoMock2);

        Mockito.doReturn(volumesOfVm).when(volumeDaoMock).findUsableVolumesForInstance(vmInstanceVoMockId);
        List<Volume> volumesNotMapped = virtualMachineManagerImpl.findVolumesThatWereNotMappedByTheUser(virtualMachineProfileMock, volumeToStoragePoolObjectMap);

        assertEquals(1, volumesNotMapped.size());
        assertEquals(volumeVoMock2, volumesNotMapped.get(0));
    }

    @Test
    public void executeManagedStorageChecksWhenTargetStoragePoolNotProvidedTestCurrentStoragePoolNotManaged() {
        Mockito.doReturn(false).when(storagePoolVoMock).isManaged();

        virtualMachineManagerImpl.executeManagedStorageChecksWhenTargetStoragePoolNotProvided(hostMock, storagePoolVoMock, volumeVoMock);

        Mockito.verify(storagePoolVoMock).isManaged();
        Mockito.verify(storagePoolHostDaoMock, Mockito.times(0)).findByPoolHost(Mockito.anyLong(), Mockito.anyLong());
    }

    @Test
    public void executeManagedStorageChecksWhenTargetStoragePoolNotProvidedTestCurrentStoragePoolManagedIsConnectedToHost() {
        Mockito.doReturn(true).when(storagePoolVoMock).isManaged();
        Mockito.doReturn(Mockito.mock(StoragePoolHostVO.class)).when(storagePoolHostDaoMock).findByPoolHost(storagePoolVoMockId, hostMockId);

        virtualMachineManagerImpl.executeManagedStorageChecksWhenTargetStoragePoolNotProvided(hostMock, storagePoolVoMock, volumeVoMock);

        Mockito.verify(storagePoolVoMock).isManaged();
        Mockito.verify(storagePoolHostDaoMock, Mockito.times(1)).findByPoolHost(storagePoolVoMockId, hostMockId);
    }

    @Test(expected = CloudRuntimeException.class)
    public void executeManagedStorageChecksWhenTargetStoragePoolNotProvidedTestCurrentStoragePoolManagedIsNotConnectedToHost() {
        Mockito.doReturn(true).when(storagePoolVoMock).isManaged();
        Mockito.doReturn(null).when(storagePoolHostDaoMock).findByPoolHost(storagePoolVoMockId, hostMockId);

        virtualMachineManagerImpl.executeManagedStorageChecksWhenTargetStoragePoolNotProvided(hostMock, storagePoolVoMock, volumeVoMock);
    }

    @Test
    public void getCandidateStoragePoolsToMigrateLocalVolumeTestLocalVolume() {
        Mockito.doReturn(Mockito.mock(DiskOfferingVO.class)).when(diskOfferingDaoMock).findById(Mockito.anyLong());

        Mockito.doReturn(true).when(storagePoolVoMock).isLocal();

        List<StoragePool> poolListMock = new ArrayList<>();
        poolListMock.add(storagePoolVoMock);

        Mockito.doReturn(poolListMock).when(storagePoolAllocatorMock).allocateToPool(Mockito.any(DiskProfile.class), Mockito.any(VirtualMachineProfile.class), Mockito.any(DeploymentPlan.class),
                Mockito.any(ExcludeList.class), Mockito.eq(StoragePoolAllocator.RETURN_UPTO_ALL));

        List<StoragePool> poolList = virtualMachineManagerImpl.getCandidateStoragePoolsToMigrateLocalVolume(virtualMachineProfileMock, dataCenterDeploymentMock, volumeVoMock);

        assertEquals(1, poolList.size());
        assertEquals(storagePoolVoMock, poolList.get(0));
    }

    @Test
    public void getCandidateStoragePoolsToMigrateLocalVolumeTestCrossClusterMigration() {
        Mockito.doReturn(Mockito.mock(DiskOfferingVO.class)).when(diskOfferingDaoMock).findById(Mockito.anyLong());

        Mockito.doReturn(false).when(storagePoolVoMock).isLocal();

        List<StoragePool> poolListMock = new ArrayList<>();
        poolListMock.add(storagePoolVoMock);

        Mockito.doReturn(poolListMock).when(storagePoolAllocatorMock).allocateToPool(Mockito.any(DiskProfile.class), Mockito.any(VirtualMachineProfile.class), Mockito.any(DeploymentPlan.class),
                Mockito.any(ExcludeList.class), Mockito.eq(StoragePoolAllocator.RETURN_UPTO_ALL));

        Mockito.doReturn(true).when(virtualMachineManagerImpl).isStorageCrossClusterMigration(clusterMockId, storagePoolVoMock);
        List<StoragePool> poolList = virtualMachineManagerImpl.getCandidateStoragePoolsToMigrateLocalVolume(virtualMachineProfileMock, dataCenterDeploymentMock, volumeVoMock);

        assertEquals(1, poolList.size());
        assertEquals(storagePoolVoMock, poolList.get(0));
    }

    @Test
    public void getCandidateStoragePoolsToMigrateLocalVolumeTestWithinClusterMigration() {
        Mockito.doReturn(Mockito.mock(DiskOfferingVO.class)).when(diskOfferingDaoMock).findById(Mockito.anyLong());

        Mockito.doReturn(false).when(storagePoolVoMock).isLocal();

        List<StoragePool> poolListMock = new ArrayList<>();
        poolListMock.add(storagePoolVoMock);

        Mockito.doReturn(poolListMock).when(storagePoolAllocatorMock).allocateToPool(Mockito.any(DiskProfile.class), Mockito.any(VirtualMachineProfile.class), Mockito.any(DeploymentPlan.class),
                Mockito.any(ExcludeList.class), Mockito.eq(StoragePoolAllocator.RETURN_UPTO_ALL));

        Mockito.doReturn(false).when(virtualMachineManagerImpl).isStorageCrossClusterMigration(clusterMockId, storagePoolVoMock);
        List<StoragePool> poolList = virtualMachineManagerImpl.getCandidateStoragePoolsToMigrateLocalVolume(virtualMachineProfileMock, dataCenterDeploymentMock, volumeVoMock);

        Assert.assertTrue(poolList.isEmpty());
    }

    @Test
    public void getCandidateStoragePoolsToMigrateLocalVolumeTestMoreThanOneAllocator() {
        StoragePoolAllocator storagePoolAllocatorMock2 = Mockito.mock(StoragePoolAllocator.class);
        StoragePoolAllocator storagePoolAllocatorMock3 = Mockito.mock(StoragePoolAllocator.class);

        List<StoragePoolAllocator> storagePoolAllocatorsMock = new ArrayList<>();
        storagePoolAllocatorsMock.add(storagePoolAllocatorMock);
        storagePoolAllocatorsMock.add(storagePoolAllocatorMock2);
        storagePoolAllocatorsMock.add(storagePoolAllocatorMock3);

        virtualMachineManagerImpl.setStoragePoolAllocators(storagePoolAllocatorsMock);

        Mockito.doReturn(Mockito.mock(DiskOfferingVO.class)).when(diskOfferingDaoMock).findById(Mockito.anyLong());

        Mockito.doReturn(false).when(storagePoolVoMock).isLocal();

        List<StoragePool> poolListMock = new ArrayList<>();
        poolListMock.add(storagePoolVoMock);

        Mockito.doReturn(poolListMock).when(storagePoolAllocatorMock).allocateToPool(Mockito.any(DiskProfile.class), Mockito.any(VirtualMachineProfile.class), Mockito.any(DeploymentPlan.class),
                Mockito.any(ExcludeList.class), Mockito.eq(StoragePoolAllocator.RETURN_UPTO_ALL));

        Mockito.doReturn(null).when(storagePoolAllocatorMock2).allocateToPool(Mockito.any(DiskProfile.class), Mockito.any(VirtualMachineProfile.class), Mockito.any(DeploymentPlan.class),
                Mockito.any(ExcludeList.class), Mockito.eq(StoragePoolAllocator.RETURN_UPTO_ALL));

        Mockito.doReturn(new ArrayList<>()).when(storagePoolAllocatorMock3).allocateToPool(Mockito.any(DiskProfile.class), Mockito.any(VirtualMachineProfile.class), Mockito.any(DeploymentPlan.class),
                Mockito.any(ExcludeList.class), Mockito.eq(StoragePoolAllocator.RETURN_UPTO_ALL));

        Mockito.doReturn(false).when(virtualMachineManagerImpl).isStorageCrossClusterMigration(clusterMockId, storagePoolVoMock);
        List<StoragePool> poolList = virtualMachineManagerImpl.getCandidateStoragePoolsToMigrateLocalVolume(virtualMachineProfileMock, dataCenterDeploymentMock, volumeVoMock);

        Assert.assertTrue(poolList.isEmpty());

        Mockito.verify(storagePoolAllocatorMock).allocateToPool(Mockito.any(DiskProfile.class), Mockito.any(VirtualMachineProfile.class), Mockito.any(DeploymentPlan.class),
                Mockito.any(ExcludeList.class), Mockito.eq(StoragePoolAllocator.RETURN_UPTO_ALL));
        Mockito.verify(storagePoolAllocatorMock2).allocateToPool(Mockito.any(DiskProfile.class), Mockito.any(VirtualMachineProfile.class), Mockito.any(DeploymentPlan.class),
                Mockito.any(ExcludeList.class), Mockito.eq(StoragePoolAllocator.RETURN_UPTO_ALL));
        Mockito.verify(storagePoolAllocatorMock3).allocateToPool(Mockito.any(DiskProfile.class), Mockito.any(VirtualMachineProfile.class), Mockito.any(DeploymentPlan.class),
                Mockito.any(ExcludeList.class), Mockito.eq(StoragePoolAllocator.RETURN_UPTO_ALL));
    }

    @Test(expected = CloudRuntimeException.class)
    public void createVolumeToStoragePoolMappingIfPossibleTestNotStoragePoolsAvailable() {
        Mockito.doReturn(null).when(virtualMachineManagerImpl).getCandidateStoragePoolsToMigrateLocalVolume(virtualMachineProfileMock, dataCenterDeploymentMock, volumeVoMock);

        virtualMachineManagerImpl.createVolumeToStoragePoolMappingIfPossible(virtualMachineProfileMock, dataCenterDeploymentMock, new HashMap<>(), volumeVoMock, storagePoolVoMock);
    }

    @Test
    public void createVolumeToStoragePoolMappingIfPossibleTestTargetHostAccessCurrentStoragePool() {
        List<StoragePool> storagePoolList = new ArrayList<>();
        storagePoolList.add(storagePoolVoMock);

        Mockito.doReturn(storagePoolList).when(virtualMachineManagerImpl).getCandidateStoragePoolsToMigrateLocalVolume(virtualMachineProfileMock, dataCenterDeploymentMock, volumeVoMock);

        HashMap<Volume, StoragePool> volumeToPoolObjectMap = new HashMap<>();
        virtualMachineManagerImpl.createVolumeToStoragePoolMappingIfPossible(virtualMachineProfileMock, dataCenterDeploymentMock, volumeToPoolObjectMap, volumeVoMock, storagePoolVoMock);

        Assert.assertTrue(volumeToPoolObjectMap.isEmpty());
    }

    @Test
    public void createVolumeToStoragePoolMappingIfPossibleTestTargetHostDoesNotAccessCurrentStoragePool() {
        StoragePoolVO storagePoolMockOther = Mockito.mock(StoragePoolVO.class);
        String storagePoolMockOtherUuid = "storagePoolMockOtherUuid";
        Mockito.doReturn(storagePoolMockOtherUuid).when(storagePoolMockOther).getUuid();
        Mockito.doReturn(storagePoolMockOther).when(storagePoolDaoMock).findByUuid(storagePoolMockOtherUuid);

        List<StoragePool> storagePoolList = new ArrayList<>();
        storagePoolList.add(storagePoolMockOther);

        Mockito.doReturn(storagePoolList).when(virtualMachineManagerImpl).getCandidateStoragePoolsToMigrateLocalVolume(virtualMachineProfileMock, dataCenterDeploymentMock, volumeVoMock);

        HashMap<Volume, StoragePool> volumeToPoolObjectMap = new HashMap<>();
        virtualMachineManagerImpl.createVolumeToStoragePoolMappingIfPossible(virtualMachineProfileMock, dataCenterDeploymentMock, volumeToPoolObjectMap, volumeVoMock, storagePoolVoMock);

        assertFalse(volumeToPoolObjectMap.isEmpty());
        assertEquals(storagePoolMockOther, volumeToPoolObjectMap.get(volumeVoMock));
    }

    @Test
    public void createStoragePoolMappingsForVolumesTestLocalStoragevolume() {
        ArrayList<Volume> allVolumes = new ArrayList<>();
        allVolumes.add(volumeVoMock);

        HashMap<Volume, StoragePool> volumeToPoolObjectMap = new HashMap<>();

        Mockito.doReturn(ScopeType.HOST).when(storagePoolVoMock).getScope();
        Mockito.doNothing().when(virtualMachineManagerImpl).executeManagedStorageChecksWhenTargetStoragePoolNotProvided(hostMock, storagePoolVoMock, volumeVoMock);
        Mockito.doNothing().when(virtualMachineManagerImpl).createVolumeToStoragePoolMappingIfPossible(virtualMachineProfileMock, dataCenterDeploymentMock, volumeToPoolObjectMap, volumeVoMock,
                storagePoolVoMock);

        virtualMachineManagerImpl.createStoragePoolMappingsForVolumes(virtualMachineProfileMock, dataCenterDeploymentMock, volumeToPoolObjectMap, allVolumes);

        Assert.assertTrue(volumeToPoolObjectMap.isEmpty());
        Mockito.verify(virtualMachineManagerImpl).executeManagedStorageChecksWhenTargetStoragePoolNotProvided(hostMock, storagePoolVoMock, volumeVoMock);
        Mockito.verify(virtualMachineManagerImpl).createVolumeToStoragePoolMappingIfPossible(virtualMachineProfileMock, dataCenterDeploymentMock, volumeToPoolObjectMap, volumeVoMock, storagePoolVoMock);
    }

    @Test
    public void createStoragePoolMappingsForVolumesTestCrossCluterMigration() {
        ArrayList<Volume> allVolumes = new ArrayList<>();
        allVolumes.add(volumeVoMock);

        HashMap<Volume, StoragePool> volumeToPoolObjectMap = new HashMap<>();

        Mockito.doReturn(ScopeType.CLUSTER).when(storagePoolVoMock).getScope();
        Mockito.doNothing().when(virtualMachineManagerImpl).executeManagedStorageChecksWhenTargetStoragePoolNotProvided(hostMock, storagePoolVoMock, volumeVoMock);
        Mockito.doNothing().when(virtualMachineManagerImpl).createVolumeToStoragePoolMappingIfPossible(virtualMachineProfileMock, dataCenterDeploymentMock, volumeToPoolObjectMap, volumeVoMock, storagePoolVoMock);
        Mockito.doReturn(true).when(virtualMachineManagerImpl).isStorageCrossClusterMigration(clusterMockId, storagePoolVoMock);

        virtualMachineManagerImpl.createStoragePoolMappingsForVolumes(virtualMachineProfileMock, dataCenterDeploymentMock, volumeToPoolObjectMap, allVolumes);

        Assert.assertTrue(volumeToPoolObjectMap.isEmpty());
        Mockito.verify(virtualMachineManagerImpl).executeManagedStorageChecksWhenTargetStoragePoolNotProvided(hostMock, storagePoolVoMock, volumeVoMock);
        Mockito.verify(virtualMachineManagerImpl).createVolumeToStoragePoolMappingIfPossible(virtualMachineProfileMock, dataCenterDeploymentMock, volumeToPoolObjectMap, volumeVoMock, storagePoolVoMock);
        Mockito.verify(virtualMachineManagerImpl).isStorageCrossClusterMigration(clusterMockId, storagePoolVoMock);
    }

    @Test
    public void createStoragePoolMappingsForVolumesTestNotCrossCluterMigrationWithClusterStorage() {
        ArrayList<Volume> allVolumes = new ArrayList<>();
        allVolumes.add(volumeVoMock);

        HashMap<Volume, StoragePool> volumeToPoolObjectMap = new HashMap<>();

        Mockito.doReturn(ScopeType.CLUSTER).when(storagePoolVoMock).getScope();
        Mockito.doNothing().when(virtualMachineManagerImpl).executeManagedStorageChecksWhenTargetStoragePoolNotProvided(Mockito.any(), Mockito.any(), Mockito.any());
        Mockito.doReturn(false).when(virtualMachineManagerImpl).isStorageCrossClusterMigration(Mockito.anyLong(), Mockito.any());

        virtualMachineManagerImpl.createStoragePoolMappingsForVolumes(virtualMachineProfileMock, dataCenterDeploymentMock, volumeToPoolObjectMap, allVolumes);

        assertFalse(volumeToPoolObjectMap.isEmpty());
        assertEquals(storagePoolVoMock, volumeToPoolObjectMap.get(volumeVoMock));

        Mockito.verify(virtualMachineManagerImpl).executeManagedStorageChecksWhenTargetStoragePoolNotProvided(hostMock, storagePoolVoMock, volumeVoMock);
        Mockito.verify(virtualMachineManagerImpl).isStorageCrossClusterMigration(clusterMockId, storagePoolVoMock);
        Mockito.verify(virtualMachineManagerImpl, Mockito.times(0)).createVolumeToStoragePoolMappingIfPossible(virtualMachineProfileMock, dataCenterDeploymentMock, volumeToPoolObjectMap, volumeVoMock,
                storagePoolVoMock);
    }

    @Test
    public void createMappingVolumeAndStoragePoolTest() {
        Map<Volume, StoragePool> volumeToPoolObjectMap = new HashMap<>();
        List<Volume> volumesNotMapped = new ArrayList<>();

        Mockito.doReturn(volumeToPoolObjectMap).when(virtualMachineManagerImpl).buildMapUsingUserInformation(Mockito.eq(virtualMachineProfileMock), Mockito.eq(hostMock),
                Mockito.anyMapOf(Long.class, Long.class));

        Mockito.doReturn(volumesNotMapped).when(virtualMachineManagerImpl).findVolumesThatWereNotMappedByTheUser(virtualMachineProfileMock, volumeToPoolObjectMap);
        Mockito.doNothing().when(virtualMachineManagerImpl).createStoragePoolMappingsForVolumes(Mockito.eq(virtualMachineProfileMock),
                Mockito.any(DataCenterDeployment.class), Mockito.eq(volumeToPoolObjectMap), Mockito.eq(volumesNotMapped));

        Map<Volume, StoragePool> mappingVolumeAndStoragePool = virtualMachineManagerImpl.createMappingVolumeAndStoragePool(virtualMachineProfileMock, hostMock, new HashMap<>());

        assertEquals(mappingVolumeAndStoragePool, volumeToPoolObjectMap);

        InOrder inOrder = Mockito.inOrder(virtualMachineManagerImpl);
        inOrder.verify(virtualMachineManagerImpl).buildMapUsingUserInformation(Mockito.eq(virtualMachineProfileMock), Mockito.eq(hostMock), Mockito.anyMapOf(Long.class, Long.class));
        inOrder.verify(virtualMachineManagerImpl).findVolumesThatWereNotMappedByTheUser(virtualMachineProfileMock, volumeToPoolObjectMap);
        inOrder.verify(virtualMachineManagerImpl).createStoragePoolMappingsForVolumes(Mockito.eq(virtualMachineProfileMock),
                Mockito.any(DataCenterDeployment.class), Mockito.eq(volumeToPoolObjectMap), Mockito.eq(volumesNotMapped));
    }

    @Test
    public void matchesOfSorts() {
        List<String> nothing = null;
        List<String> empty = new ArrayList<>();
        List<String> tag = Arrays.asList("bla");
        List<String> tags = Arrays.asList("bla", "blob");
        List<String> others = Arrays.asList("bla", "blieb");
        List<String> three = Arrays.asList("bla", "blob", "blieb");

        // single match
        assertTrue(VirtualMachineManagerImpl.matches(tag,tags));
        assertTrue(VirtualMachineManagerImpl.matches(tag,others));

        // no requirements
        assertTrue(VirtualMachineManagerImpl.matches(nothing,tags));
        assertTrue(VirtualMachineManagerImpl.matches(empty,tag));

        // mis(sing)match
        assertFalse(VirtualMachineManagerImpl.matches(tags,tag));
        assertFalse(VirtualMachineManagerImpl.matches(tag,nothing));
        assertFalse(VirtualMachineManagerImpl.matches(tag,empty));

        // disjunct sets
        assertFalse(VirtualMachineManagerImpl.matches(tags,others));
        assertFalse(VirtualMachineManagerImpl.matches(others,tags));

        // everything matches the larger set
        assertTrue(VirtualMachineManagerImpl.matches(nothing,three));
        assertTrue(VirtualMachineManagerImpl.matches(empty,three));
        assertTrue(VirtualMachineManagerImpl.matches(tag,three));
        assertTrue(VirtualMachineManagerImpl.matches(tags,three));
        assertTrue(VirtualMachineManagerImpl.matches(others,three));
    }

    @Test
    public void isRootVolumeOnLocalStorageTestOnLocal() {
        prepareAndTestIsRootVolumeOnLocalStorage(ScopeType.HOST, true);
    }

    @Test
    public void isRootVolumeOnLocalStorageTestCluster() {
        prepareAndTestIsRootVolumeOnLocalStorage(ScopeType.CLUSTER, false);
    }

    @Test
    public void isRootVolumeOnLocalStorageTestZone() {
        prepareAndTestIsRootVolumeOnLocalStorage(ScopeType.ZONE, false);
    }

    private void prepareAndTestIsRootVolumeOnLocalStorage(ScopeType scope, boolean expected) {
        StoragePoolVO storagePoolVoMock = Mockito.mock(StoragePoolVO.class);
        Mockito.doReturn(storagePoolVoMock).when(storagePoolDaoMock).findById(Mockito.anyLong());
        Mockito.doReturn(scope).when(storagePoolVoMock).getScope();
        List<VolumeVO> mockedVolumes = new ArrayList<>();
        mockedVolumes.add(volumeVoMock);
        Mockito.doReturn(mockedVolumes).when(volumeDaoMock).findByInstanceAndType(Mockito.anyLong(), Mockito.any());

        boolean result = virtualMachineManagerImpl.isRootVolumeOnLocalStorage(0l);

        assertEquals(expected, result);
    }

    @Test
    public void checkIfNewOfferingStorageScopeMatchesStoragePoolTestLocalLocal() {
        prepareAndRunCheckIfNewOfferingStorageScopeMatchesStoragePool(true, true);
    }

    @Test
    public void checkIfNewOfferingStorageScopeMatchesStoragePoolTestSharedShared() {
        prepareAndRunCheckIfNewOfferingStorageScopeMatchesStoragePool(false, false);
    }

    @Test (expected = InvalidParameterValueException.class)
    public void checkIfNewOfferingStorageScopeMatchesStoragePoolTestLocalShared() {
        prepareAndRunCheckIfNewOfferingStorageScopeMatchesStoragePool(true, false);
    }

    @Test (expected = InvalidParameterValueException.class)
    public void checkIfNewOfferingStorageScopeMatchesStoragePoolTestSharedLocal() {
        prepareAndRunCheckIfNewOfferingStorageScopeMatchesStoragePool(false, true);
    }

    private void prepareAndRunCheckIfNewOfferingStorageScopeMatchesStoragePool(boolean isRootOnLocal, boolean isOfferingUsingLocal) {
        Mockito.doReturn(isRootOnLocal).when(virtualMachineManagerImpl).isRootVolumeOnLocalStorage(Mockito.anyLong());
        Mockito.doReturn("vmInstanceMockedToString").when(vmInstanceMock).toString();
        Mockito.doReturn(isOfferingUsingLocal).when(diskOfferingMock).isUseLocalStorage();
        virtualMachineManagerImpl.checkIfNewOfferingStorageScopeMatchesStoragePool(vmInstanceMock, diskOfferingMock);
    }

    @Test
    public void checkIfTemplateNeededForCreatingVmVolumesExistingRootVolumes() {
        long vmId = 1L;
        VMInstanceVO vm = Mockito.mock(VMInstanceVO.class);
        Mockito.when(vm.getId()).thenReturn(vmId);
        Mockito.when(volumeDaoMock.findReadyRootVolumesByInstance(vmId)).thenReturn(List.of(Mockito.mock(VolumeVO.class)));
        virtualMachineManagerImpl.checkIfTemplateNeededForCreatingVmVolumes(vm);
    }

    @Test(expected = CloudRuntimeException.class)
    public void checkIfTemplateNeededForCreatingVmVolumesMissingTemplate() {
        long vmId = 1L;
        long templateId = 1L;
        VMInstanceVO vm = Mockito.mock(VMInstanceVO.class);
        Mockito.when(vm.getId()).thenReturn(vmId);
        Mockito.when(vm.getTemplateId()).thenReturn(templateId);
        Mockito.when(volumeDaoMock.findReadyRootVolumesByInstance(vmId)).thenReturn(null);
        Mockito.when(templateDao.findById(templateId)).thenReturn(null);
        virtualMachineManagerImpl.checkIfTemplateNeededForCreatingVmVolumes(vm);
    }

    @Test(expected = CloudRuntimeException.class)
    public void checkIfTemplateNeededForCreatingVmVolumesMissingZoneTemplate() {
        long vmId = 1L;
        long templateId = 1L;
        long dcId = 1L;
        VMInstanceVO vm = Mockito.mock(VMInstanceVO.class);
        Mockito.when(vm.getId()).thenReturn(vmId);
        Mockito.when(vm.getTemplateId()).thenReturn(templateId);
        Mockito.when(vm.getDataCenterId()).thenReturn(dcId);
        Mockito.when(volumeDaoMock.findReadyRootVolumesByInstance(vmId)).thenReturn(null);
        VMTemplateVO template = Mockito.mock(VMTemplateVO.class);
        Mockito.when(vm.getId()).thenReturn(templateId);
        Mockito.when(templateDao.findById(templateId)).thenReturn(template);
        Mockito.when(templateZoneDao.findByZoneTemplate(dcId, templateId)).thenReturn(null);
        virtualMachineManagerImpl.checkIfTemplateNeededForCreatingVmVolumes(vm);
    }

    @Test
    public void checkIfTemplateNeededForCreatingVmVolumesTemplateAvailable() {
        long vmId = 1L;
        long templateId = 1L;
        long dcId = 1L;
        VMInstanceVO vm = Mockito.mock(VMInstanceVO.class);
        Mockito.when(vm.getId()).thenReturn(vmId);
        Mockito.when(vm.getTemplateId()).thenReturn(templateId);
        Mockito.when(vm.getDataCenterId()).thenReturn(dcId);
        Mockito.when(volumeDaoMock.findReadyRootVolumesByInstance(vmId)).thenReturn(new ArrayList<>());
        VMTemplateVO template = Mockito.mock(VMTemplateVO.class);
        Mockito.when(template.getId()).thenReturn(templateId);
        Mockito.when(templateDao.findById(templateId)).thenReturn(template);
        Mockito.when(templateZoneDao.findByZoneTemplate(dcId, templateId)).thenReturn(Mockito.mock(VMTemplateZoneVO.class));
        virtualMachineManagerImpl.checkIfTemplateNeededForCreatingVmVolumes(vm);
    }
}<|MERGE_RESOLUTION|>--- conflicted
+++ resolved
@@ -59,10 +59,7 @@
 import com.cloud.deploy.DeploymentPlanner;
 import com.cloud.deploy.DeploymentPlanner.ExcludeList;
 import com.cloud.exception.InvalidParameterValueException;
-<<<<<<< HEAD
 import com.cloud.host.Host;
-=======
->>>>>>> 9aee625a
 import com.cloud.host.HostVO;
 import com.cloud.host.dao.HostDao;
 import com.cloud.hypervisor.Hypervisor.HypervisorType;
@@ -822,7 +819,6 @@
         VMTemplateVO template = Mockito.mock(VMTemplateVO.class);
         Mockito.when(vm.getId()).thenReturn(templateId);
         Mockito.when(templateDao.findById(templateId)).thenReturn(template);
-        Mockito.when(templateZoneDao.findByZoneTemplate(dcId, templateId)).thenReturn(null);
         virtualMachineManagerImpl.checkIfTemplateNeededForCreatingVmVolumes(vm);
     }
 
