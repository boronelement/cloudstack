// Licensed to the Apacohe Software Foundation (ASF) under one
// or more contributor license agreements.  See the NOTICE file
// distributed with this work for additional information
// regarding copyright ownership.  The ASF licenses this file
// to you under the Apache License, Version 2.0 (the
// "License"); you may not use this file except in compliance
// with the License.  You may obtain a copy of the License at
//
//   http://www.apache.org/licenses/LICENSE-2.0
//
// Unless required by applicable law or agreed to in writing,
// software distributed under the License is distributed on an
// "AS IS" BASIS, WITHOUT WARRANTIES OR CONDITIONS OF ANY
// KIND, either express or implied.  See the License for the
// specific language governing permissions and limitations
// under the License.

package com.cloud.vm;

import java.net.URI;
import java.sql.PreparedStatement;
import java.sql.ResultSet;
import java.sql.SQLException;
import java.util.ArrayList;
import java.util.Arrays;
import java.util.Date;
import java.util.HashMap;
import java.util.Iterator;
import java.util.LinkedHashMap;
import java.util.List;
import java.util.Map;
import java.util.Map.Entry;
import java.util.TimeZone;
import java.util.UUID;
import java.util.concurrent.Executors;
import java.util.concurrent.ScheduledExecutorService;
import java.util.concurrent.TimeUnit;

import javax.inject.Inject;
import javax.naming.ConfigurationException;

import org.apache.commons.collections.CollectionUtils;
import org.apache.log4j.Logger;

import org.apache.cloudstack.affinity.dao.AffinityGroupVMMapDao;
import org.apache.cloudstack.ca.CAManager;
import org.apache.cloudstack.context.CallContext;
import org.apache.cloudstack.engine.orchestration.service.NetworkOrchestrationService;
import org.apache.cloudstack.engine.orchestration.service.VolumeOrchestrationService;
import org.apache.cloudstack.engine.subsystem.api.storage.DataStoreManager;
import org.apache.cloudstack.engine.subsystem.api.storage.PrimaryDataStoreInfo;
import org.apache.cloudstack.engine.subsystem.api.storage.StoragePoolAllocator;
import org.apache.cloudstack.framework.ca.Certificate;
import org.apache.cloudstack.framework.config.ConfigDepot;
import org.apache.cloudstack.framework.config.ConfigKey;
import org.apache.cloudstack.framework.config.Configurable;
import org.apache.cloudstack.framework.config.dao.ConfigurationDao;
import org.apache.cloudstack.framework.jobs.AsyncJob;
import org.apache.cloudstack.framework.jobs.AsyncJobExecutionContext;
import org.apache.cloudstack.framework.jobs.AsyncJobManager;
import org.apache.cloudstack.framework.jobs.Outcome;
import org.apache.cloudstack.framework.jobs.dao.VmWorkJobDao;
import org.apache.cloudstack.framework.jobs.impl.AsyncJobVO;
import org.apache.cloudstack.framework.jobs.impl.JobSerializerHelper;
import org.apache.cloudstack.framework.jobs.impl.OutcomeImpl;
import org.apache.cloudstack.framework.jobs.impl.VmWorkJobVO;
import org.apache.cloudstack.framework.messagebus.MessageBus;
import org.apache.cloudstack.framework.messagebus.MessageDispatcher;
import org.apache.cloudstack.framework.messagebus.MessageHandler;
import org.apache.cloudstack.jobs.JobInfo;
import org.apache.cloudstack.managed.context.ManagedContextRunnable;
import org.apache.cloudstack.storage.datastore.db.PrimaryDataStoreDao;
import org.apache.cloudstack.storage.datastore.db.StoragePoolVO;
import org.apache.cloudstack.storage.to.VolumeObjectTO;
import org.apache.cloudstack.utils.identity.ManagementServerNode;

import com.cloud.agent.AgentManager;
import com.cloud.agent.Listener;
import com.cloud.agent.api.AgentControlAnswer;
import com.cloud.agent.api.AgentControlCommand;
import com.cloud.agent.api.Answer;
import com.cloud.agent.api.AttachOrDettachConfigDriveCommand;
import com.cloud.agent.api.CheckVirtualMachineAnswer;
import com.cloud.agent.api.CheckVirtualMachineCommand;
import com.cloud.agent.api.ClusterVMMetaDataSyncAnswer;
import com.cloud.agent.api.ClusterVMMetaDataSyncCommand;
import com.cloud.agent.api.Command;
import com.cloud.agent.api.MigrateCommand;
import com.cloud.agent.api.ModifyTargetsCommand;
import com.cloud.agent.api.PingRoutingCommand;
import com.cloud.agent.api.PlugNicAnswer;
import com.cloud.agent.api.PlugNicCommand;
import com.cloud.agent.api.PrepareForMigrationCommand;
import com.cloud.agent.api.RebootAnswer;
import com.cloud.agent.api.RebootCommand;
import com.cloud.agent.api.ReplugNicAnswer;
import com.cloud.agent.api.ReplugNicCommand;
import com.cloud.agent.api.RestoreVMSnapshotAnswer;
import com.cloud.agent.api.RestoreVMSnapshotCommand;
import com.cloud.agent.api.ScaleVmCommand;
import com.cloud.agent.api.StartAnswer;
import com.cloud.agent.api.StartCommand;
import com.cloud.agent.api.StartupCommand;
import com.cloud.agent.api.StartupRoutingCommand;
import com.cloud.agent.api.StopAnswer;
import com.cloud.agent.api.StopCommand;
import com.cloud.agent.api.UnPlugNicAnswer;
import com.cloud.agent.api.UnPlugNicCommand;
import com.cloud.agent.api.UnregisterVMCommand;
import com.cloud.agent.api.routing.NetworkElementCommand;
import com.cloud.agent.api.to.DiskTO;
import com.cloud.agent.api.to.GPUDeviceTO;
import com.cloud.agent.api.to.NicTO;
import com.cloud.agent.api.to.VirtualMachineTO;
import com.cloud.agent.manager.Commands;
import com.cloud.agent.manager.allocator.HostAllocator;
import com.cloud.alert.AlertManager;
import com.cloud.capacity.CapacityManager;
import com.cloud.configuration.Config;
import com.cloud.dc.ClusterDetailsDao;
import com.cloud.dc.ClusterDetailsVO;
import com.cloud.dc.DataCenter;
import com.cloud.dc.DataCenterVO;
import com.cloud.dc.HostPodVO;
import com.cloud.dc.Pod;
import com.cloud.dc.dao.ClusterDao;
import com.cloud.dc.dao.DataCenterDao;
import com.cloud.dc.dao.HostPodDao;
import com.cloud.deploy.DataCenterDeployment;
import com.cloud.deploy.DeployDestination;
import com.cloud.deploy.DeploymentPlan;
import com.cloud.deploy.DeploymentPlanner;
import com.cloud.deploy.DeploymentPlanner.ExcludeList;
import com.cloud.deploy.DeploymentPlanningManager;
import com.cloud.domain.dao.DomainDao;
import com.cloud.event.EventTypes;
import com.cloud.event.UsageEventUtils;
import com.cloud.exception.AffinityConflictException;
import com.cloud.exception.AgentUnavailableException;
import com.cloud.exception.ConcurrentOperationException;
import com.cloud.exception.ConnectionException;
import com.cloud.exception.InsufficientAddressCapacityException;
import com.cloud.exception.InsufficientCapacityException;
import com.cloud.exception.InsufficientServerCapacityException;
import com.cloud.exception.InsufficientVirtualNetworkCapacityException;
import com.cloud.exception.InvalidParameterValueException;
import com.cloud.exception.OperationTimedoutException;
import com.cloud.exception.ResourceUnavailableException;
import com.cloud.exception.StorageUnavailableException;
import com.cloud.gpu.dao.VGPUTypesDao;
import com.cloud.ha.HighAvailabilityManager;
import com.cloud.ha.HighAvailabilityManager.WorkType;
import com.cloud.host.Host;
import com.cloud.host.HostVO;
import com.cloud.host.Status;
import com.cloud.host.dao.HostDao;
import com.cloud.hypervisor.Hypervisor.HypervisorType;
import com.cloud.hypervisor.HypervisorGuru;
import com.cloud.hypervisor.HypervisorGuruManager;
import com.cloud.network.Network;
import com.cloud.network.NetworkModel;
import com.cloud.network.dao.NetworkDao;
import com.cloud.network.dao.NetworkVO;
import com.cloud.network.router.VirtualRouter;
import com.cloud.network.rules.RulesManager;
import com.cloud.offering.DiskOffering;
import com.cloud.offering.DiskOfferingInfo;
import com.cloud.offering.ServiceOffering;
import com.cloud.org.Cluster;
import com.cloud.resource.ResourceManager;
import com.cloud.resource.ResourceState;
import com.cloud.service.ServiceOfferingVO;
import com.cloud.service.dao.ServiceOfferingDao;
import com.cloud.storage.DiskOfferingVO;
import com.cloud.storage.ScopeType;
import com.cloud.storage.Storage.ImageFormat;
import com.cloud.storage.StoragePool;
import com.cloud.storage.VMTemplateVO;
import com.cloud.storage.Volume;
import com.cloud.storage.Volume.Type;
import com.cloud.storage.VolumeVO;
import com.cloud.storage.dao.DiskOfferingDao;
import com.cloud.storage.dao.GuestOSCategoryDao;
import com.cloud.storage.dao.GuestOSDao;
import com.cloud.storage.dao.StoragePoolHostDao;
import com.cloud.storage.dao.VMTemplateDao;
import com.cloud.storage.dao.VolumeDao;
import com.cloud.template.VirtualMachineTemplate;
import com.cloud.user.Account;
import com.cloud.user.User;
import com.cloud.utils.DateUtil;
import com.cloud.utils.Journal;
import com.cloud.utils.Pair;
import com.cloud.utils.Predicate;
import com.cloud.utils.ReflectionUse;
import com.cloud.utils.StringUtils;
import com.cloud.utils.Ternary;
import com.cloud.utils.component.ManagerBase;
import com.cloud.utils.concurrency.NamedThreadFactory;
import com.cloud.utils.db.DB;
import com.cloud.utils.db.EntityManager;
import com.cloud.utils.db.GlobalLock;
import com.cloud.utils.db.Transaction;
import com.cloud.utils.db.TransactionCallbackWithException;
import com.cloud.utils.db.TransactionCallbackWithExceptionNoReturn;
import com.cloud.utils.db.TransactionLegacy;
import com.cloud.utils.db.TransactionStatus;
import com.cloud.utils.exception.CloudRuntimeException;
import com.cloud.utils.exception.ExecutionException;
import com.cloud.utils.fsm.NoTransitionException;
import com.cloud.utils.fsm.StateMachine2;
import com.cloud.vm.ItWorkVO.Step;
import com.cloud.vm.VirtualMachine.Event;
import com.cloud.vm.VirtualMachine.PowerState;
import com.cloud.vm.VirtualMachine.State;
import com.cloud.vm.dao.NicDao;
import com.cloud.vm.dao.UserVmDao;
import com.cloud.vm.dao.UserVmDetailsDao;
import com.cloud.vm.dao.VMInstanceDao;
import com.cloud.vm.snapshot.VMSnapshotManager;
import com.cloud.vm.snapshot.VMSnapshotVO;
import com.cloud.vm.snapshot.dao.VMSnapshotDao;
import com.google.common.base.Strings;

public class VirtualMachineManagerImpl extends ManagerBase implements VirtualMachineManager, VmWorkJobHandler, Listener, Configurable {
    private static final Logger s_logger = Logger.getLogger(VirtualMachineManagerImpl.class);

    public static final String VM_WORK_JOB_HANDLER = VirtualMachineManagerImpl.class.getSimpleName();

    private static final String VM_SYNC_ALERT_SUBJECT = "VM state sync alert";

    @Inject
    DataStoreManager dataStoreMgr;
    @Inject
    protected NetworkOrchestrationService _networkMgr;
    @Inject
    protected NetworkModel _networkModel;
    @Inject
    protected AgentManager _agentMgr;
    @Inject
    protected VMInstanceDao _vmDao;
    @Inject
    protected ServiceOfferingDao _offeringDao;
    @Inject
    protected DiskOfferingDao _diskOfferingDao;
    @Inject
    protected VMTemplateDao _templateDao;
    @Inject
    protected DomainDao _domainDao;
    @Inject
    protected ItWorkDao _workDao;
    @Inject
    protected UserVmDao _userVmDao;
    @Inject
    protected UserVmService _userVmService;
    @Inject
    protected CapacityManager _capacityMgr;
    @Inject
    protected NicDao _nicsDao;
    @Inject
    protected HostDao _hostDao;
    @Inject
    protected AlertManager _alertMgr;
    @Inject
    protected GuestOSCategoryDao _guestOsCategoryDao;
    @Inject
    protected GuestOSDao _guestOsDao;
    @Inject
    protected VolumeDao _volsDao;
    @Inject
    protected HighAvailabilityManager _haMgr;
    @Inject
    protected HostPodDao _podDao;
    @Inject
    protected DataCenterDao _dcDao;
    @Inject
    protected ClusterDao _clusterDao;
    @Inject
    protected PrimaryDataStoreDao _storagePoolDao;
    @Inject
    protected HypervisorGuruManager _hvGuruMgr;
    @Inject
    protected NetworkDao _networkDao;
    @Inject
    protected StoragePoolHostDao _poolHostDao;
    @Inject
    protected VMSnapshotDao _vmSnapshotDao;
    @Inject
    protected RulesManager rulesMgr;
    @Inject
    protected AffinityGroupVMMapDao _affinityGroupVMMapDao;
    @Inject
    protected VGPUTypesDao _vgpuTypesDao;
    @Inject
    protected EntityManager _entityMgr;
    @Inject
    protected GuestOSCategoryDao _guestOSCategoryDao;
    @Inject
    protected GuestOSDao _guestOSDao = null;
    @Inject
    protected UserVmDetailsDao _vmDetailsDao;
    @Inject
    protected ServiceOfferingDao _serviceOfferingDao = null;
    @Inject
    protected CAManager caManager;

    @Inject
    ConfigDepot _configDepot;

    protected List<HostAllocator> hostAllocators;

    public List<HostAllocator> getHostAllocators() {
        return hostAllocators;
    }

    public void setHostAllocators(final List<HostAllocator> hostAllocators) {
        this.hostAllocators = hostAllocators;
    }

    protected List<StoragePoolAllocator> _storagePoolAllocators;

    @Inject
    protected ResourceManager _resourceMgr;

    @Inject
    protected VMSnapshotManager _vmSnapshotMgr = null;
    @Inject
    protected ClusterDetailsDao _clusterDetailsDao;
    @Inject
    protected UserVmDetailsDao _uservmDetailsDao;

    @Inject
    protected ConfigurationDao _configDao;
    @Inject
    VolumeOrchestrationService volumeMgr;

    @Inject
    DeploymentPlanningManager _dpMgr;

    @Inject
    protected MessageBus _messageBus;
    @Inject
    protected VirtualMachinePowerStateSync _syncMgr;
    @Inject
    protected VmWorkJobDao _workJobDao;
    @Inject
    protected AsyncJobManager _jobMgr;

    VmWorkJobHandlerProxy _jobHandlerProxy = new VmWorkJobHandlerProxy(this);

    Map<VirtualMachine.Type, VirtualMachineGuru> _vmGurus = new HashMap<VirtualMachine.Type, VirtualMachineGuru>();
    protected StateMachine2<State, VirtualMachine.Event, VirtualMachine> _stateMachine;

    static final ConfigKey<Integer> StartRetry = new ConfigKey<Integer>("Advanced", Integer.class, "start.retry", "10",
            "Number of times to retry create and start commands", true);
    static final ConfigKey<Integer> VmOpWaitInterval = new ConfigKey<Integer>("Advanced", Integer.class, "vm.op.wait.interval", "120",
            "Time (in seconds) to wait before checking if a previous operation has succeeded", true);

    static final ConfigKey<Integer> VmOpLockStateRetry = new ConfigKey<Integer>("Advanced", Integer.class, "vm.op.lock.state.retry", "5",
            "Times to retry locking the state of a VM for operations, -1 means forever", true);
    static final ConfigKey<Long> VmOpCleanupInterval = new ConfigKey<Long>("Advanced", Long.class, "vm.op.cleanup.interval", "86400",
            "Interval to run the thread that cleans up the vm operations (in seconds)", false);
    static final ConfigKey<Long> VmOpCleanupWait = new ConfigKey<Long>("Advanced", Long.class, "vm.op.cleanup.wait", "3600",
            "Time (in seconds) to wait before cleanuping up any vm work items", true);
    static final ConfigKey<Long> VmOpCancelInterval = new ConfigKey<Long>("Advanced", Long.class, "vm.op.cancel.interval", "3600",
            "Time (in seconds) to wait before cancelling a operation", false);
    static final ConfigKey<Boolean> VmDestroyForcestop = new ConfigKey<Boolean>("Advanced", Boolean.class, "vm.destroy.forcestop", "false",
            "On destroy, force-stop takes this value ", true);
    static final ConfigKey<Integer> ClusterDeltaSyncInterval = new ConfigKey<Integer>("Advanced", Integer.class, "sync.interval", "60",
            "Cluster Delta sync interval in seconds",
            false);
    static final ConfigKey<Integer> ClusterVMMetaDataSyncInterval = new ConfigKey<Integer>("Advanced", Integer.class, "vmmetadata.sync.interval", "180", "Cluster VM metadata sync interval in seconds",
            false);

    static final ConfigKey<Long> VmJobCheckInterval = new ConfigKey<Long>("Advanced",
            Long.class, "vm.job.check.interval", "3000",
            "Interval in milliseconds to check if the job is complete", false);
    static final ConfigKey<Long> VmJobTimeout = new ConfigKey<Long>("Advanced",
            Long.class, "vm.job.timeout", "600000",
            "Time in milliseconds to wait before attempting to cancel a job", false);
    static final ConfigKey<Integer> VmJobStateReportInterval = new ConfigKey<Integer>("Advanced",
            Integer.class, "vm.job.report.interval", "60",
            "Interval to send application level pings to make sure the connection is still working", false);

    static final ConfigKey<Boolean> HaVmRestartHostUp = new ConfigKey<Boolean>("Advanced", Boolean.class, "ha.vm.restart.hostup", "true",
            "If an out-of-band stop of a VM is detected and its host is up, then power on the VM", true);

    ScheduledExecutorService _executor = null;

    protected long _nodeId;

    @Override
    public void registerGuru(final VirtualMachine.Type type, final VirtualMachineGuru guru) {
        synchronized (_vmGurus) {
            _vmGurus.put(type, guru);
        }
    }

    @Override
    @DB
    public void allocate(final String vmInstanceName, final VirtualMachineTemplate template, final ServiceOffering serviceOffering,
            final DiskOfferingInfo rootDiskOfferingInfo, final List<DiskOfferingInfo> dataDiskOfferings,
            final LinkedHashMap<? extends Network, List<? extends NicProfile>> auxiliaryNetworks, final DeploymentPlan plan, final HypervisorType hyperType, final Map<String, Map<Integer, String>> extraDhcpOptions, final Map<Long, DiskOffering> datadiskTemplateToDiskOfferingMap)
                    throws InsufficientCapacityException {

        final VMInstanceVO vm = _vmDao.findVMByInstanceName(vmInstanceName);
        final Account owner = _entityMgr.findById(Account.class, vm.getAccountId());

        if (s_logger.isDebugEnabled()) {
            s_logger.debug("Allocating entries for VM: " + vm);
        }

        vm.setDataCenterId(plan.getDataCenterId());
        if (plan.getPodId() != null) {
            vm.setPodIdToDeployIn(plan.getPodId());
        }
        assert plan.getClusterId() == null && plan.getPoolId() == null : "We currently don't support cluster and pool preset yet";
        final VMInstanceVO vmFinal = _vmDao.persist(vm);

        final VirtualMachineProfileImpl vmProfile = new VirtualMachineProfileImpl(vmFinal, template, serviceOffering, null, null);

        Transaction.execute(new TransactionCallbackWithExceptionNoReturn<InsufficientCapacityException>() {
            @Override
            public void doInTransactionWithoutResult(final TransactionStatus status) throws InsufficientCapacityException {
                if (s_logger.isDebugEnabled()) {
                    s_logger.debug("Allocating nics for " + vmFinal);
                }

                try {
                    if (!vmProfile.getBootArgs().contains("ExternalLoadBalancerVm"))
                        _networkMgr.allocate(vmProfile, auxiliaryNetworks, extraDhcpOptions);
                } catch (final ConcurrentOperationException e) {
                    throw new CloudRuntimeException("Concurrent operation while trying to allocate resources for the VM", e);
                }

                if (s_logger.isDebugEnabled()) {
                    s_logger.debug("Allocating disks for " + vmFinal);
                }

                if (template.getFormat() == ImageFormat.ISO) {
                    volumeMgr.allocateRawVolume(Type.ROOT, "ROOT-" + vmFinal.getId(), rootDiskOfferingInfo.getDiskOffering(), rootDiskOfferingInfo.getSize(),
                            rootDiskOfferingInfo.getMinIops(), rootDiskOfferingInfo.getMaxIops(), vmFinal, template, owner, null);
                } else if (template.getFormat() == ImageFormat.BAREMETAL) {
                    // Do nothing
                } else {
                    volumeMgr.allocateTemplatedVolume(Type.ROOT, "ROOT-" + vmFinal.getId(), rootDiskOfferingInfo.getDiskOffering(), rootDiskOfferingInfo.getSize(),
                            rootDiskOfferingInfo.getMinIops(), rootDiskOfferingInfo.getMaxIops(), template, vmFinal, owner);
                }

                if (dataDiskOfferings != null) {
                    for (final DiskOfferingInfo dataDiskOfferingInfo : dataDiskOfferings) {
                        volumeMgr.allocateRawVolume(Type.DATADISK, "DATA-" + vmFinal.getId(), dataDiskOfferingInfo.getDiskOffering(), dataDiskOfferingInfo.getSize(),
                                dataDiskOfferingInfo.getMinIops(), dataDiskOfferingInfo.getMaxIops(), vmFinal, template, owner, null);
                    }
                }
                if (datadiskTemplateToDiskOfferingMap != null && !datadiskTemplateToDiskOfferingMap.isEmpty()) {
                    int diskNumber = 1;
                    for (Entry<Long, DiskOffering> dataDiskTemplateToDiskOfferingMap : datadiskTemplateToDiskOfferingMap.entrySet()) {
                        DiskOffering diskOffering = dataDiskTemplateToDiskOfferingMap.getValue();
                        long diskOfferingSize = diskOffering.getDiskSize() / (1024 * 1024 * 1024);
                        VMTemplateVO dataDiskTemplate = _templateDao.findById(dataDiskTemplateToDiskOfferingMap.getKey());
                        volumeMgr.allocateRawVolume(Type.DATADISK, "DATA-" + vmFinal.getId() + "-" + String.valueOf(diskNumber), diskOffering, diskOfferingSize, null, null,
                                vmFinal, dataDiskTemplate, owner, Long.valueOf(diskNumber));
                        diskNumber++;
                    }
                }
            }
        });

        if (s_logger.isDebugEnabled()) {
            s_logger.debug("Allocation completed for VM: " + vmFinal);
        }
    }

    @Override
    public void allocate(final String vmInstanceName, final VirtualMachineTemplate template, final ServiceOffering serviceOffering,
            final LinkedHashMap<? extends Network, List<? extends NicProfile>> networks, final DeploymentPlan plan, final HypervisorType hyperType) throws InsufficientCapacityException {
        allocate(vmInstanceName, template, serviceOffering, new DiskOfferingInfo(serviceOffering), new ArrayList<DiskOfferingInfo>(), networks, plan, hyperType, null, null);
    }

    private VirtualMachineGuru getVmGuru(final VirtualMachine vm) {
        if(vm != null) {
            return _vmGurus.get(vm.getType());
        }
        return null;
    }

    @Override
    public void expunge(final String vmUuid) throws ResourceUnavailableException {
        try {
            advanceExpunge(vmUuid);
        } catch (final OperationTimedoutException e) {
            throw new CloudRuntimeException("Operation timed out", e);
        } catch (final ConcurrentOperationException e) {
            throw new CloudRuntimeException("Concurrent operation ", e);
        }
    }

    @Override
    public void advanceExpunge(final String vmUuid) throws ResourceUnavailableException, OperationTimedoutException, ConcurrentOperationException {
        final VMInstanceVO vm = _vmDao.findByUuid(vmUuid);
        advanceExpunge(vm);
    }

    protected void advanceExpunge(VMInstanceVO vm) throws ResourceUnavailableException, OperationTimedoutException, ConcurrentOperationException {
        if (vm == null || vm.getRemoved() != null) {
            if (s_logger.isDebugEnabled()) {
                s_logger.debug("Unable to find vm or vm is destroyed: " + vm);
            }
            return;
        }

        advanceStop(vm.getUuid(), false);
        vm = _vmDao.findByUuid(vm.getUuid());

        try {
            if (!stateTransitTo(vm, VirtualMachine.Event.ExpungeOperation, vm.getHostId())) {
                s_logger.debug("Unable to destroy the vm because it is not in the correct state: " + vm);
                throw new CloudRuntimeException("Unable to destroy " + vm);

            }
        } catch (final NoTransitionException e) {
            s_logger.debug("Unable to destroy the vm because it is not in the correct state: " + vm);
            throw new CloudRuntimeException("Unable to destroy " + vm, e);
        }

        if (s_logger.isDebugEnabled()) {
            s_logger.debug("Destroying vm " + vm);
        }

        final VirtualMachineProfile profile = new VirtualMachineProfileImpl(vm);

        final HypervisorGuru hvGuru = _hvGuruMgr.getGuru(vm.getHypervisorType());

        s_logger.debug("Cleaning up NICS");
        final List<Command> nicExpungeCommands = hvGuru.finalizeExpungeNics(vm, profile.getNics());
        _networkMgr.cleanupNics(profile);

        s_logger.debug("Cleaning up hypervisor data structures (ex. SRs in XenServer) for managed storage");

        final List<Command> volumeExpungeCommands = hvGuru.finalizeExpungeVolumes(vm);

        final Long hostId = vm.getHostId() != null ? vm.getHostId() : vm.getLastHostId();

        List<Map<String, String>> targets = getTargets(hostId, vm.getId());

        if (volumeExpungeCommands != null && volumeExpungeCommands.size() > 0 && hostId != null) {
            final Commands cmds = new Commands(Command.OnError.Stop);

            for (final Command volumeExpungeCommand : volumeExpungeCommands) {
                cmds.addCommand(volumeExpungeCommand);
            }

            _agentMgr.send(hostId, cmds);

            if (!cmds.isSuccessful()) {
                for (final Answer answer : cmds.getAnswers()) {
                    if (!answer.getResult()) {
                        s_logger.warn("Failed to expunge vm due to: " + answer.getDetails());

                        throw new CloudRuntimeException("Unable to expunge " + vm + " due to " + answer.getDetails());
                    }
                }
            }
        }

        if (hostId != null) {
            volumeMgr.revokeAccess(vm.getId(), hostId);
        }

        // Clean up volumes based on the vm's instance id
        volumeMgr.cleanupVolumes(vm.getId());

        if (hostId != null && CollectionUtils.isNotEmpty(targets)) {
            removeDynamicTargets(hostId, targets);
        }

        final VirtualMachineGuru guru = getVmGuru(vm);
        guru.finalizeExpunge(vm);
        //remove the overcommit detials from the uservm details
        _uservmDetailsDao.removeDetails(vm.getId());

        // send hypervisor-dependent commands before removing
        final List<Command> finalizeExpungeCommands = hvGuru.finalizeExpunge(vm);
        if (finalizeExpungeCommands != null && finalizeExpungeCommands.size() > 0) {
            if (hostId != null) {
                final Commands cmds = new Commands(Command.OnError.Stop);
                for (final Command command : finalizeExpungeCommands) {
                    cmds.addCommand(command);
                }
                if (nicExpungeCommands != null) {
                    for (final Command command : nicExpungeCommands) {
                        cmds.addCommand(command);
                    }
                }
                _agentMgr.send(hostId, cmds);
                if (!cmds.isSuccessful()) {
                    for (final Answer answer : cmds.getAnswers()) {
                        if (!answer.getResult()) {
                            s_logger.warn("Failed to expunge vm due to: " + answer.getDetails());
                            throw new CloudRuntimeException("Unable to expunge " + vm + " due to " + answer.getDetails());
                        }
                    }
                }
            }
        }

        if (s_logger.isDebugEnabled()) {
            s_logger.debug("Expunged " + vm);
        }

    }

    private List<Map<String, String>> getTargets(Long hostId, long vmId) {
        List<Map<String, String>> targets = new ArrayList<>();

        HostVO hostVO = _hostDao.findById(hostId);

        if (hostVO == null || hostVO.getHypervisorType() != HypervisorType.VMware) {
            return targets;
        }

        List<VolumeVO> volumes = _volsDao.findByInstance(vmId);

        if (CollectionUtils.isEmpty(volumes)) {
            return targets;
        }

        for (VolumeVO volume : volumes) {
            StoragePoolVO storagePoolVO = _storagePoolDao.findById(volume.getPoolId());

            if (storagePoolVO != null && storagePoolVO.isManaged()) {
                Map<String, String> target = new HashMap<>();

                target.put(ModifyTargetsCommand.STORAGE_HOST, storagePoolVO.getHostAddress());
                target.put(ModifyTargetsCommand.STORAGE_PORT, String.valueOf(storagePoolVO.getPort()));
                target.put(ModifyTargetsCommand.IQN, volume.get_iScsiName());

                targets.add(target);
            }
        }

        return targets;
    }

    private void removeDynamicTargets(long hostId, List<Map<String, String>> targets) {
        ModifyTargetsCommand cmd = new ModifyTargetsCommand();

        cmd.setTargets(targets);
        cmd.setApplyToAllHostsInCluster(true);
        cmd.setAdd(false);
        cmd.setTargetTypeToRemove(ModifyTargetsCommand.TargetTypeToRemove.DYNAMIC);

        sendModifyTargetsCommand(cmd, hostId);
    }

    private void sendModifyTargetsCommand(ModifyTargetsCommand cmd, long hostId) {
        Answer answer = _agentMgr.easySend(hostId, cmd);

        if (answer == null) {
            String msg = "Unable to get an answer to the modify targets command";

            s_logger.warn(msg);
        }
        else if (!answer.getResult()) {
            String msg = "Unable to modify target on the following host: " + hostId;

            s_logger.warn(msg);
        }
    }

    @Override
    public boolean start() {
        // TODO, initial delay is hardcoded
        _executor.scheduleAtFixedRate(new CleanupTask(), 5, VmJobStateReportInterval.value(), TimeUnit.SECONDS);
        _executor.scheduleAtFixedRate(new TransitionTask(),  VmOpCleanupInterval.value(), VmOpCleanupInterval.value(), TimeUnit.SECONDS);
        cancelWorkItems(_nodeId);

        volumeMgr.cleanupStorageJobs();
        // cleanup left over place holder works
        _workJobDao.expungeLeftoverWorkJobs(ManagementServerNode.getManagementServerId());
        return true;
    }

    @Override
    public boolean stop() {
        return true;
    }

    @Override
    public boolean configure(final String name, final Map<String, Object> xmlParams) throws ConfigurationException {
        ReservationContextImpl.init(_entityMgr);
        VirtualMachineProfileImpl.init(_entityMgr);
        VmWorkMigrate.init(_entityMgr);

        _executor = Executors.newScheduledThreadPool(1, new NamedThreadFactory("Vm-Operations-Cleanup"));
        _nodeId = ManagementServerNode.getManagementServerId();

        _agentMgr.registerForHostEvents(this, true, true, true);

        _messageBus.subscribe(VirtualMachineManager.Topics.VM_POWER_STATE, MessageDispatcher.getDispatcher(this));

        return true;
    }

    protected VirtualMachineManagerImpl() {
        setStateMachine();
    }

    @Override
    public void start(final String vmUuid, final Map<VirtualMachineProfile.Param, Object> params) {
        start(vmUuid, params, null, null);
    }

    @Override
    public void start(final String vmUuid, final Map<VirtualMachineProfile.Param, Object> params, final DeploymentPlan planToDeploy, final DeploymentPlanner planner) {
        try {
            advanceStart(vmUuid, params, planToDeploy, planner);
        } catch (final ConcurrentOperationException e) {
            throw new CloudRuntimeException("Unable to start a VM due to concurrent operation", e).add(VirtualMachine.class, vmUuid);
        } catch (final InsufficientCapacityException e) {
            throw new CloudRuntimeException("Unable to start a VM due to insufficient capacity", e).add(VirtualMachine.class, vmUuid);
        } catch (final ResourceUnavailableException e) {
            if(e.getScope() != null && e.getScope().equals(VirtualRouter.class)){
                throw new CloudRuntimeException("Network is unavailable. Please contact administrator", e).add(VirtualMachine.class, vmUuid);
            }
            throw new CloudRuntimeException("Unable to start a VM due to unavailable resources", e).add(VirtualMachine.class, vmUuid);
        }

    }

    protected boolean checkWorkItems(final VMInstanceVO vm, final State state) throws ConcurrentOperationException {
        while (true) {
            final ItWorkVO vo = _workDao.findByOutstandingWork(vm.getId(), state);
            if (vo == null) {
                if (s_logger.isDebugEnabled()) {
                    s_logger.debug("Unable to find work for VM: " + vm + " and state: " + state);
                }
                return true;
            }

            if (vo.getStep() == Step.Done) {
                if (s_logger.isDebugEnabled()) {
                    s_logger.debug("Work for " + vm + " is " + vo.getStep());
                }
                return true;
            }

            // also check DB to get latest VM state to detect vm update from concurrent process before idle waiting to get an early exit
            final VMInstanceVO instance = _vmDao.findById(vm.getId());
            if (instance != null && instance.getState() == State.Running) {
                if (s_logger.isDebugEnabled()) {
                    s_logger.debug("VM is already started in DB: " + vm);
                }
                return true;
            }

            if (vo.getSecondsTaskIsInactive() > VmOpCancelInterval.value()) {
                s_logger.warn("The task item for vm " + vm + " has been inactive for " + vo.getSecondsTaskIsInactive());
                return false;
            }

            try {
                Thread.sleep(VmOpWaitInterval.value()*1000);
            } catch (final InterruptedException e) {
                s_logger.info("Waiting for " + vm + " but is interrupted");
                throw new ConcurrentOperationException("Waiting for " + vm + " but is interrupted");
            }
            s_logger.debug("Waiting some more to make sure there's no activity on " + vm);
        }

    }

    @DB
    protected Ternary<VMInstanceVO, ReservationContext, ItWorkVO> changeToStartState(final VirtualMachineGuru vmGuru, final VMInstanceVO vm, final User caller,
            final Account account) throws ConcurrentOperationException {
        final long vmId = vm.getId();

        ItWorkVO work = new ItWorkVO(UUID.randomUUID().toString(), _nodeId, State.Starting, vm.getType(), vm.getId());
        int retry = VmOpLockStateRetry.value();
        while (retry-- != 0) {
            try {
                final ItWorkVO workFinal = work;
                final Ternary<VMInstanceVO, ReservationContext, ItWorkVO> result =
                        Transaction.execute(new TransactionCallbackWithException<Ternary<VMInstanceVO, ReservationContext, ItWorkVO>, NoTransitionException>() {
                            @Override
                            public Ternary<VMInstanceVO, ReservationContext, ItWorkVO> doInTransaction(final TransactionStatus status) throws NoTransitionException {
                                final Journal journal = new Journal.LogJournal("Creating " + vm, s_logger);
                                final ItWorkVO work = _workDao.persist(workFinal);
                                final ReservationContextImpl context = new ReservationContextImpl(work.getId(), journal, caller, account);

                                if (stateTransitTo(vm, Event.StartRequested, null, work.getId())) {
                                    if (s_logger.isDebugEnabled()) {
                                        s_logger.debug("Successfully transitioned to start state for " + vm + " reservation id = " + work.getId());
                                    }
                                    return new Ternary<VMInstanceVO, ReservationContext, ItWorkVO>(vm, context, work);
                                }

                                return new Ternary<VMInstanceVO, ReservationContext, ItWorkVO>(null, null, work);
                            }
                        });

                work = result.third();
                if (result.first() != null) {
                    return result;
                }
            } catch (final NoTransitionException e) {
                if (s_logger.isDebugEnabled()) {
                    s_logger.debug("Unable to transition into Starting state due to " + e.getMessage());
                }
            }

            final VMInstanceVO instance = _vmDao.findById(vmId);
            if (instance == null) {
                throw new ConcurrentOperationException("Unable to acquire lock on " + vm);
            }

            if (s_logger.isDebugEnabled()) {
                s_logger.debug("Determining why we're unable to update the state to Starting for " + instance + ".  Retry=" + retry);
            }

            final State state = instance.getState();
            if (state == State.Running) {
                if (s_logger.isDebugEnabled()) {
                    s_logger.debug("VM is already started: " + vm);
                }
                return null;
            }

            if (state.isTransitional()) {
                if (!checkWorkItems(vm, state)) {
                    throw new ConcurrentOperationException("There are concurrent operations on " + vm);
                } else {
                    continue;
                }
            }

            if (state != State.Stopped) {
                s_logger.debug("VM " + vm + " is not in a state to be started: " + state);
                return null;
            }
        }

        throw new ConcurrentOperationException("Unable to change the state of " + vm);
    }

    protected <T extends VMInstanceVO> boolean changeState(final T vm, final Event event, final Long hostId, final ItWorkVO work, final Step step) throws NoTransitionException {
        // FIXME: We should do this better.
        Step previousStep = null;
        if (work != null) {
            previousStep = work.getStep();
            _workDao.updateStep(work, step);
        }
        boolean result = false;
        try {
            result = stateTransitTo(vm, event, hostId);
            return result;
        } finally {
            if (!result && work != null) {
                _workDao.updateStep(work, previousStep);
            }
        }
    }

    protected boolean areAffinityGroupsAssociated(final VirtualMachineProfile vmProfile) {
        final VirtualMachine vm = vmProfile.getVirtualMachine();
        final long vmGroupCount = _affinityGroupVMMapDao.countAffinityGroupsForVm(vm.getId());

        if (vmGroupCount > 0) {
            return true;
        }
        return false;
    }

    @Override
    public void advanceStart(final String vmUuid, final Map<VirtualMachineProfile.Param, Object> params, final DeploymentPlanner planner)
            throws InsufficientCapacityException, ConcurrentOperationException, ResourceUnavailableException {
        advanceStart(vmUuid, params, null, planner);
    }

    @Override
    public void advanceStart(final String vmUuid, final Map<VirtualMachineProfile.Param, Object> params, final DeploymentPlan planToDeploy, final DeploymentPlanner planner)
            throws InsufficientCapacityException, ConcurrentOperationException, ResourceUnavailableException {

        final AsyncJobExecutionContext jobContext = AsyncJobExecutionContext.getCurrentExecutionContext();
        if ( jobContext.isJobDispatchedBy(VmWorkConstants.VM_WORK_JOB_DISPATCHER)) {
            // avoid re-entrance
            VmWorkJobVO placeHolder = null;
            final VirtualMachine vm = _vmDao.findByUuid(vmUuid);
            placeHolder = createPlaceHolderWork(vm.getId());
            try {
                orchestrateStart(vmUuid, params, planToDeploy, planner);
            } finally {
                if (placeHolder != null) {
                    _workJobDao.expunge(placeHolder.getId());
                }
            }
        } else {
            final Outcome<VirtualMachine> outcome = startVmThroughJobQueue(vmUuid, params, planToDeploy, planner);

            try {
                final VirtualMachine vm = outcome.get();
            } catch (final InterruptedException e) {
                throw new RuntimeException("Operation is interrupted", e);
            } catch (final java.util.concurrent.ExecutionException e) {
                throw new RuntimeException("Execution excetion", e);
            }

            final Object jobResult = _jobMgr.unmarshallResultObject(outcome.getJob());
            if (jobResult != null) {
                if (jobResult instanceof ConcurrentOperationException) {
                    throw (ConcurrentOperationException)jobResult;
                } else if (jobResult instanceof ResourceUnavailableException) {
                    throw (ResourceUnavailableException)jobResult;
                } else if (jobResult instanceof InsufficientCapacityException) {
                    throw (InsufficientCapacityException)jobResult;
                } else if (jobResult instanceof RuntimeException) {
                    throw (RuntimeException)jobResult;
                } else if (jobResult instanceof Throwable) {
                    throw new RuntimeException("Unexpected exception", (Throwable)jobResult);
                }
            }
        }
    }

    private void setupAgentSecurity(final Host vmHost, final Map<String, String> sshAccessDetails, final VirtualMachine vm) throws AgentUnavailableException, OperationTimedoutException {
        final String csr = caManager.generateKeyStoreAndCsr(vmHost, sshAccessDetails);
        if (!Strings.isNullOrEmpty(csr)) {
            final Map<String, String> ipAddressDetails = new HashMap<>(sshAccessDetails);
            ipAddressDetails.remove(NetworkElementCommand.ROUTER_NAME);
            final Certificate certificate = caManager.issueCertificate(csr, Arrays.asList(vm.getHostName(), vm.getInstanceName()),
                    new ArrayList<>(ipAddressDetails.values()), CAManager.CertValidityPeriod.value(), null);
            final boolean result = caManager.deployCertificate(vmHost, certificate, false, sshAccessDetails);
            if (!result) {
                s_logger.error("Failed to setup certificate for system vm: " + vm.getInstanceName());
            }
        } else {
            s_logger.error("Failed to setup keystore and generate CSR for system vm: " + vm.getInstanceName());
        }
    }

    @Override
    public void orchestrateStart(final String vmUuid, final Map<VirtualMachineProfile.Param, Object> params, final DeploymentPlan planToDeploy, final DeploymentPlanner planner)
            throws InsufficientCapacityException, ConcurrentOperationException, ResourceUnavailableException {

        final CallContext cctxt = CallContext.current();
        final Account account = cctxt.getCallingAccount();
        final User caller = cctxt.getCallingUser();

        VMInstanceVO vm = _vmDao.findByUuid(vmUuid);

        final VirtualMachineGuru vmGuru = getVmGuru(vm);

        final Ternary<VMInstanceVO, ReservationContext, ItWorkVO> start = changeToStartState(vmGuru, vm, caller, account);
        if (start == null) {
            return;
        }

        vm = start.first();
        final ReservationContext ctx = start.second();
        ItWorkVO work = start.third();

        VMInstanceVO startedVm = null;
        final ServiceOfferingVO offering = _offeringDao.findById(vm.getId(), vm.getServiceOfferingId());
        final VirtualMachineTemplate template = _entityMgr.findByIdIncludingRemoved(VirtualMachineTemplate.class, vm.getTemplateId());

        DataCenterDeployment plan = new DataCenterDeployment(vm.getDataCenterId(), vm.getPodIdToDeployIn(), null, null, null, null, ctx);
        if (planToDeploy != null && planToDeploy.getDataCenterId() != 0) {
            if (s_logger.isDebugEnabled()) {
                s_logger.debug("advanceStart: DeploymentPlan is provided, using dcId:" + planToDeploy.getDataCenterId() + ", podId: " + planToDeploy.getPodId() +
                        ", clusterId: " + planToDeploy.getClusterId() + ", hostId: " + planToDeploy.getHostId() + ", poolId: " + planToDeploy.getPoolId());
            }
            plan =
                    new DataCenterDeployment(planToDeploy.getDataCenterId(), planToDeploy.getPodId(), planToDeploy.getClusterId(), planToDeploy.getHostId(),
                            planToDeploy.getPoolId(), planToDeploy.getPhysicalNetworkId(), ctx);
        }

        final HypervisorGuru hvGuru = _hvGuruMgr.getGuru(vm.getHypervisorType());

        boolean canRetry = true;
        ExcludeList avoids = null;
        try {
            final Journal journal = start.second().getJournal();

            if (planToDeploy != null) {
                avoids = planToDeploy.getAvoids();
            }
            if (avoids == null) {
                avoids = new ExcludeList();
            }
            if (s_logger.isDebugEnabled()) {
                s_logger.debug("Deploy avoids pods: " + avoids.getPodsToAvoid() + ", clusters: " + avoids.getClustersToAvoid() + ", hosts: " + avoids.getHostsToAvoid());
            }

            boolean planChangedByVolume = false;
            boolean reuseVolume = true;
            final DataCenterDeployment originalPlan = plan;

            int retry = StartRetry.value();
            while (retry-- != 0) { // It's != so that it can match -1.

                if (reuseVolume) {
                    // edit plan if this vm's ROOT volume is in READY state already
                    final List<VolumeVO> vols = _volsDao.findReadyRootVolumesByInstance(vm.getId());
                    for (final VolumeVO vol : vols) {
                        // make sure if the templateId is unchanged. If it is changed,
                        // let planner
                        // reassign pool for the volume even if it ready.
                        final Long volTemplateId = vol.getTemplateId();
                        if (volTemplateId != null && volTemplateId.longValue() != template.getId()) {
                            if (s_logger.isDebugEnabled()) {
                                s_logger.debug(vol + " of " + vm + " is READY, but template ids don't match, let the planner reassign a new pool");
                            }
                            continue;
                        }

                        final StoragePool pool = (StoragePool)dataStoreMgr.getPrimaryDataStore(vol.getPoolId());
                        if (!pool.isInMaintenance()) {
                            if (s_logger.isDebugEnabled()) {
                                s_logger.debug("Root volume is ready, need to place VM in volume's cluster");
                            }
                            final long rootVolDcId = pool.getDataCenterId();
                            final Long rootVolPodId = pool.getPodId();
                            final Long rootVolClusterId = pool.getClusterId();
                            if (planToDeploy != null && planToDeploy.getDataCenterId() != 0) {
                                final Long clusterIdSpecified = planToDeploy.getClusterId();
                                if (clusterIdSpecified != null && rootVolClusterId != null) {
                                    if (rootVolClusterId.longValue() != clusterIdSpecified.longValue()) {
                                        // cannot satisfy the plan passed in to the
                                        // planner
                                        if (s_logger.isDebugEnabled()) {
                                            s_logger.debug("Cannot satisfy the deployment plan passed in since the ready Root volume is in different cluster. volume's cluster: " +
                                                    rootVolClusterId + ", cluster specified: " + clusterIdSpecified);
                                        }
                                        throw new ResourceUnavailableException(
                                                "Root volume is ready in different cluster, Deployment plan provided cannot be satisfied, unable to create a deployment for " +
                                                        vm, Cluster.class, clusterIdSpecified);
                                    }
                                }
                                plan =
                                        new DataCenterDeployment(planToDeploy.getDataCenterId(), planToDeploy.getPodId(), planToDeploy.getClusterId(),
                                                planToDeploy.getHostId(), vol.getPoolId(), null, ctx);
                            } else {
                                plan = new DataCenterDeployment(rootVolDcId, rootVolPodId, rootVolClusterId, null, vol.getPoolId(), null, ctx);
                                if (s_logger.isDebugEnabled()) {
                                    s_logger.debug(vol + " is READY, changing deployment plan to use this pool's dcId: " + rootVolDcId + " , podId: " + rootVolPodId +
                                            " , and clusterId: " + rootVolClusterId);
                                }
                                planChangedByVolume = true;
                            }
                        }
                    }
                }

                final Account owner = _entityMgr.findById(Account.class, vm.getAccountId());
                final VirtualMachineProfileImpl vmProfile = new VirtualMachineProfileImpl(vm, template, offering, owner, params);
                DeployDestination dest = null;
                try {
                    dest = _dpMgr.planDeployment(vmProfile, plan, avoids, planner);
                } catch (final AffinityConflictException e2) {
                    s_logger.warn("Unable to create deployment, affinity rules associted to the VM conflict", e2);
                    throw new CloudRuntimeException("Unable to create deployment, affinity rules associted to the VM conflict");

                }

                if (dest == null) {
                    if (planChangedByVolume) {
                        plan = originalPlan;
                        planChangedByVolume = false;
                        //do not enter volume reuse for next retry, since we want to look for resources outside the volume's cluster
                        reuseVolume = false;
                        continue;
                    }
                    throw new InsufficientServerCapacityException("Unable to create a deployment for " + vmProfile, DataCenter.class, plan.getDataCenterId(),
                            areAffinityGroupsAssociated(vmProfile));
                }

                if (dest != null) {
                    avoids.addHost(dest.getHost().getId());
                    journal.record("Deployment found ", vmProfile, dest);
                }

                long destHostId = dest.getHost().getId();
                vm.setPodIdToDeployIn(dest.getPod().getId());
                final Long cluster_id = dest.getCluster().getId();
                final ClusterDetailsVO cluster_detail_cpu = _clusterDetailsDao.findDetail(cluster_id, "cpuOvercommitRatio");
                final ClusterDetailsVO cluster_detail_ram = _clusterDetailsDao.findDetail(cluster_id, "memoryOvercommitRatio");
                //storing the value of overcommit in the vm_details table for doing a capacity check in case the cluster overcommit ratio is changed.
                if (_uservmDetailsDao.findDetail(vm.getId(), "cpuOvercommitRatio") == null &&
                        (Float.parseFloat(cluster_detail_cpu.getValue()) > 1f || Float.parseFloat(cluster_detail_ram.getValue()) > 1f)) {
                    _uservmDetailsDao.addDetail(vm.getId(), "cpuOvercommitRatio", cluster_detail_cpu.getValue(), true);
                    _uservmDetailsDao.addDetail(vm.getId(), "memoryOvercommitRatio", cluster_detail_ram.getValue(), true);
                } else if (_uservmDetailsDao.findDetail(vm.getId(), "cpuOvercommitRatio") != null) {
                    _uservmDetailsDao.addDetail(vm.getId(), "cpuOvercommitRatio", cluster_detail_cpu.getValue(), true);
                    _uservmDetailsDao.addDetail(vm.getId(), "memoryOvercommitRatio", cluster_detail_ram.getValue(), true);
                }

                vmProfile.setCpuOvercommitRatio(Float.parseFloat(cluster_detail_cpu.getValue()));
                vmProfile.setMemoryOvercommitRatio(Float.parseFloat(cluster_detail_ram.getValue()));
                StartAnswer startAnswer = null;

                try {
                    if (!changeState(vm, Event.OperationRetry, destHostId, work, Step.Prepare)) {
                        throw new ConcurrentOperationException("Unable to update the state of the Virtual Machine "+vm.getUuid()+" oldstate: "+vm.getState()+ "Event :"+Event.OperationRetry);
                    }
                } catch (final NoTransitionException e1) {
                    throw new ConcurrentOperationException(e1.getMessage());
                }

                try {
                    _networkMgr.prepare(vmProfile, new DeployDestination(dest.getDataCenter(), dest.getPod(), null, null, dest.getStorageForDisks()), ctx);
                    if (vm.getHypervisorType() != HypervisorType.BareMetal) {
                        volumeMgr.prepare(vmProfile, dest);
                    }

                    //since StorageMgr succeeded in volume creation, reuse Volume for further tries until current cluster has capacity
                    if (!reuseVolume) {
                        reuseVolume = true;
                    }

                    Commands cmds = null;
                    vmGuru.finalizeVirtualMachineProfile(vmProfile, dest, ctx);

                    final VirtualMachineTO vmTO = hvGuru.implement(vmProfile);

                    handlePath(vmTO.getDisks(), vm.getHypervisorType());

                    cmds = new Commands(Command.OnError.Stop);

                    cmds.addCommand(new StartCommand(vmTO, dest.getHost(), getExecuteInSequence(vm.getHypervisorType())));

                    vmGuru.finalizeDeployment(cmds, vmProfile, dest, ctx);

                    work = _workDao.findById(work.getId());
                    if (work == null || work.getStep() != Step.Prepare) {
                        throw new ConcurrentOperationException("Work steps have been changed: " + work);
                    }

                    _workDao.updateStep(work, Step.Starting);

                    _agentMgr.send(destHostId, cmds);

                    _workDao.updateStep(work, Step.Started);

                    startAnswer = cmds.getAnswer(StartAnswer.class);
                    if (startAnswer != null && startAnswer.getResult()) {
                        handlePath(vmTO.getDisks(), startAnswer.getIqnToData());

                        final String host_guid = startAnswer.getHost_guid();

                        if (host_guid != null) {
                            final HostVO finalHost = _resourceMgr.findHostByGuid(host_guid);
                            if (finalHost == null) {
                                throw new CloudRuntimeException("Host Guid " + host_guid + " doesn't exist in DB, something went wrong while processing start answer: "+startAnswer);
                            }
                            destHostId = finalHost.getId();
                        }
                        if (vmGuru.finalizeStart(vmProfile, destHostId, cmds, ctx)) {
                            syncDiskChainChange(startAnswer);

                            if (!changeState(vm, Event.OperationSucceeded, destHostId, work, Step.Done)) {
                                s_logger.error("Unable to transition to a new state. VM uuid: "+vm.getUuid()+    "VM oldstate:"+vm.getState()+"Event:"+Event.OperationSucceeded);
                                throw new ConcurrentOperationException("Failed to deploy VM"+ vm.getUuid());
                            }

                            // Update GPU device capacity
                            final GPUDeviceTO gpuDevice = startAnswer.getVirtualMachine().getGpuDevice();
                            if (gpuDevice != null) {
                                _resourceMgr.updateGPUDetails(destHostId, gpuDevice.getGroupDetails());
                            }

                            // Remove the information on whether it was a deploy vm request.The deployvm=true information
                            // is set only when the vm is being deployed. When a vm is started from a stop state the
                            // information isn't set,
                            if (_uservmDetailsDao.findDetail(vm.getId(), "deployvm") != null) {
                                _uservmDetailsDao.removeDetail(vm.getId(), "deployvm");
                            }

                            startedVm = vm;
                            if (s_logger.isDebugEnabled()) {
                                s_logger.debug("Start completed for VM " + vm);
                            }
                            final Host vmHost = _hostDao.findById(destHostId);
                            if (vmHost != null && (VirtualMachine.Type.ConsoleProxy.equals(vm.getType()) ||
                                    VirtualMachine.Type.SecondaryStorageVm.equals(vm.getType())) && caManager.canProvisionCertificates()) {
                                final Map<String, String> sshAccessDetails = _networkMgr.getSystemVMAccessDetails(vm);
                                for (int retries = 3; retries > 0; retries--) {
                                    try {
                                        setupAgentSecurity(vmHost, sshAccessDetails, vm);
                                        return;
                                    } catch (final Exception e) {
                                        s_logger.error("Retrying after catching exception while trying to secure agent for systemvm id=" + vm.getId(), e);
                                    }
                                }
                                throw new CloudRuntimeException("Failed to setup and secure agent for systemvm id=" + vm.getId());
                            }
                            return;
                        } else {
                            if (s_logger.isDebugEnabled()) {
                                s_logger.info("The guru did not like the answers so stopping " + vm);
                            }
                            StopCommand stopCmd = new StopCommand(vm, getExecuteInSequence(vm.getHypervisorType()), false);
                            stopCmd.setControlIp(getControlNicIpForVM(vm));
                            final StopCommand cmd = stopCmd;
                            final Answer answer = _agentMgr.easySend(destHostId, cmd);
                            if (answer != null && answer instanceof StopAnswer) {
                                final StopAnswer stopAns = (StopAnswer)answer;
                                if (vm.getType() == VirtualMachine.Type.User) {
                                    final String platform = stopAns.getPlatform();
                                    if (platform != null) {
                                        final Map<String,String> vmmetadata = new HashMap<String,String>();
                                        vmmetadata.put(vm.getInstanceName(), platform);
                                        syncVMMetaData(vmmetadata);
                                    }
                                }
                            }

                            if (answer == null || !answer.getResult()) {
                                s_logger.warn("Unable to stop " + vm + " due to " + (answer != null ? answer.getDetails() : "no answers"));
                                _haMgr.scheduleStop(vm, destHostId, WorkType.ForceStop);
                                throw new ExecutionException("Unable to stop this VM, "+vm.getUuid()+" so we are unable to retry the start operation");
                            }
                            throw new ExecutionException("Unable to start  VM:"+vm.getUuid()+" due to error in finalizeStart, not retrying");
                        }
                    }
                    s_logger.info("Unable to start VM on " + dest.getHost() + " due to " + (startAnswer == null ? " no start answer" : startAnswer.getDetails()));
                    if (startAnswer != null && startAnswer.getContextParam("stopRetry") != null) {
                        break;
                    }

                } catch (OperationTimedoutException e) {
                    s_logger.debug("Unable to send the start command to host " + dest.getHost()+" failed to start VM: "+vm.getUuid());
                    if (e.isActive()) {
                        _haMgr.scheduleStop(vm, destHostId, WorkType.CheckStop);
                    }
                    canRetry = false;
                    throw new AgentUnavailableException("Unable to start " + vm.getHostName(), destHostId, e);
                } catch (final ResourceUnavailableException e) {
                    s_logger.info("Unable to contact resource.", e);
                    if (!avoids.add(e)) {
                        if (e.getScope() == Volume.class || e.getScope() == Nic.class) {
                            throw e;
                        } else {
                            s_logger.warn("unexpected ResourceUnavailableException : " + e.getScope().getName(), e);
                            throw e;
                        }
                    }
                } catch (final InsufficientCapacityException e) {
                    s_logger.info("Insufficient capacity ", e);
                    if (!avoids.add(e)) {
                        if (e.getScope() == Volume.class || e.getScope() == Nic.class) {
                            throw e;
                        } else {
                            s_logger.warn("unexpected InsufficientCapacityException : " + e.getScope().getName(), e);
                        }
                    }
                } catch (final ExecutionException e) {
                    s_logger.error("Failed to start instance " + vm, e);
                    throw new AgentUnavailableException("Unable to start instance due to " + e.getMessage(), destHostId, e);
                } catch (final NoTransitionException e) {
                    s_logger.error("Failed to start instance " + vm, e);
                    throw new AgentUnavailableException("Unable to start instance due to " + e.getMessage(), destHostId, e);
                } finally {
                    if (startedVm == null && canRetry) {
                        final Step prevStep = work.getStep();
                        _workDao.updateStep(work, Step.Release);
                        // If previous step was started/ing && we got a valid answer
                        if ((prevStep == Step.Started || prevStep == Step.Starting) && startAnswer != null && startAnswer.getResult()) {  //TODO check the response of cleanup and record it in DB for retry
                            cleanup(vmGuru, vmProfile, work, Event.OperationFailed, false);
                        } else {
                            //if step is not starting/started, send cleanup command with force=true
                            cleanup(vmGuru, vmProfile, work, Event.OperationFailed, true);
                        }
                    }
                }
            }
        } finally {
            if (startedVm == null) {
                if (canRetry) {
                    try {
                        changeState(vm, Event.OperationFailed, null, work, Step.Done);
                    } catch (final NoTransitionException e) {
                        throw new ConcurrentOperationException(e.getMessage());
                    }
                }
            }

            if (planToDeploy != null) {
                planToDeploy.setAvoids(avoids);
            }
        }

        if (startedVm == null) {
            throw new CloudRuntimeException("Unable to start instance '" + vm.getHostName() + "' (" + vm.getUuid() + "), see management server log for details");
        }
    }

    // for managed storage on KVM, need to make sure the path field of the volume in question is populated with the IQN
    private void handlePath(final DiskTO[] disks, final HypervisorType hypervisorType) {
        if (hypervisorType != HypervisorType.KVM) {
            return;
        }

        if (disks != null) {
            for (final DiskTO disk : disks) {
                final Map<String, String> details = disk.getDetails();
                final boolean isManaged = details != null && Boolean.parseBoolean(details.get(DiskTO.MANAGED));

                if (isManaged && disk.getPath() == null) {
                    final Long volumeId = disk.getData().getId();
                    final VolumeVO volume = _volsDao.findById(volumeId);

                    disk.setPath(volume.get_iScsiName());

                    if (disk.getData() instanceof VolumeObjectTO) {
                        final VolumeObjectTO volTo = (VolumeObjectTO)disk.getData();

                        volTo.setPath(volume.get_iScsiName());
                    }

                    volume.setPath(volume.get_iScsiName());

                    _volsDao.update(volumeId, volume);
                }
            }
        }
    }

    // for managed storage on XenServer and VMware, need to update the DB with a path if the VDI/VMDK file was newly created
    private void handlePath(final DiskTO[] disks, final Map<String, Map<String, String>> iqnToData) {
        if (disks != null && iqnToData != null) {
            for (final DiskTO disk : disks) {
                final Map<String, String> details = disk.getDetails();
                final boolean isManaged = details != null && Boolean.parseBoolean(details.get(DiskTO.MANAGED));

                if (isManaged) {
                    final Long volumeId = disk.getData().getId();
                    final VolumeVO volume = _volsDao.findById(volumeId);
                    final String iScsiName = volume.get_iScsiName();

                    boolean update = false;

                    final Map<String, String> data = iqnToData.get(iScsiName);

                    if (data != null) {
                        final String path = data.get(StartAnswer.PATH);

                        if (path != null) {
                            volume.setPath(path);

                            update = true;
                        }

                        final String imageFormat = data.get(StartAnswer.IMAGE_FORMAT);

                        if (imageFormat != null) {
                            volume.setFormat(ImageFormat.valueOf(imageFormat));

                            update = true;
                        }

                        if (update) {
                            _volsDao.update(volumeId, volume);
                        }
                    }
                }
            }
        }
    }

    private void syncDiskChainChange(final StartAnswer answer) {
        final VirtualMachineTO vmSpec = answer.getVirtualMachine();

        for (final DiskTO disk : vmSpec.getDisks()) {
            if (disk.getType() != Volume.Type.ISO) {
                final VolumeObjectTO vol = (VolumeObjectTO)disk.getData();
                final VolumeVO volume = _volsDao.findById(vol.getId());

                // Use getPath() from VolumeVO to get a fresh copy of what's in the DB.
                // Before doing this, in a certain situation, getPath() from VolumeObjectTO
                // returned null instead of an actual path (because it was out of date with the DB).
                if(vol.getPath() != null) {
                    volumeMgr.updateVolumeDiskChain(vol.getId(), vol.getPath(), vol.getChainInfo());
                } else {
                    volumeMgr.updateVolumeDiskChain(vol.getId(), volume.getPath(), vol.getChainInfo());
                }
            }
        }
    }

    @Override
    public void stop(final String vmUuid) throws ResourceUnavailableException {
        try {
            advanceStop(vmUuid, false);
        } catch (final OperationTimedoutException e) {
            throw new AgentUnavailableException("Unable to stop vm because the operation to stop timed out", e.getAgentId(), e);
        } catch (final ConcurrentOperationException e) {
            throw new CloudRuntimeException("Unable to stop vm because of a concurrent operation", e);
        }

    }

    @Override
    public void stopForced(String vmUuid) throws ResourceUnavailableException {
        try {
            advanceStop(vmUuid, true);
        } catch (final OperationTimedoutException e) {
            throw new AgentUnavailableException("Unable to stop vm because the operation to stop timed out", e.getAgentId(), e);
        } catch (final ConcurrentOperationException e) {
            throw new CloudRuntimeException("Unable to stop vm because of a concurrent operation", e);
        }
    }

    @Override
    public boolean getExecuteInSequence(final HypervisorType hypervisorType) {
        if (HypervisorType.KVM == hypervisorType || HypervisorType.XenServer == hypervisorType || HypervisorType.Hyperv == hypervisorType || HypervisorType.LXC == hypervisorType) {
            return false;
        } else if (HypervisorType.VMware == hypervisorType) {
            final Boolean fullClone = HypervisorGuru.VmwareFullClone.value();
            return fullClone;
        } else {
            return ExecuteInSequence.value();
        }
    }

    private List<Map<String, String>> getVolumesToDisconnect(VirtualMachine vm) {
        List<Map<String, String>> volumesToDisconnect = new ArrayList<>();

        List<VolumeVO> volumes = _volsDao.findByInstance(vm.getId());

        if (CollectionUtils.isEmpty(volumes)) {
            return volumesToDisconnect;
        }

        for (VolumeVO volume : volumes) {
            StoragePoolVO storagePool = _storagePoolDao.findById(volume.getPoolId());

            if (storagePool != null && storagePool.isManaged()) {
                Map<String, String> info = new HashMap<>(3);

                info.put(DiskTO.STORAGE_HOST, storagePool.getHostAddress());
                info.put(DiskTO.STORAGE_PORT, String.valueOf(storagePool.getPort()));
                info.put(DiskTO.IQN, volume.get_iScsiName());

                volumesToDisconnect.add(info);
            }
        }

        return volumesToDisconnect;
    }

    protected boolean sendStop(final VirtualMachineGuru guru, final VirtualMachineProfile profile, final boolean force, final boolean checkBeforeCleanup) {
        final VirtualMachine vm = profile.getVirtualMachine();
        StopCommand stpCmd = new StopCommand(vm, getExecuteInSequence(vm.getHypervisorType()), checkBeforeCleanup);
        stpCmd.setControlIp(getControlNicIpForVM(vm));
        stpCmd.setVolumesToDisconnect(getVolumesToDisconnect(vm));
        final StopCommand stop = stpCmd;
        try {
            Answer answer = null;
            if(vm.getHostId() != null) {
                answer = _agentMgr.send(vm.getHostId(), stop);
            }
            if (answer != null && answer instanceof StopAnswer) {
                final StopAnswer stopAns = (StopAnswer)answer;
                if (vm.getType() == VirtualMachine.Type.User) {
                    final String platform = stopAns.getPlatform();
                    if (platform != null) {
                        final UserVmVO userVm = _userVmDao.findById(vm.getId());
                        _userVmDao.loadDetails(userVm);
                        userVm.setDetail("platform", platform);
                        _userVmDao.saveDetails(userVm);
                    }
                }

                final GPUDeviceTO gpuDevice = stop.getGpuDevice();
                if (gpuDevice != null) {
                    _resourceMgr.updateGPUDetails(vm.getHostId(), gpuDevice.getGroupDetails());
                }
                if (!answer.getResult()) {
                    final String details = answer.getDetails();
                    s_logger.debug("Unable to stop VM due to " + details);
                    return false;
                }

                guru.finalizeStop(profile, answer);
            } else {
                s_logger.error("Invalid answer received in response to a StopCommand for " + vm.getInstanceName());
                return false;
            }

        } catch (final AgentUnavailableException e) {
            if (!force) {
                return false;
            }
        } catch (final OperationTimedoutException e) {
            if (!force) {
                return false;
            }
        }

        return true;
    }

    protected boolean cleanup(final VirtualMachineGuru guru, final VirtualMachineProfile profile, final ItWorkVO work, final Event event, final boolean cleanUpEvenIfUnableToStop) {
        final VirtualMachine vm = profile.getVirtualMachine();
        final State state = vm.getState();
        s_logger.debug("Cleaning up resources for the vm " + vm + " in " + state + " state");
        try {
            if (state == State.Starting) {
                if (work != null) {
                    final Step step = work.getStep();
                    if (step == Step.Starting && !cleanUpEvenIfUnableToStop) {
                        s_logger.warn("Unable to cleanup vm " + vm + "; work state is incorrect: " + step);
                        return false;
                    }

                    if (step == Step.Started || step == Step.Starting || step == Step.Release) {
                        if (vm.getHostId() != null) {
                            if (!sendStop(guru, profile, cleanUpEvenIfUnableToStop, false)) {
                                s_logger.warn("Failed to stop vm " + vm + " in " + State.Starting + " state as a part of cleanup process");
                                return false;
                            }
                        }
                    }

                    if (step != Step.Release && step != Step.Prepare && step != Step.Started && step != Step.Starting) {
                        s_logger.debug("Cleanup is not needed for vm " + vm + "; work state is incorrect: " + step);
                        return true;
                    }
                } else {
                    if (vm.getHostId() != null) {
                        if (!sendStop(guru, profile, cleanUpEvenIfUnableToStop, false)) {
                            s_logger.warn("Failed to stop vm " + vm + " in " + State.Starting + " state as a part of cleanup process");
                            return false;
                        }
                    }
                }

            } else if (state == State.Stopping) {
                if (vm.getHostId() != null) {
                    if (!sendStop(guru, profile, cleanUpEvenIfUnableToStop, false)) {
                        s_logger.warn("Failed to stop vm " + vm + " in " + State.Stopping + " state as a part of cleanup process");
                        return false;
                    }
                }
            } else if (state == State.Migrating) {
                if (vm.getHostId() != null) {
                    if (!sendStop(guru, profile, cleanUpEvenIfUnableToStop, false)) {
                        s_logger.warn("Failed to stop vm " + vm + " in " + State.Migrating + " state as a part of cleanup process");
                        return false;
                    }
                }
                if (vm.getLastHostId() != null) {
                    if (!sendStop(guru, profile, cleanUpEvenIfUnableToStop, false)) {
                        s_logger.warn("Failed to stop vm " + vm + " in " + State.Migrating + " state as a part of cleanup process");
                        return false;
                    }
                }
            } else if (state == State.Running) {
                if (!sendStop(guru, profile, cleanUpEvenIfUnableToStop, false)) {
                    s_logger.warn("Failed to stop vm " + vm + " in " + State.Running + " state as a part of cleanup process");
                    return false;
                }
            }
        } finally {
            try {
                _networkMgr.release(profile, cleanUpEvenIfUnableToStop);
                s_logger.debug("Successfully released network resources for the vm " + vm);
            } catch (final Exception e) {
                s_logger.warn("Unable to release some network resources.", e);
            }

            volumeMgr.release(profile);
            s_logger.debug("Successfully cleanued up resources for the vm " + vm + " in " + state + " state");
        }

        return true;
    }

    @Override
    public void advanceStop(final String vmUuid, final boolean cleanUpEvenIfUnableToStop)
            throws AgentUnavailableException, OperationTimedoutException, ConcurrentOperationException {

        final AsyncJobExecutionContext jobContext = AsyncJobExecutionContext.getCurrentExecutionContext();
        if (jobContext.isJobDispatchedBy(VmWorkConstants.VM_WORK_JOB_DISPATCHER)) {
            // avoid re-entrance

            VmWorkJobVO placeHolder = null;
            final VirtualMachine vm = _vmDao.findByUuid(vmUuid);
            placeHolder = createPlaceHolderWork(vm.getId());
            try {
                orchestrateStop(vmUuid, cleanUpEvenIfUnableToStop);
            } finally {
                if (placeHolder != null) {
                    _workJobDao.expunge(placeHolder.getId());
                }
            }

        } else {
            final Outcome<VirtualMachine> outcome = stopVmThroughJobQueue(vmUuid, cleanUpEvenIfUnableToStop);

            try {
                final VirtualMachine vm = outcome.get();
            } catch (final InterruptedException e) {
                throw new RuntimeException("Operation is interrupted", e);
            } catch (final java.util.concurrent.ExecutionException e) {
                throw new RuntimeException("Execution excetion", e);
            }

            final Object jobResult = _jobMgr.unmarshallResultObject(outcome.getJob());
            if (jobResult != null) {
                if (jobResult instanceof AgentUnavailableException) {
                    throw (AgentUnavailableException)jobResult;
                } else if (jobResult instanceof ConcurrentOperationException) {
                    throw (ConcurrentOperationException)jobResult;
                } else if (jobResult instanceof OperationTimedoutException) {
                    throw (OperationTimedoutException)jobResult;
                } else if (jobResult instanceof RuntimeException) {
                    throw (RuntimeException)jobResult;
                } else if (jobResult instanceof Throwable) {
                    throw new RuntimeException("Unexpected exception", (Throwable)jobResult);
                }
            }
        }
    }

    private void orchestrateStop(final String vmUuid, final boolean cleanUpEvenIfUnableToStop) throws AgentUnavailableException, OperationTimedoutException, ConcurrentOperationException {
        final VMInstanceVO vm = _vmDao.findByUuid(vmUuid);

        advanceStop(vm, cleanUpEvenIfUnableToStop);
    }

    private void advanceStop(final VMInstanceVO vm, final boolean cleanUpEvenIfUnableToStop) throws AgentUnavailableException, OperationTimedoutException,
    ConcurrentOperationException {
        final State state = vm.getState();
        if (state == State.Stopped) {
            if (s_logger.isDebugEnabled()) {
                s_logger.debug("VM is already stopped: " + vm);
            }
            return;
        }

        if (state == State.Destroyed || state == State.Expunging || state == State.Error) {
            if (s_logger.isDebugEnabled()) {
                s_logger.debug("Stopped called on " + vm + " but the state is " + state);
            }
            return;
        }
        // grab outstanding work item if any
        final ItWorkVO work = _workDao.findByOutstandingWork(vm.getId(), vm.getState());
        if (work != null) {
            if (s_logger.isDebugEnabled()) {
                s_logger.debug("Found an outstanding work item for this vm " + vm + " with state:" + vm.getState() + ", work id:" + work.getId());
            }
        }
        final Long hostId = vm.getHostId();
        if (hostId == null) {
            if (!cleanUpEvenIfUnableToStop) {
                if (s_logger.isDebugEnabled()) {
                    s_logger.debug("HostId is null but this is not a forced stop, cannot stop vm " + vm + " with state:" + vm.getState());
                }
                throw new CloudRuntimeException("Unable to stop " + vm);
            }
            try {
                stateTransitTo(vm, Event.AgentReportStopped, null, null);
            } catch (final NoTransitionException e) {
                s_logger.warn(e.getMessage());
            }
            // mark outstanding work item if any as done
            if (work != null) {
                if (s_logger.isDebugEnabled()) {
                    s_logger.debug("Updating work item to Done, id:" + work.getId());
                }
                work.setStep(Step.Done);
                _workDao.update(work.getId(), work);
            }
            return;
        } else {
            HostVO host = _hostDao.findById(hostId);
            if (!cleanUpEvenIfUnableToStop && vm.getState() == State.Running && host.getResourceState() == ResourceState.PrepareForMaintenance) {
                s_logger.debug("Host is in PrepareForMaintenance state - Stop VM operation on the VM id: " + vm.getId() + " is not allowed");
                throw new CloudRuntimeException("Stop VM operation on the VM id: " + vm.getId() + " is not allowed as host is preparing for maintenance mode");
            }
        }

        final VirtualMachineGuru vmGuru = getVmGuru(vm);
        final VirtualMachineProfile profile = new VirtualMachineProfileImpl(vm);

        try {
            if (!stateTransitTo(vm, Event.StopRequested, vm.getHostId())) {
                throw new ConcurrentOperationException("VM is being operated on.");
            }
        } catch (final NoTransitionException e1) {
            if (!cleanUpEvenIfUnableToStop) {
                throw new CloudRuntimeException("We cannot stop " + vm + " when it is in state " + vm.getState());
            }
            final boolean doCleanup = true;
            if (s_logger.isDebugEnabled()) {
                s_logger.debug("Unable to transition the state but we're moving on because it's forced stop");
            }

            if (doCleanup) {
                if (cleanup(vmGuru, new VirtualMachineProfileImpl(vm), work, Event.StopRequested, cleanUpEvenIfUnableToStop)) {
                    try {
                        if (s_logger.isDebugEnabled() && work != null) {
                            s_logger.debug("Updating work item to Done, id:" + work.getId());
                        }
                        if (!changeState(vm, Event.AgentReportStopped, null, work, Step.Done)) {
                            throw new CloudRuntimeException("Unable to stop " + vm);
                        }

                    } catch (final NoTransitionException e) {
                        s_logger.warn("Unable to cleanup " + vm);
                        throw new CloudRuntimeException("Unable to stop " + vm, e);
                    }
                } else {
                    if (s_logger.isDebugEnabled()) {
                        s_logger.debug("Failed to cleanup VM: " + vm);
                    }
                    throw new CloudRuntimeException("Failed to cleanup " + vm + " , current state " + vm.getState());
                }
            }
        }

        if (vm.getState() != State.Stopping) {
            throw new CloudRuntimeException("We cannot proceed with stop VM " + vm + " since it is not in 'Stopping' state, current state: " + vm.getState());
        }

        vmGuru.prepareStop(profile);

        final StopCommand stop = new StopCommand(vm, getExecuteInSequence(vm.getHypervisorType()), false, cleanUpEvenIfUnableToStop);
        stop.setControlIp(getControlNicIpForVM(vm));

        boolean stopped = false;
        Answer answer = null;
        try {
            answer = _agentMgr.send(vm.getHostId(), stop);
            if (answer != null) {
                if (answer instanceof StopAnswer) {
                    final StopAnswer stopAns = (StopAnswer)answer;
                    if (vm.getType() == VirtualMachine.Type.User) {
                        final String platform = stopAns.getPlatform();
                        if (platform != null) {
                            final UserVmVO userVm = _userVmDao.findById(vm.getId());
                            _userVmDao.loadDetails(userVm);
                            userVm.setDetail("platform", platform);
                            _userVmDao.saveDetails(userVm);
                        }
                    }
                }
                stopped = answer.getResult();
                if (!stopped) {
                    throw new CloudRuntimeException("Unable to stop the virtual machine due to " + answer.getDetails());
                }
                vmGuru.finalizeStop(profile, answer);
                final GPUDeviceTO gpuDevice = stop.getGpuDevice();
                if (gpuDevice != null) {
                    _resourceMgr.updateGPUDetails(vm.getHostId(), gpuDevice.getGroupDetails());
                }
            } else {
                throw new CloudRuntimeException("Invalid answer received in response to a StopCommand on " + vm.instanceName);
            }

        } catch (final AgentUnavailableException e) {
            s_logger.warn("Unable to stop vm, agent unavailable: " + e.toString());
        } catch (final OperationTimedoutException e) {
            s_logger.warn("Unable to stop vm, operation timed out: " + e.toString());
        } finally {
            if (!stopped) {
                if (!cleanUpEvenIfUnableToStop) {
                    s_logger.warn("Unable to stop vm " + vm);
                    try {
                        stateTransitTo(vm, Event.OperationFailed, vm.getHostId());
                    } catch (final NoTransitionException e) {
                        s_logger.warn("Unable to transition the state " + vm);
                    }
                    throw new CloudRuntimeException("Unable to stop " + vm);
                } else {
                    s_logger.warn("Unable to actually stop " + vm + " but continue with release because it's a force stop");
                    vmGuru.finalizeStop(profile, answer);
                }
            }
        }

        if (s_logger.isDebugEnabled()) {
            s_logger.debug(vm + " is stopped on the host.  Proceeding to release resource held.");
        }

        try {
            _networkMgr.release(profile, cleanUpEvenIfUnableToStop);
            s_logger.debug("Successfully released network resources for the vm " + vm);
        } catch (final Exception e) {
            s_logger.warn("Unable to release some network resources.", e);
        }

        try {
            if (vm.getHypervisorType() != HypervisorType.BareMetal) {
                volumeMgr.release(profile);
                s_logger.debug("Successfully released storage resources for the vm " + vm);
            }
        } catch (final Exception e) {
            s_logger.warn("Unable to release storage resources.", e);
        }

        try {
            if (work != null) {
                if (s_logger.isDebugEnabled()) {
                    s_logger.debug("Updating the outstanding work item to Done, id:" + work.getId());
                }
                work.setStep(Step.Done);
                _workDao.update(work.getId(), work);
            }

            if (!stateTransitTo(vm, Event.OperationSucceeded, null)) {
                throw new CloudRuntimeException("unable to stop " + vm);
            }
        } catch (final NoTransitionException e) {
            s_logger.warn(e.getMessage());
            throw new CloudRuntimeException("Unable to stop " + vm);
        }
    }

    private void setStateMachine() {
        _stateMachine = VirtualMachine.State.getStateMachine();
    }

    protected boolean stateTransitTo(final VMInstanceVO vm, final VirtualMachine.Event e, final Long hostId, final String reservationId) throws NoTransitionException {
        // if there are active vm snapshots task, state change is not allowed

        // Disable this hacking thing, VM snapshot task need to be managed by its orchestartion flow istelf instead of
        // hacking it here at general VM manager
        /*
                if (_vmSnapshotMgr.hasActiveVMSnapshotTasks(vm.getId())) {
                    s_logger.error("State transit with event: " + e + " failed due to: " + vm.getInstanceName() + " has active VM snapshots tasks");
                    return false;
                }
         */
        vm.setReservationId(reservationId);
        return _stateMachine.transitTo(vm, e, new Pair<Long, Long>(vm.getHostId(), hostId), _vmDao);
    }

    @Override
    public boolean stateTransitTo(final VirtualMachine vm1, final VirtualMachine.Event e, final Long hostId) throws NoTransitionException {
        final VMInstanceVO vm = (VMInstanceVO)vm1;

        /*
         *  Remove the hacking logic here.
                // if there are active vm snapshots task, state change is not allowed
                if (_vmSnapshotMgr.hasActiveVMSnapshotTasks(vm.getId())) {
                    s_logger.error("State transit with event: " + e + " failed due to: " + vm.getInstanceName() + " has active VM snapshots tasks");
                    return false;
                }
         */

        final State oldState = vm.getState();
        if (oldState == State.Starting) {
            if (e == Event.OperationSucceeded) {
                vm.setLastHostId(hostId);
            }
        } else if (oldState == State.Stopping) {
            if (e == Event.OperationSucceeded) {
                vm.setLastHostId(vm.getHostId());
            }
        }
        return _stateMachine.transitTo(vm, e, new Pair<Long, Long>(vm.getHostId(), hostId), _vmDao);
    }

    @Override
    public void destroy(final String vmUuid, final boolean expunge) throws AgentUnavailableException, OperationTimedoutException, ConcurrentOperationException {
        VMInstanceVO vm = _vmDao.findByUuid(vmUuid);
        if (vm == null || vm.getState() == State.Destroyed || vm.getState() == State.Expunging || vm.getRemoved() != null) {
            if (s_logger.isDebugEnabled()) {
                s_logger.debug("Unable to find vm or vm is destroyed: " + vm);
            }
            return;
        }

        if (s_logger.isDebugEnabled()) {
            s_logger.debug("Destroying vm " + vm + ", expunge flag " + (expunge ? "on" : "off"));
        }

        advanceStop(vmUuid, VmDestroyForcestop.value());

        deleteVMSnapshots(vm, expunge);

        Transaction.execute(new TransactionCallbackWithExceptionNoReturn<CloudRuntimeException>() {
            public void doInTransactionWithoutResult(final TransactionStatus status) throws CloudRuntimeException {
                VMInstanceVO vm = _vmDao.findByUuid(vmUuid);
                try {
                    if (!stateTransitTo(vm, VirtualMachine.Event.DestroyRequested, vm.getHostId())) {
                        s_logger.debug("Unable to destroy the vm because it is not in the correct state: " + vm);
                        throw new CloudRuntimeException("Unable to destroy " + vm);
                    }
                } catch (final NoTransitionException e) {
                    s_logger.debug(e.getMessage());
                    throw new CloudRuntimeException("Unable to destroy " + vm, e);
                }
            }
        });
    }

    /**
     * Delete vm snapshots depending on vm's hypervisor type. For Vmware, vm snapshots removal is delegated to vm cleanup thread
     * to reduce tasks sent to hypervisor (one tasks to delete vm snapshots and vm itself
     * instead of one task for each vm snapshot plus another for the vm)
     * @param vm vm
     * @param expunge indicates if vm should be expunged
     */
    private void deleteVMSnapshots(VMInstanceVO vm, boolean expunge) {
        if (! vm.getHypervisorType().equals(HypervisorType.VMware)) {
            if (!_vmSnapshotMgr.deleteAllVMSnapshots(vm.getId(), null)) {
                s_logger.debug("Unable to delete all snapshots for " + vm);
                throw new CloudRuntimeException("Unable to delete vm snapshots for " + vm);
            }
        }
        else {
            if (expunge) {
                _vmSnapshotMgr.deleteVMSnapshotsFromDB(vm.getId());
            }
        }
    }

    protected boolean checkVmOnHost(final VirtualMachine vm, final long hostId) throws AgentUnavailableException, OperationTimedoutException {
        final Answer answer = _agentMgr.send(hostId, new CheckVirtualMachineCommand(vm.getInstanceName()));
        if (answer == null || !answer.getResult()) {
            return false;
        }
        if (answer instanceof CheckVirtualMachineAnswer) {
            final CheckVirtualMachineAnswer vmAnswer = (CheckVirtualMachineAnswer)answer;
            if (vmAnswer.getState() == PowerState.PowerOff) {
                return false;
            }
        }

        UserVmVO userVm = _userVmDao.findById(vm.getId());
        if (userVm != null) {
            List<VMSnapshotVO> vmSnapshots = _vmSnapshotDao.findByVm(vm.getId());
            RestoreVMSnapshotCommand command = _vmSnapshotMgr.createRestoreCommand(userVm, vmSnapshots);
            if (command != null) {
                RestoreVMSnapshotAnswer restoreVMSnapshotAnswer = (RestoreVMSnapshotAnswer) _agentMgr.send(hostId, command);
                if (restoreVMSnapshotAnswer == null || !restoreVMSnapshotAnswer.getResult()) {
                    s_logger.warn("Unable to restore the vm snapshot from image file after live migration of vm with vmsnapshots: " + restoreVMSnapshotAnswer.getDetails());
                }
            }
        }

        return true;
    }

    @Override
    public void storageMigration(final String vmUuid, final StoragePool destPool) {
        final AsyncJobExecutionContext jobContext = AsyncJobExecutionContext.getCurrentExecutionContext();
        if (jobContext.isJobDispatchedBy(VmWorkConstants.VM_WORK_JOB_DISPATCHER)) {
            // avoid re-entrance
            VmWorkJobVO placeHolder = null;
            final VirtualMachine vm = _vmDao.findByUuid(vmUuid);
            placeHolder = createPlaceHolderWork(vm.getId());
            try {
                orchestrateStorageMigration(vmUuid, destPool);
            } finally {
                if (placeHolder != null) {
                    _workJobDao.expunge(placeHolder.getId());
                }
            }
        } else {
            final Outcome<VirtualMachine> outcome = migrateVmStorageThroughJobQueue(vmUuid, destPool);

            try {
                final VirtualMachine vm = outcome.get();
            } catch (final InterruptedException e) {
                throw new RuntimeException("Operation is interrupted", e);
            } catch (final java.util.concurrent.ExecutionException e) {
                throw new RuntimeException("Execution excetion", e);
            }

            final Object jobResult = _jobMgr.unmarshallResultObject(outcome.getJob());
            if (jobResult != null) {
                if (jobResult instanceof RuntimeException) {
                    throw (RuntimeException)jobResult;
                } else if (jobResult instanceof Throwable) {
                    throw new RuntimeException("Unexpected exception", (Throwable)jobResult);
                }
            }
        }
    }

    private void orchestrateStorageMigration(final String vmUuid, final StoragePool destPool) {
        final VMInstanceVO vm = _vmDao.findByUuid(vmUuid);

        if (destPool == null) {
            throw new CloudRuntimeException("Unable to migrate vm: missing destination storage pool");
        }

        try {
            stateTransitTo(vm, VirtualMachine.Event.StorageMigrationRequested, null);
        } catch (final NoTransitionException e) {
            s_logger.debug("Unable to migrate vm: " + e.toString());
            throw new CloudRuntimeException("Unable to migrate vm: " + e.toString());
        }

        final VirtualMachineProfile profile = new VirtualMachineProfileImpl(vm);
        boolean migrationResult = false;
        try {
            migrationResult = volumeMgr.storageMigration(profile, destPool);

            if (migrationResult) {
                //if the vm is migrated to different pod in basic mode, need to reallocate ip

                if (destPool.getPodId() != null && !destPool.getPodId().equals(vm.getPodIdToDeployIn())) {
                    final DataCenterDeployment plan = new DataCenterDeployment(vm.getDataCenterId(), destPool.getPodId(), null, null, null, null);
                    final VirtualMachineProfileImpl vmProfile = new VirtualMachineProfileImpl(vm, null, null, null, null);
                    _networkMgr.reallocate(vmProfile, plan);
                }

                //when start the vm next time, don;'t look at last_host_id, only choose the host based on volume/storage pool
                vm.setLastHostId(null);
                vm.setPodIdToDeployIn(destPool.getPodId());

                // If VM was cold migrated between clusters belonging to two different VMware DCs,
                // unregister the VM from the source host and cleanup the associated VM files.
                if (vm.getHypervisorType().equals(HypervisorType.VMware)) {
                    Long srcClusterId = null;
                    Long srcHostId = vm.getHostId() != null ? vm.getHostId() : vm.getLastHostId();
                    if (srcHostId != null) {
                        HostVO srcHost = _hostDao.findById(srcHostId);
                        srcClusterId = srcHost.getClusterId();
                    }

                    final Long destClusterId = destPool.getClusterId();
                    if (srcClusterId != null && destClusterId != null && ! srcClusterId.equals(destClusterId)) {
                        final String srcDcName = _clusterDetailsDao.getVmwareDcName(srcClusterId);
                        final String destDcName = _clusterDetailsDao.getVmwareDcName(destClusterId);
                        if (srcDcName != null && destDcName != null && !srcDcName.equals(destDcName)) {
                            s_logger.debug("Since VM's storage was successfully migrated across VMware Datacenters, unregistering VM: " + vm.getInstanceName() +
                                    " from source host: " + srcHostId);
                            final UnregisterVMCommand uvc = new UnregisterVMCommand(vm.getInstanceName());
                            uvc.setCleanupVmFiles(true);
                            try {
                                _agentMgr.send(srcHostId, uvc);
                            } catch (final AgentUnavailableException | OperationTimedoutException e) {
                                throw new CloudRuntimeException("Failed to unregister VM: " + vm.getInstanceName() + " from source host: " + srcHostId +
                                        " after successfully migrating VM's storage across VMware Datacenters");
                            }
                        }
                    }
                }

            } else {
                s_logger.debug("Storage migration failed");
            }
        } catch (final ConcurrentOperationException e) {
            s_logger.debug("Failed to migration: " + e.toString());
            throw new CloudRuntimeException("Failed to migration: " + e.toString());
        } catch (final InsufficientVirtualNetworkCapacityException e) {
            s_logger.debug("Failed to migration: " + e.toString());
            throw new CloudRuntimeException("Failed to migration: " + e.toString());
        } catch (final InsufficientAddressCapacityException e) {
            s_logger.debug("Failed to migration: " + e.toString());
            throw new CloudRuntimeException("Failed to migration: " + e.toString());
        } catch (final InsufficientCapacityException e) {
            s_logger.debug("Failed to migration: " + e.toString());
            throw new CloudRuntimeException("Failed to migration: " + e.toString());
        } catch (final StorageUnavailableException e) {
            s_logger.debug("Failed to migration: " + e.toString());
            throw new CloudRuntimeException("Failed to migration: " + e.toString());
        } finally {
            try {
                stateTransitTo(vm, VirtualMachine.Event.AgentReportStopped, null);
            } catch (final NoTransitionException e) {
                s_logger.debug("Failed to change vm state: " + e.toString());
                throw new CloudRuntimeException("Failed to change vm state: " + e.toString());
            }
        }
    }

    @Override
    public void migrate(final String vmUuid, final long srcHostId, final DeployDestination dest)
            throws ResourceUnavailableException, ConcurrentOperationException {

        final AsyncJobExecutionContext jobContext = AsyncJobExecutionContext.getCurrentExecutionContext();
        if (jobContext.isJobDispatchedBy(VmWorkConstants.VM_WORK_JOB_DISPATCHER)) {
            // avoid re-entrance
            VmWorkJobVO placeHolder = null;
            final VirtualMachine vm = _vmDao.findByUuid(vmUuid);
            placeHolder = createPlaceHolderWork(vm.getId());
            try {
                orchestrateMigrate(vmUuid, srcHostId, dest);
            } finally {
                if (placeHolder != null) {
                    _workJobDao.expunge(placeHolder.getId());
                }
            }
        } else {
            final Outcome<VirtualMachine> outcome = migrateVmThroughJobQueue(vmUuid, srcHostId, dest);

            try {
                final VirtualMachine vm = outcome.get();
            } catch (final InterruptedException e) {
                throw new RuntimeException("Operation is interrupted", e);
            } catch (final java.util.concurrent.ExecutionException e) {
                throw new RuntimeException("Execution excetion", e);
            }

            final Object jobResult = _jobMgr.unmarshallResultObject(outcome.getJob());
            if (jobResult != null) {
                if (jobResult instanceof ResourceUnavailableException) {
                    throw (ResourceUnavailableException)jobResult;
                } else if (jobResult instanceof ConcurrentOperationException) {
                    throw (ConcurrentOperationException)jobResult;
                } else if (jobResult instanceof RuntimeException) {
                    throw (RuntimeException)jobResult;
                } else if (jobResult instanceof Throwable) {
                    throw new RuntimeException("Unexpected exception", (Throwable)jobResult);
                }

            }
        }
    }

    private void orchestrateMigrate(final String vmUuid, final long srcHostId, final DeployDestination dest) throws ResourceUnavailableException, ConcurrentOperationException {
        final VMInstanceVO vm = _vmDao.findByUuid(vmUuid);
        if (vm == null) {
            if (s_logger.isDebugEnabled()) {
                s_logger.debug("Unable to find the vm " + vmUuid);
            }
            throw new CloudRuntimeException("Unable to find a virtual machine with id " + vmUuid);
        }
        migrate(vm, srcHostId, dest);
    }

    protected void migrate(final VMInstanceVO vm, final long srcHostId, final DeployDestination dest) throws ResourceUnavailableException, ConcurrentOperationException {
        s_logger.info("Migrating " + vm + " to " + dest);

        final long dstHostId = dest.getHost().getId();
        final Host fromHost = _hostDao.findById(srcHostId);
        if (fromHost == null) {
            s_logger.info("Unable to find the host to migrate from: " + srcHostId);
            throw new CloudRuntimeException("Unable to find the host to migrate from: " + srcHostId);
        }

        if (fromHost.getClusterId().longValue() != dest.getCluster().getId()) {
            final List<VolumeVO> volumes = _volsDao.findCreatedByInstance(vm.getId());
            for (final VolumeVO volume : volumes) {
                if (!_storagePoolDao.findById(volume.getPoolId()).getScope().equals(ScopeType.ZONE)) {
                    s_logger.info("Source and destination host are not in same cluster and all volumes are not on zone wide primary store, unable to migrate to host: "
                            + dest.getHost().getId());
                    throw new CloudRuntimeException(
                            "Source and destination host are not in same cluster and all volumes are not on zone wide primary store, unable to migrate to host: "
                                    + dest.getHost().getId());
                }
            }
        }

        final VirtualMachineGuru vmGuru = getVmGuru(vm);

        if (vm.getState() != State.Running) {
            if (s_logger.isDebugEnabled()) {
                s_logger.debug("VM is not Running, unable to migrate the vm " + vm);
            }
            throw new CloudRuntimeException("VM is not Running, unable to migrate the vm currently " + vm + " , current state: " + vm.getState().toString());
        }

        AlertManager.AlertType alertType = AlertManager.AlertType.ALERT_TYPE_USERVM_MIGRATE;
        if (VirtualMachine.Type.DomainRouter.equals(vm.getType())) {
            alertType = AlertManager.AlertType.ALERT_TYPE_DOMAIN_ROUTER_MIGRATE;
        } else if (VirtualMachine.Type.ConsoleProxy.equals(vm.getType())) {
            alertType = AlertManager.AlertType.ALERT_TYPE_CONSOLE_PROXY_MIGRATE;
        }

        final VirtualMachineProfile vmSrc = new VirtualMachineProfileImpl(vm);
        for (final NicProfile nic : _networkMgr.getNicProfiles(vm)) {
            vmSrc.addNic(nic);
        }

        final VirtualMachineProfile profile = new VirtualMachineProfileImpl(vm, null, _offeringDao.findById(vm.getId(), vm.getServiceOfferingId()), null, null);
        _networkMgr.prepareNicForMigration(profile, dest);
        volumeMgr.prepareForMigration(profile, dest);
        profile.setConfigDriveLabel(VmConfigDriveLabel.value());

        final VirtualMachineTO to = toVmTO(profile);
        final PrepareForMigrationCommand pfmc = new PrepareForMigrationCommand(to);

        ItWorkVO work = new ItWorkVO(UUID.randomUUID().toString(), _nodeId, State.Migrating, vm.getType(), vm.getId());
        work.setStep(Step.Prepare);
        work.setResourceType(ItWorkVO.ResourceType.Host);
        work.setResourceId(dstHostId);
        work = _workDao.persist(work);

        Answer pfma = null;
        try {
            pfma = _agentMgr.send(dstHostId, pfmc);
            if (pfma == null || !pfma.getResult()) {
                final String details = pfma != null ? pfma.getDetails() : "null answer returned";
                final String msg = "Unable to prepare for migration due to " + details;
                pfma = null;
                throw new AgentUnavailableException(msg, dstHostId);
            }
        } catch (final OperationTimedoutException e1) {
            throw new AgentUnavailableException("Operation timed out", dstHostId);
        } finally {
            if (pfma == null) {
                _networkMgr.rollbackNicForMigration(vmSrc, profile);
                work.setStep(Step.Done);
                _workDao.update(work.getId(), work);
            }
        }

        vm.setLastHostId(srcHostId);
        try {
            if (vm == null || vm.getHostId() == null || vm.getHostId() != srcHostId || !changeState(vm, Event.MigrationRequested, dstHostId, work, Step.Migrating)) {
                _networkMgr.rollbackNicForMigration(vmSrc, profile);
                s_logger.info("Migration cancelled because state has changed: " + vm);
                throw new ConcurrentOperationException("Migration cancelled because state has changed: " + vm);
            }
        } catch (final NoTransitionException e1) {
            _networkMgr.rollbackNicForMigration(vmSrc, profile);
            s_logger.info("Migration cancelled because " + e1.getMessage());
            throw new ConcurrentOperationException("Migration cancelled because " + e1.getMessage());
        }

        boolean migrated = false;
        try {
            final boolean isWindows = _guestOsCategoryDao.findById(_guestOsDao.findById(vm.getGuestOSId()).getCategoryId()).getName().equalsIgnoreCase("Windows");
            final MigrateCommand mc = new MigrateCommand(vm.getInstanceName(), dest.getHost().getPrivateIpAddress(), isWindows, to, getExecuteInSequence(vm.getHypervisorType()));

            String autoConvergence = _configDao.getValue(Config.KvmAutoConvergence.toString());
            boolean kvmAutoConvergence = Boolean.parseBoolean(autoConvergence);

            mc.setAutoConvergence(kvmAutoConvergence);

            mc.setHostGuid(dest.getHost().getGuid());

            try {
                final Answer ma = _agentMgr.send(vm.getLastHostId(), mc);
                if (ma == null || !ma.getResult()) {
                    final String details = ma != null ? ma.getDetails() : "null answer returned";
                    throw new CloudRuntimeException(details);
                }
            } catch (final OperationTimedoutException e) {
                if (e.isActive()) {
                    s_logger.warn("Active migration command so scheduling a restart for " + vm);
                    _haMgr.scheduleRestart(vm, true);
                }
                throw new AgentUnavailableException("Operation timed out on migrating " + vm, dstHostId);
            }

            try {
                if (!changeState(vm, VirtualMachine.Event.OperationSucceeded, dstHostId, work, Step.Started)) {
                    throw new ConcurrentOperationException("Unable to change the state for " + vm);
                }
            } catch (final NoTransitionException e1) {
                throw new ConcurrentOperationException("Unable to change state due to " + e1.getMessage());
            }

            try {
                if (!checkVmOnHost(vm, dstHostId)) {
                    s_logger.error("Unable to complete migration for " + vm);
                    try {
                        _agentMgr.send(srcHostId, new Commands(cleanup(vm)), null);
                    } catch (final AgentUnavailableException e) {
                        s_logger.error("AgentUnavailableException while cleanup on source host: " + srcHostId);
                    }
                    cleanup(vmGuru, new VirtualMachineProfileImpl(vm), work, Event.AgentReportStopped, true);
                    throw new CloudRuntimeException("Unable to complete migration for " + vm);
                }
            } catch (final OperationTimedoutException e) {
                s_logger.debug("Error while checking the vm " + vm + " on host " + dstHostId, e);
            }

            migrated = true;
        } finally {
            if (!migrated) {
                s_logger.info("Migration was unsuccessful.  Cleaning up: " + vm);
                _networkMgr.rollbackNicForMigration(vmSrc, profile);

                _alertMgr.sendAlert(alertType, fromHost.getDataCenterId(), fromHost.getPodId(),
                        "Unable to migrate vm " + vm.getInstanceName() + " from host " + fromHost.getName() + " in zone " + dest.getDataCenter().getName() + " and pod " +
                                dest.getPod().getName(), "Migrate Command failed.  Please check logs.");
                try {
                    _agentMgr.send(dstHostId, new Commands(cleanup(vm)), null);
                } catch (final AgentUnavailableException ae) {
                    s_logger.info("Looks like the destination Host is unavailable for cleanup");
                }

                try {
                    stateTransitTo(vm, Event.OperationFailed, srcHostId);
                } catch (final NoTransitionException e) {
                    s_logger.warn(e.getMessage());
                }
            } else {
                _networkMgr.commitNicForMigration(vmSrc, profile);
            }

            work.setStep(Step.Done);
            _workDao.update(work.getId(), work);
        }
    }

    private Map<Volume, StoragePool> getPoolListForVolumesForMigration(final VirtualMachineProfile profile, final Host host, final Map<Long, Long> volumeToPool) {
        final List<VolumeVO> allVolumes = _volsDao.findUsableVolumesForInstance(profile.getId());
        final Map<Volume, StoragePool> volumeToPoolObjectMap = new HashMap<>();

        for (final VolumeVO volume : allVolumes) {
            final Long poolId = volumeToPool.get(volume.getId());
            final StoragePoolVO destPool = _storagePoolDao.findById(poolId);
            final StoragePoolVO currentPool = _storagePoolDao.findById(volume.getPoolId());
            final DiskOfferingVO diskOffering = _diskOfferingDao.findById(volume.getDiskOfferingId());

            if (destPool != null) {
                if (currentPool.isManaged()) {
                    if (destPool.getId() == currentPool.getId()) {
                        volumeToPoolObjectMap.put(volume, currentPool);
                    }
                    else {
                        throw new CloudRuntimeException("Currently, a volume on managed storage can only be 'migrated' to itself.");
                    }
                }
                else {
                    // Check if pool is accessible from the destination host and disk offering with which the volume was
                    // created is compliant with the pool type.
                    if (_poolHostDao.findByPoolHost(destPool.getId(), host.getId()) == null || destPool.isLocal() != diskOffering.getUseLocalStorage()) {
                        // Cannot find a pool for the volume. Throw an exception.
                        throw new CloudRuntimeException("Cannot migrate volume " + volume + " to storage pool " + destPool + " while migrating vm to host " + host +
                                ". Either the pool is not accessible from the host or because of the offering with which the volume is created it cannot be placed on " +
                                "the given pool.");
                    } else if (destPool.getId() == currentPool.getId()) {
                        // If the pool to migrate to is the same as current pool, the volume doesn't need to be migrated.
                    } else {
                        volumeToPoolObjectMap.put(volume, destPool);
                    }
                }
            } else {
                if (currentPool.isManaged()) {
                    if (currentPool.getScope() == ScopeType.ZONE) {
                        volumeToPoolObjectMap.put(volume, currentPool);
                    }
                    else {
                        throw new CloudRuntimeException("Currently, you can only 'migrate' a volume on managed storage if its storage pool is zone wide.");
                    }
                } else {
                    // Find a suitable pool for the volume. Call the storage pool allocator to find the list of pools.

                    final DiskProfile diskProfile = new DiskProfile(volume, diskOffering, profile.getHypervisorType());
                    final DataCenterDeployment plan = new DataCenterDeployment(host.getDataCenterId(), host.getPodId(), host.getClusterId(),
                            host.getId(), null, null);

                    final List<StoragePool> poolList = new ArrayList<>();
                    final ExcludeList avoid = new ExcludeList();

                    for (final StoragePoolAllocator allocator : _storagePoolAllocators) {
                        final List<StoragePool> poolListFromAllocator = allocator.allocateToPool(diskProfile, profile, plan, avoid, StoragePoolAllocator.RETURN_UPTO_ALL);

                        if (poolListFromAllocator != null && !poolListFromAllocator.isEmpty()) {
                            poolList.addAll(poolListFromAllocator);
                        }
                    }

                    boolean currentPoolAvailable = false;

                    if (poolList != null && !poolList.isEmpty()) {
                        // Volume needs to be migrated. Pick the first pool from the list. Add a mapping to migrate the
                        // volume to a pool only if it is required; that is the current pool on which the volume resides
                        // is not available on the destination host.

                        final Iterator<StoragePool> iter = poolList.iterator();

                        while (iter.hasNext()) {
                            if (currentPool.getId() == iter.next().getId()) {
                                currentPoolAvailable = true;

                                break;
                            }
                        }

                        if (!currentPoolAvailable) {
                            volumeToPoolObjectMap.put(volume, _storagePoolDao.findByUuid(poolList.get(0).getUuid()));
                        }
                    }

                    if (!currentPoolAvailable && !volumeToPoolObjectMap.containsKey(volume)) {
                        // Cannot find a pool for the volume. Throw an exception.
                        throw new CloudRuntimeException("Cannot find a storage pool which is available for volume " + volume + " while migrating virtual machine " +
                                profile.getVirtualMachine() + " to host " + host);
                    }
                }
            }
        }

        return volumeToPoolObjectMap;
    }

    private <T extends VMInstanceVO> void moveVmToMigratingState(final T vm, final Long hostId, final ItWorkVO work) throws ConcurrentOperationException {
        // Put the vm in migrating state.
        try {
            if (!changeState(vm, Event.MigrationRequested, hostId, work, Step.Migrating)) {
                s_logger.info("Migration cancelled because state has changed: " + vm);
                throw new ConcurrentOperationException("Migration cancelled because state has changed: " + vm);
            }
        } catch (final NoTransitionException e) {
            s_logger.info("Migration cancelled because " + e.getMessage());
            throw new ConcurrentOperationException("Migration cancelled because " + e.getMessage());
        }
    }

    private <T extends VMInstanceVO> void moveVmOutofMigratingStateOnSuccess(final T vm, final Long hostId, final ItWorkVO work) throws ConcurrentOperationException {
        // Put the vm in running state.
        try {
            if (!changeState(vm, Event.OperationSucceeded, hostId, work, Step.Started)) {
                s_logger.error("Unable to change the state for " + vm);
                throw new ConcurrentOperationException("Unable to change the state for " + vm);
            }
        } catch (final NoTransitionException e) {
            s_logger.error("Unable to change state due to " + e.getMessage());
            throw new ConcurrentOperationException("Unable to change state due to " + e.getMessage());
        }
    }

    @Override
    public void migrateWithStorage(final String vmUuid, final long srcHostId, final long destHostId, final Map<Long, Long> volumeToPool)
            throws ResourceUnavailableException, ConcurrentOperationException {

        final AsyncJobExecutionContext jobContext = AsyncJobExecutionContext.getCurrentExecutionContext();
        if (jobContext.isJobDispatchedBy(VmWorkConstants.VM_WORK_JOB_DISPATCHER)) {
            // avoid re-entrance

            VmWorkJobVO placeHolder = null;
            final VirtualMachine vm = _vmDao.findByUuid(vmUuid);
            placeHolder = createPlaceHolderWork(vm.getId());
            try {
                orchestrateMigrateWithStorage(vmUuid, srcHostId, destHostId, volumeToPool);
            } finally {
                if (placeHolder != null) {
                    _workJobDao.expunge(placeHolder.getId());
                }
            }

        } else {
            final Outcome<VirtualMachine> outcome = migrateVmWithStorageThroughJobQueue(vmUuid, srcHostId, destHostId, volumeToPool);

            try {
                final VirtualMachine vm = outcome.get();
            } catch (final InterruptedException e) {
                throw new RuntimeException("Operation is interrupted", e);
            } catch (final java.util.concurrent.ExecutionException e) {
                throw new RuntimeException("Execution excetion", e);
            }

            final Object jobException = _jobMgr.unmarshallResultObject(outcome.getJob());
            if (jobException != null) {
                if (jobException instanceof ResourceUnavailableException) {
                    throw (ResourceUnavailableException)jobException;
                } else if (jobException instanceof ConcurrentOperationException) {
                    throw (ConcurrentOperationException)jobException;
                } else if (jobException instanceof RuntimeException) {
                    throw (RuntimeException)jobException;
                } else if (jobException instanceof Throwable) {
                    throw new RuntimeException("Unexpected exception", (Throwable)jobException);
                }
            }
        }
    }

    private void orchestrateMigrateWithStorage(final String vmUuid, final long srcHostId, final long destHostId, final Map<Long, Long> volumeToPool) throws ResourceUnavailableException,
    ConcurrentOperationException {

        final VMInstanceVO vm = _vmDao.findByUuid(vmUuid);

        final HostVO srcHost = _hostDao.findById(srcHostId);
        final HostVO destHost = _hostDao.findById(destHostId);
        final VirtualMachineGuru vmGuru = getVmGuru(vm);

        final DataCenterVO dc = _dcDao.findById(destHost.getDataCenterId());
        final HostPodVO pod = _podDao.findById(destHost.getPodId());
        final Cluster cluster = _clusterDao.findById(destHost.getClusterId());
        final DeployDestination destination = new DeployDestination(dc, pod, cluster, destHost);

        // Create a map of which volume should go in which storage pool.
        final VirtualMachineProfile profile = new VirtualMachineProfileImpl(vm);
        final Map<Volume, StoragePool> volumeToPoolMap = getPoolListForVolumesForMigration(profile, destHost, volumeToPool);

        // If none of the volumes have to be migrated, fail the call. Administrator needs to make a call for migrating
        // a vm and not migrating a vm with storage.
        if (volumeToPoolMap == null || volumeToPoolMap.isEmpty()) {
            throw new InvalidParameterValueException("Migration of the vm " + vm + "from host " + srcHost + " to destination host " + destHost +
                    " doesn't involve migrating the volumes.");
        }

        AlertManager.AlertType alertType = AlertManager.AlertType.ALERT_TYPE_USERVM_MIGRATE;
        if (VirtualMachine.Type.DomainRouter.equals(vm.getType())) {
            alertType = AlertManager.AlertType.ALERT_TYPE_DOMAIN_ROUTER_MIGRATE;
        } else if (VirtualMachine.Type.ConsoleProxy.equals(vm.getType())) {
            alertType = AlertManager.AlertType.ALERT_TYPE_CONSOLE_PROXY_MIGRATE;
        }

        _networkMgr.prepareNicForMigration(profile, destination);
        volumeMgr.prepareForMigration(profile, destination);
        final HypervisorGuru hvGuru = _hvGuruMgr.getGuru(vm.getHypervisorType());
        final VirtualMachineTO to = hvGuru.implement(profile);

        ItWorkVO work = new ItWorkVO(UUID.randomUUID().toString(), _nodeId, State.Migrating, vm.getType(), vm.getId());
        work.setStep(Step.Prepare);
        work.setResourceType(ItWorkVO.ResourceType.Host);
        work.setResourceId(destHostId);
        work = _workDao.persist(work);


        // Put the vm in migrating state.
        vm.setLastHostId(srcHostId);
        vm.setPodIdToDeployIn(destHost.getPodId());
        moveVmToMigratingState(vm, destHostId, work);

        boolean migrated = false;
        try {

            // config drive: Detach the config drive at source host
            // After migration successful attach the config drive in destination host
            // On migration failure VM will be stopped, So configIso will be deleted

            Nic defaultNic = _networkModel.getDefaultNic(vm.getId());

            List<String[]> vmData = null;
            if (defaultNic != null) {
                UserVmVO userVm = _userVmDao.findById(vm.getId());
                Map<String, String> details = _vmDetailsDao.listDetailsKeyPairs(vm.getId());
                userVm.setDetails(details);

                Network network = _networkModel.getNetwork(defaultNic.getNetworkId());
                if (_networkModel.isSharedNetworkWithoutServices(network.getId())) {
                    final String serviceOffering = _serviceOfferingDao.findByIdIncludingRemoved(vm.getId(), vm.getServiceOfferingId()).getDisplayText();
                    boolean isWindows = _guestOSCategoryDao.findById(_guestOSDao.findById(vm.getGuestOSId()).getCategoryId()).getName().equalsIgnoreCase("Windows");

                    vmData = _networkModel.generateVmData(userVm.getUserData(), serviceOffering, vm.getDataCenterId(), vm.getInstanceName(), vm.getHostName(), vm.getId(),
                            vm.getUuid(), defaultNic.getMacAddress(), userVm.getDetail("SSH.PublicKey"), (String) profile.getParameter(VirtualMachineProfile.Param.VmPassword), isWindows);
                    String vmName = vm.getInstanceName();
                    String configDriveIsoRootFolder = "/tmp";
                    String isoFile = configDriveIsoRootFolder + "/" + vmName + "/configDrive/" + vmName + ".iso";
                    profile.setVmData(vmData);
                    profile.setConfigDriveLabel(VmConfigDriveLabel.value());
                    profile.setConfigDriveIsoRootFolder(configDriveIsoRootFolder);
                    profile.setConfigDriveIsoFile(isoFile);

                    // At source host detach the config drive iso.
                    AttachOrDettachConfigDriveCommand dettachCommand = new AttachOrDettachConfigDriveCommand(vm.getInstanceName(), vmData, VmConfigDriveLabel.value(), false);
                    try {
                        _agentMgr.send(srcHost.getId(), dettachCommand);
                        s_logger.debug("Deleted config drive ISO for  vm " + vm.getInstanceName() + " In host " + srcHost);
                    } catch (OperationTimedoutException e) {
                        s_logger.debug("TIme out occured while exeuting command AttachOrDettachConfigDrive " + e.getMessage());

                    }

                }
            }

            // Migrate the vm and its volume.
            volumeMgr.migrateVolumes(vm, to, srcHost, destHost, volumeToPoolMap);

            // Put the vm back to running state.
            moveVmOutofMigratingStateOnSuccess(vm, destHost.getId(), work);

            try {
                if (!checkVmOnHost(vm, destHostId)) {
                    s_logger.error("Vm not found on destination host. Unable to complete migration for " + vm);
                    try {
                        _agentMgr.send(srcHostId, new Commands(cleanup(vm.getInstanceName())), null);
                    } catch (final AgentUnavailableException e) {
                        s_logger.error("AgentUnavailableException while cleanup on source host: " + srcHostId);
                    }
                    cleanup(vmGuru, new VirtualMachineProfileImpl(vm), work, Event.AgentReportStopped, true);
                    throw new CloudRuntimeException("VM not found on desintation host. Unable to complete migration for " + vm);
                }
            } catch (final OperationTimedoutException e) {
                s_logger.warn("Error while checking the vm " + vm + " is on host " + destHost, e);
            }

            migrated = true;
        } finally {
            if (!migrated) {
                s_logger.info("Migration was unsuccessful.  Cleaning up: " + vm);
                _alertMgr.sendAlert(alertType, srcHost.getDataCenterId(), srcHost.getPodId(),
                        "Unable to migrate vm " + vm.getInstanceName() + " from host " + srcHost.getName() + " in zone " + dc.getName() + " and pod " + dc.getName(),
                        "Migrate Command failed.  Please check logs.");
                try {
                    _agentMgr.send(destHostId, new Commands(cleanup(vm.getInstanceName())), null);
                    vm.setPodIdToDeployIn(srcHost.getPodId());
                    stateTransitTo(vm, Event.OperationFailed, srcHostId);
                } catch (final AgentUnavailableException e) {
                    s_logger.warn("Looks like the destination Host is unavailable for cleanup.", e);
                } catch (final NoTransitionException e) {
                    s_logger.error("Error while transitioning vm from migrating to running state.", e);
                }
            }

            work.setStep(Step.Done);
            _workDao.update(work.getId(), work);
        }
    }

    @Override
    public VirtualMachineTO toVmTO(final VirtualMachineProfile profile) {
        final HypervisorGuru hvGuru = _hvGuruMgr.getGuru(profile.getVirtualMachine().getHypervisorType());
        final VirtualMachineTO to = hvGuru.implement(profile);
        return to;
    }

    protected void cancelWorkItems(final long nodeId) {
        final GlobalLock scanLock = GlobalLock.getInternLock("vmmgr.cancel.workitem");

        try {
            if (scanLock.lock(3)) {
                try {
                    final List<ItWorkVO> works = _workDao.listWorkInProgressFor(nodeId);
                    for (final ItWorkVO work : works) {
                        s_logger.info("Handling unfinished work item: " + work);
                        try {
                            final VMInstanceVO vm = _vmDao.findById(work.getInstanceId());
                            if (vm != null) {
                                if (work.getType() == State.Starting) {
                                    _haMgr.scheduleRestart(vm, true);
                                    work.setManagementServerId(_nodeId);
                                    work.setStep(Step.Done);
                                    _workDao.update(work.getId(), work);
                                } else if (work.getType() == State.Stopping) {
                                    _haMgr.scheduleStop(vm, vm.getHostId(), WorkType.CheckStop);
                                    work.setManagementServerId(_nodeId);
                                    work.setStep(Step.Done);
                                    _workDao.update(work.getId(), work);
                                } else if (work.getType() == State.Migrating) {
                                    _haMgr.scheduleMigration(vm);
                                    work.setStep(Step.Done);
                                    _workDao.update(work.getId(), work);
                                }
                            }
                        } catch (final Exception e) {
                            s_logger.error("Error while handling " + work, e);
                        }
                    }
                } finally {
                    scanLock.unlock();
                }
            }
        } finally {
            scanLock.releaseRef();
        }
    }

    @Override
    public void migrateAway(final String vmUuid, final long srcHostId) throws InsufficientServerCapacityException {
        final AsyncJobExecutionContext jobContext = AsyncJobExecutionContext.getCurrentExecutionContext();
        if (jobContext.isJobDispatchedBy(VmWorkConstants.VM_WORK_JOB_DISPATCHER)) {
            // avoid re-entrance

            VmWorkJobVO placeHolder = null;
            final VirtualMachine vm = _vmDao.findByUuid(vmUuid);
            placeHolder = createPlaceHolderWork(vm.getId());
            try {
                try {
                    orchestrateMigrateAway(vmUuid, srcHostId, null);
                } catch (final InsufficientServerCapacityException e) {
                    s_logger.warn("Failed to deploy vm " + vmUuid + " with original planner, sending HAPlanner");
                    orchestrateMigrateAway(vmUuid, srcHostId, _haMgr.getHAPlanner());
                }
            } finally {
                _workJobDao.expunge(placeHolder.getId());
            }
        } else {
            final Outcome<VirtualMachine> outcome = migrateVmAwayThroughJobQueue(vmUuid, srcHostId);

            try {
                final VirtualMachine vm = outcome.get();
            } catch (final InterruptedException e) {
                throw new RuntimeException("Operation is interrupted", e);
            } catch (final java.util.concurrent.ExecutionException e) {
                throw new RuntimeException("Execution excetion", e);
            }

            final Object jobException = _jobMgr.unmarshallResultObject(outcome.getJob());
            if (jobException != null) {
                if (jobException instanceof InsufficientServerCapacityException) {
                    throw (InsufficientServerCapacityException)jobException;
                } else if (jobException instanceof ConcurrentOperationException) {
                    throw (ConcurrentOperationException)jobException;
                } else if (jobException instanceof RuntimeException) {
                    throw (RuntimeException)jobException;
                } else if (jobException instanceof Throwable) {
                    throw new RuntimeException("Unexpected exception", (Throwable)jobException);
                }
            }
        }
    }

    private void orchestrateMigrateAway(final String vmUuid, final long srcHostId, final DeploymentPlanner planner) throws InsufficientServerCapacityException {
        final VMInstanceVO vm = _vmDao.findByUuid(vmUuid);
        if (vm == null) {
            s_logger.debug("Unable to find a VM for " + vmUuid);
            throw new CloudRuntimeException("Unable to find " + vmUuid);
        }

        ServiceOfferingVO offeringVO = _offeringDao.findById(vm.getId(), vm.getServiceOfferingId());
        final VirtualMachineProfile profile = new VirtualMachineProfileImpl(vm, null, offeringVO, null, null);

        final Long hostId = vm.getHostId();
        if (hostId == null) {
            s_logger.debug("Unable to migrate because the VM doesn't have a host id: " + vm);
            throw new CloudRuntimeException("Unable to migrate " + vmUuid);
        }

        final Host host = _hostDao.findById(hostId);
        Long poolId = null;
        final List<VolumeVO> vols = _volsDao.findReadyRootVolumesByInstance(vm.getId());
        for (final VolumeVO rootVolumeOfVm : vols) {
            final StoragePoolVO rootDiskPool = _storagePoolDao.findById(rootVolumeOfVm.getPoolId());
            if (rootDiskPool != null) {
                poolId = rootDiskPool.getId();
            }
        }

        final DataCenterDeployment plan = new DataCenterDeployment(host.getDataCenterId(), host.getPodId(), host.getClusterId(), null, poolId, null);
        final ExcludeList excludes = new ExcludeList();
        excludes.addHost(hostId);

        DeployDestination dest = null;
        while (true) {

            try {
                dest = _dpMgr.planDeployment(profile, plan, excludes, planner);
            } catch (final AffinityConflictException e2) {
                s_logger.warn("Unable to create deployment, affinity rules associted to the VM conflict", e2);
                throw new CloudRuntimeException("Unable to create deployment, affinity rules associted to the VM conflict");
            }

            if (dest != null) {
                if (s_logger.isDebugEnabled()) {
                    s_logger.debug("Found destination " + dest + " for migrating to.");
                }
            } else {
                if (s_logger.isDebugEnabled()) {
                    s_logger.debug("Unable to find destination for migrating the vm " + profile);
                }
                throw new InsufficientServerCapacityException("Unable to find a server to migrate to.", host.getClusterId());
            }

            excludes.addHost(dest.getHost().getId());
            try {
                migrate(vm, srcHostId, dest);
                return;
            } catch (final ResourceUnavailableException e) {
                s_logger.debug("Unable to migrate to unavailable " + dest);
            } catch (final ConcurrentOperationException e) {
                s_logger.debug("Unable to migrate VM due to: " + e.getMessage());
            }

            try {
                advanceStop(vmUuid, true);
                throw new CloudRuntimeException("Unable to migrate " + vm);
            } catch (final ResourceUnavailableException e) {
                s_logger.debug("Unable to stop VM due to " + e.getMessage());
                throw new CloudRuntimeException("Unable to migrate " + vm);
            } catch (final ConcurrentOperationException e) {
                s_logger.debug("Unable to stop VM due to " + e.getMessage());
                throw new CloudRuntimeException("Unable to migrate " + vm);
            } catch (final OperationTimedoutException e) {
                s_logger.debug("Unable to stop VM due to " + e.getMessage());
                throw new CloudRuntimeException("Unable to migrate " + vm);
            }
        }
    }

    protected class CleanupTask extends ManagedContextRunnable {
        @Override
        protected void runInContext() {
            s_logger.trace("VM Operation Thread Running");
            try {
                _workDao.cleanup(VmOpCleanupWait.value());
                final Date cutDate = new Date(DateUtil.currentGMTTime().getTime() - VmOpCleanupInterval.value() * 1000);
                _workJobDao.expungeCompletedWorkJobs(cutDate);
            } catch (final Exception e) {
                s_logger.error("VM Operations failed due to ", e);
            }
        }
    }

    @Override
    public boolean isVirtualMachineUpgradable(final VirtualMachine vm, final ServiceOffering offering) {
        boolean isMachineUpgradable = true;
        for (final HostAllocator allocator : hostAllocators) {
            isMachineUpgradable = allocator.isVirtualMachineUpgradable(vm, offering);
            if (isMachineUpgradable) {
                continue;
            } else {
                break;
            }
        }

        return isMachineUpgradable;
    }

    @Override
    public void reboot(final String vmUuid, final Map<VirtualMachineProfile.Param, Object> params) throws InsufficientCapacityException, ResourceUnavailableException {
        try {
            advanceReboot(vmUuid, params);
        } catch (final ConcurrentOperationException e) {
            throw new CloudRuntimeException("Unable to reboot a VM due to concurrent operation", e);
        }
    }

    @Override
    public void advanceReboot(final String vmUuid, final Map<VirtualMachineProfile.Param, Object> params)
            throws InsufficientCapacityException, ConcurrentOperationException, ResourceUnavailableException {

        final AsyncJobExecutionContext jobContext = AsyncJobExecutionContext.getCurrentExecutionContext();
        if ( jobContext.isJobDispatchedBy(VmWorkConstants.VM_WORK_JOB_DISPATCHER)) {
            // avoid re-entrance
            VmWorkJobVO placeHolder = null;
            final VirtualMachine vm = _vmDao.findByUuid(vmUuid);
            placeHolder = createPlaceHolderWork(vm.getId());
            try {
                orchestrateReboot(vmUuid, params);
            } finally {
                if (placeHolder != null) {
                    _workJobDao.expunge(placeHolder.getId());
                }
            }
        } else {
            final Outcome<VirtualMachine> outcome = rebootVmThroughJobQueue(vmUuid, params);

            try {
                final VirtualMachine vm = outcome.get();
            } catch (final InterruptedException e) {
                throw new RuntimeException("Operation is interrupted", e);
            } catch (final java.util.concurrent.ExecutionException e) {
                throw new RuntimeException("Execution excetion", e);
            }

            final Object jobResult = _jobMgr.unmarshallResultObject(outcome.getJob());
            if (jobResult != null) {
                if (jobResult instanceof ResourceUnavailableException) {
                    throw (ResourceUnavailableException)jobResult;
                } else if (jobResult instanceof ConcurrentOperationException) {
                    throw (ConcurrentOperationException)jobResult;
                } else if (jobResult instanceof InsufficientCapacityException) {
                    throw (InsufficientCapacityException)jobResult;
                } else if (jobResult instanceof RuntimeException) {
                    throw (RuntimeException)jobResult;
                } else if (jobResult instanceof Throwable) {
                    throw new RuntimeException("Unexpected exception", (Throwable)jobResult);
                }
            }
        }
    }

    private void orchestrateReboot(final String vmUuid, final Map<VirtualMachineProfile.Param, Object> params) throws InsufficientCapacityException, ConcurrentOperationException,
    ResourceUnavailableException {
        final VMInstanceVO vm = _vmDao.findByUuid(vmUuid);
        // if there are active vm snapshots task, state change is not allowed
        if(_vmSnapshotMgr.hasActiveVMSnapshotTasks(vm.getId())){
            s_logger.error("Unable to reboot VM " + vm + " due to: " + vm.getInstanceName() + " has active VM snapshots tasks");
            throw new CloudRuntimeException("Unable to reboot VM " + vm + " due to: " + vm.getInstanceName() + " has active VM snapshots tasks");
        }
        final DataCenter dc = _entityMgr.findById(DataCenter.class, vm.getDataCenterId());
        final Host host = _hostDao.findById(vm.getHostId());
        if (host == null) {
            // Should findById throw an Exception is the host is not found?
            throw new CloudRuntimeException("Unable to retrieve host with id " + vm.getHostId());
        }
        final Cluster cluster = _entityMgr.findById(Cluster.class, host.getClusterId());
        final Pod pod = _entityMgr.findById(Pod.class, host.getPodId());
        final DeployDestination dest = new DeployDestination(dc, pod, cluster, host);

        try {

            final Commands cmds = new Commands(Command.OnError.Stop);
            cmds.addCommand(new RebootCommand(vm.getInstanceName(), getExecuteInSequence(vm.getHypervisorType())));
            _agentMgr.send(host.getId(), cmds);

            final Answer rebootAnswer = cmds.getAnswer(RebootAnswer.class);
            if (rebootAnswer != null && rebootAnswer.getResult()) {
                return;
            }
            s_logger.info("Unable to reboot VM " + vm + " on " + dest.getHost() + " due to " + (rebootAnswer == null ? " no reboot answer" : rebootAnswer.getDetails()));
        } catch (final OperationTimedoutException e) {
            s_logger.warn("Unable to send the reboot command to host " + dest.getHost() + " for the vm " + vm + " due to operation timeout", e);
            throw new CloudRuntimeException("Failed to reboot the vm on host " + dest.getHost());
        }
    }

    public Command cleanup(final VirtualMachine vm) {
        StopCommand cmd = new StopCommand(vm, getExecuteInSequence(vm.getHypervisorType()), false);
        cmd.setControlIp(getControlNicIpForVM(vm));
        return cmd;
    }

    private String getControlNicIpForVM(VirtualMachine vm) {
        if (vm.getType() == VirtualMachine.Type.ConsoleProxy || vm.getType() == VirtualMachine.Type.SecondaryStorageVm) {
            NicVO nic = _nicsDao.getControlNicForVM(vm.getId());
            return nic.getIPv4Address();
        } else if (vm.getType() == VirtualMachine.Type.DomainRouter) return vm.getPrivateIpAddress();
        else return null;
    }
    public Command cleanup(final String vmName) {
        VirtualMachine vm = _vmDao.findVMByInstanceName(vmName);

        StopCommand cmd = new StopCommand(vmName, getExecuteInSequence(null), false);
        cmd.setControlIp(getControlNicIpForVM(vm));
        return cmd;
    }


    // this is XenServer specific
    public void syncVMMetaData(final Map<String, String> vmMetadatum) {
        if (vmMetadatum == null || vmMetadatum.isEmpty()) {
            return;
        }
        List<Pair<Pair<String, VirtualMachine.Type>, Pair<Long, String>>> vmDetails = _userVmDao.getVmsDetailByNames(vmMetadatum.keySet(), "platform");
        for (final Map.Entry<String, String> entry : vmMetadatum.entrySet()) {
            final String name = entry.getKey();
            final String platform = entry.getValue();
            if (platform == null || platform.isEmpty()) {
                continue;
            }

            boolean found = false;
            for(Pair<Pair<String, VirtualMachine.Type>, Pair<Long, String>> vmDetail : vmDetails ) {
                Pair<String, VirtualMachine.Type> vmNameTypePair = vmDetail.first();
                if(vmNameTypePair.first().equals(name)) {
                    found = true;
                    if(vmNameTypePair.second() == VirtualMachine.Type.User) {
                        Pair<Long, String> detailPair = vmDetail.second();
                        String platformDetail = detailPair.second();

                        if (platformDetail != null && platformDetail.equals(platform)) {
                            break;
                        }
                        updateVmMetaData(detailPair.first(), platform);
                    }
                    break;
                }
            }

            if(!found) {
                VMInstanceVO vm = _vmDao.findVMByInstanceName(name);
                if(vm != null && vm.getType() == VirtualMachine.Type.User) {
                    updateVmMetaData(vm.getId(), platform);
                }
            }
        }
    }

    // this is XenServer specific
    private void updateVmMetaData(Long vmId, String platform) {
        UserVmVO userVm = _userVmDao.findById(vmId);
        _userVmDao.loadDetails(userVm);
        if ( userVm.details.containsKey("timeoffset")) {
            userVm.details.remove("timeoffset");
        }
        userVm.setDetail("platform",  platform);
        String pvdriver = "xenserver56";
        if ( platform.contains("device_id")) {
            pvdriver = "xenserver61";
        }
        if (!userVm.details.containsKey("hypervisortoolsversion") || !userVm.details.get("hypervisortoolsversion").equals(pvdriver)) {
            userVm.setDetail("hypervisortoolsversion", pvdriver);
        }
        _userVmDao.saveDetails(userVm);
    }

    private void ensureVmRunningContext(final long hostId, VMInstanceVO vm, final Event cause) throws OperationTimedoutException, ResourceUnavailableException,
    NoTransitionException, InsufficientAddressCapacityException {
        final VirtualMachineGuru vmGuru = getVmGuru(vm);

        s_logger.debug("VM state is starting on full sync so updating it to running");
        vm = _vmDao.findById(vm.getId());

        // grab outstanding work item if any
        final ItWorkVO work = _workDao.findByOutstandingWork(vm.getId(), vm.getState());
        if (work != null) {
            if (s_logger.isDebugEnabled()) {
                s_logger.debug("Found an outstanding work item for this vm " + vm + " in state:" + vm.getState() + ", work id:" + work.getId());
            }
        }

        try {
            stateTransitTo(vm, cause, hostId);
        } catch (final NoTransitionException e1) {
            s_logger.warn(e1.getMessage());
        }

        s_logger.debug("VM's " + vm + " state is starting on full sync so updating it to Running");
        vm = _vmDao.findById(vm.getId()); // this should ensure vm has the most
        // up to date info

        final VirtualMachineProfile profile = new VirtualMachineProfileImpl(vm);
        final List<NicVO> nics = _nicsDao.listByVmId(profile.getId());
        for (final NicVO nic : nics) {
            final Network network = _networkModel.getNetwork(nic.getNetworkId());
            final NicProfile nicProfile =
                    new NicProfile(nic, network, nic.getBroadcastUri(), nic.getIsolationUri(), null, _networkModel.isSecurityGroupSupportedInNetwork(network),
                            _networkModel.getNetworkTag(profile.getHypervisorType(), network));
            profile.addNic(nicProfile);
        }

        final Commands cmds = new Commands(Command.OnError.Stop);
        s_logger.debug("Finalizing commands that need to be send to complete Start process for the vm " + vm);

        if (vmGuru.finalizeCommandsOnStart(cmds, profile)) {
            if (cmds.size() != 0) {
                _agentMgr.send(vm.getHostId(), cmds);
            }

            if (vmGuru.finalizeStart(profile, vm.getHostId(), cmds, null)) {
                stateTransitTo(vm, cause, vm.getHostId());
            } else {
                s_logger.error("Unable to finish finialization for running vm: " + vm);
            }
        } else {
            s_logger.error("Unable to finalize commands on start for vm: " + vm);
        }

        if (work != null) {
            if (s_logger.isDebugEnabled()) {
                s_logger.debug("Updating outstanding work item to Done, id:" + work.getId());
            }
            work.setStep(Step.Done);
            _workDao.update(work.getId(), work);
        }
    }

    @Override
    public boolean isRecurring() {
        return true;
    }

    @Override
    public boolean processAnswers(final long agentId, final long seq, final Answer[] answers) {
        for (final Answer answer : answers) {
            if ( answer instanceof ClusterVMMetaDataSyncAnswer) {
                final ClusterVMMetaDataSyncAnswer cvms = (ClusterVMMetaDataSyncAnswer)answer;
                if (!cvms.isExecuted()) {
                    syncVMMetaData(cvms.getVMMetaDatum());
                    cvms.setExecuted();
                }
            }
        }
        return true;
    }

    @Override
    public boolean processTimeout(final long agentId, final long seq) {
        return true;
    }

    @Override
    public int getTimeout() {
        return -1;
    }

    @Override
    public boolean processCommands(final long agentId, final long seq, final Command[] cmds) {
        boolean processed = false;
        for (final Command cmd : cmds) {
            if (cmd instanceof PingRoutingCommand) {
                final PingRoutingCommand ping = (PingRoutingCommand)cmd;
                if (ping.getHostVmStateReport() != null) {
                    _syncMgr.processHostVmStatePingReport(agentId, ping.getHostVmStateReport());
                }

                // take the chance to scan VMs that are stuck in transitional states
                // and are missing from the report
                scanStalledVMInTransitionStateOnUpHost(agentId);
                processed = true;
            }
        }
        return processed;
    }

    @Override
    public AgentControlAnswer processControlCommand(final long agentId, final AgentControlCommand cmd) {
        return null;
    }

    @Override
    public boolean processDisconnect(final long agentId, final Status state) {
        return true;
    }

    @Override
    public void processHostAboutToBeRemoved(long hostId) {
    }

    @Override
    public void processHostRemoved(long hostId, long clusterId) {
    }

    @Override
    public void processHostAdded(long hostId) {
    }

    @Override
    public void processConnect(final Host agent, final StartupCommand cmd, final boolean forRebalance) throws ConnectionException {
        if (!(cmd instanceof StartupRoutingCommand)) {
            return;
        }

        if(s_logger.isDebugEnabled()) {
            s_logger.debug("Received startup command from hypervisor host. host id: " + agent.getId());
        }

        _syncMgr.resetHostSyncState(agent.getId());

        if (forRebalance) {
            s_logger.debug("Not processing listener " + this + " as connect happens on rebalance process");
            return;
        }
        final Long clusterId = agent.getClusterId();
        final long agentId = agent.getId();

        if (agent.getHypervisorType() == HypervisorType.XenServer) { // only for Xen
            // initiate the cron job
            final ClusterVMMetaDataSyncCommand syncVMMetaDataCmd = new ClusterVMMetaDataSyncCommand(ClusterVMMetaDataSyncInterval.value(), clusterId);
            try {
                final long seq_no = _agentMgr.send(agentId, new Commands(syncVMMetaDataCmd), this);
                s_logger.debug("Cluster VM metadata sync started with jobid " + seq_no);
            } catch (final AgentUnavailableException e) {
                s_logger.fatal("The Cluster VM metadata sync process failed for cluster id " + clusterId + " with ", e);
            }
        }
    }

    protected class TransitionTask extends ManagedContextRunnable {
        @Override
        protected void runInContext() {
            final GlobalLock lock = GlobalLock.getInternLock("TransitionChecking");
            if (lock == null) {
                s_logger.debug("Couldn't get the global lock");
                return;
            }

            if (!lock.lock(30)) {
                s_logger.debug("Couldn't lock the db");
                return;
            }
            try {
                scanStalledVMInTransitionStateOnDisconnectedHosts();

                final List<VMInstanceVO> instances = _vmDao.findVMInTransition(new Date(DateUtil.currentGMTTime().getTime() - AgentManager.Wait.value() * 1000), State.Starting, State.Stopping);
                for (final VMInstanceVO instance : instances) {
                    final State state = instance.getState();
                    if (state == State.Stopping) {
                        _haMgr.scheduleStop(instance, instance.getHostId(), WorkType.CheckStop);
                    } else if (state == State.Starting) {
                        _haMgr.scheduleRestart(instance, true);
                    }
                }
            } catch (final Exception e) {
                s_logger.warn("Caught the following exception on transition checking", e);
            } finally {
                lock.unlock();
            }
        }
    }

    @Override
    public VMInstanceVO findById(final long vmId) {
        return _vmDao.findById(vmId);
    }

    @Override
    public void checkIfCanUpgrade(final VirtualMachine vmInstance, final ServiceOffering newServiceOffering) {
        if (newServiceOffering == null) {
            throw new InvalidParameterValueException("Invalid parameter, newServiceOffering can't be null");
        }

        // Check that the VM is stopped / running
        if (!(vmInstance.getState().equals(State.Stopped) || vmInstance.getState().equals(State.Running))) {
            s_logger.warn("Unable to upgrade virtual machine " + vmInstance.toString() + " in state " + vmInstance.getState());
            throw new InvalidParameterValueException("Unable to upgrade virtual machine " + vmInstance.toString() + " " + " in state " + vmInstance.getState() +
                    "; make sure the virtual machine is stopped/running");
        }

        // Check if the service offering being upgraded to is what the VM is already running with
        if (!newServiceOffering.isDynamic() && vmInstance.getServiceOfferingId() == newServiceOffering.getId()) {
            if (s_logger.isInfoEnabled()) {
                s_logger.info("Not upgrading vm " + vmInstance.toString() + " since it already has the requested " + "service offering (" + newServiceOffering.getName() +
                        ")");
            }

            throw new InvalidParameterValueException("Not upgrading vm " + vmInstance.toString() + " since it already " + "has the requested service offering (" +
                    newServiceOffering.getName() + ")");
        }

        final ServiceOfferingVO currentServiceOffering = _offeringDao.findByIdIncludingRemoved(vmInstance.getId(), vmInstance.getServiceOfferingId());

        // Check that the service offering being upgraded to has the same Guest IP type as the VM's current service offering
        // NOTE: With the new network refactoring in 2.2, we shouldn't need the check for same guest IP type anymore.
        /*
         * if (!currentServiceOffering.getGuestIpType().equals(newServiceOffering.getGuestIpType())) { String errorMsg =
         * "The service offering being upgraded to has a guest IP type: " + newServiceOffering.getGuestIpType(); errorMsg +=
         * ". Please select a service offering with the same guest IP type as the VM's current service offering (" +
         * currentServiceOffering.getGuestIpType() + ")."; throw new InvalidParameterValueException(errorMsg); }
         */

        // Check that the service offering being upgraded to has the same storage pool preference as the VM's current service
        // offering
        if (currentServiceOffering.getUseLocalStorage() != newServiceOffering.getUseLocalStorage()) {
            throw new InvalidParameterValueException("Unable to upgrade virtual machine " + vmInstance.toString() +
                    ", cannot switch between local storage and shared storage service offerings.  Current offering " + "useLocalStorage=" +
                    currentServiceOffering.getUseLocalStorage() + ", target offering useLocalStorage=" + newServiceOffering.getUseLocalStorage());
        }

        // if vm is a system vm, check if it is a system service offering, if yes return with error as it cannot be used for user vms
        if (currentServiceOffering.getSystemUse() != newServiceOffering.getSystemUse()) {
            throw new InvalidParameterValueException("isSystem property is different for current service offering and new service offering");
        }

        // Check that there are enough resources to upgrade the service offering
        if (!isVirtualMachineUpgradable(vmInstance, newServiceOffering)) {
            throw new InvalidParameterValueException("Unable to upgrade virtual machine, not enough resources available " + "for an offering of " +
                    newServiceOffering.getCpu() + " cpu(s) at " + newServiceOffering.getSpeed() + " Mhz, and " + newServiceOffering.getRamSize() + " MB of memory");
        }

        // Check that the service offering being upgraded to has all the tags of the current service offering.
        final List<String> currentTags = StringUtils.csvTagsToList(currentServiceOffering.getTags());
        final List<String> newTags = StringUtils.csvTagsToList(newServiceOffering.getTags());
        if (!newTags.containsAll(currentTags)) {
            throw new InvalidParameterValueException("Unable to upgrade virtual machine; the current service offering " + " should have tags as subset of " +
                    "the new service offering tags. Current service offering tags: " + currentTags + "; " + "new service " + "offering tags: " + newTags);
        }
    }

    @Override
    public boolean upgradeVmDb(final long vmId, final long serviceOfferingId) {
        final VMInstanceVO vmForUpdate = _vmDao.createForUpdate();
        vmForUpdate.setServiceOfferingId(serviceOfferingId);
        final ServiceOffering newSvcOff = _entityMgr.findById(ServiceOffering.class, serviceOfferingId);
        vmForUpdate.setHaEnabled(newSvcOff.getOfferHA());
        vmForUpdate.setLimitCpuUse(newSvcOff.getLimitCpuUse());
        vmForUpdate.setServiceOfferingId(newSvcOff.getId());
        return _vmDao.update(vmId, vmForUpdate);
    }

    @Override
    public NicProfile addVmToNetwork(final VirtualMachine vm, final Network network, final NicProfile requested)
            throws ConcurrentOperationException, ResourceUnavailableException, InsufficientCapacityException {

        final AsyncJobExecutionContext jobContext = AsyncJobExecutionContext.getCurrentExecutionContext();
        if (jobContext.isJobDispatchedBy(VmWorkConstants.VM_WORK_JOB_DISPATCHER)) {
            // avoid re-entrance
            VmWorkJobVO placeHolder = null;
            placeHolder = createPlaceHolderWork(vm.getId());
            try {
                return orchestrateAddVmToNetwork(vm, network, requested);
            } finally {
                if (placeHolder != null) {
                    _workJobDao.expunge(placeHolder.getId());
                }
            }
        } else {
            final Outcome<VirtualMachine> outcome = addVmToNetworkThroughJobQueue(vm, network, requested);

            try {
                outcome.get();
            } catch (final InterruptedException e) {
                throw new RuntimeException("Operation is interrupted", e);
            } catch (final java.util.concurrent.ExecutionException e) {
                throw new RuntimeException("Execution exception", e);
            }

            final Object jobException = _jobMgr.unmarshallResultObject(outcome.getJob());
            if (jobException != null) {
                if (jobException instanceof ResourceUnavailableException) {
                    throw (ResourceUnavailableException)jobException;
                } else if (jobException instanceof ConcurrentOperationException) {
                    throw (ConcurrentOperationException)jobException;
                } else if (jobException instanceof InsufficientCapacityException) {
                    throw (InsufficientCapacityException)jobException;
                } else if (jobException instanceof RuntimeException) {
                    throw (RuntimeException)jobException;
                } else if (jobException instanceof Throwable) {
                    throw new RuntimeException("Unexpected exception", (Throwable)jobException);
                } else if (jobException instanceof NicProfile) {
                    return (NicProfile)jobException;
                }
            }

            throw new RuntimeException("Unexpected job execution result");
        }
    }

    private NicProfile orchestrateAddVmToNetwork(final VirtualMachine vm, final Network network, final NicProfile requested) throws ConcurrentOperationException, ResourceUnavailableException,
    InsufficientCapacityException {
        final CallContext cctx = CallContext.current();

        s_logger.debug("Adding vm " + vm + " to network " + network + "; requested nic profile " + requested);
        final VMInstanceVO vmVO = _vmDao.findById(vm.getId());
        final ReservationContext context = new ReservationContextImpl(null, null, cctx.getCallingUser(), cctx.getCallingAccount());

        final VirtualMachineProfileImpl vmProfile = new VirtualMachineProfileImpl(vmVO, null, null, null, null);

        final DataCenter dc = _entityMgr.findById(DataCenter.class, network.getDataCenterId());
        final Host host = _hostDao.findById(vm.getHostId());
        final DeployDestination dest = new DeployDestination(dc, null, null, host);

        //check vm state
        if (vm.getState() == State.Running) {
            //1) allocate and prepare nic
            final NicProfile nic = _networkMgr.createNicForVm(network, requested, context, vmProfile, true);

            //2) Convert vmProfile to vmTO
            final HypervisorGuru hvGuru = _hvGuruMgr.getGuru(vmProfile.getVirtualMachine().getHypervisorType());
            final VirtualMachineTO vmTO = hvGuru.implement(vmProfile);

            //3) Convert nicProfile to NicTO
            final NicTO nicTO = toNicTO(nic, vmProfile.getVirtualMachine().getHypervisorType());

            //4) plug the nic to the vm
            s_logger.debug("Plugging nic for vm " + vm + " in network " + network);

            boolean result = false;
            try {
                result = plugNic(network, nicTO, vmTO, context, dest);
                if (result) {
                    s_logger.debug("Nic is plugged successfully for vm " + vm + " in network " + network + ". Vm  is a part of network now");
                    final long isDefault = nic.isDefaultNic() ? 1 : 0;
                    // insert nic's Id into DB as resource_name
                    if(VirtualMachine.Type.User.equals(vmVO.getType())) {
                        //Log usage event for user Vms only
                        UsageEventUtils.publishUsageEvent(EventTypes.EVENT_NETWORK_OFFERING_ASSIGN, vmVO.getAccountId(), vmVO.getDataCenterId(), vmVO.getId(),
                                Long.toString(nic.getId()), network.getNetworkOfferingId(), null, isDefault, VirtualMachine.class.getName(), vmVO.getUuid(), vm.isDisplay());
                    }
                    return nic;
                } else {
                    s_logger.warn("Failed to plug nic to the vm " + vm + " in network " + network);
                    return null;
                }
            } finally {
                if (!result) {
                    s_logger.debug("Removing nic " + nic + " from vm " + vmProfile.getVirtualMachine() + " as nic plug failed on the backend");
                    _networkMgr.removeNic(vmProfile, _nicsDao.findById(nic.getId()));
                }
            }
        } else if (vm.getState() == State.Stopped) {
            //1) allocate nic
            return _networkMgr.createNicForVm(network, requested, context, vmProfile, false);
        } else {
            s_logger.warn("Unable to add vm " + vm + " to network  " + network);
            throw new ResourceUnavailableException("Unable to add vm " + vm + " to network, is not in the right state", DataCenter.class, vm.getDataCenterId());
        }
    }

    @Override
    public NicTO toNicTO(final NicProfile nic, final HypervisorType hypervisorType) {
        final HypervisorGuru hvGuru = _hvGuruMgr.getGuru(hypervisorType);

        final NicTO nicTO = hvGuru.toNicTO(nic);
        return nicTO;
    }

    @Override
    public boolean removeNicFromVm(final VirtualMachine vm, final Nic nic)
            throws ConcurrentOperationException, ResourceUnavailableException {

        final AsyncJobExecutionContext jobContext = AsyncJobExecutionContext.getCurrentExecutionContext();
        if (jobContext.isJobDispatchedBy(VmWorkConstants.VM_WORK_JOB_DISPATCHER)) {
            // avoid re-entrance
            VmWorkJobVO placeHolder = null;
            placeHolder = createPlaceHolderWork(vm.getId());
            try {
                return orchestrateRemoveNicFromVm(vm, nic);
            } finally {
                if (placeHolder != null) {
                    _workJobDao.expunge(placeHolder.getId());
                }
            }

        } else {
            final Outcome<VirtualMachine> outcome = removeNicFromVmThroughJobQueue(vm, nic);

            try {
                outcome.get();
            } catch (final InterruptedException e) {
                throw new RuntimeException("Operation is interrupted", e);
            } catch (final java.util.concurrent.ExecutionException e) {
                throw new RuntimeException("Execution excetion", e);
            }

            final Object jobResult = _jobMgr.unmarshallResultObject(outcome.getJob());
            if (jobResult != null) {
                if (jobResult instanceof ResourceUnavailableException) {
                    throw (ResourceUnavailableException)jobResult;
                } else if (jobResult instanceof ConcurrentOperationException) {
                    throw (ConcurrentOperationException)jobResult;
                } else if (jobResult instanceof RuntimeException) {
                    throw (RuntimeException)jobResult;
                } else if (jobResult instanceof Throwable) {
                    throw new RuntimeException("Unexpected exception", (Throwable)jobResult);
                } else if (jobResult instanceof Boolean) {
                    return (Boolean)jobResult;
                }
            }

            throw new RuntimeException("Job failed with un-handled exception");
        }
    }

    private boolean orchestrateRemoveNicFromVm(final VirtualMachine vm, final Nic nic) throws ConcurrentOperationException, ResourceUnavailableException {
        final CallContext cctx = CallContext.current();
        final VMInstanceVO vmVO = _vmDao.findById(vm.getId());
        final NetworkVO network = _networkDao.findById(nic.getNetworkId());
        final ReservationContext context = new ReservationContextImpl(null, null, cctx.getCallingUser(), cctx.getCallingAccount());

        final VirtualMachineProfileImpl vmProfile = new VirtualMachineProfileImpl(vmVO, null, null, null, null);

        final DataCenter dc = _entityMgr.findById(DataCenter.class, network.getDataCenterId());
        final Host host = _hostDao.findById(vm.getHostId());
        final DeployDestination dest = new DeployDestination(dc, null, null, host);
        final HypervisorGuru hvGuru = _hvGuruMgr.getGuru(vmProfile.getVirtualMachine().getHypervisorType());
        final VirtualMachineTO vmTO = hvGuru.implement(vmProfile);

        final NicProfile nicProfile =
                new NicProfile(nic, network, nic.getBroadcastUri(), nic.getIsolationUri(), _networkModel.getNetworkRate(network.getId(), vm.getId()),
                        _networkModel.isSecurityGroupSupportedInNetwork(network), _networkModel.getNetworkTag(vmProfile.getVirtualMachine().getHypervisorType(), network));

        //1) Unplug the nic
        if (vm.getState() == State.Running) {
            final NicTO nicTO = toNicTO(nicProfile, vmProfile.getVirtualMachine().getHypervisorType());
            s_logger.debug("Un-plugging nic " + nic + " for vm " + vm + " from network " + network);
            final boolean result = unplugNic(network, nicTO, vmTO, context, dest);
            if (result) {
                s_logger.debug("Nic is unplugged successfully for vm " + vm + " in network " + network);
                final long isDefault = nic.isDefaultNic() ? 1 : 0;
                UsageEventUtils.publishUsageEvent(EventTypes.EVENT_NETWORK_OFFERING_REMOVE, vm.getAccountId(), vm.getDataCenterId(), vm.getId(),
                        Long.toString(nic.getId()), network.getNetworkOfferingId(), null, isDefault, VirtualMachine.class.getName(), vm.getUuid(), vm.isDisplay());
            } else {
                s_logger.warn("Failed to unplug nic for the vm " + vm + " from network " + network);
                return false;
            }
        } else if (vm.getState() != State.Stopped) {
            s_logger.warn("Unable to remove vm " + vm + " from network  " + network);
            throw new ResourceUnavailableException("Unable to remove vm " + vm + " from network, is not in the right state", DataCenter.class, vm.getDataCenterId());
        }

        //2) Release the nic
        _networkMgr.releaseNic(vmProfile, nic);
        s_logger.debug("Successfully released nic " + nic + "for vm " + vm);

        //3) Remove the nic
        _networkMgr.removeNic(vmProfile, nic);
        _nicsDao.expunge(nic.getId());
        return true;
    }

    @Override
    @DB
    public boolean removeVmFromNetwork(final VirtualMachine vm, final Network network, final URI broadcastUri) throws ConcurrentOperationException, ResourceUnavailableException {
        // TODO will serialize on the VM object later to resolve operation conflicts
        return orchestrateRemoveVmFromNetwork(vm, network, broadcastUri);
    }

    @DB
    private boolean orchestrateRemoveVmFromNetwork(final VirtualMachine vm, final Network network, final URI broadcastUri) throws ConcurrentOperationException, ResourceUnavailableException {
        final CallContext cctx = CallContext.current();
        final VMInstanceVO vmVO = _vmDao.findById(vm.getId());
        final ReservationContext context = new ReservationContextImpl(null, null, cctx.getCallingUser(), cctx.getCallingAccount());

        final VirtualMachineProfileImpl vmProfile = new VirtualMachineProfileImpl(vmVO, null, null, null, null);

        final DataCenter dc = _entityMgr.findById(DataCenter.class, network.getDataCenterId());
        final Host host = _hostDao.findById(vm.getHostId());
        final DeployDestination dest = new DeployDestination(dc, null, null, host);
        final HypervisorGuru hvGuru = _hvGuruMgr.getGuru(vmProfile.getVirtualMachine().getHypervisorType());
        final VirtualMachineTO vmTO = hvGuru.implement(vmProfile);

        Nic nic = null;
        if (broadcastUri != null) {
            nic = _nicsDao.findByNetworkIdInstanceIdAndBroadcastUri(network.getId(), vm.getId(), broadcastUri.toString());
        } else {
            nic = _networkModel.getNicInNetwork(vm.getId(), network.getId());
        }

        if (nic == null) {
            s_logger.warn("Could not get a nic with " + network);
            return false;
        }

        // don't delete default NIC on a user VM
        if (nic.isDefaultNic() && vm.getType() == VirtualMachine.Type.User) {
            s_logger.warn("Failed to remove nic from " + vm + " in " + network + ", nic is default.");
            throw new CloudRuntimeException("Failed to remove nic from " + vm + " in " + network + ", nic is default.");
        }

        //Lock on nic is needed here
        final Nic lock = _nicsDao.acquireInLockTable(nic.getId());
        if (lock == null) {
            //check if nic is still there. Return if it was released already
            if (_nicsDao.findById(nic.getId()) == null) {
                if (s_logger.isDebugEnabled()) {
                    s_logger.debug("Not need to remove the vm " + vm + " from network " + network + " as the vm doesn't have nic in this network");
                }
                return true;
            }
            throw new ConcurrentOperationException("Unable to lock nic " + nic.getId());
        }

        if (s_logger.isDebugEnabled()) {
            s_logger.debug("Lock is acquired for nic id " + lock.getId() + " as a part of remove vm " + vm + " from network " + network);
        }

        try {
            final NicProfile nicProfile =
                    new NicProfile(nic, network, nic.getBroadcastUri(), nic.getIsolationUri(), _networkModel.getNetworkRate(network.getId(), vm.getId()),
                            _networkModel.isSecurityGroupSupportedInNetwork(network), _networkModel.getNetworkTag(vmProfile.getVirtualMachine().getHypervisorType(), network));

            //1) Unplug the nic
            if (vm.getState() == State.Running) {
                final NicTO nicTO = toNicTO(nicProfile, vmProfile.getVirtualMachine().getHypervisorType());
                s_logger.debug("Un-plugging nic for vm " + vm + " from network " + network);
                final boolean result = unplugNic(network, nicTO, vmTO, context, dest);
                if (result) {
                    s_logger.debug("Nic is unplugged successfully for vm " + vm + " in network " + network);
                } else {
                    s_logger.warn("Failed to unplug nic for the vm " + vm + " from network " + network);
                    return false;
                }
            } else if (vm.getState() != State.Stopped) {
                s_logger.warn("Unable to remove vm " + vm + " from network  " + network);
                throw new ResourceUnavailableException("Unable to remove vm " + vm + " from network, is not in the right state", DataCenter.class, vm.getDataCenterId());
            }

            //2) Release the nic
            _networkMgr.releaseNic(vmProfile, nic);
            s_logger.debug("Successfully released nic " + nic + "for vm " + vm);

            //3) Remove the nic
            _networkMgr.removeNic(vmProfile, nic);
            return true;
        } finally {
            if (lock != null) {
                _nicsDao.releaseFromLockTable(lock.getId());
                if (s_logger.isDebugEnabled()) {
                    s_logger.debug("Lock is released for nic id " + lock.getId() + " as a part of remove vm " + vm + " from network " + network);
                }
            }
        }
    }

    @Override
    public void findHostAndMigrate(final String vmUuid, final Long newSvcOfferingId, final ExcludeList excludes) throws InsufficientCapacityException, ConcurrentOperationException,
    ResourceUnavailableException {

        final VMInstanceVO vm = _vmDao.findByUuid(vmUuid);
        if (vm == null) {
            throw new CloudRuntimeException("Unable to find " + vmUuid);
        }

        final VirtualMachineProfile profile = new VirtualMachineProfileImpl(vm);

        final Long srcHostId = vm.getHostId();
        final Long oldSvcOfferingId = vm.getServiceOfferingId();
        if (srcHostId == null) {
            throw new CloudRuntimeException("Unable to scale the vm because it doesn't have a host id");
        }
        final Host host = _hostDao.findById(srcHostId);
        final DataCenterDeployment plan = new DataCenterDeployment(host.getDataCenterId(), host.getPodId(), host.getClusterId(), null, null, null);
        excludes.addHost(vm.getHostId());
        vm.setServiceOfferingId(newSvcOfferingId); // Need to find the destination host based on new svc offering

        DeployDestination dest = null;

        try {
            dest = _dpMgr.planDeployment(profile, plan, excludes, null);
        } catch (final AffinityConflictException e2) {
            s_logger.warn("Unable to create deployment, affinity rules associted to the VM conflict", e2);
            throw new CloudRuntimeException("Unable to create deployment, affinity rules associted to the VM conflict");
        }

        if (dest != null) {
            if (s_logger.isDebugEnabled()) {
                s_logger.debug(" Found " + dest + " for scaling the vm to.");
            }
        }

        if (dest == null) {
            throw new InsufficientServerCapacityException("Unable to find a server to scale the vm to.", host.getClusterId());
        }

        excludes.addHost(dest.getHost().getId());
        try {
            migrateForScale(vm.getUuid(), srcHostId, dest, oldSvcOfferingId);
        } catch (final ResourceUnavailableException e) {
            s_logger.debug("Unable to migrate to unavailable " + dest);
            throw e;
        } catch (final ConcurrentOperationException e) {
            s_logger.debug("Unable to migrate VM due to: " + e.getMessage());
            throw e;
        }
    }

    @Override
    public void migrateForScale(final String vmUuid, final long srcHostId, final DeployDestination dest, final Long oldSvcOfferingId)
            throws ResourceUnavailableException, ConcurrentOperationException {
        final AsyncJobExecutionContext jobContext = AsyncJobExecutionContext.getCurrentExecutionContext();
        if (jobContext.isJobDispatchedBy(VmWorkConstants.VM_WORK_JOB_DISPATCHER)) {
            // avoid re-entrance
            VmWorkJobVO placeHolder = null;
            final VirtualMachine vm = _vmDao.findByUuid(vmUuid);
            placeHolder = createPlaceHolderWork(vm.getId());
            try {
                orchestrateMigrateForScale(vmUuid, srcHostId, dest, oldSvcOfferingId);
            } finally {
                if (placeHolder != null) {
                    _workJobDao.expunge(placeHolder.getId());
                }
            }
        } else {
            final Outcome<VirtualMachine> outcome = migrateVmForScaleThroughJobQueue(vmUuid, srcHostId, dest, oldSvcOfferingId);

            try {
                final VirtualMachine vm = outcome.get();
            } catch (final InterruptedException e) {
                throw new RuntimeException("Operation is interrupted", e);
            } catch (final java.util.concurrent.ExecutionException e) {
                throw new RuntimeException("Execution excetion", e);
            }

            final Object jobResult = _jobMgr.unmarshallResultObject(outcome.getJob());
            if (jobResult != null) {
                if (jobResult instanceof ResourceUnavailableException) {
                    throw (ResourceUnavailableException)jobResult;
                } else if (jobResult instanceof ConcurrentOperationException) {
                    throw (ConcurrentOperationException)jobResult;
                } else if (jobResult instanceof RuntimeException) {
                    throw (RuntimeException)jobResult;
                } else if (jobResult instanceof Throwable) {
                    throw new RuntimeException("Unexpected exception", (Throwable)jobResult);
                }
            }
        }
    }

    private void orchestrateMigrateForScale(final String vmUuid, final long srcHostId, final DeployDestination dest, final Long oldSvcOfferingId)
            throws ResourceUnavailableException, ConcurrentOperationException {

        VMInstanceVO vm = _vmDao.findByUuid(vmUuid);
        s_logger.info("Migrating " + vm + " to " + dest);

        vm.getServiceOfferingId();
        final long dstHostId = dest.getHost().getId();
        final Host fromHost = _hostDao.findById(srcHostId);
        if (fromHost == null) {
            s_logger.info("Unable to find the host to migrate from: " + srcHostId);
            throw new CloudRuntimeException("Unable to find the host to migrate from: " + srcHostId);
        }

        if (fromHost.getClusterId().longValue() != dest.getCluster().getId()) {
            s_logger.info("Source and destination host are not in same cluster, unable to migrate to host: " + dstHostId);
            throw new CloudRuntimeException("Source and destination host are not in same cluster, unable to migrate to host: " + dest.getHost().getId());
        }

        final VirtualMachineGuru vmGuru = getVmGuru(vm);

        final long vmId = vm.getId();
        vm = _vmDao.findByUuid(vmUuid);
        if (vm == null) {
            if (s_logger.isDebugEnabled()) {
                s_logger.debug("Unable to find the vm " + vm);
            }
            throw new CloudRuntimeException("Unable to find a virtual machine with id " + vmId);
        }

        if (vm.getState() != State.Running) {
            if (s_logger.isDebugEnabled()) {
                s_logger.debug("VM is not Running, unable to migrate the vm " + vm);
            }
            throw new CloudRuntimeException("VM is not Running, unable to migrate the vm currently " + vm + " , current state: " + vm.getState().toString());
        }

        AlertManager.AlertType alertType = AlertManager.AlertType.ALERT_TYPE_USERVM_MIGRATE;
        if (VirtualMachine.Type.DomainRouter.equals(vm.getType())) {
            alertType = AlertManager.AlertType.ALERT_TYPE_DOMAIN_ROUTER_MIGRATE;
        } else if (VirtualMachine.Type.ConsoleProxy.equals(vm.getType())) {
            alertType = AlertManager.AlertType.ALERT_TYPE_CONSOLE_PROXY_MIGRATE;
        }

        final VirtualMachineProfile profile = new VirtualMachineProfileImpl(vm);
        _networkMgr.prepareNicForMigration(profile, dest);

        volumeMgr.prepareForMigration(profile, dest);

        final VirtualMachineTO to = toVmTO(profile);
        final PrepareForMigrationCommand pfmc = new PrepareForMigrationCommand(to);

        ItWorkVO work = new ItWorkVO(UUID.randomUUID().toString(), _nodeId, State.Migrating, vm.getType(), vm.getId());
        work.setStep(Step.Prepare);
        work.setResourceType(ItWorkVO.ResourceType.Host);
        work.setResourceId(dstHostId);
        work = _workDao.persist(work);

        Answer pfma = null;
        try {
            pfma = _agentMgr.send(dstHostId, pfmc);
            if (pfma == null || !pfma.getResult()) {
                final String details = pfma != null ? pfma.getDetails() : "null answer returned";
                final String msg = "Unable to prepare for migration due to " + details;
                pfma = null;
                throw new AgentUnavailableException(msg, dstHostId);
            }
        } catch (final OperationTimedoutException e1) {
            throw new AgentUnavailableException("Operation timed out", dstHostId);
        } finally {
            if (pfma == null) {
                work.setStep(Step.Done);
                _workDao.update(work.getId(), work);
            }
        }

        vm.setLastHostId(srcHostId);
        try {
            if (vm == null || vm.getHostId() == null || vm.getHostId() != srcHostId || !changeState(vm, Event.MigrationRequested, dstHostId, work, Step.Migrating)) {
                s_logger.info("Migration cancelled because state has changed: " + vm);
                throw new ConcurrentOperationException("Migration cancelled because state has changed: " + vm);
            }
        } catch (final NoTransitionException e1) {
            s_logger.info("Migration cancelled because " + e1.getMessage());
            throw new ConcurrentOperationException("Migration cancelled because " + e1.getMessage());
        }

        boolean migrated = false;
        try {
            final boolean isWindows = _guestOsCategoryDao.findById(_guestOsDao.findById(vm.getGuestOSId()).getCategoryId()).getName().equalsIgnoreCase("Windows");
            final MigrateCommand mc = new MigrateCommand(vm.getInstanceName(), dest.getHost().getPrivateIpAddress(), isWindows, to, getExecuteInSequence(vm.getHypervisorType()));

            String autoConvergence = _configDao.getValue(Config.KvmAutoConvergence.toString());
            boolean kvmAutoConvergence = Boolean.parseBoolean(autoConvergence);

            mc.setAutoConvergence(kvmAutoConvergence);

            mc.setHostGuid(dest.getHost().getGuid());

            try {
                final Answer ma = _agentMgr.send(vm.getLastHostId(), mc);
                if (ma == null || !ma.getResult()) {
                    final String details = ma != null ? ma.getDetails() : "null answer returned";
                    final String msg = "Unable to migrate due to " + details;
                    s_logger.error(msg);
                    throw new CloudRuntimeException(msg);
                }
            } catch (final OperationTimedoutException e) {
                if (e.isActive()) {
                    s_logger.warn("Active migration command so scheduling a restart for " + vm);
                    _haMgr.scheduleRestart(vm, true);
                }
                throw new AgentUnavailableException("Operation timed out on migrating " + vm, dstHostId);
            }

            try {
                final long newServiceOfferingId = vm.getServiceOfferingId();
                vm.setServiceOfferingId(oldSvcOfferingId); // release capacity for the old service offering only
                if (!changeState(vm, VirtualMachine.Event.OperationSucceeded, dstHostId, work, Step.Started)) {
                    throw new ConcurrentOperationException("Unable to change the state for " + vm);
                }
                vm.setServiceOfferingId(newServiceOfferingId);
            } catch (final NoTransitionException e1) {
                throw new ConcurrentOperationException("Unable to change state due to " + e1.getMessage());
            }

            try {
                if (!checkVmOnHost(vm, dstHostId)) {
                    s_logger.error("Unable to complete migration for " + vm);
                    try {
                        _agentMgr.send(srcHostId, new Commands(cleanup(vm.getInstanceName())), null);
                    } catch (final AgentUnavailableException e) {
                        s_logger.error("AgentUnavailableException while cleanup on source host: " + srcHostId);
                    }
                    cleanup(vmGuru, new VirtualMachineProfileImpl(vm), work, Event.AgentReportStopped, true);
                    throw new CloudRuntimeException("Unable to complete migration for " + vm);
                }
            } catch (final OperationTimedoutException e) {
                s_logger.debug("Error while checking the vm " + vm + " on host " + dstHostId, e);
            }

            migrated = true;
        } finally {
            if (!migrated) {
                s_logger.info("Migration was unsuccessful.  Cleaning up: " + vm);

                _alertMgr.sendAlert(alertType, fromHost.getDataCenterId(), fromHost.getPodId(),
                        "Unable to migrate vm " + vm.getInstanceName() + " from host " + fromHost.getName() + " in zone " + dest.getDataCenter().getName() + " and pod " +
                                dest.getPod().getName(), "Migrate Command failed.  Please check logs.");
                try {
                    _agentMgr.send(dstHostId, new Commands(cleanup(vm.getInstanceName())), null);
                } catch (final AgentUnavailableException ae) {
                    s_logger.info("Looks like the destination Host is unavailable for cleanup");
                }

                try {
                    stateTransitTo(vm, Event.OperationFailed, srcHostId);
                } catch (final NoTransitionException e) {
                    s_logger.warn(e.getMessage());
                }
            }

            work.setStep(Step.Done);
            _workDao.update(work.getId(), work);
        }
    }

    @Override
    public boolean replugNic(final Network network, final NicTO nic, final VirtualMachineTO vm, final ReservationContext context, final DeployDestination dest) throws ConcurrentOperationException,
            ResourceUnavailableException, InsufficientCapacityException {
        boolean result = true;

        final VMInstanceVO router = _vmDao.findById(vm.getId());
        if (router.getState() == State.Running) {
            try {
                final ReplugNicCommand replugNicCmd = new ReplugNicCommand(nic, vm.getName(), vm.getType(), vm.getDetails());
                final Commands cmds = new Commands(Command.OnError.Stop);
                cmds.addCommand("replugnic", replugNicCmd);
                _agentMgr.send(dest.getHost().getId(), cmds);
                final ReplugNicAnswer replugNicAnswer = cmds.getAnswer(ReplugNicAnswer.class);
                if (replugNicAnswer == null || !replugNicAnswer.getResult()) {
                    s_logger.warn("Unable to replug nic for vm " + vm.getName());
                    result = false;
                }
            } catch (final OperationTimedoutException e) {
                throw new AgentUnavailableException("Unable to plug nic for router " + vm.getName() + " in network " + network, dest.getHost().getId(), e);
            }
        } else {
            s_logger.warn("Unable to apply ReplugNic, vm " + router + " is not in the right state " + router.getState());

            throw new ResourceUnavailableException("Unable to apply ReplugNic on the backend," + " vm " + vm + " is not in the right state", DataCenter.class,
                                                   router.getDataCenterId());
        }

        return result;
    }

    public boolean plugNic(final Network network, final NicTO nic, final VirtualMachineTO vm, final ReservationContext context, final DeployDestination dest) throws ConcurrentOperationException,
    ResourceUnavailableException, InsufficientCapacityException {
        boolean result = true;

        final VMInstanceVO router = _vmDao.findById(vm.getId());
        if (router.getState() == State.Running) {
            try {
                final PlugNicCommand plugNicCmd = new PlugNicCommand(nic, vm.getName(), vm.getType(), vm.getDetails());
                final Commands cmds = new Commands(Command.OnError.Stop);
                cmds.addCommand("plugnic", plugNicCmd);
                _agentMgr.send(dest.getHost().getId(), cmds);
                final PlugNicAnswer plugNicAnswer = cmds.getAnswer(PlugNicAnswer.class);
                if (plugNicAnswer == null || !plugNicAnswer.getResult()) {
                    s_logger.warn("Unable to plug nic for vm " + vm.getName());
                    result = false;
                }
            } catch (final OperationTimedoutException e) {
                throw new AgentUnavailableException("Unable to plug nic for router " + vm.getName() + " in network " + network, dest.getHost().getId(), e);
            }
        } else {
            s_logger.warn("Unable to apply PlugNic, vm " + router + " is not in the right state " + router.getState());

            throw new ResourceUnavailableException("Unable to apply PlugNic on the backend," + " vm " + vm + " is not in the right state", DataCenter.class,
                    router.getDataCenterId());
        }

        return result;
    }

    public boolean unplugNic(final Network network, final NicTO nic, final VirtualMachineTO vm, final ReservationContext context, final DeployDestination dest) throws ConcurrentOperationException,
    ResourceUnavailableException {

        boolean result = true;
        final VMInstanceVO router = _vmDao.findById(vm.getId());

        if (router.getState() == State.Running) {
            // collect vm network statistics before unplug a nic
            UserVmVO userVm = _userVmDao.findById(vm.getId());
            if (userVm != null && userVm.getType() == VirtualMachine.Type.User) {
                _userVmService.collectVmNetworkStatistics(userVm);
            }
            try {
                final Commands cmds = new Commands(Command.OnError.Stop);
                final UnPlugNicCommand unplugNicCmd = new UnPlugNicCommand(nic, vm.getName());
                cmds.addCommand("unplugnic", unplugNicCmd);
                _agentMgr.send(dest.getHost().getId(), cmds);

                final UnPlugNicAnswer unplugNicAnswer = cmds.getAnswer(UnPlugNicAnswer.class);
                if (unplugNicAnswer == null || !unplugNicAnswer.getResult()) {
                    s_logger.warn("Unable to unplug nic from router " + router);
                    result = false;
                }
            } catch (final OperationTimedoutException e) {
                throw new AgentUnavailableException("Unable to unplug nic from rotuer " + router + " from network " + network, dest.getHost().getId(), e);
            }
        } else if (router.getState() == State.Stopped || router.getState() == State.Stopping) {
            s_logger.debug("Vm " + router.getInstanceName() + " is in " + router.getState() + ", so not sending unplug nic command to the backend");
        } else {
            s_logger.warn("Unable to apply unplug nic, Vm " + router + " is not in the right state " + router.getState());

            throw new ResourceUnavailableException("Unable to apply unplug nic on the backend," + " vm " + router + " is not in the right state", DataCenter.class,
                    router.getDataCenterId());
        }

        return result;
    }

    @Override
    public VMInstanceVO reConfigureVm(final String vmUuid, final ServiceOffering oldServiceOffering,
            final boolean reconfiguringOnExistingHost)
                    throws ResourceUnavailableException, InsufficientServerCapacityException, ConcurrentOperationException {

        final AsyncJobExecutionContext jobContext = AsyncJobExecutionContext.getCurrentExecutionContext();
        if (jobContext.isJobDispatchedBy(VmWorkConstants.VM_WORK_JOB_DISPATCHER)) {
            // avoid re-entrance
            VmWorkJobVO placeHolder = null;
            final VirtualMachine vm = _vmDao.findByUuid(vmUuid);
            placeHolder = createPlaceHolderWork(vm.getId());
            try {
                return orchestrateReConfigureVm(vmUuid, oldServiceOffering, reconfiguringOnExistingHost);
            } finally {
                if (placeHolder != null) {
                    _workJobDao.expunge(placeHolder.getId());
                }
            }
        } else {
            final Outcome<VirtualMachine> outcome = reconfigureVmThroughJobQueue(vmUuid, oldServiceOffering, reconfiguringOnExistingHost);

            VirtualMachine vm = null;
            try {
                vm = outcome.get();
            } catch (final InterruptedException e) {
                throw new RuntimeException("Operation is interrupted", e);
            } catch (final java.util.concurrent.ExecutionException e) {
                throw new RuntimeException("Execution excetion", e);
            }

            final Object jobResult = _jobMgr.unmarshallResultObject(outcome.getJob());
            if (jobResult != null) {
                if (jobResult instanceof ResourceUnavailableException) {
                    throw (ResourceUnavailableException)jobResult;
                } else if (jobResult instanceof ConcurrentOperationException) {
                    throw (ConcurrentOperationException)jobResult;
                } else if (jobResult instanceof InsufficientServerCapacityException) {
                    throw (InsufficientServerCapacityException)jobResult;
                } else if (jobResult instanceof Throwable) {
                    s_logger.error("Unhandled exception", (Throwable)jobResult);
                    throw new RuntimeException("Unhandled exception", (Throwable)jobResult);
                }
            }

            return (VMInstanceVO)vm;
        }
    }

    private VMInstanceVO orchestrateReConfigureVm(final String vmUuid, final ServiceOffering oldServiceOffering, final boolean reconfiguringOnExistingHost) throws ResourceUnavailableException,
    ConcurrentOperationException {
        final VMInstanceVO vm = _vmDao.findByUuid(vmUuid);

        final long newServiceofferingId = vm.getServiceOfferingId();
        final ServiceOffering newServiceOffering = _offeringDao.findById(vm.getId(), newServiceofferingId);
        final HostVO hostVo = _hostDao.findById(vm.getHostId());

        final Float memoryOvercommitRatio = CapacityManager.MemOverprovisioningFactor.valueIn(hostVo.getClusterId());
        final Float cpuOvercommitRatio = CapacityManager.CpuOverprovisioningFactor.valueIn(hostVo.getClusterId());
        final long minMemory = (long)(newServiceOffering.getRamSize() / memoryOvercommitRatio);
        final ScaleVmCommand reconfigureCmd =
                new ScaleVmCommand(vm.getInstanceName(), newServiceOffering.getCpu(), (int)(newServiceOffering.getSpeed() / cpuOvercommitRatio),
                        newServiceOffering.getSpeed(), minMemory * 1024L * 1024L, newServiceOffering.getRamSize() * 1024L * 1024L, newServiceOffering.getLimitCpuUse());

        final Long dstHostId = vm.getHostId();
        if(vm.getHypervisorType().equals(HypervisorType.VMware)) {
            final HypervisorGuru hvGuru = _hvGuruMgr.getGuru(vm.getHypervisorType());
            Map<String, String> details = null;
            details = hvGuru.getClusterSettings(vm.getId());
            reconfigureCmd.getVirtualMachine().setDetails(details);
        }

        final ItWorkVO work = new ItWorkVO(UUID.randomUUID().toString(), _nodeId, State.Running, vm.getType(), vm.getId());

        work.setStep(Step.Prepare);
        work.setResourceType(ItWorkVO.ResourceType.Host);
        work.setResourceId(vm.getHostId());
        _workDao.persist(work);
        boolean success = false;
        try {
            if (reconfiguringOnExistingHost) {
                vm.setServiceOfferingId(oldServiceOffering.getId());
                _capacityMgr.releaseVmCapacity(vm, false, false, vm.getHostId()); //release the old capacity
                vm.setServiceOfferingId(newServiceofferingId);
                _capacityMgr.allocateVmCapacity(vm, false); // lock the new capacity
            }

            final Answer reconfigureAnswer = _agentMgr.send(vm.getHostId(), reconfigureCmd);
            if (reconfigureAnswer == null || !reconfigureAnswer.getResult()) {
                s_logger.error("Unable to scale vm due to " + (reconfigureAnswer == null ? "" : reconfigureAnswer.getDetails()));
                throw new CloudRuntimeException("Unable to scale vm due to " + (reconfigureAnswer == null ? "" : reconfigureAnswer.getDetails()));
            }

            success = true;
        } catch (final OperationTimedoutException e) {
            throw new AgentUnavailableException("Operation timed out on reconfiguring " + vm, dstHostId);
        } catch (final AgentUnavailableException e) {
            throw e;
        } finally {
            if (!success) {
                _capacityMgr.releaseVmCapacity(vm, false, false, vm.getHostId()); // release the new capacity
                vm.setServiceOfferingId(oldServiceOffering.getId());
                _capacityMgr.allocateVmCapacity(vm, false); // allocate the old capacity
            }
        }

        return vm;

    }

    @Override
    public String getConfigComponentName() {
        return VirtualMachineManager.class.getSimpleName();
    }

    @Override
    public ConfigKey<?>[] getConfigKeys() {
        return new ConfigKey<?>[] {ClusterDeltaSyncInterval, StartRetry, VmDestroyForcestop, VmOpCancelInterval, VmOpCleanupInterval, VmOpCleanupWait,
                VmOpLockStateRetry,
<<<<<<< HEAD
                VmOpWaitInterval, ExecuteInSequence, VmJobCheckInterval, VmJobTimeout, VmJobStateReportInterval, VmConfigDriveLabel, VmConfigDriveOnPrimaryPool};
=======
                VmOpWaitInterval, ExecuteInSequence, VmJobCheckInterval, VmJobTimeout, VmJobStateReportInterval, VmConfigDriveLabel, HaVmRestartHostUp};
>>>>>>> f23278a4
    }

    public List<StoragePoolAllocator> getStoragePoolAllocators() {
        return _storagePoolAllocators;
    }

    @Inject
    public void setStoragePoolAllocators(final List<StoragePoolAllocator> storagePoolAllocators) {
        _storagePoolAllocators = storagePoolAllocators;
    }

    //
    // PowerState report handling for out-of-band changes and handling of left-over transitional VM states
    //

    @MessageHandler(topic = Topics.VM_POWER_STATE)
    protected void HandlePowerStateReport(final String subject, final String senderAddress, final Object args) {
        assert args != null;
        final Long vmId = (Long)args;

        final List<VmWorkJobVO> pendingWorkJobs = _workJobDao.listPendingWorkJobs(
                VirtualMachine.Type.Instance, vmId);
        if (pendingWorkJobs.size() == 0 && !_haMgr.hasPendingHaWork(vmId)) {
            // there is no pending operation job
            final VMInstanceVO vm = _vmDao.findById(vmId);
            if (vm != null) {
                switch (vm.getPowerState()) {
                case PowerOn:
                    handlePowerOnReportWithNoPendingJobsOnVM(vm);
                    break;

                case PowerOff:
                case PowerReportMissing:
                    handlePowerOffReportWithNoPendingJobsOnVM(vm);
                    break;

                    // PowerUnknown shouldn't be reported, it is a derived
                    // VM power state from host state (host un-reachable)
                case PowerUnknown:
                default:
                    assert false;
                    break;
                }
            } else {
                s_logger.warn("VM " + vmId + " no longer exists when processing VM state report");
            }
        } else {
            s_logger.info("There is pending job or HA tasks working on the VM. vm id: " + vmId + ", postpone power-change report by resetting power-change counters");

            // reset VM power state tracking so that we won't lost signal when VM has
            // been translated to
            _vmDao.resetVmPowerStateTracking(vmId);
        }
    }

    private void handlePowerOnReportWithNoPendingJobsOnVM(final VMInstanceVO vm) {
        //
        //    1) handle left-over transitional VM states
        //    2) handle out of band VM live migration
        //    3) handle out of sync stationary states, marking VM from Stopped to Running with
        //       alert messages
        //
        switch (vm.getState()) {
        case Starting:
            s_logger.info("VM " + vm.getInstanceName() + " is at " + vm.getState() + " and we received a power-on report while there is no pending jobs on it");

            try {
                stateTransitTo(vm, VirtualMachine.Event.FollowAgentPowerOnReport, vm.getPowerHostId());
            } catch (final NoTransitionException e) {
                s_logger.warn("Unexpected VM state transition exception, race-condition?", e);
            }

            s_logger.info("VM " + vm.getInstanceName() + " is sync-ed to at Running state according to power-on report from hypervisor");

            // we need to alert admin or user about this risky state transition
            _alertMgr.sendAlert(AlertManager.AlertType.ALERT_TYPE_SYNC, vm.getDataCenterId(), vm.getPodIdToDeployIn(),
                    VM_SYNC_ALERT_SUBJECT, "VM " + vm.getHostName() + "(" + vm.getInstanceName()
                    + ") state is sync-ed (Starting -> Running) from out-of-context transition. VM network environment may need to be reset");
            break;

        case Running:
            try {
                if (vm.getHostId() != null && vm.getHostId().longValue() != vm.getPowerHostId().longValue()) {
                    s_logger.info("Detected out of band VM migration from host " + vm.getHostId() + " to host " + vm.getPowerHostId());
                }
                stateTransitTo(vm, VirtualMachine.Event.FollowAgentPowerOnReport, vm.getPowerHostId());
            } catch (final NoTransitionException e) {
                s_logger.warn("Unexpected VM state transition exception, race-condition?", e);
            }

            break;

        case Stopping:
        case Stopped:
            s_logger.info("VM " + vm.getInstanceName() + " is at " + vm.getState() + " and we received a power-on report while there is no pending jobs on it");

            try {
                stateTransitTo(vm, VirtualMachine.Event.FollowAgentPowerOnReport, vm.getPowerHostId());
            } catch (final NoTransitionException e) {
                s_logger.warn("Unexpected VM state transition exception, race-condition?", e);
            }
            _alertMgr.sendAlert(AlertManager.AlertType.ALERT_TYPE_SYNC, vm.getDataCenterId(), vm.getPodIdToDeployIn(),
                    VM_SYNC_ALERT_SUBJECT, "VM " + vm.getHostName() + "(" + vm.getInstanceName() + ") state is sync-ed (" + vm.getState()
                    + " -> Running) from out-of-context transition. VM network environment may need to be reset");

            s_logger.info("VM " + vm.getInstanceName() + " is sync-ed to at Running state according to power-on report from hypervisor");
            break;

        case Destroyed:
        case Expunging:
            s_logger.info("Receive power on report when VM is in destroyed or expunging state. vm: "
                    + vm.getId() + ", state: " + vm.getState());
            break;

        case Migrating:
            s_logger.info("VM " + vm.getInstanceName() + " is at " + vm.getState() + " and we received a power-on report while there is no pending jobs on it");
            try {
                stateTransitTo(vm, VirtualMachine.Event.FollowAgentPowerOnReport, vm.getPowerHostId());
            } catch (final NoTransitionException e) {
                s_logger.warn("Unexpected VM state transition exception, race-condition?", e);
            }
            s_logger.info("VM " + vm.getInstanceName() + " is sync-ed to at Running state according to power-on report from hypervisor");
            break;

        case Error:
        default:
            s_logger.info("Receive power on report when VM is in error or unexpected state. vm: "
                    + vm.getId() + ", state: " + vm.getState());
            break;
        }
    }

    private void handlePowerOffReportWithNoPendingJobsOnVM(final VMInstanceVO vm) {

        //    1) handle left-over transitional VM states
        //    2) handle out of sync stationary states, schedule force-stop to release resources
        //
        switch (vm.getState()) {
        case Starting:
        case Stopping:
        case Running:
        case Stopped:
        case Migrating:
            s_logger.info("VM " + vm.getInstanceName() + " is at " + vm.getState() + " and we received a power-off report while there is no pending jobs on it");
            if(vm.isHaEnabled() && vm.getState() == State.Running && HaVmRestartHostUp.value() && vm.getHypervisorType() != HypervisorType.VMware && vm.getHypervisorType() != HypervisorType.Hyperv) {
                s_logger.info("Detected out-of-band stop of a HA enabled VM " + vm.getInstanceName() + ", will schedule restart");
                if(!_haMgr.hasPendingHaWork(vm.getId())) {
                    _haMgr.scheduleRestart(vm, true);
                } else {
                    s_logger.info("VM " + vm.getInstanceName() + " already has an pending HA task working on it");
                }
                return;
            }

            final VirtualMachineGuru vmGuru = getVmGuru(vm);
            final VirtualMachineProfile profile = new VirtualMachineProfileImpl(vm);
            if (!sendStop(vmGuru, profile, true, true)) {
                // In case StopCommand fails, don't proceed further
                return;
            }

            try {
                stateTransitTo(vm, VirtualMachine.Event.FollowAgentPowerOffReport, null);
            } catch (final NoTransitionException e) {
                s_logger.warn("Unexpected VM state transition exception, race-condition?", e);
            }

            _alertMgr.sendAlert(AlertManager.AlertType.ALERT_TYPE_SYNC, vm.getDataCenterId(), vm.getPodIdToDeployIn(),
                    VM_SYNC_ALERT_SUBJECT, "VM " + vm.getHostName() + "(" + vm.getInstanceName() + ") state is sync-ed (" + vm.getState()
                    + " -> Stopped) from out-of-context transition.");

            s_logger.info("VM " + vm.getInstanceName() + " is sync-ed to at Stopped state according to power-off report from hypervisor");

            break;

        case Destroyed:
        case Expunging:
            break;

        case Error:
        default:
            break;
        }
    }

    private void scanStalledVMInTransitionStateOnUpHost(final long hostId) {
        //
        // Check VM that is stuck in Starting, Stopping, Migrating states, we won't check
        // VMs in expunging state (this need to be handled specially)
        //
        // checking condition
        //    1) no pending VmWork job
        //    2) on hostId host and host is UP
        //
        // When host is UP, soon or later we will get a report from the host about the VM,
        // however, if VM is missing from the host report (it may happen in out of band changes
        // or from designed behave of XS/KVM), the VM may not get a chance to run the state-sync logic
        //
        // Therefore, we will scan thoses VMs on UP host based on last update timestamp, if the host is UP
        // and a VM stalls for status update, we will consider them to be powered off
        // (which is relatively safe to do so)

        final long stallThresholdInMs = VmJobStateReportInterval.value() + (VmJobStateReportInterval.value() >> 1);
        final Date cutTime = new Date(DateUtil.currentGMTTime().getTime() - stallThresholdInMs);
        final List<Long> mostlikelyStoppedVMs = listStalledVMInTransitionStateOnUpHost(hostId, cutTime);
        for (final Long vmId : mostlikelyStoppedVMs) {
            final VMInstanceVO vm = _vmDao.findById(vmId);
            assert vm != null;
            handlePowerOffReportWithNoPendingJobsOnVM(vm);
        }

        final List<Long> vmsWithRecentReport = listVMInTransitionStateWithRecentReportOnUpHost(hostId, cutTime);
        for (final Long vmId : vmsWithRecentReport) {
            final VMInstanceVO vm = _vmDao.findById(vmId);
            assert vm != null;
            if (vm.getPowerState() == PowerState.PowerOn) {
                handlePowerOnReportWithNoPendingJobsOnVM(vm);
            } else {
                handlePowerOffReportWithNoPendingJobsOnVM(vm);
            }
        }
    }

    private void scanStalledVMInTransitionStateOnDisconnectedHosts() {
        final Date cutTime = new Date(DateUtil.currentGMTTime().getTime() - VmOpWaitInterval.value() * 1000);
        final List<Long> stuckAndUncontrollableVMs = listStalledVMInTransitionStateOnDisconnectedHosts(cutTime);
        for (final Long vmId : stuckAndUncontrollableVMs) {
            final VMInstanceVO vm = _vmDao.findById(vmId);

            // We now only alert administrator about this situation
            _alertMgr.sendAlert(AlertManager.AlertType.ALERT_TYPE_SYNC, vm.getDataCenterId(), vm.getPodIdToDeployIn(),
                    VM_SYNC_ALERT_SUBJECT, "VM " + vm.getHostName() + "(" + vm.getInstanceName() + ") is stuck in " + vm.getState()
                    + " state and its host is unreachable for too long");
        }
    }

    // VMs that in transitional state without recent power state report
    private List<Long> listStalledVMInTransitionStateOnUpHost(final long hostId, final Date cutTime) {
        final String sql = "SELECT i.* FROM vm_instance as i, host as h WHERE h.status = 'UP' " +
                "AND h.id = ? AND i.power_state_update_time < ? AND i.host_id = h.id " +
                "AND (i.state ='Starting' OR i.state='Stopping' OR i.state='Migrating') " +
                "AND i.id NOT IN (SELECT w.vm_instance_id FROM vm_work_job AS w JOIN async_job AS j ON w.id = j.id WHERE j.job_status = ?)" +
                "AND i.removed IS NULL";

        final List<Long> l = new ArrayList<Long>();
        TransactionLegacy txn = null;
        try {
            txn = TransactionLegacy.open(TransactionLegacy.CLOUD_DB);

            PreparedStatement pstmt = null;
            try {
                pstmt = txn.prepareAutoCloseStatement(sql);

                pstmt.setLong(1, hostId);
                pstmt.setString(2, DateUtil.getDateDisplayString(TimeZone.getTimeZone("GMT"), cutTime));
                pstmt.setInt(3, JobInfo.Status.IN_PROGRESS.ordinal());
                final ResultSet rs = pstmt.executeQuery();
                while (rs.next()) {
                    l.add(rs.getLong(1));
                }
            } catch (final SQLException e) {
            } catch (final Throwable e) {
            }

        } finally {
            if (txn != null) {
                txn.close();
            }
        }
        return l;
    }

    // VMs that in transitional state and recently have power state update
    private List<Long> listVMInTransitionStateWithRecentReportOnUpHost(final long hostId, final Date cutTime) {
        final String sql = "SELECT i.* FROM vm_instance as i, host as h WHERE h.status = 'UP' " +
                "AND h.id = ? AND i.power_state_update_time > ? AND i.host_id = h.id " +
                "AND (i.state ='Starting' OR i.state='Stopping' OR i.state='Migrating') " +
                "AND i.id NOT IN (SELECT w.vm_instance_id FROM vm_work_job AS w JOIN async_job AS j ON w.id = j.id WHERE j.job_status = ?)" +
                "AND i.removed IS NULL";

        final List<Long> l = new ArrayList<Long>();
        TransactionLegacy txn = null;
        try {
            txn = TransactionLegacy.open(TransactionLegacy.CLOUD_DB);
            PreparedStatement pstmt = null;
            try {
                pstmt = txn.prepareAutoCloseStatement(sql);

                pstmt.setLong(1, hostId);
                pstmt.setString(2, DateUtil.getDateDisplayString(TimeZone.getTimeZone("GMT"), cutTime));
                pstmt.setInt(3, JobInfo.Status.IN_PROGRESS.ordinal());
                final ResultSet rs = pstmt.executeQuery();
                while (rs.next()) {
                    l.add(rs.getLong(1));
                }
            } catch (final SQLException e) {
            } catch (final Throwable e) {
            }
            return l;
        } finally {
            if (txn != null) {
                txn.close();
            }
        }
    }

    private List<Long> listStalledVMInTransitionStateOnDisconnectedHosts(final Date cutTime) {
        final String sql = "SELECT i.* FROM vm_instance as i, host as h WHERE h.status != 'UP' " +
                "AND i.power_state_update_time < ? AND i.host_id = h.id " +
                "AND (i.state ='Starting' OR i.state='Stopping' OR i.state='Migrating') " +
                "AND i.id NOT IN (SELECT w.vm_instance_id FROM vm_work_job AS w JOIN async_job AS j ON w.id = j.id WHERE j.job_status = ?)" +
                "AND i.removed IS NULL";

        final List<Long> l = new ArrayList<Long>();
        TransactionLegacy txn = null;
        try {
            txn = TransactionLegacy.open(TransactionLegacy.CLOUD_DB);
            PreparedStatement pstmt = null;
            try {
                pstmt = txn.prepareAutoCloseStatement(sql);

                pstmt.setString(1, DateUtil.getDateDisplayString(TimeZone.getTimeZone("GMT"), cutTime));
                pstmt.setInt(2, JobInfo.Status.IN_PROGRESS.ordinal());
                final ResultSet rs = pstmt.executeQuery();
                while (rs.next()) {
                    l.add(rs.getLong(1));
                }
            } catch (final SQLException e) {
            } catch (final Throwable e) {
            }
            return l;
        } finally {
            if (txn != null) {
                txn.close();
            }
        }
    }

    //
    // VM operation based on new sync model
    //

    public class VmStateSyncOutcome extends OutcomeImpl<VirtualMachine> {
        private long _vmId;

        public VmStateSyncOutcome(final AsyncJob job, final PowerState desiredPowerState, final long vmId, final Long srcHostIdForMigration) {
            super(VirtualMachine.class, job, VmJobCheckInterval.value(), new Predicate() {
                @Override
                public boolean checkCondition() {
                    final AsyncJobVO jobVo = _entityMgr.findById(AsyncJobVO.class, job.getId());
                    assert jobVo != null;
                    if (jobVo == null || jobVo.getStatus() != JobInfo.Status.IN_PROGRESS) {
                        return true;
                    }
                    return false;
                }
            }, Topics.VM_POWER_STATE, AsyncJob.Topics.JOB_STATE);
            _vmId = vmId;
        }

        @Override
        protected VirtualMachine retrieve() {
            return _vmDao.findById(_vmId);
        }
    }

    public class VmJobVirtualMachineOutcome extends OutcomeImpl<VirtualMachine> {
        private long _vmId;

        public VmJobVirtualMachineOutcome(final AsyncJob job, final long vmId) {
            super(VirtualMachine.class, job, VmJobCheckInterval.value(), new Predicate() {
                @Override
                public boolean checkCondition() {
                    final AsyncJobVO jobVo = _entityMgr.findById(AsyncJobVO.class, job.getId());
                    assert jobVo != null;
                    if (jobVo == null || jobVo.getStatus() != JobInfo.Status.IN_PROGRESS) {
                        return true;
                    }

                    return false;
                }
            }, AsyncJob.Topics.JOB_STATE);
            _vmId = vmId;
        }

        @Override
        protected VirtualMachine retrieve() {
            return _vmDao.findById(_vmId);
        }
    }

    //
    // TODO build a common pattern to reduce code duplication in following methods
    // no time for this at current iteration
    //
    public Outcome<VirtualMachine> startVmThroughJobQueue(final String vmUuid,
            final Map<VirtualMachineProfile.Param, Object> params,
            final DeploymentPlan planToDeploy, final DeploymentPlanner planner) {

        final CallContext context = CallContext.current();
        final User callingUser = context.getCallingUser();
        final Account callingAccount = context.getCallingAccount();

        final VMInstanceVO vm = _vmDao.findByUuid(vmUuid);

        VmWorkJobVO workJob = null;
        final List<VmWorkJobVO> pendingWorkJobs = _workJobDao.listPendingWorkJobs(VirtualMachine.Type.Instance,
                vm.getId(), VmWorkStart.class.getName());

        if (pendingWorkJobs.size() > 0) {
            assert pendingWorkJobs.size() == 1;
            workJob = pendingWorkJobs.get(0);
        } else {
            workJob = new VmWorkJobVO(context.getContextId());

            workJob.setDispatcher(VmWorkConstants.VM_WORK_JOB_DISPATCHER);
            workJob.setCmd(VmWorkStart.class.getName());

            workJob.setAccountId(callingAccount.getId());
            workJob.setUserId(callingUser.getId());
            workJob.setStep(VmWorkJobVO.Step.Starting);
            workJob.setVmType(VirtualMachine.Type.Instance);
            workJob.setVmInstanceId(vm.getId());
            workJob.setRelated(AsyncJobExecutionContext.getOriginJobId());

            // save work context info (there are some duplications)
            final VmWorkStart workInfo = new VmWorkStart(callingUser.getId(), callingAccount.getId(), vm.getId(), VirtualMachineManagerImpl.VM_WORK_JOB_HANDLER);
            workInfo.setPlan(planToDeploy);
            workInfo.setParams(params);
            if (planner != null) {
                workInfo.setDeploymentPlanner(planner.getName());
            }
            workJob.setCmdInfo(VmWorkSerializer.serialize(workInfo));

            _jobMgr.submitAsyncJob(workJob, VmWorkConstants.VM_WORK_QUEUE, vm.getId());
        }

        AsyncJobExecutionContext.getCurrentExecutionContext().joinJob(workJob.getId());

        return new VmStateSyncOutcome(workJob,
                VirtualMachine.PowerState.PowerOn, vm.getId(), null);
    }

    public Outcome<VirtualMachine> stopVmThroughJobQueue(final String vmUuid, final boolean cleanup) {
        final CallContext context = CallContext.current();
        final Account account = context.getCallingAccount();
        final User user = context.getCallingUser();

        final VMInstanceVO vm = _vmDao.findByUuid(vmUuid);

        final List<VmWorkJobVO> pendingWorkJobs = _workJobDao.listPendingWorkJobs(
                vm.getType(), vm.getId(),
                VmWorkStop.class.getName());

        VmWorkJobVO workJob = null;
        if (pendingWorkJobs != null && pendingWorkJobs.size() > 0) {
            assert pendingWorkJobs.size() == 1;
            workJob = pendingWorkJobs.get(0);
        } else {
            workJob = new VmWorkJobVO(context.getContextId());

            workJob.setDispatcher(VmWorkConstants.VM_WORK_JOB_DISPATCHER);
            workJob.setCmd(VmWorkStop.class.getName());

            workJob.setAccountId(account.getId());
            workJob.setUserId(user.getId());
            workJob.setStep(VmWorkJobVO.Step.Prepare);
            workJob.setVmType(VirtualMachine.Type.Instance);
            workJob.setVmInstanceId(vm.getId());
            workJob.setRelated(AsyncJobExecutionContext.getOriginJobId());

            // save work context info (there are some duplications)
            final VmWorkStop workInfo = new VmWorkStop(user.getId(), account.getId(), vm.getId(), VirtualMachineManagerImpl.VM_WORK_JOB_HANDLER, cleanup);
            workJob.setCmdInfo(VmWorkSerializer.serialize(workInfo));

            _jobMgr.submitAsyncJob(workJob, VmWorkConstants.VM_WORK_QUEUE, vm.getId());
        }

        AsyncJobExecutionContext.getCurrentExecutionContext().joinJob(workJob.getId());

        return new VmStateSyncOutcome(workJob,
                VirtualMachine.PowerState.PowerOff, vm.getId(), null);
    }

    public Outcome<VirtualMachine> rebootVmThroughJobQueue(final String vmUuid,
            final Map<VirtualMachineProfile.Param, Object> params) {

        final CallContext context = CallContext.current();
        final Account account = context.getCallingAccount();
        final User user = context.getCallingUser();

        final VMInstanceVO vm = _vmDao.findByUuid(vmUuid);

        final List<VmWorkJobVO> pendingWorkJobs = _workJobDao.listPendingWorkJobs(
                VirtualMachine.Type.Instance, vm.getId(),
                VmWorkReboot.class.getName());

        VmWorkJobVO workJob = null;
        if (pendingWorkJobs != null && pendingWorkJobs.size() > 0) {
            assert pendingWorkJobs.size() == 1;
            workJob = pendingWorkJobs.get(0);
        } else {
            workJob = new VmWorkJobVO(context.getContextId());

            workJob.setDispatcher(VmWorkConstants.VM_WORK_JOB_DISPATCHER);
            workJob.setCmd(VmWorkReboot.class.getName());

            workJob.setAccountId(account.getId());
            workJob.setUserId(user.getId());
            workJob.setStep(VmWorkJobVO.Step.Prepare);
            workJob.setVmType(VirtualMachine.Type.Instance);
            workJob.setVmInstanceId(vm.getId());
            workJob.setRelated(AsyncJobExecutionContext.getOriginJobId());

            // save work context info (there are some duplications)
            final VmWorkReboot workInfo = new VmWorkReboot(user.getId(), account.getId(), vm.getId(), VirtualMachineManagerImpl.VM_WORK_JOB_HANDLER, params);
            workJob.setCmdInfo(VmWorkSerializer.serialize(workInfo));

            _jobMgr.submitAsyncJob(workJob, VmWorkConstants.VM_WORK_QUEUE, vm.getId());
        }

        AsyncJobExecutionContext.getCurrentExecutionContext().joinJob(workJob.getId());

        return new VmJobVirtualMachineOutcome(workJob,
                vm.getId());
    }

    public Outcome<VirtualMachine> migrateVmThroughJobQueue(final String vmUuid, final long srcHostId, final DeployDestination dest) {
        final CallContext context = CallContext.current();
        final User user = context.getCallingUser();
        final Account account = context.getCallingAccount();

        final VMInstanceVO vm = _vmDao.findByUuid(vmUuid);

        final List<VmWorkJobVO> pendingWorkJobs = _workJobDao.listPendingWorkJobs(
                VirtualMachine.Type.Instance, vm.getId(),
                VmWorkMigrate.class.getName());

        VmWorkJobVO workJob = null;
        if (pendingWorkJobs != null && pendingWorkJobs.size() > 0) {
            assert pendingWorkJobs.size() == 1;
            workJob = pendingWorkJobs.get(0);
        } else {

            workJob = new VmWorkJobVO(context.getContextId());

            workJob.setDispatcher(VmWorkConstants.VM_WORK_JOB_DISPATCHER);
            workJob.setCmd(VmWorkMigrate.class.getName());

            workJob.setAccountId(account.getId());
            workJob.setUserId(user.getId());
            workJob.setVmType(VirtualMachine.Type.Instance);
            workJob.setVmInstanceId(vm.getId());
            workJob.setRelated(AsyncJobExecutionContext.getOriginJobId());

            // save work context info (there are some duplications)
            final VmWorkMigrate workInfo = new VmWorkMigrate(user.getId(), account.getId(), vm.getId(), VirtualMachineManagerImpl.VM_WORK_JOB_HANDLER, srcHostId, dest);
            workJob.setCmdInfo(VmWorkSerializer.serialize(workInfo));

            _jobMgr.submitAsyncJob(workJob, VmWorkConstants.VM_WORK_QUEUE, vm.getId());
        }

        AsyncJobExecutionContext.getCurrentExecutionContext().joinJob(workJob.getId());

        return new VmStateSyncOutcome(workJob,
                VirtualMachine.PowerState.PowerOn, vm.getId(), vm.getPowerHostId());
    }

    public Outcome<VirtualMachine> migrateVmAwayThroughJobQueue(final String vmUuid, final long srcHostId) {
        final CallContext context = CallContext.current();
        final User user = context.getCallingUser();
        final Account account = context.getCallingAccount();

        final VMInstanceVO vm = _vmDao.findByUuid(vmUuid);

        final List<VmWorkJobVO> pendingWorkJobs = _workJobDao.listPendingWorkJobs(
                VirtualMachine.Type.Instance, vm.getId(),
                VmWorkMigrateAway.class.getName());

        VmWorkJobVO workJob = null;
        if (pendingWorkJobs != null && pendingWorkJobs.size() > 0) {
            assert pendingWorkJobs.size() == 1;
            workJob = pendingWorkJobs.get(0);
        } else {
            workJob = new VmWorkJobVO(context.getContextId());

            workJob.setDispatcher(VmWorkConstants.VM_WORK_JOB_DISPATCHER);
            workJob.setCmd(VmWorkMigrateAway.class.getName());

            workJob.setAccountId(account.getId());
            workJob.setUserId(user.getId());
            workJob.setVmType(VirtualMachine.Type.Instance);
            workJob.setVmInstanceId(vm.getId());
            workJob.setRelated(AsyncJobExecutionContext.getOriginJobId());

            // save work context info (there are some duplications)
            final VmWorkMigrateAway workInfo = new VmWorkMigrateAway(user.getId(), account.getId(), vm.getId(), VirtualMachineManagerImpl.VM_WORK_JOB_HANDLER, srcHostId);
            workJob.setCmdInfo(VmWorkSerializer.serialize(workInfo));
        }

        _jobMgr.submitAsyncJob(workJob, VmWorkConstants.VM_WORK_QUEUE, vm.getId());

        AsyncJobExecutionContext.getCurrentExecutionContext().joinJob(workJob.getId());

        return new VmStateSyncOutcome(workJob, VirtualMachine.PowerState.PowerOn, vm.getId(), vm.getPowerHostId());
    }

    public Outcome<VirtualMachine> migrateVmWithStorageThroughJobQueue(
            final String vmUuid, final long srcHostId, final long destHostId,
            final Map<Long, Long> volumeToPool) {

        final CallContext context = CallContext.current();
        final User user = context.getCallingUser();
        final Account account = context.getCallingAccount();

        final VMInstanceVO vm = _vmDao.findByUuid(vmUuid);

        final List<VmWorkJobVO> pendingWorkJobs = _workJobDao.listPendingWorkJobs(
                VirtualMachine.Type.Instance, vm.getId(),
                VmWorkMigrateWithStorage.class.getName());

        VmWorkJobVO workJob = null;
        if (pendingWorkJobs != null && pendingWorkJobs.size() > 0) {
            assert pendingWorkJobs.size() == 1;
            workJob = pendingWorkJobs.get(0);
        } else {

            workJob = new VmWorkJobVO(context.getContextId());

            workJob.setDispatcher(VmWorkConstants.VM_WORK_JOB_DISPATCHER);
            workJob.setCmd(VmWorkMigrateWithStorage.class.getName());

            workJob.setAccountId(account.getId());
            workJob.setUserId(user.getId());
            workJob.setVmType(VirtualMachine.Type.Instance);
            workJob.setVmInstanceId(vm.getId());
            workJob.setRelated(AsyncJobExecutionContext.getOriginJobId());

            // save work context info (there are some duplications)
            final VmWorkMigrateWithStorage workInfo = new VmWorkMigrateWithStorage(user.getId(), account.getId(), vm.getId(),
                    VirtualMachineManagerImpl.VM_WORK_JOB_HANDLER, srcHostId, destHostId, volumeToPool);
            workJob.setCmdInfo(VmWorkSerializer.serialize(workInfo));

            _jobMgr.submitAsyncJob(workJob, VmWorkConstants.VM_WORK_QUEUE, vm.getId());
        }
        AsyncJobExecutionContext.getCurrentExecutionContext().joinJob(workJob.getId());

        return new VmStateSyncOutcome(workJob,
                VirtualMachine.PowerState.PowerOn, vm.getId(), destHostId);
    }

    public Outcome<VirtualMachine> migrateVmForScaleThroughJobQueue(
            final String vmUuid, final long srcHostId, final DeployDestination dest, final Long newSvcOfferingId) {

        final CallContext context = CallContext.current();
        final User user = context.getCallingUser();
        final Account account = context.getCallingAccount();

        final VMInstanceVO vm = _vmDao.findByUuid(vmUuid);

        final List<VmWorkJobVO> pendingWorkJobs = _workJobDao.listPendingWorkJobs(
                VirtualMachine.Type.Instance, vm.getId(),
                VmWorkMigrateForScale.class.getName());

        VmWorkJobVO workJob = null;
        if (pendingWorkJobs != null && pendingWorkJobs.size() > 0) {
            assert pendingWorkJobs.size() == 1;
            workJob = pendingWorkJobs.get(0);
        } else {

            workJob = new VmWorkJobVO(context.getContextId());

            workJob.setDispatcher(VmWorkConstants.VM_WORK_JOB_DISPATCHER);
            workJob.setCmd(VmWorkMigrateForScale.class.getName());

            workJob.setAccountId(account.getId());
            workJob.setUserId(user.getId());
            workJob.setVmType(VirtualMachine.Type.Instance);
            workJob.setVmInstanceId(vm.getId());
            workJob.setRelated(AsyncJobExecutionContext.getOriginJobId());

            // save work context info (there are some duplications)
            final VmWorkMigrateForScale workInfo = new VmWorkMigrateForScale(user.getId(), account.getId(), vm.getId(),
                    VirtualMachineManagerImpl.VM_WORK_JOB_HANDLER, srcHostId, dest, newSvcOfferingId);
            workJob.setCmdInfo(VmWorkSerializer.serialize(workInfo));

            _jobMgr.submitAsyncJob(workJob, VmWorkConstants.VM_WORK_QUEUE, vm.getId());
        }
        AsyncJobExecutionContext.getCurrentExecutionContext().joinJob(workJob.getId());

        return new VmJobVirtualMachineOutcome(workJob, vm.getId());
    }

    public Outcome<VirtualMachine> migrateVmStorageThroughJobQueue(
            final String vmUuid, final StoragePool destPool) {

        final CallContext context = CallContext.current();
        final User user = context.getCallingUser();
        final Account account = context.getCallingAccount();

        final VMInstanceVO vm = _vmDao.findByUuid(vmUuid);

        final List<VmWorkJobVO> pendingWorkJobs = _workJobDao.listPendingWorkJobs(
                VirtualMachine.Type.Instance, vm.getId(),
                VmWorkStorageMigration.class.getName());

        VmWorkJobVO workJob = null;
        if (pendingWorkJobs != null && pendingWorkJobs.size() > 0) {
            assert pendingWorkJobs.size() == 1;
            workJob = pendingWorkJobs.get(0);
        } else {

            workJob = new VmWorkJobVO(context.getContextId());

            workJob.setDispatcher(VmWorkConstants.VM_WORK_JOB_DISPATCHER);
            workJob.setCmd(VmWorkStorageMigration.class.getName());

            workJob.setAccountId(account.getId());
            workJob.setUserId(user.getId());
            workJob.setVmType(VirtualMachine.Type.Instance);
            workJob.setVmInstanceId(vm.getId());
            workJob.setRelated(AsyncJobExecutionContext.getOriginJobId());

            // save work context info (there are some duplications)
            final VmWorkStorageMigration workInfo = new VmWorkStorageMigration(user.getId(), account.getId(), vm.getId(),
                    VirtualMachineManagerImpl.VM_WORK_JOB_HANDLER, destPool.getId());
            workJob.setCmdInfo(VmWorkSerializer.serialize(workInfo));

            _jobMgr.submitAsyncJob(workJob, VmWorkConstants.VM_WORK_QUEUE, vm.getId());
        }
        AsyncJobExecutionContext.getCurrentExecutionContext().joinJob(workJob.getId());

        return new VmJobVirtualMachineOutcome(workJob, vm.getId());
    }

    public Outcome<VirtualMachine> addVmToNetworkThroughJobQueue(
            final VirtualMachine vm, final Network network, final NicProfile requested) {

        final CallContext context = CallContext.current();
        final User user = context.getCallingUser();
        final Account account = context.getCallingAccount();

        final List<VmWorkJobVO> pendingWorkJobs = _workJobDao.listPendingWorkJobs(
                VirtualMachine.Type.Instance, vm.getId(),
                VmWorkAddVmToNetwork.class.getName());

        VmWorkJobVO workJob = null;
        if (pendingWorkJobs != null && pendingWorkJobs.size() > 0) {
            assert pendingWorkJobs.size() == 1;
            workJob = pendingWorkJobs.get(0);
        } else {

            workJob = new VmWorkJobVO(context.getContextId());

            workJob.setDispatcher(VmWorkConstants.VM_WORK_JOB_DISPATCHER);
            workJob.setCmd(VmWorkAddVmToNetwork.class.getName());

            workJob.setAccountId(account.getId());
            workJob.setUserId(user.getId());
            workJob.setVmType(VirtualMachine.Type.Instance);
            workJob.setVmInstanceId(vm.getId());
            workJob.setRelated(AsyncJobExecutionContext.getOriginJobId());

            // save work context info (there are some duplications)
            final VmWorkAddVmToNetwork workInfo = new VmWorkAddVmToNetwork(user.getId(), account.getId(), vm.getId(),
                    VirtualMachineManagerImpl.VM_WORK_JOB_HANDLER, network.getId(), requested);
            workJob.setCmdInfo(VmWorkSerializer.serialize(workInfo));

            _jobMgr.submitAsyncJob(workJob, VmWorkConstants.VM_WORK_QUEUE, vm.getId());
        }
        AsyncJobExecutionContext.getCurrentExecutionContext().joinJob(workJob.getId());

        return new VmJobVirtualMachineOutcome(workJob, vm.getId());
    }

    public Outcome<VirtualMachine> removeNicFromVmThroughJobQueue(
            final VirtualMachine vm, final Nic nic) {

        final CallContext context = CallContext.current();
        final User user = context.getCallingUser();
        final Account account = context.getCallingAccount();

        final List<VmWorkJobVO> pendingWorkJobs = _workJobDao.listPendingWorkJobs(
                VirtualMachine.Type.Instance, vm.getId(),
                VmWorkRemoveNicFromVm.class.getName());

        VmWorkJobVO workJob = null;
        if (pendingWorkJobs != null && pendingWorkJobs.size() > 0) {
            assert pendingWorkJobs.size() == 1;
            workJob = pendingWorkJobs.get(0);
        } else {

            workJob = new VmWorkJobVO(context.getContextId());

            workJob.setDispatcher(VmWorkConstants.VM_WORK_JOB_DISPATCHER);
            workJob.setCmd(VmWorkRemoveNicFromVm.class.getName());

            workJob.setAccountId(account.getId());
            workJob.setUserId(user.getId());
            workJob.setVmType(VirtualMachine.Type.Instance);
            workJob.setVmInstanceId(vm.getId());
            workJob.setRelated(AsyncJobExecutionContext.getOriginJobId());

            // save work context info (there are some duplications)
            final VmWorkRemoveNicFromVm workInfo = new VmWorkRemoveNicFromVm(user.getId(), account.getId(), vm.getId(),
                    VirtualMachineManagerImpl.VM_WORK_JOB_HANDLER, nic.getId());
            workJob.setCmdInfo(VmWorkSerializer.serialize(workInfo));

            _jobMgr.submitAsyncJob(workJob, VmWorkConstants.VM_WORK_QUEUE, vm.getId());
        }
        AsyncJobExecutionContext.getCurrentExecutionContext().joinJob(workJob.getId());

        return new VmJobVirtualMachineOutcome(workJob, vm.getId());
    }

    public Outcome<VirtualMachine> removeVmFromNetworkThroughJobQueue(
            final VirtualMachine vm, final Network network, final URI broadcastUri) {

        final CallContext context = CallContext.current();
        final User user = context.getCallingUser();
        final Account account = context.getCallingAccount();

        final List<VmWorkJobVO> pendingWorkJobs = _workJobDao.listPendingWorkJobs(
                VirtualMachine.Type.Instance, vm.getId(),
                VmWorkRemoveVmFromNetwork.class.getName());

        VmWorkJobVO workJob = null;
        if (pendingWorkJobs != null && pendingWorkJobs.size() > 0) {
            assert pendingWorkJobs.size() == 1;
            workJob = pendingWorkJobs.get(0);
        } else {

            workJob = new VmWorkJobVO(context.getContextId());

            workJob.setDispatcher(VmWorkConstants.VM_WORK_JOB_DISPATCHER);
            workJob.setCmd(VmWorkRemoveVmFromNetwork.class.getName());

            workJob.setAccountId(account.getId());
            workJob.setUserId(user.getId());
            workJob.setVmType(VirtualMachine.Type.Instance);
            workJob.setVmInstanceId(vm.getId());
            workJob.setRelated(AsyncJobExecutionContext.getOriginJobId());

            // save work context info (there are some duplications)
            final VmWorkRemoveVmFromNetwork workInfo = new VmWorkRemoveVmFromNetwork(user.getId(), account.getId(), vm.getId(),
                    VirtualMachineManagerImpl.VM_WORK_JOB_HANDLER, network, broadcastUri);
            workJob.setCmdInfo(VmWorkSerializer.serialize(workInfo));

            _jobMgr.submitAsyncJob(workJob, VmWorkConstants.VM_WORK_QUEUE, vm.getId());
        }

        AsyncJobExecutionContext.getCurrentExecutionContext().joinJob(workJob.getId());

        return new VmJobVirtualMachineOutcome(workJob, vm.getId());
    }

    public Outcome<VirtualMachine> reconfigureVmThroughJobQueue(
            final String vmUuid, final ServiceOffering newServiceOffering, final boolean reconfiguringOnExistingHost) {

        final CallContext context = CallContext.current();
        final User user = context.getCallingUser();
        final Account account = context.getCallingAccount();

        final VMInstanceVO vm = _vmDao.findByUuid(vmUuid);

        final List<VmWorkJobVO> pendingWorkJobs = _workJobDao.listPendingWorkJobs(
                VirtualMachine.Type.Instance, vm.getId(),
                VmWorkReconfigure.class.getName());

        VmWorkJobVO workJob = null;
        if (pendingWorkJobs != null && pendingWorkJobs.size() > 0) {
            assert pendingWorkJobs.size() == 1;
            workJob = pendingWorkJobs.get(0);
        } else {

            workJob = new VmWorkJobVO(context.getContextId());

            workJob.setDispatcher(VmWorkConstants.VM_WORK_JOB_DISPATCHER);
            workJob.setCmd(VmWorkReconfigure.class.getName());

            workJob.setAccountId(account.getId());
            workJob.setUserId(user.getId());
            workJob.setVmType(VirtualMachine.Type.Instance);
            workJob.setVmInstanceId(vm.getId());
            workJob.setRelated(AsyncJobExecutionContext.getOriginJobId());

            // save work context info (there are some duplications)
            final VmWorkReconfigure workInfo = new VmWorkReconfigure(user.getId(), account.getId(), vm.getId(),
                    VirtualMachineManagerImpl.VM_WORK_JOB_HANDLER, newServiceOffering.getId(), reconfiguringOnExistingHost);
            workJob.setCmdInfo(VmWorkSerializer.serialize(workInfo));

            _jobMgr.submitAsyncJob(workJob, VmWorkConstants.VM_WORK_QUEUE, vm.getId());
        }
        AsyncJobExecutionContext.getCurrentExecutionContext().joinJob(workJob.getId());

        return new VmJobVirtualMachineOutcome(workJob, vm.getId());
    }

    @ReflectionUse
    private Pair<JobInfo.Status, String> orchestrateStart(final VmWorkStart work) throws Exception {
        final VMInstanceVO vm = _entityMgr.findById(VMInstanceVO.class, work.getVmId());
        if (vm == null) {
            s_logger.info("Unable to find vm " + work.getVmId());
        }
        assert vm != null;

        try{
            orchestrateStart(vm.getUuid(), work.getParams(), work.getPlan(), _dpMgr.getDeploymentPlannerByName(work.getDeploymentPlanner()));
        }
        catch (CloudRuntimeException e){
            e.printStackTrace();
            s_logger.info("Caught CloudRuntimeException, returning job failed " + e);
            CloudRuntimeException ex = new CloudRuntimeException("Unable to start VM instance");
            return new Pair<JobInfo.Status, String>(JobInfo.Status.FAILED, JobSerializerHelper.toObjectSerializedString(ex));
        }
        return new Pair<JobInfo.Status, String>(JobInfo.Status.SUCCEEDED, null);
    }

    @ReflectionUse
    private Pair<JobInfo.Status, String> orchestrateStop(final VmWorkStop work) throws Exception {
        final VMInstanceVO vm = _entityMgr.findById(VMInstanceVO.class, work.getVmId());
        if (vm == null) {
            s_logger.info("Unable to find vm " + work.getVmId());
            throw new CloudRuntimeException("Unable to find VM id=" + work.getVmId());
        }

        orchestrateStop(vm.getUuid(), work.isCleanup());
        return new Pair<JobInfo.Status, String>(JobInfo.Status.SUCCEEDED, null);
    }

    @ReflectionUse
    private Pair<JobInfo.Status, String> orchestrateMigrate(final VmWorkMigrate work) throws Exception {
        final VMInstanceVO vm = _entityMgr.findById(VMInstanceVO.class, work.getVmId());
        if (vm == null) {
            s_logger.info("Unable to find vm " + work.getVmId());
        }
        assert vm != null;

        orchestrateMigrate(vm.getUuid(), work.getSrcHostId(), work.getDeployDestination());
        return new Pair<JobInfo.Status, String>(JobInfo.Status.SUCCEEDED, null);
    }

    @ReflectionUse
    private Pair<JobInfo.Status, String> orchestrateMigrateAway(final VmWorkMigrateAway work) throws Exception {
        final VMInstanceVO vm = _entityMgr.findById(VMInstanceVO.class, work.getVmId());
        if (vm == null) {
            s_logger.info("Unable to find vm " + work.getVmId());
        }
        assert vm != null;

        try {
            orchestrateMigrateAway(vm.getUuid(), work.getSrcHostId(), null);
        } catch (final InsufficientServerCapacityException e) {
            s_logger.warn("Failed to deploy vm " + vm.getId() + " with original planner, sending HAPlanner");
            orchestrateMigrateAway(vm.getUuid(), work.getSrcHostId(), _haMgr.getHAPlanner());
        }

        return new Pair<JobInfo.Status, String>(JobInfo.Status.SUCCEEDED, null);
    }

    @ReflectionUse
    private Pair<JobInfo.Status, String> orchestrateMigrateWithStorage(final VmWorkMigrateWithStorage work) throws Exception {
        final VMInstanceVO vm = _entityMgr.findById(VMInstanceVO.class, work.getVmId());
        if (vm == null) {
            s_logger.info("Unable to find vm " + work.getVmId());
        }
        assert vm != null;
        orchestrateMigrateWithStorage(vm.getUuid(),
                work.getSrcHostId(),
                work.getDestHostId(),
                work.getVolumeToPool());
        return new Pair<JobInfo.Status, String>(JobInfo.Status.SUCCEEDED, null);
    }

    @ReflectionUse
    private Pair<JobInfo.Status, String> orchestrateMigrateForScale(final VmWorkMigrateForScale work) throws Exception {
        final VMInstanceVO vm = _entityMgr.findById(VMInstanceVO.class, work.getVmId());
        if (vm == null) {
            s_logger.info("Unable to find vm " + work.getVmId());
        }
        assert vm != null;
        orchestrateMigrateForScale(vm.getUuid(),
                work.getSrcHostId(),
                work.getDeployDestination(),
                work.getNewServiceOfferringId());
        return new Pair<JobInfo.Status, String>(JobInfo.Status.SUCCEEDED, null);
    }

    @ReflectionUse
    private Pair<JobInfo.Status, String> orchestrateReboot(final VmWorkReboot work) throws Exception {
        final VMInstanceVO vm = _entityMgr.findById(VMInstanceVO.class, work.getVmId());
        if (vm == null) {
            s_logger.info("Unable to find vm " + work.getVmId());
        }
        assert vm != null;
        orchestrateReboot(vm.getUuid(), work.getParams());
        return new Pair<JobInfo.Status, String>(JobInfo.Status.SUCCEEDED, null);
    }

    @ReflectionUse
    private Pair<JobInfo.Status, String> orchestrateAddVmToNetwork(final VmWorkAddVmToNetwork work) throws Exception {
        final VMInstanceVO vm = _entityMgr.findById(VMInstanceVO.class, work.getVmId());
        if (vm == null) {
            s_logger.info("Unable to find vm " + work.getVmId());
        }
        assert vm != null;

        final Network network = _networkDao.findById(work.getNetworkId());
        final NicProfile nic = orchestrateAddVmToNetwork(vm, network,
                work.getRequestedNicProfile());

        return new Pair<JobInfo.Status, String>(JobInfo.Status.SUCCEEDED, _jobMgr.marshallResultObject(nic));
    }

    @ReflectionUse
    private Pair<JobInfo.Status, String> orchestrateRemoveNicFromVm(final VmWorkRemoveNicFromVm work) throws Exception {
        final VMInstanceVO vm = _entityMgr.findById(VMInstanceVO.class, work.getVmId());
        if (vm == null) {
            s_logger.info("Unable to find vm " + work.getVmId());
        }
        assert vm != null;
        final NicVO nic = _entityMgr.findById(NicVO.class, work.getNicId());
        final boolean result = orchestrateRemoveNicFromVm(vm, nic);
        return new Pair<JobInfo.Status, String>(JobInfo.Status.SUCCEEDED,
                _jobMgr.marshallResultObject(result));
    }

    @ReflectionUse
    private Pair<JobInfo.Status, String> orchestrateRemoveVmFromNetwork(final VmWorkRemoveVmFromNetwork work) throws Exception {
        final VMInstanceVO vm = _entityMgr.findById(VMInstanceVO.class, work.getVmId());
        if (vm == null) {
            s_logger.info("Unable to find vm " + work.getVmId());
        }
        assert vm != null;
        final boolean result = orchestrateRemoveVmFromNetwork(vm,
                work.getNetwork(), work.getBroadcastUri());
        return new Pair<JobInfo.Status, String>(JobInfo.Status.SUCCEEDED,
                _jobMgr.marshallResultObject(result));
    }

    @ReflectionUse
    private Pair<JobInfo.Status, String> orchestrateReconfigure(final VmWorkReconfigure work) throws Exception {
        final VMInstanceVO vm = _entityMgr.findById(VMInstanceVO.class, work.getVmId());
        if (vm == null) {
            s_logger.info("Unable to find vm " + work.getVmId());
        }
        assert vm != null;

        final ServiceOffering newServiceOffering = _offeringDao.findById(vm.getId(), work.getNewServiceOfferingId());

        reConfigureVm(vm.getUuid(), newServiceOffering,
                work.isSameHost());
        return new Pair<JobInfo.Status, String>(JobInfo.Status.SUCCEEDED, null);
    }

    @ReflectionUse
    private Pair<JobInfo.Status, String> orchestrateStorageMigration(final VmWorkStorageMigration work) throws Exception {
        final VMInstanceVO vm = _entityMgr.findById(VMInstanceVO.class, work.getVmId());
        if (vm == null) {
            s_logger.info("Unable to find vm " + work.getVmId());
        }
        assert vm != null;
        final StoragePool pool = (PrimaryDataStoreInfo)dataStoreMgr.getPrimaryDataStore(work.getDestStoragePoolId());
        orchestrateStorageMigration(vm.getUuid(), pool);

        return new Pair<JobInfo.Status, String>(JobInfo.Status.SUCCEEDED, null);
    }

    @Override
    public Pair<JobInfo.Status, String> handleVmWorkJob(final VmWork work) throws Exception {
        return _jobHandlerProxy.handleVmWorkJob(work);
    }

    private VmWorkJobVO createPlaceHolderWork(final long instanceId) {
        final VmWorkJobVO workJob = new VmWorkJobVO("");

        workJob.setDispatcher(VmWorkConstants.VM_WORK_JOB_PLACEHOLDER);
        workJob.setCmd("");
        workJob.setCmdInfo("");

        workJob.setAccountId(0);
        workJob.setUserId(0);
        workJob.setStep(VmWorkJobVO.Step.Starting);
        workJob.setVmType(VirtualMachine.Type.Instance);
        workJob.setVmInstanceId(instanceId);
        workJob.setInitMsid(ManagementServerNode.getManagementServerId());

        _workJobDao.persist(workJob);

        return workJob;
    }
}<|MERGE_RESOLUTION|>--- conflicted
+++ resolved
@@ -4019,11 +4019,7 @@
     public ConfigKey<?>[] getConfigKeys() {
         return new ConfigKey<?>[] {ClusterDeltaSyncInterval, StartRetry, VmDestroyForcestop, VmOpCancelInterval, VmOpCleanupInterval, VmOpCleanupWait,
                 VmOpLockStateRetry,
-<<<<<<< HEAD
-                VmOpWaitInterval, ExecuteInSequence, VmJobCheckInterval, VmJobTimeout, VmJobStateReportInterval, VmConfigDriveLabel, VmConfigDriveOnPrimaryPool};
-=======
-                VmOpWaitInterval, ExecuteInSequence, VmJobCheckInterval, VmJobTimeout, VmJobStateReportInterval, VmConfigDriveLabel, HaVmRestartHostUp};
->>>>>>> f23278a4
+                VmOpWaitInterval, ExecuteInSequence, VmJobCheckInterval, VmJobTimeout, VmJobStateReportInterval, VmConfigDriveLabel, VmConfigDriveOnPrimaryPool, HaVmRestartHostUp};
     }
 
     public List<StoragePoolAllocator> getStoragePoolAllocators() {
