// Licensed to the Apache Software Foundation (ASF) under one
// or more contributor license agreements.  See the NOTICE file
// distributed with this work for additional information
// regarding copyright ownership.  The ASF licenses this file
// to you under the Apache License, Version 2.0 (the
// "License"); you may not use this file except in compliance
// with the License.  You may obtain a copy of the License at
//
//   http://www.apache.org/licenses/LICENSE-2.0
//
// Unless required by applicable law or agreed to in writing,
// software distributed under the License is distributed on an
// "AS IS" BASIS, WITHOUT WARRANTIES OR CONDITIONS OF ANY
// KIND, either express or implied.  See the License for the
// specific language governing permissions and limitations
// under the License.

package org.apache.cloudstack.engine.orchestration;

import java.util.ArrayList;
import java.util.Arrays;
import java.util.Collections;
import java.util.Comparator;
import java.util.HashMap;
import java.util.LinkedHashMap;
import java.util.LinkedList;
import java.util.List;
import java.util.Map;

import javax.inject.Inject;

import org.apache.cloudstack.engine.subsystem.api.storage.DataObject;
import org.apache.cloudstack.engine.subsystem.api.storage.DataStore;
import org.apache.cloudstack.engine.subsystem.api.storage.ObjectInDataStoreStateMachine;
import org.apache.cloudstack.engine.subsystem.api.storage.SnapshotDataFactory;
import org.apache.cloudstack.engine.subsystem.api.storage.SnapshotInfo;
import org.apache.cloudstack.engine.subsystem.api.storage.TemplateDataFactory;
import org.apache.cloudstack.engine.subsystem.api.storage.VolumeDataFactory;
import org.apache.cloudstack.storage.ImageStoreService;
import org.apache.cloudstack.storage.datastore.db.SnapshotDataStoreDao;
import org.apache.cloudstack.storage.datastore.db.SnapshotDataStoreVO;
import org.apache.cloudstack.storage.datastore.db.TemplateDataStoreDao;
import org.apache.cloudstack.storage.datastore.db.TemplateDataStoreVO;
import org.apache.cloudstack.storage.datastore.db.VolumeDataStoreDao;
import org.apache.cloudstack.storage.datastore.db.VolumeDataStoreVO;

import com.cloud.host.HostVO;
import com.cloud.host.Status;
import com.cloud.host.dao.HostDao;
import com.cloud.storage.DataStoreRole;
import com.cloud.storage.SnapshotVO;
import com.cloud.storage.VMTemplateVO;
import com.cloud.storage.dao.SnapshotDao;
import com.cloud.storage.dao.VMTemplateDao;
import com.cloud.utils.Pair;
import com.cloud.utils.exception.CloudRuntimeException;
import com.cloud.vm.SecondaryStorageVm;
import com.cloud.vm.SecondaryStorageVmVO;
import com.cloud.vm.VirtualMachine;
import com.cloud.vm.dao.SecondaryStorageVmDao;

public class DataMigrationUtility {
    @Inject
    SecondaryStorageVmDao secStorageVmDao;
    @Inject
    TemplateDataStoreDao templateDataStoreDao;
    @Inject
    SnapshotDataStoreDao snapshotDataStoreDao;
    @Inject
    VolumeDataStoreDao volumeDataStoreDao;
    @Inject
    VMTemplateDao templateDao;
    @Inject
    VolumeDataFactory volumeFactory;
    @Inject
    TemplateDataFactory templateFactory;
    @Inject
    SnapshotDataFactory snapshotFactory;
    @Inject
    HostDao hostDao;
    @Inject
    SnapshotDao snapshotDao;

<<<<<<< HEAD
    /** This function verifies if the given image store comprises of data objects that are not in the following states"
     *  "Ready" "Allocated", "Destroying", "Destroyed", "Failed" - in such a case, if the migration policy is complete,
     *  the migration is terminated
=======
    /**
     * This function verifies if the given image store contains data objects that are not in any of the following states: 
     *  "Ready" "Allocated", "Destroying", "Destroyed", "Failed". If this is the case, and if the migration policy is complete,
     *  the migration is terminated.
>>>>>>> 8a2208e5
     */
    private boolean filesReadyToMigrate(Long srcDataStoreId) {
        String[] validStates = new String[]{"Ready", "Allocated", "Destroying", "Destroyed", "Failed"};
        boolean isReady = true;
        List<TemplateDataStoreVO> templates = templateDataStoreDao.listByStoreId(srcDataStoreId);
        for (TemplateDataStoreVO template : templates) {
            isReady &= (Arrays.asList(validStates).contains(template.getState().toString()));
        }
        List<SnapshotDataStoreVO> snapshots = snapshotDataStoreDao.listByStoreId(srcDataStoreId, DataStoreRole.Image);
        for (SnapshotDataStoreVO snapshot : snapshots) {
            isReady &= (Arrays.asList(validStates).contains(snapshot.getState().toString()));
        }
        List<VolumeDataStoreVO> volumes = volumeDataStoreDao.listByStoreId(srcDataStoreId);
        for (VolumeDataStoreVO volume : volumes) {
            isReady &= (Arrays.asList(validStates).contains(volume.getState().toString()));
        }
        return isReady;
    }

    protected void checkIfCompleteMigrationPossible(ImageStoreService.MigrationPolicy policy, Long srcDataStoreId) {
        if (policy == ImageStoreService.MigrationPolicy.COMPLETE) {
            if (!filesReadyToMigrate(srcDataStoreId)) {
                throw new CloudRuntimeException("Complete migration failed as there are data objects which are not Ready");
            }
        }
        return;
    }

    protected Long getFileSize(DataObject file, Map<DataObject, Pair<List<SnapshotInfo>, Long>> snapshotChain) {
        Long size = file.getSize();
        Pair<List<SnapshotInfo>, Long> chain = snapshotChain.get(file);
        if (file instanceof SnapshotInfo && chain.first() != null) {
            size = chain.second();
        }
        return size;
    }

    /**
     * Sorts the datastores in decreasing order of their free capacities, so as to make
     * an informed decision of picking the datastore with maximum free capactiy for migration
     */
    protected List<Long> sortDataStores(Map<Long, Pair<Long, Long>> storageCapacities) {
        List<Map.Entry<Long, Pair<Long, Long>>> list =
                new LinkedList<Map.Entry<Long, Pair<Long, Long>>>((storageCapacities.entrySet()));

        Collections.sort(list, new Comparator<Map.Entry<Long, Pair<Long, Long>>>() {
            @Override
            public int compare(Map.Entry<Long, Pair<Long, Long>> e1, Map.Entry<Long, Pair<Long, Long>> e2) {
                return e2.getValue().first() > e1.getValue().first() ? 1 : -1;
            }
        });
        HashMap<Long, Pair<Long, Long>> temp = new LinkedHashMap<>();
        for (Map.Entry<Long, Pair<Long, Long>> value : list) {
            temp.put(value.getKey(), value.getValue());
        }

        return new ArrayList<>(temp.keySet());
    }

    protected List<DataObject> getSortedValidSourcesList(DataStore srcDataStore, Map<DataObject, Pair<List<SnapshotInfo>, Long>> snapshotChains) {
        List<DataObject> files = new ArrayList<>();
        files.addAll(getAllReadyTemplates(srcDataStore));
        files.addAll(getAllReadySnapshotsAndChains(srcDataStore, snapshotChains));
        files.addAll(getAllReadyVolumes(srcDataStore));

        files = sortFilesOnSize(files, snapshotChains);

        return files;
    }

    protected List<DataObject> sortFilesOnSize(List<DataObject> files, Map<DataObject, Pair<List<SnapshotInfo>, Long>> snapshotChains) {
        Collections.sort(files, new Comparator<DataObject>() {
            @Override
            public int compare(DataObject o1, DataObject o2) {
                Long size1 = o1.getSize();
                Long size2 = o2.getSize();
                if (o1 instanceof SnapshotInfo) {
                    size1 = snapshotChains.get(o1).second();
                }
                if (o2 instanceof  SnapshotInfo) {
                    size2 = snapshotChains.get(o2).second();
                }
                return size2 > size1 ? 1 : -1;
            }
        });
        return files;
    }

    protected List<DataObject> getAllReadyTemplates(DataStore srcDataStore) {

        List<DataObject> files = new LinkedList<>();
        List<TemplateDataStoreVO> templates = templateDataStoreDao.listByStoreId(srcDataStore.getId());
        for (TemplateDataStoreVO template : templates) {
            VMTemplateVO templateVO = templateDao.findById(template.getTemplateId());
            if (template.getState() == ObjectInDataStoreStateMachine.State.Ready && !templateVO.isPublicTemplate()) {
                files.add(templateFactory.getTemplate(template.getTemplateId(), srcDataStore));
            }
        }
        return files;
    }

    /** Returns parent snapshots and snapshots that do not have any children; snapshotChains comprises of the snapshot chain info
     * for each parent snapshot and the cumulative size of the chain - this is done to ensure that all the snapshots in a chain
     * are migrated to the same datastore
     */
    protected List<DataObject> getAllReadySnapshotsAndChains(DataStore srcDataStore, Map<DataObject, Pair<List<SnapshotInfo>, Long>> snapshotChains) {
        List<SnapshotInfo> files = new LinkedList<>();
        List<SnapshotDataStoreVO> snapshots = snapshotDataStoreDao.listByStoreId(srcDataStore.getId(), DataStoreRole.Image);
        for (SnapshotDataStoreVO snapshot : snapshots) {
            SnapshotVO snapshotVO = snapshotDao.findById(snapshot.getSnapshotId());
            if (snapshot.getState() == ObjectInDataStoreStateMachine.State.Ready && snapshot.getParentSnapshotId() == 0 ) {
                SnapshotInfo snap = snapshotFactory.getSnapshot(snapshotVO.getSnapshotId(), DataStoreRole.Image);
                files.add(snap);
            }
        }

        for (SnapshotInfo parent : files) {
            List<SnapshotInfo> chain = new ArrayList<>();
            chain.add(parent);
            for (int i =0; i< chain.size(); i++) {
                SnapshotInfo child = chain.get(i);
                List<SnapshotInfo> children = child.getChildren();
                if (children != null) {
                    chain.addAll(children);
                }
            }
            snapshotChains.put(parent, new Pair<List<SnapshotInfo>, Long>(chain, getSizeForChain(chain)));
        }

        return (List<DataObject>) (List<?>) files;
    }

    protected Long getSizeForChain(List<SnapshotInfo> chain) {
        Long size = 0L;
        for (SnapshotInfo snapshot : chain) {
            size += snapshot.getSize();
        }
        return size;
    }


    protected List<DataObject> getAllReadyVolumes(DataStore srcDataStore) {
        List<DataObject> files = new LinkedList<>();
        List<VolumeDataStoreVO> volumes = volumeDataStoreDao.listByStoreId(srcDataStore.getId());
        for (VolumeDataStoreVO volume : volumes) {
            if (volume.getState() == ObjectInDataStoreStateMachine.State.Ready) {
                files.add(volumeFactory.getVolume(volume.getVolumeId(), srcDataStore));
            }
        }
        return files;
    }

    /** Returns the count of active SSVMs - SSVM with agents in connected state, so as to dynamically increase the thread pool
     * size when SSVMs scale
     */
    protected int activeSSVMCount(DataStore dataStore) {
        long datacenterId = dataStore.getScope().getScopeId();
        List<SecondaryStorageVmVO> ssvms =
                secStorageVmDao.getSecStorageVmListInStates(SecondaryStorageVm.Role.templateProcessor, datacenterId, VirtualMachine.State.Running, VirtualMachine.State.Migrating);
        int activeSSVMs = 0;
        for (SecondaryStorageVmVO vm : ssvms) {
            String name = "s-"+vm.getId()+"-VM";
            HostVO ssHost = hostDao.findByName(name);
            if (ssHost != null) {
                if (ssHost.getState() == Status.Up) {
                    activeSSVMs++;
                }
            }
        }
        return activeSSVMs;
    }
}<|MERGE_RESOLUTION|>--- conflicted
+++ resolved
@@ -81,16 +81,10 @@
     @Inject
     SnapshotDao snapshotDao;
 
-<<<<<<< HEAD
-    /** This function verifies if the given image store comprises of data objects that are not in the following states"
-     *  "Ready" "Allocated", "Destroying", "Destroyed", "Failed" - in such a case, if the migration policy is complete,
-     *  the migration is terminated
-=======
     /**
-     * This function verifies if the given image store contains data objects that are not in any of the following states: 
+     *  This function verifies if the given image store contains data objects that are not in any of the following states:
      *  "Ready" "Allocated", "Destroying", "Destroyed", "Failed". If this is the case, and if the migration policy is complete,
      *  the migration is terminated.
->>>>>>> 8a2208e5
      */
     private boolean filesReadyToMigrate(Long srcDataStoreId) {
         String[] validStates = new String[]{"Ready", "Allocated", "Destroying", "Destroyed", "Failed"};
